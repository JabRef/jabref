# Changelog
All notable changes to this project will be documented in this file.
This project **does not** adhere to [Semantic Versioning](http://semver.org/).
This file tries to follow the conventions proposed by [keepachangelog.com](http://keepachangelog.com/).
Here, the categories "Changed" for added and changed functionality,
"Fixed" for fixed functionality, and
"Removed" for removed functionality is used.

We refer to [GitHub issues](https://github.com/JabRef/jabref/issues) by using `#NUM`.


## [Unreleased]

### Changed
- Add session restoring functionality for shared database. Related to [#1703](https://github.com/JabRef/jabref/issues/1703)
- Implementation of LiveUpdate for PostgreSQL & Oracle systems. Related to [#970](https://github.com/JabRef/jabref/issues/970).
- [koppor#31](https://github.com/koppor/jabref/issues/31): Number column in the main table is always Left aligned
- Added support for [1.0.1 CitationStyles](http://citationstyles.org/)
- You can set and cycle between different preview styles (including CitationStyles)
- Added fetcher for [MathSciNet](http://www.ams.org/mathscinet), [zbMATH](https://www.zbmath.org/) and [Astrophysics Data System](http://www.adsabs.harvard.edu/)
- Improved search:
  - Search queries consisting of a normal query and a field-based query are now supported (for example, `JabRef AND author == you`)
  - Implemented [#825](https://github.com/JabRef/jabref/issues/825): Search Bar across all bib files instead each having its own
  - Implemented [#573](https://github.com/JabRef/jabref/issues/573): Add key shortcut for global search (`ctrl+shift+f`, if the searchfield is empty it will be focused instead)
  - The search result Window will now show which entry belongs to which bib file
  - The search result Window will now remember its location
  - The search result Window won't stay on top anymore if the main Window is focused and will be present in the taskbar
  - The user can jump from the searchbar to the maintable  with `ctrl+enter`
  - Implemented [#573 (comment)](https://github.com/JabRef/jabref/issues/573#issuecomment-232284156): Added shortcut: closing the search result window with `ctrl+w`
- Added integrity check for fields with BibTeX keys, e.g., `crossref` and `related`, to check that the key exists
- Fields linking to other entries (e.g., `crossref` and `related`) have now specialized editors in the entry editor. Check the tabs "Other fields" and "General".
- [#1496](https://github.com/JabRef/jabref/issues/1496) Keep track of which entry a downloaded file belongs to
- Made it possible to download multiple entries in one action
- [#1506](https://github.com/JabRef/jabref/issues/1506) It is possible to apply two new key modifier `title_case` for Title Case, `capitalize` for Capitalized first character of each word (difference is that title case will leave prepositions etc in lower case), and `sentence_case` for normal sentence case (first word capitalized). In addition `lower_case` and `upper_case` can be used instead of `lower` and `upper`. 
- Added two new pseudo-fields for search: `anykeyword` to search for a specific keyword and `anyfield` to search in all fields (useful in combination with search in specific fields)
- [#1813](https://github.com/JabRef/jabref/issues/1813) Import/Export preferences dialog default directory set to working directory
- [#1897](https://github.com/JabRef/jabref/issues/1897) Implemented integrity check for `year` field: Last four nonpunctuation characters should be numerals
- Address in MS-Office 2007 xml format is now imported as `location`
- [#1912](https://github.com/JabRef/jabref/issues/1912) Implemented integrity check for `edition` field: Should have the first letter capitalized (BibTeX), Should contain an integer or a literal (BibLaTeX)
- The dialog for choosing new entries additionally supports ID-based entry generation
- `number` field is now exported as `number` field in MS-Office 2007 xml format, if no `issue` field is present and the entry type is not `patent`
- `note` field is now exported as `comments` field in MS-Office 2007 xml format
- `comments` field in MS-Office 2007 xml format is now imported as `note` field
- [#463](https://github.com/JabRef/jabref/issues/463): Disable menu-item and toolbar-buttons while no database is open
- Implemented integrity check for `note` and `howpublished` field: Should have the first letter capitalized (BibTeX)
- <kbd>Pos1</kbd> / <kbd>HOME</kbd> now select the first/last entry in the main table and the search result frame.
- <kbd>UP</kbd> / <kbd>Down</kbd> / <kbd>Tab</kbd> / <kbd>shift+Tab</kbd> in the search result frame have now the same functionality as in the main  table.
- Importer for MODS format added
- [#2012](https://github.com/JabRef/jabref/issues/2012) Implemented integrity check for `month` field: Should be an integer or normalized (BibLaTeX), Should be normalized (BibTeX)
- [#1779](https://github.com/JabRef/jabref/issues/1779) Implemented integrity check for `bibtexkey` field: Empty BibTeX key
- Prohibit more than one connections to the same shared database.
- Implemented integrity check for `journaltitle` field: BibLaTeX field only (BibTeX)
- [#463](https://github.com/JabRef/jabref/issues/463): Disable certain menu items, toolbar buttons and context menu items while multiple entries are selected
- [#490](https://github.com/JabRef/jabref/issues/490) Added right click menu to main table and entry editor to allow copying doi url
- [#549](https://github.com/JabRef/jabref/issues/549) Added new shortcut to copy the BibTeX key as a hyperlink to its url to the clipboard
- Complete vietnam language translation in menu
- Generalize German translation of database into "Datenbank"
- Improve language quality of the German translation of shared database

### Fixed
- Fixed [koppor#160](https://github.com/koppor/jabref/issues/160): Tooltips now working in the main table
- Fixed [#2054](https://github.com/JabRef/jabref/issues/2054): Ignoring a new version now works as expected
- Fixed selecting an entry out of multiple duplicates
- Fixed [#617](https://github.com/JabRef/jabref/issues/617): `Enter` in global search opens the selected entry & `Enter` in search dialog window opens the selected entry
- Entries in the SearchResultPanel will be shown correctly (Latex to Unicode)
- Suggestions in the autocomplete will be shown correctly (Latex to Unicode)
- Fixed: When searching the first match will be selected if the current selection is no match
- Selecting an entry in the search result Window will now select the correct entry in the bib file
- Entries in the SearchResultDialog are now converted to Unicode
- Suggestions in the autocomplete (search) are now in Unicode
- Fixed NullPointerException when opening search result window for an untitled database
- Fixed entry table traversal with Tab (no column traversal thus no double jump)
- Fixed [#1757](https://github.com/JabRef/jabref/issues/1757): Crash after saving illegal argument in entry editor
- Fixed [#1663](https://github.com/JabRef/jabref/issues/1663): Better multi-monitor support
- Fixed [#1882](https://github.com/JabRef/jabref/issues/1882): Crash after saving illegal bibtexkey in entry editor
- Fixed field `location` containing only city is not exported correctly to MS-Office 2007 xml format
- Fixed [#1235](https://github.com/JabRef/jabref/issues/1235): Modified Key bindings do not work correctly
- Fixed field `key` field is not exported to MS-Office 2008 xml format
- Fixed [#1181](https://github.com/JabRef/jabref/issues/1181) and [#1504](https://github.com/JabRef/jabref/issues/1504): Improved "Normalize to BibTeX name format": Support separated names with commas and colons. Considered name affixes such as "Jr".
- Fixed download files failed silently when an invalid directory is selected
- Fixed [#1949](https://github.com/JabRef/jabref/issues/1949): Error message directs to the wrong preference tab
- Fixed InvalidBackgroundColor flickering with Ctrl-s and File > Save database
- Fixed loop when pulling changes (shared database) when current selected field has changed
- Fixed [#1958](https://github.com/JabRef/jabref/issues/1958): Verbatim fields are no longer checked for HTML encoded characters by integrity checks
- Fixed [#1937](https://github.com/JabRef/jabref/issues/1937): If no help page for the current chosen language exists, the english help page will be shown
- Fixed [#2060](https://github.com/JabRef/jabref/issues/2060): Medline fetcher now imports data in UTF-8 encoding
<<<<<<< HEAD
- Fixed [#2064](https://github.com/JabRef/jabref/issues/2064): Not all `other fields` are shown on entry change of same type
=======
- Fixed file menu displays wrong hotkey in the German translation
- Fixed [#2090](https://github.com/JabRef/jabref/issues/#2090): If special fields were not selected, two menu item separator were shown
>>>>>>> 4ead4415

### Removed
- Removed 2nd preview style
- The non-supported feature of being able to define file directories for any extension is removed. Still, it should work for older databases using the legacy `ps` and `pdf` fields, although we strongly encourage using the `file` field.
- Automatic migration for the `evastar_pdf` field is removed.
- We removed the customizable "content selectors" since they are replaced by the auto-completion feature
- Removed optional fields from `other fields` (BibTeX), Removed deprecated fields from `other fields` (BibLaTeX)

















































































## [3.6] - 2016-08-26

### Changed
- [#462](https://github.com/JabRef/jabref/issues/462) Extend the OpenConsoleFeature by offering a selection between default terminal emulator and configurable command execution.
- [#970](https://github.com/JabRef/jabref/issues/970): Implementation of shared database support (full system) with event based synchronization for MySQL, PostgreSQL and Oracle database systems.
- [#1026](https://github.com/JabRef/jabref/issues/1026) JabRef does no longer delete user comments outside of BibTeX entries and strings
- [#1225](https://github.com/JabRef/jabref/issues/1225): Hotkeys are now consistent
- [#1249](https://github.com/JabRef/jabref/issues/1249) Date layout formatter added
- [#1345](https://github.com/JabRef/jabref/issues/1345) Cleanup ISSN
- [#1516](https://github.com/JabRef/jabref/issues/1516) Selected field names are written in uppercase in the entry editor
- [#1751](https://github.com/JabRef/jabref/issues/1751) Added tooltip to web search button
- [#1758](https://github.com/JabRef/jabref/issues/1758) Added a button to open Database Properties dialog help
- [#1841](https://github.com/JabRef/jabref/issues/1841) The "etal"-string in the Authors layout formatter can now be empty
- Added EntryTypeFormatter to add camel casing to entry type in layouts, e.g., InProceedings
- Added print entry preview to the right click menu
- Added links to JabRef internet resources
- Added integrity check to avoid non-ASCII characters in BibTeX files
- Added ISBN integrity checker
- Added filter to not show selected integrity checks
- Automatically generated group names are now converted from LaTeX to Unicode
- Enhance the entry customization dialog to give better visual feedback
- Externally fetched information can be merged for entries with an ISBN
- Externally fetched information can be merged for entries with an ArXiv eprint
- File open dialogs now use default extensions as primary file filter
- For developers: Moved the bst package into logic. This requires the regeneration of antlr sources, execute: `gradlew generateSource`
- It is now possible to generate a new BIB database from the citations in an OpenOffice/LibreOffice document
- It is now possible to add your own lists of protected terms, see Options -> Manage protected terms
- Improve focus of the maintable after a sidepane gets closed (Before it would focus the toolbar or it would focus the wrong entry)
- Table row height is adjusted on Windows which is useful for high resolution displays
- The field name in the layout files for entry type is changed from `bibtextype` to `entrytype`. Please update your existing files as support for `bibtextype` will be removed eventually.
- The contents of `crossref` and `related` will be automatically updated if a linked entry changes key
- The information shown in the main table now resolves crossrefs and strings and it can be shown which fields are resolved in this way (Preferences -> Appearance -> Color codes for resolved fields)
- The formatting of the main table is based on the actual field shown when using e.g. `title/author`
- The arXiv fetcher now also supports free-text search queries
- Undo/redo are enabled/disabled and show the action in the tool tip
- Unified dialogs for opening/saving files

### Fixed
- Fixed [#636](https://github.com/JabRef/jabref/issues/636): DOI in export filters
- Fixed [#1257](https://github.com/JabRef/jabref/issues/1324): Preferences for the BibTeX key generator set in a version prior to 3.2 are now migrated automatically to the new version
- Fixed [#1264](https://github.com/JabRef/jabref/issues/1264): S with caron does not render correctly
- Fixed [#1288](https://github.com/JabRef/jabref/issues/1288): Newly opened bib-file is not focused
- Fixed [#1321](https://github.com/JabRef/jabref/issues/1321): LaTeX commands in fields not displayed in the list of references
- Fixed [#1324](https://github.com/JabRef/jabref/issues/1324): Save-Dialog for Lookup fulltext document now opens in the specified working directory
- Fixed [#1499](https://github.com/JabRef/jabref/issues/1499): {} braces are now treated correctly in in author/editor
- Fixed [#1527](https://github.com/JabRef/jabref/issues/1527): 'Get BibTeX data from DOI' Removes Marking
- Fixed [#1519](https://github.com/JabRef/jabref/issues/1519): The word "Seiten" is automatically removed when fetching info from ISBN
- Fixed [#1531](https://github.com/JabRef/jabref/issues/1531): `\relax` can be used for abbreviation of author names
- Fixed [#1554](https://github.com/JabRef/jabref/issues/1554): Import dialog is no longer hidden behind main window
- Fixed [#1592](https://github.com/JabRef/jabref/issues/1592): LibreOffice: wrong numbers in citation labels
- Fixed [#1609](https://github.com/JabRef/jabref/issues/1324): Adding a file to an entry opened dialog in the parent folder of the working directory
- Fixed [#1632](https://github.com/JabRef/jabref/issues/1632): User comments (`@Comment`) with or without brackets are now kept
- Fixed [#1639](https://github.com/JabRef/jabref/issues/1639): Google Scholar fetching works again.
- Fixed [#1643](https://github.com/JabRef/jabref/issues/1643): Searching with double quotes in a specific field ignores the last character
- Fixed [#1669](https://github.com/JabRef/jabref/issues/1669): Dialog for manual connection to OpenOffice/LibreOffice works again on Linux
- Fixed [#1682](https://github.com/JabRef/jabref/issues/1682): An entry now must have a BibTeX key to be cited in OpenOffice/LibreOffice
- Fixed [#1687](https://github.com/JabRef/jabref/issues/1687): "month" field ascending/descending sorting swapped
- Fixed [#1716](https://github.com/JabRef/jabref/issues/1716): `@`-Symbols stored in BibTeX fields no longer break the database
- Fixed [#1750](https://github.com/JabRef/jabref/issues/1750): BibLaTeX `date` field is now correctly exported as `year` in MS-Office 2007 xml format
- Fixed [#1760](https://github.com/JabRef/jabref/issues/1760): Preview updated correctly when selecting a single entry after selecting multiple entries
- Fixed [#1771](https://github.com/JabRef/jabref/issues/1771): Show all supported import types as default
- Fixed [#1804](https://github.com/JabRef/jabref/issues/1804): Integrity check no longer removes URL field by mistake
- Fixed: LaTeX characters in author names are now converted to Unicode before export in MS-Office 2007 xml format
- Fixed: `volume`, `journaltitle`, `issue` and `number`(for patents) fields are now exported correctly in MS-Office 2007 xml format
- Fixed NullPointerException when clicking OK without specifying a field name in set/clear/rename fields
- Fixed IndexOutOfBoundsException when trying to download a full text document without selecting an entry
- Fixed NullPointerException when trying to set a special field or mark an entry through the menu without having an open database
- Fixed NullPointerException when trying to synchronize file field with an entry without BibTeX key
- Fixed NullPointerException when importing PDFs and pressing cancel when selecting entry type
- Fixed a number of issues related to accessing the GUI from outside the EDT
- Fixed NullPointerException when using BibTeX key pattern `authFirstFull` and the author does not have a "von"-part
- Fixed NullPointerException when opening Customize entry type dialog without an open database
- LaTeX to Unicode converter now handles combining accents
- Fixed NullPointerException when clicking Browse in Journal abbreviations with empty text field
- Fixed NullPointerException when opening file in Plain text import
- Fixed NullPointerException when appending database
- Fixed NullPointerException when loading a style file that has not got a default style
- Date fields in the BibLatex standard are now always formatted in the correct way, independent of the preferences
- The merge entry dialog showed wrong heading after merging from DOI
- Manage content selectors now saves edited existing lists again and only marks database as changed when the content selectors are changed
- When inserting a duplicate the right entry will be selected
- Preview panel height is now saved immediately, thus is shown correctly if the panel height is changed, closed and opened again

### Removed
- [#1610](https://github.com/JabRef/jabref/issues/1610) Removed the possibility to auto show or hide the groups interface
- It is not longer possible to choose to convert HTML sub- and superscripts to equations
- Removed option to open right-click menu with ctrl + left-click as it was not working
- Removed option to disable entry editor when multiple entries are selected as it was not working
- Removed option to show warning for empty key as it was not working
- Removed option to show warning for duplicate key as it was not working
- Removed preview toolbar (since long disabled)


## [3.5] - 2016-07-13

### Changed
- Implemented [#1356](https://github.com/JabRef/jabref/issues/1356): Added a formatter for converting HTML to Unicode
- Implemented [#661](https://github.com/JabRef/jabref/issues/661): Introducing a "check for updates" mechnism (manually/automatic at startup)
- Implemented [#1338](https://github.com/JabRef/jabref/issues/1338): clicking on a crossref in the main table selects the parent entry and added a button in the entry editor to select the parent entry.
- Implemented [#1485](https://github.com/JabRef/jabref/issues/1485): Biblatex field shorttitle is now exported/imported as standard field ShortTitle to Word bibliography
- Implemented [#1431](https://github.com/JabRef/jabref/issues/1431): Import dialog shows file extensions and filters the view
- When resolving duplicate BibTeX-keys there is now an "Ignore" button. "Cancel" and close key now quits the resolving.
- The [online forum](http://discourse.jabref.org/) is now directly accessible via the "Help" menu
- Updated German translation

### Fixed
- Fixed [#1530](https://github.com/JabRef/jabref/issues/1530): Unescaped hashes in the url field are ignored by the integrity checker
- Fixed [#405](https://github.com/JabRef/jabref/issues/405): Added more {} around capital letters in Unicode/HTML to LaTeX conversion to preserve them
- Fixed [#1476](https://github.com/JabRef/jabref/issues/1476): NPE when importing from SQL DB because of missing DatabaseMode
- Fixed [#1481](https://github.com/JabRef/jabref/issues/1481): Mac OS X binary seems broken for JabRef 3.4 release
- Fixed [#1430](https://github.com/JabRef/jabref/issues/1430): "review changes" did misinterpret changes
- Fixed [#1434](https://github.com/JabRef/jabref/issues/1434): Static groups are now longer displayed as dynamic ones
- Fixed [#1482](https://github.com/JabRef/jabref/issues/1482): Correct number of matched entries is displayed for refining subgroups
- Fixed [#1444](https://github.com/JabRef/jabref/issues/1444): Implement getExtension and getDescription for importers.
- Fixed [#1507](https://github.com/JabRef/jabref/issues/1507): Keywords are now separated by the delimiter specified in the preferences
- Fixed [#1484](https://github.com/JabRef/jabref/issues/1484): HTML export handles some UTF characters wrong
- Fixed [#1534](https://github.com/JabRef/jabref/issues/1534): "Mark entries imported into database" does not work correctly
- Fixed [#1500](https://github.com/JabRef/jabref/issues/1500): Renaming of explicit groups now changes entries accordingly
- Fixed issue where field changes were not undoable if the time stamp was updated on editing
- Springer fetcher now fetches the requested number of entries (not one less as before)
- Alleviate multiuser concurrency issue when near simultaneous saves occur to a shared database file


## [3.4] - 2016-06-02

### Changed
- Implemented [#629](https://github.com/JabRef/jabref/issues/629): Explicit groups are now written in the "groups" field of the entry instead of at the end of the bib file
- Main table now accepts pasted DOIs and tries to retrieve the entry
- Added support for several Biblatex-fields through drop-down lists with valid alternatives
- Added integrity checker for an odd number of unescaped '#'
- Implemented [feature request 384](https://sourceforge.net/p/jabref/features/384): The merge entries dialog now show all text and colored differences between the fields
- Implemented [#1233](https://github.com/JabRef/jabref/issues/1233): Group side pane now takes up all the remaining space
- Added integrity check detecting HTML-encoded characters
- Added missing help files
- Implemented [feature request #1294](https://github.com/JabRef/jabref/issues/1294): Added possibility to filter for `*.jstyle` files in OpenOffice/LibreOffice style selection dialog. Open style selection dialog in directory of last selected file
- Added integrity check for ISSN
- Add LaTeX to Unicode converter as cleanup operation
- Added an option in the about dialog to easily copy the version information of JabRef
- Integrity check table can be sorted by clicking on column headings
- Added \SOFTWARE\Jabref 'Path' registry entry for installation path inside the installer
- Added an additional icon to distinguish DOI and URL links ([feature request #696](https://github.com/JabRef/jabref/issues/696))
- Added nbib fields to Medlineplain importer and to MedlineImporter
- Implemented [#1342](https://github.com/JabRef/jabref/issues/1342): show description of case converters as tooltip 
- Updated German translation

### Fixed
- Fixed [#473](https://github.com/JabRef/jabref/issues/473): Values in an entry containing symbols like ' are now properly escaped for exporting to the database
- Fixed [#1270](https://github.com/JabRef/jabref/issues/1270): Auto save is now working again as expected (without leaving a bunch of temporary files behind)
- Fixed [#1234](https://github.com/JabRef/jabref/issues/1234): NPE when getting information from retrieved DOI
- Fixed [#1245](https://github.com/JabRef/jabref/issues/1245): Empty jstyle properties can now be specified as ""
- Fixed [#1259](https://github.com/JabRef/jabref/issues/1259): NPE when sorting tabs
- Fixed display bug in the cleanup dialog: field formatters are now correctly displayed using their name 
- Fixed [#1271](https://github.com/JabRef/jabref/issues/1271): Authors with compound first names are displayed properly 
- Fixed: Selecting invalid jstyle causes NPE and prevents opening of style selection dialog
- Fixed: Move linked files to default directory works again
- Fixed [#1327](https://github.com/JabRef/jabref/issues/1327): PDF cleanup changes order of linked pdfs
- Fixed [#1313](https://github.com/JabRef/jabref/issues/1313): Remove UI for a configuration option which was no longer available
- Fixed [#1340](https://github.com/JabRef/jabref/issues/1340): Edit -> Mark Specific Color Dysfunctional on OSX
- Fixed [#1245](https://github.com/JabRef/jabref/issues/1245): Empty jstyle properties can now be specified as ""
- Fixed [#1364](https://github.com/JabRef/jabref/issues/1364): Windows: install to LOCALAPPDATA directory for non-admin users
- Fixed [#1365](https://github.com/JabRef/jabref/issues/1365): Default label pattern back to `[auth][year]`
- Fixed [#796](https://github.com/JabRef/jabref/issues/796): Undoing more than one entry at the same time is now working
- Fixed [#1122](https://github.com/JabRef/jabref/issues/1122): Group view is immediately updated after adding an entry to a group
- Fixed [#171](https://github.com/JabRef/jabref/issues/171): Dragging an entry to a group preserves scrolling
- Fixed [#1353](https://github.com/JabRef/jabref/issues/1353): Fetch-Preview did not display updated BibTeX-Key after clicking on `Generate Now`
- Fixed [#1381](https://github.com/JabRef/jabref/issues/1381): File links containing blanks are broken if non-default viewer is set
- Fixed sourceforge bug 1000: shorttitleINI can generate the initials of the shorttitle
- Fixed [#1394](https://github.com/JabRef/jabref/issues/1394): Personal journal abbrevations could not be saved
- Fixed [#1400](https://github.com/JabRef/jabref/issues/1400): Detect path constructs wrong path for Windows
- Fixed [#973](https://github.com/JabRef/jabref/issues/973): Add additional DOI field for English version of MS Office 2007 XML
- Fixed [#1412](https://github.com/JabRef/jabref/issues/1412): Save action *protect terms* protects terms within words unecessarily
- Fixed [#1420](https://github.com/JabRef/jabref/issues/1420): Auto downloader should respect file pattern and propose correct filename
- Fixed [#651](https://github.com/JabRef/jabref/issues/651): Improve parsing of author names containing braces
- Fixed [#1421](https://github.com/JabRef/jabref/issues/1421): Auto downloader should try to retrieve DOI if not present and fetch afterwards
- Fixed [#1457](https://github.com/JabRef/jabref/issues/1457): Support multiple words inside LaTeX commands to RTF export
- Entries retain their groupmembership when undoing their cut/deletion
- Fixed [#1450](https://github.com/JabRef/jabref/issues/1450): EntryEditor is restored in the correct size after preference changes
- Fixed [#421](https://github.com/JabRef/jabref/issues/421): Remove LaTeX commands from all BibTeX fields when exporting to Word Bibliography

### Removed
- Removed possibility to export entries/databases to an `.sql` file, as the logic cannot easily use the correct escape logic
- Removed support of old groups format, which was used prior to JabRef version 1.6. If you happen to have a 10 years old .bib file, then JabRef 3.3 can be used to convert it to the current format.
- Removed possibility to automatically add braces via Option - Preferences - File - Store the following fields with braces around capital letters. Please use save actions instead for adding braces automatically.
- Removed button to refresh groups view. This button shouldn't be needed anymore. Please report any cases where the groups view is not updated automatically.
- Medline and GVK importer no longer try to expand author initials (i.e.  `EH Wissler -> E. H. Wissler`).
- Removed not-working option "Select Matches" under Groups -> Settings.


## [3.3] - 2016-04-17

### Changed
- Migrated JabRef help to markdown at https://github.com/JabRef/help.jabref.org
- Add possibility to lookup DOI from BibTeX entry contents inside the DOI field
- PDFs can be automatically fetched from IEEE (given that you have access without logging in)
- The OpenOffice/LibreOffice style file handling is changed to have only a single list of available style and you need to add your custom styles again
- OpenOffice/LibreOffice style files are now always read and written with the same default encoding as for the database (found in the preferences)
- The user journal abbreviation list is now always read and written with the same default encoding as for the database (found in the preferences)
- The mass edit function "Set/clear/rename fields" is now in the Edit menu
- Implemented [#455](https://github.com/JabRef/jabref/issues/455): Add button in preference dialog to reset preferences
- Add ability to run arbitrary formatters as cleanup actions (some old cleanup jobs are replaced by this functionality)
- Add "Move linked files to default file directory" as cleanup procedure
- Implemented [#756](https://github.com/JabRef/jabref/issues/756): Add possibility to reformat all entries on save (under Preferences, File)
- All fields in a bib entry are written without any leading and trailing whitespace 
- Comments and preamble are serialized with capitalized first letter, i.e. `@Comment` instead of `@comment` and `@Preamble` instead of `@PREAMBLE`.
- Global sorting options and preferences are removed. Databases can still be sorted on save, but this is configured locally and stored in the file
- OvidImporter now also imports fields: doi, issn, language and keywords
- Implemented [#647](https://github.com/JabRef/jabref/issues/647): The preview can now be copied
- [#459](https://github.com/JabRef/jabref/issues/459) Open default directory when trying to add files to an entry
- Implemented [#668](https://github.com/JabRef/jabref/issues/668): Replace clear with icon to reduce search bar width
- Improved layout for OSX: Toolbar buttons and search field
- BibTeX and BibLaTeX mode is now file based and can be switched at runtime. The information is stored in the .bib file, and if it is not there detected by the entry types.
- Moved all quality-related database actions inside a new quality menu
- [#684](https://github.com/JabRef/jabref/issues/684): ISBNtoBibTex Error Message is now more clear
- Moved default bibliography mode to general preferences tab
- Add dialog to show all preferences in their raw form plus some filtering
- Added Ordinal formatter (1 -> 1st etc)
- [#492](https://github.com/JabRef/jabref/issues/492): If no text is marked, the whole field is copied. Preview of pasted text in tool tip
- [#454](https://github.com/JabRef/jabref/issues/454) Add a tab that shows all remaining entry fields that are not displayed in any other tab
- The LaTeX to Unicode/HTML functionality is much improved by covering many more cases
- Ability to convert from LaTeX to Unicode in right-click field menu
- Regex-based search is know only applied entirely and not split up to different regexes on whitespaces
- [#492](https://github.com/JabRef/jabref/issues/492): If no text is marked, the whole field is copied. Preview of pasted text in tool tip
- Integrity check now also checks broken file links, abbreviations in `journal` and `booktitle`, and incorrect use of proceedings with page numbers
- PdfContentImporter does not write the content of the first page into the review field any more
- Implemented [#462](https://github.com/JabRef/jabref/issues/462): Add new action to open console where opened database file is located. New button, menu entry and shortcut (CTRL+SHIFT+J) for this action have also been added.
- [#957](https://github.com/JabRef/jabref/issues/957) Improved usability of Export save order selection in Preferences and Database Properties
- [#958](https://github.com/JabRef/jabref/issues/958) Adjusted size and changed layout of database dialog
- [#1023](https://github.com/JabRef/jabref/issues/492) ArXiv fetcher now also fetches based on eprint id
- Moved "Get BibTeX data from DOI" from main table context menu to DOI field in entry editor
- Added open buttons to DOI and URL field
- Move Look & Feel settings from advanced to appearance tab in preferences
- JabRef installer now automatically determines the user rights and installs to home directory/program dir when user is restricted/admin
- Move PDF file directory configuration from external tab to file tab in preferences
- Implemented [#672](https://github.com/JabRef/jabref/issues/672): FileList now distributes its space dependent on the width of its columns
- Added missing German translations
- Swedish is added as a language option (still not a complete translation)
- [#969](https://github.com/JabRef/jabref/issues/969) Adding and replacing old event system mechanisms with Google Guava EventBus.

### Fixed
- Fixed [#318](https://github.com/JabRef/jabref/issues/318): Improve normalization of author names
- Fixed [#598](https://github.com/JabRef/jabref/issues/598) and [#402](https://github.com/JabRef/jabref/issues/402): No more issues with invalid icons for ExternalFileTypes in global search or after editing the settings
- Fixed [#883](https://github.com/JabRef/jabref/issues/883): No NPE during cleanup
- Fixed [#845](https://github.com/JabRef/jabref/issues/845): Add checkboxes for highlighting in groups menu, fixes other toggle highlighting as well for all toggle buttons
- Fixed [#890](https://github.com/JabRef/jabref/issues/890): No NPE when renaming file
- Fixed [#466](https://github.com/JabRef/jabref/issues/466): Rename PDF cleanup now also changes case of file name
- Fixed [#621](https://github.com/JabRef/jabref/issues/621) and [#669](https://github.com/JabRef/jabref/issues/669): Encoding and preamble now end with newline.
- Make BibTex parser more robust against missing newlines
- Fix bug that prevented the import of BibTex entries having only a key as content
- Fixed [#666](https://github.com/JabRef/jabref/issues/666): MS Office 2007 export is working again
- Fixed [#670](https://github.com/JabRef/jabref/issues/670): Expressions using enclosed quotes (`keywords="one two"`) did not work.
- Fixed [#667](https://github.com/JabRef/jabref/issues/667): URL field is not sanitized anymore upon opening in browser.
- Fixed [#687](https://github.com/JabRef/jabref/issues/687): Fixed NPE when closing JabRef with new unsaved database.
- Fixed [#680](https://github.com/JabRef/jabref/issues/680): Synchronize Files key binding works again.
- Fixed [#212](https://github.com/JabRef/jabref/issues/212): Added command line option `-g` for autogenerating bibtex keys
- Fixed [#213](https://github.com/JabRef/jabref/issues/212): Added command line option `-asfl` for autosetting file links
- Fixed [#671](https://github.com/JabRef/jabref/issues/671): Remember working directory of last import
- IEEEXplore fetcher replaces keyword separator with the preferred
- Fixed [#710](https://github.com/JabRef/jabref/issues/710): Fixed quit behavior under OSX
- "Merge from DOI" now honors removed fields
- Fixed [#778](https://github.com/JabRef/jabref/issues/778): Fixed NPE when exporting to `.sql` File
- Fixed [#824](https://github.com/JabRef/jabref/issues/824): MimeTypeDetector can now also handle local file links
- Fixed [#803](https://github.com/JabRef/jabref/issues/803): Fixed dynamically group, free-form search
- Fixed [#743](https://github.com/JabRef/jabref/issues/743): Logger not configured when JAR is started
- Fixed [#822](https://github.com/JabRef/jabref/issues/822): OSX - Exception when adding the icon to the dock
- Fixed [#609](https://github.com/JabRef/jabref/issues/609): Sort Arrows are shown in the main table if table is sorted
- Fixed [#685](https://github.com/JabRef/jabref/issues/685): Fixed MySQL exporting for more than one entry
- Fixed [#815](https://github.com/JabRef/jabref/issues/815): Curly Braces no longer ignored in OpenOffice/LibreOffice citation
- Fixed [#855](https://github.com/JabRef/jabref/issues/856): Fixed OpenOffice Manual connect - Clicking on browse does now work correctly
- Fixed [#649](https://github.com/JabRef/jabref/issues/649): Key bindings are now working in the preview panel
- Fixed [#410](https://github.com/JabRef/jabref/issues/410): Find unlinked files no longer freezes when extracting entry from PDF content
- Fixed [#936](https://github.com/JabRef/jabref/issues/936): Preview panel is now updated when an entry is cut/deleted
- Fixed [#1001](https://github.com/JabRef/jabref/issues/1001): No NPE when exporting a complete database
- Fixed [#991](https://github.com/JabRef/jabref/issues/991): Entry is now correctly removed from the BibDatabase
- Fixed [#1062](https://github.com/JabRef/jabref/issues/1062): Merge entry with DOI information now also applies changes to entry type
- Fixed [#535](https://github.com/JabRef/jabref/issues/535): Add merge action to right click menu
- Fixed [#1115](https://github.com/JabRef/jabref/issues/1115): Wrong warning message when importing duplicate entries
- Fixed [#935](https://github.com/JabRef/jabref/issues/935): PDFs, which are readable, but carry a protection for editing, are treated by the XMP parser and the importer generating a BibTeX entry based on the content.
- Fixed: Showing the preview panel with a single-click at startup

### Removed
- Removed JabRef offline help files which are replaced by the new online documentation at https://github.com/JabRef/help.jabref.org
- Fixed [#627](https://github.com/JabRef/jabref/issues/627): The `pdf` field is removed from the export formats, use the `file` field
- Removed configuration option to use database file directory as base directory for attached files and make it default instead
- Removed save session functionality as it just saved the last opened tabs which is done by default
- Removed CLI option `-l` to load a session
- Removed PDF preview functionality
- Removed Sixpackimporter it is not used in the wild anymore
- Removed double click listener from `doi` and `url` fields


## [3.2] - 2016-01-10

### Changed
- All import/open database warnings are now shown in a scrolling text area
- Add an integrity check to ensure that a url has a correct protocol, implements [#358](https://github.com/JabRef/jabref/issues/358)

### Fixed
- Changes in customized entry types are now directly reflected in the table when clicking "Apply" or "OK"
- Fixed [#608](https://github.com/JabRef/jabref/issues/608): Export works again
- Fixed [#417](https://github.com/JabRef/jabref/issues/417): Table now updates when switching groups
- Fixed [#534](https://github.com/JabRef/jabref/issues/534): No OpenOffice setup panel in preferences
- Fixed [#545](https://github.com/JabRef/jabref/issues/545): ACM fetcher works again
- Fixed [#593](https://github.com/JabRef/jabref/issues/593): Reference list generation works for OpenOffice/LibreOffice again
- Fixed [#598](https://github.com/JabRef/jabref/issues/598): Use default file icon for custom external file types
- Fixed [#607](https://github.com/JabRef/jabref/issues/607): OpenOffice/LibreOffice works on OSX again

### Removed
- OpenOffice/LibreOffice is removed from the push-to-application button and only accessed through the side panel


## [3.1] - 2015-12-24

### Changed
- Added new DoiResolution fetcher that tries to download full text PDF from DOI link
- Add options to close other/all databases in tab right-click menu
- Implements [#470](https://github.com/JabRef/jabref/issues/470): Show editor (as an alternative to author) and booktitle (as an alternative to journal) in the main table by default
- Restore focus to last focused tab on start
- Add ability to format/cleanup the date field
- Add support for proxy authentication via VM args and GUI settings, this implements [feature request 388](https://sourceforge.net/p/jabref/feature-requests/388/)
- Move Bibtex and Biblatex mode switcher to File menu
- Display active edit mode (BibTeX or Biblatex) at window title
- Implements [#444](https://github.com/JabRef/jabref/issues/444): The search is cleared by either clicking the clear-button or by pressing ESC with having focus in the search field.
- Icons are shown as Header for icon columns in the entry table ([#315](https://github.com/JabRef/jabref/issues/315))
- Tooltips are shown for header columns and contents which are too wide to be displayed in the entry table ([#384](https://github.com/JabRef/jabref/issues/384))
- Default order in entry table:  # | all file based icons (file, URL/DOI, ...) | all bibtex field based icons (bibtexkey, entrytype, author, title, ...) | all activated special field icons (ranking, quality, ...)
- Write all field keys in lower case. No more camel casing of field names. E.g., `title` is written instead of `Title`, `howpublished` instead of `HowPublished`, and `doi` instead of `DOI`. The configuration option `Use camel case for field names (e.g., "HowPublished" instead of "howpublished")` is gone.
- All field saving options are removed. There is no more customization of field sorting. '=' is now appended to the field key instead of its value. The intendation is aligned for an entry and not for the entire database. Entry names are written in title case format.
- Entries are only reformatted if they were changed during a session. There is no more mandatory reformatting of the entire database on save.
- Implements [#565](https://github.com/JabRef/jabref/issues/565): Highlighting matches works now also for regular expressions in preview panel and entry editor
- IEEEXplore search now downloads the full Bibtex record instead of parsing the fields from the HTML webpage result (fixes [bug 1146](https://sourceforge.net/p/jabref/bugs/1146/) and [bug 1267](https://sourceforge.net/p/jabref/bugs/1267/))
- Christmas color theme (red and green)
- Implements #444: The search is cleared by either clicking the clear-button or by pressing ESC with having focus in the search field. 
- Added command line switch --debug to show more detailed logging messages

### Fixed
- Fixed [bug 482](https://sourceforge.net/p/jabref/bugs/482/) partly: escaped brackets are now parsed properly when opening a bib file
- Fixed [#479](https://github.com/JabRef/jabref/issues/479): Import works again
- Fixed [#434](https://github.com/JabRef/jabref/issues/434): Revert to old 'JabRef' installation folder name instead of 'jabref'
- Fixed [#435](https://github.com/JabRef/jabref/issues/435): Retrieve non open access ScienceDirect PDFs via HTTP DOM
- Fixed: Cleanup process aborts if linked file does not exists
- Fixed [#420](https://github.com/JabRef/jabref/issues/420): Reenable preference changes
- Fixed [#414](https://github.com/JabRef/jabref/issues/414): Rework BibLatex entry types with correct required and optional fields
- Fixed [#413](https://github.com/JabRef/jabref/issues/413): Help links in released jar version are not working
- Fixes [#412](https://github.com/JabRef/jabref/issues/412): Biblatex preserves capital letters, checking whether letters may be converted to lowercase within the Integrity Check action is obsolete.
- Fixed [#437](https://github.com/JabRef/jabref/issues/437): The toolbar after the search field is now correctly wrapped when using a small window size for JabRef
- Fixed [#438](https://github.com/JabRef/jabref/issues/438): Cut, Copy and Paste are now translated correctly in the menu
- Fixed [#443](https://github.com/JabRef/jabref/issues/443)/[#445](https://github.com/JabRef/jabref/issues/445): Fixed sorting and moving special field columns
- Fixed [#498](https://github.com/JabRef/jabref/issues/498): non-working legacy PDF/PS column removed
- Fixed [#473](https://github.com/JabRef/jabref/issues/473): Import/export to external database works again
- Fixed [#526](https://github.com/JabRef/jabref/issues/526): OpenOffice/LibreOffice connection works again on Linux/OSX
- Fixed [#533](https://github.com/JabRef/jabref/issues/533): Preview parsed incorrectly when regular expression was enabled
- Fixed: MedlinePlain Importer made more resistant for malformed entries
- Fixed [#564](https://github.com/JabRef/jabref/issues/564): Cite command changes are immediately reflected in the push-to-application actions, and not only after restart

### Removed
- Removed BioMail format importer
- Removed file history size preference (never available from the UI)
- Removed jstorImporter because it's hardly ever used, even Jstor.org doesn't support/export said format anymore
- Removed ScifinderImporter because it's hardly ever used, and we could not get resource files to test against
- Removed option "Show one letter heading for icon columns" which is obsolete with the fix of [#315](https://github.com/JabRef/jabref/issues/315)/[#384](https://github.com/JabRef/jabref/issues/384)
- Removed table column "PDF/PS" which refers to legacy fields "ps" resp. "pdf" which are no longer supported (see also fix [#498](https://github.com/JabRef/jabref/issues/498))
- Removed the ability to export references on the CLI interface based on year ranges


## [3.0] - 2015-11-29

### Changed
 - Updated to support OpenOffice 4 and LibreOffice 5
 - Add toolbar icon for deleting an entry, and move menu item for this action to BibTeX
 - Better support for IEEEtranBSTCTL entries
 - Quick selection of month in entry editor
 - Unknown entry types will be converted to 'Misc' (was 'Other' before).
 - EntryTypes are now clustered per group on the 'new entry' GUI screen.
 - Tab shows the minimal unique folder name substring if multiple database files share the same name
 - Added a page numbers integrity checker
 - Position and size of certain dialogs are stored and restored.
 - Feature: Search Springer
 - Feature: Search DOAJ, Directory of Open Access Journals
 - Changes the old integrity check by improving the code base (+tests) and converting it to a simple issues table
 - Added combo box in MassSetFieldAction to simplify selecting the correct field name
 - Feature: Merge information from both entries on duplication detection
 - Always use import inspection dialog on import from file
 - All duplicate whitespaces / tabs / newlines are now removed from non-multiline fields
 - Improvements to search:
   - Search bar is now at the top
   - A summary of the search result is shown in textual form in the search bar
   - The search text field changes its color based on the search result (red if nothing is found, green if at least one entry is found)
   - Autocompletion suggestions are shown in a popup
   - Search options are available via a drop-down list, this implements [feature request 853](https://sourceforge.net/p/jabref/feature-requests/853/)
   - "Clear search" button also clears search field, this implements [feature request 601](https://sourceforge.net/p/jabref/feature-requests/601/)
   - Every search is done automatically (live) as soon as the search text is changed
   - Search is local by default. To do a global search, one has to do a local search and then this search can be done globally as well, opening a new window. 
   - The local search results can be shown in a new window. 
 - Feature: Merge information from a DOI generated BibTex entry to an entry
 - Added more characters to HTML/Unicode converter
 - Feature: Push citations to Texmaker ([bug 318](https://sourceforge.net/p/jabref/bugs/318/), [bug 582](https://sourceforge.net/p/jabref/bugs/582/))
 - Case changers improved to honor words (not yet more than single words) within {}
 - Feature: Added converters from HTML and Unicode to LaTeX on right click in text fields ([#191](https://github.com/JabRef/jabref/issues/191))
 - Feature: Add an option to the FileList context menu to delete an associated file from the file system
 - Feature: Field names "Doi", "Ee", and "Url" are now written as "DOI", "EE", and "URL"
 - The default language is now automatically set to the system's locale.
 - Use correct encoding names ([#155](https://github.com/JabRef/jabref/issues/155)) and replace old encoding names in bibtex files. This changes the file header.
 - No longer write JabRef version to BibTex file header.
 - No longer add blank lines inside a bibtex entry
 - Feature: When pasting a Google search URL, meta data will be automatically stripped before insertion.
 - Feature: PDF auto download from ACS, arXiv, ScienceDirect, SpringerLink, and Google Scholar
 - List of authors is now auto generated `scripts/generate-authors.sh` and inserted into L10N About.html
 - Streamline logging API: Replace usages of java.util.logging with commons.logging
 - Remove support for custom icon themes. The user has to use the default one.
 - Solved [feature request 767](https://sourceforge.net/p/jabref/feature-requests/767/): New subdatabase based on AUX file (biblatex)
 - Feature: DOItoBibTeX fetcher now also handles HTTP URLs
 - Feature: "Normalize to BibTeX name format" also removes newlines
 - Tweak of preference defaults
   - Autolink requires that the filename starts with the given BibTeX key and the default filename patterns is key followed by title
   - Default sorting changed
   - Default label pattern changed from `[auth][year]` to `[authors3][year]`
 - Feature: case changers now leave protected areas (enclosed with curly brackets) alone
 - BREAKING: The BibTeX key generator settings from previous versions are lost
 - BREAKING: LabelPatterns `[auth.etal]`, `[authEtAl]`, `[authors]`, `[authorsN]`, `[authorLast]` and more to omit spaces and commas (and work as described at http://jabref.sourceforge.net/help/LabelPatterns.php)
 - BREAKING: `[keywordN]` returns the Nth keyword (as described in the help) and not the first N keywords
 - BREAKING: If field consists of blanks only or an emtpy string, it is not written at all
 - Feature: new LabelPattern `[authFirstFull]` returning the last name of the first author and also a "van" or "von" if it exists
 - Feature: all new lines when writing an entry are obeying the globally configured new line (File -> newline separator). Affects fields: abstract and review
 - Feature: `[veryShortTitle]` and `[shortTitle]` also skip words like "in", "among", "before", ...
 - Feature: New LabelPattern `[keywordsN]`, where N is optional. Returns the first N keywords. If no N is specified ("`[keywords]`"), all keywords are returned. Spaces are removed.
 - Update supported LookAndFeels
 - Show replaced journal abbreviations on console
 - Integrated [GVK-Plugin](http://www.gbv.de/wikis/cls/Jabref-GVK-Plugin)
 - The three options to manage file references are moved to their own separated group in the Tools menu. 
 - Default preferences: Remote server (port 6050) always started on first JabRef instance. This prevents JabRef loaded twice when opening a bib file.

### Fixed
 - Fixed the bug that the file encoding was not correctly determined from the first (or second) line
 - Fixed [#325](https://github.com/JabRef/jabref/issues/325): Deactivating AutoCompletion crashes EntryEditor
 - Fixed bug when having added and then removed a personal journal list, an exception is always shown on startup
 - Fixed a bug in the IEEEXploreFetcher
 - Fixed [bug 1282](https://sourceforge.net/p/jabref/bugs/1282/) related to backslashes duplication.
 - Fixed [bug 1285](https://sourceforge.net/p/jabref/bugs/1285/): Editing position is not lost on saving
 - Fixed [bug 1297](https://sourceforge.net/p/jabref/bugs/1297/): No console message on closing
 - Fixed [#194](https://github.com/JabRef/jabref/issues/194): JabRef starts again on Win XP and Win Vista
 - Fixed: Tooltips are now shown for the #-field when the bibtex entry is incomplete.
 - Fixed [#173](https://github.com/JabRef/jabref/issues/173): Personal journal abbreviation list is not loaded twice
 - Bugfix: Preview of external journal abbreviation list now displays the correct list
 - Fixed [#223](https://github.com/JabRef/jabref/issues/223): Window is displayed in visible area even when having multiple screens
 - Localization tweaks: "can not" -> "cannot" and "file name" -> "filename"
 - Fixed: When reconfiguring the BibTeX key generator, changes are applied instantly without requiring a restart of JabRef
 - Fixed [#250](https://github.com/JabRef/jabref/issues/250): No hard line breaks after 70 chars in serialized JabRef meta data
 - Fixed [bug 1296](https://sourceforge.net/p/jabref/bugs/1296/): External links in the help open in the standard browser
 - Fixed behavior of opening files: If an existing database is opened, it is focused now instead of opening it twice.

### Removed
 - Entry type 'Other' is not selectable anymore as it is no real entry type. Will be converted to 'Misc'.
 - BREAKING: Remove plugin functionality.
 - The key bindings for searching specific databases are removed
 - Remove option to toggle native file dialog on mac by making JabRef always use native file dialogs on mac
 - Remove options to set PDF and PS directories per .bib database as the general options have also been deleted.
 - Remove option to disable renaming in FileChooser dialogs.
 - Remove option to hide the BibTeX Code tab in the entry editor.
 - Remove option to set a custom icon for the external file types. This is not possible anymore with the new icon font.
 - Remove legacy options to sync files in the "pdf" or "ps" field
 - Remove button to merge entries and keep the old ones.
 - Remove non-compact rank symbols in favor of compact rank
 - Remove Mr.DLib support as MR.DLib will be shut down in 2015
 - Remove support for key bindings per external application by allowing only the key binding "push to application" for the currently selected external application.
 - Remove "edit preamble" from toolbar
 - Remove support to the move-to-SysTray action
 - Remove incremental search
 - Remove option to disable autocompleters for search and make this always one
 - Remove option to highlight matches and make this always one when not using regex or grammar-based search
 - Remove non-working web searches: JSTOR and Sciencedirect (planned to be fixed for the next release)
 - Remove option Tools -> Open PDF or PS which is replaced by Tools -> Open File

## 2.80 - never released

Version 2.80 was intended as intermediate step to JabRef 3.0.
Since much functionality has changed during development, a release of this version was skipped.

## 2.11

The changelog of 2.11 and versions before is maintained as [text file](https://github.com/JabRef/jabref/blob/v2.11.1/CHANGELOG) in the [v2.11.1 tag](https://github.com/JabRef/jabref/tree/v2.11.1).

[Unreleased]: https://github.com/JabRef/jabref/compare/v3.6...HEAD
[3.6]: https://github.com/JabRef/jabref/compare/v3.5...v3.6
[3.5]: https://github.com/JabRef/jabref/compare/v3.4...v3.5
[3.4]: https://github.com/JabRef/jabref/compare/v3.3...v3.4
[3.3]: https://github.com/JabRef/jabref/compare/v3.2...v3.3
[3.2]: https://github.com/JabRef/jabref/compare/v3.1...v3.2
[3.1]: https://github.com/JabRef/jabref/compare/v3.0...v3.1
[3.0]: https://github.com/JabRef/jabref/compare/v2.11.1...v3.0
[dev_2.11]: https://github.com/JabRef/jabref/compare/v2.11.1...dev_2.11
[2.11.1]: https://github.com/JabRef/jabref/compare/v2.11...v2.11.1<|MERGE_RESOLUTION|>--- conflicted
+++ resolved
@@ -84,12 +84,9 @@
 - Fixed [#1958](https://github.com/JabRef/jabref/issues/1958): Verbatim fields are no longer checked for HTML encoded characters by integrity checks
 - Fixed [#1937](https://github.com/JabRef/jabref/issues/1937): If no help page for the current chosen language exists, the english help page will be shown
 - Fixed [#2060](https://github.com/JabRef/jabref/issues/2060): Medline fetcher now imports data in UTF-8 encoding
-<<<<<<< HEAD
-- Fixed [#2064](https://github.com/JabRef/jabref/issues/2064): Not all `other fields` are shown on entry change of same type
-=======
 - Fixed file menu displays wrong hotkey in the German translation
 - Fixed [#2090](https://github.com/JabRef/jabref/issues/#2090): If special fields were not selected, two menu item separator were shown
->>>>>>> 4ead4415
+- Fixed [#2064](https://github.com/JabRef/jabref/issues/2064): Not all `other fields` are shown on entry change of same type
 
 ### Removed
 - Removed 2nd preview style
