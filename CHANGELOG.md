--- conflicted
+++ resolved
@@ -48,12 +48,9 @@
 - We fixed an issue where a remove icon was shown for standard entry types in the custom entry types dialog. [#6906](https://github.com/JabRef/jabref/issues/6906)
 - We fixed an issue where it was impossible to connect to OpenOffice/LibreOffice on Mac OSX. [#6970](https://github.com/JabRef/jabref/pull/6970)
 - We fixed an issue with the python script used by browser plugins that failed to locate JabRef if not installed in its default location. [#6963](https://github.com/JabRef/jabref/pull/6963/files)
-<<<<<<< HEAD
 - We fixed an issue where identity column header had incorrect foreground color in the  Dark theme. [#6796](https://github.com/JabRef/jabref/issues/6796) 
 - We fixed an issue where the RIS exporter added extra blank lines.[#7007](https://github.com/JabRef/jabref/pull/7007/files)
-=======
-- We fixed an issue where identity column header had incorrect foreground color in the  Dark theme. [#6796](https://github.com/JabRef/jabref/issues/6796)
->>>>>>> 46cc82c0
+
 
 ### Removed
 
