--- conflicted
+++ resolved
@@ -42,10 +42,6 @@
 - We no longer print errors in field values during autosave into the log [#3811](https://github.com/JabRef/jabref/issues/3811)
 - We improved the search performance by adding a short delay before starting to display search results [Bug report in the forum](http://discourse.jabref.org/t/poor-performance-of-jabref-4/1110/2)
 - We re-added the Generate BibTeX Key button to the EntryEditor toolbar on the left
-<<<<<<< HEAD
-
-=======
->>>>>>> 5574f409
 
 ### Fixed
 - We fixed several performance problems with the management of journal abbreviations [#3323](https://github.com/JabRef/jabref/issues/3323)
