--- conflicted
+++ resolved
@@ -11,12 +11,9 @@
 
 ### Added
 
-<<<<<<< HEAD
 - We added an AI chat for linked files.
 - We made new groups automatically to focus upon creation. [#11449](https://github.com/JabRef/jabref/issues/11449)
 
-=======
->>>>>>> 58ddd93e
 ### Changed
 
 ### Fixed
