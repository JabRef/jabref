--- conflicted
+++ resolved
@@ -68,12 +68,9 @@
 - We fixed an issue where not all linked files from BibDesk in the field `bdsk-file-...` were parsed. [#12555](https://github.com/JabRef/jabref/issues/12555)
 - We fixed an issue where user-defined keyword separator does not apply to Merge Groups. [#12535](https://github.com/JabRef/jabref/issues/12535)
 - We fixed an issue where duplicate items cannot be removed correctly when merging groups or keywords. [#12585](https://github.com/JabRef/jabref/issues/12585)
-<<<<<<< HEAD
-=======
 - We fixed an issue where JabRef displayed an incorrect deletion notification when canceling entry deletion [#12645](https://github.com/JabRef/jabref/issues/12645)
 
 
->>>>>>> 08631f6c
 
 ### Removed
 
