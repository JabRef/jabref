--- conflicted
+++ resolved
@@ -63,13 +63,10 @@
 - We fixed localization of the "New Entries" dialog. [#14455](https://github.com/JabRef/jabref/pull/14455)
 - We fixed an issue where keybindings could not be edited and saved. [#14237](https://github.com/JabRef/jabref/issues/14237)
 - We readded the missing gui commands for importing and exporting preferences. [#14492](https://github.com/JabRef/jabref/pull/14492)
-<<<<<<< HEAD
 - We fixed the keyboard navigation in the entry editor: pressing <kbd>Shift</kbd> + <kbd>Tab</kbd> on the first field now correctly focuses the last field of the previous tab. [#14513](https://github.com/JabRef/jabref/issues/14513)
-=======
 - We fixed a crash when importing preferences from older JabRef versions. [#14497](https://github.com/JabRef/jabref/issues/14497)
 - We fixed an issue where reordering linked files via drag and drop was no longer possible. [#14627](https://github.com/JabRef/jabref/pull/14627)
 - `JabRef.bat` is present again. [#14636](https://github.com/JabRef/jabref/issues/14636)
->>>>>>> 926abca0
 
 ### Removed
 
