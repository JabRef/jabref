# Changelog
All notable changes to this project will be documented in this file.
This project **does not** adhere to [Semantic Versioning](http://semver.org/).
This file tries to follow the conventions proposed by [keepachangelog.com](http://keepachangelog.com/).
Here, the categories "Changed" for added and changed functionality,
"Fixed" for fixed functionality, and
"Removed" for removed functionality is used.

We refer to [GitHub issues](https://github.com/JabRef/jabref/issues) by using `#NUM`.


## [Unreleased]

### Changed
- Added fetcher for [MathSciNet](http://www.ams.org/mathscinet), [zbMATH](https://www.zbmath.org/) and [Astrophysics Data System](http://www.adsabs.harvard.edu/)
- Implemented [#825](https://github.com/JabRef/jabref/issues/825): Search Bar across all bib files instead each having its own
- Implemented [#573](https://github.com/JabRef/jabref/issues/573): Add key shortcut for global search (`ctrl+shift+f`, if the searchfield is empty it will be focused instead)
- The search result Window will now show which entry belongs to which bib file
- The search result Window will now remember its location
- The search result Window won't stay on top anymore if the main Window is focused and will be present in the taskbar
- The user can jump from the searchbar to the maintable  with `ctrl+enter`
- Implemented [#573 (comment)](https://github.com/JabRef/jabref/issues/573#issuecomment-232284156): Added shortcut: closing the search result window with `ctrl+w`
- Added integrity check for fields with BibTeX keys, e.g., `crossref` and `related`, to check that the key exists
- [#1496](https://github.com/JabRef/jabref/issues/1496) Keep track of which entry a downloaded file belongs to
- Made it possible to download multiple entries in one action
- [#1813](https://github.com/JabRef/jabref/issues/1813) Import/Export preferences dialog default directory set to working directory
- [#1897](https://github.com/JabRef/jabref/issues/1897) Implemented integrity check for `year` field: Last four nonpunctuation characters should be numerals
- Address in MS-Office 2007 xml format is now imported as `location`
- [#1912](https://github.com/JabRef/jabref/issues/1912) Implemented integrity check for `edition` field: Should have the first letter capitalized (BibTeX), Should contain an integer or a literal (BibLaTeX)
- The dialog for choosing new entries additionally supports ID-based entry generation
- `number` field is now exported as `number` field in MS-Office 2007 xml format, if no `issue` field is present and the entry type is not `patent`
- `note` field is now exported as `comments` field in MS-Office 2007 xml format
- `comments` field in MS-Office 2007 xml format is now imported as `note` field
- [#463](https://github.com/JabRef/jabref/issues/463): Disable menu-item and toolbar-buttons while no database is open
- Implemented integrity check for `note` and `howpublished` field: Should have the first letter capitalized (BibTeX)
- <kbd>Pos1</kbd> / <kbd>HOME</kbd> now select the first/last entry in the main table and the search result frame.
- <kbd>UP</kbd> / <kbd>Down</kbd> / <kbd>Tab</kbd> / <kbd>shift+Tab</kbd> in the search result frame have now the same functionality as in the main  table.
- Generalize german translation of database into "Datenbank"
- Improve language quality of the german translation of shared database

### Fixed
- Fixed selecting an entry out of multiple duplicates
- Fixed [#617](https://github.com/JabRef/jabref/issues/617): `Enter` in global search opens the selected entry & `Enter` in search dialog window opens the selected entry
- Entries in the SearchResultPanel will be shown correctly (Latex to Unicode)
- Suggestions in the autocomplete will be shown correctly (Latex to Unicode)
- Fixed: When searching the first match will be selected if the current selection is no match
- Selecting an entry in the search result Window will now select the correct entry in the bib file
- Entries in the SearchResultDialog are now converted to Unicode
- Suggestions in the autocomplete (search) are now in Unicode
- Fixed NullPointerException when opening search result window for an untitled database 
- Fixed entry table traversal with Tab (no column traversal thus no double jump)
- Fixed [#1757](https://github.com/JabRef/jabref/issues/1757): Crash after saving illegal argument in entry editor
- Fixed [#1663](https://github.com/JabRef/jabref/issues/1663): Better multi-monitor support
- Fixed [#1882](https://github.com/JabRef/jabref/issues/1882): Crash after saving illegal bibtexkey in entry editor
- Fixed field `location` containing only city is not exported correctly to MS-Office 2007 xml format
- Fixed field `key` field is not exported to MS-Office 2008 xml format
- Fixed [#1181](https://github.com/JabRef/jabref/issues/1181) and [#1504](https://github.com/JabRef/jabref/issues/1504): Improved "Normalize to BibTeX name format": Support separated names with commas and colons. Considered name affixes such as "Jr".
- Fixed download files failed silently when an invalid directory is selected
- Fixed [#1949](https://github.com/JabRef/jabref/issues/1949): Error message directs to the wrong preference tab
- Fixed InvalidBackgroundColor flickering with Ctrl-s and File > Save database
- Fixed loop when pulling changes (shared database) when current selected field has changed
- Fixed [#1958](https://github.com/JabRef/jabref/issues/1958): Verbatim fields are no longer checked for HTML encoded characters by integrity checks
<<<<<<< HEAD
- Fixed file menu displays wrong hotkey in the german translation
=======
- Fixed [#1937](https://github.com/JabRef/jabref/issues/1937): If no help page for the current chosen language exists, the english help page will be shown
>>>>>>> 05bd4f7d

### Removed
- The non-supported feature of being able to define file directories for any extension is removed. Still, it should work for older databases using the legacy `ps` and `pdf` fields, although we strongly encourage using the `file` field. 
- Automatic migration for the `evastar_pdf` field is removed.


















































































## [3.6] - 2016-08-26

### Changed
- [#462](https://github.com/JabRef/jabref/issues/462) Extend the OpenConsoleFeature by offering a selection between default terminal emulator and configurable command execution.
- [#970](https://github.com/JabRef/jabref/issues/970): Implementation of shared database support (full system) with event based synchronization for MySQL, PostgreSQL and Oracle database systems.
- [#1026](https://github.com/JabRef/jabref/issues/1026) JabRef does no longer delete user comments outside of BibTeX entries and strings
- [#1225](https://github.com/JabRef/jabref/issues/1225): Hotkeys are now consistent
- [#1249](https://github.com/JabRef/jabref/issues/1249) Date layout formatter added
- [#1345](https://github.com/JabRef/jabref/issues/1345) Cleanup ISSN
- [#1516](https://github.com/JabRef/jabref/issues/1516) Selected field names are written in uppercase in the entry editor
- [#1751](https://github.com/JabRef/jabref/issues/1751) Added tooltip to web search button
- [#1758](https://github.com/JabRef/jabref/issues/1758) Added a button to open Database Properties dialog help
- [#1841](https://github.com/JabRef/jabref/issues/1841) The "etal"-string in the Authors layout formatter can now be empty
- Added EntryTypeFormatter to add camel casing to entry type in layouts, e.g., InProceedings
- Added print entry preview to the right click menu
- Added links to JabRef internet resources
- Added integrity check to avoid non-ASCII characters in BibTeX files
- Added ISBN integrity checker
- Added filter to not show selected integrity checks
- Automatically generated group names are now converted from LaTeX to Unicode
- Enhance the entry customization dialog to give better visual feedback
- Externally fetched information can be merged for entries with an ISBN
- Externally fetched information can be merged for entries with an ArXiv eprint
- File open dialogs now use default extensions as primary file filter
- For developers: Moved the bst package into logic. This requires the regeneration of antlr sources, execute: `gradlew generateSource`
- It is now possible to generate a new BIB database from the citations in an OpenOffice/LibreOffice document
- It is now possible to add your own lists of protected terms, see Options -> Manage protected terms
- Improve focus of the maintable after a sidepane gets closed (Before it would focus the toolbar or it would focus the wrong entry)
- Table row height is adjusted on Windows which is useful for high resolution displays
- The field name in the layout files for entry type is changed from `bibtextype` to `entrytype`. Please update your existing files as support for `bibtextype` will be removed eventually.
- The contents of `crossref` and `related` will be automatically updated if a linked entry changes key
- The information shown in the main table now resolves crossrefs and strings and it can be shown which fields are resolved in this way (Preferences -> Appearance -> Color codes for resolved fields)
- The formatting of the main table is based on the actual field shown when using e.g. `title/author`
- The arXiv fetcher now also supports free-text search queries
- Undo/redo are enabled/disabled and show the action in the tool tip
- Unified dialogs for opening/saving files

### Fixed
- Fixed [#636](https://github.com/JabRef/jabref/issues/636): DOI in export filters
- Fixed [#1257](https://github.com/JabRef/jabref/issues/1324): Preferences for the BibTeX key generator set in a version prior to 3.2 are now migrated automatically to the new version
- Fixed [#1264](https://github.com/JabRef/jabref/issues/1264): S with caron does not render correctly
- Fixed [#1288](https://github.com/JabRef/jabref/issues/1288): Newly opened bib-file is not focused
- Fixed [#1321](https://github.com/JabRef/jabref/issues/1321): LaTeX commands in fields not displayed in the list of references
- Fixed [#1324](https://github.com/JabRef/jabref/issues/1324): Save-Dialog for Lookup fulltext document now opens in the specified working directory
- Fixed [#1499](https://github.com/JabRef/jabref/issues/1499): {} braces are now treated correctly in in author/editor
- Fixed [#1527](https://github.com/JabRef/jabref/issues/1527): 'Get BibTeX data from DOI' Removes Marking
- Fixed [#1519](https://github.com/JabRef/jabref/issues/1519): The word "Seiten" is automatically removed when fetching info from ISBN
- Fixed [#1531](https://github.com/JabRef/jabref/issues/1531): `\relax` can be used for abbreviation of author names
- Fixed [#1554](https://github.com/JabRef/jabref/issues/1554): Import dialog is no longer hidden behind main window
- Fixed [#1592](https://github.com/JabRef/jabref/issues/1592): LibreOffice: wrong numbers in citation labels
- Fixed [#1609](https://github.com/JabRef/jabref/issues/1324): Adding a file to an entry opened dialog in the parent folder of the working directory
- Fixed [#1632](https://github.com/JabRef/jabref/issues/1632): User comments (`@Comment`) with or without brackets are now kept
- Fixed [#1639](https://github.com/JabRef/jabref/issues/1639): Google Scholar fetching works again.
- Fixed [#1643](https://github.com/JabRef/jabref/issues/1643): Searching with double quotes in a specific field ignores the last character
- Fixed [#1669](https://github.com/JabRef/jabref/issues/1669): Dialog for manual connection to OpenOffice/LibreOffice works again on Linux
- Fixed [#1682](https://github.com/JabRef/jabref/issues/1682): An entry now must have a BibTeX key to be cited in OpenOffice/LibreOffice
- Fixed [#1687](https://github.com/JabRef/jabref/issues/1687): "month" field ascending/descending sorting swapped
- Fixed [#1716](https://github.com/JabRef/jabref/issues/1716): `@`-Symbols stored in BibTeX fields no longer break the database
- Fixed [#1750](https://github.com/JabRef/jabref/issues/1750): BibLaTeX `date` field is now correctly exported as `year` in MS-Office 2007 xml format
- Fixed [#1760](https://github.com/JabRef/jabref/issues/1760): Preview updated correctly when selecting a single entry after selecting multiple entries
- Fixed [#1771](https://github.com/JabRef/jabref/issues/1771): Show all supported import types as default
- Fixed [#1804](https://github.com/JabRef/jabref/issues/1804): Integrity check no longer removes URL field by mistake
- Fixed: LaTeX characters in author names are now converted to Unicode before export in MS-Office 2007 xml format
- Fixed: `volume`, `journaltitle`, `issue` and `number`(for patents) fields are now exported correctly in MS-Office 2007 xml format
- Fixed NullPointerException when clicking OK without specifying a field name in set/clear/rename fields
- Fixed IndexOutOfBoundsException when trying to download a full text document without selecting an entry
- Fixed NullPointerException when trying to set a special field or mark an entry through the menu without having an open database
- Fixed NullPointerException when trying to synchronize file field with an entry without BibTeX key
- Fixed NullPointerException when importing PDFs and pressing cancel when selecting entry type
- Fixed a number of issues related to accessing the GUI from outside the EDT
- Fixed NullPointerException when using BibTeX key pattern `authFirstFull` and the author does not have a "von"-part
- Fixed NullPointerException when opening Customize entry type dialog without an open database
- LaTeX to Unicode converter now handles combining accents
- Fixed NullPointerException when clicking Browse in Journal abbreviations with empty text field
- Fixed NullPointerException when opening file in Plain text import
- Fixed NullPointerException when appending database
- Fixed NullPointerException when loading a style file that has not got a default style
- Date fields in the BibLatex standard are now always formatted in the correct way, independent of the preferences
- The merge entry dialog showed wrong heading after merging from DOI
- Manage content selectors now saves edited existing lists again and only marks database as changed when the content selectors are changed
- When inserting a duplicate the right entry will be selected
- Preview panel height is now saved immediately, thus is shown correctly if the panel height is changed, closed and opened again

### Removed
- [#1610](https://github.com/JabRef/jabref/issues/1610) Removed the possibility to auto show or hide the groups interface
- It is not longer possible to choose to convert HTML sub- and superscripts to equations
- Removed option to open right-click menu with ctrl + left-click as it was not working
- Removed option to disable entry editor when multiple entries are selected as it was not working
- Removed option to show warning for empty key as it was not working
- Removed option to show warning for duplicate key as it was not working
- Removed preview toolbar (since long disabled)


## [3.5] - 2016-07-13

### Changed
- Implemented [#1356](https://github.com/JabRef/jabref/issues/1356): Added a formatter for converting HTML to Unicode
- Implemented [#661](https://github.com/JabRef/jabref/issues/661): Introducing a "check for updates" mechnism (manually/automatic at startup)
- Implemented [#1338](https://github.com/JabRef/jabref/issues/1338): clicking on a crossref in the main table selects the parent entry and added a button in the entry editor to select the parent entry.
- Implemented [#1485](https://github.com/JabRef/jabref/issues/1485): Biblatex field shorttitle is now exported/imported as standard field ShortTitle to Word bibliography
- Implemented [#1431](https://github.com/JabRef/jabref/issues/1431): Import dialog shows file extensions and filters the view
- When resolving duplicate BibTeX-keys there is now an "Ignore" button. "Cancel" and close key now quits the resolving.
- The [online forum](http://discourse.jabref.org/) is now directly accessible via the "Help" menu
- Updated German translation

### Fixed
- Fixed [#1530](https://github.com/JabRef/jabref/issues/1530): Unescaped hashes in the url field are ignored by the integrity checker
- Fixed [#405](https://github.com/JabRef/jabref/issues/405): Added more {} around capital letters in Unicode/HTML to LaTeX conversion to preserve them
- Fixed [#1476](https://github.com/JabRef/jabref/issues/1476): NPE when importing from SQL DB because of missing DatabaseMode
- Fixed [#1481](https://github.com/JabRef/jabref/issues/1481): Mac OS X binary seems broken for JabRef 3.4 release
- Fixed [#1430](https://github.com/JabRef/jabref/issues/1430): "review changes" did misinterpret changes
- Fixed [#1434](https://github.com/JabRef/jabref/issues/1434): Static groups are now longer displayed as dynamic ones
- Fixed [#1482](https://github.com/JabRef/jabref/issues/1482): Correct number of matched entries is displayed for refining subgroups
- Fixed [#1444](https://github.com/JabRef/jabref/issues/1444): Implement getExtension and getDescription for importers.
- Fixed [#1507](https://github.com/JabRef/jabref/issues/1507): Keywords are now separated by the delimiter specified in the preferences
- Fixed [#1484](https://github.com/JabRef/jabref/issues/1484): HTML export handles some UTF characters wrong
- Fixed [#1534](https://github.com/JabRef/jabref/issues/1534): "Mark entries imported into database" does not work correctly
- Fixed [#1500](https://github.com/JabRef/jabref/issues/1500): Renaming of explicit groups now changes entries accordingly
- Fixed issue where field changes were not undoable if the time stamp was updated on editing
- Springer fetcher now fetches the requested number of entries (not one less as before)
- Alleviate multiuser concurrency issue when near simultaneous saves occur to a shared database file


## [3.4] - 2016-06-02

### Changed
- Implemented [#629](https://github.com/JabRef/jabref/issues/629): Explicit groups are now written in the "groups" field of the entry instead of at the end of the bib file
- Main table now accepts pasted DOIs and tries to retrieve the entry
- Added support for several Biblatex-fields through drop-down lists with valid alternatives
- Added integrity checker for an odd number of unescaped '#'
- Implemented [feature request 384](https://sourceforge.net/p/jabref/features/384): The merge entries dialog now show all text and colored differences between the fields
- Implemented [#1233](https://github.com/JabRef/jabref/issues/1233): Group side pane now takes up all the remaining space
- Added integrity check detecting HTML-encoded characters
- Added missing help files
- Implemented [feature request #1294](https://github.com/JabRef/jabref/issues/1294): Added possibility to filter for `*.jstyle` files in OpenOffice/LibreOffice style selection dialog. Open style selection dialog in directory of last selected file
- Added integrity check for ISSN
- Add LaTeX to Unicode converter as cleanup operation
- Added an option in the about dialog to easily copy the version information of JabRef
- Integrity check table can be sorted by clicking on column headings
- Added \SOFTWARE\Jabref 'Path' registry entry for installation path inside the installer
- Added an additional icon to distinguish DOI and URL links ([feature request #696](https://github.com/JabRef/jabref/issues/696))
- Added nbib fields to Medlineplain importer and to MedlineImporter
- Implemented [#1342](https://github.com/JabRef/jabref/issues/1342): show description of case converters as tooltip 
- Updated German translation

### Fixed
- Fixed [#473](https://github.com/JabRef/jabref/issues/473): Values in an entry containing symbols like ' are now properly escaped for exporting to the database
- Fixed [#1270](https://github.com/JabRef/jabref/issues/1270): Auto save is now working again as expected (without leaving a bunch of temporary files behind)
- Fixed [#1234](https://github.com/JabRef/jabref/issues/1234): NPE when getting information from retrieved DOI
- Fixed [#1245](https://github.com/JabRef/jabref/issues/1245): Empty jstyle properties can now be specified as ""
- Fixed [#1259](https://github.com/JabRef/jabref/issues/1259): NPE when sorting tabs
- Fixed display bug in the cleanup dialog: field formatters are now correctly displayed using their name 
- Fixed [#1271](https://github.com/JabRef/jabref/issues/1271): Authors with compound first names are displayed properly 
- Fixed: Selecting invalid jstyle causes NPE and prevents opening of style selection dialog
- Fixed: Move linked files to default directory works again
- Fixed [#1327](https://github.com/JabRef/jabref/issues/1327): PDF cleanup changes order of linked pdfs
- Fixed [#1313](https://github.com/JabRef/jabref/issues/1313): Remove UI for a configuration option which was no longer available
- Fixed [#1340](https://github.com/JabRef/jabref/issues/1340): Edit -> Mark Specific Color Dysfunctional on OSX
- Fixed [#1245](https://github.com/JabRef/jabref/issues/1245): Empty jstyle properties can now be specified as ""
- Fixed [#1364](https://github.com/JabRef/jabref/issues/1364): Windows: install to LOCALAPPDATA directory for non-admin users
- Fixed [#1365](https://github.com/JabRef/jabref/issues/1365): Default label pattern back to `[auth][year]`
- Fixed [#796](https://github.com/JabRef/jabref/issues/796): Undoing more than one entry at the same time is now working
- Fixed [#1122](https://github.com/JabRef/jabref/issues/1122): Group view is immediately updated after adding an entry to a group
- Fixed [#171](https://github.com/JabRef/jabref/issues/171): Dragging an entry to a group preserves scrolling
- Fixed [#1353](https://github.com/JabRef/jabref/issues/1353): Fetch-Preview did not display updated BibTeX-Key after clicking on `Generate Now`
- Fixed [#1381](https://github.com/JabRef/jabref/issues/1381): File links containing blanks are broken if non-default viewer is set
- Fixed sourceforge bug 1000: shorttitleINI can generate the initials of the shorttitle
- Fixed [#1394](https://github.com/JabRef/jabref/issues/1394): Personal journal abbrevations could not be saved
- Fixed [#1400](https://github.com/JabRef/jabref/issues/1400): Detect path constructs wrong path for Windows
- Fixed [#973](https://github.com/JabRef/jabref/issues/973): Add additional DOI field for English version of MS Office 2007 XML
- Fixed [#1412](https://github.com/JabRef/jabref/issues/1412): Save action *protect terms* protects terms within words unecessarily
- Fixed [#1420](https://github.com/JabRef/jabref/issues/1420): Auto downloader should respect file pattern and propose correct filename
- Fixed [#651](https://github.com/JabRef/jabref/issues/651): Improve parsing of author names containing braces
- Fixed [#1421](https://github.com/JabRef/jabref/issues/1421): Auto downloader should try to retrieve DOI if not present and fetch afterwards
- Fixed [#1457](https://github.com/JabRef/jabref/issues/1457): Support multiple words inside LaTeX commands to RTF export
- Entries retain their groupmembership when undoing their cut/deletion
- Fixed [#1450](https://github.com/JabRef/jabref/issues/1450): EntryEditor is restored in the correct size after preference changes
- Fixed [#421](https://github.com/JabRef/jabref/issues/421): Remove LaTeX commands from all BibTeX fields when exporting to Word Bibliography

### Removed
- Removed possibility to export entries/databases to an `.sql` file, as the logic cannot easily use the correct escape logic
- Removed support of old groups format, which was used prior to JabRef version 1.6. If you happen to have a 10 years old .bib file, then JabRef 3.3 can be used to convert it to the current format.
- Removed possibility to automatically add braces via Option - Preferences - File - Store the following fields with braces around capital letters. Please use save actions instead for adding braces automatically.
- Removed button to refresh groups view. This button shouldn't be needed anymore. Please report any cases where the groups view is not updated automatically.
- Medline and GVK importer no longer try to expand author initials (i.e.  `EH Wissler -> E. H. Wissler`).
- Removed not-working option "Select Matches" under Groups -> Settings.


## [3.3] - 2016-04-17

### Changed
- Migrated JabRef help to markdown at https://github.com/JabRef/help.jabref.org
- Add possibility to lookup DOI from BibTeX entry contents inside the DOI field
- PDFs can be automatically fetched from IEEE (given that you have access without logging in)
- The OpenOffice/LibreOffice style file handling is changed to have only a single list of available style and you need to add your custom styles again
- OpenOffice/LibreOffice style files are now always read and written with the same default encoding as for the database (found in the preferences)
- The user journal abbreviation list is now always read and written with the same default encoding as for the database (found in the preferences)
- The mass edit function "Set/clear/rename fields" is now in the Edit menu
- Implemented [#455](https://github.com/JabRef/jabref/issues/455): Add button in preference dialog to reset preferences
- Add ability to run arbitrary formatters as cleanup actions (some old cleanup jobs are replaced by this functionality)
- Add "Move linked files to default file directory" as cleanup procedure
- Implemented [#756](https://github.com/JabRef/jabref/issues/756): Add possibility to reformat all entries on save (under Preferences, File)
- All fields in a bib entry are written without any leading and trailing whitespace 
- Comments and preamble are serialized with capitalized first letter, i.e. `@Comment` instead of `@comment` and `@Preamble` instead of `@PREAMBLE`.
- Global sorting options and preferences are removed. Databases can still be sorted on save, but this is configured locally and stored in the file
- OvidImporter now also imports fields: doi, issn, language and keywords
- Implemented [#647](https://github.com/JabRef/jabref/issues/647): The preview can now be copied
- [#459](https://github.com/JabRef/jabref/issues/459) Open default directory when trying to add files to an entry
- Implemented [#668](https://github.com/JabRef/jabref/issues/668): Replace clear with icon to reduce search bar width
- Improved layout for OSX: Toolbar buttons and search field
- BibTeX and BibLaTeX mode is now file based and can be switched at runtime. The information is stored in the .bib file, and if it is not there detected by the entry types.
- Moved all quality-related database actions inside a new quality menu
- [#684](https://github.com/JabRef/jabref/issues/684): ISBNtoBibTex Error Message is now more clear
- Moved default bibliography mode to general preferences tab
- Add dialog to show all preferences in their raw form plus some filtering
- Added Ordinal formatter (1 -> 1st etc)
- [#492](https://github.com/JabRef/jabref/issues/492): If no text is marked, the whole field is copied. Preview of pasted text in tool tip
- [#454](https://github.com/JabRef/jabref/issues/454) Add a tab that shows all remaining entry fields that are not displayed in any other tab
- The LaTeX to Unicode/HTML functionality is much improved by covering many more cases
- Ability to convert from LaTeX to Unicode in right-click field menu
- Regex-based search is know only applied entirely and not split up to different regexes on whitespaces
- [#492](https://github.com/JabRef/jabref/issues/492): If no text is marked, the whole field is copied. Preview of pasted text in tool tip
- Integrity check now also checks broken file links, abbreviations in `journal` and `booktitle`, and incorrect use of proceedings with page numbers
- PdfContentImporter does not write the content of the first page into the review field any more
- Implemented [#462](https://github.com/JabRef/jabref/issues/462): Add new action to open console where opened database file is located. New button, menu entry and shortcut (CTRL+SHIFT+J) for this action have also been added.
- [#957](https://github.com/JabRef/jabref/issues/957) Improved usability of Export save order selection in Preferences and Database Properties
- [#958](https://github.com/JabRef/jabref/issues/958) Adjusted size and changed layout of database dialog
- [#1023](https://github.com/JabRef/jabref/issues/492) ArXiv fetcher now also fetches based on eprint id
- Moved "Get BibTeX data from DOI" from main table context menu to DOI field in entry editor
- Added open buttons to DOI and URL field
- Move Look & Feel settings from advanced to appearance tab in preferences
- JabRef installer now automatically determines the user rights and installs to home directory/program dir when user is restricted/admin
- Move PDF file directory configuration from external tab to file tab in preferences
- Implemented [#672](https://github.com/JabRef/jabref/issues/672): FileList now distributes its space dependent on the width of its columns
- Added missing German translations
- Swedish is added as a language option (still not a complete translation)
- [#969](https://github.com/JabRef/jabref/issues/969) Adding and replacing old event system mechanisms with Google Guava EventBus.

### Fixed
- Fixed [#318](https://github.com/JabRef/jabref/issues/318): Improve normalization of author names
- Fixed [#598](https://github.com/JabRef/jabref/issues/598) and [#402](https://github.com/JabRef/jabref/issues/402): No more issues with invalid icons for ExternalFileTypes in global search or after editing the settings
- Fixed [#883](https://github.com/JabRef/jabref/issues/883): No NPE during cleanup
- Fixed [#845](https://github.com/JabRef/jabref/issues/845): Add checkboxes for highlighting in groups menu, fixes other toggle highlighting as well for all toggle buttons
- Fixed [#890](https://github.com/JabRef/jabref/issues/890): No NPE when renaming file
- Fixed [#466](https://github.com/JabRef/jabref/issues/466): Rename PDF cleanup now also changes case of file name
- Fixed [#621](https://github.com/JabRef/jabref/issues/621) and [#669](https://github.com/JabRef/jabref/issues/669): Encoding and preamble now end with newline.
- Make BibTex parser more robust against missing newlines
- Fix bug that prevented the import of BibTex entries having only a key as content
- Fixed [#666](https://github.com/JabRef/jabref/issues/666): MS Office 2007 export is working again
- Fixed [#670](https://github.com/JabRef/jabref/issues/670): Expressions using enclosed quotes (`keywords="one two"`) did not work.
- Fixed [#667](https://github.com/JabRef/jabref/issues/667): URL field is not sanitized anymore upon opening in browser.
- Fixed [#687](https://github.com/JabRef/jabref/issues/687): Fixed NPE when closing JabRef with new unsaved database.
- Fixed [#680](https://github.com/JabRef/jabref/issues/680): Synchronize Files key binding works again.
- Fixed [#212](https://github.com/JabRef/jabref/issues/212): Added command line option `-g` for autogenerating bibtex keys
- Fixed [#213](https://github.com/JabRef/jabref/issues/212): Added command line option `-asfl` for autosetting file links
- Fixed [#671](https://github.com/JabRef/jabref/issues/671): Remember working directory of last import
- IEEEXplore fetcher replaces keyword separator with the preferred
- Fixed [#710](https://github.com/JabRef/jabref/issues/710): Fixed quit behavior under OSX
- "Merge from DOI" now honors removed fields
- Fixed [#778](https://github.com/JabRef/jabref/issues/778): Fixed NPE when exporting to `.sql` File
- Fixed [#824](https://github.com/JabRef/jabref/issues/824): MimeTypeDetector can now also handle local file links
- Fixed [#803](https://github.com/JabRef/jabref/issues/803): Fixed dynamically group, free-form search
- Fixed [#743](https://github.com/JabRef/jabref/issues/743): Logger not configured when JAR is started
- Fixed [#822](https://github.com/JabRef/jabref/issues/822): OSX - Exception when adding the icon to the dock
- Fixed [#609](https://github.com/JabRef/jabref/issues/609): Sort Arrows are shown in the main table if table is sorted
- Fixed [#685](https://github.com/JabRef/jabref/issues/685): Fixed MySQL exporting for more than one entry
- Fixed [#815](https://github.com/JabRef/jabref/issues/815): Curly Braces no longer ignored in OpenOffice/LibreOffice citation
- Fixed [#855](https://github.com/JabRef/jabref/issues/856): Fixed OpenOffice Manual connect - Clicking on browse does now work correctly
- Fixed [#649](https://github.com/JabRef/jabref/issues/649): Key bindings are now working in the preview panel
- Fixed [#410](https://github.com/JabRef/jabref/issues/410): Find unlinked files no longer freezes when extracting entry from PDF content
- Fixed [#936](https://github.com/JabRef/jabref/issues/936): Preview panel is now updated when an entry is cut/deleted
- Fixed [#1001](https://github.com/JabRef/jabref/issues/1001): No NPE when exporting a complete database
- Fixed [#991](https://github.com/JabRef/jabref/issues/991): Entry is now correctly removed from the BibDatabase
- Fixed [#1062](https://github.com/JabRef/jabref/issues/1062): Merge entry with DOI information now also applies changes to entry type
- Fixed [#535](https://github.com/JabRef/jabref/issues/535): Add merge action to right click menu
- Fixed [#1115](https://github.com/JabRef/jabref/issues/1115): Wrong warning message when importing duplicate entries
- Fixed [#935](https://github.com/JabRef/jabref/issues/935): PDFs, which are readable, but carry a protection for editing, are treated by the XMP parser and the importer generating a BibTeX entry based on the content.
- Fixed: Showing the preview panel with a single-click at startup

### Removed
- Removed JabRef offline help files which are replaced by the new online documentation at https://github.com/JabRef/help.jabref.org
- Fixed [#627](https://github.com/JabRef/jabref/issues/627): The `pdf` field is removed from the export formats, use the `file` field
- Removed configuration option to use database file directory as base directory for attached files and make it default instead
- Removed save session functionality as it just saved the last opened tabs which is done by default
- Removed CLI option `-l` to load a session
- Removed PDF preview functionality
- Removed Sixpackimporter it is not used in the wild anymore
- Removed double click listener from `doi` and `url` fields


## [3.2] - 2016-01-10

### Changed
- All import/open database warnings are now shown in a scrolling text area
- Add an integrity check to ensure that a url has a correct protocol, implements [#358](https://github.com/JabRef/jabref/issues/358)

### Fixed
- Changes in customized entry types are now directly reflected in the table when clicking "Apply" or "OK"
- Fixed [#608](https://github.com/JabRef/jabref/issues/608): Export works again
- Fixed [#417](https://github.com/JabRef/jabref/issues/417): Table now updates when switching groups
- Fixed [#534](https://github.com/JabRef/jabref/issues/534): No OpenOffice setup panel in preferences
- Fixed [#545](https://github.com/JabRef/jabref/issues/545): ACM fetcher works again
- Fixed [#593](https://github.com/JabRef/jabref/issues/593): Reference list generation works for OpenOffice/LibreOffice again
- Fixed [#598](https://github.com/JabRef/jabref/issues/598): Use default file icon for custom external file types
- Fixed [#607](https://github.com/JabRef/jabref/issues/607): OpenOffice/LibreOffice works on OSX again

### Removed
- OpenOffice/LibreOffice is removed from the push-to-application button and only accessed through the side panel


## [3.1] - 2015-12-24

### Changed
- Added new DoiResolution fetcher that tries to download full text PDF from DOI link
- Add options to close other/all databases in tab right-click menu
- Implements [#470](https://github.com/JabRef/jabref/issues/470): Show editor (as an alternative to author) and booktitle (as an alternative to journal) in the main table by default
- Restore focus to last focused tab on start
- Add ability to format/cleanup the date field
- Add support for proxy authentication via VM args and GUI settings, this implements [feature request 388](https://sourceforge.net/p/jabref/feature-requests/388/)
- Move Bibtex and Biblatex mode switcher to File menu
- Display active edit mode (BibTeX or Biblatex) at window title
- Implements [#444](https://github.com/JabRef/jabref/issues/444): The search is cleared by either clicking the clear-button or by pressing ESC with having focus in the search field.
- Icons are shown as Header for icon columns in the entry table ([#315](https://github.com/JabRef/jabref/issues/315))
- Tooltips are shown for header columns and contents which are too wide to be displayed in the entry table ([#384](https://github.com/JabRef/jabref/issues/384))
- Default order in entry table:  # | all file based icons (file, URL/DOI, ...) | all bibtex field based icons (bibtexkey, entrytype, author, title, ...) | all activated special field icons (ranking, quality, ...)
- Write all field keys in lower case. No more camel casing of field names. E.g., `title` is written instead of `Title`, `howpublished` instead of `HowPublished`, and `doi` instead of `DOI`. The configuration option `Use camel case for field names (e.g., "HowPublished" instead of "howpublished")` is gone.
- All field saving options are removed. There is no more customization of field sorting. '=' is now appended to the field key instead of its value. The intendation is aligned for an entry and not for the entire database. Entry names are written in title case format.
- Entries are only reformatted if they were changed during a session. There is no more mandatory reformatting of the entire database on save.
- Implements [#565](https://github.com/JabRef/jabref/issues/565): Highlighting matches works now also for regular expressions in preview panel and entry editor
- IEEEXplore search now downloads the full Bibtex record instead of parsing the fields from the HTML webpage result (fixes [bug 1146](https://sourceforge.net/p/jabref/bugs/1146/) and [bug 1267](https://sourceforge.net/p/jabref/bugs/1267/))
- Christmas color theme (red and green)
- Implements #444: The search is cleared by either clicking the clear-button or by pressing ESC with having focus in the search field. 
- Added command line switch --debug to show more detailed logging messages

### Fixed
- Fixed [bug 482](https://sourceforge.net/p/jabref/bugs/482/) partly: escaped brackets are now parsed properly when opening a bib file
- Fixed [#479](https://github.com/JabRef/jabref/issues/479): Import works again
- Fixed [#434](https://github.com/JabRef/jabref/issues/434): Revert to old 'JabRef' installation folder name instead of 'jabref'
- Fixed [#435](https://github.com/JabRef/jabref/issues/435): Retrieve non open access ScienceDirect PDFs via HTTP DOM
- Fixed: Cleanup process aborts if linked file does not exists
- Fixed [#420](https://github.com/JabRef/jabref/issues/420): Reenable preference changes
- Fixed [#414](https://github.com/JabRef/jabref/issues/414): Rework BibLatex entry types with correct required and optional fields
- Fixed [#413](https://github.com/JabRef/jabref/issues/413): Help links in released jar version are not working
- Fixes [#412](https://github.com/JabRef/jabref/issues/412): Biblatex preserves capital letters, checking whether letters may be converted to lowercase within the Integrity Check action is obsolete.
- Fixed [#437](https://github.com/JabRef/jabref/issues/437): The toolbar after the search field is now correctly wrapped when using a small window size for JabRef
- Fixed [#438](https://github.com/JabRef/jabref/issues/438): Cut, Copy and Paste are now translated correctly in the menu
- Fixed [#443](https://github.com/JabRef/jabref/issues/443)/[#445](https://github.com/JabRef/jabref/issues/445): Fixed sorting and moving special field columns
- Fixed [#498](https://github.com/JabRef/jabref/issues/498): non-working legacy PDF/PS column removed
- Fixed [#473](https://github.com/JabRef/jabref/issues/473): Import/export to external database works again
- Fixed [#526](https://github.com/JabRef/jabref/issues/526): OpenOffice/LibreOffice connection works again on Linux/OSX
- Fixed [#533](https://github.com/JabRef/jabref/issues/533): Preview parsed incorrectly when regular expression was enabled
- Fixed: MedlinePlain Importer made more resistant for malformed entries
- Fixed [#564](https://github.com/JabRef/jabref/issues/564): Cite command changes are immediately reflected in the push-to-application actions, and not only after restart

### Removed
- Removed BioMail format importer
- Removed file history size preference (never available from the UI)
- Removed jstorImporter because it's hardly ever used, even Jstor.org doesn't support/export said format anymore
- Removed ScifinderImporter because it's hardly ever used, and we could not get resource files to test against
- Removed option "Show one letter heading for icon columns" which is obsolete with the fix of [#315](https://github.com/JabRef/jabref/issues/315)/[#384](https://github.com/JabRef/jabref/issues/384)
- Removed table column "PDF/PS" which refers to legacy fields "ps" resp. "pdf" which are no longer supported (see also fix [#498](https://github.com/JabRef/jabref/issues/498))
- Removed the ability to export references on the CLI interface based on year ranges


## [3.0] - 2015-11-29

### Changed
 - Updated to support OpenOffice 4 and LibreOffice 5
 - Add toolbar icon for deleting an entry, and move menu item for this action to BibTeX
 - Better support for IEEEtranBSTCTL entries
 - Quick selection of month in entry editor
 - Unknown entry types will be converted to 'Misc' (was 'Other' before).
 - EntryTypes are now clustered per group on the 'new entry' GUI screen.
 - Tab shows the minimal unique folder name substring if multiple database files share the same name
 - Added a page numbers integrity checker
 - Position and size of certain dialogs are stored and restored.
 - Feature: Search Springer
 - Feature: Search DOAJ, Directory of Open Access Journals
 - Changes the old integrity check by improving the code base (+tests) and converting it to a simple issues table
 - Added combo box in MassSetFieldAction to simplify selecting the correct field name
 - Feature: Merge information from both entries on duplication detection
 - Always use import inspection dialog on import from file
 - All duplicate whitespaces / tabs / newlines are now removed from non-multiline fields
 - Improvements to search:
   - Search bar is now at the top
   - A summary of the search result is shown in textual form in the search bar
   - The search text field changes its color based on the search result (red if nothing is found, green if at least one entry is found)
   - Autocompletion suggestions are shown in a popup
   - Search options are available via a drop-down list, this implements [feature request 853](https://sourceforge.net/p/jabref/feature-requests/853/)
   - "Clear search" button also clears search field, this implements [feature request 601](https://sourceforge.net/p/jabref/feature-requests/601/)
   - Every search is done automatically (live) as soon as the search text is changed
   - Search is local by default. To do a global search, one has to do a local search and then this search can be done globally as well, opening a new window. 
   - The local search results can be shown in a new window. 
 - Feature: Merge information from a DOI generated BibTex entry to an entry
 - Added more characters to HTML/Unicode converter
 - Feature: Push citations to Texmaker ([bug 318](https://sourceforge.net/p/jabref/bugs/318/), [bug 582](https://sourceforge.net/p/jabref/bugs/582/))
 - Case changers improved to honor words (not yet more than single words) within {}
 - Feature: Added converters from HTML and Unicode to LaTeX on right click in text fields ([#191](https://github.com/JabRef/jabref/issues/191))
 - Feature: Add an option to the FileList context menu to delete an associated file from the file system
 - Feature: Field names "Doi", "Ee", and "Url" are now written as "DOI", "EE", and "URL"
 - The default language is now automatically set to the system's locale.
 - Use correct encoding names ([#155](https://github.com/JabRef/jabref/issues/155)) and replace old encoding names in bibtex files. This changes the file header.
 - No longer write JabRef version to BibTex file header.
 - No longer add blank lines inside a bibtex entry
 - Feature: When pasting a Google search URL, meta data will be automatically stripped before insertion.
 - Feature: PDF auto download from ACS, arXiv, ScienceDirect, SpringerLink, and Google Scholar
 - List of authors is now auto generated `scripts/generate-authors.sh` and inserted into L10N About.html
 - Streamline logging API: Replace usages of java.util.logging with commons.logging
 - Remove support for custom icon themes. The user has to use the default one.
 - Solved [feature request 767](https://sourceforge.net/p/jabref/feature-requests/767/): New subdatabase based on AUX file (biblatex)
 - Feature: DOItoBibTeX fetcher now also handles HTTP URLs
 - Feature: "Normalize to BibTeX name format" also removes newlines
 - Tweak of preference defaults
   - Autolink requires that the filename starts with the given BibTeX key and the default filename patterns is key followed by title
   - Default sorting changed
   - Default label pattern changed from `[auth][year]` to `[authors3][year]`
 - Feature: case changers now leave protected areas (enclosed with curly brackets) alone
 - BREAKING: The BibTeX key generator settings from previous versions are lost
 - BREAKING: LabelPatterns `[auth.etal]`, `[authEtAl]`, `[authors]`, `[authorsN]`, `[authorLast]` and more to omit spaces and commas (and work as described at http://jabref.sourceforge.net/help/LabelPatterns.php)
 - BREAKING: `[keywordN]` returns the Nth keyword (as described in the help) and not the first N keywords
 - BREAKING: If field consists of blanks only or an emtpy string, it is not written at all
 - Feature: new LabelPattern `[authFirstFull]` returning the last name of the first author and also a "van" or "von" if it exists
 - Feature: all new lines when writing an entry are obeying the globally configured new line (File -> newline separator). Affects fields: abstract and review
 - Feature: `[veryShortTitle]` and `[shortTitle]` also skip words like "in", "among", "before", ...
 - Feature: New LabelPattern `[keywordsN]`, where N is optional. Returns the first N keywords. If no N is specified ("`[keywords]`"), all keywords are returned. Spaces are removed.
 - Update supported LookAndFeels
 - Show replaced journal abbreviations on console
 - Integrated [GVK-Plugin](http://www.gbv.de/wikis/cls/Jabref-GVK-Plugin)
 - The three options to manage file references are moved to their own separated group in the Tools menu. 
 - Default preferences: Remote server (port 6050) always started on first JabRef instance. This prevents JabRef loaded twice when opening a bib file.

### Fixed
 - Fixed the bug that the file encoding was not correctly determined from the first (or second) line
 - Fixed [#325](https://github.com/JabRef/jabref/issues/325): Deactivating AutoCompletion crashes EntryEditor
 - Fixed bug when having added and then removed a personal journal list, an exception is always shown on startup
 - Fixed a bug in the IEEEXploreFetcher
 - Fixed [bug 1282](https://sourceforge.net/p/jabref/bugs/1282/) related to backslashes duplication.
 - Fixed [bug 1285](https://sourceforge.net/p/jabref/bugs/1285/): Editing position is not lost on saving
 - Fixed [bug 1297](https://sourceforge.net/p/jabref/bugs/1297/): No console message on closing
 - Fixed [#194](https://github.com/JabRef/jabref/issues/194): JabRef starts again on Win XP and Win Vista
 - Fixed: Tooltips are now shown for the #-field when the bibtex entry is incomplete.
 - Fixed [#173](https://github.com/JabRef/jabref/issues/173): Personal journal abbreviation list is not loaded twice
 - Bugfix: Preview of external journal abbreviation list now displays the correct list
 - Fixed [#223](https://github.com/JabRef/jabref/issues/223): Window is displayed in visible area even when having multiple screens
 - Localization tweaks: "can not" -> "cannot" and "file name" -> "filename"
 - Fixed: When reconfiguring the BibTeX key generator, changes are applied instantly without requiring a restart of JabRef
 - Fixed [#250](https://github.com/JabRef/jabref/issues/250): No hard line breaks after 70 chars in serialized JabRef meta data
 - Fixed [bug 1296](https://sourceforge.net/p/jabref/bugs/1296/): External links in the help open in the standard browser
 - Fixed behavior of opening files: If an existing database is opened, it is focused now instead of opening it twice.

### Removed
 - Entry type 'Other' is not selectable anymore as it is no real entry type. Will be converted to 'Misc'.
 - BREAKING: Remove plugin functionality.
 - The key bindings for searching specific databases are removed
 - Remove option to toggle native file dialog on mac by making JabRef always use native file dialogs on mac
 - Remove options to set PDF and PS directories per .bib database as the general options have also been deleted.
 - Remove option to disable renaming in FileChooser dialogs.
 - Remove option to hide the BibTeX Code tab in the entry editor.
 - Remove option to set a custom icon for the external file types. This is not possible anymore with the new icon font.
 - Remove legacy options to sync files in the "pdf" or "ps" field
 - Remove button to merge entries and keep the old ones.
 - Remove non-compact rank symbols in favor of compact rank
 - Remove Mr.DLib support as MR.DLib will be shut down in 2015
 - Remove support for key bindings per external application by allowing only the key binding "push to application" for the currently selected external application.
 - Remove "edit preamble" from toolbar
 - Remove support to the move-to-SysTray action
 - Remove incremental search
 - Remove option to disable autocompleters for search and make this always one
 - Remove option to highlight matches and make this always one when not using regex or grammar-based search
 - Remove non-working web searches: JSTOR and Sciencedirect (planned to be fixed for the next release)
 - Remove option Tools -> Open PDF or PS which is replaced by Tools -> Open File

## 2.80 - never released

Version 2.80 was intended as intermediate step to JabRef 3.0.
Since much functionality has changed during development, a release of this version was skipped.

## 2.11

The changelog of 2.11 and versions before is maintained as [text file](https://github.com/JabRef/jabref/blob/v2.11.1/CHANGELOG) in the [v2.11.1 tag](https://github.com/JabRef/jabref/tree/v2.11.1).

[Unreleased]: https://github.com/JabRef/jabref/compare/v3.6...HEAD
[3.6]: https://github.com/JabRef/jabref/compare/v3.5...v3.6
[3.5]: https://github.com/JabRef/jabref/compare/v3.4...v3.5
[3.4]: https://github.com/JabRef/jabref/compare/v3.3...v3.4
[3.3]: https://github.com/JabRef/jabref/compare/v3.2...v3.3
[3.2]: https://github.com/JabRef/jabref/compare/v3.1...v3.2
[3.1]: https://github.com/JabRef/jabref/compare/v3.0...v3.1
[3.0]: https://github.com/JabRef/jabref/compare/v2.11.1...v3.0
[dev_2.11]: https://github.com/JabRef/jabref/compare/v2.11.1...dev_2.11
[2.11.1]: https://github.com/JabRef/jabref/compare/v2.11...v2.11.1<|MERGE_RESOLUTION|>--- conflicted
+++ resolved
@@ -60,11 +60,8 @@
 - Fixed InvalidBackgroundColor flickering with Ctrl-s and File > Save database
 - Fixed loop when pulling changes (shared database) when current selected field has changed
 - Fixed [#1958](https://github.com/JabRef/jabref/issues/1958): Verbatim fields are no longer checked for HTML encoded characters by integrity checks
-<<<<<<< HEAD
+- Fixed [#1937](https://github.com/JabRef/jabref/issues/1937): If no help page for the current chosen language exists, the english help page will be shown
 - Fixed file menu displays wrong hotkey in the german translation
-=======
-- Fixed [#1937](https://github.com/JabRef/jabref/issues/1937): If no help page for the current chosen language exists, the english help page will be shown
->>>>>>> 05bd4f7d
 
 ### Removed
 - The non-supported feature of being able to define file directories for any extension is removed. Still, it should work for older databases using the legacy `ps` and `pdf` fields, although we strongly encourage using the `file` field. 
