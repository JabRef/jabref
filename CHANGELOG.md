# Changelog

All notable changes to this project will be documented in this file.
The format is based on [Keep a Changelog](https://keepachangelog.com/en/1.0.0/).
We refer to [GitHub issues](https://github.com/JabRef/jabref/issues) by using `#NUM`.
In case, there is no issue present, the pull request implementing the feature is linked.

Note that this project **does not** adhere to [Semantic Versioning](https://semver.org/).

## [Unreleased]

### Added

<<<<<<< HEAD
- We added a feature to hide the tab bar when only one library is open, restore it when multiple libraries are open. [#9971](https://github.com/JabRef/jabref/issues/9971)
=======
- We added a feature to hide the tab bar when only one library is open, restore it when multiple libraries are open [#9971 ](https://github.com/JabRef/jabref/issues/9971).
>>>>>>> 20e993ca

### Changed

- We improved the offline parsing of BibTeX data from PDF-documents. [#12278](https://github.com/JabRef/jabref/issues/12278)

### Fixed

- We fixed an issue where a bib file with UFF-8 charset was wrongly loaded with a different charset [forum#5369](https://discourse.jabref.org/t/jabref-5-15-opens-bib-files-with-shift-jis-encoding-instead-of-utf-8/5369/)
- We fixed an issue where new entries were inserted in the middle of the table instead of at the end. [#12371](https://github.com/JabRef/jabref/pull/12371)
- We fixed an issue where removing the sort from the table did not restore the original order. [#12371](https://github.com/JabRef/jabref/pull/12371)
- We fixed an issue where JabRef icon merges with dark background [#7771](https://github.com/JabRef/jabref/issues/7771)
- We fixed an issue where an entry's group was no longer highlighted on selection [#12413](https://github.com/JabRef/jabref/issues/12413)

### Removed

- "Web of Science" [journal abbreviation list](https://docs.jabref.org/advanced/journalabbreviations) was removed. [abbrv.jabref.org#176](https://github.com/JabRef/abbrv.jabref.org/issues/176)

## [6.0-alpha] – 2024-12-23

### Added

- We added a Markdown export layout. [#12220](https://github.com/JabRef/jabref/pull/12220)
- We added a "view as BibTeX" option before importing an entry from the citation relation tab. [#11826](https://github.com/JabRef/jabref/issues/11826)
- We added support finding LaTeX-encoded special characters based on plain Unicode and vice versa. [#11542](https://github.com/JabRef/jabref/pull/11542)
- When a search hits a file, the file icon of that entry is changed accordingly. [#11542](https://github.com/JabRef/jabref/pull/11542)
- We added an AI-based chat for entries with linked PDF files. [#11430](https://github.com/JabRef/jabref/pull/11430)
- We added an AI-based summarization possibility for entries with linked PDF files. [#11430](https://github.com/JabRef/jabref/pull/11430)
- We added an AI section in JabRef's [preferences](https://docs.jabref.org/ai/preferences). [#11430](https://github.com/JabRef/jabref/pull/11430)
- We added AI providers: OpenAI, Mistral AI, Hugging Face and Google. [#11430](https://github.com/JabRef/jabref/pull/11430), [#11736](https://github.com/JabRef/jabref/pull/11736)
- We added AI providers: [Ollama](https://docs.jabref.org/ai/local-llm#step-by-step-guide-for-ollama) and GPT4All, which add the possibility to use local LLMs privately on your own device. [#11430](https://github.com/JabRef/jabref/pull/11430), [#11870](https://github.com/JabRef/jabref/issues/11870)
- We added support for selecting and using CSL Styles in JabRef's OpenOffice/LibreOffice integration for inserting bibliographic and in-text citations into a document. [#2146](https://github.com/JabRef/jabref/issues/2146), [#8893](https://github.com/JabRef/jabref/issues/8893)
- We added "Tools > New library based on references in PDF file" ... to create a new library based on the references section in a PDF file. [#11522](https://github.com/JabRef/jabref/pull/11522)
- When converting the references section of a paper (PDF file), more than the last page is treated. [#11522](https://github.com/JabRef/jabref/pull/11522)
- Added the functionality to invoke offline reference parsing explicitly. [#11565](https://github.com/JabRef/jabref/pull/11565)
- The dialog for [adding an entry using reference text](https://docs.jabref.org/collect/newentryfromplaintext) is now filled with the clipboard contents as default. [#11565](https://github.com/JabRef/jabref/pull/11565)
- Added minimal support for [biblatex data annotation](https://mirrors.ctan.org/macros/latex/contrib/biblatex/doc/biblatex.pdf#subsection.3.7) fields in `.layout` files. [#11505](https://github.com/JabRef/jabref/issues/11505)
- Added saving of selected options in the [Lookup -> Search for unlinked local files dialog](https://docs.jabref.org/collect/findunlinkedfiles#link-the-pdfs-to-your-bib-library). [#11439](https://github.com/JabRef/jabref/issues/11439)
- We enabled creating a new file link manually. [#11017](https://github.com/JabRef/jabref/issues/11017)
- We added a toggle button to invert the selected groups. [#9073](https://github.com/JabRef/jabref/issues/9073)
- We reintroduced the floating search in the main table. [#4237](https://github.com/JabRef/jabref/issues/4237)
- We improved [cleanup](https://docs.jabref.org/finding-sorting-and-cleaning-entries/cleanupentries) of `arXiv` IDs in distributed in the fields `note`, `version`, `institution`, and `eid` fields. [#11306](https://github.com/JabRef/jabref/issues/11306)
- We added a switch not to store the linked file URL, because it caused troubles at other apps. [#11735](https://github.com/JabRef/jabref/pull/11735)
- When starting a new SLR, the selected catalogs now persist within and across JabRef sessions. [koppor#614](https://github.com/koppor/jabref/issues/614)
- We added support for drag'n'drop on an entry in the maintable to an external application to get the entry preview dropped. [#11846](https://github.com/JabRef/jabref/pull/11846)
- We added the functionality to double click on a [LaTeX citation](https://docs.jabref.org/advanced/entryeditor/latex-citations) to jump to the respective line in the LaTeX editor. [#11996](https://github.com/JabRef/jabref/issues/11996)
- We added a different background color to the search bar to indicate when the search syntax is wrong. [#11658](https://github.com/JabRef/jabref/pull/11658)
- We added a setting which always adds the literal "Cited on pages" text before each JStyle citation. [#11691](https://github.com/JabRef/jabref/pull/11732)
- We added a new plain citation parser that uses LLMs. [#11825](https://github.com/JabRef/jabref/issues/11825)
- We added support for `langid` field for biblatex libraries. [#10868](https://github.com/JabRef/jabref/issues/10868)
- We added support for modifier keys when dropping a file on an entry in the main table. [#12001](https://github.com/JabRef/jabref/pull/12001)
- We added an importer for SSRN URLs. [#12021](https://github.com/JabRef/jabref/pull/12021)
- We added a compare button to the duplicates in the citation relations tab to open the "Possible duplicate entries" window. [#11192](https://github.com/JabRef/jabref/issues/11192)
- We added automatic browser extension install on Windows for Chrome and Edge. [#6076](https://github.com/JabRef/jabref/issues/6076)
- We added support to automatically open a `.bib` file in the current/parent folder if no other library is opened. [koppor#377](https://github.com/koppor/jabref/issues/377)
- We added a search bar for filtering keyboard shortcuts. [#11686](https://github.com/JabRef/jabref/issues/11686)
- We added new modifiers `camel_case`, `camel_case_n`, `short_title`, and `very_short_title` for the [citation key generator](https://docs.jabref.org/setup/citationkeypatterns). [#11367](https://github.com/JabRef/jabref/issues/11367)
- By double clicking on a local citation in the Citation Relations Tab you can now jump the linked entry. [#11955](https://github.com/JabRef/jabref/pull/11955)
- We use the menu icon for background tasks as a progress indicator to visualise an import's progress when dragging and dropping several PDF files into the main table. [#12072](https://github.com/JabRef/jabref/pull/12072)
- The PDF content importer now supports importing title from upto the second page of the PDF. [#12139](https://github.com/JabRef/jabref/issues/12139)

### Changed

- A search in "any" fields ignores the [groups](https://docs.jabref.org/finding-sorting-and-cleaning-entries/groups). [#7996](https://github.com/JabRef/jabref/issues/7996)
- When a communication error with an [online service](https://docs.jabref.org/collect/import-using-online-bibliographic-database) occurs, JabRef displays the HTTP error. [#11223](https://github.com/JabRef/jabref/issues/11223)
- The Pubmed/Medline Plain importer now imports the PMID field as well [#11488](https://github.com/JabRef/jabref/issues/11488)
- The 'Check for updates' menu bar button is now always enabled. [#11485](https://github.com/JabRef/jabref/pull/11485)
- JabRef respects the [configuration for storing files relative to the .bib file](https://docs.jabref.org/finding-sorting-and-cleaning-entries/filelinks#directories-for-files) in more cases. [#11492](https://github.com/JabRef/jabref/pull/11492)
- JabRef does not show finished background tasks in the status bar popup. [#11821](https://github.com/JabRef/jabref/pull/11821)
- We enhanced the indexing speed. [#11502](https://github.com/JabRef/jabref/pull/11502)
- When dropping a file into the main table, after copy or move, the file is now put in the [configured directory and renamed according to the configured patterns](https://docs.jabref.org/finding-sorting-and-cleaning-entries/filelinks#filename-format-and-file-directory-pattern). [#12001](https://github.com/JabRef/jabref/pull/12001)
- ⚠️ Renamed command line parameters `embeddBibfileInPdf` to `embedBibFileInPdf`, `writeMetadatatoPdf` to `writeMetadataToPdf`, and `writeXMPtoPdf` to `writeXmpToPdf`. [#11575](https://github.com/JabRef/jabref/pull/11575)
- The browse button for a Custom theme now opens in the directory of the current used CSS file. [#11597](https://github.com/JabRef/jabref/pull/11597)
- The browse button for a Custom exporter now opens in the directory of the current used exporter file. [#11717](https://github.com/JabRef/jabref/pull/11717)
- ⚠️ We relaxed the escaping requirements for [bracketed patterns](https://docs.jabref.org/setup/citationkeypatterns), which are used for the [citaton key generator](https://docs.jabref.org/advanced/entryeditor#autogenerate-citation-key) and [filename and directory patterns](https://docs.jabref.org/finding-sorting-and-cleaning-entries/filelinks#auto-linking-files). One only needs to write `\"` if a quote sign should be escaped. All other escapings are not necessary (and working) any more. [#11967](https://github.com/JabRef/jabref/pull/11967)
- When importing BibTeX data starging from on a PDF, the XMP metadata takes precedence over Grobid data. [#11992](https://github.com/JabRef/jabref/pull/11992)
- JabRef now uses TLS 1.2 for all HTTPS connections. [#11852](https://github.com/JabRef/jabref/pull/11852)
- We improved the functionality of getting BibTeX data out of PDF files. [#11999](https://github.com/JabRef/jabref/issues/11999)
- We improved the display of long messages in the integrity check dialog. [#11619](https://github.com/JabRef/jabref/pull/11619)
- We improved the undo/redo buttons in the main toolbar and main menu to be disabled when there is nothing to undo/redo. [#8807](https://github.com/JabRef/jabref/issues/8807)
- We improved the DOI detection in PDF imports. [#11782](https://github.com/JabRef/jabref/pull/11782)
- We improved the performance when pasting and importing entries in an existing library. [#11843](https://github.com/JabRef/jabref/pull/11843)
- When fulltext search is selected but indexing is deactivated, a dialog is now shown asking if the user wants to enable indexing now [#9491](https://github.com/JabRef/jabref/issues/9491)
- We changed instances of 'Search Selected' to 'Search Pre-configured' in Web Search Preferences UI. [#11871](https://github.com/JabRef/jabref/pull/11871)
- We added a new CSS style class `main-table` for the main table. [#11881](https://github.com/JabRef/jabref/pull/11881)
- When renaming a file, the old extension is now used if there is none provided in the new name. [#11903](https://github.com/JabRef/jabref/issues/11903)
- When importing a file using "Find Unlinked Files", when one or more file directories are available, the file path will be relativized where possible [koppor#549](https://github.com/koppor/jabref/issues/549)
- We added minimum window sizing for windows dedicated to creating new entries [#11944](https://github.com/JabRef/jabref/issues/11944)
- We changed the name of the library-based file directory from 'General File Directory' to 'Library-specific File Directory' per issue. [#571](https://github.com/koppor/jabref/issues/571)
- We changed the defualt [unwanted charachters](https://docs.jabref.org/setup/citationkeypatterns#removing-unwanted-characters) in the citation key generator and allow a dash (`-`) and colon (`:`) being part of a citation key. [#12144](https://github.com/JabRef/jabref/pull/12144)
- The CitationKey column is now a default shown column for the entry table. [#10510](https://github.com/JabRef/jabref/issues/10510)
- We disabled the actions "Open Terminal here" and "Reveal in file explorer" for unsaved libraries. [#11920](https://github.com/JabRef/jabref/issues/11920)
- JabRef now opens the corresponding directory in the library properties when "Browse" is clicked. [#12223](https://github.com/JabRef/jabref/pull/12223)
- We changed the icon for macOS to be more consistent with Apple's Guidelines [#8443](https://github.com/JabRef/jabref/issues/8443)

### Fixed

- We fixed an issue where certain actions were not disabled when no libraries were open. [#11923](https://github.com/JabRef/jabref/issues/11923)
- We fixed an issue where the "Check for updates" preference was not saved. [#11485](https://github.com/JabRef/jabref/pull/11485)
- We fixed an issue where an exception was thrown after changing "show preview as a tab" in the preferences. [#11515](https://github.com/JabRef/jabref/pull/11515)
- We fixed an issue where JabRef put file paths as absolute path when an entry was created using drag and drop of a PDF file. [#11173](https://github.com/JabRef/jabref/issues/11173)
- We fixed an issue that online and offline mode for new library creation were handled incorrectly. [#11565](https://github.com/JabRef/jabref/pull/11565)
- We fixed an issue with colors in the search bar when dark theme is enabled. [#11569](https://github.com/JabRef/jabref/issues/11569)
- We fixed an issue with query transformers (JStor and others). [#11643](https://github.com/JabRef/jabref/pull/11643)
- We fixed an issue where a new unsaved library was not marked with an asterisk. [#11519](https://github.com/JabRef/jabref/pull/11519)
- We fixed an issue where JabRef starts without window decorations. [#11440](https://github.com/JabRef/jabref/pull/11440)
- We fixed an issue where the entry preview highlight was not working when searching before opening the entry editor. [#11659](https://github.com/JabRef/jabref/pull/11659)
- We fixed an issue where text in Dark mode inside "Citation information" was not readable. [#11512](https://github.com/JabRef/jabref/issues/11512)
- We fixed an issue where the selection of an entry in the table lost after searching for a group. [#3176](https://github.com/JabRef/jabref/issues/3176)
- We fixed the non-functionality of the option "Automatically sync bibliography when inserting citations" in the OpenOffice panel, when enabled in case of JStyles. [#11684](https://github.com/JabRef/jabref/issues/11684)
- We fixed an issue where the library was not marked changed after a migration. [#11542](https://github.com/JabRef/jabref/pull/11542)
- We fixed an issue where rebuilding the full-text search index was not working. [#11374](https://github.com/JabRef/jabref/issues/11374)
- We fixed an issue where the progress of indexing linked files showed an incorrect number of files. [#11378](https://github.com/JabRef/jabref/issues/11378)
- We fixed an issue where the full-text search results were incomplete. [#8626](https://github.com/JabRef/jabref/issues/8626)
- We fixed an issue where search result highlighting was incorrectly highlighting the boolean operators. [#11595](https://github.com/JabRef/jabref/issues/11595)
- We fixed an issue where search result highlighting was broken at complex searches. [#8067](https://github.com/JabRef/jabref/issues/8067)
- We fixed an exception when searching for unlinked files. [#11731](https://github.com/JabRef/jabref/issues/11731)
- We fixed an issue with the link to the full text at the BVB fetcher. [#11852](https://github.com/JabRef/jabref/pull/11852)
- We fixed an issue where two contradicting notifications were shown when cutting an entry in the main table. [#11724](https://github.com/JabRef/jabref/pull/11724)
- We fixed an issue where unescaped braces in the arXiv fetcher were not treated. [#11704](https://github.com/JabRef/jabref/issues/11704)
- We fixed an issue where HTML instead of the fulltext pdf was downloaded when importing arXiv entries. [#4913](https://github.com/JabRef/jabref/issues/4913)
- We fixed an issue where the keywords and crossref fields were not properly focused. [#11177](https://github.com/JabRef/jabref/issues/11177)
- We fixed handling of `\"` in [bracketed patterns](https://docs.jabref.org/setup/citationkeypatterns) containing a RegEx. [#11967](https://github.com/JabRef/jabref/pull/11967)
- We fixed an issue where the Undo/Redo buttons were active even when all libraries are closed. [#11837](https://github.com/JabRef/jabref/issues/11837)
- We fixed an issue where recently opened files were not displayed in the main menu properly. [#9042](https://github.com/JabRef/jabref/issues/9042)
- We fixed an issue where the DOI lookup would show an error when a DOI was found for an entry. [#11850](https://github.com/JabRef/jabref/issues/11850)
- We fixed an issue where <kbd>Tab</kbd> cannot be used to jump to next field in some single-line fields. [#11785](https://github.com/JabRef/jabref/issues/11785)
- We fixed an issue where the "Do not ask again" checkbox was not working, when asking for permission to use Grobid [koppor#556](https://github.com/koppor/jabref/issues/566).
- We fixed an issue where we display warning message for moving attached open files. [#10121](https://github.com/JabRef/jabref/issues/10121)
- We fixed an issue where it was not possible to select selecting content of other user's comments.[#11106](https://github.com/JabRef/jabref/issues/11106)
- We fixed an issue when handling URLs containing a pipe (`|`) character. [#11876](https://github.com/JabRef/jabref/issues/11876)
- We fixed an issue where web search preferences "Custom API key" table modifications not discarded. [#11925](https://github.com/JabRef/jabref/issues/11925)
- We fixed an issue when opening attached files in [extra file columns](https://docs.jabref.org/finding-sorting-and-cleaning-entries/filelinks#adding-additional-columns-to-entry-table-for-file-types). [#12005](https://github.com/JabRef/jabref/issues/12005)
- We fixed an issue where trying to open a library from a failed mounted directory on Mac would cause an error. [#10548](https://github.com/JabRef/jabref/issues/10548)
- We fixed an issue when the preview was out of sync. [#9172](https://github.com/JabRef/jabref/issues/9172)
- We fixed an issue where identifier paste couldn't work with Unicode REPLACEMENT CHARACTER. [#11986](https://github.com/JabRef/jabref/issues/11986)
- We fixed an issue when click on entry at "Check Integrity" wasn't properly focusing the entry and field. [#11997](https://github.com/JabRef/jabref/issues/11997)
- We fixed an issue with the ui not scaling when changing the font size [#11219](https://github.com/JabRef/jabref/issues/11219)
- We fixed an issue where a custom application for external file types would not be saved [#112311](https://github.com/JabRef/jabref/issues/12311)
- We fixed an issue where a file that no longer exists could not be deleted from an entry using keyboard shortcut [#9731](https://github.com/JabRef/jabref/issues/9731)

### Removed

- We removed the description of search strings. [#11542](https://github.com/JabRef/jabref/pull/11542)
- We removed support for importing using the SilverPlatterImporter (`Record INSPEC`). [#11576](https://github.com/JabRef/jabref/pull/11576)
- We removed support for automatically generating file links using the CLI (`--automaticallySetFileLinks`).

## [5.15] – 2024-07-10

### Added

- We made new groups automatically to focus upon creation. [#11449](https://github.com/JabRef/jabref/issues/11449)

### Fixed

- We fixed an issue where JabRef was no longer built for Intel based macs (x86) [#11468](https://github.com/JabRef/jabref/issues/11468)
- We fixed usage when using running on Snapcraft. [#11465](https://github.com/JabRef/jabref/issues/11465)
- We fixed detection for `soffice.exe` on Windows. [#11478](https://github.com/JabRef/jabref/pull/11478)
- We fixed an issue where saving preferences when importing preferences on first run in a snap did not work [forum#4399](https://discourse.jabref.org/t/how-to-report-problems-in-the-distributed-version-5-14-ensuring-that-one-can-no-longer-work-with-jabref/4399/5)

## [5.14] – 2024-07-08

### Added

- We added support for offline extracting references from PDFs following the IEEE format. [#11156](https://github.com/JabRef/jabref/pull/11156)
- We added a new keyboard shortcut  <kbd>ctrl</kbd> + <kbd>,</kbd> to open the preferences. [#11154](https://github.com/JabRef/jabref/pull/11154)
- We added value selection (such as for month) for content selectors in custom entry types. [#11109](https://github.com/JabRef/jabref/issues/11109)
- We added a duplicate checker for the Citation Relations tab. [#10414](https://github.com/JabRef/jabref/issues/10414)
- We added tooltip on main table cells that shows cell content or cell content and entry preview if set in preferences. [10925](https://github.com/JabRef/jabref/issues/10925)
- Added a formatter to remove word enclosing braces. [#11222](https://github.com/JabRef/jabref/issues/11222)
- We added the ability to add a keyword/crossref when typing the separator character (e.g., comma) in the keywords/crossref fields. [#11178](https://github.com/JabRef/jabref/issues/11178)
- We added an exporter and improved the importer for Endnote XML format. [#11137](https://github.com/JabRef/jabref/issues/11137)
- We added support for using BibTeX Style files (BST) in the Preview. [#11102](https://github.com/JabRef/jabref/issues/11102)
- We added support for automatically update LaTeX citations when a LaTeX file is created, removed, or modified. [#10585](https://github.com/JabRef/jabref/issues/10585)

### Changed

- We replaced the word "Key bindings" with "Keyboard shortcuts" in the Preferences tab. [#11153](https://github.com/JabRef/jabref/pull/11153)
- We slightly improved the duplicate check if ISBNs are present. [#8885](https://github.com/JabRef/jabref/issues/8885)
- JabRef no longer downloads HTML files of websites when a PDF was not found. [#10149](https://github.com/JabRef/jabref/issues/10149)
- We added the HTTP message (in addition to the response code) if an error is encountered. [#11341](https://github.com/JabRef/jabref/pull/11341)
- We made label wrap text to fit view size when reviewing external group changes. [#11220](https://github.com/JabRef/jabref/issues/11220)

### Fixed

- We fixed an issue where entry type with duplicate fields prevented opening existing libraries with custom entry types. [#11127](https://github.com/JabRef/jabref/issues/11127)
- We fixed an issue where Markdown rendering removed braces from the text. [#10928](https://github.com/JabRef/jabref/issues/10928)
- We fixed an issue when the file was flagged as changed on disk in the case of content selectors or groups. [#9064](https://github.com/JabRef/jabref/issues/9064)
- We fixed crash on opening the entry editor when auto-completion is enabled. [#11188](https://github.com/JabRef/jabref/issues/11188)
- We fixed the usage of the key binding for "Clear search" (default: <kbd>Escape</kbd>). [#10764](https://github.com/JabRef/jabref/issues/10764)
- We fixed an issue where library shown as unsaved and marked (*) after accepting changes made externally to the file. [#11027](https://github.com/JabRef/jabref/issues/11027)
- We fixed an issue where drag and dropping entries from one library to another was not always working. [#11254](https://github.com/JabRef/jabref/issues/11254)
- We fixed an issue where drag and dropping entries created a shallow copy. [#11160](https://github.com/JabRef/jabref/issues/11160)
- We fixed an issue where imports to a custom group would only work for the first entry [#11085](https://github.com/JabRef/jabref/issues/11085), [#11269](https://github.com/JabRef/jabref/issues/11269)
- We fixed an issue when cursor jumped to the beginning of the line. [#5904](https://github.com/JabRef/jabref/issues/5904)
- We fixed an issue where a new entry was not added to the selected group [#8933](https://github.com/JabRef/jabref/issues/8933)
- We fixed an issue where the horizontal position of the Entry Preview inside the entry editor was not remembered across restarts [#11281](https://github.com/JabRef/jabref/issues/11281)
- We fixed an issue where the search index was not updated after linking PDF files. [#11317](https://github.com/JabRef/jabref/pull/11317)
- We fixed rendering of (first) author with a single letter surname. [forum#4330](https://discourse.jabref.org/t/correct-rendering-of-first-author-with-a-single-letter-surname/4330)
- We fixed that the import of the related articles tab sometimes used the wrong library mode. [#11282](https://github.com/JabRef/jabref/pull/11282)
- We fixed an issue where the entry editor context menu was not shown correctly when JabRef is opened on a second, extended screen [#11323](https://github.com/JabRef/jabref/issues/11323), [#11174](https://github.com/JabRef/jabref/issues/11174)
- We fixed an issue where the value of "Override default font settings" was not applied on startup [#11344](https://github.com/JabRef/jabref/issues/11344)
- We fixed an issue when "Library changed on disk" appeared after a save by JabRef. [#4877](https://github.com/JabRef/jabref/issues/4877)  
- We fixed an issue where the Pubmed/Medline Plain importer would not respect the user defined keyword separator [#11413](https://github.com/JabRef/jabref/issues/11413)
- We fixed an issue where the value of "Override default font settings" was not applied on startup [#11344](https://github.com/JabRef/jabref/issues/11344)
- We fixed an issue where DatabaseChangeDetailsView was not scrollable when reviewing external metadata changes [#11220](https://github.com/JabRef/jabref/issues/11220)
- We fixed undo/redo for text fields. [#11420](https://github.com/JabRef/jabref/issues/11420)
- We fixed an issue where clicking on a page number in the search results tab opens a wrong file in the document viewer. [#11432](https://github.com/JabRef/jabref/pull/11432)

### Removed

- We removed the misleading message "Doing a cleanup for X entries" when opening the Cleanup entries dialog [#11463](https://github.com/JabRef/jabref/pull/11463)

## [5.13] – 2024-04-01

### Added

- We converted the "Custom API key" list to a table to be more accessible. [#10926](https://github.com/JabRef/jabref/issues/10926)
- We added a "refresh" button for the LaTeX citations tab in the entry editor. [#10584](https://github.com/JabRef/jabref/issues/10584)
- We added the possibility to show the BibTeX source in the [web search](https://docs.jabref.org/collect/import-using-online-bibliographic-database) import screen. [#560](https://github.com/koppor/jabref/issues/560)
- We added a fetcher for [ISIDORE](https://isidore.science/), simply paste in the link into the text field or the last 6 digits in the link that identify that paper. [#10423](https://github.com/JabRef/jabref/issues/10423)
- When importing entries form the "Citation relations" tab, the field [cites](https://docs.jabref.org/advanced/entryeditor/entrylinks) is now filled according to the relationship between the entries. [#10572](https://github.com/JabRef/jabref/pull/10752)
- We added a new integrity check and clean up option for strings having Unicode characters not encoded in [Unicode "Normalization Form Canonical Composition" (NFC)](https://en.wikipedia.org/wiki/Unicode_equivalence#Normal_forms"). [#10506](https://github.com/JabRef/jabref/issues/10506)
- We added a new group icon column to the main table showing the icons of the entry's groups. [#10801](https://github.com/JabRef/jabref/pull/10801)
- When deleting an entry, the files linked to the entry are now optionally deleted as well. [#10509](https://github.com/JabRef/jabref/issues/10509)
- We added support to move the file to the system trash (instead of deleting it). [#10591](https://github.com/JabRef/jabref/pull/10591)
- We added ability to jump to an entry in the command line using `-j CITATIONKEY`. [koppor#540](https://github.com/koppor/jabref/issues/540)
- We added a new boolean to the style files for Openoffice/Libreoffice integration to switch between ZERO_WIDTH_SPACE (default) and no space. [#10843](https://github.com/JabRef/jabref/pull/10843)
- When pasting HTML into the abstract or a comment field, the hypertext is automatically converted to Markdown. [#10558](https://github.com/JabRef/jabref/issues/10558)
- We added the possibility to redownload files that had been present but are no longer in the specified location. [#10848](https://github.com/JabRef/jabref/issues/10848)
- We added the citation key pattern `[camelN]`. Equivalent to the first N words of the `[camel]` pattern.
- We added importing of static groups and linked files from BibDesk .bib files. [#10381](https://github.com/JabRef/jabref/issues/10381)
- We added ability to export in CFF (Citation File Format) [#10661](https://github.com/JabRef/jabref/issues/10661).
- We added ability to push entries to TeXworks. [#3197](https://github.com/JabRef/jabref/issues/3197)
- We added the ability to zoom in and out in the document viewer using <kbd>Ctrl</kbd> + <kbd>Scroll</kbd>. [#10964](https://github.com/JabRef/jabref/pull/10964)
- We added a Cleanup for removing non-existent files and grouped the related options [#10929](https://github.com/JabRef/jabref/issues/10929)
- We added the functionality to parse the bibliography of PDFs using the GROBID online service. [#10200](https://github.com/JabRef/jabref/issues/10200)
- We added a seperated search bar for the global search window. [#11032](https://github.com/JabRef/jabref/pull/11032)
- We added ability to double-click on an entry in the global search window to select the corresponding entry in the main table. [#11010](https://github.com/JabRef/jabref/pull/11010)
- We added support for BibTeX String constants during copy & paste between libraries. [#10872](https://github.com/JabRef/jabref/issues/10872)
- We added the field `langid` which is important for hyphenation and casing in LaTeX. [#10868](https://github.com/JabRef/jabref/issues/10868)
- Event log entries can now be copied via a context menu. [#11100](https://github.com/JabRef/jabref/issues/11100)

### Changed

- The "Automatically open folders of attached files" preference default status has been changed to enabled on Windows. [koppor#56](https://github.com/koppor/jabref/issues/56)
- The Custom export format now uses the custom DOI base URI in the preferences for the `DOICheck`, if activated [forum#4084](https://discourse.jabref.org/t/export-html-disregards-custom-doi-base-uri/4084)
- The index directories for full text search have now more readable names to increase debugging possibilities using Apache Lucense's Lurk. [#10193](https://github.com/JabRef/jabref/issues/10193)
- The fulltext search also indexes files ending with .pdf (but do not having an explicit file type set). [#10193](https://github.com/JabRef/jabref/issues/10193)
- We changed the arrangement of the lists in the "Citation relations" tab. `Cites` are now on the left and `Cited by` on the right [#10572](https://github.com/JabRef/jabref/pull/10752)
- Sub libraries based on `aux` file can now also be generated if some citations are not found library. [#10775](https://github.com/JabRef/jabref/pull/10775)
- We rearranged the tab order in the entry editor and renamed the "Scite Tab" to "Citation information". [#10821](https://github.com/JabRef/jabref/issues/10821)
- We changed the duplicate handling in the Import entries dialog. Potential duplicate entries are marked with an icon and importing will now trigger the merge dialog [#10914](https://github.com/JabRef/jabref/pull/10914)
- We made the command "Push to TexShop" more robust to allow cite commands with a character before the first slash. [forum#2699](https://discourse.jabref.org/t/push-to-texshop-mac/2699/17?u=siedlerchr)
- We only show the notification "Saving library..." if the library contains more than 2000 entries. [#9803](https://github.com/JabRef/jabref/issues/9803)
- JabRef now keeps previous log files upon start. [#11023](https://github.com/JabRef/jabref/pull/11023)
- When normalizing author names, complete enclosing braces are kept. [#10031](https://github.com/JabRef/jabref/issues/10031)
- We enhanced the dialog for adding new fields in the content selector with a selection box containing a list of standard fields. [#10912](https://github.com/JabRef/jabref/pull/10912)
- We store the citation relations in an LRU cache to avoid bloating the memory and out-of-memory exceptions. [#10958](https://github.com/JabRef/jabref/issues/10958)
- Keywords field are now displayed as tags. [#10910](https://github.com/JabRef/jabref/pull/10910)
- Citation relations now get more information, and have quick access to view the articles in a browser without adding them to the library [#10869](https://github.com/JabRef/jabref/issues/10869)
- Importer/Exporter for CFF format now supports JabRef `cites` and `related` relationships, as well as all fields from the CFF specification. [#10993](https://github.com/JabRef/jabref/issues/10993)
- The XMP-Exporter no longer writes the content of the `file`-field. [#11083](https://github.com/JabRef/jabref/pull/11083)
- We added notes, checks and warnings for the case of selection of non-empty directories while starting a new Systematic Literature Review. [#600](https://github.com/koppor/jabref/issues/600)
- Text in the import dialog (web search results) will now be wrapped to prevent horizontal scrolling. [#10931](https://github.com/JabRef/jabref/issues/10931)
- We improved the error handling when invalid bibdesk-files are encountered [#11117](https://github.com/JabRef/jabref/issues/11117)

### Fixed

- We fixed an issue where the fulltext search button in entry editor used to disappear on click till the search is completed. [#10425](https://github.com/JabRef/jabref/issues/10425)
- We fixed an issue where attempting to cancel the importing/generation of an entry from id is ignored. [#10508](https://github.com/JabRef/jabref/issues/10508)
- We fixed an issue where the preview panel showing the wrong entry (an entry that is not selected in the entry table). [#9172](https://github.com/JabRef/jabref/issues/9172)
- We fixed an issue where HTML-reserved characters like '&' and '<', in addition to HTML entities like '&amp;' were not rendered correctly in entry preview. [#10677](https://github.com/JabRef/jabref/issues/10677)
- The last page of a PDF is now indexed by the full text search. [#10193](https://github.com/JabRef/jabref/issues/10193)
- The entry editor respects the configured custom tabs when showing "Other fields". [#11012](https://github.com/JabRef/jabref/pull/11012)
- The default owner of an entry can be changed again. [#10924](https://github.com/JabRef/jabref/issues/10924)
- We fixed an issue where the duplicate check did not take umlauts or other LaTeX-encoded characters into account. [#10744](https://github.com/JabRef/jabref/pull/10744)
- We fixed the colors of the icon on hover for unset special fields. [#10431](https://github.com/JabRef/jabref/issues/10431)
- We fixed an issue where the CrossRef field did not work if autocompletion was disabled [#8145](https://github.com/JabRef/jabref/issues/8145)
- In biblatex mode, JabRef distinguishes between "Optional fields" and "Optional fields 2" again. [#11022](https://github.com/JabRef/jabref/pull/11022)
- We fixed an issue where exporting`@electronic` and `@online` entry types to the Office XMl would duplicate the field `title`  [#10807](https://github.com/JabRef/jabref/issues/10807)
- We fixed an issue where the `CommentsTab` was not properly formatted when the `defaultOwner` contained capital or special letters. [#10870](https://github.com/JabRef/jabref/issues/10870)
- We fixed an issue where the `File -> Close library` menu item was not disabled when no library was open. [#10948](https://github.com/JabRef/jabref/issues/10948)
- We fixed an issue where the Document Viewer would show the PDF in only half the window when maximized. [#10934](https://github.com/JabRef/jabref/issues/10934)
- Clicking on the crossref and related tags in the entry editor jumps to the linked entry. [#5484](https://github.com/JabRef/jabref/issues/5484) [#9369](https://github.com/JabRef/jabref/issues/9369)
- We fixed an issue where JabRef could not parse absolute file paths from Zotero exports. [#10959](https://github.com/JabRef/jabref/issues/10959)
- We fixed an issue where an exception occured when toggling between "Live" or "Locked" in the internal Document Viewer. [#10935](https://github.com/JabRef/jabref/issues/10935)
- When fetching article information fom IEEE Xplore, the em dash is now converted correctly. [koppor#286](https://github.com/koppor/jabref/issues/286)
- Fixed an issue on Windows where the browser extension reported failure to send an entry to JabRef even though it was sent properly. [JabRef-Browser-Extension#493](https://github.com/JabRef/JabRef-Browser-Extension/issues/493)
- Fixed an issue on Windows where TeXworks path was not resolved if it was installed with MiKTeX. [#10977](https://github.com/JabRef/jabref/issues/10977)
- We fixed an issue with where JabRef would throw an error when using MathSciNet search, as it was unable to parse the fetched JSON coreectly. [10996](https://github.com/JabRef/jabref/issues/10996)
- We fixed an issue where the "Import by ID" function would throw an error when a DOI that contains URL-encoded characters was entered. [#10648](https://github.com/JabRef/jabref/issues/10648)
- We fixed an issue with handling of an "overflow" of authors at `[authIniN]`. [#11087](https://github.com/JabRef/jabref/issues/11087)
- We fixed an issue where an exception occurred when selecting entries in the web search results. [#11081](https://github.com/JabRef/jabref/issues/11081)
- When a new library is unsaved, there is now no warning when fetching entries with PDFs. [#11075](https://github.com/JabRef/jabref/issues/11075)
- We fixed an issue where the message "The libary has been modified by another program" occurred when editing library metadata and saving the library. [#4877](https://github.com/JabRef/jabref/issues/4877)

### Removed

- We removed the predatory journal checks due to a high rate of false positives. [#11066](https://github.com/JabRef/jabref/pull/11066)

## [5.12] – 2023-12-24

### Added

- We added a scite.ai tab in the entry editor that retrieves 'Smart Citation' tallies for citations that have a DOI. [koppor#375](https://github.com/koppor/jabref/issues/375)  
- We added a dropdown menu to let users change the reference library during AUX file import. [#10472](https://github.com/JabRef/jabref/issues/10472)
- We added a button to let users reset the cite command to the default value. [#10569](https://github.com/JabRef/jabref/issues/10569)
- We added the option to use System Preference for Light/Dark Theme [#8729](https://github.com/JabRef/jabref/issues/8729).
- We added [scholar.archive.org](https://scholar.archive.org/) as a new fetcher. [#10498](https://github.com/JabRef/jabref/issues/10498)
- We integrated predatory journal checking as part of the Integrity Checker based on the [check-bib-for-predatory](https://github.com/CfKu/check-bib-for-predatory). [koppor#348](https://github.com/koppor/jabref/issues/348)
- We added a 'More options' section in the main table right click menu opening the preferences dialog. [#9432](https://github.com/JabRef/jabref/issues/9432)
- When creating a new group, it inherits the icon of the parent group. [#10521](https://github.com/JabRef/jabref/pull/10521)

### Changed

- We moved the location of the 'Open only one instance of JabRef' preference option from "Network" to "General". [#9306](https://github.com/JabRef/jabref/issues/9306)
- The two previews in the change resolver dialog now have their scrollbars synchronized. [#9576](https://github.com/JabRef/jabref/issues/9576).
- We changed the setting of the keyword separator to accept a single character only. [#177](https://github.com/koppor/jabref/issues/177)
- We replaced "SearchAll" in Web Search by "Search Selected". [#10556](https://github.com/JabRef/jabref/issues/10556)
- Short DOI formatter now checks, if the value is already formatted. If so, it returns the value instead of calling the ShortDOIService again. [#10589](https://github.com/JabRef/jabref/issues/10589)
- We upgraded to JavaFX 21.0.1. As a consequence JabRef requires now macOS 11 or later and GTK 3.8 or later on Linux [10627](https://github.com/JabRef/jabref/pull/10627).
- A user-specific comment fields is not enabled by default, but can be enabled using the "Add" button. [#10424](https://github.com/JabRef/jabref/issues/10424)
- We upgraded to Lucene 9.9 for the fulltext search. The search index will be rebuild. [#10686](https://github.com/JabRef/jabref/pull/10686)
- When using "Copy..." -> "Copy citation key", the delimiter configured at "Push applications" is respected. [#10707](https://github.com/JabRef/jabref/pull/10707)

### Fixed

- We fixed an issue where the added protected term has unwanted leading and trailing whitespaces, where the formatted text has unwanted empty brackets and where the word at the cursor in the textbox can be added to the list. [#10415](https://github.com/JabRef/jabref/issues/10415)
- We fixed an issue where in the merge dialog the file field of entries was not correctly merged when the first and second entry both contained values inside the file field. [#10572](https://github.com/JabRef/jabref/issues/10572)
- We fixed some small inconsistencies in the user interface. [#10507](https://github.com/JabRef/jabref/issues/10507) [#10458](https://github.com/JabRef/jabref/issues/10458) [#10660](https://github.com/JabRef/jabref/issues/10660)
- We fixed the issue where the Hayagriva YAML exporter would not include a parent field for the publisher/series. [#10596](https://github.com/JabRef/jabref/issues/10596)
- We fixed issues in the external file type dialog w.r.t. duplicate entries in the case of a language switch. [#10271](https://github.com/JabRef/jabref/issues/10271)
- We fixed an issue where the right-click action "Copy cite..." did not respect the configured citation command under "External Programs" -> "[Push Applications](https://docs.jabref.org/cite/pushtoapplications)" [#10615](https://github.com/JabRef/jabref/issues/10615)

### Removed

- We removed duplicate filtering and sorting operations in the MainTable when editing BibEntries. [#10619](https://github.com/JabRef/jabref/pull/10619)

## [5.11] – 2023-10-22

### Added

- We added the ability to sort subgroups in Z-A order, as well as by ascending and descending number of subgroups. [#10249](https://github.com/JabRef/jabref/issues/10249)
- We added the possibility to find (and add) papers that cite or are cited by a given paper. [#6187](https://github.com/JabRef/jabref/issues/6187)
- We added an error-specific message for when a download from a URL fails. [#9826](https://github.com/JabRef/jabref/issues/9826)
- We added support for customizing the citation command (e.g., `[@key1,@key2]`) when [pushing to external applications](https://docs.jabref.org/cite/pushtoapplications). [#10133](https://github.com/JabRef/jabref/issues/10133)
- We added an integrity check for more special characters. [#8712](https://github.com/JabRef/jabref/issues/8712)
- We added protected terms described as "Computer science". [#10222](https://github.com/JabRef/jabref/pull/10222)
- We added a link "Get more themes..." in the preferences to that points to [themes.jabref.org](https://themes.jabref.org) allowing the user to download new themes. [#10243](https://github.com/JabRef/jabref/issues/10243)
- We added a fetcher for [LOBID](https://lobid.org/resources/api) resources. [koppor#386](https://github.com/koppor/jabref/issues/386)
- When in `biblatex` mode, the [integrity check](https://docs.jabref.org/finding-sorting-and-cleaning-entries/checkintegrity) for journal titles now also checks the field `journal`.
- We added support for exporting to Hayagriva YAML format. [#10382](https://github.com/JabRef/jabref/issues/10382)
- We added support for pushing citations to [TeXShop](https://pages.uoregon.edu/koch/texshop/) on macOS [forum#2699](https://discourse.jabref.org/t/push-to-texshop-mac/2699).
- We added the 'Bachelor's thesis' type for Biblatex's 'Thesis' EntryType [#10029](https://github.com/JabRef/jabref/issues/10029).

### Changed

- The export formats `listrefs`, `tablerefs`, `tablerefsabsbib`, now use the ISO date format in the footer [#10383](https://github.com/JabRef/jabref/pull/10383).
- When searching for an identifier in the "Web search", the title of the search window is now "Identifier-based Web Search". [#10391](https://github.com/JabRef/jabref/pull/10391)
- The ampersand checker now skips verbatim fields (`file`, `url`, ...). [#10419](https://github.com/JabRef/jabref/pull/10419)
- If no existing document is selected for exporting "XMP annotated pdf" JabRef will now create a new PDF file with a sample text and the metadata. [#10102](https://github.com/JabRef/jabref/issues/10102)
- We modified the DOI cleanup to infer the DOI from an ArXiV ID if it's present. [#10426](https://github.com/JabRef/jabref/issues/10426)
- The ISI importer uses the field `comment` for notes (instead of `review). [#10478](https://github.com/JabRef/jabref/pull/10478)
- If no existing document is selected for exporting "Embedded BibTeX pdf" JabRef will now create a new PDF file with a sample text and the metadata. [#10101](https://github.com/JabRef/jabref/issues/10101)
- Translated titles format no longer raise a warning. [#10459](https://github.com/JabRef/jabref/issues/10459)
- We re-added the empty grey containers in the groups panel to keep an indicator for the current selected group, if displaying of group item count is turned off [#9972](https://github.com/JabRef/jabref/issues/9972)

### Fixed

- We fixed an issue where "Move URL in note field to url field" in the cleanup dialog caused an exception if no note field was present [forum#3999](https://discourse.jabref.org/t/cleanup-entries-cant-get-it-to-work/3999)
- It is possible again to use "current table sort order" for the order of entries when saving. [#9869](https://github.com/JabRef/jabref/issues/9869)
- Passwords can be stored in GNOME key ring. [#10274](https://github.com/JabRef/jabref/issues/10274)
- We fixed an issue where groups based on an aux file could not be created due to an exception [#10350](https://github.com/JabRef/jabref/issues/10350)
- We fixed an issue where the JabRef browser extension could not communicate with JabRef under macOS due to missing files. You should use the `.pkg` for the first installation as it updates all necessary files for the extension [#10308](https://github.com/JabRef/jabref/issues/10308)
- We fixed an issue where the ISBN fetcher returned the entrytype `misc` for certain ISBN numbers [#10348](https://github.com/JabRef/jabref/issues/10348)
- We fixed a bug where an exception was raised when saving less than three export save orders in the preference. [#10157](https://github.com/JabRef/jabref/issues/10157)
- We fixed an issue where it was possible to create a group with no name or with a group separator inside the name [#9776](https://github.com/JabRef/jabref/issues/9776)
- Biblatex's `journaltitle` is now also respected for showing the journal information. [#10397](https://github.com/JabRef/jabref/issues/10397)
- JabRef does not hang anymore when exporting via CLI. [#10380](https://github.com/JabRef/jabref/issues/10380)
- We fixed an issue where it was not possible to save a library on a network share under macOS due to an exception when acquiring a file lock [#10452](https://github.com/JabRef/jabref/issues/10452)
- We fixed an issue where exporting "XMP annotated pdf" without selecting an existing document would produce an exception. [#10102](https://github.com/JabRef/jabref/issues/10102)
- We fixed an issue where the "Enabled" column in the "Protected terms files" tab in the preferences could not be resized [#10285](https://github.com/JabRef/jabref/issues/10285)
- We fixed an issue where after creation of a new library, the new library was not focused. [koppor#592](https://github.com/koppor/jabref/issues/592)
- We fixed an issue where double clicking on an url in the file field would trigger an exception instead of opening the browser [#10480](https://github.com/JabRef/jabref/pull/10480)
- We fixed an issue where scrolling was impossible on dragging a citation on the groups panel. [#9754](https://github.com/JabRef/jabref/issues/9754)
- We fixed an issue where exporting "Embedded BibTeX pdf" without selecting an existing document would produce an exception. [#10101](https://github.com/JabRef/jabref/issues/10101)
- We fixed an issue where there was a failure to access the url link for "eprint" for the ArXiv entry.[#10474](https://github.com/JabRef/jabref/issues/10474)
- We fixed an issue where it was not possible to connect to a shared database once a group with entries was added or other metadata modified [#10336](https://github.com/JabRef/jabref/issues/10336)
- We fixed an issue where middle-button paste in X not always worked [#7905](https://github.com/JabRef/jabref/issues/7905)

## [5.10] – 2023-09-02

### Added

- We added a field showing the BibTeX/biblatex source for added and deleted entries in the "External Changes Resolver" dialog. [#9509](https://github.com/JabRef/jabref/issues/9509)
- We added user-specific comment field so that multiple users can make separate comments. [#543](https://github.com/koppor/jabref/issues/543)
- We added a search history list in the search field's right click menu. [#7906](https://github.com/JabRef/jabref/issues/7906)
- We added a full text fetcher for IACR eprints. [#9651](https://github.com/JabRef/jabref/pull/9651)
- We added "Attach file from URL" to right-click context menu to download and store a file with the reference library. [#9646](https://github.com/JabRef/jabref/issues/9646)
- We enabled updating an existing entry with data from InspireHEP. [#9351](https://github.com/JabRef/jabref/issues/9351)
- We added a fetcher for the Bibliotheksverbund Bayern (experimental). [#9641](https://github.com/JabRef/jabref/pull/9641)
- We added support for more biblatex date formats for parsing dates. [#2753](https://github.com/JabRef/jabref/issues/2753)
- We added support for multiple languages for exporting to and importing references from MS Office. [#9699](https://github.com/JabRef/jabref/issues/9699)
- We enabled scrolling in the groups list when dragging a group on another group. [#2869](https://github.com/JabRef/jabref/pull/2869)
- We added the option to automatically download online files when a new entry is created from an existing ID (e.g., DOI). The option can be disabled in the preferences under "Import and Export". [#9756](https://github.com/JabRef/jabref/issues/9756)
- We added a new Integrity check for unescaped ampersands. [koppor#585](https://github.com/koppor/jabref/issues/585)
- We added support for parsing `$\backslash$` in file paths (as exported by Mendeley). [forum#3470](https://discourse.jabref.org/t/mendeley-bib-import-with-linked-files/3470)
- We added the possibility to automatically fetch entries when an ISBN is pasted on the main table. [#9864](https://github.com/JabRef/jabref/issues/9864)
- We added the option to disable the automatic linking of files in the entry editor [#5105](https://github.com/JabRef/jabref/issues/5105)
- We added the link icon for ISBNs in linked identifiers column. [#9819](https://github.com/JabRef/jabref/issues/9819)
- We added key binding to focus on groups <kbd>alt</kbd> + <kbd>s</kbd> [#9863](https://github.com/JabRef/jabref/issues/9863)
- We added the option to unprotect a text selection, which strips all pairs of curly braces away. [#9950](https://github.com/JabRef/jabref/issues/9950)
- We added drag and drop events for field 'Groups' in entry editor panel. [#569](https://github.com/koppor/jabref/issues/569)
- We added support for parsing MathML in the Medline importer. [#4273](https://github.com/JabRef/jabref/issues/4273)
- We added the ability to search for an identifier (DOI, ISBN, ArXiv ID) directly from 'Web Search'. [#7575](https://github.com/JabRef/jabref/issues/7575) [#9674](https://github.com/JabRef/jabref/issues/9674)
- We added a cleanup activity that identifies a URL or a last-visited-date in the `note` field and moves it to the `url` and `urldate` field respectively. [koppor#216](https://github.com/koppor/jabref/issues/216)
- We enabled the user to change the name of a field in a custom entry type by double-clicking on it. [#9840](https://github.com/JabRef/jabref/issues/9840)
- We added some preferences options to disable online activity. [#10064](https://github.com/JabRef/jabref/issues/10064)
- We integrated two mail actions ("As Email" and "To Kindle") under a new "Send" option in the right-click & Tools menus. The Kindle option creates an email targeted to the user's Kindle email, which can be set in preferences under "External programs" [#6186](https://github.com/JabRef/jabref/issues/6186)
- We added an option to clear recent libraries' history. [#10003](https://github.com/JabRef/jabref/issues/10003)
- We added an option to encrypt and remember the proxy password. [#8055](https://github.com/JabRef/jabref/issues/8055)[#10044](https://github.com/JabRef/jabref/issues/10044)
- We added support for showing journal information, via info buttons next to the `Journal` and `ISSN` fields in the entry editor. [#6189](https://github.com/JabRef/jabref/issues/6189)
- We added support for pushing citations to Sublime Text 3 [#10098](https://github.com/JabRef/jabref/issues/10098)
- We added support for the Finnish language. [#10183](https://github.com/JabRef/jabref/pull/10183)
- We added the option to automatically replaces illegal characters in the filename when adding a file to JabRef. [#10182](https://github.com/JabRef/jabref/issues/10182)
- We added a privacy policy. [#10064](https://github.com/JabRef/jabref/issues/10064)
- We added a tooltip to show the number of entries in a group [#10208](https://github.com/JabRef/jabref/issues/10208)
- We fixed an issue where it was no longer possible to add or remove selected entries to groups via context menu [#10404](https://github.com/JabRef/jabref/issues/10404), [#10317](https://github.com/JabRef/jabref/issues/10317) [#10374](https://github.com/JabRef/jabref/issues/10374)

### Changed

- We replaced "Close" by "Close library" and placed it after "Save all" in the File menu. [#10043](https://github.com/JabRef/jabref/pull/10043)
- We upgraded to Lucene 9.7 for the fulltext search. The search index will be rebuild. [#9584](https://github.com/JabRef/jabref/pull/10036)
- 'Get full text' now also checks the file url. [#568](https://github.com/koppor/jabref/issues/568)
- JabRef writes a new backup file only if there is a change. Before, JabRef created a backup upon start. [#9679](https://github.com/JabRef/jabref/pull/9679)
- We modified the `Add Group` dialog to use the most recently selected group hierarchical context. [#9141](https://github.com/JabRef/jabref/issues/9141)
- We refined the 'main directory not found' error message. [#9625](https://github.com/JabRef/jabref/pull/9625)
- JabRef writes a new backup file only if there is a change. Before, JabRef created a backup upon start. [#9679](https://github.com/JabRef/jabref/pull/9679)
- Backups of libraries are not stored per JabRef version, but collected together. [#9676](https://github.com/JabRef/jabref/pull/9676)
- We streamlined the paths for logs and backups: The parent path fragment is always `logs` or `backups`.
- `log.txt` now contains an entry if a BibTeX entry could not be parsed.
- `log.txt` now contains debug messages. Debugging needs to be enabled explicitly. [#9678](https://github.com/JabRef/jabref/pull/9678)
- `log.txt` does not contain entries for non-found files during PDF indexing. [#9678](https://github.com/JabRef/jabref/pull/9678)
- The hostname is now determined using environment variables (`COMPUTERNAME`/`HOSTNAME`) first. [#9910](https://github.com/JabRef/jabref/pull/9910)
- We improved the Medline importer to correctly import ISO dates for `revised`. [#9536](https://github.com/JabRef/jabref/issues/9536)
- To avoid cluttering of the directory, We always delete the `.sav` file upon successful write. [#9675](https://github.com/JabRef/jabref/pull/9675)
- We improved the unlinking/deletion of multiple linked files of an entry using the <kbd>Delete</kbd> key. [#9473](https://github.com/JabRef/jabref/issues/9473)
- The field names of customized entry types are now exchanged preserving the case. [#9993](https://github.com/JabRef/jabref/pull/9993)
- We moved the custom entry types dialog into the preferences dialog. [#9760](https://github.com/JabRef/jabref/pull/9760)
- We moved the manage content selectors dialog to the library properties. [#9768](https://github.com/JabRef/jabref/pull/9768)
- We moved the preferences menu command from the options menu to the file menu. [#9768](https://github.com/JabRef/jabref/pull/9768)
- We reworked the cross ref labels in the entry editor and added a right click menu. [#10046](https://github.com/JabRef/jabref/pull/10046)
- We reorganized the order of tabs and settings in the library properties. [#9836](https://github.com/JabRef/jabref/pull/9836)
- We changed the handling of an "overflow" of authors at `[authIniN]`: JabRef uses `+` to indicate an overflow. Example: `[authIni2]` produces `A+` (instead of `AB`) for `Aachen and Berlin and Chemnitz`. [#9703](https://github.com/JabRef/jabref/pull/9703)
- We moved the preferences option to open the last edited files on startup to the 'General' tab. [#9808](https://github.com/JabRef/jabref/pull/9808)
- We improved the recognition of DOIs when pasting a link containing a DOI on the maintable. [#9864](https://github.com/JabRef/jabref/issues/9864s)
- We reordered the preferences dialog. [#9839](https://github.com/JabRef/jabref/pull/9839)
- We split the 'Import and Export' tab into 'Web Search' and 'Export'. [#9839](https://github.com/JabRef/jabref/pull/9839)
- We moved the option to run JabRef in memory stick mode into the preferences dialog toolbar. [#9866](https://github.com/JabRef/jabref/pull/9866)
- In case the library contains empty entries, they are not written to disk. [#8645](https://github.com/JabRef/jabref/issues/8645)
- The formatter `remove_unicode_ligatures` is now called `replace_unicode_ligatures`. [#9890](https://github.com/JabRef/jabref/pull/9890)
- We improved the error message when no terminal was found. [#9607](https://github.com/JabRef/jabref/issues/9607)
- In the context of the "systematic literature functionality", we changed the name "database" to "catalog" to use a separate term for online catalogs in comparison to SQL databases. [#9951](https://github.com/JabRef/jabref/pull/9951)
- We now show more fields (including Special Fields) in the dropdown selection for "Save sort order" in the library properties and for "Export sort order" in the preferences. [#10010](https://github.com/JabRef/jabref/issues/10010)
- We now encrypt and store the custom API keys in the OS native credential store. [#10044](https://github.com/JabRef/jabref/issues/10044)
- We changed the behavior of group addition/edit, so that sorting by alphabetical order is not performed by default after the modification. [#10017](https://github.com/JabRef/jabref/issues/10017)
- We fixed an issue with spacing in the cleanup dialogue. [#10081](https://github.com/JabRef/jabref/issues/10081)
- The GVK fetcher now uses the new [K10plus](https://www.bszgbv.de/services/k10plus/) database. [#10189](https://github.com/JabRef/jabref/pull/10189)

### Fixed

- We fixed an issue where clicking the group expansion pane/arrow caused the node to be selected, when it should just expand/detract the node. [#10111](https://github.com/JabRef/jabref/pull/10111)
- We fixed an issue where the browser import would add ' characters before the BibTeX entry on Linux. [#9588](https://github.com/JabRef/jabref/issues/9588)
- We fixed an issue where searching for a specific term with the DOAB fetcher lead to an exception. [#9571](https://github.com/JabRef/jabref/issues/9571)
- We fixed an issue where the "Import" -> "Library to import to" did not show the correct library name if two opened libraries had the same suffix. [#9567](https://github.com/JabRef/jabref/issues/9567)
- We fixed an issue where the rpm-Version of JabRef could not be properly uninstalled and reinstalled. [#9558](https://github.com/JabRef/jabref/issues/9558), [#9603](https://github.com/JabRef/jabref/issues/9603)
- We fixed an issue where the command line export using `--exportMatches` flag does not create an output bib file. [#9581](https://github.com/JabRef/jabref/issues/9581)
- We fixed an issue where custom field in the custom entry types could not be set to mulitline. [#9609](https://github.com/JabRef/jabref/issues/9609)
- We fixed an issue where the Office XML exporter did not resolve BibTeX-Strings when exporting entries. [forum#3741](https://discourse.jabref.org/t/exporting-bibtex-constant-strings-to-ms-office-2007-xml/3741)
- We fixed an issue where the Merge Entries Toolbar configuration was not saved after hitting 'Merge Entries' button. [#9091](https://github.com/JabRef/jabref/issues/9091)
- We fixed an issue where the password is stored in clear text if the user wants to use a proxy with authentication. [#8055](https://github.com/JabRef/jabref/issues/8055)
- JabRef is now more relaxed when parsing field content: In case a field content ended with `\`, the combination `\}` was treated as plain `}`. [#9668](https://github.com/JabRef/jabref/issues/9668)
- We resolved an issue that cut off the number of group entries when it exceeded four digits. [#8797](https://github.com/JabRef/jabref/issues/8797)
- We fixed the issue where the size of the global search window was not retained after closing. [#9362](https://github.com/JabRef/jabref/issues/9362)
- We fixed an issue where the Global Search UI preview is still white in dark theme. [#9362](https://github.com/JabRef/jabref/issues/9362)
- We fixed the double paste issue when <kbd>Cmd</kbd> + <kbd>v</kbd> is pressed on 'New entry from plaintext' dialog. [#9367](https://github.com/JabRef/jabref/issues/9367)
- We fixed an issue where the pin button on the Global Search dialog was located at the bottom and not at the top. [#9362](https://github.com/JabRef/jabref/issues/9362)
- We fixed the log text color in the event log console when using dark mode. [#9732](https://github.com/JabRef/jabref/issues/9732)
- We fixed an issue where searching for unlinked files would include the current library's .bib file. [#9735](https://github.com/JabRef/jabref/issues/9735)
- We fixed an issue where it was no longer possible to connect to a shared mysql database due to an exception. [#9761](https://github.com/JabRef/jabref/issues/9761)
- We fixed an issue where an exception was thrown for the user after <kbd>Ctrl</kbd>+<kbd>Z</kbd> command. [#9737](https://github.com/JabRef/jabref/issues/9737)
- We fixed the citation key generation for [`[authors]`, `[authshort]`, `[authorsAlpha]`, `[authIniN]`, `[authEtAl]`, `[auth.etal]`](https://docs.jabref.org/setup/citationkeypatterns#special-field-markers) to handle `and others` properly. [koppor#626](https://github.com/koppor/jabref/issues/626)
- We fixed the Save/save as file type shows BIBTEX_DB instead of "Bibtex library". [#9372](https://github.com/JabRef/jabref/issues/9372)
- We fixed the default main file directory for non-English Linux users. [#8010](https://github.com/JabRef/jabref/issues/8010)
- We fixed an issue when overwriting the owner was disabled. [#9896](https://github.com/JabRef/jabref/pull/9896)
- We fixed an issue regarding recording redundant prefixes in search history. [#9685](https://github.com/JabRef/jabref/issues/9685)
- We fixed an issue where passing a URL containing a DOI led to a "No entry found" notification. [#9821](https://github.com/JabRef/jabref/issues/9821)
- We fixed some minor visual inconsistencies and issues in the preferences dialog. [#9866](https://github.com/JabRef/jabref/pull/9866)
- The order of save actions is now retained. [#9890](https://github.com/JabRef/jabref/pull/9890)
- We fixed an issue where the order of save actions was not retained in the bib file. [#9890](https://github.com/JabRef/jabref/pull/9890)
- We fixed an issue in the preferences 'External file types' tab ignoring a custom application path in the edit dialog. [#9895](https://github.com/JabRef/jabref/issues/9895)
- We fixed an issue in the preferences where custom columns could be added to the entry table with no qualifier. [#9913](https://github.com/JabRef/jabref/issues/9913)
- We fixed an issue where the encoding header in a bib file was not respected when the file contained a BOM (Byte Order Mark). [#9926](https://github.com/JabRef/jabref/issues/9926)
- We fixed an issue where cli help output for import and export format was inconsistent. [koppor#429](https://github.com/koppor/jabref/issues/429)
- We fixed an issue where the user could select multiple conflicting options for autocompletion at once. [#10181](https://github.com/JabRef/jabref/issues/10181)
- We fixed an issue where no preview could be generated for some entry types and led to an exception. [#9947](https://github.com/JabRef/jabref/issues/9947)
- We fixed an issue where the Linux terminal working directory argument was malformed and therefore ignored upon opening a terminal [#9953](https://github.com/JabRef/jabref/issues/9953)
- We fixed an issue under Linux where under some systems the file instead of the folder was opened. [#9607](https://github.com/JabRef/jabref/issues/9607)
- We fixed an issue where an Automatic Keyword Group could not be deleted in the UI. [#9778](https://github.com/JabRef/jabref/issues/9778)
- We fixed an issue where the citation key pattern `[edtrN_M]` returned the wrong editor. [#9946](https://github.com/JabRef/jabref/pull/9946)
- We fixed an issue where empty grey containers would remain in the groups panel, if displaying of group item count is turned off. [#9972](https://github.com/JabRef/jabref/issues/9972)
- We fixed an issue where fetching an ISBN could lead to application freezing when the fetcher did not return any results. [#9979](https://github.com/JabRef/jabref/issues/9979)
- We fixed an issue where closing a library containing groups and entries caused an exception [#9997](https://github.com/JabRef/jabref/issues/9997)
- We fixed a bug where the editor for strings in a bibliography file did not sort the entries by their keys [#10083](https://github.com/JabRef/jabref/pull/10083)
- We fixed an issues where clicking on the empty space of specific context menu entries would not trigger the associated action. [#8388](https://github.com/JabRef/jabref/issues/8388)
- We fixed an issue where JabRef would not remember whether the window was in fullscreen. [#4939](https://github.com/JabRef/jabref/issues/4939)
- We fixed an issue where the ACM Portal search sometimes would not return entries for some search queries when the article author had no given name. [#10107](https://github.com/JabRef/jabref/issues/10107)
- We fixed an issue that caused high CPU usage and a zombie process after quitting JabRef because of author names autocompletion. [#10159](https://github.com/JabRef/jabref/pull/10159)
- We fixed an issue where files with illegal characters in the filename could be added to JabRef. [#10182](https://github.com/JabRef/jabref/issues/10182)
- We fixed that checked-out radio buttons under "specified keywords" were not displayed as checked after closing and reopening the "edit group" window. [#10248](https://github.com/JabRef/jabref/issues/10248)
- We fixed that when editing groups, checked-out properties such as case sensitive and regular expression (under "Free search expression") were not displayed checked. [#10108](https://github.com/JabRef/jabref/issues/10108)

### Removed

- We removed the support of BibTeXML. [#9540](https://github.com/JabRef/jabref/issues/9540)
- We removed support for Markdown syntax for strikethrough and task lists in comment fields. [#9726](https://github.com/JabRef/jabref/pull/9726)
- We removed the options menu, because the two contents were moved to the File menu or the properties of the library. [#9768](https://github.com/JabRef/jabref/pull/9768)
- We removed the 'File' tab in the preferences and moved its contents to the 'Export' tab. [#9839](https://github.com/JabRef/jabref/pull/9839)
- We removed the "[Collection of Computer Science Bibliographies](https://en.wikipedia.org/wiki/Collection_of_Computer_Science_Bibliographies)" fetcher the websits is no longer available. [#6638](https://github.com/JabRef/jabref/issues/6638)

## [5.9] – 2023-01-06

### Added

- We added a dropdown menu to let users change the library they want to import into during import. [#6177](https://github.com/JabRef/jabref/issues/6177)
- We added the possibility to add/remove a preview style from the selected list using a double click. [#9490](https://github.com/JabRef/jabref/issues/9490)
- We added the option to define fields as "multine" directly in the custom entry types dialog. [#6448](https://github.com/JabRef/jabref/issues/6448)
- We changed the minWidth and the minHeight of the main window, so it won't have a width and/or a height with the value 0. [#9606](https://github.com/JabRef/jabref/issues/9606)

### Changed

- We changed database structure: in MySQL/MariaDB we renamed tables by adding a `JABREF_` prefix, and in PGSQL we moved tables in `jabref` schema. We added `VersionDBStructure` variable in `METADATA` table to indicate current version of structure, this variable is needed for automatic migration. [#9312](https://github.com/JabRef/jabref/issues/9312)
- We moved some preferences options to a new tab in the preferences dialog. [#9442](https://github.com/JabRef/jabref/pull/9308)
- We renamed "Medline abbreviation" to "dotless abbreviation". [#9504](https://github.com/JabRef/jabref/pull/9504)
- We now have more "dots" in the offered journal abbreviations. [#9504](https://github.com/JabRef/jabref/pull/9504)
- We now disable the button "Full text search" in the Searchbar by default [#9527](https://github.com/JabRef/jabref/pull/9527)


### Fixed

- The tab "deprecated fields" is shown in biblatex-mode only. [#7757](https://github.com/JabRef/jabref/issues/7757)
- In case a journal name of an IEEE journal is abbreviated, the "normal" abbreviation is used - and not the one of the IEEE BibTeX strings. [abbrv#91](https://github.com/JabRef/abbrv.jabref.org/issues/91)
- We fixed a performance issue when loading large lists of custom journal abbreviations. [#8928](https://github.com/JabRef/jabref/issues/8928)
- We fixed an issue where the last opened libraries were not remembered when a new unsaved library was open as well. [#9190](https://github.com/JabRef/jabref/issues/9190)
- We fixed an issue where no context menu for the group "All entries" was present. [forum#3682](https://discourse.jabref.org/t/how-sort-groups-a-z-not-subgroups/3682)
- We fixed an issue where extra curly braces in some fields would trigger an exception when selecting the entry or doing an integrity check. [#9475](https://github.com/JabRef/jabref/issues/9475), [#9503](https://github.com/JabRef/jabref/issues/9503)
- We fixed an issue where entering a date in the format "YYYY/MM" in the entry editor date field caused an exception. [#9492](https://github.com/JabRef/jabref/issues/9492)
- For portable versions, the `.deb` file now works on plain debian again. [#9472](https://github.com/JabRef/jabref/issues/9472)
- We fixed an issue where the download of linked online files failed after an import of entries for certain urls. [#9518](https://github.com/JabRef/jabref/issues/9518)
- We fixed an issue where an exception occurred when manually downloading a file from an URL in the entry editor. [#9521](https://github.com/JabRef/jabref/issues/9521)
- We fixed an issue with open office csv file formatting where commas in the abstract field where not escaped. [#9087](https://github.com/JabRef/jabref/issues/9087)
- We fixed an issue with deleting groups where subgroups different from the selected group were deleted. [#9281](https://github.com/JabRef/jabref/issues/9281)

## [5.8] – 2022-12-18

### Added

- We integrated a new three-way merge UI for merging entries in the Entries Merger Dialog, the Duplicate Resolver Dialog, the Entry Importer Dialog, and the External Changes Resolver Dialog. [#8945](https://github.com/JabRef/jabref/pull/8945)
- We added the ability to merge groups, keywords, comments and files when merging entries. [#9022](https://github.com/JabRef/jabref/pull/9022)
- We added a warning message next to the authors field in the merge dialog to warn users when the authors are the same but formatted differently. [#8745](https://github.com/JabRef/jabref/issues/8745)
- The default file directory of a library is used as default directory for [unlinked file lookup](https://docs.jabref.org/collect/findunlinkedfiles#link-the-pdfs-to-your-bib-library). [koppor#546](https://github.com/koppor/jabref/issues/546)
- The properties of an existing systematic literature review (SLR) can be edited. [koppor#604](https://github.com/koppor/jabref/issues/604)
- An systematic literature review (SLR) can now be started from the SLR itself. [#9131](https://github.com/JabRef/jabref/pull/9131), [koppor#601](https://github.com/koppor/jabref/issues/601)
- On startup, JabRef notifies the user if there were parsing errors during opening.
- We added support for the field `fjournal` (in `@article`) for abbreviation and unabbreviation functionalities. [#321](https://github.com/JabRef/jabref/pull/321)
- In case a backup is found, the filename of the backup is shown and one can navigate to the file. [#9311](https://github.com/JabRef/jabref/pull/9311)
- We added support for the Ukrainian and Arabic languages. [#9236](https://github.com/JabRef/jabref/pull/9236), [#9243](https://github.com/JabRef/jabref/pull/9243)

### Changed

- We improved the Citavi Importer to also import so called Knowledge-items into the field `comment` of the corresponding entry [#9025](https://github.com/JabRef/jabref/issues/9025)
- We modified the change case sub-menus and their corresponding tips (displayed when you stay long over the menu) to properly reflect exemplified cases. [#9339](https://github.com/Jabref/jabref/issues/9339)
- We call backup files `.bak` and temporary writing files now `.sav`.
- JabRef keeps 10 older versions of a `.bib` file in the [user data dir](https://github.com/harawata/appdirs#supported-directories) (instead of a single `.sav` (now: `.bak`) file in the directory of the `.bib` file)
- We improved the External Changes Resolver dialog to be more usaable. [#9021](https://github.com/JabRef/jabref/pull/9021)
- We simplified the actions to fast-resolve duplicates to 'Keep Left', 'Keep Right', 'Keep Both' and 'Keep Merged'. [#9056](https://github.com/JabRef/jabref/issues/9056)
- The fallback directory of the file folder now is the general file directory. In case there was a directory configured for a library and this directory was not found, JabRef placed the PDF next to the .bib file and not into the general file directory.
- The global default directory for storing PDFs is now the documents folder in the user's home.
- When adding or editing a subgroup it is placed w.r.t. to alphabetical ordering rather than at the end. [koppor#577](https://github.com/koppor/jabref/issues/577)
- Groups context menu now shows appropriate options depending on number of subgroups. [koppor#579](https://github.com/koppor/jabref/issues/579)
- We modified the "Delete file" dialog and added the full file path to the dialog text. The file path in the title was changed to file name only. [koppor#534](https://github.com/koppor/jabref/issues/534)
- Download from URL now automatically fills with URL from clipboard. [koppor#535](https://github.com/koppor/jabref/issues/535)
- We added HTML and Markdown files to Find Unlinked Files and removed BibTeX. [koppor#547](https://github.com/koppor/jabref/issues/547)
- ArXiv fetcher now retrieves additional data from related DOIs (both ArXiv and user-assigned). [#9170](https://github.com/JabRef/jabref/pull/9170)
- We modified the Directory of Open Access Books (DOAB) fetcher so that it will now also fetch the ISBN when possible. [#8708](https://github.com/JabRef/jabref/issues/8708)
- Genres are now mapped correctly to entry types when importing MODS files. [#9185](https://github.com/JabRef/jabref/issues/9185)
- We changed the button label from "Return to JabRef" to "Return to library" to better indicate the purpose of the action.
- We changed the color of found text from red to high-contrast colors (background: yellow; font color: purple). [koppor#552](https://github.com/koppor/jabref/issues/552)
- We fixed an issue where the wrong icon for a successful import of a bib entry was shown. [#9308](https://github.com/JabRef/jabref/pull/9308)
- We changed the messages after importing unlinked local files to past tense. [koppor#548](https://github.com/koppor/jabref/issues/548)
- We fixed an issue where the wrong icon for a successful import of a bib entry was shown [#9308](https://github.com/JabRef/jabref/pull/9308)
- In the context of the [Cleanup dialog](https://docs.jabref.org/finding-sorting-and-cleaning-entries/cleanupentries) we changed the text of the conversion of BibTeX to biblatex (and vice versa) to make it more clear. [koppor#545](https://github.com/koppor/jabref/issues/545)
- We removed wrapping of string constants when writing to a `.bib` file.
- In the context of a systematic literature review (SLR), a user can now add arbitrary data into `study.yml`. JabRef just ignores this data. [#9124](https://github.com/JabRef/jabref/pull/9124)
- In the context of a systematic literature review (SLR), we reworked the "Define study" parameters dialog. [#9123](https://github.com/JabRef/jabref/pull/9123)
- We upgraded to Lucene 9.4 for the fulltext search. The search index will be rebuild. [#9213](https://github.com/JabRef/jabref/pull/9213)
- We disabled the "change case" menu for empty fields. [#9214](https://github.com/JabRef/jabref/issues/9214)
- We disabled the conversion menu for empty fields. [#9200](https://github.com/JabRef/jabref/issues/9200)

### Fixed

- We fixed an issue where applied save actions on saving the library file would lead to the dialog "The library has been modified by another program" popping up. [#4877](https://github.com/JabRef/jabref/issues/4877)
- We fixed issues with save actions not correctly loaded when opening the library. [#9122](https://github.com/JabRef/jabref/pull/9122)
- We fixed the behavior of "Discard changes" when reopening a modified library. [#9361](https://github.com/JabRef/jabref/issues/9361)
- We fixed several bugs regarding the manual and the autosave of library files that could lead to exceptions. [#9067](https://github.com/JabRef/jabref/pull/9067), [#8484](https://github.com/JabRef/jabref/issues/8484), [#8746](https://github.com/JabRef/jabref/issues/8746), [#6684](https://github.com/JabRef/jabref/issues/6684), [#6644](https://github.com/JabRef/jabref/issues/6644), [#6102](https://github.com/JabRef/jabref/issues/6102), [#6000](https://github.com/JabRef/jabref/issues/6000)
- We fixed an issue where pdfs were re-indexed on each startup. [#9166](https://github.com/JabRef/jabref/pull/9166)
- We fixed an issue when using an unsafe character in the citation key, the auto-linking feature fails to link files. [#9267](https://github.com/JabRef/jabref/issues/9267)
- We fixed an issue where a message about changed metadata would occur on saving although nothing changed. [#9159](https://github.com/JabRef/jabref/issues/9159)
- We fixed an issue where the possibility to generate a subdatabase from an aux file was writing empty files when called from the commandline. [#9115](https://github.com/JabRef/jabref/issues/9115), [forum#3516](https://discourse.jabref.org/t/export-subdatabase-from-aux-file-on-macos-command-line/3516)
- We fixed an issue where author names with tilde accents (for example ñ) were marked as "Names are not in the standard BibTeX format". [#8071](https://github.com/JabRef/jabref/issues/8071)
- We fixed an issue where capitalize didn't capitalize words after hyphen characters. [#9157](https://github.com/JabRef/jabref/issues/9157)
- We fixed an issue where title case didn't capitalize words after en-dash characters and skip capitalization of conjunctions that comes after en-dash characters. [#9068](https://github.com/JabRef/jabref/pull/9068),[#9142](https://github.com/JabRef/jabref/pull/9142)
- We fixed an issue with the message that is displayed when fetcher returns an empty list of entries for given query. [#9195](https://github.com/JabRef/jabref/issues/9195)
- We fixed an issue where editing entry's "date" field in library mode "biblatex" causes an uncaught exception. [#8747](https://github.com/JabRef/jabref/issues/8747)
- We fixed an issue where importing from XMP would fail for certain PDFs. [#9383](https://github.com/JabRef/jabref/issues/9383)
- We fixed an issue that JabRef displayed the wrong group tree after loading. [koppor#637](https://github.com/koppor/jabref/issues/637)
- We fixed that sorting of entries in the maintable by special fields is updated immediately. [#9334](https://github.com/JabRef/jabref/issues/9334)
- We fixed the display of issue, number, eid and pages fields in the entry preview. [#8607](https://github.com/JabRef/jabref/pull/8607), [#8372](https://github.com/JabRef/jabref/issues/8372), [Koppor#514](https://github.com/koppor/jabref/issues/514), [forum#2390](https://discourse.jabref.org/t/unable-to-edit-my-bibtex-file-that-i-used-before-vers-5-1/2390), [forum#3462](https://discourse.jabref.org/t/jabref-5-6-need-help-with-export-from-jabref-to-microsoft-word-entry-preview-of-apa-7-not-rendering-correctly/3462)
- We fixed the page ranges checker to detect article numbers in the pages field (used at [Check Integrity](https://docs.jabref.org/finding-sorting-and-cleaning-entries/checkintegrity)). [#8607](https://github.com/JabRef/jabref/pull/8607)
- The [HtmlToLaTeXFormatter](https://docs.jabref.org/finding-sorting-and-cleaning-entries/saveactions#html-to-latex) keeps single `<` characters.
- We fixed a performance regression when opening large libraries. [#9041](https://github.com/JabRef/jabref/issues/9041)
- We fixed a bug where spaces are trimmed when highlighting differences in the Entries merge dialog. [koppor#371](https://github.com/koppor/jabref/issues/371)
- We fixed some visual glitches with the linked files editor field in the entry editor and increased its height. [#8823](https://github.com/JabRef/jabref/issues/8823)
- We fixed some visual inconsistencies (round corners of highlighted buttons). [#8806](https://github.com/JabRef/jabref/issues/8806)
- We fixed an issue where JabRef would not exit when a connection to a LibreOffice document was established previously and the document is still open. [#9075](https://github.com/JabRef/jabref/issues/9075)
- We fixed an issue about selecting the save order in the preferences. [#9147](https://github.com/JabRef/jabref/issues/9147)
- We fixed an issue where an exception when fetching a DOI was not logged correctly. [koppor#627](https://github.com/koppor/jabref/issues/627)
- We fixed an issue where a user could not open an attached file in a new unsaved library. [#9386](https://github.com/JabRef/jabref/issues/9386)
- We fixed a typo within a connection error message. [koppor#625](https://github.com/koppor/jabref/issues/625)
- We fixed an issue where journal abbreviations would not abbreviate journal titles with escaped ampersands (\\&). [#8948](https://github.com/JabRef/jabref/issues/8948)
- We fixed the readability of the file field in the dark theme. [#9340](https://github.com/JabRef/jabref/issues/9340)
- We fixed an issue where the 'close dialog' key binding was not closing the Preferences dialog. [#8888](https://github.com/jabref/jabref/issues/8888)
- We fixed an issue where a known journal's medline/dot-less abbreviation does not switch to the full name. [#9370](https://github.com/JabRef/jabref/issues/9370)
- We fixed an issue where hitting enter on the search field within the preferences dialog closed the dialog. [koppor#630](https://github.com/koppor/jabref/issues/630)
- We fixed the "Cleanup entries" dialog is partially visible. [#9223](https://github.com/JabRef/jabref/issues/9223)
- We fixed an issue where font size preferences did not apply correctly to preference dialog window and the menu bar. [#8386](https://github.com/JabRef/jabref/issues/8386) and [#9279](https://github.com/JabRef/jabref/issues/9279)
- We fixed the display of the "Customize Entry Types" dialog title. [#9198](https://github.com/JabRef/jabref/issues/9198)
- We fixed an issue where the CSS styles are missing in some dialogs. [#9150](https://github.com/JabRef/jabref/pull/9150)
- We fixed an issue where controls in the preferences dialog could outgrow the window. [#9017](https://github.com/JabRef/jabref/issues/9017)
- We fixed an issue where highlighted text color for entry merge dialogue was not clearly visible. [#9192](https://github.com/JabRef/jabref/issues/9192)

### Removed

- We removed "last-search-date" from the systematic literature review feature, because the last-search-date can be deducted from the git logs. [#9116](https://github.com/JabRef/jabref/pull/9116)
- We removed the [CiteseerX](https://docs.jabref.org/collect/import-using-online-bibliographic-database#citeseerx) fetcher, because the API used by JabRef is sundowned. [#9466](https://github.com/JabRef/jabref/pull/9466)

## [5.7] – 2022-08-05

### Added

- We added a fetcher for [Biodiversity Heritage Library](https://www.biodiversitylibrary.org/). [8539](https://github.com/JabRef/jabref/issues/8539)
- We added support for multiple messages in the snackbar. [#7340](https://github.com/JabRef/jabref/issues/7340)
- We added an extra option in the 'Find Unlinked Files' dialog view to ignore unnecessary files like Thumbs.db, DS_Store, etc. [koppor#373](https://github.com/koppor/jabref/issues/373)
- JabRef now writes log files. Linux: `$home/.cache/jabref/logs/version`, Windows: `%APPDATA%\..\Local\harawata\jabref\version\logs`, Mac: `Users/.../Library/Logs/jabref/version`
- We added an importer for Citavi backup files, support ".ctv5bak" and ".ctv6bak" file formats. [#8322](https://github.com/JabRef/jabref/issues/8322)
- We added a feature to drag selected entries and drop them to other opened inactive library tabs [koppor521](https://github.com/koppor/jabref/issues/521).
- We added support for the [biblatex-apa](https://github.com/plk/biblatex-apa) legal entry types `Legislation`, `Legadminmaterial`, `Jurisdiction`, `Constitution` and `Legal` [#8931](https://github.com/JabRef/jabref/issues/8931)

### Changed

- The file column in the main table now shows the corresponding defined icon for the linked file [8930](https://github.com/JabRef/jabref/issues/8930).
- We improved the color of the selected entries and the color of the summary in the Import Entries Dialog in the dark theme. [#7927](https://github.com/JabRef/jabref/issues/7927)
- We upgraded to Lucene 9.2 for the fulltext search.
  Thus, the now created search index cannot be read from older versions of JabRef anylonger.
  ⚠️ JabRef will recreate the index in a new folder for new files and this will take a long time for a huge library.
  Moreover, switching back and forth JabRef versions and meanwhile adding PDFs also requires rebuilding the index now and then.
  [#8868](https://github.com/JabRef/jabref/pull/8868)
- We improved the Latex2Unicode conversion [#8639](https://github.com/JabRef/jabref/pull/8639)
- Writing BibTeX data into a PDF (XMP) removes braces. [#8452](https://github.com/JabRef/jabref/issues/8452)
- Writing BibTeX data into a PDF (XMP) does not write the `file` field.
- Writing BibTeX data into a PDF (XMP) considers the configured keyword separator (and does not use "," as default any more)
- The Medline/Pubmed search now also supports the [default fields and operators for searching](https://docs.jabref.org/collect/import-using-online-bibliographic-database#search-syntax). [forum#3554](https://discourse.jabref.org/t/native-pubmed-search/3354)
- We improved group expansion arrow that prevent it from activating group when expanding or collapsing. [#7982](https://github.com/JabRef/jabref/issues/7982), [#3176](https://github.com/JabRef/jabref/issues/3176)
- When configured SSL certificates changed, JabRef warns the user to restart to apply the configuration.
- We improved the appearances and logic of the "Manage field names & content" dialog, and renamed it to "Automatic field editor". [#6536](https://github.com/JabRef/jabref/issues/6536)
- We improved the message explaining the options when modifying an automatic keyword group [#8911](https://github.com/JabRef/jabref/issues/8911)
- We moved the preferences option "Warn about duplicates on import" option from the tab "File" to the tab "Import and Export". [koppor#570](https://github.com/koppor/jabref/issues/570)
- When JabRef encounters `% Encoding: UTF-8` header, it is kept during writing (and not removed). [#8964](https://github.com/JabRef/jabref/pull/8964)
- We replace characters which cannot be decoded using the specified encoding by a (probably another) valid character. This happens if JabRef detects the wrong charset (e.g., UTF-8 instead of Windows 1252). One can use the [Integrity Check](https://docs.jabref.org/finding-sorting-and-cleaning-entries/checkintegrity) to find those characters.

### Fixed

- We fixed an issue where linked fails containing parts of the main file directory could not be opened. [#8991](https://github.com/JabRef/jabref/issues/8991)
- Linked files with an absolute path can be opened again. [#8991](https://github.com/JabRef/jabref/issues/8991)
- We fixed an issue where the user could not rate an entry in the main table when an entry was not yet ranked. [#5842](https://github.com/JabRef/jabref/issues/5842)
- We fixed an issue that caused JabRef to sometimes open multiple instances when "Remote Operation" is enabled. [#8653](https://github.com/JabRef/jabref/issues/8653)
- We fixed an issue where linked files with the filetype "application/pdf" in an entry were not shown with the correct PDF-Icon in the main table [8930](https://github.com/JabRef/jabref/issues/8930)
- We fixed an issue where "open folder" for linked files did not open the folder and did not select the file unter certain Linux desktop environments [#8679](https://github.com/JabRef/jabref/issues/8679), [#8849](https://github.com/JabRef/jabref/issues/8849)
- We fixed an issue where the content of a big shared database library is not shown [#8788](https://github.com/JabRef/jabref/issues/8788)
- We fixed the unnecessary horizontal scroll bar in group panel [#8467](https://github.com/JabRef/jabref/issues/8467)
- We fixed an issue where the notification bar message, icon and actions appeared to be invisible. [#8761](https://github.com/JabRef/jabref/issues/8761)
- We fixed an issue where deprecated fields tab is shown when the fields don't contain any values. [#8396](https://github.com/JabRef/jabref/issues/8396)
- We fixed an issue where an exception for DOI search occurred when the DOI contained urlencoded characters. [#8787](https://github.com/JabRef/jabref/issues/8787)
- We fixed an issue which allow us to select and open identifiers from a popup list in the maintable [#8758](https://github.com/JabRef/jabref/issues/8758), [8802](https://github.com/JabRef/jabref/issues/8802)
- We fixed an issue where the escape button had no functionality within the "Filter groups" textfield. [koppor#562](https://github.com/koppor/jabref/issues/562)
- We fixed an issue where the exception that there are invalid characters in filename. [#8786](https://github.com/JabRef/jabref/issues/8786)
- When the proxy configuration removed the proxy user/password, this change is applied immediately.
- We fixed an issue where removing several groups deletes only one of them. [#8390](https://github.com/JabRef/jabref/issues/8390)
- We fixed an issue where the Sidepane (groups, web search and open office) width is not remembered after restarting JabRef. [#8907](https://github.com/JabRef/jabref/issues/8907)
- We fixed a bug where switching between themes will cause an error/exception. [#8939](https://github.com/JabRef/jabref/pull/8939)
- We fixed a bug where files that were deleted in the source bibtex file were kept in the index. [#8962](https://github.com/JabRef/jabref/pull/8962)
- We fixed "Error while sending to JabRef" when the browser extension interacts with JabRef. [JabRef-Browser-Extension#479](https://github.com/JabRef/JabRef-Browser-Extension/issues/479)
- We fixed a bug where updating group view mode (intersection or union) requires re-selecting groups to take effect. [#6998](https://github.com/JabRef/jabref/issues/6998)
- We fixed a bug that prevented external group metadata changes from being merged. [#8873](https://github.com/JabRef/jabref/issues/8873)
- We fixed the shared database opening dialog to remember autosave folder and tick. [#7516](https://github.com/JabRef/jabref/issues/7516)
- We fixed an issue where name formatter could not be saved. [#9120](https://github.com/JabRef/jabref/issues/9120)
- We fixed a bug where after the export of Preferences, custom exports were duplicated. [#10176](https://github.com/JabRef/jabref/issues/10176)

### Removed

- We removed the social media buttons for our Twitter and Facebook pages. [#8774](https://github.com/JabRef/jabref/issues/8774)

## [5.6] – 2022-04-25

### Added

- We enabled the user to customize the API Key for some fetchers. [#6877](https://github.com/JabRef/jabref/issues/6877)
- We added an extra option when right-clicking an entry in the Entry List to copy either the DOI or the DOI url.
- We added a fetcher for [Directory of Open Access Books (DOAB)](https://doabooks.org/) [8576](https://github.com/JabRef/jabref/issues/8576)
- We added an extra option to ask the user whether they want to open to reveal the folder holding the saved file with the file selected. [#8195](https://github.com/JabRef/jabref/issues/8195)
- We added a new section to network preferences to allow using custom SSL certificates. [#8126](https://github.com/JabRef/jabref/issues/8126)
- We improved the version check to take also beta version into account and now redirect to the right changelog for the version.
- We added two new web and fulltext fetchers: SemanticScholar and ResearchGate.
- We added notifications on success and failure when writing metadata to a PDF-file. [#8276](https://github.com/JabRef/jabref/issues/8276)
- We added a cleanup action that escapes `$` (by adding a backslash in front). [#8673](https://github.com/JabRef/jabref/issues/8673)

### Changed

- We upgraded to Lucene 9.1 for the fulltext search.
  Thus, the now created search index cannot be read from older versions of JabRef any longer.
  ⚠️ JabRef will recreate the index in a new folder for new files and this will take a long time for a huge library.
  Moreover, switching back and forth JabRef versions and meanwhile adding PDFs also requires rebuilding the index now and then.
  [#8362](https://github.com/JabRef/jabref/pull/8362)
- We changed the list of CSL styles to those that support formatting bibliographies. [#8421](https://github.com/JabRef/jabref/issues/8421) [citeproc-java#116](https://github.com/michel-kraemer/citeproc-java/issues/116)
- The CSL preview styles now also support displaying data from cross references entries that are linked via the `crossref` field. [#7378](https://github.com/JabRef/jabref/issues/7378)
- We made the Search button in Web Search wider. We also skewed the panel titles to the left. [#8397](https://github.com/JabRef/jabref/issues/8397)
- We introduced a preference to disable fulltext indexing. [#8468](https://github.com/JabRef/jabref/issues/8468)
- When exporting entries, the encoding is always UTF-8.
- When embedding BibTeX data into a PDF, the encoding is always UTF-8.
- We replaced the [OttoBib](https://en.wikipedia.org/wiki/OttoBib) fetcher by a fetcher by [OpenLibrary](https://openlibrary.org/dev/docs/api/books). [#8652](https://github.com/JabRef/jabref/issues/8652)
- We first fetch ISBN data from OpenLibrary, if nothing found, ebook.de is tried.
- We now only show a warning when exiting for tasks that will not be recovered automatically upon relaunch of JabRef. [#8468](https://github.com/JabRef/jabref/issues/8468)

### Fixed

- We fixed an issue where right clicking multiple entries and pressing "Change entry type" would only change one entry. [#8654](https://github.com/JabRef/jabref/issues/8654)
- We fixed an issue where it was no longer possible to add or delete multiple files in the `file` field in the entry editor. [#8659](https://github.com/JabRef/jabref/issues/8659)
- We fixed an issue where the author's lastname was not used for the citation key generation if it started with a lowercase letter. [#8601](https://github.com/JabRef/jabref/issues/8601)
- We fixed an issue where custom "Protected terms" files were missing after a restart of JabRef. [#8608](https://github.com/JabRef/jabref/issues/8608)
- We fixed an issue where JabRef could not start due to a missing directory for the fulltex index. [#8579](https://github.com/JabRef/jabref/issues/8579)
- We fixed an issue where long article numbers in the `pages` field would cause an exception and preventing the citation style to display. [#8381](https://github.com/JabRef/jabref/issues/8381), [citeproc-java](https://github.com/michel-kraemer/citeproc-java/issues/114)
- We fixed an issue where online links in the file field were not detected correctly and could produce an exception. [#8510](https://github.com/JabRef/jabref/issues/8510)
- We fixed an issue where an exception could occur when saving the preferences [#7614](https://github.com/JabRef/jabref/issues/7614)
- We fixed an issue where "Copy DOI url" in the right-click menu of the Entry List would just copy the DOI and not the DOI url. [#8389](https://github.com/JabRef/jabref/issues/8389)
- We fixed an issue where opening the console from the drop-down menu would cause an exception. [#8466](https://github.com/JabRef/jabref/issues/8466)
- We fixed an issue when reading non-UTF-8 encoded. When no encoding header is present, the encoding is now detected from the file content (and the preference option is disregarded). [#8417](https://github.com/JabRef/jabref/issues/8417)
- We fixed an issue where pasting a URL was replacing `+` signs by spaces making the URL unreachable. [#8448](https://github.com/JabRef/jabref/issues/8448)
- We fixed an issue where creating subsidiary files from aux files created with some versions of biblatex would produce incorrect results. [#8513](https://github.com/JabRef/jabref/issues/8513)
- We fixed an issue where opening the changelog from withing JabRef led to a 404 error. [#8563](https://github.com/JabRef/jabref/issues/8563)
- We fixed an issue where not all found unlinked local files were imported correctly due to some race condition. [#8444](https://github.com/JabRef/jabref/issues/8444)
- We fixed an issue where Merge entries dialog exceeds screen boundaries.
- We fixed an issue where the app lags when selecting an entry after a fresh start. [#8446](https://github.com/JabRef/jabref/issues/8446)
- We fixed an issue where no citationkey was generated on import, pasting a doi or an entry on the main table. [8406](https://github.com/JabRef/jabref/issues/8406), [koppor#553](https://github.com/koppor/jabref/issues/553)
- We fixed an issue where accent search does not perform consistently. [#6815](https://github.com/JabRef/jabref/issues/6815)
- We fixed an issue where the incorrect entry was selected when "New Article" is pressed while search filters are active. [#8674](https://github.com/JabRef/jabref/issues/8674)
- We fixed an issue where "Write BibTeXEntry metadata to PDF" button remains enabled while writing to PDF is in-progress. [#8691](https://github.com/JabRef/jabref/issues/8691)

### Removed

- We removed the option to copy CSL Citation styles data as `XSL_FO`, `ASCIIDOC`, and `RTF` as these have not been working since a long time and are no longer supported in the external library used for processing the styles. [#7378](https://github.com/JabRef/jabref/issues/7378)
- We removed the option to configure the default encoding. The default encoding is now hard-coded to the modern UTF-8 encoding.

## [5.5] – 2022-01-17

### Changed

- We integrated the external file types dialog directly inside the preferences. [#8341](https://github.com/JabRef/jabref/pull/8341)
- We disabled the add group button color change after adding 10 new groups. [#8051](https://github.com/JabRef/jabref/issues/8051)
- We inverted the logic for resolving [BibTeX strings](https://docs.jabref.org/advanced/strings). This helps to keep `#` chars. By default String resolving is only activated for a couple of standard fields. The list of fields can be modified in the preferences. [#7010](https://github.com/JabRef/jabref/issues/7010), [#7012](https://github.com/JabRef/jabref/issues/7012), [#8303](https://github.com/JabRef/jabref/issues/8303)
- We moved the search box in preview preferences closer to the available citation styles list. [#8370](https://github.com/JabRef/jabref/pull/8370)
- Changing the preference to show the preview panel as a separate tab now has effect without restarting JabRef. [#8370](https://github.com/JabRef/jabref/pull/8370)
- We enabled switching themes in JabRef without the need to restart JabRef. [#7335](https://github.com/JabRef/jabref/pull/7335)
- We added support for the field `day`, `rights`, `coverage` and `language` when reading XMP data in Dublin Core format. [#8491](https://github.com/JabRef/jabref/issues/8491)

### Fixed

- We fixed an issue where the preferences for "Search and store files relative to library file location" where ignored when the "Main file directory" field was not empty [#8385](https://github.com/JabRef/jabref/issues/8385)
- We fixed an issue where `#`chars in certain fields would be interpreted as BibTeX strings [#7010](https://github.com/JabRef/jabref/issues/7010), [#7012](https://github.com/JabRef/jabref/issues/7012), [#8303](https://github.com/JabRef/jabref/issues/8303)
- We fixed an issue where the fulltext search on an empty library with no documents would lead to an exception [koppor#522](https://github.com/koppor/jabref/issues/522)
- We fixed an issue where clicking on "Accept changes" in the merge dialog would lead to an exception [forum#2418](https://discourse.jabref.org/t/the-library-has-been-modified-by-another-program/2418/8)
- We fixed an issue where clicking on headings in the entry preview could lead to an exception. [#8292](https://github.com/JabRef/jabref/issues/8292)
- We fixed an issue where IntegrityCheck used the system's character encoding instead of the one set by the library or in preferences [#8022](https://github.com/JabRef/jabref/issues/8022)
- We fixed an issue about empty metadata in library properties when called from the right click menu. [#8358](https://github.com/JabRef/jabref/issues/8358)
- We fixed an issue where someone could add a duplicate field in the customize entry type dialog. [#8194](https://github.com/JabRef/jabref/issues/8194)
- We fixed a typo in the library properties tab: "String constants". There, one can configure [BibTeX string constants](https://docs.jabref.org/advanced/strings).
- We fixed an issue when writing a non-UTF-8 encoded file: The header is written again. [#8417](https://github.com/JabRef/jabref/issues/8417)
- We fixed an issue where folder creation during systemic literature review failed due to an illegal fetcher name. [#8552](https://github.com/JabRef/jabref/pull/8552)

## [5.4] – 2021-12-20

### Added

- We added confirmation dialog when user wants to close a library where any empty entries are detected. [#8096](https://github.com/JabRef/jabref/issues/8096)
- We added import support for CFF files. [#7945](https://github.com/JabRef/jabref/issues/7945)
- We added the option to copy the DOI of an entry directly from the context menu copy submenu. [#7826](https://github.com/JabRef/jabref/issues/7826)
- We added a fulltext search feature. [#2838](https://github.com/JabRef/jabref/pull/2838)
- We improved the deduction of bib-entries from imported fulltext pdfs. [#7947](https://github.com/JabRef/jabref/pull/7947)
- We added unprotect_terms to the list of bracketed pattern modifiers [#7826](https://github.com/JabRef/jabref/pull/7960)
- We added a dialog that allows to parse metadata from linked pdfs. [#7929](https://github.com/JabRef/jabref/pull/7929)
- We added an icon picker in group edit dialog. [#6142](https://github.com/JabRef/jabref/issues/6142)
- We added a preference to Opt-In to JabRef's online metadata extraction service (Grobid) usage. [#8002](https://github.com/JabRef/jabref/pull/8002)
- We readded the possibility to display the search results of all databases ("Global Search"). It is shown in a separate window. [#4096](https://github.com/JabRef/jabref/issues/4096)
- We readded the possibility to keep the search string when switching tabs. It is implemented by a toggle button. [#4096](https://github.com/JabRef/jabref/issues/4096#issuecomment-575986882)
- We allowed the user to also preview the available citation styles in the preferences besides the selected ones [#8108](https://github.com/JabRef/jabref/issues/8108)
- We added an option to search the available citation styles by name in the preferences [#8108](https://github.com/JabRef/jabref/issues/8108)
- We added an option to generate bib-entries from ID through a popover in the toolbar. [#4183](https://github.com/JabRef/jabref/issues/4183)
- We added a menu option in the right click menu of the main table tabs to display the library properties. [#6527](https://github.com/JabRef/jabref/issues/6527)
- When a `.bib` file ("library") was saved successfully, a notification is shown

### Changed

- Local library settings may overwrite the setting "Search and store files relative to library file location" [#8179](https://github.com/JabRef/jabref/issues/8179)
- The option "Fit table horizontally on screen" in the "Entry table" preferences is now disabled by default [#8148](https://github.com/JabRef/jabref/pull/8148)
- We improved the preferences and descriptions in the "Linked files" preferences tab [#8148](https://github.com/JabRef/jabref/pull/8148)
- We slightly changed the layout of the Journal tab in the preferences for ui consistency. [#7937](https://github.com/JabRef/jabref/pull/7937)
- The JabRefHost on Windows now writes a temporary file and calls `-importToOpen` instead of passing the bibtex via `-importBibtex`. [#7374](https://github.com/JabRef/jabref/issues/7374), [JabRef Browser Ext #274](https://github.com/JabRef/JabRef-Browser-Extension/issues/274)
- We reordered some entries in the right-click menu of the main table. [#6099](https://github.com/JabRef/jabref/issues/6099)
- We merged the barely used ImportSettingsTab and the CustomizationTab in the preferences into one single tab and moved the option to allow Integers in Edition Fields in Bibtex-Mode to the EntryEditor tab. [#7849](https://github.com/JabRef/jabref/pull/7849)
- We moved the export order in the preferences from `File` to `Import and Export`. [#7935](https://github.com/JabRef/jabref/pull/7935)
- We reworked the export order in the preferences and the save order in the library preferences. You can now set more than three sort criteria in your library preferences. [#7935](https://github.com/JabRef/jabref/pull/7935)
- The metadata-to-pdf actions now also embeds the bibfile to the PDF. [#8037](https://github.com/JabRef/jabref/pull/8037)
- The snap was updated to use the core20 base and to use lzo compression for better startup performance [#8109](https://github.com/JabRef/jabref/pull/8109)
- We moved the union/intersection view button in the group sidepane to the left of the other controls. [#8202](https://github.com/JabRef/jabref/pull/8202)
- We improved the Drag and Drop behavior in the "Customize Entry Types" Dialog [#6338](https://github.com/JabRef/jabref/issues/6338)
- When determining the URL of an ArXiV eprint, the URL now points to the version [#8149](https://github.com/JabRef/jabref/pull/8149)
- We Included all standard fields with citation key when exporting to Old OpenOffice/LibreOffice Calc Format [#8176](https://github.com/JabRef/jabref/pull/8176)
- In case the database is encoded with `UTF8`, the `% Encoding` marker is not written anymore
- The written `.bib` file has the same line endings [#390](https://github.com/koppor/jabref/issues/390)
- The written `.bib` file always has a final line break
- The written `.bib` file keeps the newline separator of the loaded `.bib` file
- We present options to manually enter an article or return to the New Entry menu when the fetcher DOI fails to find an entry for an ID [#7870](https://github.com/JabRef/jabref/issues/7870)
- We trim white space and non-ASCII characters from DOI [#8127](https://github.com/JabRef/jabref/issues/8127)
- The duplicate checker now inspects other fields in case no difference in the required and optional fields are found.
- We reworked the library properties dialog and integrated the `Library > Preamble`, `Library > Citation key pattern` and `Library > String constants dialogs` [#8264](https://github.com/JabRef/jabref/pulls/8264)
- We improved the startup time of JabRef by switching from the logging library `log4j2` to `tinylog` [#8007](https://github.com/JabRef/jabref/issues/8007)

### Fixed

- We fixed an issue where an exception occurred when pasting an entry with a publication date-range of the form 1910/1917 [#7864](https://github.com/JabRef/jabref/issues/7864)
- We fixed an issue where an exception occurred when a preview style was edited and afterwards another preview style selected. [#8280](https://github.com/JabRef/jabref/issues/8280)
- We fixed an issue where the actions to move a file to a directory were incorrectly disabled. [#7908](https://github.com/JabRef/jabref/issues/7908)
- We fixed an issue where an exception occurred when a linked online file was edited in the entry editor [#8008](https://github.com/JabRef/jabref/issues/8008)
- We fixed an issue when checking for a new version when JabRef is used behind a corporate proxy. [#7884](https://github.com/JabRef/jabref/issues/7884)
- We fixed some icons that were drawn in the wrong color when JabRef used a custom theme. [#7853](https://github.com/JabRef/jabref/issues/7853)
- We fixed an issue where the `Aux file` on `Edit group` doesn't support relative sub-directories path to import. [#7719](https://github.com/JabRef/jabref/issues/7719).
- We fixed an issue where it was impossible to add or modify groups. [#7912](https://github.com/JabRef/jabref/pull/793://github.com/JabRef/jabref/pull/7921)
- We fixed an issue about the visible side pane components being out of sync with the view menu. [#8115](https://github.com/JabRef/jabref/issues/8115)
- We fixed an issue where the side pane would not close when all its components were closed. [#8082](https://github.com/JabRef/jabref/issues/8082)
- We fixed an issue where exported entries from a Citavi bib containing URLs could not be imported [#7882](https://github.com/JabRef/jabref/issues/7882)
- We fixed an issue where the icons in the search bar had the same color, toggled as well as untoggled. [#8014](https://github.com/JabRef/jabref/pull/8014)
- We fixed an issue where typing an invalid UNC path into the "Main file directory" text field caused an error. [#8107](https://github.com/JabRef/jabref/issues/8107)
- We fixed an issue where "Open Folder" didn't select the file on macOS in Finder [#8130](https://github.com/JabRef/jabref/issues/8130)
- We fixed an issue where importing PDFs resulted in an uncaught exception [#8143](https://github.com/JabRef/jabref/issues/8143)
- We fixed "The library has been modified by another program" showing up when line breaks change [#4877](https://github.com/JabRef/jabref/issues/4877)
- The default directory of the "LaTeX Citations" tab is now the directory of the currently opened database (and not the directory chosen at the last open file dialog or the last database save) [koppor#538](https://github.com/koppor/jabref/issues/538)
- When writing a bib file, the `NegativeArraySizeException` should not occur [#8231](https://github.com/JabRef/jabref/issues/8231) [#8265](https://github.com/JabRef/jabref/issues/8265)
- We fixed an issue where some menu entries were available without entries selected. [#4795](https://github.com/JabRef/jabref/issues/4795)
- We fixed an issue where right-clicking on a tab and selecting close will close the focused tab even if it is not the tab we right-clicked [#8193](https://github.com/JabRef/jabref/pull/8193)
- We fixed an issue where selecting a citation style in the preferences would sometimes produce an exception [#7860](https://github.com/JabRef/jabref/issues/7860)
- We fixed an issue where an exception would occur when clicking on a DOI link in the preview pane [#7706](https://github.com/JabRef/jabref/issues/7706)
- We fixed an issue where XMP and embedded BibTeX export would not work [#8278](https://github.com/JabRef/jabref/issues/8278)
- We fixed an issue where the XMP and embedded BibTeX import of a file containing multiple schemas failed [#8278](https://github.com/JabRef/jabref/issues/8278)
- We fixed an issue where writing embedded BibTeX import fails due to write protection or bibtex already being present [#8332](https://github.com/JabRef/jabref/pull/8332)
- We fixed an issue where pdf-paths and the pdf-indexer could get out of sync [#8182](https://github.com/JabRef/jabref/issues/8182)
- We fixed an issue where Status-Logger error messages appeared during the startup of JabRef [#5475](https://github.com/JabRef/jabref/issues/5475)

### Removed

- We removed two orphaned preferences options [#8164](https://github.com/JabRef/jabref/pull/8164)
- We removed the functionality of the `--debug` commandline options. Use the java command line switch `-Dtinylog.level=debug` for debug output instead. [#8226](https://github.com/JabRef/jabref/pull/8226)

## [5.3] – 2021-07-05

### Added

- We added a progress counter to the title bar in Possible Duplicates dialog window. [#7366](https://github.com/JabRef/jabref/issues/7366)
- We added new "Customization" tab to the preferences which includes option to choose a custom address for DOI access. [#7337](https://github.com/JabRef/jabref/issues/7337)
- We added zbmath to the public databases from which the bibliographic information of an existing entry can be updated. [#7437](https://github.com/JabRef/jabref/issues/7437)
- We showed to the find Unlinked Files Dialog the date of the files' most recent modification. [#4652](https://github.com/JabRef/jabref/issues/4652)
- We added to the find Unlinked Files function a filter to show only files based on date of last modification (Last Year, Last Month, Last Week, Last Day). [#4652](https://github.com/JabRef/jabref/issues/4652)
- We added to the find Unlinked Files function a filter that sorts the files based on the date of last modification(Sort by Newest, Sort by Oldest First). [#4652](https://github.com/JabRef/jabref/issues/4652)
- We added the possibility to add a new entry via its zbMath ID (zbMATH can be chosen as ID type in the "Select entry type" window). [#7202](https://github.com/JabRef/jabref/issues/7202)
- We added the extension support and the external application support (For Texshow, Texmaker and LyX) to the flatpak [#7248](https://github.com/JabRef/jabref/pull/7248)
- We added some symbols and keybindings to the context menu in the entry editor. [#7268](https://github.com/JabRef/jabref/pull/7268)
- We added keybindings for setting and clearing the read status. [#7264](https://github.com/JabRef/jabref/issues/7264)
- We added two new fields to track the creation and most recent modification date and time for each entry. [koppor#130](https://github.com/koppor/jabref/issues/130)
- We added a feature that allows the user to copy highlighted text in the preview window. [#6962](https://github.com/JabRef/jabref/issues/6962)
- We added a feature that allows you to create new BibEntry via paste arxivId [#2292](https://github.com/JabRef/jabref/issues/2292)
- We added support for conducting automated and systematic literature search across libraries and git support for persistence [#369](https://github.com/koppor/jabref/issues/369)
- We added a add group functionality at the bottom of the side pane. [#4682](https://github.com/JabRef/jabref/issues/4682)
- We added a feature that allows the user to choose whether to trust the target site when unable to find a valid certification path from the file download site. [#7616](https://github.com/JabRef/jabref/issues/7616)
- We added a feature that allows the user to open all linked files of multiple selected entries by "Open file" option. [#6966](https://github.com/JabRef/jabref/issues/6966)
- We added a keybinding preset for new entries. [#7705](https://github.com/JabRef/jabref/issues/7705)
- We added a select all button for the library import function. [#7786](https://github.com/JabRef/jabref/issues/7786)
- We added a search feature for journal abbreviations. [#7804](https://github.com/JabRef/jabref/pull/7804)
- We added auto-key-generation progress to the background task list. [#7267](https://github.com/JabRef/jabref/issues/7267)
- We added the option to write XMP metadata to pdfs from the CLI. [7814](https://github.com/JabRef/jabref/pull/7814)

### Changed

- The export to MS Office XML now exports the author field as `Inventor` if the bibtex entry type is `patent` [#7830](https://github.com/JabRef/jabref/issues/7830)
- We changed the EndNote importer to import the field `label` to the corresponding bibtex field `endnote-label` [forum#2734](https://discourse.jabref.org/t/importing-endnote-label-field-to-jabref-from-xml-file/2734)
- The keywords added via "Manage content selectors" are now displayed in alphabetical order. [#3791](https://github.com/JabRef/jabref/issues/3791)
- We improved the "Find unlinked files" dialog to show import results for each file. [#7209](https://github.com/JabRef/jabref/pull/7209)
- The content of the field `timestamp` is migrated to `creationdate`. In case one configured "udpate timestampe", it is migrated to `modificationdate`. [koppor#130](https://github.com/koppor/jabref/issues/130)
- The JabRef specific meta-data content in the main field such as priorities (prio1, prio2, ...) are migrated to their respective fields. They are removed from the keywords. [#6840](https://github.com/jabref/jabref/issues/6840)
- We fixed an issue where groups generated from authors' last names did not include all entries of the authors' [#5833](https://github.com/JabRef/jabref/issues/5833)
- The export to MS Office XML now uses the month name for the field `MonthAcessed` instead of the two digit number [#7354](https://github.com/JabRef/jabref/issues/7354)
- We included some standalone dialogs from the options menu in the main preference dialog and fixed some visual issues in the preferences dialog. [#7384](https://github.com/JabRef/jabref/pull/7384)
- We improved the linking of the `python3` interpreter via the shebang to dynamically use the systems default Python. Related to [JabRef-Browser-Extension #177](https://github.com/JabRef/JabRef-Browser-Extension/issues/177)
- Automatically found pdf files now have the linking button to the far left and uses a link icon with a plus instead of a briefcase. The file name also has lowered opacity(70%) until added. [#3607](https://github.com/JabRef/jabref/issues/3607)
- We simplified the select entry type form by splitting it into two parts ("Recommended" and "Others") based on internal usage data. [#6730](https://github.com/JabRef/jabref/issues/6730)
- We improved the submenu list by merging the'Remove group' having two options, with or without subgroups. [#4682](https://github.com/JabRef/jabref/issues/4682)
- The export to MS Office XML now uses the month name for the field `Month` instead of the two digit number [forum#2685](https://discourse.jabref.org/t/export-month-as-text-not-number/2685)
- We reintroduced missing default keybindings for new entries. [#7346](https://github.com/JabRef/jabref/issues/7346) [#7439](https://github.com/JabRef/jabref/issues/7439)
- Lists of available fields are now sorted alphabetically. [#7716](https://github.com/JabRef/jabref/issues/7716)
- The tooltip of the search field explaining the search is always shown. [#7279](https://github.com/JabRef/jabref/pull/7279)
- We rewrote the ACM fetcher to adapt to the new interface. [#5804](https://github.com/JabRef/jabref/issues/5804)
- We moved the select/collapse buttons in the unlinked files dialog into a context menu. [#7383](https://github.com/JabRef/jabref/issues/7383)
- We fixed an issue where journal abbreviations containing curly braces were not recognized [#7773](https://github.com/JabRef/jabref/issues/7773)

### Fixed

- We fixed an issue where some texts (e.g. descriptions) in dialogs could not be translated [#7854](https://github.com/JabRef/jabref/issues/7854)
- We fixed an issue where import hangs for ris files with "ER - " [#7737](https://github.com/JabRef/jabref/issues/7737)
- We fixed an issue where getting bibliograhpic data from DOI or another identifer did not respect the library mode (BibTeX/biblatex)[#6267](https://github.com/JabRef/jabref/issues/6267)
- We fixed an issue where importing entries would not respect the library mode (BibTeX/biblatex)[#1018](https://github.com/JabRef/jabref/issues/1018)
- We fixed an issue where an exception occurred when importing entries from a web search [#7606](https://github.com/JabRef/jabref/issues/7606)
- We fixed an issue where the table column sort order was not properly stored and resulted in unsorted eports [#7524](https://github.com/JabRef/jabref/issues/7524)
- We fixed an issue where the value of the field `school` or `institution` would be printed twice in the HTML Export [forum#2634](https://discourse.jabref.org/t/problem-with-exporting-techreport-phdthesis-mastersthesis-to-html/2634)
- We fixed an issue preventing to connect to a shared database. [#7570](https://github.com/JabRef/jabref/pull/7570)
- We fixed an issue preventing files from being dragged & dropped into an empty library. [#6851](https://github.com/JabRef/jabref/issues/6851)
- We fixed an issue where double-click onto PDF in file list under the 'General' tab section should just open the file. [#7465](https://github.com/JabRef/jabref/issues/7465)
- We fixed an issue where the dark theme did not extend to a group's custom color picker. [#7481](https://github.com/JabRef/jabref/issues/7481)
- We fixed an issue where choosing the fields on which autocompletion should not work in "Entry editor" preferences had no effect. [#7320](https://github.com/JabRef/jabref/issues/7320)
- We fixed an issue where the "Normalize page numbers" formatter did not replace en-dashes or em-dashes with a hyphen-minus sign. [#7239](https://github.com/JabRef/jabref/issues/7239)
- We fixed an issue with the style of highlighted check boxes while searching in preferences. [#7226](https://github.com/JabRef/jabref/issues/7226)
- We fixed an issue where the option "Move file to file directory" was disabled in the entry editor for all files [#7194](https://github.com/JabRef/jabref/issues/7194)
- We fixed an issue where application dialogs were opening in the wrong display when using multiple screens [#7273](https://github.com/JabRef/jabref/pull/7273)
- We fixed an issue where the "Find unlinked files" dialog would freeze JabRef on importing. [#7205](https://github.com/JabRef/jabref/issues/7205)
- We fixed an issue where the "Find unlinked files" would stop importing when importing a single file failed. [#7206](https://github.com/JabRef/jabref/issues/7206)
- We fixed an issue where JabRef froze for a few seconds in MacOS when DNS resolution timed out. [#7441](https://github.com/JabRef/jabref/issues/7441)
- We fixed an issue where an exception would be displayed for previewing and preferences when a custom theme has been configured but is missing [#7177](https://github.com/JabRef/jabref/issues/7177)
- We fixed an issue where URLs in `file` fields could not be handled on Windows. [#7359](https://github.com/JabRef/jabref/issues/7359)
- We fixed an issue where the regex based file search miss-interpreted specific symbols. [#4342](https://github.com/JabRef/jabref/issues/4342)
- We fixed an issue where the Harvard RTF exporter used the wrong default file extension. [4508](https://github.com/JabRef/jabref/issues/4508)
- We fixed an issue where the Harvard RTF exporter did not use the new authors formatter and therefore did not export "organization" authors correctly. [4508](https://github.com/JabRef/jabref/issues/4508)
- We fixed an issue where the field `urldate` was not exported to the corresponding fields `YearAccessed`, `MonthAccessed`, `DayAccessed` in MS Office XML [#7354](https://github.com/JabRef/jabref/issues/7354)
- We fixed an issue where the password for a shared SQL database was only remembered if it was the same as the username [#6869](https://github.com/JabRef/jabref/issues/6869)
- We fixed an issue where some custom exports did not use the new authors formatter and therefore did not export authors correctly [#7356](https://github.com/JabRef/jabref/issues/7356)
- We fixed an issue where alt+keyboard shortcuts do not work [#6994](https://github.com/JabRef/jabref/issues/6994)
- We fixed an issue about the file link editor did not allow to change the file name according to the default pattern after changing an entry. [#7525](https://github.com/JabRef/jabref/issues/7525)
- We fixed an issue where the file path is invisible in dark theme. [#7382](https://github.com/JabRef/jabref/issues/7382)
- We fixed an issue where the secondary sorting is not working for some special fields. [#7015](https://github.com/JabRef/jabref/issues/7015)
- We fixed an issue where changing the font size makes the font size field too small. [#7085](https://github.com/JabRef/jabref/issues/7085)
- We fixed an issue with TexGroups on Linux systems, where the modification of an aux-file did not trigger an auto-update for TexGroups. Furthermore, the detection of file modifications is now more reliable. [#7412](https://github.com/JabRef/jabref/pull/7412)
- We fixed an issue where the Unicode to Latex formatter produced wrong results for characters with a codepoint higher than Character.MAX_VALUE. [#7387](https://github.com/JabRef/jabref/issues/7387)
- We fixed an issue where a non valid value as font size results in an uncaught exception. [#7415](https://github.com/JabRef/jabref/issues/7415)
- We fixed an issue where "Merge citations" in the Openoffice/Libreoffice integration panel did not have a corresponding opposite. [#7454](https://github.com/JabRef/jabref/issues/7454)
- We fixed an issue where drag and drop of bib files for opening resulted in uncaught exceptions [#7464](https://github.com/JabRef/jabref/issues/7464)
- We fixed an issue where columns shrink in width when we try to enlarge JabRef window. [#6818](https://github.com/JabRef/jabref/issues/6818)
- We fixed an issue where Content selector does not seem to work for custom fields. [#6819](https://github.com/JabRef/jabref/issues/6819)
- We fixed an issue where font size of the preferences dialog does not update with the rest of the GUI. [#7416](https://github.com/JabRef/jabref/issues/7416)
- We fixed an issue in which a linked online file consisting of a web page was saved as an invalid pdf file upon being downloaded. The user is now notified when downloading a linked file results in an HTML file. [#7452](https://github.com/JabRef/jabref/issues/7452)
- We fixed an issue where opening BibTex file (doubleclick) from Folder with spaces not working. [#6487](https://github.com/JabRef/jabref/issues/6487)
- We fixed the header title in the Add Group/Subgroup Dialog box. [#4682](https://github.com/JabRef/jabref/issues/4682)
- We fixed an issue with saving large `.bib` files [#7265](https://github.com/JabRef/jabref/issues/7265)
- We fixed an issue with very large page numbers [#7590](https://github.com/JabRef/jabref/issues/7590)
- We fixed an issue where the file extension is missing on saving the library file on linux [#7451](https://github.com/JabRef/jabref/issues/7451)
- We fixed an issue with opacity of disabled icon-buttons [#7195](https://github.com/JabRef/jabref/issues/7195)
- We fixed an issue where journal abbreviations in UTF-8 were not recognized [#5850](https://github.com/JabRef/jabref/issues/5850)
- We fixed an issue where the article title with curly brackets fails to download the arXiv link (pdf file). [#7633](https://github.com/JabRef/jabref/issues/7633)
- We fixed an issue with toggle of special fields does not work for sorted entries [#7016](https://github.com/JabRef/jabref/issues/7016)
- We fixed an issue with the default path of external application. [#7641](https://github.com/JabRef/jabref/issues/7641)
- We fixed an issue where urls must be embedded in a style tag when importing EndNote style Xml files. Now it can parse url with or without a style tag. [#6199](https://github.com/JabRef/jabref/issues/6199)
- We fixed an issue where the article title with colon fails to download the arXiv link (pdf file). [#7660](https://github.com/JabRef/jabref/issues/7660)
- We fixed an issue where the keybinding for delete entry did not work on the main table [7580](https://github.com/JabRef/jabref/pull/7580)
- We fixed an issue where the RFC fetcher is not compatible with the draft [7305](https://github.com/JabRef/jabref/issues/7305)
- We fixed an issue where duplicate files (both file names and contents are the same) is downloaded and add to linked files [#6197](https://github.com/JabRef/jabref/issues/6197)
- We fixed an issue where changing the appearance of the preview tab did not trigger a restart warning. [#5464](https://github.com/JabRef/jabref/issues/5464)
- We fixed an issue where editing "Custom preview style" triggers exception. [#7526](https://github.com/JabRef/jabref/issues/7526)
- We fixed the [SAO/NASA Astrophysics Data System](https://docs.jabref.org/collect/import-using-online-bibliographic-database#sao-nasa-astrophysics-data-system) fetcher. [#7867](https://github.com/JabRef/jabref/pull/7867)
- We fixed an issue where a title with multiple applied formattings in EndNote was not imported correctly [forum#2734](https://discourse.jabref.org/t/importing-endnote-label-field-to-jabref-from-xml-file/2734)
- We fixed an issue where a `report` in EndNote was imported as `article` [forum#2734](https://discourse.jabref.org/t/importing-endnote-label-field-to-jabref-from-xml-file/2734)
- We fixed an issue where the field `publisher` in EndNote was not imported in JabRef [forum#2734](https://discourse.jabref.org/t/importing-endnote-label-field-to-jabref-from-xml-file/2734)

### Removed

- We removed add group button beside the filter group tab. [#4682](https://github.com/JabRef/jabref/issues/4682)

## [5.2] – 2020-12-24

### Added

- We added a validation to check if the current database location is shared, preventing an exception when Pulling Changes From Shared Database. [#6959](https://github.com/JabRef/jabref/issues/6959)
- We added a query parser and mapping layer to enable conversion of queries formulated in simplified lucene syntax by the user into api queries. [#6799](https://github.com/JabRef/jabref/pull/6799)
- We added some basic functionality to customise the look of JabRef by importing a css theme file. [#5790](https://github.com/JabRef/jabref/issues/5790)
- We added connection check function in network preference setting [#6560](https://github.com/JabRef/jabref/issues/6560)
- We added support for exporting to YAML. [#6974](https://github.com/JabRef/jabref/issues/6974)
- We added a DOI format and organization check to detect [American Physical Society](https://journals.aps.org/) journals to copy the article ID to the page field for cases where the page numbers are missing. [#7019](https://github.com/JabRef/jabref/issues/7019)
- We added an error message in the New Entry dialog that is shown in case the fetcher did not find anything . [#7000](https://github.com/JabRef/jabref/issues/7000)
- We added a new formatter to output shorthand month format. [#6579](https://github.com/JabRef/jabref/issues/6579)
- We added support for the new Microsoft Edge browser in all platforms. [#7056](https://github.com/JabRef/jabref/pull/7056)
- We reintroduced emacs/bash-like keybindings. [#6017](https://github.com/JabRef/jabref/issues/6017)
- We added a feature to provide automated cross library search using a cross library query language. This provides support for the search step of systematic literature reviews (SLRs). [koppor#369](https://github.com/koppor/jabref/issues/369)

### Changed

- We changed the default preferences for OpenOffice/LibreOffice integration to automatically sync the bibliography when inserting new citations in a OpenOffic/LibreOffice document. [#6957](https://github.com/JabRef/jabref/issues/6957)
- We restructured the 'File' tab and extracted some parts into the 'Linked files' tab [#6779](https://github.com/JabRef/jabref/pull/6779)
- JabRef now offers journal lists from <https://abbrv.jabref.org>. JabRef the lists which use a dot inside the abbreviations. [#5749](https://github.com/JabRef/jabref/pull/5749)
- We removed two useless preferences in the groups preferences dialog. [#6836](https://github.com/JabRef/jabref/pull/6836)
- Synchronization of SpecialFields to keywords is now disabled by default. [#6621](https://github.com/JabRef/jabref/issues/6621)
- JabRef no longer opens the entry editor with the first entry on startup [#6855](https://github.com/JabRef/jabref/issues/6855)
- We completed the rebranding of `bibtexkey` as `citationkey` which was started in JabRef 5.1.
- JabRef no longer opens the entry editor with the first entry on startup [#6855](https://github.com/JabRef/jabref/issues/6855)
- Fetch by ID: (long) "SAO/NASA Astrophysics Data System" replaced by (short) "SAO/NASA ADS" [#6876](https://github.com/JabRef/jabref/pull/6876)
- We changed the title of the window "Manage field names and content" to have the same title as the corresponding menu item [#6895](https://github.com/JabRef/jabref/pull/6895)
- We renamed the menus "View -> Previous citation style" and "View -> Next citation style" into "View -> Previous preview style" and "View -> Next preview style" and renamed the "Preview" style to "Customized preview style". [#6899](https://github.com/JabRef/jabref/pull/6899)
- We changed the default preference option "Search and store files relative to library file location" to on, as this seems to be a more intuitive behaviour. [#6863](https://github.com/JabRef/jabref/issues/6863)
- We changed the title of the window "Manage field names and content": to have the same title as the corresponding menu item [#6895](https://github.com/JabRef/jabref/pull/6895)
- We improved the detection of "short" DOIs [6880](https://github.com/JabRef/jabref/issues/6880)
- We improved the duplicate detection when identifiers like DOI or arxiv are semantiaclly the same, but just syntactically differ (e.g. with or without http(s):// prefix). [#6707](https://github.com/JabRef/jabref/issues/6707)
- We improved JabRef start up time [6057](https://github.com/JabRef/jabref/issues/6057)
- We changed in the group interface "Generate groups from keywords in a BibTeX field" by "Generate groups from keywords in the following field". [#6983](https://github.com/JabRef/jabref/issues/6983)
- We changed the name of a group type from "Searching for keywords" to "Searching for a keyword". [6995](https://github.com/JabRef/jabref/pull/6995)
- We changed the way JabRef displays the title of a tab and of the window. [4161](https://github.com/JabRef/jabref/issues/4161)
- We changed connect timeouts for server requests to 30 seconds in general and 5 seconds for GROBID server (special) and improved user notifications on connection issues. [7026](https://github.com/JabRef/jabref/pull/7026)
- We changed the order of the library tab context menu items. [#7171](https://github.com/JabRef/jabref/issues/7171)
- We changed the way linked files are opened on Linux to use the native openFile method, compatible with confined packages. [7037](https://github.com/JabRef/jabref/pull/7037)
- We refined the entry preview to show the full names of authors and editors, to list the editor only if no author is present, have the year earlier. [#7083](https://github.com/JabRef/jabref/issues/7083)

### Fixed

- We fixed an issue changing the icon link_variation_off that is not meaningful. [#6834](https://github.com/JabRef/jabref/issues/6834)
- We fixed an issue where the `.sav` file was not deleted upon exiting JabRef. [#6109](https://github.com/JabRef/jabref/issues/6109)
- We fixed a linked identifier icon inconsistency. [#6705](https://github.com/JabRef/jabref/issues/6705)
- We fixed the wrong behavior that font size changes are not reflected in dialogs. [#6039](https://github.com/JabRef/jabref/issues/6039)
- We fixed the failure to Copy citation key and link. [#5835](https://github.com/JabRef/jabref/issues/5835)
- We fixed an issue where the sort order of the entry table was reset after a restart of JabRef. [#6898](https://github.com/JabRef/jabref/pull/6898)
- We fixed an issue where no longer a warning was displayed when inserting references into LibreOffice with an invalid "ReferenceParagraphFormat". [#6907](https://github.com/JabRef/jabref/pull/60907).
- We fixed an issue where a selected field was not removed after the first click in the custom entry types dialog. [#6934](https://github.com/JabRef/jabref/issues/6934)
- We fixed an issue where a remove icon was shown for standard entry types in the custom entry types dialog. [#6906](https://github.com/JabRef/jabref/issues/6906)
- We fixed an issue where it was impossible to connect to OpenOffice/LibreOffice on Mac OSX. [#6970](https://github.com/JabRef/jabref/pull/6970)
- We fixed an issue with the python script used by browser plugins that failed to locate JabRef if not installed in its default location. [#6963](https://github.com/JabRef/jabref/pull/6963/files)
- We fixed an issue where spaces and newlines in an isbn would generate an exception. [#6456](https://github.com/JabRef/jabref/issues/6456)
- We fixed an issue where identity column header had incorrect foreground color in the Dark theme. [#6796](https://github.com/JabRef/jabref/issues/6796)
- We fixed an issue where the RIS exporter added extra blank lines.[#7007](https://github.com/JabRef/jabref/pull/7007/files)
- We fixed an issue where clicking on Collapse All button in the Search for Unlinked Local Files expanded the directory structure erroneously [#6848](https://github.com/JabRef/jabref/issues/6848)
- We fixed an issue, when pulling changes from shared database via shortcut caused creation of a new tech report [6867](https://github.com/JabRef/jabref/issues/6867)
- We fixed an issue where the JabRef GUI does not highlight the "All entries" group on start-up [#6691](https://github.com/JabRef/jabref/issues/6691)
- We fixed an issue where a custom dark theme was not applied to the entry preview tab [7068](https://github.com/JabRef/jabref/issues/7068)
- We fixed an issue where modifications to the Custom preview layout in the preferences were not saved [#6447](https://github.com/JabRef/jabref/issues/6447)
- We fixed an issue where errors from imports were not shown to the user [#7084](https://github.com/JabRef/jabref/pull/7084)
- We fixed an issue where the EndNote XML Import would fail on empty keywords tags [forum#2387](https://discourse.jabref.org/t/importing-in-unknown-format-fails-to-import-xml-library-from-bookends-export/2387)
- We fixed an issue where the color of groups of type "free search expression" not persisting after restarting the application [#6999](https://github.com/JabRef/jabref/issues/6999)
- We fixed an issue where modifications in the source tab where not saved without switching to another field before saving the library [#6622](https://github.com/JabRef/jabref/issues/6622)
- We fixed an issue where the "Document Viewer" did not show the first page of the opened pdf document and did not show the correct total number of pages [#7108](https://github.com/JabRef/jabref/issues/7108)
- We fixed an issue where the context menu was not updated after a file link was changed. [#5777](https://github.com/JabRef/jabref/issues/5777)
- We fixed an issue where the password for a shared SQL database was not remembered [#6869](https://github.com/JabRef/jabref/issues/6869)
- We fixed an issue where newly added entires were not synced to a shared SQL database [#7176](https://github.com/JabRef/jabref/issues/7176)
- We fixed an issue where the PDF-Content importer threw an exception when no DOI number is present at the first page of the PDF document [#7203](https://github.com/JabRef/jabref/issues/7203)
- We fixed an issue where groups created from aux files did not update on file changes [#6394](https://github.com/JabRef/jabref/issues/6394)
- We fixed an issue where authors that only have last names were incorrectly identified as institutes when generating citation keys [#7199](https://github.com/JabRef/jabref/issues/7199)
- We fixed an issue where institutes were incorrectly identified as universities when generating citation keys [#6942](https://github.com/JabRef/jabref/issues/6942)

### Removed

- We removed the Google Scholar fetcher and the ACM fetcher do not work due to traffic limitations [#6369](https://github.com/JabRef/jabref/issues/6369)
- We removed the menu entry "Manage external file types" because it's already in 'Preferences' dialog [#6991](https://github.com/JabRef/jabref/issues/6991)
- We removed the integrity check "Abbreviation detected" for the field journal/journaltitle in the entry editor [#3925](https://github.com/JabRef/jabref/issues/3925)

## [5.1] – 2020-08-30

### Added

- We added a new fetcher to enable users to search mEDRA DOIs [#6602](https://github.com/JabRef/jabref/issues/6602)
- We added a new fetcher to enable users to search "[Collection of Computer Science Bibliographies](https://en.wikipedia.org/wiki/Collection_of_Computer_Science_Bibliographies)". [#6638](https://github.com/JabRef/jabref/issues/6638)
- We added default values for delimiters in Add Subgroup window [#6624](https://github.com/JabRef/jabref/issues/6624)
- We improved responsiveness of general fields specification dialog window. [#6604](https://github.com/JabRef/jabref/issues/6604)
- We added support for importing ris file and load DOI [#6530](https://github.com/JabRef/jabref/issues/6530)
- We added the Library properties to a context menu on the library tabs [#6485](https://github.com/JabRef/jabref/issues/6485)
- We added a new field in the preferences in 'BibTeX key generator' for unwanted characters that can be user-specified. [#6295](https://github.com/JabRef/jabref/issues/6295)
- We added support for searching ShortScience for an entry through the user's browser. [#6018](https://github.com/JabRef/jabref/pull/6018)
- We updated EditionChecker to permit edition to start with a number. [#6144](https://github.com/JabRef/jabref/issues/6144)
- We added tooltips for most fields in the entry editor containing a short description. [#5847](https://github.com/JabRef/jabref/issues/5847)
- We added support for basic markdown in custom formatted previews [#6194](https://github.com/JabRef/jabref/issues/6194)
- We now show the number of items found and selected to import in the online search dialog. [#6248](https://github.com/JabRef/jabref/pull/6248)
- We created a new install screen for macOS. [#5759](https://github.com/JabRef/jabref/issues/5759)
- We added a new integrity check for duplicate DOIs. [koppor#339](https://github.com/koppor/jabref/issues/339)
- We implemented an option to download fulltext files while importing. [#6381](https://github.com/JabRef/jabref/pull/6381)
- We added a progress-indicator showing the average progress of background tasks to the toolbar. Clicking it reveals a pop-over with a list of running background tasks. [6443](https://github.com/JabRef/jabref/pull/6443)
- We fixed the bug when strike the delete key in the text field. [#6421](https://github.com/JabRef/jabref/issues/6421)
- We added a BibTex key modifier for truncating strings. [#3915](https://github.com/JabRef/jabref/issues/3915)
- We added support for jumping to target entry when typing letter/digit after sorting a column in maintable [#6146](https://github.com/JabRef/jabref/issues/6146)
- We added a new fetcher to enable users to search all available E-Libraries simultaneously. [koppor#369](https://github.com/koppor/jabref/issues/369)
- We added the field "entrytype" to the export sort criteria [#6531](https://github.com/JabRef/jabref/pull/6531)
- We added the possibility to change the display order of the fields in the entry editor. The order can now be configured using drag and drop in the "Customize entry types" dialog [#6152](https://github.com/JabRef/jabref/pull/6152)
- We added native support for biblatex-software [#6574](https://github.com/JabRef/jabref/issues/6574)
- We added a missing restart warning for AutoComplete in the preferences dialog. [#6351](https://github.com/JabRef/jabref/issues/6351)
- We added a note to the citation key pattern preferences dialog as a temporary workaround for a JavaFX bug, about committing changes in a table cell, if the focus is lost. [#5825](https://github.com/JabRef/jabref/issues/5825)
- We added support for customized fallback fields in bracketed patterns. [#7111](https://github.com/JabRef/jabref/issues/7111)

### Changed

- We improved the arXiv fetcher. Now it should find entries even more reliably and does no longer include the version (e.g `v1`) in the `eprint` field. [forum#1941](https://discourse.jabref.org/t/remove-version-in-arxiv-import/1941)
- We moved the group search bar and the button "New group" from bottom to top position to make it more prominent. [#6112](https://github.com/JabRef/jabref/pull/6112)
- When JabRef finds a `.sav` file without changes, there is no dialog asking for acceptance of changes anymore.
- We changed the buttons for import/export/show all/reset of preferences to smaller icon buttons in the preferences dialog. [#6130](https://github.com/JabRef/jabref/pull/6130)
- We moved the functionality "Manage field names & content" from the "Library" menu to the "Edit" menu, because it affects the selected entries and not the whole library
- We merged the functionality "Append contents from a BibTeX library into the currently viewed library" into the "Import into database" functionality. Fixes [#6049](https://github.com/JabRef/jabref/issues/6049).
- We changed the directory where fulltext downloads are stored to the directory set in the import-tab in preferences. [#6381](https://github.com/JabRef/jabref/pull/6381)
- We improved the error message for invalid jstyles. [#6303](https://github.com/JabRef/jabref/issues/6303)
- We changed the section name of 'Advanced' to 'Network' in the preferences and removed some obsolete options.[#6489](https://github.com/JabRef/jabref/pull/6489)
- We improved the context menu of the column "Linked identifiers" of the main table, by truncating their texts, if they are too long. [#6499](https://github.com/JabRef/jabref/issues/6499)
- We merged the main table tabs in the preferences dialog. [#6518](https://github.com/JabRef/jabref/pull/6518)
- We changed the command line option 'generateBibtexKeys' to the more generic term 'generateCitationKeys' while the short option remains 'g'.[#6545](https://github.com/JabRef/jabref/pull/6545)
- We improved the "Possible duplicate entries" window to remember its size and position throughout a session. [#6582](https://github.com/JabRef/jabref/issues/6582)
- We divided the toolbar into small parts, so if the application window is to small, only a part of the toolbar is moved into the chevron popup. [#6682](https://github.com/JabRef/jabref/pull/6682)
- We changed the layout for of the buttons in the Open Office side panel to ensure that the button text is always visible, specially when resizing. [#6639](https://github.com/JabRef/jabref/issues/6639)
- We merged the two new library commands in the file menu to one which always creates a new library in the default library mode. [#6359](https://github.com/JabRef/jabref/pull/6539#issuecomment-641056536)

### Fixed

- We fixed an issue where entry preview tab has no name in drop down list. [#6591](https://github.com/JabRef/jabref/issues/6591)
- We fixed to only search file links in the BIB file location directory when preferences has corresponding checkbox checked. [#5891](https://github.com/JabRef/jabref/issues/5891)
- We fixed wrong button order (Apply and Cancel) in ManageProtectedTermsDialog.
- We fixed an issue with incompatible characters at BibTeX key [#6257](https://github.com/JabRef/jabref/issues/6257)
- We fixed an issue where dash (`-`) was reported as illegal BibTeX key [#6295](https://github.com/JabRef/jabref/issues/6295)
- We greatly improved the performance of the overall application and many operations. [#5071](https://github.com/JabRef/jabref/issues/5071)
- We fixed an issue where sort by priority was broken. [#6222](https://github.com/JabRef/jabref/issues/6222)
- We fixed an issue where opening a library from the recent libraries menu was not possible. [#5939](https://github.com/JabRef/jabref/issues/5939)
- We fixed an issue with inconsistent capitalization of file extensions when downloading files. [#6115](https://github.com/JabRef/jabref/issues/6115)
- We fixed the display of language and encoding in the preferences dialog. [#6130](https://github.com/JabRef/jabref/pull/6130)
- Now the link and/or the link description in the column "linked files" of the main table gets truncated or wrapped, if too long, otherwise display issues arise. [#6178](https://github.com/JabRef/jabref/issues/6178)
- We fixed the issue that groups panel does not keep size when resizing window. [#6180](https://github.com/JabRef/jabref/issues/6180)
- We fixed an error that sometimes occurred when using the context menu. [#6085](https://github.com/JabRef/jabref/issues/6085)
- We fixed an issue where search full-text documents downloaded files with same name, overwriting existing files. [#6174](https://github.com/JabRef/jabref/pull/6174)
- We fixed an issue when importing into current library an erroneous message "import cancelled" is displayed even though import is successful. [#6266](https://github.com/JabRef/jabref/issues/6266)
- We fixed an issue where custom jstyles for Open/LibreOffice where not saved correctly. [#6170](https://github.com/JabRef/jabref/issues/6170)
- We fixed an issue where the INSPIRE fetcher was no longer working [#6229](https://github.com/JabRef/jabref/issues/6229)
- We fixed an issue where custom exports with an uppercase file extension could not be selected for "Copy...-> Export to Clipboard" [#6285](https://github.com/JabRef/jabref/issues/6285)
- We fixed the display of icon both in the main table and linked file editor. [#6169](https://github.com/JabRef/jabref/issues/6169)
- We fixed an issue where the windows installer did not create an entry in the start menu [bug report in the forum](https://discourse.jabref.org/t/error-while-fetching-from-doi/2018/3)
- We fixed an issue where only the field `abstract` and `comment` were declared as multiline fields. Other fields can now be configured in the preferences using "Do not wrap the following fields when saving" [4373](https://github.com/JabRef/jabref/issues/4373)
- We fixed an issue where JabRef switched to discrete graphics under macOS [#5935](https://github.com/JabRef/jabref/issues/5935)
- We fixed an issue where the Preferences entry preview will be unexpected modified leads to Value too long exception [#6198](https://github.com/JabRef/jabref/issues/6198)
- We fixed an issue where custom jstyles for Open/LibreOffice would only be valid if a layout line for the entry type `default` was at the end of the layout section [#6303](https://github.com/JabRef/jabref/issues/6303)
- We fixed an issue where a new entry is not shown in the library if a search is active [#6297](https://github.com/JabRef/jabref/issues/6297)
- We fixed an issue where long directory names created from patterns could create an exception. [#3915](https://github.com/JabRef/jabref/issues/3915)
- We fixed an issue where sort on numeric cases was broken. [#6349](https://github.com/JabRef/jabref/issues/6349)
- We fixed an issue where year and month fields were not cleared when converting to biblatex [#6224](https://github.com/JabRef/jabref/issues/6224)
- We fixed an issue where an "Not on FX thread" exception occurred when saving on linux [#6453](https://github.com/JabRef/jabref/issues/6453)
- We fixed an issue where the library sort order was lost. [#6091](https://github.com/JabRef/jabref/issues/6091)
- We fixed an issue where brackets in regular expressions were not working. [6469](https://github.com/JabRef/jabref/pull/6469)
- We fixed an issue where multiple background task popups stacked over each other.. [#6472](https://github.com/JabRef/jabref/issues/6472)
- We fixed an issue where LaTeX citations for specific commands (`\autocite`s) of biblatex-mla were not recognized. [#6476](https://github.com/JabRef/jabref/issues/6476)
- We fixed an issue where drag and drop was not working on empty database. [#6487](https://github.com/JabRef/jabref/issues/6487)
- We fixed an issue where the name fields were not updated after the preferences changed. [#6515](https://github.com/JabRef/jabref/issues/6515)
- We fixed an issue where "null" appeared in generated BibTeX keys. [#6459](https://github.com/JabRef/jabref/issues/6459)
- We fixed an issue where the authors' names were incorrectly displayed in the authors' column when they were bracketed. [#6465](https://github.com/JabRef/jabref/issues/6465) [#6459](https://github.com/JabRef/jabref/issues/6459)
- We fixed an issue where importing certain unlinked files would result in an exception [#5815](https://github.com/JabRef/jabref/issues/5815)
- We fixed an issue where downloaded files would be moved to a directory named after the citationkey when no file directory pattern is specified [#6589](https://github.com/JabRef/jabref/issues/6589)
- We fixed an issue with the creation of a group of cited entries which incorrectly showed the message that the library had been modified externally whenever saving the library. [#6420](https://github.com/JabRef/jabref/issues/6420)
- We fixed an issue with the creation of a group of cited entries. Now the file path to an aux file gets validated. [#6585](https://github.com/JabRef/jabref/issues/6585)
- We fixed an issue on Linux systems where the application would crash upon inotify failure. Now, the user is prompted with a warning, and given the choice to continue the session. [#6073](https://github.com/JabRef/jabref/issues/6073)
- We moved the search modifier buttons into the search bar, as they were not accessible, if autocompletion was disabled. [#6625](https://github.com/JabRef/jabref/issues/6625)
- We fixed an issue about duplicated group color indicators [#6175](https://github.com/JabRef/jabref/issues/6175)
- We fixed an issue where entries with the entry type Misc from an imported aux file would not be saved correctly to the bib file on disk [#6405](https://github.com/JabRef/jabref/issues/6405)
- We fixed an issue where percent sign ('%') was not formatted properly by the HTML formatter [#6753](https://github.com/JabRef/jabref/issues/6753)
- We fixed an issue with the [SAO/NASA Astrophysics Data System](https://docs.jabref.org/collect/add-entry-using-an-id#sao-nasa-a-ds) fetcher where `\textbackslash` appeared at the end of the abstract.
- We fixed an issue with the Science Direct fetcher where PDFs could not be downloaded. Fixes [#5860](https://github.com/JabRef/jabref/issues/5860)
- We fixed an issue with the Library of Congress importer.
- We fixed the [link to the external libraries listing](https://github.com/JabRef/jabref/blob/master/external-libraries.md) in the about dialog
- We fixed an issue regarding pasting on Linux. [#6293](https://github.com/JabRef/jabref/issues/6293)

### Removed

- We removed the option of the "enforce legal key". [#6295](https://github.com/JabRef/jabref/issues/6295)
- We removed the obsolete `External programs / Open PDF` section in the preferences, as the default application to open PDFs is now set in the `Manage external file types` dialog. [#6130](https://github.com/JabRef/jabref/pull/6130)
- We removed the option to configure whether a `.bib.bak` file should be generated upon save. It is now always enabled. Documentation at <https://docs.jabref.org/advanced/autosave>. [#6092](https://github.com/JabRef/jabref/issues/6092)
- We removed the built-in list of IEEE journal abbreviations using BibTeX strings. If you still want to use them, you have to download them separately from <https://abbrv.jabref.org>.

## [5.0] – 2020-03-06

### Changed

- Added browser integration to the snap package for firefox/chromium browsers. [#6062](https://github.com/JabRef/jabref/pull/6062)
- We reintroduced the possibility to extract references from plain text (using [GROBID](https://grobid.readthedocs.io/en/latest/)). [#5614](https://github.com/JabRef/jabref/pull/5614)
- We changed the open office panel to show buttons in rows of three instead of going straight down to save space as the button expanded out to take up unnecessary horizontal space. [#5479](https://github.com/JabRef/jabref/issues/5479)
- We cleaned up the group add/edit dialog. [#5826](https://github.com/JabRef/jabref/pull/5826)
- We reintroduced the index column. [#5844](https://github.com/JabRef/jabref/pull/5844)
- Filenames of external files can no longer contain curly braces. [#5926](https://github.com/JabRef/jabref/pull/5926)
- We made the filters more easily accessible in the integrity check dialog. [#5955](https://github.com/JabRef/jabref/pull/5955)
- We reimplemented and improved the dialog "Customize entry types". [#4719](https://github.com/JabRef/jabref/issues/4719)
- We added an [American Physical Society](https://journals.aps.org/) fetcher. [#818](https://github.com/JabRef/jabref/issues/818)
- We added possibility to enable/disable items quantity in groups. [#6042](https://github.com/JabRef/jabref/issues/6042)

### Fixed

- We fixed an issue where the command line console was always opened in the background. [#5474](https://github.com/JabRef/jabref/issues/5474)
- We fixed and issue where pdf files will not open under some KDE linux distributions when using okular. [#5253](https://github.com/JabRef/jabref/issues/5253)
- We fixed an issue where the Medline fetcher was only working when JabRef was running from source. [#5645](https://github.com/JabRef/jabref/issues/5645)
- We fixed some visual issues in the dark theme. [#5764](https://github.com/JabRef/jabref/pull/5764) [#5753](https://github.com/JabRef/jabref/issues/5753)
- We fixed an issue where non-default previews didn't handle unicode characters. [#5779](https://github.com/JabRef/jabref/issues/5779)
- We improved the performance, especially changing field values in the entry should feel smoother now. [#5843](https://github.com/JabRef/jabref/issues/5843)
- We fixed an issue where the ampersand character wasn't rendering correctly on previews. [#3840](https://github.com/JabRef/jabref/issues/3840)
- We fixed an issue where an erroneous "The library has been modified by another program" message was shown when saving. [#4877](https://github.com/JabRef/jabref/issues/4877)
- We fixed an issue where the file extension was missing after downloading a file (we now fall-back to pdf). [#5816](https://github.com/JabRef/jabref/issues/5816)
- We fixed an issue where cleaning up entries broke web URLs, if "Make paths of linked files relative (if possible)" was enabled, which resulted in various other issues subsequently. [#5861](https://github.com/JabRef/jabref/issues/5861)
- We fixed an issue where the tab "Required fields" of the entry editor did not show all required fields, if at least two of the defined required fields are linked with a logical or. [#5859](https://github.com/JabRef/jabref/issues/5859)
- We fixed several issues concerning managing external file types: Now everything is usable and fully functional. Previously, there were problems with the radio buttons, with saving the settings and with loading an input field value. Furthermore, different behavior for Windows and other operating systems was given, which was unified as well. [#5846](https://github.com/JabRef/jabref/issues/5846)
- We fixed an issue where entries containing Unicode charaters were not parsed correctly [#5899](https://github.com/JabRef/jabref/issues/5899)
- We fixed an issue where an entry containing an external filename with curly braces could not be saved. Curly braces are now longer allowed in filenames. [#5899](https://github.com/JabRef/jabref/issues/5899)
- We fixed an issue where changing the type of an entry did not update the main table [#5906](https://github.com/JabRef/jabref/issues/5906)
- We fixed an issue in the optics of the library properties, that cropped the dialog on scaled displays. [#5969](https://github.com/JabRef/jabref/issues/5969)
- We fixed an issue where changing the type of an entry did not update the main table. [#5906](https://github.com/JabRef/jabref/issues/5906)
- We fixed an issue where opening a library from the recent libraries menu was not possible. [#5939](https://github.com/JabRef/jabref/issues/5939)
- We fixed an issue where the most bottom group in the list got lost, if it was dragged on itself. [#5983](https://github.com/JabRef/jabref/issues/5983)
- We fixed an issue where changing entry type doesn't always work when biblatex source is shown. [#5905](https://github.com/JabRef/jabref/issues/5905)
- We fixed an issue where the group and the link column were not updated after changing the entry in the main table. [#5985](https://github.com/JabRef/jabref/issues/5985)
- We fixed an issue where reordering the groups was not possible after inserting an article. [#6008](https://github.com/JabRef/jabref/issues/6008)
- We fixed an issue where citation styles except the default "Preview" could not be used. [#5622](https://github.com/JabRef/jabref/issues/5622)
- We fixed an issue where a warning was displayed when the title content is made up of two sentences. [#5832](https://github.com/JabRef/jabref/issues/5832)
- We fixed an issue where an exception was thrown when adding a save action without a selected formatter in the library properties [#6069](https://github.com/JabRef/jabref/issues/6069)
- We fixed an issue where JabRef's icon was missing in the Export to clipboard Dialog. [#6286](https://github.com/JabRef/jabref/issues/6286)
- We fixed an issue when an "Abstract field" was duplicating text, when importing from RIS file (Neurons) [#6065](https://github.com/JabRef/jabref/issues/6065)
- We fixed an issue where adding the addition of a new entry was not completely validated [#6370](https://github.com/JabRef/jabref/issues/6370)
- We fixed an issue where the blue and red text colors in the Merge entries dialog were not quite visible [#6334](https://github.com/JabRef/jabref/issues/6334)
- We fixed an issue where underscore character was removed from the file name in the Recent Libraries list in File menu [#6383](https://github.com/JabRef/jabref/issues/6383)
- We fixed an issue where few keyboard shortcuts regarding new entries were missing [#6403](https://github.com/JabRef/jabref/issues/6403)

### Removed

- Ampersands are no longer escaped by default in the `bib` file. If you want to keep the current behaviour, you can use the new "Escape Ampersands" formatter as a save action. [#5869](https://github.com/JabRef/jabref/issues/5869)
- The "Merge Entries" entry was removed from the Quality Menu. Users should use the right-click menu instead. [#6021](https://github.com/JabRef/jabref/pull/6021)

## [5.0-beta] – 2019-12-15

### Changed

- We added a short DOI field formatter which shortens DOI to more human-readable form. [koppor#343](https://github.com/koppor/jabref/issues/343)
- We improved the display of group memberships by adding multiple colored bars if the entry belongs to more than one group. [#4574](https://github.com/JabRef/jabref/issues/4574)
- We added an option to show the preview as an extra tab in the entry editor (instead of in a split view). [#5244](https://github.com/JabRef/jabref/issues/5244)
- A custom Open/LibreOffice jstyle file now requires a layout line for the entry type `default` [#5452](https://github.com/JabRef/jabref/issues/5452)
- The entry editor is now open by default when JabRef starts up. [#5460](https://github.com/JabRef/jabref/issues/5460)
- Customized entry types are now serialized in alphabetical order in the bib file.
- We added a new ADS fetcher to use the new ADS API. [#4949](https://github.com/JabRef/jabref/issues/4949)
- We added support of the [X11 primary selection](https://unix.stackexchange.com/a/139193/18033) [#2389](https://github.com/JabRef/jabref/issues/2389)
- We added support to switch between biblatex and bibtex library types. [#5550](https://github.com/JabRef/jabref/issues/5550)
- We changed the save action buttons to be easier to understand. [#5565](https://github.com/JabRef/jabref/issues/5565)
- We made the columns for groups, files and uri in the main table reorderable and merged the clickable icon columns for uri, url, doi and eprint. [#5544](https://github.com/JabRef/jabref/pull/5544)
- We reduced the number of write actions performed when autosave is enabled [#5679](https://github.com/JabRef/jabref/issues/5679)
- We made the column sort order in the main table persistent [#5730](https://github.com/JabRef/jabref/pull/5730)
- When an entry is modified on disk, the change dialog now shows the merge dialog to highlight the changes [#5688](https://github.com/JabRef/jabref/pull/5688)

### Fixed

- Inherit fields from cross-referenced entries as specified by biblatex. [#5045](https://github.com/JabRef/jabref/issues/5045)
- We fixed an issue where it was no longer possible to connect to LibreOffice. [#5261](https://github.com/JabRef/jabref/issues/5261)
- The "All entries group" is no longer shown when no library is open.
- We fixed an exception which occurred when closing JabRef. [#5348](https://github.com/JabRef/jabref/issues/5348)
- We fixed an issue where JabRef reports incorrectly about customized entry types. [#5332](https://github.com/JabRef/jabref/issues/5332)
- We fixed a few problems that prevented JabFox to communicate with JabRef. [#4737](https://github.com/JabRef/jabref/issues/4737) [#4303](https://github.com/JabRef/jabref/issues/4303)
- We fixed an error where the groups containing an entry loose their highlight color when scrolling. [#5022](https://github.com/JabRef/jabref/issues/5022)
- We fixed an error where scrollbars were not shown. [#5374](https://github.com/JabRef/jabref/issues/5374)
- We fixed an error where an exception was thrown when merging entries. [#5169](https://github.com/JabRef/jabref/issues/5169)
- We fixed an error where certain metadata items were not serialized alphabetically.
- After assigning an entry to a group, the item count is now properly colored to reflect the new membership of the entry. [#3112](https://github.com/JabRef/jabref/issues/3112)
- The group panel is now properly updated when switching between libraries (or when closing/opening one). [#3142](https://github.com/JabRef/jabref/issues/3142)
- We fixed an error where the number of matched entries shown in the group pane was not updated correctly. [#4441](https://github.com/JabRef/jabref/issues/4441)
- We fixed an error where the wrong file is renamed and linked when using the "Copy, rename and link" action. [#5653](https://github.com/JabRef/jabref/issues/5653)
- We fixed a "null" error when writing XMP metadata. [#5449](https://github.com/JabRef/jabref/issues/5449)
- We fixed an issue where empty keywords lead to a strange display of automatic keyword groups. [#5333](https://github.com/JabRef/jabref/issues/5333)
- We fixed an error where the default color of a new group was white instead of dark gray. [#4868](https://github.com/JabRef/jabref/issues/4868)
- We fixed an issue where the first field in the entry editor got the focus while performing a different action (like searching). [#5084](https://github.com/JabRef/jabref/issues/5084)
- We fixed an issue where multiple entries were highlighted in the web search result after scrolling. [#5035](https://github.com/JabRef/jabref/issues/5035)
- We fixed an issue where the hover indication in the web search pane was not working. [#5277](https://github.com/JabRef/jabref/issues/5277)
- We fixed an error mentioning "javafx.controls/com.sun.javafx.scene.control" that was thrown when interacting with the toolbar.
- We fixed an error where a cleared search was restored after switching libraries. [#4846](https://github.com/JabRef/jabref/issues/4846)
- We fixed an exception which occurred when trying to open a non-existing file from the "Recent files"-menu [#5334](https://github.com/JabRef/jabref/issues/5334)
- We fixed an issues where the search highlight in the entry preview did not worked. [#5069](https://github.com/JabRef/jabref/issues/5069)
- The context menu for fields in the entry editor is back. [#5254](https://github.com/JabRef/jabref/issues/5254)
- We fixed an exception which occurred when trying to open a non-existing file from the "Recent files"-menu [#5334](https://github.com/JabRef/jabref/issues/5334)
- We fixed a problem where the "editor" information has been duplicated during saving a .bib-Database. [#5359](https://github.com/JabRef/jabref/issues/5359)
- We re-introduced the feature to switch between different preview styles. [#5221](https://github.com/JabRef/jabref/issues/5221)
- We fixed various issues (including [#5263](https://github.com/JabRef/jabref/issues/5263)) related to copying entries to the clipboard
- We fixed some display errors in the preferences dialog and replaced some of the controls [#5033](https://github.com/JabRef/jabref/pull/5033) [#5047](https://github.com/JabRef/jabref/pull/5047) [#5062](https://github.com/JabRef/jabref/pull/5062) [#5141](https://github.com/JabRef/jabref/pull/5141) [#5185](https://github.com/JabRef/jabref/pull/5185) [#5265](https://github.com/JabRef/jabref/pull/5265) [#5315](https://github.com/JabRef/jabref/pull/5315) [#5360](https://github.com/JabRef/jabref/pull/5360)
- We fixed an exception which occurred when trying to import entries without an open library. [#5447](https://github.com/JabRef/jabref/issues/5447)
- The "Automatically set file links" feature now follows symbolic links. [#5664](https://github.com/JabRef/jabref/issues/5664)
- After successful import of one or multiple bib entries the main table scrolls to the first imported entry [#5383](https://github.com/JabRef/jabref/issues/5383)
- We fixed an exception which occurred when an invalid jstyle was loaded. [#5452](https://github.com/JabRef/jabref/issues/5452)
- We fixed an issue where the command line arguments `importBibtex` and `importToOpen` did not import into the currently open library, but opened a new one. [#5537](https://github.com/JabRef/jabref/issues/5537)
- We fixed an error where the preview theme did not adapt to the "Dark" mode [#5463](https://github.com/JabRef/jabref/issues/5463)
- We fixed an issue where multiple entries were allowed in the "crossref" field [#5284](https://github.com/JabRef/jabref/issues/5284)
- We fixed an issue where the merge dialog showed the wrong text colour in "Dark" mode [#5516](https://github.com/JabRef/jabref/issues/5516)
- We fixed visibility issues with the scrollbar and group selection highlight in "Dark" mode, and enabled "Dark" mode for the OpenOffice preview in the style selection window. [#5522](https://github.com/JabRef/jabref/issues/5522)
- We fixed an issue where the author field was not correctly parsed during bibtex key-generation. [#5551](https://github.com/JabRef/jabref/issues/5551)
- We fixed an issue where notifications where shown during autosave. [#5555](https://github.com/JabRef/jabref/issues/5555)
- We fixed an issue where the side pane was not remembering its position. [#5615](https://github.com/JabRef/jabref/issues/5615)
- We fixed an issue where JabRef could not interact with [Oracle XE](https://www.oracle.com/de/database/technologies/appdev/xe.html) in the [shared SQL database setup](https://docs.jabref.org/collaborative-work/sqldatabase).
- We fixed an issue where the toolbar icons were hidden on smaller screens.
- We fixed an issue where renaming referenced files for bib entries with long titles was not possible. [#5603](https://github.com/JabRef/jabref/issues/5603)
- We fixed an issue where a window which is on an external screen gets unreachable when external screen is removed. [#5037](https://github.com/JabRef/jabref/issues/5037)
- We fixed a bug where the selection of groups was lost after drag and drop. [#2868](https://github.com/JabRef/jabref/issues/2868)
- We fixed an issue where the custom entry types didn't show the correct display name [#5651](https://github.com/JabRef/jabref/issues/5651)

### Removed

- We removed some obsolete notifications. [#5555](https://github.com/JabRef/jabref/issues/5555)
- We removed an internal step in the [ISBN-to-BibTeX fetcher](https://docs.jabref.org/collect/add-entry-using-an-id#isbn): The [ISBN to BibTeX Converter](https://manas.tungare.name/software/isbn-to-bibtex) by [@manastungare](https://github.com/manastungare) is not used anymore, because it is offline: "people using this tool have not been generating enough sales for Amazon."
- We removed the option to control the default drag and drop behaviour. You can use the modifier keys (like CtrL or Alt) instead.

## [5.0-alpha] – 2019-08-25

### Changed

- We added eventitle, eventdate and venue fields to `@unpublished` entry type.
- We added `@software` and `@dataSet` entry type to biblatex.
- All fields are now properly sorted alphabetically (in the subgroups of required/optional fields) when the entry is written to the bib file.
- We fixed an issue where some importers used the field `pubstatus` instead of the standard BibTeX field `pubstate`.
- We changed the latex command removal for docbook exporter. [#3838](https://github.com/JabRef/jabref/issues/3838)
- We changed the location of some fields in the entry editor (you might need to reset your preferences for these changes to come into effect)
  - Journal/Year/Month in biblatex mode -> Deprecated (if filled)
  - DOI/URL: General -> Optional
  - Internal fields like ranking, read status and priority: Other -> General
  - Moreover, empty deprecated fields are no longer shown
- Added server timezone parameter when connecting to a shared database.
- We updated the dialog for setting up general fields.
- URL field formatting is updated. All whitespace chars, located at the beginning/ending of the URL, are trimmed automatically
- We changed the behavior of the field formatting dialog such that the `bibtexkey` is not changed when formatting all fields or all text fields.
- We added a "Move file to file directory and rename file" option for simultaneously moving and renaming of document file. [#4166](https://github.com/JabRef/jabref/issues/4166)
- Use integrated graphics card instead of discrete on macOS [#4070](https://github.com/JabRef/jabref/issues/4070)
- We added a cleanup operation that detects an arXiv identifier in the note, journal or URL field and moves it to the `eprint` field.
  Because of this change, the last-used cleanup operations were reset.
- We changed the minimum required version of Java to 1.8.0_171, as this is the latest release for which the automatic Java update works. [#4093](https://github.com/JabRef/jabref/issues/4093)
- The special fields like `Printed` and `Read status` now show gray icons when the row is hovered.
- We added a button in the tab header which allows you to close the database with one click. [#494](https://github.com/JabRef/jabref/issues/494)
- Sorting in the main table now takes information from cross-referenced entries into account. [#2808](https://github.com/JabRef/jabref/issues/2808)
- If a group has a color specified, then entries matched by this group have a small colored bar in front of them in the main table.
- Change default icon for groups to a circle because a colored version of the old icon was hard to distinguish from its black counterpart.
- In the main table, the context menu appears now when you press the "context menu" button on the keyboard. [feature request in the forum](https://discourse.jabref.org/t/how-to-enable-keyboard-context-key-windows)
- We added icons to the group side panel to quickly switch between `union` and `intersection` group view mode. [#3269](https://github.com/JabRef/jabref/issues/3269).
- We use `https` for [fetching from most online bibliographic database](https://docs.jabref.org/collect/import-using-online-bibliographic-database).
- We changed the default keyboard shortcuts for moving between entries when the entry editor is active to ̀<kbd>alt</kbd> + <kbd>up/down</kbd>.
- Opening a new file now prompts the directory of the currently selected file, instead of the directory of the last opened file.
- Window state is saved on close and restored on start.
- We made the MathSciNet fetcher more reliable.
- We added the ISBN fetcher to the list of fetcher available under "Update with bibliographic information from the web" in the entry editor toolbar.
- Files without a defined external file type are now directly opened with the default application of the operating system
- We streamlined the process to rename and move files by removing the confirmation dialogs.
- We removed the redundant new lines of markings and wrapped the summary in the File annotation tab. [#3823](https://github.com/JabRef/jabref/issues/3823)
- We add auto URL formatting when user paste link to URL field in entry editor. [koppor#254](https://github.com/koppor/jabref/issues/254)
- We added a minimum height for the entry editor so that it can no longer be hidden by accident. [#4279](https://github.com/JabRef/jabref/issues/4279)
- We added a new keyboard shortcut so that the entry editor could be closed by <kbd>Ctrl</kbd> + <kbd>E</kbd>. [#4222](https://github.com/JabRef/jabref/issues/4222)
- We added an option in the preference dialog box, that allows user to pick the dark or light theme option. [#4130](https://github.com/JabRef/jabref/issues/4130)
- We updated the Related Articles tab to accept JSON from the new version of the Mr. DLib service
- We added an option in the preference dialog box that allows user to choose behavior after dragging and dropping files in Entry Editor. [#4356](https://github.com/JabRef/jabref/issues/4356)
- We added the ability to have an export preference where previously "File"-->"Export"/"Export selected entries" would not save the user's preference[#4495](https://github.com/JabRef/jabref/issues/4495)
- We optimized the code responsible for connecting to an external database, which should lead to huge improvements in performance.
- For automatically created groups, added ability to filter groups by entry type. [#4539](https://github.com/JabRef/jabref/issues/4539)
- We added the ability to add field names from the Preferences Dialog [#4546](https://github.com/JabRef/jabref/issues/4546)
- We added the ability to change the column widths directly in the main table. [#4546](https://github.com/JabRef/jabref/issues/4546)
- We added a description of how recommendations were chosen and better error handling to Related Articles tab
- We added the ability to execute default action in dialog by using with <kbd>Ctrl</kbd> + <kbd>Enter</kbd> combination [#4496](https://github.com/JabRef/jabref/issues/4496)
- We grouped and reordered the Main Menu (File, Edit, Library, Quality, Tools, and View tabs & icons). [#4666](https://github.com/JabRef/jabref/issues/4666) [#4667](https://github.com/JabRef/jabref/issues/4667) [#4668](https://github.com/JabRef/jabref/issues/4668) [#4669](https://github.com/JabRef/jabref/issues/4669) [#4670](https://github.com/JabRef/jabref/issues/4670) [#4671](https://github.com/JabRef/jabref/issues/4671) [#4672](https://github.com/JabRef/jabref/issues/4672) [#4673](https://github.com/JabRef/jabref/issues/4673)
- We added additional modifiers (capitalize, titlecase and sentencecase) to the Bibtex key generator. [#1506](https://github.com/JabRef/jabref/issues/1506)
- We have migrated from the mysql jdbc connector to the mariadb one for better authentication scheme support. [#4745](https://github.com/JabRef/jabref/issues/4745)
- We grouped the toolbar icons and changed the Open Library and Copy icons. [#4584](https://github.com/JabRef/jabref/issues/4584)
- We added a browse button next to the path text field for aux-based groups. [#4586](https://github.com/JabRef/jabref/issues/4586)
- We changed the title of Group Dialog to "Add subgroup" from "Edit group" when we select Add subgroup option.
- We enable import button only if entries are selected. [#4755](https://github.com/JabRef/jabref/issues/4755)
- We made modifications to improve the contrast of UI elements. [#4583](https://github.com/JabRef/jabref/issues/4583)
- We added a warning for empty BibTeX keys in the entry editor. [#4440](https://github.com/JabRef/jabref/issues/4440)
- We added an option in the settings to set the default action in JabRef when right clicking on any entry in any database and selecting "Open folder". [#4763](https://github.com/JabRef/jabref/issues/4763)
- The Medline fetcher now normalizes the author names according to the BibTeX-Standard [#4345](https://github.com/JabRef/jabref/issues/4345)
- We added an option on the Linked File Viewer to rename the attached file of an entry directly on the JabRef. [#4844](https://github.com/JabRef/jabref/issues/4844)
- We added an option in the preference dialog box that allows user to enable helpful tooltips.[#3599](https://github.com/JabRef/jabref/issues/3599)
- We reworked the functionality for extracting BibTeX entries from plain text, because our used service [freecite shut down](https://library.brown.edu/libweb/freecite_notice.php). [#5206](https://github.com/JabRef/jabref/pull/5206)
- We moved the dropdown menu for selecting the push-application from the toolbar into the external application preferences. [#674](https://github.com/JabRef/jabref/issues/674)
- We removed the alphabetical ordering of the custom tabs and updated the error message when trying to create a general field with a name containing an illegal character. [#5019](https://github.com/JabRef/jabref/issues/5019)
- We added a context menu to the bib(la)tex-source-editor to copy'n'paste. [#5007](https://github.com/JabRef/jabref/pull/5007)
- We added a tool that allows searching for citations in LaTeX files. It scans directories and shows which entries are used, how many times and where.
- We added a 'LaTeX citations' tab to the entry editor, to search for citations to the active entry in the LaTeX file directory. It can be disabled in the preferences dialog.
- We added an option in preferences to allow for integers in field "edition" when running database in bibtex mode. [#4680](https://github.com/JabRef/jabref/issues/4680)
- We added the ability to use negation in export filter layouts. [#5138](https://github.com/JabRef/jabref/pull/5138)
- Focus on Name Area instead of 'OK' button whenever user presses 'Add subgroup'. [#6307](https://github.com/JabRef/jabref/issues/6307)
- We changed the behavior of merging that the entry which has "smaller" bibkey will be selected. [#7395](https://github.com/JabRef/jabref/issues/7395)

### Fixed

- We fixed an issue where JabRef died silently for the user without enough inotify instances [#4874](https://github.com/JabRef/jabref/issues/4874)
- We fixed an issue where corresponding groups are sometimes not highlighted when clicking on entries [#3112](https://github.com/JabRef/jabref/issues/3112)
- We fixed an issue where custom exports could not be selected in the 'Export (selected) entries' dialog [#4013](https://github.com/JabRef/jabref/issues/4013)
- Italic text is now rendered correctly. [#3356](https://github.com/JabRef/jabref/issues/3356)
- The entry editor no longer gets corrupted after using the source tab. [#3532](https://github.com/JabRef/jabref/issues/3532) [#3608](https://github.com/JabRef/jabref/issues/3608) [#3616](https://github.com/JabRef/jabref/issues/3616)
- We fixed multiple issues where entries did not show up after import if a search was active. [#1513](https://github.com/JabRef/jabref/issues/1513) [#3219](https://github.com/JabRef/jabref/issues/3219))
- We fixed an issue where the group tree was not updated correctly after an entry was changed. [#3618](https://github.com/JabRef/jabref/issues/3618)
- We fixed an issue where a right-click in the main table selected a wrong entry. [#3267](https://github.com/JabRef/jabref/issues/3267)
- We fixed an issue where in rare cases entries where overlayed in the main table. [#3281](https://github.com/JabRef/jabref/issues/3281)
- We fixed an issue where selecting a group messed up the focus of the main table and the entry editor. [#3367](https://github.com/JabRef/jabref/issues/3367)
- We fixed an issue where composite author names were sorted incorrectly. [#2828](https://github.com/JabRef/jabref/issues/2828)
- We fixed an issue where commands followed by `-` didn't work. [#3805](https://github.com/JabRef/jabref/issues/3805)
- We fixed an issue where a non-existing aux file in a group made it impossible to open the library. [#4735](https://github.com/JabRef/jabref/issues/4735)
- We fixed an issue where some journal names were wrongly marked as abbreviated. [#4115](https://github.com/JabRef/jabref/issues/4115)
- We fixed an issue where the custom file column were sorted incorrectly. [#3119](https://github.com/JabRef/jabref/issues/3119)
- We improved the parsing of author names whose infix is abbreviated without a dot. [#4864](https://github.com/JabRef/jabref/issues/4864)
- We fixed an issues where the entry losses focus when a field is edited and at the same time used for sorting. [#3373](https://github.com/JabRef/jabref/issues/3373)
- We fixed an issue where the menu on Mac OS was not displayed in the usual Mac-specific way. [#3146](https://github.com/JabRef/jabref/issues/3146)
- We improved the integrity check for page numbers. [#4113](https://github.com/JabRef/jabref/issues/4113) and [feature request in the forum](https://discourse.jabref.org/t/pages-field-allow-use-of-en-dash/1199)
- We fixed an issue where the order of fields in customized entry types was not saved correctly. [#4033](https://github.com/JabRef/jabref/issues/4033)
- We fixed an issue where renaming a group did not change the group name in the interface. [#3189](https://github.com/JabRef/jabref/issues/3189)
- We fixed an issue where the groups tree of the last database was still shown even after the database was already closed.
- We fixed an issue where the "Open file dialog" may disappear behind other windows. [#3410](https://github.com/JabRef/jabref/issues/3410)
- We fixed an issue where the number of entries matched was not updated correctly upon adding or removing an entry. [#3537](https://github.com/JabRef/jabref/issues/3537)
- We fixed an issue where the default icon of a group was not colored correctly.
- We fixed an issue where the first field in entry editor was not focused when adding a new entry. [#4024](https://github.com/JabRef/jabref/issues/4024)
- We reworked the "Edit file" dialog to make it resizeable and improved the workflow for adding and editing files [#2970](https://github.com/JabRef/jabref/issues/2970)
- We fixed an issue where custom name formatters were no longer found correctly. [#3531](https://github.com/JabRef/jabref/issues/3531)
- We fixed an issue where the month was not shown in the preview. [#3239](https://github.com/JabRef/jabref/issues/3239)
- Rewritten logic to detect a second jabref instance. [#4023](https://github.com/JabRef/jabref/issues/4023)
- We fixed an issue where the "Convert to BibTeX-Cleanup" moved the content of the `file` field to the `pdf` field [#4120](https://github.com/JabRef/jabref/issues/4120)
- We fixed an issue where the preview pane in entry preview in preferences wasn't showing the citation style selected [#3849](https://github.com/JabRef/jabref/issues/3849)
- We fixed an issue where the default entry preview style still contained the field `review`. The field `review` in the style is now replaced with comment to be consistent with the entry editor [#4098](https://github.com/JabRef/jabref/issues/4098)
- We fixed an issue where users were vulnerable to XXE attacks during parsing [#4229](https://github.com/JabRef/jabref/issues/4229)
- We fixed an issue where files added via the "Attach file" contextmenu of an entry were not made relative. [#4201](https://github.com/JabRef/jabref/issues/4201) and [#4241](https://github.com/JabRef/jabref/issues/4241)
- We fixed an issue where author list parser can't generate bibtex for Chinese author. [#4169](https://github.com/JabRef/jabref/issues/4169)
- We fixed an issue where the list of XMP Exclusion fields in the preferences was not be saved [#4072](https://github.com/JabRef/jabref/issues/4072)
- We fixed an issue where the ArXiv Fetcher did not support HTTP URLs [koppor#328](https://github.com/koppor/jabref/issues/328)
- We fixed an issue where only one PDF file could be imported [#4422](https://github.com/JabRef/jabref/issues/4422)
- We fixed an issue where "Move to group" would always move the first entry in the library and not the selected [#4414](https://github.com/JabRef/jabref/issues/4414)
- We fixed an issue where an older dialog appears when downloading full texts from the quality menu. [#4489](https://github.com/JabRef/jabref/issues/4489)
- We fixed an issue where right clicking on any entry in any database and selecting "Open folder" results in the NullPointer exception. [#4763](https://github.com/JabRef/jabref/issues/4763)
- We fixed an issue where option 'open terminal here' with custom command was passing the wrong argument. [#4802](https://github.com/JabRef/jabref/issues/4802)
- We fixed an issue where ranking an entry would generate an IllegalArgumentException. [#4754](https://github.com/JabRef/jabref/issues/4754)
- We fixed an issue where special characters where removed from non-label key generation pattern parts [#4767](https://github.com/JabRef/jabref/issues/4767)
- We fixed an issue where the RIS import would overwite the article date with the value of the acessed date [#4816](https://github.com/JabRef/jabref/issues/4816)
- We fixed an issue where an NullPointer exception was thrown when a referenced entry in an Open/Libre Office document was no longer present in the library. Now an error message with the reference marker of the missing entry is shown. [#4932](https://github.com/JabRef/jabref/issues/4932)
- We fixed an issue where a database exception related to a missing timezone was too big. [#4827](https://github.com/JabRef/jabref/issues/4827)
- We fixed an issue where the IEEE fetcher returned an error if no keywords were present in the result from the IEEE website [#4997](https://github.com/JabRef/jabref/issues/4997)
- We fixed an issue where the command line help text had several errors, and arguments and descriptions have been rewritten to simplify and detail them better. [#2016](https://github.com/JabRef/jabref/issues/2016)
- We fixed an issue where the same menu for changing entry type had two different sizes and weights. [#4977](https://github.com/JabRef/jabref/issues/4977)
- We fixed an issue where the "Attach file" dialog, in the right-click menu for an entry, started on the working directory instead of the user's main directory. [#4995](https://github.com/JabRef/jabref/issues/4995)
- We fixed an issue where the JabRef Icon in the macOS launchpad was not displayed correctly [#5003](https://github.com/JabRef/jabref/issues/5003)
- We fixed an issue where the "Search for unlinked local files" would throw an exception when parsing the content of a PDF-file with missing "series" information [#5128](https://github.com/JabRef/jabref/issues/5128)
- We fixed an issue where the XMP Importer would incorrectly return an empty default entry when importing pdfs [#6577](https://github.com/JabRef/jabref/issues/6577)
- We fixed an issue where opening the menu 'Library properties' marked the library as modified [#6451](https://github.com/JabRef/jabref/issues/6451)
- We fixed an issue when importing resulted in an exception [#7343](https://github.com/JabRef/jabref/issues/7343)
- We fixed an issue where the field in the Field formatter dropdown selection were sorted in random order. [#7710](https://github.com/JabRef/jabref/issues/7710)

### Removed

- The feature to "mark entries" was removed and merged with the groups functionality. For migration, a group is created for every value of the `__markedentry` field and the entry is added to this group.
- The number column was removed.
- We removed the global search feature.
- We removed the coloring of cells in the main table according to whether the field is optional/required.
- We removed the feature to find and resolve duplicate BibTeX keys (as this use case is already covered by the integrity check).
- We removed a few commands from the right-click menu that are not needed often and thus don't need to be placed that prominently:
  - Print entry preview: available through entry preview
  - All commands related to marking: marking is not yet reimplemented
  - Set/clear/append/rename fields: available through Edit menu
  - Manage keywords: available through the Edit menu
  - Copy linked files to folder: available through File menu
  - Add/move/remove from group: removed completely (functionality still available through group interface)
- We removed the option to change the column widths in the preferences dialog. [#4546](https://github.com/JabRef/jabref/issues/4546)

## Older versions

The changelog of JabRef 4.x is available at the [v4.3.1 tag](https://github.com/JabRef/jabref/blob/v4.3.1/CHANGELOG.md).
The changelog of JabRef 3.x is available at the [v3.8.2 tag](https://github.com/JabRef/jabref/blob/v3.8.2/CHANGELOG.md).
The changelog of JabRef 2.11 and all previous versions is available as [text file in the v2.11.1 tag](https://github.com/JabRef/jabref/blob/v2.11.1/CHANGELOG).

[Unreleased]: https://github.com/JabRef/jabref/compare/v6.0-alpha...HEAD
[6.0-alpha]: https://github.com/JabRef/jabref/compare/v5.15...v6.0-alpha
[5.15]: https://github.com/JabRef/jabref/compare/v5.14...v5.15
[5.14]: https://github.com/JabRef/jabref/compare/v5.13...v5.14
[5.13]: https://github.com/JabRef/jabref/compare/v5.12...v5.13
[5.12]: https://github.com/JabRef/jabref/compare/v5.11...v5.12
[5.11]: https://github.com/JabRef/jabref/compare/v5.10...v5.11
[5.10]: https://github.com/JabRef/jabref/compare/v5.9...v5.10
[5.9]: https://github.com/JabRef/jabref/compare/v5.8...v5.9
[5.8]: https://github.com/JabRef/jabref/compare/v5.7...v5.8
[5.7]: https://github.com/JabRef/jabref/compare/v5.6...v5.7
[5.6]: https://github.com/JabRef/jabref/compare/v5.5...v5.6
[5.5]: https://github.com/JabRef/jabref/compare/v5.4...v5.5
[5.4]: https://github.com/JabRef/jabref/compare/v5.3...v5.4
[5.3]: https://github.com/JabRef/jabref/compare/v5.2...v5.3
[5.2]: https://github.com/JabRef/jabref/compare/v5.1...v5.2
[5.1]: https://github.com/JabRef/jabref/compare/v5.0...v5.1
[5.0]: https://github.com/JabRef/jabref/compare/v5.0-beta...v5.0
[5.0-beta]: https://github.com/JabRef/jabref/compare/v5.0-alpha...v5.0-beta
[5.0-alpha]: https://github.com/JabRef/jabref/compare/v4.3...v5.0-alpha
<!-- markdownlint-disable-file MD012 MD024 MD033 MD053 --><|MERGE_RESOLUTION|>--- conflicted
+++ resolved
@@ -11,11 +11,8 @@
 
 ### Added
 
-<<<<<<< HEAD
 - We added a feature to hide the tab bar when only one library is open, restore it when multiple libraries are open. [#9971](https://github.com/JabRef/jabref/issues/9971)
-=======
 - We added a feature to hide the tab bar when only one library is open, restore it when multiple libraries are open [#9971 ](https://github.com/JabRef/jabref/issues/9971).
->>>>>>> 20e993ca
 
 ### Changed
 
