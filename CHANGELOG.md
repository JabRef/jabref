--- conflicted
+++ resolved
@@ -83,12 +83,9 @@
 - We fixed an issue where JabRef displayed an incorrect deletion notification when canceling entry deletion [#12645](https://github.com/JabRef/jabref/issues/12645)
 - We fixed an issue where JabRef displayed an incorrect deletion notification when canceling entry deletion. [#12645](https://github.com/JabRef/jabref/issues/12645)
 - We fixed an issue where an exception would occur when running abbreviate journals for multiple entries. [#12634](https://github.com/JabRef/jabref/issues/12634)
-<<<<<<< HEAD
 - We fixed an issue Where JabRef displayed an inconsistent search results for date-related queries[#12296](https://github.com/JabRef/jabref/issues/12296)
-=======
 - We fixed an issue where JabRef displayed dropdown triangle in wrong place in "Search for unlinked local files" dialog [#12713](https://github.com/JabRef/jabref/issues/12713)
 - We fixed an issue where JabRef would not open if an invalid external journal abbreviation path was encountered. [#12776](https://github.com/JabRef/jabref/issues/12776)
->>>>>>> 523e90ef
 
 ### Removed
 
