--- conflicted
+++ resolved
@@ -11,9 +11,6 @@
 
 ### Added
 
-<<<<<<< HEAD
-- We added a fetcher for ISIDORE, simply paste in the link into the text field or the last 6 digits in the link that identify that paper. [#10423](https://github.com/JabRef/jabref/issues/10423)
-=======
 - We added a dropdown menu to let users change the reference library during AUX file import. [#10472](https://github.com/JabRef/jabref/issues/10472)
 - We added a button to let users reset the cite command to the default value. [#10569](https://github.com/JabRef/jabref/issues/10569)
 
@@ -33,7 +30,7 @@
 
 ### Added
 
->>>>>>> 720d7f21
+- We added a fetcher for ISIDORE, simply paste in the link into the text field or the last 6 digits in the link that identify that paper. [#10423](https://github.com/JabRef/jabref/issues/10423)
 - We added the ability to sort subgroups in Z-A order, as well as by ascending and descending number of subgroups. [#10249](https://github.com/JabRef/jabref/issues/10249)
 - We added the possibility to find (and add) papers that cite or are cited by a given paper. [#6187](https://github.com/JabRef/jabref/issues/6187)
 - We added an error-specific message for when a download from a URL fails. [#9826](https://github.com/JabRef/jabref/issues/9826)
