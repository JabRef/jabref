--- conflicted
+++ resolved
@@ -11,11 +11,8 @@
 
 ### Added
 
-<<<<<<< HEAD
 - We added "IEEE" as another option for parsing plain text citations. [#14233](github.com/JabRef/jabref/pull/14233)
-=======
 - We added automatic date-based groups that create year/month/day subgroups from an entry’s date fields. [#10822](https://github.com/JabRef/jabref/issues/10822)
->>>>>>> e265db97
 
 ### Changed
 
