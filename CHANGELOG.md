--- conflicted
+++ resolved
@@ -52,11 +52,9 @@
 - We fixed an issue where the CrossRef field did not work if autocompletion was disabled [#8145](https://github.com/JabRef/jabref/issues/8145)
 - We fixed an issue where exporting`@electronic` and `@online` entry types to the Office XMl would duplicate the field `title`  [#10807](https://github.com/JabRef/jabref/issues/10807)
 - We fixed an issue where the `CommentsTab` was not properly formatted when the `defaultOwner` contained capital or special letters. [#10870](https://github.com/JabRef/jabref/issues/10870)
-<<<<<<< HEAD
 - We fixed an issue where the `File -> Close library` menu item was not disabled when no library was open. [#10948](https://github.com/JabRef/jabref/issues/10948)
-=======
 - We fixed an issue where the Document Viewer would show the PDF in only half the window when maximized. [#10934](https://github.com/JabRef/jabref/issues/10934)
->>>>>>> b52c99c8
+
 
 ### Removed
 
