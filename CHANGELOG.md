# Changelog

All notable changes to this project will be documented in this file.
The format is based on [Keep a Changelog](https://keepachangelog.com/en/1.0.0/).
We refer to [GitHub issues](https://github.com/JabRef/jabref/issues) by using `#NUM`.
In case, there is no issue present, the pull request implementing the feature is linked.

Note that this project **does not** adhere to [Semantic Versioning](https://semver.org/).

## [Unreleased]

### Added

- We added a "view as BibTeX" option before importing an entry from the citation relation tab. [#11826](https://github.com/JabRef/jabref/issues/11826)
- We added probable search hits instead of exact matches. Sorting by hit score can be done by the new score table column. [#11542](https://github.com/JabRef/jabref/pull/11542)
- We added support finding LaTeX-encoded special characters based on plain Unicode and vice versa. [#11542](https://github.com/JabRef/jabref/pull/11542)
- When a search hits a file, the file icon of that entry is changed accordingly. [#11542](https://github.com/JabRef/jabref/pull/11542)
- We added an AI-based chat for entries with linked PDF files. [#11430](https://github.com/JabRef/jabref/pull/11430)
- We added an AI-based summarization possibility for entries with linked PDF files. [#11430](https://github.com/JabRef/jabref/pull/11430)
- We added support for selecting and using CSL Styles in JabRef's OpenOffice/LibreOffice integration for inserting bibliographic and in-text citations into a document. [#2146](https://github.com/JabRef/jabref/issues/2146), [#8893](https://github.com/JabRef/jabref/issues/8893)
- We added Tools > New library based on references in PDF file... to create a new library based on the references section in a PDF file. [#11522](https://github.com/JabRef/jabref/pull/11522)
- When converting the references section of a paper (PDF file), more than the last page is treated. [#11522](https://github.com/JabRef/jabref/pull/11522)
- Added the functionality to invoke offline reference parsing explicitly. [#11565](https://github.com/JabRef/jabref/pull/11565)
- The dialog for [adding an entry using reference text](https://docs.jabref.org/collect/newentryfromplaintext) is now filled with the clipboard contents as default. [#11565](https://github.com/JabRef/jabref/pull/11565)
- Added minimal support for [biblatex data annotation](https://mirrors.ctan.org/macros/latex/contrib/biblatex/doc/biblatex.pdf#subsection.3.7) fields in `.layout` files. [#11505](https://github.com/JabRef/jabref/issues/11505)
- Added saving of selected options in the [Lookup -> Search for unlinked local files dialog](https://docs.jabref.org/collect/findunlinkedfiles#link-the-pdfs-to-your-bib-library). [#11439](https://github.com/JabRef/jabref/issues/11439)
- We enabled creating a new file link manually. [#11017](https://github.com/JabRef/jabref/issues/11017)
- We added a toggle button to invert the selected groups. [#9073](https://github.com/JabRef/jabref/issues/9073)
- We reintroduced the floating search in the main table. [#4237](https://github.com/JabRef/jabref/issues/4237)
- We improved [cleanup](https://docs.jabref.org/finding-sorting-and-cleaning-entries/cleanupentries) of `arXiv` IDs in distributed in the fields `note`, `version`, `institution`, and `eid` fields. [#11306](https://github.com/JabRef/jabref/issues/11306)
- We added a switch not to store the linked file URL, because it caused troubles at other apps. [#11735](https://github.com/JabRef/jabref/pull/11735)
- When starting a new SLR, the selected catalogs now persist within and across JabRef sessions. [koppor#614](https://github.com/koppor/jabref/issues/614)
- We added support for drag'n'drop on an entry in the maintable to an external application to get the entry preview dropped. [#11846](https://github.com/JabRef/jabref/pull/11846)
- We added a different background color to the search bar to indicate when the search syntax is wrong. [#11658](https://github.com/JabRef/jabref/pull/11658)
- We added a setting which always adds the literal "Cited on pages" text before each JStyle citation. [#11691](https://github.com/JabRef/jabref/pull/11732)
- We added a new plain citation parser that uses LLMs. [#11825](https://github.com/JabRef/jabref/issues/11825)
<<<<<<< HEAD
- We added a welcome screen that displays when no database is open [koppor#96](https://github.com/koppor/jabref/issues/96)
=======
- We added a compare button to the duplicates in the citation relations tab to open the "Possible duplicate entries" window. [#11192](https://github.com/JabRef/jabref/issues/11192)
- We added automatic browser extension install on Windows for Chrome and Edge. [#6076](https://github.com/JabRef/jabref/issues/6076)
- We added a search bar for filtering keyboard shortcuts. [#11686](https://github.com/JabRef/jabref/issues/11686)
- By double clicking on a local citation in the Citation Relations Tab you can now jump the linked entry. [#11955](https://github.com/JabRef/jabref/pull/11955)
>>>>>>> 64f7f38c

### Changed

- The search syntax is changed to [Apache Lucene syntax](https://lucene.apache.org/core/9_11_1/queryparser/org/apache/lucene/queryparser/classic/package-summary.html#Overview) (also to be similar to the [online search syntax](https://docs.jabref.org/collect/import-using-online-bibliographic-database#search-syntax)). [#11542](https://github.com/JabRef/jabref/pull/11542/)
- When searching using a regular expression, one needs to enclose the search string in `/`. [#11542](https://github.com/JabRef/jabref/pull/11542/)
- A search in "any" fields ignores the [groups](https://docs.jabref.org/finding-sorting-and-cleaning-entries/groups). [#7996](https://github.com/JabRef/jabref/issues/7996)
- When a communication error with an [online service](https://docs.jabref.org/collect/import-using-online-bibliographic-database) occurs, JabRef displays the HTTP error. [#11223](https://github.com/JabRef/jabref/issues/11223)
- The Pubmed/Medline Plain importer now imports the PMID field as well [#11488](https://github.com/JabRef/jabref/issues/11488)
- The 'Check for updates' menu bar button is now always enabled. [#11485](https://github.com/JabRef/jabref/pull/11485)
- JabRef respects the [configuration for storing files relative to the .bib file](https://docs.jabref.org/finding-sorting-and-cleaning-entries/filelinks#directories-for-files) in more cases. [#11492](https://github.com/JabRef/jabref/pull/11492)
- JabRef does not show finished background tasks in the status bar popup. [#11821](https://github.com/JabRef/jabref/pull/11821)
- We enhanced the indexing speed. [#11502](https://github.com/JabRef/jabref/pull/11502)
- ⚠️ Renamed command line parameters `embeddBibfileInPdf` to `embedBibFileInPdf`, `writeMetadatatoPdf` to `writeMetadataToPdf`, and `writeXMPtoPdf` to `writeXmpToPdf`. [#11575](https://github.com/JabRef/jabref/pull/11575)
- The browse button for a Custom theme now opens in the directory of the current used CSS file. [#11597](https://github.com/JabRef/jabref/pull/11597)
- The browse button for a Custom exporter now opens in the directory of the current used exporter file. [#11717](https://github.com/JabRef/jabref/pull/11717)
- ⚠️ We relaxed the escaping requirements for [bracketed patterns](https://docs.jabref.org/setup/citationkeypatterns), which are used for the [citaton key generator](https://docs.jabref.org/advanced/entryeditor#autogenerate-citation-key) and [filename and directory patterns](https://docs.jabref.org/finding-sorting-and-cleaning-entries/filelinks#auto-linking-files). One only needs to write `\"` if a quote sign should be escaped. All other escapings are not necessary (and working) any more. [#11967](https://github.com/JabRef/jabref/pull/11967)
- When importing BibTeX data starging from on a PDF, the XMP metadata takes precedence over Grobid data. [#11992](https://github.com/JabRef/jabref/pull/11992)
- JabRef now uses TLS 1.2 for all HTTPS connections. [#11852](https://github.com/JabRef/jabref/pull/11852)
- We improved the display of long messages in the integrity check dialog. [#11619](https://github.com/JabRef/jabref/pull/11619)
- We improved the undo/redo buttons in the main toolbar and main menu to be disabled when there is nothing to undo/redo. [#8807](https://github.com/JabRef/jabref/issues/8807)
- We improved the DOI detection in PDF imports. [#11782](https://github.com/JabRef/jabref/pull/11782)
- We improved the performance when pasting and importing entries in an existing library. [#11843](https://github.com/JabRef/jabref/pull/11843)
- When fulltext search is selected but indexing is deactivated, a dialog is now shown asking if the user wants to enable indexing now [#9491](https://github.com/JabRef/jabref/issues/9491)
- We changed instances of 'Search Selected' to 'Search Pre-configured' in Web Search Preferences UI. [#11871](https://github.com/JabRef/jabref/pull/11871)
- We added a new CSS style class `main-table` for the main table. [#11881](https://github.com/JabRef/jabref/pull/11881)
- When renaming a file, the old extension is now used if there is none provided in the new name. [#11903](https://github.com/JabRef/jabref/issues/11903)

### Fixed

- We fixed an issue where certain actions were not disabled when no libraries were open. [#11923](https://github.com/JabRef/jabref/issues/11923)
- We fixed an issue where the "Check for updates" preference was not saved. [#11485](https://github.com/JabRef/jabref/pull/11485)
- We fixed an issue where an exception was thrown after changing "show preview as a tab" in the preferences. [#11515](https://github.com/JabRef/jabref/pull/11515)
- We fixed an issue where JabRef put file paths as absolute path when an entry was created using drag and drop of a PDF file. [#11173](https://github.com/JabRef/jabref/issues/11173)
- We fixed an issue that online and offline mode for new library creation were handled incorrectly. [#11565](https://github.com/JabRef/jabref/pull/11565)
- We fixed an issue with colors in the search bar when dark theme is enabled. [#11569](https://github.com/JabRef/jabref/issues/11569)
- We fixed an issue with query transformers (JStor and others). [#11643](https://github.com/JabRef/jabref/pull/11643)
- We fixed an issue where a new unsaved library was not marked with an asterisk. [#11519](https://github.com/JabRef/jabref/pull/11519)
- We fixed an issue where JabRef starts without window decorations. [#11440](https://github.com/JabRef/jabref/pull/11440)
- We fixed an issue where the entry preview highlight was not working when searching before opening the entry editor. [#11659](https://github.com/JabRef/jabref/pull/11659)
- We fixed an issue where text in Dark mode inside "Citation information" was not readable. [#11512](https://github.com/JabRef/jabref/issues/11512)
- We fixed an issue where the selection of an entry in the table lost after searching for a group. [#3176](https://github.com/JabRef/jabref/issues/3176)
- We fixed the non-functionality of the option "Automatically sync bibliography when inserting citations" in the OpenOffice panel, when enabled in case of JStyles. [#11684](https://github.com/JabRef/jabref/issues/11684)
- We fixed an issue where the library was not marked changed after a migration. [#11542](https://github.com/JabRef/jabref/pull/11542)
- We fixed an issue where rebuilding the full-text search index was not working. [#11374](https://github.com/JabRef/jabref/issues/11374)
- We fixed an issue where the progress of indexing linked files showed an incorrect number of files. [#11378](https://github.com/JabRef/jabref/issues/11378)
- We fixed an issue where the full-text search results were incomplete. [#8626](https://github.com/JabRef/jabref/issues/8626)
- We fixed an issue where search result highlighting was incorrectly highlighting the boolean operators. [#11595](https://github.com/JabRef/jabref/issues/11595)
- We fixed an issue where search result highlighting was broken at complex searches. [#8067](https://github.com/JabRef/jabref/issues/8067)
- We fixed an exception when searching for unlinked files. [#11731](https://github.com/JabRef/jabref/issues/11731)
- We fixed an issue with the link to the full text at the BVB fetcher. [#11852](https://github.com/JabRef/jabref/pull/11852)
- We fixed an issue where two contradicting notifications were shown when cutting an entry in the main table. [#11724](https://github.com/JabRef/jabref/pull/11724)
- We fixed an issue where unescaped braces in the arXiv fetcher were not treated. [#11704](https://github.com/JabRef/jabref/issues/11704)
- We fixed an issue where HTML instead of the fulltext pdf was downloaded when importing arXiv entries. [#4913](https://github.com/JabRef/jabref/issues/4913)
- We fixed an issue where the keywords and crossref fields were not properly focused. [#11177](https://github.com/JabRef/jabref/issues/11177)
- We fixed handling of `\"` in [bracketed patterns](https://docs.jabref.org/setup/citationkeypatterns) containing a RegEx. [#11967](https://github.com/JabRef/jabref/pull/11967)
- We fixed an issue where the Undo/Redo buttons were active even when all libraries are closed. [#11837](https://github.com/JabRef/jabref/issues/11837)
- We fixed an issue where recently opened files were not displayed in the main menu properly. [#9042](https://github.com/JabRef/jabref/issues/9042)
- We fixed an issue where the DOI lookup would show an error when a DOI was found for an entry. [#11850](https://github.com/JabRef/jabref/issues/11850)
- We fixed an issue where <kbd>Tab</kbd> cannot be used to jump to next field in some single-line fields. [#11785](https://github.com/JabRef/jabref/issues/11785)
- We fixed an issue where web search preferences "Custom API key" table modifications not discarded. [#11925](https://github.com/JabRef/jabref/issues/11925)

### Removed

- We removed support for case-sensitive and exact search. [#11542](https://github.com/JabRef/jabref/pull/11542)
- We removed the description of search strings. [#11542](https://github.com/JabRef/jabref/pull/11542)
- We removed support for importing using the SilverPlatterImporter (`Record INSPEC`). [#11576](https://github.com/JabRef/jabref/pull/11576)
- We removed support for automatically generating file links using the CLI (`--automaticallySetFileLinks`).







## [5.15] – 2024-07-10

### Added

- We made new groups automatically to focus upon creation. [#11449](https://github.com/JabRef/jabref/issues/11449)

### Fixed

- We fixed an issue where JabRef was no longer built for Intel based macs (x86) [#11468](https://github.com/JabRef/jabref/issues/11468)
- We fixed usage when using running on Snapcraft. [#11465](https://github.com/JabRef/jabref/issues/11465)
- We fixed detection for `soffice.exe` on Windows. [#11478](https://github.com/JabRef/jabref/pull/11478)
- We fixed an issue where saving preferences when importing preferences on first run in a snap did not work [forum#4399](https://discourse.jabref.org/t/how-to-report-problems-in-the-distributed-version-5-14-ensuring-that-one-can-no-longer-work-with-jabref/4399/5)

## [5.14] – 2024-07-08

### Added

- We added support for offline extracting references from PDFs following the IEEE format. [#11156](https://github.com/JabRef/jabref/pull/11156)
- We added a new keyboard shortcut  <kbd>ctrl</kbd> + <kbd>,</kbd> to open the preferences. [#11154](https://github.com/JabRef/jabref/pull/11154)
- We added value selection (such as for month) for content selectors in custom entry types. [#11109](https://github.com/JabRef/jabref/issues/11109)
- We added a duplicate checker for the Citation Relations tab. [#10414](https://github.com/JabRef/jabref/issues/10414)
- We added tooltip on main table cells that shows cell content or cell content and entry preview if set in preferences. [10925](https://github.com/JabRef/jabref/issues/10925)
- Added a formatter to remove word enclosing braces. [#11222](https://github.com/JabRef/jabref/issues/11222)
- We added the ability to add a keyword/crossref when typing the separator character (e.g., comma) in the keywords/crossref fields. [#11178](https://github.com/JabRef/jabref/issues/11178)
- We added an exporter and improved the importer for Endnote XML format. [#11137](https://github.com/JabRef/jabref/issues/11137)
- We added support for using BibTeX Style files (BST) in the Preview. [#11102](https://github.com/JabRef/jabref/issues/11102)
- We added support for automatically update LaTeX citations when a LaTeX file is created, removed, or modified. [#10585](https://github.com/JabRef/jabref/issues/10585)

### Changed

- We replaced the word "Key bindings" with "Keyboard shortcuts" in the Preferences tab. [#11153](https://github.com/JabRef/jabref/pull/11153)
- We slightly improved the duplicate check if ISBNs are present. [#8885](https://github.com/JabRef/jabref/issues/8885)
- JabRef no longer downloads HTML files of websites when a PDF was not found. [#10149](https://github.com/JabRef/jabref/issues/10149)
- We added the HTTP message (in addition to the response code) if an error is encountered. [#11341](https://github.com/JabRef/jabref/pull/11341)
- We made label wrap text to fit view size when reviewing external group changes. [#11220](https://github.com/JabRef/jabref/issues/11220)

### Fixed

- We fixed an issue where entry type with duplicate fields prevented opening existing libraries with custom entry types. [#11127](https://github.com/JabRef/jabref/issues/11127)
- We fixed an issue where Markdown rendering removed braces from the text. [#10928](https://github.com/JabRef/jabref/issues/10928)
- We fixed an issue when the file was flagged as changed on disk in the case of content selectors or groups. [#9064](https://github.com/JabRef/jabref/issues/9064)
- We fixed crash on opening the entry editor when auto-completion is enabled. [#11188](https://github.com/JabRef/jabref/issues/11188)
- We fixed the usage of the key binding for "Clear search" (default: <kbd>Escape</kbd>). [#10764](https://github.com/JabRef/jabref/issues/10764)
- We fixed an issue where library shown as unsaved and marked (*) after accepting changes made externally to the file. [#11027](https://github.com/JabRef/jabref/issues/11027)
- We fixed an issue where drag and dropping entries from one library to another was not always working. [#11254](https://github.com/JabRef/jabref/issues/11254)
- We fixed an issue where drag and dropping entries created a shallow copy. [#11160](https://github.com/JabRef/jabref/issues/11160)
- We fixed an issue where imports to a custom group would only work for the first entry [#11085](https://github.com/JabRef/jabref/issues/11085), [#11269](https://github.com/JabRef/jabref/issues/11269)
- We fixed an issue when cursor jumped to the beginning of the line. [#5904](https://github.com/JabRef/jabref/issues/5904)
- We fixed an issue where a new entry was not added to the selected group [#8933](https://github.com/JabRef/jabref/issues/8933)
- We fixed an issue where the horizontal position of the Entry Preview inside the entry editor was not remembered across restarts [#11281](https://github.com/JabRef/jabref/issues/11281)
- We fixed an issue where the search index was not updated after linking PDF files. [#11317](https://github.com/JabRef/jabref/pull/11317)
- We fixed rendering of (first) author with a single letter surname. [forum#4330](https://discourse.jabref.org/t/correct-rendering-of-first-author-with-a-single-letter-surname/4330)
- We fixed that the import of the related articles tab sometimes used the wrong library mode. [#11282](https://github.com/JabRef/jabref/pull/11282)
- We fixed an issue where the entry editor context menu was not shown correctly when JabRef is opened on a second, extended screen [#11323](https://github.com/JabRef/jabref/issues/11323), [#11174](https://github.com/JabRef/jabref/issues/11174)
- We fixed an issue where the value of "Override default font settings" was not applied on startup [#11344](https://github.com/JabRef/jabref/issues/11344)
- We fixed an issue when "Library changed on disk" appeared after a save by JabRef. [#4877](https://github.com/JabRef/jabref/issues/4877)  
- We fixed an issue where the Pubmed/Medline Plain importer would not respect the user defined keyword separator [#11413](https://github.com/JabRef/jabref/issues/11413)
- We fixed an issue where the value of "Override default font settings" was not applied on startup [#11344](https://github.com/JabRef/jabref/issues/11344)
- We fixed an issue where DatabaseChangeDetailsView was not scrollable when reviewing external metadata changes [#11220](https://github.com/JabRef/jabref/issues/11220)
- We fixed undo/redo for text fields. [#11420](https://github.com/JabRef/jabref/issues/11420)
- We fixed an issue where clicking on a page number in the search results tab opens a wrong file in the document viewer. [#11432](https://github.com/JabRef/jabref/pull/11432)

### Removed

- We removed the misleading message "Doing a cleanup for X entries" when opening the Cleanup entries dialog [#11463](https://github.com/JabRef/jabref/pull/11463)

## [5.13] – 2024-04-01

### Added

- We converted the "Custom API key" list to a table to be more accessible. [#10926](https://github.com/JabRef/jabref/issues/10926)
- We added a "refresh" button for the LaTeX citations tab in the entry editor. [#10584](https://github.com/JabRef/jabref/issues/10584)
- We added the possibility to show the BibTeX source in the [web search](https://docs.jabref.org/collect/import-using-online-bibliographic-database) import screen. [#560](https://github.com/koppor/jabref/issues/560)
- We added a fetcher for [ISIDORE](https://isidore.science/), simply paste in the link into the text field or the last 6 digits in the link that identify that paper. [#10423](https://github.com/JabRef/jabref/issues/10423)
- When importing entries form the "Citation relations" tab, the field [cites](https://docs.jabref.org/advanced/entryeditor/entrylinks) is now filled according to the relationship between the entries. [#10572](https://github.com/JabRef/jabref/pull/10752)
- We added a new integrity check and clean up option for strings having Unicode characters not encoded in [Unicode "Normalization Form Canonical Composition" (NFC)](https://en.wikipedia.org/wiki/Unicode_equivalence#Normal_forms"). [#10506](https://github.com/JabRef/jabref/issues/10506)
- We added a new group icon column to the main table showing the icons of the entry's groups. [#10801](https://github.com/JabRef/jabref/pull/10801)
- When deleting an entry, the files linked to the entry are now optionally deleted as well. [#10509](https://github.com/JabRef/jabref/issues/10509)
- We added support to move the file to the system trash (instead of deleting it). [#10591](https://github.com/JabRef/jabref/pull/10591)
- We added ability to jump to an entry in the command line using `-j CITATIONKEY`. [koppor#540](https://github.com/koppor/jabref/issues/540)
- We added a new boolean to the style files for Openoffice/Libreoffice integration to switch between ZERO_WIDTH_SPACE (default) and no space. [#10843](https://github.com/JabRef/jabref/pull/10843)
- When pasting HTML into the abstract or a comment field, the hypertext is automatically converted to Markdown. [#10558](https://github.com/JabRef/jabref/issues/10558)
- We added the possibility to redownload files that had been present but are no longer in the specified location. [#10848](https://github.com/JabRef/jabref/issues/10848)
- We added the citation key pattern `[camelN]`. Equivalent to the first N words of the `[camel]` pattern.
- We added importing of static groups and linked files from BibDesk .bib files. [#10381](https://github.com/JabRef/jabref/issues/10381)
- We added ability to export in CFF (Citation File Format) [#10661](https://github.com/JabRef/jabref/issues/10661).
- We added ability to push entries to TeXworks. [#3197](https://github.com/JabRef/jabref/issues/3197)
- We added the ability to zoom in and out in the document viewer using <kbd>Ctrl</kbd> + <kbd>Scroll</kbd>. [#10964](https://github.com/JabRef/jabref/pull/10964)
- We added a Cleanup for removing non-existent files and grouped the related options [#10929](https://github.com/JabRef/jabref/issues/10929)
- We added the functionality to parse the bibliography of PDFs using the GROBID online service. [#10200](https://github.com/JabRef/jabref/issues/10200)
- We added a seperated search bar for the global search window. [#11032](https://github.com/JabRef/jabref/pull/11032)
- We added ability to double-click on an entry in the global search window to select the corresponding entry in the main table. [#11010](https://github.com/JabRef/jabref/pull/11010)
- We added support for BibTeX String constants during copy & paste between libraries. [#10872](https://github.com/JabRef/jabref/issues/10872)
- We added the field `langid` which is important for hyphenation and casing in LaTeX. [#10868](https://github.com/JabRef/jabref/issues/10868)
- Event log entries can now be copied via a context menu. [#11100](https://github.com/JabRef/jabref/issues/11100)

### Changed

- The "Automatically open folders of attached files" preference default status has been changed to enabled on Windows. [koppor#56](https://github.com/koppor/jabref/issues/56)
- The Custom export format now uses the custom DOI base URI in the preferences for the `DOICheck`, if activated [forum#4084](https://discourse.jabref.org/t/export-html-disregards-custom-doi-base-uri/4084)
- The index directories for full text search have now more readable names to increase debugging possibilities using Apache Lucense's Lurk. [#10193](https://github.com/JabRef/jabref/issues/10193)
- The fulltext search also indexes files ending with .pdf (but do not having an explicit file type set). [#10193](https://github.com/JabRef/jabref/issues/10193)
- We changed the arrangement of the lists in the "Citation relations" tab. `Cites` are now on the left and `Cited by` on the right [#10572](https://github.com/JabRef/jabref/pull/10752)
- Sub libraries based on `aux` file can now also be generated if some citations are not found library. [#10775](https://github.com/JabRef/jabref/pull/10775)
- We rearranged the tab order in the entry editor and renamed the "Scite Tab" to "Citation information". [#10821](https://github.com/JabRef/jabref/issues/10821)
- We changed the duplicate handling in the Import entries dialog. Potential duplicate entries are marked with an icon and importing will now trigger the merge dialog [#10914](https://github.com/JabRef/jabref/pull/10914)
- We made the command "Push to TexShop" more robust to allow cite commands with a character before the first slash. [forum#2699](https://discourse.jabref.org/t/push-to-texshop-mac/2699/17?u=siedlerchr)
- We only show the notification "Saving library..." if the library contains more than 2000 entries. [#9803](https://github.com/JabRef/jabref/issues/9803)
- JabRef now keeps previous log files upon start. [#11023](https://github.com/JabRef/jabref/pull/11023)
- When normalizing author names, complete enclosing braces are kept. [#10031](https://github.com/JabRef/jabref/issues/10031)
- We enhanced the dialog for adding new fields in the content selector with a selection box containing a list of standard fields. [#10912](https://github.com/JabRef/jabref/pull/10912)
- We store the citation relations in an LRU cache to avoid bloating the memory and out-of-memory exceptions. [#10958](https://github.com/JabRef/jabref/issues/10958)
- Keywords field are now displayed as tags. [#10910](https://github.com/JabRef/jabref/pull/10910)
- Citation relations now get more information, and have quick access to view the articles in a browser without adding them to the library [#10869](https://github.com/JabRef/jabref/issues/10869)
- Importer/Exporter for CFF format now supports JabRef `cites` and `related` relationships, as well as all fields from the CFF specification. [#10993](https://github.com/JabRef/jabref/issues/10993)
- The XMP-Exporter no longer writes the content of the `file`-field. [#11083](https://github.com/JabRef/jabref/pull/11083)
- We added notes, checks and warnings for the case of selection of non-empty directories while starting a new Systematic Literature Review. [#600](https://github.com/koppor/jabref/issues/600)
- Text in the import dialog (web search results) will now be wrapped to prevent horizontal scrolling. [#10931](https://github.com/JabRef/jabref/issues/10931)
- We improved the error handling when invalid bibdesk-files are encountered [#11117](https://github.com/JabRef/jabref/issues/11117)

### Fixed

- We fixed an issue where the fulltext search button in entry editor used to disappear on click till the search is completed. [#10425](https://github.com/JabRef/jabref/issues/10425)
- We fixed an issue where attempting to cancel the importing/generation of an entry from id is ignored. [#10508](https://github.com/JabRef/jabref/issues/10508)
- We fixed an issue where the preview panel showing the wrong entry (an entry that is not selected in the entry table). [#9172](https://github.com/JabRef/jabref/issues/9172)
- We fixed an issue where HTML-reserved characters like '&' and '<', in addition to HTML entities like '&amp;' were not rendered correctly in entry preview. [#10677](https://github.com/JabRef/jabref/issues/10677)
- The last page of a PDF is now indexed by the full text search. [#10193](https://github.com/JabRef/jabref/issues/10193)
- The entry editor respects the configured custom tabs when showing "Other fields". [#11012](https://github.com/JabRef/jabref/pull/11012)
- The default owner of an entry can be changed again. [#10924](https://github.com/JabRef/jabref/issues/10924)
- We fixed an issue where the duplicate check did not take umlauts or other LaTeX-encoded characters into account. [#10744](https://github.com/JabRef/jabref/pull/10744)
- We fixed the colors of the icon on hover for unset special fields. [#10431](https://github.com/JabRef/jabref/issues/10431)
- We fixed an issue where the CrossRef field did not work if autocompletion was disabled [#8145](https://github.com/JabRef/jabref/issues/8145)
- In biblatex mode, JabRef distinguishes between "Optional fields" and "Optional fields 2" again. [#11022](https://github.com/JabRef/jabref/pull/11022)
- We fixed an issue where exporting`@electronic` and `@online` entry types to the Office XMl would duplicate the field `title`  [#10807](https://github.com/JabRef/jabref/issues/10807)
- We fixed an issue where the `CommentsTab` was not properly formatted when the `defaultOwner` contained capital or special letters. [#10870](https://github.com/JabRef/jabref/issues/10870)
- We fixed an issue where the `File -> Close library` menu item was not disabled when no library was open. [#10948](https://github.com/JabRef/jabref/issues/10948)
- We fixed an issue where the Document Viewer would show the PDF in only half the window when maximized. [#10934](https://github.com/JabRef/jabref/issues/10934)
- Clicking on the crossref and related tags in the entry editor jumps to the linked entry. [#5484](https://github.com/JabRef/jabref/issues/5484) [#9369](https://github.com/JabRef/jabref/issues/9369)
- We fixed an issue where JabRef could not parse absolute file paths from Zotero exports. [#10959](https://github.com/JabRef/jabref/issues/10959)
- We fixed an issue where an exception occured when toggling between "Live" or "Locked" in the internal Document Viewer. [#10935](https://github.com/JabRef/jabref/issues/10935)
- When fetching article information fom IEEE Xplore, the em dash is now converted correctly. [koppor#286](https://github.com/koppor/jabref/issues/286)
- Fixed an issue on Windows where the browser extension reported failure to send an entry to JabRef even though it was sent properly. [JabRef-Browser-Extension#493](https://github.com/JabRef/JabRef-Browser-Extension/issues/493)
- Fixed an issue on Windows where TeXworks path was not resolved if it was installed with MiKTeX. [#10977](https://github.com/JabRef/jabref/issues/10977)
- We fixed an issue with where JabRef would throw an error when using MathSciNet search, as it was unable to parse the fetched JSON coreectly. [10996](https://github.com/JabRef/jabref/issues/10996)
- We fixed an issue where the "Import by ID" function would throw an error when a DOI that contains URL-encoded characters was entered. [#10648](https://github.com/JabRef/jabref/issues/10648)
- We fixed an issue with handling of an "overflow" of authors at `[authIniN]`. [#11087](https://github.com/JabRef/jabref/issues/11087)
- We fixed an issue where an exception occurred when selecting entries in the web search results. [#11081](https://github.com/JabRef/jabref/issues/11081)
- When a new library is unsaved, there is now no warning when fetching entries with PDFs. [#11075](https://github.com/JabRef/jabref/issues/11075)
- We fixed an issue where the message "The libary has been modified by another program" occurred when editing library metadata and saving the library. [#4877](https://github.com/JabRef/jabref/issues/4877)

### Removed

- We removed the predatory journal checks due to a high rate of false positives. [#11066](https://github.com/JabRef/jabref/pull/11066)

## [5.12] – 2023-12-24

### Added

- We added a scite.ai tab in the entry editor that retrieves 'Smart Citation' tallies for citations that have a DOI. [koppor#375](https://github.com/koppor/jabref/issues/375)  
- We added a dropdown menu to let users change the reference library during AUX file import. [#10472](https://github.com/JabRef/jabref/issues/10472)
- We added a button to let users reset the cite command to the default value. [#10569](https://github.com/JabRef/jabref/issues/10569)
- We added the option to use System Preference for Light/Dark Theme [#8729](https://github.com/JabRef/jabref/issues/8729).
- We added [scholar.archive.org](https://scholar.archive.org/) as a new fetcher. [#10498](https://github.com/JabRef/jabref/issues/10498)
- We integrated predatory journal checking as part of the Integrity Checker based on the [check-bib-for-predatory](https://github.com/CfKu/check-bib-for-predatory). [koppor#348](https://github.com/koppor/jabref/issues/348)
- We added a 'More options' section in the main table right click menu opening the preferences dialog. [#9432](https://github.com/JabRef/jabref/issues/9432)
- When creating a new group, it inherits the icon of the parent group. [#10521](https://github.com/JabRef/jabref/pull/10521)

### Changed

- We moved the location of the 'Open only one instance of JabRef' preference option from "Network" to "General". [#9306](https://github.com/JabRef/jabref/issues/9306)
- The two previews in the change resolver dialog now have their scrollbars synchronized. [#9576](https://github.com/JabRef/jabref/issues/9576).
- We changed the setting of the keyword separator to accept a single character only. [#177](https://github.com/koppor/jabref/issues/177)
- We replaced "SearchAll" in Web Search by "Search Selected". [#10556](https://github.com/JabRef/jabref/issues/10556)
- Short DOI formatter now checks, if the value is already formatted. If so, it returns the value instead of calling the ShortDOIService again. [#10589](https://github.com/JabRef/jabref/issues/10589)
- We upgraded to JavaFX 21.0.1. As a consequence JabRef requires now macOS 11 or later and GTK 3.8 or later on Linux [10627](https://github.com/JabRef/jabref/pull/10627).
- A user-specific comment fields is not enabled by default, but can be enabled using the "Add" button. [#10424](https://github.com/JabRef/jabref/issues/10424)
- We upgraded to Lucene 9.9 for the fulltext search. The search index will be rebuild. [#10686](https://github.com/JabRef/jabref/pull/10686)
- When using "Copy..." -> "Copy citation key", the delimiter configured at "Push applications" is respected. [#10707](https://github.com/JabRef/jabref/pull/10707)

### Fixed

- We fixed an issue where the added protected term has unwanted leading and trailing whitespaces, where the formatted text has unwanted empty brackets and where the word at the cursor in the textbox can be added to the list. [#10415](https://github.com/JabRef/jabref/issues/10415)
- We fixed an issue where in the merge dialog the file field of entries was not correctly merged when the first and second entry both contained values inside the file field. [#10572](https://github.com/JabRef/jabref/issues/10572)
- We fixed some small inconsistencies in the user interface. [#10507](https://github.com/JabRef/jabref/issues/10507) [#10458](https://github.com/JabRef/jabref/issues/10458) [#10660](https://github.com/JabRef/jabref/issues/10660)
- We fixed the issue where the Hayagriva YAML exporter would not include a parent field for the publisher/series. [#10596](https://github.com/JabRef/jabref/issues/10596)
- We fixed issues in the external file type dialog w.r.t. duplicate entries in the case of a language switch. [#10271](https://github.com/JabRef/jabref/issues/10271)
- We fixed an issue where the right-click action "Copy cite..." did not respect the configured citation command under "External Programs" -> "[Push Applications](https://docs.jabref.org/cite/pushtoapplications)" [#10615](https://github.com/JabRef/jabref/issues/10615)

### Removed

- We removed duplicate filtering and sorting operations in the MainTable when editing BibEntries. [#10619](https://github.com/JabRef/jabref/pull/10619)

## [5.11] – 2023-10-22

### Added

- We added the ability to sort subgroups in Z-A order, as well as by ascending and descending number of subgroups. [#10249](https://github.com/JabRef/jabref/issues/10249)
- We added the possibility to find (and add) papers that cite or are cited by a given paper. [#6187](https://github.com/JabRef/jabref/issues/6187)
- We added an error-specific message for when a download from a URL fails. [#9826](https://github.com/JabRef/jabref/issues/9826)
- We added support for customizing the citation command (e.g., `[@key1,@key2]`) when [pushing to external applications](https://docs.jabref.org/cite/pushtoapplications). [#10133](https://github.com/JabRef/jabref/issues/10133)
- We added an integrity check for more special characters. [#8712](https://github.com/JabRef/jabref/issues/8712)
- We added protected terms described as "Computer science". [#10222](https://github.com/JabRef/jabref/pull/10222)
- We added a link "Get more themes..." in the preferences to that points to [themes.jabref.org](https://themes.jabref.org) allowing the user to download new themes. [#10243](https://github.com/JabRef/jabref/issues/10243)
- We added a fetcher for [LOBID](https://lobid.org/resources/api) resources. [koppor#386](https://github.com/koppor/jabref/issues/386)
- When in `biblatex` mode, the [integrity check](https://docs.jabref.org/finding-sorting-and-cleaning-entries/checkintegrity) for journal titles now also checks the field `journal`.
- We added support for exporting to Hayagriva YAML format. [#10382](https://github.com/JabRef/jabref/issues/10382)
- We added support for pushing citations to [TeXShop](https://pages.uoregon.edu/koch/texshop/) on macOS [forum#2699](https://discourse.jabref.org/t/push-to-texshop-mac/2699).
- We added the 'Bachelor's thesis' type for Biblatex's 'Thesis' EntryType [#10029](https://github.com/JabRef/jabref/issues/10029).

### Changed

- The export formats `listrefs`, `tablerefs`, `tablerefsabsbib`, now use the ISO date format in the footer [#10383](https://github.com/JabRef/jabref/pull/10383).
- When searching for an identifier in the "Web search", the title of the search window is now "Identifier-based Web Search". [#10391](https://github.com/JabRef/jabref/pull/10391)
- The ampersand checker now skips verbatim fields (`file`, `url`, ...). [#10419](https://github.com/JabRef/jabref/pull/10419)
- If no existing document is selected for exporting "XMP annotated pdf" JabRef will now create a new PDF file with a sample text and the metadata. [#10102](https://github.com/JabRef/jabref/issues/10102)
- We modified the DOI cleanup to infer the DOI from an ArXiV ID if it's present. [#10426](https://github.com/JabRef/jabref/issues/10426)
- The ISI importer uses the field `comment` for notes (instead of `review). [#10478](https://github.com/JabRef/jabref/pull/10478)
- If no existing document is selected for exporting "Embedded BibTeX pdf" JabRef will now create a new PDF file with a sample text and the metadata. [#10101](https://github.com/JabRef/jabref/issues/10101)
- Translated titles format no longer raise a warning. [#10459](https://github.com/JabRef/jabref/issues/10459)
- We re-added the empty grey containers in the groups panel to keep an indicator for the current selected group, if displaying of group item count is turned off [#9972](https://github.com/JabRef/jabref/issues/9972)

### Fixed

- We fixed an issue where "Move URL in note field to url field" in the cleanup dialog caused an exception if no note field was present [forum#3999](https://discourse.jabref.org/t/cleanup-entries-cant-get-it-to-work/3999)
- It is possible again to use "current table sort order" for the order of entries when saving. [#9869](https://github.com/JabRef/jabref/issues/9869)
- Passwords can be stored in GNOME key ring. [#10274](https://github.com/JabRef/jabref/issues/10274)
- We fixed an issue where groups based on an aux file could not be created due to an exception [#10350](https://github.com/JabRef/jabref/issues/10350)
- We fixed an issue where the JabRef browser extension could not communicate with JabRef under macOS due to missing files. You should use the `.pkg` for the first installation as it updates all necessary files for the extension [#10308](https://github.com/JabRef/jabref/issues/10308)
- We fixed an issue where the ISBN fetcher returned the entrytype `misc` for certain ISBN numbers [#10348](https://github.com/JabRef/jabref/issues/10348)
- We fixed a bug where an exception was raised when saving less than three export save orders in the preference. [#10157](https://github.com/JabRef/jabref/issues/10157)
- We fixed an issue where it was possible to create a group with no name or with a group separator inside the name [#9776](https://github.com/JabRef/jabref/issues/9776)
- Biblatex's `journaltitle` is now also respected for showing the journal information. [#10397](https://github.com/JabRef/jabref/issues/10397)
- JabRef does not hang anymore when exporting via CLI. [#10380](https://github.com/JabRef/jabref/issues/10380)
- We fixed an issue where it was not possible to save a library on a network share under macOS due to an exception when acquiring a file lock [#10452](https://github.com/JabRef/jabref/issues/10452)
- We fixed an issue where exporting "XMP annotated pdf" without selecting an existing document would produce an exception. [#10102](https://github.com/JabRef/jabref/issues/10102)
- We fixed an issue where the "Enabled" column in the "Protected terms files" tab in the preferences could not be resized [#10285](https://github.com/JabRef/jabref/issues/10285)
- We fixed an issue where after creation of a new library, the new library was not focused. [koppor#592](https://github.com/koppor/jabref/issues/592)
- We fixed an issue where double clicking on an url in the file field would trigger an exception instead of opening the browser [#10480](https://github.com/JabRef/jabref/pull/10480)
- We fixed an issue where scrolling was impossible on dragging a citation on the groups panel. [#9754](https://github.com/JabRef/jabref/issues/9754)
- We fixed an issue where exporting "Embedded BibTeX pdf" without selecting an existing document would produce an exception. [#10101](https://github.com/JabRef/jabref/issues/10101)
- We fixed an issue where there was a failure to access the url link for "eprint" for the ArXiv entry.[#10474](https://github.com/JabRef/jabref/issues/10474)
- We fixed an issue where it was not possible to connect to a shared database once a group with entries was added or other metadata modified [#10336](https://github.com/JabRef/jabref/issues/10336)
- We fixed an issue where middle-button paste in X not always worked [#7905](https://github.com/JabRef/jabref/issues/7905)

## [5.10] – 2023-09-02

### Added

- We added a field showing the BibTeX/biblatex source for added and deleted entries in the "External Changes Resolver" dialog. [#9509](https://github.com/JabRef/jabref/issues/9509)
- We added user-specific comment field so that multiple users can make separate comments. [#543](https://github.com/koppor/jabref/issues/543)
- We added a search history list in the search field's right click menu. [#7906](https://github.com/JabRef/jabref/issues/7906)
- We added a full text fetcher for IACR eprints. [#9651](https://github.com/JabRef/jabref/pull/9651)
- We added "Attach file from URL" to right-click context menu to download and store a file with the reference library. [#9646](https://github.com/JabRef/jabref/issues/9646)
- We enabled updating an existing entry with data from InspireHEP. [#9351](https://github.com/JabRef/jabref/issues/9351)
- We added a fetcher for the Bibliotheksverbund Bayern (experimental). [#9641](https://github.com/JabRef/jabref/pull/9641)
- We added support for more biblatex date formats for parsing dates. [#2753](https://github.com/JabRef/jabref/issues/2753)
- We added support for multiple languages for exporting to and importing references from MS Office. [#9699](https://github.com/JabRef/jabref/issues/9699)
- We enabled scrolling in the groups list when dragging a group on another group. [#2869](https://github.com/JabRef/jabref/pull/2869)
- We added the option to automatically download online files when a new entry is created from an existing ID (e.g., DOI). The option can be disabled in the preferences under "Import and Export". [#9756](https://github.com/JabRef/jabref/issues/9756)
- We added a new Integrity check for unescaped ampersands. [koppor#585](https://github.com/koppor/jabref/issues/585)
- We added support for parsing `$\backslash$` in file paths (as exported by Mendeley). [forum#3470](https://discourse.jabref.org/t/mendeley-bib-import-with-linked-files/3470)
- We added the possibility to automatically fetch entries when an ISBN is pasted on the main table. [#9864](https://github.com/JabRef/jabref/issues/9864)
- We added the option to disable the automatic linking of files in the entry editor [#5105](https://github.com/JabRef/jabref/issues/5105)
- We added the link icon for ISBNs in linked identifiers column. [#9819](https://github.com/JabRef/jabref/issues/9819)
- We added key binding to focus on groups <kbd>alt</kbd> + <kbd>s</kbd> [#9863](https://github.com/JabRef/jabref/issues/9863)
- We added the option to unprotect a text selection, which strips all pairs of curly braces away. [#9950](https://github.com/JabRef/jabref/issues/9950)
- We added drag and drop events for field 'Groups' in entry editor panel. [#569](https://github.com/koppor/jabref/issues/569)
- We added support for parsing MathML in the Medline importer. [#4273](https://github.com/JabRef/jabref/issues/4273)
- We added the ability to search for an identifier (DOI, ISBN, ArXiv ID) directly from 'Web Search'. [#7575](https://github.com/JabRef/jabref/issues/7575) [#9674](https://github.com/JabRef/jabref/issues/9674)
- We added a cleanup activity that identifies a URL or a last-visited-date in the `note` field and moves it to the `url` and `urldate` field respectively. [koppor#216](https://github.com/koppor/jabref/issues/216)
- We enabled the user to change the name of a field in a custom entry type by double-clicking on it. [#9840](https://github.com/JabRef/jabref/issues/9840)
- We added some preferences options to disable online activity. [#10064](https://github.com/JabRef/jabref/issues/10064)
- We integrated two mail actions ("As Email" and "To Kindle") under a new "Send" option in the right-click & Tools menus. The Kindle option creates an email targeted to the user's Kindle email, which can be set in preferences under "External programs" [#6186](https://github.com/JabRef/jabref/issues/6186)
- We added an option to clear recent libraries' history. [#10003](https://github.com/JabRef/jabref/issues/10003)
- We added an option to encrypt and remember the proxy password. [#8055](https://github.com/JabRef/jabref/issues/8055)[#10044](https://github.com/JabRef/jabref/issues/10044)
- We added support for showing journal information, via info buttons next to the `Journal` and `ISSN` fields in the entry editor. [#6189](https://github.com/JabRef/jabref/issues/6189)
- We added support for pushing citations to Sublime Text 3 [#10098](https://github.com/JabRef/jabref/issues/10098)
- We added support for the Finnish language. [#10183](https://github.com/JabRef/jabref/pull/10183)
- We added the option to automatically replaces illegal characters in the filename when adding a file to JabRef. [#10182](https://github.com/JabRef/jabref/issues/10182)
- We added a privacy policy. [#10064](https://github.com/JabRef/jabref/issues/10064)
- We added a tooltip to show the number of entries in a group [#10208](https://github.com/JabRef/jabref/issues/10208)
- We fixed an issue where it was no longer possible to add or remove selected entries to groups via context menu [#10404](https://github.com/JabRef/jabref/issues/10404), [#10317](https://github.com/JabRef/jabref/issues/10317) [#10374](https://github.com/JabRef/jabref/issues/10374)

### Changed

- We replaced "Close" by "Close library" and placed it after "Save all" in the File menu. [#10043](https://github.com/JabRef/jabref/pull/10043)
- We upgraded to Lucene 9.7 for the fulltext search. The search index will be rebuild. [#9584](https://github.com/JabRef/jabref/pull/10036)
- 'Get full text' now also checks the file url. [#568](https://github.com/koppor/jabref/issues/568)
- JabRef writes a new backup file only if there is a change. Before, JabRef created a backup upon start. [#9679](https://github.com/JabRef/jabref/pull/9679)
- We modified the `Add Group` dialog to use the most recently selected group hierarchical context. [#9141](https://github.com/JabRef/jabref/issues/9141)
- We refined the 'main directory not found' error message. [#9625](https://github.com/JabRef/jabref/pull/9625)
- JabRef writes a new backup file only if there is a change. Before, JabRef created a backup upon start. [#9679](https://github.com/JabRef/jabref/pull/9679)
- Backups of libraries are not stored per JabRef version, but collected together. [#9676](https://github.com/JabRef/jabref/pull/9676)
- We streamlined the paths for logs and backups: The parent path fragment is always `logs` or `backups`.
- `log.txt` now contains an entry if a BibTeX entry could not be parsed.
- `log.txt` now contains debug messages. Debugging needs to be enabled explicitly. [#9678](https://github.com/JabRef/jabref/pull/9678)
- `log.txt` does not contain entries for non-found files during PDF indexing. [#9678](https://github.com/JabRef/jabref/pull/9678)
- The hostname is now determined using environment variables (`COMPUTERNAME`/`HOSTNAME`) first. [#9910](https://github.com/JabRef/jabref/pull/9910)
- We improved the Medline importer to correctly import ISO dates for `revised`. [#9536](https://github.com/JabRef/jabref/issues/9536)
- To avoid cluttering of the directory, We always delete the `.sav` file upon successful write. [#9675](https://github.com/JabRef/jabref/pull/9675)
- We improved the unlinking/deletion of multiple linked files of an entry using the <kbd>Delete</kbd> key. [#9473](https://github.com/JabRef/jabref/issues/9473)
- The field names of customized entry types are now exchanged preserving the case. [#9993](https://github.com/JabRef/jabref/pull/9993)
- We moved the custom entry types dialog into the preferences dialog. [#9760](https://github.com/JabRef/jabref/pull/9760)
- We moved the manage content selectors dialog to the library properties. [#9768](https://github.com/JabRef/jabref/pull/9768)
- We moved the preferences menu command from the options menu to the file menu. [#9768](https://github.com/JabRef/jabref/pull/9768)
- We reworked the cross ref labels in the entry editor and added a right click menu. [#10046](https://github.com/JabRef/jabref/pull/10046)
- We reorganized the order of tabs and settings in the library properties. [#9836](https://github.com/JabRef/jabref/pull/9836)
- We changed the handling of an "overflow" of authors at `[authIniN]`: JabRef uses `+` to indicate an overflow. Example: `[authIni2]` produces `A+` (instead of `AB`) for `Aachen and Berlin and Chemnitz`. [#9703](https://github.com/JabRef/jabref/pull/9703)
- We moved the preferences option to open the last edited files on startup to the 'General' tab. [#9808](https://github.com/JabRef/jabref/pull/9808)
- We improved the recognition of DOIs when pasting a link containing a DOI on the maintable. [#9864](https://github.com/JabRef/jabref/issues/9864s)
- We reordered the preferences dialog. [#9839](https://github.com/JabRef/jabref/pull/9839)
- We split the 'Import and Export' tab into 'Web Search' and 'Export'. [#9839](https://github.com/JabRef/jabref/pull/9839)
- We moved the option to run JabRef in memory stick mode into the preferences dialog toolbar. [#9866](https://github.com/JabRef/jabref/pull/9866)
- In case the library contains empty entries, they are not written to disk. [#8645](https://github.com/JabRef/jabref/issues/8645)
- The formatter `remove_unicode_ligatures` is now called `replace_unicode_ligatures`. [#9890](https://github.com/JabRef/jabref/pull/9890)
- We improved the error message when no terminal was found. [#9607](https://github.com/JabRef/jabref/issues/9607)
- In the context of the "systematic literature functionality", we changed the name "database" to "catalog" to use a separate term for online catalogs in comparison to SQL databases. [#9951](https://github.com/JabRef/jabref/pull/9951)
- We now show more fields (including Special Fields) in the dropdown selection for "Save sort order" in the library properties and for "Export sort order" in the preferences. [#10010](https://github.com/JabRef/jabref/issues/10010)
- We now encrypt and store the custom API keys in the OS native credential store. [#10044](https://github.com/JabRef/jabref/issues/10044)
- We changed the behavior of group addition/edit, so that sorting by alphabetical order is not performed by default after the modification. [#10017](https://github.com/JabRef/jabref/issues/10017)
- We fixed an issue with spacing in the cleanup dialogue. [#10081](https://github.com/JabRef/jabref/issues/10081)
- The GVK fetcher now uses the new [K10plus](https://www.bszgbv.de/services/k10plus/) database. [#10189](https://github.com/JabRef/jabref/pull/10189)

### Fixed

- We fixed an issue where clicking the group expansion pane/arrow caused the node to be selected, when it should just expand/detract the node. [#10111](https://github.com/JabRef/jabref/pull/10111)
- We fixed an issue where the browser import would add ' characters before the BibTeX entry on Linux. [#9588](https://github.com/JabRef/jabref/issues/9588)
- We fixed an issue where searching for a specific term with the DOAB fetcher lead to an exception. [#9571](https://github.com/JabRef/jabref/issues/9571)
- We fixed an issue where the "Import" -> "Library to import to" did not show the correct library name if two opened libraries had the same suffix. [#9567](https://github.com/JabRef/jabref/issues/9567)
- We fixed an issue where the rpm-Version of JabRef could not be properly uninstalled and reinstalled. [#9558](https://github.com/JabRef/jabref/issues/9558), [#9603](https://github.com/JabRef/jabref/issues/9603)
- We fixed an issue where the command line export using `--exportMatches` flag does not create an output bib file. [#9581](https://github.com/JabRef/jabref/issues/9581)
- We fixed an issue where custom field in the custom entry types could not be set to mulitline. [#9609](https://github.com/JabRef/jabref/issues/9609)
- We fixed an issue where the Office XML exporter did not resolve BibTeX-Strings when exporting entries. [forum#3741](https://discourse.jabref.org/t/exporting-bibtex-constant-strings-to-ms-office-2007-xml/3741)
- We fixed an issue where the Merge Entries Toolbar configuration was not saved after hitting 'Merge Entries' button. [#9091](https://github.com/JabRef/jabref/issues/9091)
- We fixed an issue where the password is stored in clear text if the user wants to use a proxy with authentication. [#8055](https://github.com/JabRef/jabref/issues/8055)
- JabRef is now more relaxed when parsing field content: In case a field content ended with `\`, the combination `\}` was treated as plain `}`. [#9668](https://github.com/JabRef/jabref/issues/9668)
- We resolved an issue that cut off the number of group entries when it exceeded four digits. [#8797](https://github.com/JabRef/jabref/issues/8797)
- We fixed the issue where the size of the global search window was not retained after closing. [#9362](https://github.com/JabRef/jabref/issues/9362)
- We fixed an issue where the Global Search UI preview is still white in dark theme. [#9362](https://github.com/JabRef/jabref/issues/9362)
- We fixed the double paste issue when <kbd>Cmd</kbd> + <kbd>v</kbd> is pressed on 'New entry from plaintext' dialog. [#9367](https://github.com/JabRef/jabref/issues/9367)
- We fixed an issue where the pin button on the Global Search dialog was located at the bottom and not at the top. [#9362](https://github.com/JabRef/jabref/issues/9362)
- We fixed the log text color in the event log console when using dark mode. [#9732](https://github.com/JabRef/jabref/issues/9732)
- We fixed an issue where searching for unlinked files would include the current library's .bib file. [#9735](https://github.com/JabRef/jabref/issues/9735)
- We fixed an issue where it was no longer possible to connect to a shared mysql database due to an exception. [#9761](https://github.com/JabRef/jabref/issues/9761)
- We fixed an issue where an exception was thrown for the user after <kbd>Ctrl</kbd>+<kbd>Z</kbd> command. [#9737](https://github.com/JabRef/jabref/issues/9737)
- We fixed the citation key generation for [`[authors]`, `[authshort]`, `[authorsAlpha]`, `[authIniN]`, `[authEtAl]`, `[auth.etal]`](https://docs.jabref.org/setup/citationkeypatterns#special-field-markers) to handle `and others` properly. [koppor#626](https://github.com/koppor/jabref/issues/626)
- We fixed the Save/save as file type shows BIBTEX_DB instead of "Bibtex library". [#9372](https://github.com/JabRef/jabref/issues/9372)
- We fixed the default main file directory for non-English Linux users. [#8010](https://github.com/JabRef/jabref/issues/8010)
- We fixed an issue when overwriting the owner was disabled. [#9896](https://github.com/JabRef/jabref/pull/9896)
- We fixed an issue regarding recording redundant prefixes in search history. [#9685](https://github.com/JabRef/jabref/issues/9685)
- We fixed an issue where passing a URL containing a DOI led to a "No entry found" notification. [#9821](https://github.com/JabRef/jabref/issues/9821)
- We fixed some minor visual inconsistencies and issues in the preferences dialog. [#9866](https://github.com/JabRef/jabref/pull/9866)
- The order of save actions is now retained. [#9890](https://github.com/JabRef/jabref/pull/9890)
- We fixed an issue where the order of save actions was not retained in the bib file. [#9890](https://github.com/JabRef/jabref/pull/9890)
- We fixed an issue in the preferences 'External file types' tab ignoring a custom application path in the edit dialog. [#9895](https://github.com/JabRef/jabref/issues/9895)
- We fixed an issue in the preferences where custom columns could be added to the entry table with no qualifier. [#9913](https://github.com/JabRef/jabref/issues/9913)
- We fixed an issue where the encoding header in a bib file was not respected when the file contained a BOM (Byte Order Mark). [#9926](https://github.com/JabRef/jabref/issues/9926)
- We fixed an issue where cli help output for import and export format was inconsistent. [koppor#429](https://github.com/koppor/jabref/issues/429)
- We fixed an issue where the user could select multiple conflicting options for autocompletion at once. [#10181](https://github.com/JabRef/jabref/issues/10181)
- We fixed an issue where no preview could be generated for some entry types and led to an exception. [#9947](https://github.com/JabRef/jabref/issues/9947)
- We fixed an issue where the Linux terminal working directory argument was malformed and therefore ignored upon opening a terminal [#9953](https://github.com/JabRef/jabref/issues/9953)
- We fixed an issue under Linux where under some systems the file instead of the folder was opened. [#9607](https://github.com/JabRef/jabref/issues/9607)
- We fixed an issue where an Automatic Keyword Group could not be deleted in the UI. [#9778](https://github.com/JabRef/jabref/issues/9778)
- We fixed an issue where the citation key pattern `[edtrN_M]` returned the wrong editor. [#9946](https://github.com/JabRef/jabref/pull/9946)
- We fixed an issue where empty grey containers would remain in the groups panel, if displaying of group item count is turned off. [#9972](https://github.com/JabRef/jabref/issues/9972)
- We fixed an issue where fetching an ISBN could lead to application freezing when the fetcher did not return any results. [#9979](https://github.com/JabRef/jabref/issues/9979)
- We fixed an issue where closing a library containing groups and entries caused an exception [#9997](https://github.com/JabRef/jabref/issues/9997)
- We fixed a bug where the editor for strings in a bibliography file did not sort the entries by their keys [#10083](https://github.com/JabRef/jabref/pull/10083)
- We fixed an issues where clicking on the empty space of specific context menu entries would not trigger the associated action. [#8388](https://github.com/JabRef/jabref/issues/8388)
- We fixed an issue where JabRef would not remember whether the window was in fullscreen. [#4939](https://github.com/JabRef/jabref/issues/4939)
- We fixed an issue where the ACM Portal search sometimes would not return entries for some search queries when the article author had no given name. [#10107](https://github.com/JabRef/jabref/issues/10107)
- We fixed an issue that caused high CPU usage and a zombie process after quitting JabRef because of author names autocompletion. [#10159](https://github.com/JabRef/jabref/pull/10159)
- We fixed an issue where files with illegal characters in the filename could be added to JabRef. [#10182](https://github.com/JabRef/jabref/issues/10182)
- We fixed that checked-out radio buttons under "specified keywords" were not displayed as checked after closing and reopening the "edit group" window. [#10248](https://github.com/JabRef/jabref/issues/10248)
- We fixed that when editing groups, checked-out properties such as case sensitive and regular expression (under "Free search expression") were not displayed checked. [#10108](https://github.com/JabRef/jabref/issues/10108)

### Removed

- We removed the support of BibTeXML. [#9540](https://github.com/JabRef/jabref/issues/9540)
- We removed support for Markdown syntax for strikethrough and task lists in comment fields. [#9726](https://github.com/JabRef/jabref/pull/9726)
- We removed the options menu, because the two contents were moved to the File menu or the properties of the library. [#9768](https://github.com/JabRef/jabref/pull/9768)
- We removed the 'File' tab in the preferences and moved its contents to the 'Export' tab. [#9839](https://github.com/JabRef/jabref/pull/9839)
- We removed the "[Collection of Computer Science Bibliographies](https://en.wikipedia.org/wiki/Collection_of_Computer_Science_Bibliographies)" fetcher the websits is no longer available. [#6638](https://github.com/JabRef/jabref/issues/6638)

## [5.9] – 2023-01-06

### Added

- We added a dropdown menu to let users change the library they want to import into during import. [#6177](https://github.com/JabRef/jabref/issues/6177)
- We added the possibility to add/remove a preview style from the selected list using a double click. [#9490](https://github.com/JabRef/jabref/issues/9490)
- We added the option to define fields as "multine" directly in the custom entry types dialog. [#6448](https://github.com/JabRef/jabref/issues/6448)
- We changed the minWidth and the minHeight of the main window, so it won't have a width and/or a height with the value 0. [#9606](https://github.com/JabRef/jabref/issues/9606)

### Changed

- We changed database structure: in MySQL/MariaDB we renamed tables by adding a `JABREF_` prefix, and in PGSQL we moved tables in `jabref` schema. We added `VersionDBStructure` variable in `METADATA` table to indicate current version of structure, this variable is needed for automatic migration. [#9312](https://github.com/JabRef/jabref/issues/9312)
- We moved some preferences options to a new tab in the preferences dialog. [#9442](https://github.com/JabRef/jabref/pull/9308)
- We renamed "Medline abbreviation" to "dotless abbreviation". [#9504](https://github.com/JabRef/jabref/pull/9504)
- We now have more "dots" in the offered journal abbreviations. [#9504](https://github.com/JabRef/jabref/pull/9504)
- We now disable the button "Full text search" in the Searchbar by default [#9527](https://github.com/JabRef/jabref/pull/9527)


### Fixed

- The tab "deprecated fields" is shown in biblatex-mode only. [#7757](https://github.com/JabRef/jabref/issues/7757)
- In case a journal name of an IEEE journal is abbreviated, the "normal" abbreviation is used - and not the one of the IEEE BibTeX strings. [abbrv#91](https://github.com/JabRef/abbrv.jabref.org/issues/91)
- We fixed a performance issue when loading large lists of custom journal abbreviations. [#8928](https://github.com/JabRef/jabref/issues/8928)
- We fixed an issue where the last opened libraries were not remembered when a new unsaved library was open as well. [#9190](https://github.com/JabRef/jabref/issues/9190)
- We fixed an issue where no context menu for the group "All entries" was present. [forum#3682](https://discourse.jabref.org/t/how-sort-groups-a-z-not-subgroups/3682)
- We fixed an issue where extra curly braces in some fields would trigger an exception when selecting the entry or doing an integrity check. [#9475](https://github.com/JabRef/jabref/issues/9475), [#9503](https://github.com/JabRef/jabref/issues/9503)
- We fixed an issue where entering a date in the format "YYYY/MM" in the entry editor date field caused an exception. [#9492](https://github.com/JabRef/jabref/issues/9492)
- For portable versions, the `.deb` file now works on plain debian again. [#9472](https://github.com/JabRef/jabref/issues/9472)
- We fixed an issue where the download of linked online files failed after an import of entries for certain urls. [#9518](https://github.com/JabRef/jabref/issues/9518)
- We fixed an issue where an exception occurred when manually downloading a file from an URL in the entry editor. [#9521](https://github.com/JabRef/jabref/issues/9521)
- We fixed an issue with open office csv file formatting where commas in the abstract field where not escaped. [#9087](https://github.com/JabRef/jabref/issues/9087)
- We fixed an issue with deleting groups where subgroups different from the selected group were deleted. [#9281](https://github.com/JabRef/jabref/issues/9281)

## [5.8] – 2022-12-18

### Added

- We integrated a new three-way merge UI for merging entries in the Entries Merger Dialog, the Duplicate Resolver Dialog, the Entry Importer Dialog, and the External Changes Resolver Dialog. [#8945](https://github.com/JabRef/jabref/pull/8945)
- We added the ability to merge groups, keywords, comments and files when merging entries. [#9022](https://github.com/JabRef/jabref/pull/9022)
- We added a warning message next to the authors field in the merge dialog to warn users when the authors are the same but formatted differently. [#8745](https://github.com/JabRef/jabref/issues/8745)
- The default file directory of a library is used as default directory for [unlinked file lookup](https://docs.jabref.org/collect/findunlinkedfiles#link-the-pdfs-to-your-bib-library). [koppor#546](https://github.com/koppor/jabref/issues/546)
- The properties of an existing systematic literature review (SLR) can be edited. [koppor#604](https://github.com/koppor/jabref/issues/604)
- An systematic literature review (SLR) can now be started from the SLR itself. [#9131](https://github.com/JabRef/jabref/pull/9131), [koppor#601](https://github.com/koppor/jabref/issues/601)
- On startup, JabRef notifies the user if there were parsing errors during opening.
- We added support for the field `fjournal` (in `@article`) for abbreviation and unabbreviation functionalities. [#321](https://github.com/JabRef/jabref/pull/321)
- In case a backup is found, the filename of the backup is shown and one can navigate to the file. [#9311](https://github.com/JabRef/jabref/pull/9311)
- We added support for the Ukrainian and Arabic languages. [#9236](https://github.com/JabRef/jabref/pull/9236), [#9243](https://github.com/JabRef/jabref/pull/9243)

### Changed

- We improved the Citavi Importer to also import so called Knowledge-items into the field `comment` of the corresponding entry [#9025](https://github.com/JabRef/jabref/issues/9025)
- We modified the change case sub-menus and their corresponding tips (displayed when you stay long over the menu) to properly reflect exemplified cases. [#9339](https://github.com/Jabref/jabref/issues/9339)
- We call backup files `.bak` and temporary writing files now `.sav`.
- JabRef keeps 10 older versions of a `.bib` file in the [user data dir](https://github.com/harawata/appdirs#supported-directories) (instead of a single `.sav` (now: `.bak`) file in the directory of the `.bib` file)
- We improved the External Changes Resolver dialog to be more usaable. [#9021](https://github.com/JabRef/jabref/pull/9021)
- We simplified the actions to fast-resolve duplicates to 'Keep Left', 'Keep Right', 'Keep Both' and 'Keep Merged'. [#9056](https://github.com/JabRef/jabref/issues/9056)
- The fallback directory of the file folder now is the general file directory. In case there was a directory configured for a library and this directory was not found, JabRef placed the PDF next to the .bib file and not into the general file directory.
- The global default directory for storing PDFs is now the documents folder in the user's home.
- When adding or editing a subgroup it is placed w.r.t. to alphabetical ordering rather than at the end. [koppor#577](https://github.com/koppor/jabref/issues/577)
- Groups context menu now shows appropriate options depending on number of subgroups. [koppor#579](https://github.com/koppor/jabref/issues/579)
- We modified the "Delete file" dialog and added the full file path to the dialog text. The file path in the title was changed to file name only. [koppor#534](https://github.com/koppor/jabref/issues/534)
- Download from URL now automatically fills with URL from clipboard. [koppor#535](https://github.com/koppor/jabref/issues/535)
- We added HTML and Markdown files to Find Unlinked Files and removed BibTeX. [koppor#547](https://github.com/koppor/jabref/issues/547)
- ArXiv fetcher now retrieves additional data from related DOIs (both ArXiv and user-assigned). [#9170](https://github.com/JabRef/jabref/pull/9170)
- We modified the Directory of Open Access Books (DOAB) fetcher so that it will now also fetch the ISBN when possible. [#8708](https://github.com/JabRef/jabref/issues/8708)
- Genres are now mapped correctly to entry types when importing MODS files. [#9185](https://github.com/JabRef/jabref/issues/9185)
- We changed the button label from "Return to JabRef" to "Return to library" to better indicate the purpose of the action.
- We changed the color of found text from red to high-contrast colors (background: yellow; font color: purple). [koppor#552](https://github.com/koppor/jabref/issues/552)
- We fixed an issue where the wrong icon for a successful import of a bib entry was shown. [#9308](https://github.com/JabRef/jabref/pull/9308)
- We changed the messages after importing unlinked local files to past tense. [koppor#548](https://github.com/koppor/jabref/issues/548)
- We fixed an issue where the wrong icon for a successful import of a bib entry was shown [#9308](https://github.com/JabRef/jabref/pull/9308)
- In the context of the [Cleanup dialog](https://docs.jabref.org/finding-sorting-and-cleaning-entries/cleanupentries) we changed the text of the conversion of BibTeX to biblatex (and vice versa) to make it more clear. [koppor#545](https://github.com/koppor/jabref/issues/545)
- We removed wrapping of string constants when writing to a `.bib` file.
- In the context of a systematic literature review (SLR), a user can now add arbitrary data into `study.yml`. JabRef just ignores this data. [#9124](https://github.com/JabRef/jabref/pull/9124)
- In the context of a systematic literature review (SLR), we reworked the "Define study" parameters dialog. [#9123](https://github.com/JabRef/jabref/pull/9123)
- We upgraded to Lucene 9.4 for the fulltext search. The search index will be rebuild. [#9213](https://github.com/JabRef/jabref/pull/9213)
- We disabled the "change case" menu for empty fields. [#9214](https://github.com/JabRef/jabref/issues/9214)
- We disabled the conversion menu for empty fields. [#9200](https://github.com/JabRef/jabref/issues/9200)

### Fixed

- We fixed an issue where applied save actions on saving the library file would lead to the dialog "The library has been modified by another program" popping up. [#4877](https://github.com/JabRef/jabref/issues/4877)
- We fixed issues with save actions not correctly loaded when opening the library. [#9122](https://github.com/JabRef/jabref/pull/9122)
- We fixed the behavior of "Discard changes" when reopening a modified library. [#9361](https://github.com/JabRef/jabref/issues/9361)
- We fixed several bugs regarding the manual and the autosave of library files that could lead to exceptions. [#9067](https://github.com/JabRef/jabref/pull/9067), [#8484](https://github.com/JabRef/jabref/issues/8484), [#8746](https://github.com/JabRef/jabref/issues/8746), [#6684](https://github.com/JabRef/jabref/issues/6684), [#6644](https://github.com/JabRef/jabref/issues/6644), [#6102](https://github.com/JabRef/jabref/issues/6102), [#6000](https://github.com/JabRef/jabref/issues/6000)
- We fixed an issue where pdfs were re-indexed on each startup. [#9166](https://github.com/JabRef/jabref/pull/9166)
- We fixed an issue when using an unsafe character in the citation key, the auto-linking feature fails to link files. [#9267](https://github.com/JabRef/jabref/issues/9267)
- We fixed an issue where a message about changed metadata would occur on saving although nothing changed. [#9159](https://github.com/JabRef/jabref/issues/9159)
- We fixed an issue where the possibility to generate a subdatabase from an aux file was writing empty files when called from the commandline. [#9115](https://github.com/JabRef/jabref/issues/9115), [forum#3516](https://discourse.jabref.org/t/export-subdatabase-from-aux-file-on-macos-command-line/3516)
- We fixed an issue where author names with tilde accents (for example ñ) were marked as "Names are not in the standard BibTeX format". [#8071](https://github.com/JabRef/jabref/issues/8071)
- We fixed an issue where capitalize didn't capitalize words after hyphen characters. [#9157](https://github.com/JabRef/jabref/issues/9157)
- We fixed an issue where title case didn't capitalize words after en-dash characters and skip capitalization of conjunctions that comes after en-dash characters. [#9068](https://github.com/JabRef/jabref/pull/9068),[#9142](https://github.com/JabRef/jabref/pull/9142)
- We fixed an issue with the message that is displayed when fetcher returns an empty list of entries for given query. [#9195](https://github.com/JabRef/jabref/issues/9195)
- We fixed an issue where editing entry's "date" field in library mode "biblatex" causes an uncaught exception. [#8747](https://github.com/JabRef/jabref/issues/8747)
- We fixed an issue where importing from XMP would fail for certain PDFs. [#9383](https://github.com/JabRef/jabref/issues/9383)
- We fixed an issue that JabRef displayed the wrong group tree after loading. [koppor#637](https://github.com/koppor/jabref/issues/637)
- We fixed that sorting of entries in the maintable by special fields is updated immediately. [#9334](https://github.com/JabRef/jabref/issues/9334)
- We fixed the display of issue, number, eid and pages fields in the entry preview. [#8607](https://github.com/JabRef/jabref/pull/8607), [#8372](https://github.com/JabRef/jabref/issues/8372), [Koppor#514](https://github.com/koppor/jabref/issues/514), [forum#2390](https://discourse.jabref.org/t/unable-to-edit-my-bibtex-file-that-i-used-before-vers-5-1/2390), [forum#3462](https://discourse.jabref.org/t/jabref-5-6-need-help-with-export-from-jabref-to-microsoft-word-entry-preview-of-apa-7-not-rendering-correctly/3462)
- We fixed the page ranges checker to detect article numbers in the pages field (used at [Check Integrity](https://docs.jabref.org/finding-sorting-and-cleaning-entries/checkintegrity)). [#8607](https://github.com/JabRef/jabref/pull/8607)
- The [HtmlToLaTeXFormatter](https://docs.jabref.org/finding-sorting-and-cleaning-entries/saveactions#html-to-latex) keeps single `<` characters.
- We fixed a performance regression when opening large libraries. [#9041](https://github.com/JabRef/jabref/issues/9041)
- We fixed a bug where spaces are trimmed when highlighting differences in the Entries merge dialog. [koppor#371](https://github.com/koppor/jabref/issues/371)
- We fixed some visual glitches with the linked files editor field in the entry editor and increased its height. [#8823](https://github.com/JabRef/jabref/issues/8823)
- We fixed some visual inconsistencies (round corners of highlighted buttons). [#8806](https://github.com/JabRef/jabref/issues/8806)
- We fixed an issue where JabRef would not exit when a connection to a LibreOffice document was established previously and the document is still open. [#9075](https://github.com/JabRef/jabref/issues/9075)
- We fixed an issue about selecting the save order in the preferences. [#9147](https://github.com/JabRef/jabref/issues/9147)
- We fixed an issue where an exception when fetching a DOI was not logged correctly. [koppor#627](https://github.com/koppor/jabref/issues/627)
- We fixed an issue where a user could not open an attached file in a new unsaved library. [#9386](https://github.com/JabRef/jabref/issues/9386)
- We fixed a typo within a connection error message. [koppor#625](https://github.com/koppor/jabref/issues/625)
- We fixed an issue where journal abbreviations would not abbreviate journal titles with escaped ampersands (\\&). [#8948](https://github.com/JabRef/jabref/issues/8948)
- We fixed the readability of the file field in the dark theme. [#9340](https://github.com/JabRef/jabref/issues/9340)
- We fixed an issue where the 'close dialog' key binding was not closing the Preferences dialog. [#8888](https://github.com/jabref/jabref/issues/8888)
- We fixed an issue where a known journal's medline/dot-less abbreviation does not switch to the full name. [#9370](https://github.com/JabRef/jabref/issues/9370)
- We fixed an issue where hitting enter on the search field within the preferences dialog closed the dialog. [koppor#630](https://github.com/koppor/jabref/issues/630)
- We fixed the "Cleanup entries" dialog is partially visible. [#9223](https://github.com/JabRef/jabref/issues/9223)
- We fixed an issue where font size preferences did not apply correctly to preference dialog window and the menu bar. [#8386](https://github.com/JabRef/jabref/issues/8386) and [#9279](https://github.com/JabRef/jabref/issues/9279)
- We fixed the display of the "Customize Entry Types" dialog title. [#9198](https://github.com/JabRef/jabref/issues/9198)
- We fixed an issue where the CSS styles are missing in some dialogs. [#9150](https://github.com/JabRef/jabref/pull/9150)
- We fixed an issue where controls in the preferences dialog could outgrow the window. [#9017](https://github.com/JabRef/jabref/issues/9017)
- We fixed an issue where highlighted text color for entry merge dialogue was not clearly visible. [#9192](https://github.com/JabRef/jabref/issues/9192)

### Removed

- We removed "last-search-date" from the systematic literature review feature, because the last-search-date can be deducted from the git logs. [#9116](https://github.com/JabRef/jabref/pull/9116)
- We removed the [CiteseerX](https://docs.jabref.org/collect/import-using-online-bibliographic-database#citeseerx) fetcher, because the API used by JabRef is sundowned. [#9466](https://github.com/JabRef/jabref/pull/9466)

## [5.7] – 2022-08-05

### Added

- We added a fetcher for [Biodiversity Heritage Library](https://www.biodiversitylibrary.org/). [8539](https://github.com/JabRef/jabref/issues/8539)
- We added support for multiple messages in the snackbar. [#7340](https://github.com/JabRef/jabref/issues/7340)
- We added an extra option in the 'Find Unlinked Files' dialog view to ignore unnecessary files like Thumbs.db, DS_Store, etc. [koppor#373](https://github.com/koppor/jabref/issues/373)
- JabRef now writes log files. Linux: `$home/.cache/jabref/logs/version`, Windows: `%APPDATA%\..\Local\harawata\jabref\version\logs`, Mac: `Users/.../Library/Logs/jabref/version`
- We added an importer for Citavi backup files, support ".ctv5bak" and ".ctv6bak" file formats. [#8322](https://github.com/JabRef/jabref/issues/8322)
- We added a feature to drag selected entries and drop them to other opened inactive library tabs [koppor521](https://github.com/koppor/jabref/issues/521).
- We added support for the [biblatex-apa](https://github.com/plk/biblatex-apa) legal entry types `Legislation`, `Legadminmaterial`, `Jurisdiction`, `Constitution` and `Legal` [#8931](https://github.com/JabRef/jabref/issues/8931)

### Changed

- The file column in the main table now shows the corresponding defined icon for the linked file [8930](https://github.com/JabRef/jabref/issues/8930).
- We improved the color of the selected entries and the color of the summary in the Import Entries Dialog in the dark theme. [#7927](https://github.com/JabRef/jabref/issues/7927)
- We upgraded to Lucene 9.2 for the fulltext search.
  Thus, the now created search index cannot be read from older versions of JabRef anylonger.
  ⚠️ JabRef will recreate the index in a new folder for new files and this will take a long time for a huge library.
  Moreover, switching back and forth JabRef versions and meanwhile adding PDFs also requires rebuilding the index now and then.
  [#8868](https://github.com/JabRef/jabref/pull/8868)
- We improved the Latex2Unicode conversion [#8639](https://github.com/JabRef/jabref/pull/8639)
- Writing BibTeX data into a PDF (XMP) removes braces. [#8452](https://github.com/JabRef/jabref/issues/8452)
- Writing BibTeX data into a PDF (XMP) does not write the `file` field.
- Writing BibTeX data into a PDF (XMP) considers the configured keyword separator (and does not use "," as default any more)
- The Medline/Pubmed search now also supports the [default fields and operators for searching](https://docs.jabref.org/collect/import-using-online-bibliographic-database#search-syntax). [forum#3554](https://discourse.jabref.org/t/native-pubmed-search/3354)
- We improved group expansion arrow that prevent it from activating group when expanding or collapsing. [#7982](https://github.com/JabRef/jabref/issues/7982), [#3176](https://github.com/JabRef/jabref/issues/3176)
- When configured SSL certificates changed, JabRef warns the user to restart to apply the configuration.
- We improved the appearances and logic of the "Manage field names & content" dialog, and renamed it to "Automatic field editor". [#6536](https://github.com/JabRef/jabref/issues/6536)
- We improved the message explaining the options when modifying an automatic keyword group [#8911](https://github.com/JabRef/jabref/issues/8911)
- We moved the preferences option "Warn about duplicates on import" option from the tab "File" to the tab "Import and Export". [koppor#570](https://github.com/koppor/jabref/issues/570)
- When JabRef encounters `% Encoding: UTF-8` header, it is kept during writing (and not removed). [#8964](https://github.com/JabRef/jabref/pull/8964)
- We replace characters which cannot be decoded using the specified encoding by a (probably another) valid character. This happens if JabRef detects the wrong charset (e.g., UTF-8 instead of Windows 1252). One can use the [Integrity Check](https://docs.jabref.org/finding-sorting-and-cleaning-entries/checkintegrity) to find those characters.

### Fixed

- We fixed an issue where linked fails containing parts of the main file directory could not be opened. [#8991](https://github.com/JabRef/jabref/issues/8991)
- Linked files with an absolute path can be opened again. [#8991](https://github.com/JabRef/jabref/issues/8991)
- We fixed an issue where the user could not rate an entry in the main table when an entry was not yet ranked. [#5842](https://github.com/JabRef/jabref/issues/5842)
- We fixed an issue that caused JabRef to sometimes open multiple instances when "Remote Operation" is enabled. [#8653](https://github.com/JabRef/jabref/issues/8653)
- We fixed an issue where linked files with the filetype "application/pdf" in an entry were not shown with the correct PDF-Icon in the main table [8930](https://github.com/JabRef/jabref/issues/8930)
- We fixed an issue where "open folder" for linked files did not open the folder and did not select the file unter certain Linux desktop environments [#8679](https://github.com/JabRef/jabref/issues/8679), [#8849](https://github.com/JabRef/jabref/issues/8849)
- We fixed an issue where the content of a big shared database library is not shown [#8788](https://github.com/JabRef/jabref/issues/8788)
- We fixed the unnecessary horizontal scroll bar in group panel [#8467](https://github.com/JabRef/jabref/issues/8467)
- We fixed an issue where the notification bar message, icon and actions appeared to be invisible. [#8761](https://github.com/JabRef/jabref/issues/8761)
- We fixed an issue where deprecated fields tab is shown when the fields don't contain any values. [#8396](https://github.com/JabRef/jabref/issues/8396)
- We fixed an issue where an exception for DOI search occurred when the DOI contained urlencoded characters. [#8787](https://github.com/JabRef/jabref/issues/8787)
- We fixed an issue which allow us to select and open identifiers from a popup list in the maintable [#8758](https://github.com/JabRef/jabref/issues/8758), [8802](https://github.com/JabRef/jabref/issues/8802)
- We fixed an issue where the escape button had no functionality within the "Filter groups" textfield. [koppor#562](https://github.com/koppor/jabref/issues/562)
- We fixed an issue where the exception that there are invalid characters in filename. [#8786](https://github.com/JabRef/jabref/issues/8786)
- When the proxy configuration removed the proxy user/password, this change is applied immediately.
- We fixed an issue where removing several groups deletes only one of them. [#8390](https://github.com/JabRef/jabref/issues/8390)
- We fixed an issue where the Sidepane (groups, web search and open office) width is not remembered after restarting JabRef. [#8907](https://github.com/JabRef/jabref/issues/8907)
- We fixed a bug where switching between themes will cause an error/exception. [#8939](https://github.com/JabRef/jabref/pull/8939)
- We fixed a bug where files that were deleted in the source bibtex file were kept in the index. [#8962](https://github.com/JabRef/jabref/pull/8962)
- We fixed "Error while sending to JabRef" when the browser extension interacts with JabRef. [JabRef-Browser-Extension#479](https://github.com/JabRef/JabRef-Browser-Extension/issues/479)
- We fixed a bug where updating group view mode (intersection or union) requires re-selecting groups to take effect. [#6998](https://github.com/JabRef/jabref/issues/6998)
- We fixed a bug that prevented external group metadata changes from being merged. [#8873](https://github.com/JabRef/jabref/issues/8873)
- We fixed the shared database opening dialog to remember autosave folder and tick. [#7516](https://github.com/JabRef/jabref/issues/7516)
- We fixed an issue where name formatter could not be saved. [#9120](https://github.com/JabRef/jabref/issues/9120)
- We fixed a bug where after the export of Preferences, custom exports were duplicated. [#10176](https://github.com/JabRef/jabref/issues/10176)

### Removed

- We removed the social media buttons for our Twitter and Facebook pages. [#8774](https://github.com/JabRef/jabref/issues/8774)

## [5.6] – 2022-04-25

### Added

- We enabled the user to customize the API Key for some fetchers. [#6877](https://github.com/JabRef/jabref/issues/6877)
- We added an extra option when right-clicking an entry in the Entry List to copy either the DOI or the DOI url.
- We added a fetcher for [Directory of Open Access Books (DOAB)](https://doabooks.org/) [8576](https://github.com/JabRef/jabref/issues/8576)
- We added an extra option to ask the user whether they want to open to reveal the folder holding the saved file with the file selected. [#8195](https://github.com/JabRef/jabref/issues/8195)
- We added a new section to network preferences to allow using custom SSL certificates. [#8126](https://github.com/JabRef/jabref/issues/8126)
- We improved the version check to take also beta version into account and now redirect to the right changelog for the version.
- We added two new web and fulltext fetchers: SemanticScholar and ResearchGate.
- We added notifications on success and failure when writing metadata to a PDF-file. [#8276](https://github.com/JabRef/jabref/issues/8276)
- We added a cleanup action that escapes `$` (by adding a backslash in front). [#8673](https://github.com/JabRef/jabref/issues/8673)

### Changed

- We upgraded to Lucene 9.1 for the fulltext search.
  Thus, the now created search index cannot be read from older versions of JabRef any longer.
  ⚠️ JabRef will recreate the index in a new folder for new files and this will take a long time for a huge library.
  Moreover, switching back and forth JabRef versions and meanwhile adding PDFs also requires rebuilding the index now and then.
  [#8362](https://github.com/JabRef/jabref/pull/8362)
- We changed the list of CSL styles to those that support formatting bibliographies. [#8421](https://github.com/JabRef/jabref/issues/8421) [citeproc-java#116](https://github.com/michel-kraemer/citeproc-java/issues/116)
- The CSL preview styles now also support displaying data from cross references entries that are linked via the `crossref` field. [#7378](https://github.com/JabRef/jabref/issues/7378)
- We made the Search button in Web Search wider. We also skewed the panel titles to the left. [#8397](https://github.com/JabRef/jabref/issues/8397)
- We introduced a preference to disable fulltext indexing. [#8468](https://github.com/JabRef/jabref/issues/8468)
- When exporting entries, the encoding is always UTF-8.
- When embedding BibTeX data into a PDF, the encoding is always UTF-8.
- We replaced the [OttoBib](https://en.wikipedia.org/wiki/OttoBib) fetcher by a fetcher by [OpenLibrary](https://openlibrary.org/dev/docs/api/books). [#8652](https://github.com/JabRef/jabref/issues/8652)
- We first fetch ISBN data from OpenLibrary, if nothing found, ebook.de is tried.
- We now only show a warning when exiting for tasks that will not be recovered automatically upon relaunch of JabRef. [#8468](https://github.com/JabRef/jabref/issues/8468)

### Fixed

- We fixed an issue where right clicking multiple entries and pressing "Change entry type" would only change one entry. [#8654](https://github.com/JabRef/jabref/issues/8654)
- We fixed an issue where it was no longer possible to add or delete multiple files in the `file` field in the entry editor. [#8659](https://github.com/JabRef/jabref/issues/8659)
- We fixed an issue where the author's lastname was not used for the citation key generation if it started with a lowercase letter. [#8601](https://github.com/JabRef/jabref/issues/8601)
- We fixed an issue where custom "Protected terms" files were missing after a restart of JabRef. [#8608](https://github.com/JabRef/jabref/issues/8608)
- We fixed an issue where JabRef could not start due to a missing directory for the fulltex index. [#8579](https://github.com/JabRef/jabref/issues/8579)
- We fixed an issue where long article numbers in the `pages` field would cause an exception and preventing the citation style to display. [#8381](https://github.com/JabRef/jabref/issues/8381), [citeproc-java](https://github.com/michel-kraemer/citeproc-java/issues/114)
- We fixed an issue where online links in the file field were not detected correctly and could produce an exception. [#8510](https://github.com/JabRef/jabref/issues/8510)
- We fixed an issue where an exception could occur when saving the preferences [#7614](https://github.com/JabRef/jabref/issues/7614)
- We fixed an issue where "Copy DOI url" in the right-click menu of the Entry List would just copy the DOI and not the DOI url. [#8389](https://github.com/JabRef/jabref/issues/8389)
- We fixed an issue where opening the console from the drop-down menu would cause an exception. [#8466](https://github.com/JabRef/jabref/issues/8466)
- We fixed an issue when reading non-UTF-8 encoded. When no encoding header is present, the encoding is now detected from the file content (and the preference option is disregarded). [#8417](https://github.com/JabRef/jabref/issues/8417)
- We fixed an issue where pasting a URL was replacing `+` signs by spaces making the URL unreachable. [#8448](https://github.com/JabRef/jabref/issues/8448)
- We fixed an issue where creating subsidiary files from aux files created with some versions of biblatex would produce incorrect results. [#8513](https://github.com/JabRef/jabref/issues/8513)
- We fixed an issue where opening the changelog from withing JabRef led to a 404 error. [#8563](https://github.com/JabRef/jabref/issues/8563)
- We fixed an issue where not all found unlinked local files were imported correctly due to some race condition. [#8444](https://github.com/JabRef/jabref/issues/8444)
- We fixed an issue where Merge entries dialog exceeds screen boundaries.
- We fixed an issue where the app lags when selecting an entry after a fresh start. [#8446](https://github.com/JabRef/jabref/issues/8446)
- We fixed an issue where no citationkey was generated on import, pasting a doi or an entry on the main table. [8406](https://github.com/JabRef/jabref/issues/8406), [koppor#553](https://github.com/koppor/jabref/issues/553)
- We fixed an issue where accent search does not perform consistently. [#6815](https://github.com/JabRef/jabref/issues/6815)
- We fixed an issue where the incorrect entry was selected when "New Article" is pressed while search filters are active. [#8674](https://github.com/JabRef/jabref/issues/8674)
- We fixed an issue where "Write BibTeXEntry metadata to PDF" button remains enabled while writing to PDF is in-progress. [#8691](https://github.com/JabRef/jabref/issues/8691)

### Removed

- We removed the option to copy CSL Citation styles data as `XSL_FO`, `ASCIIDOC`, and `RTF` as these have not been working since a long time and are no longer supported in the external library used for processing the styles. [#7378](https://github.com/JabRef/jabref/issues/7378)
- We removed the option to configure the default encoding. The default encoding is now hard-coded to the modern UTF-8 encoding.

## [5.5] – 2022-01-17

### Changed

- We integrated the external file types dialog directly inside the preferences. [#8341](https://github.com/JabRef/jabref/pull/8341)
- We disabled the add group button color change after adding 10 new groups. [#8051](https://github.com/JabRef/jabref/issues/8051)
- We inverted the logic for resolving [BibTeX strings](https://docs.jabref.org/advanced/strings). This helps to keep `#` chars. By default String resolving is only activated for a couple of standard fields. The list of fields can be modified in the preferences. [#7010](https://github.com/JabRef/jabref/issues/7010), [#7012](https://github.com/JabRef/jabref/issues/7012), [#8303](https://github.com/JabRef/jabref/issues/8303)
- We moved the search box in preview preferences closer to the available citation styles list. [#8370](https://github.com/JabRef/jabref/pull/8370)
- Changing the preference to show the preview panel as a separate tab now has effect without restarting JabRef. [#8370](https://github.com/JabRef/jabref/pull/8370)
- We enabled switching themes in JabRef without the need to restart JabRef. [#7335](https://github.com/JabRef/jabref/pull/7335)
- We added support for the field `day`, `rights`, `coverage` and `language` when reading XMP data in Dublin Core format. [#8491](https://github.com/JabRef/jabref/issues/8491)

### Fixed

- We fixed an issue where the preferences for "Search and store files relative to library file location" where ignored when the "Main file directory" field was not empty [#8385](https://github.com/JabRef/jabref/issues/8385)
- We fixed an issue where `#`chars in certain fields would be interpreted as BibTeX strings [#7010](https://github.com/JabRef/jabref/issues/7010), [#7012](https://github.com/JabRef/jabref/issues/7012), [#8303](https://github.com/JabRef/jabref/issues/8303)
- We fixed an issue where the fulltext search on an empty library with no documents would lead to an exception [koppor#522](https://github.com/koppor/jabref/issues/522)
- We fixed an issue where clicking on "Accept changes" in the merge dialog would lead to an exception [forum#2418](https://discourse.jabref.org/t/the-library-has-been-modified-by-another-program/2418/8)
- We fixed an issue where clicking on headings in the entry preview could lead to an exception. [#8292](https://github.com/JabRef/jabref/issues/8292)
- We fixed an issue where IntegrityCheck used the system's character encoding instead of the one set by the library or in preferences [#8022](https://github.com/JabRef/jabref/issues/8022)
- We fixed an issue about empty metadata in library properties when called from the right click menu. [#8358](https://github.com/JabRef/jabref/issues/8358)
- We fixed an issue where someone could add a duplicate field in the customize entry type dialog. [#8194](https://github.com/JabRef/jabref/issues/8194)
- We fixed a typo in the library properties tab: "String constants". There, one can configure [BibTeX string constants](https://docs.jabref.org/advanced/strings).
- We fixed an issue when writing a non-UTF-8 encoded file: The header is written again. [#8417](https://github.com/JabRef/jabref/issues/8417)
- We fixed an issue where folder creation during systemic literature review failed due to an illegal fetcher name. [#8552](https://github.com/JabRef/jabref/pull/8552)

## [5.4] – 2021-12-20

### Added

- We added confirmation dialog when user wants to close a library where any empty entries are detected. [#8096](https://github.com/JabRef/jabref/issues/8096)
- We added import support for CFF files. [#7945](https://github.com/JabRef/jabref/issues/7945)
- We added the option to copy the DOI of an entry directly from the context menu copy submenu. [#7826](https://github.com/JabRef/jabref/issues/7826)
- We added a fulltext search feature. [#2838](https://github.com/JabRef/jabref/pull/2838)
- We improved the deduction of bib-entries from imported fulltext pdfs. [#7947](https://github.com/JabRef/jabref/pull/7947)
- We added unprotect_terms to the list of bracketed pattern modifiers [#7826](https://github.com/JabRef/jabref/pull/7960)
- We added a dialog that allows to parse metadata from linked pdfs. [#7929](https://github.com/JabRef/jabref/pull/7929)
- We added an icon picker in group edit dialog. [#6142](https://github.com/JabRef/jabref/issues/6142)
- We added a preference to Opt-In to JabRef's online metadata extraction service (Grobid) usage. [#8002](https://github.com/JabRef/jabref/pull/8002)
- We readded the possibility to display the search results of all databases ("Global Search"). It is shown in a separate window. [#4096](https://github.com/JabRef/jabref/issues/4096)
- We readded the possibility to keep the search string when switching tabs. It is implemented by a toggle button. [#4096](https://github.com/JabRef/jabref/issues/4096#issuecomment-575986882)
- We allowed the user to also preview the available citation styles in the preferences besides the selected ones [#8108](https://github.com/JabRef/jabref/issues/8108)
- We added an option to search the available citation styles by name in the preferences [#8108](https://github.com/JabRef/jabref/issues/8108)
- We added an option to generate bib-entries from ID through a popover in the toolbar. [#4183](https://github.com/JabRef/jabref/issues/4183)
- We added a menu option in the right click menu of the main table tabs to display the library properties. [#6527](https://github.com/JabRef/jabref/issues/6527)
- When a `.bib` file ("library") was saved successfully, a notification is shown

### Changed

- Local library settings may overwrite the setting "Search and store files relative to library file location" [#8179](https://github.com/JabRef/jabref/issues/8179)
- The option "Fit table horizontally on screen" in the "Entry table" preferences is now disabled by default [#8148](https://github.com/JabRef/jabref/pull/8148)
- We improved the preferences and descriptions in the "Linked files" preferences tab [#8148](https://github.com/JabRef/jabref/pull/8148)
- We slightly changed the layout of the Journal tab in the preferences for ui consistency. [#7937](https://github.com/JabRef/jabref/pull/7937)
- The JabRefHost on Windows now writes a temporary file and calls `-importToOpen` instead of passing the bibtex via `-importBibtex`. [#7374](https://github.com/JabRef/jabref/issues/7374), [JabRef Browser Ext #274](https://github.com/JabRef/JabRef-Browser-Extension/issues/274)
- We reordered some entries in the right-click menu of the main table. [#6099](https://github.com/JabRef/jabref/issues/6099)
- We merged the barely used ImportSettingsTab and the CustomizationTab in the preferences into one single tab and moved the option to allow Integers in Edition Fields in Bibtex-Mode to the EntryEditor tab. [#7849](https://github.com/JabRef/jabref/pull/7849)
- We moved the export order in the preferences from `File` to `Import and Export`. [#7935](https://github.com/JabRef/jabref/pull/7935)
- We reworked the export order in the preferences and the save order in the library preferences. You can now set more than three sort criteria in your library preferences. [#7935](https://github.com/JabRef/jabref/pull/7935)
- The metadata-to-pdf actions now also embeds the bibfile to the PDF. [#8037](https://github.com/JabRef/jabref/pull/8037)
- The snap was updated to use the core20 base and to use lzo compression for better startup performance [#8109](https://github.com/JabRef/jabref/pull/8109)
- We moved the union/intersection view button in the group sidepane to the left of the other controls. [#8202](https://github.com/JabRef/jabref/pull/8202)
- We improved the Drag and Drop behavior in the "Customize Entry Types" Dialog [#6338](https://github.com/JabRef/jabref/issues/6338)
- When determining the URL of an ArXiV eprint, the URL now points to the version [#8149](https://github.com/JabRef/jabref/pull/8149)
- We Included all standard fields with citation key when exporting to Old OpenOffice/LibreOffice Calc Format [#8176](https://github.com/JabRef/jabref/pull/8176)
- In case the database is encoded with `UTF8`, the `% Encoding` marker is not written anymore
- The written `.bib` file has the same line endings [#390](https://github.com/koppor/jabref/issues/390)
- The written `.bib` file always has a final line break
- The written `.bib` file keeps the newline separator of the loaded `.bib` file
- We present options to manually enter an article or return to the New Entry menu when the fetcher DOI fails to find an entry for an ID [#7870](https://github.com/JabRef/jabref/issues/7870)
- We trim white space and non-ASCII characters from DOI [#8127](https://github.com/JabRef/jabref/issues/8127)
- The duplicate checker now inspects other fields in case no difference in the required and optional fields are found.
- We reworked the library properties dialog and integrated the `Library > Preamble`, `Library > Citation key pattern` and `Library > String constants dialogs` [#8264](https://github.com/JabRef/jabref/pulls/8264)
- We improved the startup time of JabRef by switching from the logging library `log4j2` to `tinylog` [#8007](https://github.com/JabRef/jabref/issues/8007)

### Fixed

- We fixed an issue where an exception occurred when pasting an entry with a publication date-range of the form 1910/1917 [#7864](https://github.com/JabRef/jabref/issues/7864)
- We fixed an issue where an exception occurred when a preview style was edited and afterwards another preview style selected. [#8280](https://github.com/JabRef/jabref/issues/8280)
- We fixed an issue where the actions to move a file to a directory were incorrectly disabled. [#7908](https://github.com/JabRef/jabref/issues/7908)
- We fixed an issue where an exception occurred when a linked online file was edited in the entry editor [#8008](https://github.com/JabRef/jabref/issues/8008)
- We fixed an issue when checking for a new version when JabRef is used behind a corporate proxy. [#7884](https://github.com/JabRef/jabref/issues/7884)
- We fixed some icons that were drawn in the wrong color when JabRef used a custom theme. [#7853](https://github.com/JabRef/jabref/issues/7853)
- We fixed an issue where the `Aux file` on `Edit group` doesn't support relative sub-directories path to import. [#7719](https://github.com/JabRef/jabref/issues/7719).
- We fixed an issue where it was impossible to add or modify groups. [#7912](https://github.com/JabRef/jabref/pull/793://github.com/JabRef/jabref/pull/7921)
- We fixed an issue about the visible side pane components being out of sync with the view menu. [#8115](https://github.com/JabRef/jabref/issues/8115)
- We fixed an issue where the side pane would not close when all its components were closed. [#8082](https://github.com/JabRef/jabref/issues/8082)
- We fixed an issue where exported entries from a Citavi bib containing URLs could not be imported [#7882](https://github.com/JabRef/jabref/issues/7882)
- We fixed an issue where the icons in the search bar had the same color, toggled as well as untoggled. [#8014](https://github.com/JabRef/jabref/pull/8014)
- We fixed an issue where typing an invalid UNC path into the "Main file directory" text field caused an error. [#8107](https://github.com/JabRef/jabref/issues/8107)
- We fixed an issue where "Open Folder" didn't select the file on macOS in Finder [#8130](https://github.com/JabRef/jabref/issues/8130)
- We fixed an issue where importing PDFs resulted in an uncaught exception [#8143](https://github.com/JabRef/jabref/issues/8143)
- We fixed "The library has been modified by another program" showing up when line breaks change [#4877](https://github.com/JabRef/jabref/issues/4877)
- The default directory of the "LaTeX Citations" tab is now the directory of the currently opened database (and not the directory chosen at the last open file dialog or the last database save) [koppor#538](https://github.com/koppor/jabref/issues/538)
- When writing a bib file, the `NegativeArraySizeException` should not occur [#8231](https://github.com/JabRef/jabref/issues/8231) [#8265](https://github.com/JabRef/jabref/issues/8265)
- We fixed an issue where some menu entries were available without entries selected. [#4795](https://github.com/JabRef/jabref/issues/4795)
- We fixed an issue where right-clicking on a tab and selecting close will close the focused tab even if it is not the tab we right-clicked [#8193](https://github.com/JabRef/jabref/pull/8193)
- We fixed an issue where selecting a citation style in the preferences would sometimes produce an exception [#7860](https://github.com/JabRef/jabref/issues/7860)
- We fixed an issue where an exception would occur when clicking on a DOI link in the preview pane [#7706](https://github.com/JabRef/jabref/issues/7706)
- We fixed an issue where XMP and embedded BibTeX export would not work [#8278](https://github.com/JabRef/jabref/issues/8278)
- We fixed an issue where the XMP and embedded BibTeX import of a file containing multiple schemas failed [#8278](https://github.com/JabRef/jabref/issues/8278)
- We fixed an issue where writing embedded BibTeX import fails due to write protection or bibtex already being present [#8332](https://github.com/JabRef/jabref/pull/8332)
- We fixed an issue where pdf-paths and the pdf-indexer could get out of sync [#8182](https://github.com/JabRef/jabref/issues/8182)
- We fixed an issue where Status-Logger error messages appeared during the startup of JabRef [#5475](https://github.com/JabRef/jabref/issues/5475)

### Removed

- We removed two orphaned preferences options [#8164](https://github.com/JabRef/jabref/pull/8164)
- We removed the functionality of the `--debug` commandline options. Use the java command line switch `-Dtinylog.level=debug` for debug output instead. [#8226](https://github.com/JabRef/jabref/pull/8226)

## [5.3] – 2021-07-05

### Added

- We added a progress counter to the title bar in Possible Duplicates dialog window. [#7366](https://github.com/JabRef/jabref/issues/7366)
- We added new "Customization" tab to the preferences which includes option to choose a custom address for DOI access. [#7337](https://github.com/JabRef/jabref/issues/7337)
- We added zbmath to the public databases from which the bibliographic information of an existing entry can be updated. [#7437](https://github.com/JabRef/jabref/issues/7437)
- We showed to the find Unlinked Files Dialog the date of the files' most recent modification. [#4652](https://github.com/JabRef/jabref/issues/4652)
- We added to the find Unlinked Files function a filter to show only files based on date of last modification (Last Year, Last Month, Last Week, Last Day). [#4652](https://github.com/JabRef/jabref/issues/4652)
- We added to the find Unlinked Files function a filter that sorts the files based on the date of last modification(Sort by Newest, Sort by Oldest First). [#4652](https://github.com/JabRef/jabref/issues/4652)
- We added the possibility to add a new entry via its zbMath ID (zbMATH can be chosen as ID type in the "Select entry type" window). [#7202](https://github.com/JabRef/jabref/issues/7202)
- We added the extension support and the external application support (For Texshow, Texmaker and LyX) to the flatpak [#7248](https://github.com/JabRef/jabref/pull/7248)
- We added some symbols and keybindings to the context menu in the entry editor. [#7268](https://github.com/JabRef/jabref/pull/7268)
- We added keybindings for setting and clearing the read status. [#7264](https://github.com/JabRef/jabref/issues/7264)
- We added two new fields to track the creation and most recent modification date and time for each entry. [koppor#130](https://github.com/koppor/jabref/issues/130)
- We added a feature that allows the user to copy highlighted text in the preview window. [#6962](https://github.com/JabRef/jabref/issues/6962)
- We added a feature that allows you to create new BibEntry via paste arxivId [#2292](https://github.com/JabRef/jabref/issues/2292)
- We added support for conducting automated and systematic literature search across libraries and git support for persistence [#369](https://github.com/koppor/jabref/issues/369)
- We added a add group functionality at the bottom of the side pane. [#4682](https://github.com/JabRef/jabref/issues/4682)
- We added a feature that allows the user to choose whether to trust the target site when unable to find a valid certification path from the file download site. [#7616](https://github.com/JabRef/jabref/issues/7616)
- We added a feature that allows the user to open all linked files of multiple selected entries by "Open file" option. [#6966](https://github.com/JabRef/jabref/issues/6966)
- We added a keybinding preset for new entries. [#7705](https://github.com/JabRef/jabref/issues/7705)
- We added a select all button for the library import function. [#7786](https://github.com/JabRef/jabref/issues/7786)
- We added a search feature for journal abbreviations. [#7804](https://github.com/JabRef/jabref/pull/7804)
- We added auto-key-generation progress to the background task list. [#7267](https://github.com/JabRef/jabref/issues/7267)
- We added the option to write XMP metadata to pdfs from the CLI. [7814](https://github.com/JabRef/jabref/pull/7814)

### Changed

- The export to MS Office XML now exports the author field as `Inventor` if the bibtex entry type is `patent` [#7830](https://github.com/JabRef/jabref/issues/7830)
- We changed the EndNote importer to import the field `label` to the corresponding bibtex field `endnote-label` [forum#2734](https://discourse.jabref.org/t/importing-endnote-label-field-to-jabref-from-xml-file/2734)
- The keywords added via "Manage content selectors" are now displayed in alphabetical order. [#3791](https://github.com/JabRef/jabref/issues/3791)
- We improved the "Find unlinked files" dialog to show import results for each file. [#7209](https://github.com/JabRef/jabref/pull/7209)
- The content of the field `timestamp` is migrated to `creationdate`. In case one configured "udpate timestampe", it is migrated to `modificationdate`. [koppor#130](https://github.com/koppor/jabref/issues/130)
- The JabRef specific meta-data content in the main field such as priorities (prio1, prio2, ...) are migrated to their respective fields. They are removed from the keywords. [#6840](https://github.com/jabref/jabref/issues/6840)
- We fixed an issue where groups generated from authors' last names did not include all entries of the authors' [#5833](https://github.com/JabRef/jabref/issues/5833)
- The export to MS Office XML now uses the month name for the field `MonthAcessed` instead of the two digit number [#7354](https://github.com/JabRef/jabref/issues/7354)
- We included some standalone dialogs from the options menu in the main preference dialog and fixed some visual issues in the preferences dialog. [#7384](https://github.com/JabRef/jabref/pull/7384)
- We improved the linking of the `python3` interpreter via the shebang to dynamically use the systems default Python. Related to [JabRef-Browser-Extension #177](https://github.com/JabRef/JabRef-Browser-Extension/issues/177)
- Automatically found pdf files now have the linking button to the far left and uses a link icon with a plus instead of a briefcase. The file name also has lowered opacity(70%) until added. [#3607](https://github.com/JabRef/jabref/issues/3607)
- We simplified the select entry type form by splitting it into two parts ("Recommended" and "Others") based on internal usage data. [#6730](https://github.com/JabRef/jabref/issues/6730)
- We improved the submenu list by merging the'Remove group' having two options, with or without subgroups. [#4682](https://github.com/JabRef/jabref/issues/4682)
- The export to MS Office XML now uses the month name for the field `Month` instead of the two digit number [forum#2685](https://discourse.jabref.org/t/export-month-as-text-not-number/2685)
- We reintroduced missing default keybindings for new entries. [#7346](https://github.com/JabRef/jabref/issues/7346) [#7439](https://github.com/JabRef/jabref/issues/7439)
- Lists of available fields are now sorted alphabetically. [#7716](https://github.com/JabRef/jabref/issues/7716)
- The tooltip of the search field explaining the search is always shown. [#7279](https://github.com/JabRef/jabref/pull/7279)
- We rewrote the ACM fetcher to adapt to the new interface. [#5804](https://github.com/JabRef/jabref/issues/5804)
- We moved the select/collapse buttons in the unlinked files dialog into a context menu. [#7383](https://github.com/JabRef/jabref/issues/7383)
- We fixed an issue where journal abbreviations containing curly braces were not recognized [#7773](https://github.com/JabRef/jabref/issues/7773)

### Fixed

- We fixed an issue where some texts (e.g. descriptions) in dialogs could not be translated [#7854](https://github.com/JabRef/jabref/issues/7854)
- We fixed an issue where import hangs for ris files with "ER - " [#7737](https://github.com/JabRef/jabref/issues/7737)
- We fixed an issue where getting bibliograhpic data from DOI or another identifer did not respect the library mode (BibTeX/biblatex)[#6267](https://github.com/JabRef/jabref/issues/6267)
- We fixed an issue where importing entries would not respect the library mode (BibTeX/biblatex)[#1018](https://github.com/JabRef/jabref/issues/1018)
- We fixed an issue where an exception occurred when importing entries from a web search [#7606](https://github.com/JabRef/jabref/issues/7606)
- We fixed an issue where the table column sort order was not properly stored and resulted in unsorted eports [#7524](https://github.com/JabRef/jabref/issues/7524)
- We fixed an issue where the value of the field `school` or `institution` would be printed twice in the HTML Export [forum#2634](https://discourse.jabref.org/t/problem-with-exporting-techreport-phdthesis-mastersthesis-to-html/2634)
- We fixed an issue preventing to connect to a shared database. [#7570](https://github.com/JabRef/jabref/pull/7570)
- We fixed an issue preventing files from being dragged & dropped into an empty library. [#6851](https://github.com/JabRef/jabref/issues/6851)
- We fixed an issue where double-click onto PDF in file list under the 'General' tab section should just open the file. [#7465](https://github.com/JabRef/jabref/issues/7465)
- We fixed an issue where the dark theme did not extend to a group's custom color picker. [#7481](https://github.com/JabRef/jabref/issues/7481)
- We fixed an issue where choosing the fields on which autocompletion should not work in "Entry editor" preferences had no effect. [#7320](https://github.com/JabRef/jabref/issues/7320)
- We fixed an issue where the "Normalize page numbers" formatter did not replace en-dashes or em-dashes with a hyphen-minus sign. [#7239](https://github.com/JabRef/jabref/issues/7239)
- We fixed an issue with the style of highlighted check boxes while searching in preferences. [#7226](https://github.com/JabRef/jabref/issues/7226)
- We fixed an issue where the option "Move file to file directory" was disabled in the entry editor for all files [#7194](https://github.com/JabRef/jabref/issues/7194)
- We fixed an issue where application dialogs were opening in the wrong display when using multiple screens [#7273](https://github.com/JabRef/jabref/pull/7273)
- We fixed an issue where the "Find unlinked files" dialog would freeze JabRef on importing. [#7205](https://github.com/JabRef/jabref/issues/7205)
- We fixed an issue where the "Find unlinked files" would stop importing when importing a single file failed. [#7206](https://github.com/JabRef/jabref/issues/7206)
- We fixed an issue where JabRef froze for a few seconds in MacOS when DNS resolution timed out. [#7441](https://github.com/JabRef/jabref/issues/7441)
- We fixed an issue where an exception would be displayed for previewing and preferences when a custom theme has been configured but is missing [#7177](https://github.com/JabRef/jabref/issues/7177)
- We fixed an issue where URLs in `file` fields could not be handled on Windows. [#7359](https://github.com/JabRef/jabref/issues/7359)
- We fixed an issue where the regex based file search miss-interpreted specific symbols. [#4342](https://github.com/JabRef/jabref/issues/4342)
- We fixed an issue where the Harvard RTF exporter used the wrong default file extension. [4508](https://github.com/JabRef/jabref/issues/4508)
- We fixed an issue where the Harvard RTF exporter did not use the new authors formatter and therefore did not export "organization" authors correctly. [4508](https://github.com/JabRef/jabref/issues/4508)
- We fixed an issue where the field `urldate` was not exported to the corresponding fields `YearAccessed`, `MonthAccessed`, `DayAccessed` in MS Office XML [#7354](https://github.com/JabRef/jabref/issues/7354)
- We fixed an issue where the password for a shared SQL database was only remembered if it was the same as the username [#6869](https://github.com/JabRef/jabref/issues/6869)
- We fixed an issue where some custom exports did not use the new authors formatter and therefore did not export authors correctly [#7356](https://github.com/JabRef/jabref/issues/7356)
- We fixed an issue where alt+keyboard shortcuts do not work [#6994](https://github.com/JabRef/jabref/issues/6994)
- We fixed an issue about the file link editor did not allow to change the file name according to the default pattern after changing an entry. [#7525](https://github.com/JabRef/jabref/issues/7525)
- We fixed an issue where the file path is invisible in dark theme. [#7382](https://github.com/JabRef/jabref/issues/7382)
- We fixed an issue where the secondary sorting is not working for some special fields. [#7015](https://github.com/JabRef/jabref/issues/7015)
- We fixed an issue where changing the font size makes the font size field too small. [#7085](https://github.com/JabRef/jabref/issues/7085)
- We fixed an issue with TexGroups on Linux systems, where the modification of an aux-file did not trigger an auto-update for TexGroups. Furthermore, the detection of file modifications is now more reliable. [#7412](https://github.com/JabRef/jabref/pull/7412)
- We fixed an issue where the Unicode to Latex formatter produced wrong results for characters with a codepoint higher than Character.MAX_VALUE. [#7387](https://github.com/JabRef/jabref/issues/7387)
- We fixed an issue where a non valid value as font size results in an uncaught exception. [#7415](https://github.com/JabRef/jabref/issues/7415)
- We fixed an issue where "Merge citations" in the Openoffice/Libreoffice integration panel did not have a corresponding opposite. [#7454](https://github.com/JabRef/jabref/issues/7454)
- We fixed an issue where drag and drop of bib files for opening resulted in uncaught exceptions [#7464](https://github.com/JabRef/jabref/issues/7464)
- We fixed an issue where columns shrink in width when we try to enlarge JabRef window. [#6818](https://github.com/JabRef/jabref/issues/6818)
- We fixed an issue where Content selector does not seem to work for custom fields. [#6819](https://github.com/JabRef/jabref/issues/6819)
- We fixed an issue where font size of the preferences dialog does not update with the rest of the GUI. [#7416](https://github.com/JabRef/jabref/issues/7416)
- We fixed an issue in which a linked online file consisting of a web page was saved as an invalid pdf file upon being downloaded. The user is now notified when downloading a linked file results in an HTML file. [#7452](https://github.com/JabRef/jabref/issues/7452)
- We fixed an issue where opening BibTex file (doubleclick) from Folder with spaces not working. [#6487](https://github.com/JabRef/jabref/issues/6487)
- We fixed the header title in the Add Group/Subgroup Dialog box. [#4682](https://github.com/JabRef/jabref/issues/4682)
- We fixed an issue with saving large `.bib` files [#7265](https://github.com/JabRef/jabref/issues/7265)
- We fixed an issue with very large page numbers [#7590](https://github.com/JabRef/jabref/issues/7590)
- We fixed an issue where the file extension is missing on saving the library file on linux [#7451](https://github.com/JabRef/jabref/issues/7451)
- We fixed an issue with opacity of disabled icon-buttons [#7195](https://github.com/JabRef/jabref/issues/7195)
- We fixed an issue where journal abbreviations in UTF-8 were not recognized [#5850](https://github.com/JabRef/jabref/issues/5850)
- We fixed an issue where the article title with curly brackets fails to download the arXiv link (pdf file). [#7633](https://github.com/JabRef/jabref/issues/7633)
- We fixed an issue with toggle of special fields does not work for sorted entries [#7016](https://github.com/JabRef/jabref/issues/7016)
- We fixed an issue with the default path of external application. [#7641](https://github.com/JabRef/jabref/issues/7641)
- We fixed an issue where urls must be embedded in a style tag when importing EndNote style Xml files. Now it can parse url with or without a style tag. [#6199](https://github.com/JabRef/jabref/issues/6199)
- We fixed an issue where the article title with colon fails to download the arXiv link (pdf file). [#7660](https://github.com/JabRef/jabref/issues/7660)
- We fixed an issue where the keybinding for delete entry did not work on the main table [7580](https://github.com/JabRef/jabref/pull/7580)
- We fixed an issue where the RFC fetcher is not compatible with the draft [7305](https://github.com/JabRef/jabref/issues/7305)
- We fixed an issue where duplicate files (both file names and contents are the same) is downloaded and add to linked files [#6197](https://github.com/JabRef/jabref/issues/6197)
- We fixed an issue where changing the appearance of the preview tab did not trigger a restart warning. [#5464](https://github.com/JabRef/jabref/issues/5464)
- We fixed an issue where editing "Custom preview style" triggers exception. [#7526](https://github.com/JabRef/jabref/issues/7526)
- We fixed the [SAO/NASA Astrophysics Data System](https://docs.jabref.org/collect/import-using-online-bibliographic-database#sao-nasa-astrophysics-data-system) fetcher. [#7867](https://github.com/JabRef/jabref/pull/7867)
- We fixed an issue where a title with multiple applied formattings in EndNote was not imported correctly [forum#2734](https://discourse.jabref.org/t/importing-endnote-label-field-to-jabref-from-xml-file/2734)
- We fixed an issue where a `report` in EndNote was imported as `article` [forum#2734](https://discourse.jabref.org/t/importing-endnote-label-field-to-jabref-from-xml-file/2734)
- We fixed an issue where the field `publisher` in EndNote was not imported in JabRef [forum#2734](https://discourse.jabref.org/t/importing-endnote-label-field-to-jabref-from-xml-file/2734)

### Removed

- We removed add group button beside the filter group tab. [#4682](https://github.com/JabRef/jabref/issues/4682)

## [5.2] – 2020-12-24

### Added

- We added a validation to check if the current database location is shared, preventing an exception when Pulling Changes From Shared Database. [#6959](https://github.com/JabRef/jabref/issues/6959)
- We added a query parser and mapping layer to enable conversion of queries formulated in simplified lucene syntax by the user into api queries. [#6799](https://github.com/JabRef/jabref/pull/6799)
- We added some basic functionality to customise the look of JabRef by importing a css theme file. [#5790](https://github.com/JabRef/jabref/issues/5790)
- We added connection check function in network preference setting [#6560](https://github.com/JabRef/jabref/issues/6560)
- We added support for exporting to YAML. [#6974](https://github.com/JabRef/jabref/issues/6974)
- We added a DOI format and organization check to detect [American Physical Society](https://journals.aps.org/) journals to copy the article ID to the page field for cases where the page numbers are missing. [#7019](https://github.com/JabRef/jabref/issues/7019)
- We added an error message in the New Entry dialog that is shown in case the fetcher did not find anything . [#7000](https://github.com/JabRef/jabref/issues/7000)
- We added a new formatter to output shorthand month format. [#6579](https://github.com/JabRef/jabref/issues/6579)
- We added support for the new Microsoft Edge browser in all platforms. [#7056](https://github.com/JabRef/jabref/pull/7056)
- We reintroduced emacs/bash-like keybindings. [#6017](https://github.com/JabRef/jabref/issues/6017)
- We added a feature to provide automated cross library search using a cross library query language. This provides support for the search step of systematic literature reviews (SLRs). [koppor#369](https://github.com/koppor/jabref/issues/369)

### Changed

- We changed the default preferences for OpenOffice/LibreOffice integration to automatically sync the bibliography when inserting new citations in a OpenOffic/LibreOffice document. [#6957](https://github.com/JabRef/jabref/issues/6957)
- We restructured the 'File' tab and extracted some parts into the 'Linked files' tab [#6779](https://github.com/JabRef/jabref/pull/6779)
- JabRef now offers journal lists from <https://abbrv.jabref.org>. JabRef the lists which use a dot inside the abbreviations. [#5749](https://github.com/JabRef/jabref/pull/5749)
- We removed two useless preferences in the groups preferences dialog. [#6836](https://github.com/JabRef/jabref/pull/6836)
- Synchronization of SpecialFields to keywords is now disabled by default. [#6621](https://github.com/JabRef/jabref/issues/6621)
- JabRef no longer opens the entry editor with the first entry on startup [#6855](https://github.com/JabRef/jabref/issues/6855)
- We completed the rebranding of `bibtexkey` as `citationkey` which was started in JabRef 5.1.
- JabRef no longer opens the entry editor with the first entry on startup [#6855](https://github.com/JabRef/jabref/issues/6855)
- Fetch by ID: (long) "SAO/NASA Astrophysics Data System" replaced by (short) "SAO/NASA ADS" [#6876](https://github.com/JabRef/jabref/pull/6876)
- We changed the title of the window "Manage field names and content" to have the same title as the corresponding menu item [#6895](https://github.com/JabRef/jabref/pull/6895)
- We renamed the menus "View -> Previous citation style" and "View -> Next citation style" into "View -> Previous preview style" and "View -> Next preview style" and renamed the "Preview" style to "Customized preview style". [#6899](https://github.com/JabRef/jabref/pull/6899)
- We changed the default preference option "Search and store files relative to library file location" to on, as this seems to be a more intuitive behaviour. [#6863](https://github.com/JabRef/jabref/issues/6863)
- We changed the title of the window "Manage field names and content": to have the same title as the corresponding menu item [#6895](https://github.com/JabRef/jabref/pull/6895)
- We improved the detection of "short" DOIs [6880](https://github.com/JabRef/jabref/issues/6880)
- We improved the duplicate detection when identifiers like DOI or arxiv are semantiaclly the same, but just syntactically differ (e.g. with or without http(s):// prefix). [#6707](https://github.com/JabRef/jabref/issues/6707)
- We improved JabRef start up time [6057](https://github.com/JabRef/jabref/issues/6057)
- We changed in the group interface "Generate groups from keywords in a BibTeX field" by "Generate groups from keywords in the following field". [#6983](https://github.com/JabRef/jabref/issues/6983)
- We changed the name of a group type from "Searching for keywords" to "Searching for a keyword". [6995](https://github.com/JabRef/jabref/pull/6995)
- We changed the way JabRef displays the title of a tab and of the window. [4161](https://github.com/JabRef/jabref/issues/4161)
- We changed connect timeouts for server requests to 30 seconds in general and 5 seconds for GROBID server (special) and improved user notifications on connection issues. [7026](https://github.com/JabRef/jabref/pull/7026)
- We changed the order of the library tab context menu items. [#7171](https://github.com/JabRef/jabref/issues/7171)
- We changed the way linked files are opened on Linux to use the native openFile method, compatible with confined packages. [7037](https://github.com/JabRef/jabref/pull/7037)
- We refined the entry preview to show the full names of authors and editors, to list the editor only if no author is present, have the year earlier. [#7083](https://github.com/JabRef/jabref/issues/7083)

### Fixed

- We fixed an issue changing the icon link_variation_off that is not meaningful. [#6834](https://github.com/JabRef/jabref/issues/6834)
- We fixed an issue where the `.sav` file was not deleted upon exiting JabRef. [#6109](https://github.com/JabRef/jabref/issues/6109)
- We fixed a linked identifier icon inconsistency. [#6705](https://github.com/JabRef/jabref/issues/6705)
- We fixed the wrong behavior that font size changes are not reflected in dialogs. [#6039](https://github.com/JabRef/jabref/issues/6039)
- We fixed the failure to Copy citation key and link. [#5835](https://github.com/JabRef/jabref/issues/5835)
- We fixed an issue where the sort order of the entry table was reset after a restart of JabRef. [#6898](https://github.com/JabRef/jabref/pull/6898)
- We fixed an issue where no longer a warning was displayed when inserting references into LibreOffice with an invalid "ReferenceParagraphFormat". [#6907](https://github.com/JabRef/jabref/pull/60907).
- We fixed an issue where a selected field was not removed after the first click in the custom entry types dialog. [#6934](https://github.com/JabRef/jabref/issues/6934)
- We fixed an issue where a remove icon was shown for standard entry types in the custom entry types dialog. [#6906](https://github.com/JabRef/jabref/issues/6906)
- We fixed an issue where it was impossible to connect to OpenOffice/LibreOffice on Mac OSX. [#6970](https://github.com/JabRef/jabref/pull/6970)
- We fixed an issue with the python script used by browser plugins that failed to locate JabRef if not installed in its default location. [#6963](https://github.com/JabRef/jabref/pull/6963/files)
- We fixed an issue where spaces and newlines in an isbn would generate an exception. [#6456](https://github.com/JabRef/jabref/issues/6456)
- We fixed an issue where identity column header had incorrect foreground color in the Dark theme. [#6796](https://github.com/JabRef/jabref/issues/6796)
- We fixed an issue where the RIS exporter added extra blank lines.[#7007](https://github.com/JabRef/jabref/pull/7007/files)
- We fixed an issue where clicking on Collapse All button in the Search for Unlinked Local Files expanded the directory structure erroneously [#6848](https://github.com/JabRef/jabref/issues/6848)
- We fixed an issue, when pulling changes from shared database via shortcut caused creation of a new tech report [6867](https://github.com/JabRef/jabref/issues/6867)
- We fixed an issue where the JabRef GUI does not highlight the "All entries" group on start-up [#6691](https://github.com/JabRef/jabref/issues/6691)
- We fixed an issue where a custom dark theme was not applied to the entry preview tab [7068](https://github.com/JabRef/jabref/issues/7068)
- We fixed an issue where modifications to the Custom preview layout in the preferences were not saved [#6447](https://github.com/JabRef/jabref/issues/6447)
- We fixed an issue where errors from imports were not shown to the user [#7084](https://github.com/JabRef/jabref/pull/7084)
- We fixed an issue where the EndNote XML Import would fail on empty keywords tags [forum#2387](https://discourse.jabref.org/t/importing-in-unknown-format-fails-to-import-xml-library-from-bookends-export/2387)
- We fixed an issue where the color of groups of type "free search expression" not persisting after restarting the application [#6999](https://github.com/JabRef/jabref/issues/6999)
- We fixed an issue where modifications in the source tab where not saved without switching to another field before saving the library [#6622](https://github.com/JabRef/jabref/issues/6622)
- We fixed an issue where the "Document Viewer" did not show the first page of the opened pdf document and did not show the correct total number of pages [#7108](https://github.com/JabRef/jabref/issues/7108)
- We fixed an issue where the context menu was not updated after a file link was changed. [#5777](https://github.com/JabRef/jabref/issues/5777)
- We fixed an issue where the password for a shared SQL database was not remembered [#6869](https://github.com/JabRef/jabref/issues/6869)
- We fixed an issue where newly added entires were not synced to a shared SQL database [#7176](https://github.com/JabRef/jabref/issues/7176)
- We fixed an issue where the PDF-Content importer threw an exception when no DOI number is present at the first page of the PDF document [#7203](https://github.com/JabRef/jabref/issues/7203)
- We fixed an issue where groups created from aux files did not update on file changes [#6394](https://github.com/JabRef/jabref/issues/6394)
- We fixed an issue where authors that only have last names were incorrectly identified as institutes when generating citation keys [#7199](https://github.com/JabRef/jabref/issues/7199)
- We fixed an issue where institutes were incorrectly identified as universities when generating citation keys [#6942](https://github.com/JabRef/jabref/issues/6942)

### Removed

- We removed the Google Scholar fetcher and the ACM fetcher do not work due to traffic limitations [#6369](https://github.com/JabRef/jabref/issues/6369)
- We removed the menu entry "Manage external file types" because it's already in 'Preferences' dialog [#6991](https://github.com/JabRef/jabref/issues/6991)
- We removed the integrity check "Abbreviation detected" for the field journal/journaltitle in the entry editor [#3925](https://github.com/JabRef/jabref/issues/3925)

## [5.1] – 2020-08-30

### Added

- We added a new fetcher to enable users to search mEDRA DOIs [#6602](https://github.com/JabRef/jabref/issues/6602)
- We added a new fetcher to enable users to search "[Collection of Computer Science Bibliographies](https://en.wikipedia.org/wiki/Collection_of_Computer_Science_Bibliographies)". [#6638](https://github.com/JabRef/jabref/issues/6638)
- We added default values for delimiters in Add Subgroup window [#6624](https://github.com/JabRef/jabref/issues/6624)
- We improved responsiveness of general fields specification dialog window. [#6604](https://github.com/JabRef/jabref/issues/6604)
- We added support for importing ris file and load DOI [#6530](https://github.com/JabRef/jabref/issues/6530)
- We added the Library properties to a context menu on the library tabs [#6485](https://github.com/JabRef/jabref/issues/6485)
- We added a new field in the preferences in 'BibTeX key generator' for unwanted characters that can be user-specified. [#6295](https://github.com/JabRef/jabref/issues/6295)
- We added support for searching ShortScience for an entry through the user's browser. [#6018](https://github.com/JabRef/jabref/pull/6018)
- We updated EditionChecker to permit edition to start with a number. [#6144](https://github.com/JabRef/jabref/issues/6144)
- We added tooltips for most fields in the entry editor containing a short description. [#5847](https://github.com/JabRef/jabref/issues/5847)
- We added support for basic markdown in custom formatted previews [#6194](https://github.com/JabRef/jabref/issues/6194)
- We now show the number of items found and selected to import in the online search dialog. [#6248](https://github.com/JabRef/jabref/pull/6248)
- We created a new install screen for macOS. [#5759](https://github.com/JabRef/jabref/issues/5759)
- We added a new integrity check for duplicate DOIs. [koppor#339](https://github.com/koppor/jabref/issues/339)
- We implemented an option to download fulltext files while importing. [#6381](https://github.com/JabRef/jabref/pull/6381)
- We added a progress-indicator showing the average progress of background tasks to the toolbar. Clicking it reveals a pop-over with a list of running background tasks. [6443](https://github.com/JabRef/jabref/pull/6443)
- We fixed the bug when strike the delete key in the text field. [#6421](https://github.com/JabRef/jabref/issues/6421)
- We added a BibTex key modifier for truncating strings. [#3915](https://github.com/JabRef/jabref/issues/3915)
- We added support for jumping to target entry when typing letter/digit after sorting a column in maintable [#6146](https://github.com/JabRef/jabref/issues/6146)
- We added a new fetcher to enable users to search all available E-Libraries simultaneously. [koppor#369](https://github.com/koppor/jabref/issues/369)
- We added the field "entrytype" to the export sort criteria [#6531](https://github.com/JabRef/jabref/pull/6531)
- We added the possibility to change the display order of the fields in the entry editor. The order can now be configured using drag and drop in the "Customize entry types" dialog [#6152](https://github.com/JabRef/jabref/pull/6152)
- We added native support for biblatex-software [#6574](https://github.com/JabRef/jabref/issues/6574)
- We added a missing restart warning for AutoComplete in the preferences dialog. [#6351](https://github.com/JabRef/jabref/issues/6351)
- We added a note to the citation key pattern preferences dialog as a temporary workaround for a JavaFX bug, about committing changes in a table cell, if the focus is lost. [#5825](https://github.com/JabRef/jabref/issues/5825)
- We added support for customized fallback fields in bracketed patterns. [#7111](https://github.com/JabRef/jabref/issues/7111)

### Changed

- We improved the arXiv fetcher. Now it should find entries even more reliably and does no longer include the version (e.g `v1`) in the `eprint` field. [forum#1941](https://discourse.jabref.org/t/remove-version-in-arxiv-import/1941)
- We moved the group search bar and the button "New group" from bottom to top position to make it more prominent. [#6112](https://github.com/JabRef/jabref/pull/6112)
- When JabRef finds a `.sav` file without changes, there is no dialog asking for acceptance of changes anymore.
- We changed the buttons for import/export/show all/reset of preferences to smaller icon buttons in the preferences dialog. [#6130](https://github.com/JabRef/jabref/pull/6130)
- We moved the functionality "Manage field names & content" from the "Library" menu to the "Edit" menu, because it affects the selected entries and not the whole library
- We merged the functionality "Append contents from a BibTeX library into the currently viewed library" into the "Import into database" functionality. Fixes [#6049](https://github.com/JabRef/jabref/issues/6049).
- We changed the directory where fulltext downloads are stored to the directory set in the import-tab in preferences. [#6381](https://github.com/JabRef/jabref/pull/6381)
- We improved the error message for invalid jstyles. [#6303](https://github.com/JabRef/jabref/issues/6303)
- We changed the section name of 'Advanced' to 'Network' in the preferences and removed some obsolete options.[#6489](https://github.com/JabRef/jabref/pull/6489)
- We improved the context menu of the column "Linked identifiers" of the main table, by truncating their texts, if they are too long. [#6499](https://github.com/JabRef/jabref/issues/6499)
- We merged the main table tabs in the preferences dialog. [#6518](https://github.com/JabRef/jabref/pull/6518)
- We changed the command line option 'generateBibtexKeys' to the more generic term 'generateCitationKeys' while the short option remains 'g'.[#6545](https://github.com/JabRef/jabref/pull/6545)
- We improved the "Possible duplicate entries" window to remember its size and position throughout a session. [#6582](https://github.com/JabRef/jabref/issues/6582)
- We divided the toolbar into small parts, so if the application window is to small, only a part of the toolbar is moved into the chevron popup. [#6682](https://github.com/JabRef/jabref/pull/6682)
- We changed the layout for of the buttons in the Open Office side panel to ensure that the button text is always visible, specially when resizing. [#6639](https://github.com/JabRef/jabref/issues/6639)
- We merged the two new library commands in the file menu to one which always creates a new library in the default library mode. [#6359](https://github.com/JabRef/jabref/pull/6539#issuecomment-641056536)

### Fixed

- We fixed an issue where entry preview tab has no name in drop down list. [#6591](https://github.com/JabRef/jabref/issues/6591)
- We fixed to only search file links in the BIB file location directory when preferences has corresponding checkbox checked. [#5891](https://github.com/JabRef/jabref/issues/5891)
- We fixed wrong button order (Apply and Cancel) in ManageProtectedTermsDialog.
- We fixed an issue with incompatible characters at BibTeX key [#6257](https://github.com/JabRef/jabref/issues/6257)
- We fixed an issue where dash (`-`) was reported as illegal BibTeX key [#6295](https://github.com/JabRef/jabref/issues/6295)
- We greatly improved the performance of the overall application and many operations. [#5071](https://github.com/JabRef/jabref/issues/5071)
- We fixed an issue where sort by priority was broken. [#6222](https://github.com/JabRef/jabref/issues/6222)
- We fixed an issue where opening a library from the recent libraries menu was not possible. [#5939](https://github.com/JabRef/jabref/issues/5939)
- We fixed an issue with inconsistent capitalization of file extensions when downloading files. [#6115](https://github.com/JabRef/jabref/issues/6115)
- We fixed the display of language and encoding in the preferences dialog. [#6130](https://github.com/JabRef/jabref/pull/6130)
- Now the link and/or the link description in the column "linked files" of the main table gets truncated or wrapped, if too long, otherwise display issues arise. [#6178](https://github.com/JabRef/jabref/issues/6178)
- We fixed the issue that groups panel does not keep size when resizing window. [#6180](https://github.com/JabRef/jabref/issues/6180)
- We fixed an error that sometimes occurred when using the context menu. [#6085](https://github.com/JabRef/jabref/issues/6085)
- We fixed an issue where search full-text documents downloaded files with same name, overwriting existing files. [#6174](https://github.com/JabRef/jabref/pull/6174)
- We fixed an issue when importing into current library an erroneous message "import cancelled" is displayed even though import is successful. [#6266](https://github.com/JabRef/jabref/issues/6266)
- We fixed an issue where custom jstyles for Open/LibreOffice where not saved correctly. [#6170](https://github.com/JabRef/jabref/issues/6170)
- We fixed an issue where the INSPIRE fetcher was no longer working [#6229](https://github.com/JabRef/jabref/issues/6229)
- We fixed an issue where custom exports with an uppercase file extension could not be selected for "Copy...-> Export to Clipboard" [#6285](https://github.com/JabRef/jabref/issues/6285)
- We fixed the display of icon both in the main table and linked file editor. [#6169](https://github.com/JabRef/jabref/issues/6169)
- We fixed an issue where the windows installer did not create an entry in the start menu [bug report in the forum](https://discourse.jabref.org/t/error-while-fetching-from-doi/2018/3)
- We fixed an issue where only the field `abstract` and `comment` were declared as multiline fields. Other fields can now be configured in the preferences using "Do not wrap the following fields when saving" [4373](https://github.com/JabRef/jabref/issues/4373)
- We fixed an issue where JabRef switched to discrete graphics under macOS [#5935](https://github.com/JabRef/jabref/issues/5935)
- We fixed an issue where the Preferences entry preview will be unexpected modified leads to Value too long exception [#6198](https://github.com/JabRef/jabref/issues/6198)
- We fixed an issue where custom jstyles for Open/LibreOffice would only be valid if a layout line for the entry type `default` was at the end of the layout section [#6303](https://github.com/JabRef/jabref/issues/6303)
- We fixed an issue where a new entry is not shown in the library if a search is active [#6297](https://github.com/JabRef/jabref/issues/6297)
- We fixed an issue where long directory names created from patterns could create an exception. [#3915](https://github.com/JabRef/jabref/issues/3915)
- We fixed an issue where sort on numeric cases was broken. [#6349](https://github.com/JabRef/jabref/issues/6349)
- We fixed an issue where year and month fields were not cleared when converting to biblatex [#6224](https://github.com/JabRef/jabref/issues/6224)
- We fixed an issue where an "Not on FX thread" exception occurred when saving on linux [#6453](https://github.com/JabRef/jabref/issues/6453)
- We fixed an issue where the library sort order was lost. [#6091](https://github.com/JabRef/jabref/issues/6091)
- We fixed an issue where brackets in regular expressions were not working. [6469](https://github.com/JabRef/jabref/pull/6469)
- We fixed an issue where multiple background task popups stacked over each other.. [#6472](https://github.com/JabRef/jabref/issues/6472)
- We fixed an issue where LaTeX citations for specific commands (`\autocite`s) of biblatex-mla were not recognized. [#6476](https://github.com/JabRef/jabref/issues/6476)
- We fixed an issue where drag and drop was not working on empty database. [#6487](https://github.com/JabRef/jabref/issues/6487)
- We fixed an issue where the name fields were not updated after the preferences changed. [#6515](https://github.com/JabRef/jabref/issues/6515)
- We fixed an issue where "null" appeared in generated BibTeX keys. [#6459](https://github.com/JabRef/jabref/issues/6459)
- We fixed an issue where the authors' names were incorrectly displayed in the authors' column when they were bracketed. [#6465](https://github.com/JabRef/jabref/issues/6465) [#6459](https://github.com/JabRef/jabref/issues/6459)
- We fixed an issue where importing certain unlinked files would result in an exception [#5815](https://github.com/JabRef/jabref/issues/5815)
- We fixed an issue where downloaded files would be moved to a directory named after the citationkey when no file directory pattern is specified [#6589](https://github.com/JabRef/jabref/issues/6589)
- We fixed an issue with the creation of a group of cited entries which incorrectly showed the message that the library had been modified externally whenever saving the library. [#6420](https://github.com/JabRef/jabref/issues/6420)
- We fixed an issue with the creation of a group of cited entries. Now the file path to an aux file gets validated. [#6585](https://github.com/JabRef/jabref/issues/6585)
- We fixed an issue on Linux systems where the application would crash upon inotify failure. Now, the user is prompted with a warning, and given the choice to continue the session. [#6073](https://github.com/JabRef/jabref/issues/6073)
- We moved the search modifier buttons into the search bar, as they were not accessible, if autocompletion was disabled. [#6625](https://github.com/JabRef/jabref/issues/6625)
- We fixed an issue about duplicated group color indicators [#6175](https://github.com/JabRef/jabref/issues/6175)
- We fixed an issue where entries with the entry type Misc from an imported aux file would not be saved correctly to the bib file on disk [#6405](https://github.com/JabRef/jabref/issues/6405)
- We fixed an issue where percent sign ('%') was not formatted properly by the HTML formatter [#6753](https://github.com/JabRef/jabref/issues/6753)
- We fixed an issue with the [SAO/NASA Astrophysics Data System](https://docs.jabref.org/collect/add-entry-using-an-id#sao-nasa-a-ds) fetcher where `\textbackslash` appeared at the end of the abstract.
- We fixed an issue with the Science Direct fetcher where PDFs could not be downloaded. Fixes [#5860](https://github.com/JabRef/jabref/issues/5860)
- We fixed an issue with the Library of Congress importer.
- We fixed the [link to the external libraries listing](https://github.com/JabRef/jabref/blob/master/external-libraries.md) in the about dialog
- We fixed an issue regarding pasting on Linux. [#6293](https://github.com/JabRef/jabref/issues/6293)

### Removed

- We removed the option of the "enforce legal key". [#6295](https://github.com/JabRef/jabref/issues/6295)
- We removed the obsolete `External programs / Open PDF` section in the preferences, as the default application to open PDFs is now set in the `Manage external file types` dialog. [#6130](https://github.com/JabRef/jabref/pull/6130)
- We removed the option to configure whether a `.bib.bak` file should be generated upon save. It is now always enabled. Documentation at <https://docs.jabref.org/advanced/autosave>. [#6092](https://github.com/JabRef/jabref/issues/6092)
- We removed the built-in list of IEEE journal abbreviations using BibTeX strings. If you still want to use them, you have to download them separately from <https://abbrv.jabref.org>.

## [5.0] – 2020-03-06

### Changed

- Added browser integration to the snap package for firefox/chromium browsers. [#6062](https://github.com/JabRef/jabref/pull/6062)
- We reintroduced the possibility to extract references from plain text (using [GROBID](https://grobid.readthedocs.io/en/latest/)). [#5614](https://github.com/JabRef/jabref/pull/5614)
- We changed the open office panel to show buttons in rows of three instead of going straight down to save space as the button expanded out to take up unnecessary horizontal space. [#5479](https://github.com/JabRef/jabref/issues/5479)
- We cleaned up the group add/edit dialog. [#5826](https://github.com/JabRef/jabref/pull/5826)
- We reintroduced the index column. [#5844](https://github.com/JabRef/jabref/pull/5844)
- Filenames of external files can no longer contain curly braces. [#5926](https://github.com/JabRef/jabref/pull/5926)
- We made the filters more easily accessible in the integrity check dialog. [#5955](https://github.com/JabRef/jabref/pull/5955)
- We reimplemented and improved the dialog "Customize entry types". [#4719](https://github.com/JabRef/jabref/issues/4719)
- We added an [American Physical Society](https://journals.aps.org/) fetcher. [#818](https://github.com/JabRef/jabref/issues/818)
- We added possibility to enable/disable items quantity in groups. [#6042](https://github.com/JabRef/jabref/issues/6042)

### Fixed

- We fixed an issue where the command line console was always opened in the background. [#5474](https://github.com/JabRef/jabref/issues/5474)
- We fixed and issue where pdf files will not open under some KDE linux distributions when using okular. [#5253](https://github.com/JabRef/jabref/issues/5253)
- We fixed an issue where the Medline fetcher was only working when JabRef was running from source. [#5645](https://github.com/JabRef/jabref/issues/5645)
- We fixed some visual issues in the dark theme. [#5764](https://github.com/JabRef/jabref/pull/5764) [#5753](https://github.com/JabRef/jabref/issues/5753)
- We fixed an issue where non-default previews didn't handle unicode characters. [#5779](https://github.com/JabRef/jabref/issues/5779)
- We improved the performance, especially changing field values in the entry should feel smoother now. [#5843](https://github.com/JabRef/jabref/issues/5843)
- We fixed an issue where the ampersand character wasn't rendering correctly on previews. [#3840](https://github.com/JabRef/jabref/issues/3840)
- We fixed an issue where an erroneous "The library has been modified by another program" message was shown when saving. [#4877](https://github.com/JabRef/jabref/issues/4877)
- We fixed an issue where the file extension was missing after downloading a file (we now fall-back to pdf). [#5816](https://github.com/JabRef/jabref/issues/5816)
- We fixed an issue where cleaning up entries broke web URLs, if "Make paths of linked files relative (if possible)" was enabled, which resulted in various other issues subsequently. [#5861](https://github.com/JabRef/jabref/issues/5861)
- We fixed an issue where the tab "Required fields" of the entry editor did not show all required fields, if at least two of the defined required fields are linked with a logical or. [#5859](https://github.com/JabRef/jabref/issues/5859)
- We fixed several issues concerning managing external file types: Now everything is usable and fully functional. Previously, there were problems with the radio buttons, with saving the settings and with loading an input field value. Furthermore, different behavior for Windows and other operating systems was given, which was unified as well. [#5846](https://github.com/JabRef/jabref/issues/5846)
- We fixed an issue where entries containing Unicode charaters were not parsed correctly [#5899](https://github.com/JabRef/jabref/issues/5899)
- We fixed an issue where an entry containing an external filename with curly braces could not be saved. Curly braces are now longer allowed in filenames. [#5899](https://github.com/JabRef/jabref/issues/5899)
- We fixed an issue where changing the type of an entry did not update the main table [#5906](https://github.com/JabRef/jabref/issues/5906)
- We fixed an issue in the optics of the library properties, that cropped the dialog on scaled displays. [#5969](https://github.com/JabRef/jabref/issues/5969)
- We fixed an issue where changing the type of an entry did not update the main table. [#5906](https://github.com/JabRef/jabref/issues/5906)
- We fixed an issue where opening a library from the recent libraries menu was not possible. [#5939](https://github.com/JabRef/jabref/issues/5939)
- We fixed an issue where the most bottom group in the list got lost, if it was dragged on itself. [#5983](https://github.com/JabRef/jabref/issues/5983)
- We fixed an issue where changing entry type doesn't always work when biblatex source is shown. [#5905](https://github.com/JabRef/jabref/issues/5905)
- We fixed an issue where the group and the link column were not updated after changing the entry in the main table. [#5985](https://github.com/JabRef/jabref/issues/5985)
- We fixed an issue where reordering the groups was not possible after inserting an article. [#6008](https://github.com/JabRef/jabref/issues/6008)
- We fixed an issue where citation styles except the default "Preview" could not be used. [#5622](https://github.com/JabRef/jabref/issues/5622)
- We fixed an issue where a warning was displayed when the title content is made up of two sentences. [#5832](https://github.com/JabRef/jabref/issues/5832)
- We fixed an issue where an exception was thrown when adding a save action without a selected formatter in the library properties [#6069](https://github.com/JabRef/jabref/issues/6069)
- We fixed an issue where JabRef's icon was missing in the Export to clipboard Dialog. [#6286](https://github.com/JabRef/jabref/issues/6286)
- We fixed an issue when an "Abstract field" was duplicating text, when importing from RIS file (Neurons) [#6065](https://github.com/JabRef/jabref/issues/6065)
- We fixed an issue where adding the addition of a new entry was not completely validated [#6370](https://github.com/JabRef/jabref/issues/6370)
- We fixed an issue where the blue and red text colors in the Merge entries dialog were not quite visible [#6334](https://github.com/JabRef/jabref/issues/6334)
- We fixed an issue where underscore character was removed from the file name in the Recent Libraries list in File menu [#6383](https://github.com/JabRef/jabref/issues/6383)
- We fixed an issue where few keyboard shortcuts regarding new entries were missing [#6403](https://github.com/JabRef/jabref/issues/6403)

### Removed

- Ampersands are no longer escaped by default in the `bib` file. If you want to keep the current behaviour, you can use the new "Escape Ampersands" formatter as a save action. [#5869](https://github.com/JabRef/jabref/issues/5869)
- The "Merge Entries" entry was removed from the Quality Menu. Users should use the right-click menu instead. [#6021](https://github.com/JabRef/jabref/pull/6021)

## [5.0-beta] – 2019-12-15

### Changed

- We added a short DOI field formatter which shortens DOI to more human-readable form. [koppor#343](https://github.com/koppor/jabref/issues/343)
- We improved the display of group memberships by adding multiple colored bars if the entry belongs to more than one group. [#4574](https://github.com/JabRef/jabref/issues/4574)
- We added an option to show the preview as an extra tab in the entry editor (instead of in a split view). [#5244](https://github.com/JabRef/jabref/issues/5244)
- A custom Open/LibreOffice jstyle file now requires a layout line for the entry type `default` [#5452](https://github.com/JabRef/jabref/issues/5452)
- The entry editor is now open by default when JabRef starts up. [#5460](https://github.com/JabRef/jabref/issues/5460)
- Customized entry types are now serialized in alphabetical order in the bib file.
- We added a new ADS fetcher to use the new ADS API. [#4949](https://github.com/JabRef/jabref/issues/4949)
- We added support of the [X11 primary selection](https://unix.stackexchange.com/a/139193/18033) [#2389](https://github.com/JabRef/jabref/issues/2389)
- We added support to switch between biblatex and bibtex library types. [#5550](https://github.com/JabRef/jabref/issues/5550)
- We changed the save action buttons to be easier to understand. [#5565](https://github.com/JabRef/jabref/issues/5565)
- We made the columns for groups, files and uri in the main table reorderable and merged the clickable icon columns for uri, url, doi and eprint. [#5544](https://github.com/JabRef/jabref/pull/5544)
- We reduced the number of write actions performed when autosave is enabled [#5679](https://github.com/JabRef/jabref/issues/5679)
- We made the column sort order in the main table persistent [#5730](https://github.com/JabRef/jabref/pull/5730)
- When an entry is modified on disk, the change dialog now shows the merge dialog to highlight the changes [#5688](https://github.com/JabRef/jabref/pull/5688)

### Fixed

- Inherit fields from cross-referenced entries as specified by biblatex. [#5045](https://github.com/JabRef/jabref/issues/5045)
- We fixed an issue where it was no longer possible to connect to LibreOffice. [#5261](https://github.com/JabRef/jabref/issues/5261)
- The "All entries group" is no longer shown when no library is open.
- We fixed an exception which occurred when closing JabRef. [#5348](https://github.com/JabRef/jabref/issues/5348)
- We fixed an issue where JabRef reports incorrectly about customized entry types. [#5332](https://github.com/JabRef/jabref/issues/5332)
- We fixed a few problems that prevented JabFox to communicate with JabRef. [#4737](https://github.com/JabRef/jabref/issues/4737) [#4303](https://github.com/JabRef/jabref/issues/4303)
- We fixed an error where the groups containing an entry loose their highlight color when scrolling. [#5022](https://github.com/JabRef/jabref/issues/5022)
- We fixed an error where scrollbars were not shown. [#5374](https://github.com/JabRef/jabref/issues/5374)
- We fixed an error where an exception was thrown when merging entries. [#5169](https://github.com/JabRef/jabref/issues/5169)
- We fixed an error where certain metadata items were not serialized alphabetically.
- After assigning an entry to a group, the item count is now properly colored to reflect the new membership of the entry. [#3112](https://github.com/JabRef/jabref/issues/3112)
- The group panel is now properly updated when switching between libraries (or when closing/opening one). [#3142](https://github.com/JabRef/jabref/issues/3142)
- We fixed an error where the number of matched entries shown in the group pane was not updated correctly. [#4441](https://github.com/JabRef/jabref/issues/4441)
- We fixed an error where the wrong file is renamed and linked when using the "Copy, rename and link" action. [#5653](https://github.com/JabRef/jabref/issues/5653)
- We fixed a "null" error when writing XMP metadata. [#5449](https://github.com/JabRef/jabref/issues/5449)
- We fixed an issue where empty keywords lead to a strange display of automatic keyword groups. [#5333](https://github.com/JabRef/jabref/issues/5333)
- We fixed an error where the default color of a new group was white instead of dark gray. [#4868](https://github.com/JabRef/jabref/issues/4868)
- We fixed an issue where the first field in the entry editor got the focus while performing a different action (like searching). [#5084](https://github.com/JabRef/jabref/issues/5084)
- We fixed an issue where multiple entries were highlighted in the web search result after scrolling. [#5035](https://github.com/JabRef/jabref/issues/5035)
- We fixed an issue where the hover indication in the web search pane was not working. [#5277](https://github.com/JabRef/jabref/issues/5277)
- We fixed an error mentioning "javafx.controls/com.sun.javafx.scene.control" that was thrown when interacting with the toolbar.
- We fixed an error where a cleared search was restored after switching libraries. [#4846](https://github.com/JabRef/jabref/issues/4846)
- We fixed an exception which occurred when trying to open a non-existing file from the "Recent files"-menu [#5334](https://github.com/JabRef/jabref/issues/5334)
- We fixed an issues where the search highlight in the entry preview did not worked. [#5069](https://github.com/JabRef/jabref/issues/5069)
- The context menu for fields in the entry editor is back. [#5254](https://github.com/JabRef/jabref/issues/5254)
- We fixed an exception which occurred when trying to open a non-existing file from the "Recent files"-menu [#5334](https://github.com/JabRef/jabref/issues/5334)
- We fixed a problem where the "editor" information has been duplicated during saving a .bib-Database. [#5359](https://github.com/JabRef/jabref/issues/5359)
- We re-introduced the feature to switch between different preview styles. [#5221](https://github.com/JabRef/jabref/issues/5221)
- We fixed various issues (including [#5263](https://github.com/JabRef/jabref/issues/5263)) related to copying entries to the clipboard
- We fixed some display errors in the preferences dialog and replaced some of the controls [#5033](https://github.com/JabRef/jabref/pull/5033) [#5047](https://github.com/JabRef/jabref/pull/5047) [#5062](https://github.com/JabRef/jabref/pull/5062) [#5141](https://github.com/JabRef/jabref/pull/5141) [#5185](https://github.com/JabRef/jabref/pull/5185) [#5265](https://github.com/JabRef/jabref/pull/5265) [#5315](https://github.com/JabRef/jabref/pull/5315) [#5360](https://github.com/JabRef/jabref/pull/5360)
- We fixed an exception which occurred when trying to import entries without an open library. [#5447](https://github.com/JabRef/jabref/issues/5447)
- The "Automatically set file links" feature now follows symbolic links. [#5664](https://github.com/JabRef/jabref/issues/5664)
- After successful import of one or multiple bib entries the main table scrolls to the first imported entry [#5383](https://github.com/JabRef/jabref/issues/5383)
- We fixed an exception which occurred when an invalid jstyle was loaded. [#5452](https://github.com/JabRef/jabref/issues/5452)
- We fixed an issue where the command line arguments `importBibtex` and `importToOpen` did not import into the currently open library, but opened a new one. [#5537](https://github.com/JabRef/jabref/issues/5537)
- We fixed an error where the preview theme did not adapt to the "Dark" mode [#5463](https://github.com/JabRef/jabref/issues/5463)
- We fixed an issue where multiple entries were allowed in the "crossref" field [#5284](https://github.com/JabRef/jabref/issues/5284)
- We fixed an issue where the merge dialog showed the wrong text colour in "Dark" mode [#5516](https://github.com/JabRef/jabref/issues/5516)
- We fixed visibility issues with the scrollbar and group selection highlight in "Dark" mode, and enabled "Dark" mode for the OpenOffice preview in the style selection window. [#5522](https://github.com/JabRef/jabref/issues/5522)
- We fixed an issue where the author field was not correctly parsed during bibtex key-generation. [#5551](https://github.com/JabRef/jabref/issues/5551)
- We fixed an issue where notifications where shown during autosave. [#5555](https://github.com/JabRef/jabref/issues/5555)
- We fixed an issue where the side pane was not remembering its position. [#5615](https://github.com/JabRef/jabref/issues/5615)
- We fixed an issue where JabRef could not interact with [Oracle XE](https://www.oracle.com/de/database/technologies/appdev/xe.html) in the [shared SQL database setup](https://docs.jabref.org/collaborative-work/sqldatabase).
- We fixed an issue where the toolbar icons were hidden on smaller screens.
- We fixed an issue where renaming referenced files for bib entries with long titles was not possible. [#5603](https://github.com/JabRef/jabref/issues/5603)
- We fixed an issue where a window which is on an external screen gets unreachable when external screen is removed. [#5037](https://github.com/JabRef/jabref/issues/5037)
- We fixed a bug where the selection of groups was lost after drag and drop. [#2868](https://github.com/JabRef/jabref/issues/2868)
- We fixed an issue where the custom entry types didn't show the correct display name [#5651](https://github.com/JabRef/jabref/issues/5651)

### Removed

- We removed some obsolete notifications. [#5555](https://github.com/JabRef/jabref/issues/5555)
- We removed an internal step in the [ISBN-to-BibTeX fetcher](https://docs.jabref.org/collect/add-entry-using-an-id#isbn): The [ISBN to BibTeX Converter](https://manas.tungare.name/software/isbn-to-bibtex) by [@manastungare](https://github.com/manastungare) is not used anymore, because it is offline: "people using this tool have not been generating enough sales for Amazon."
- We removed the option to control the default drag and drop behaviour. You can use the modifier keys (like CtrL or Alt) instead.

## [5.0-alpha] – 2019-08-25

### Changed

- We added eventitle, eventdate and venue fields to `@unpublished` entry type.
- We added `@software` and `@dataSet` entry type to biblatex.
- All fields are now properly sorted alphabetically (in the subgroups of required/optional fields) when the entry is written to the bib file.
- We fixed an issue where some importers used the field `pubstatus` instead of the standard BibTeX field `pubstate`.
- We changed the latex command removal for docbook exporter. [#3838](https://github.com/JabRef/jabref/issues/3838)
- We changed the location of some fields in the entry editor (you might need to reset your preferences for these changes to come into effect)
  - Journal/Year/Month in biblatex mode -> Deprecated (if filled)
  - DOI/URL: General -> Optional
  - Internal fields like ranking, read status and priority: Other -> General
  - Moreover, empty deprecated fields are no longer shown
- Added server timezone parameter when connecting to a shared database.
- We updated the dialog for setting up general fields.
- URL field formatting is updated. All whitespace chars, located at the beginning/ending of the URL, are trimmed automatically
- We changed the behavior of the field formatting dialog such that the `bibtexkey` is not changed when formatting all fields or all text fields.
- We added a "Move file to file directory and rename file" option for simultaneously moving and renaming of document file. [#4166](https://github.com/JabRef/jabref/issues/4166)
- Use integrated graphics card instead of discrete on macOS [#4070](https://github.com/JabRef/jabref/issues/4070)
- We added a cleanup operation that detects an arXiv identifier in the note, journal or URL field and moves it to the `eprint` field.
  Because of this change, the last-used cleanup operations were reset.
- We changed the minimum required version of Java to 1.8.0_171, as this is the latest release for which the automatic Java update works. [#4093](https://github.com/JabRef/jabref/issues/4093)
- The special fields like `Printed` and `Read status` now show gray icons when the row is hovered.
- We added a button in the tab header which allows you to close the database with one click. [#494](https://github.com/JabRef/jabref/issues/494)
- Sorting in the main table now takes information from cross-referenced entries into account. [#2808](https://github.com/JabRef/jabref/issues/2808)
- If a group has a color specified, then entries matched by this group have a small colored bar in front of them in the main table.
- Change default icon for groups to a circle because a colored version of the old icon was hard to distinguish from its black counterpart.
- In the main table, the context menu appears now when you press the "context menu" button on the keyboard. [feature request in the forum](https://discourse.jabref.org/t/how-to-enable-keyboard-context-key-windows)
- We added icons to the group side panel to quickly switch between `union` and `intersection` group view mode. [#3269](https://github.com/JabRef/jabref/issues/3269).
- We use `https` for [fetching from most online bibliographic database](https://docs.jabref.org/collect/import-using-online-bibliographic-database).
- We changed the default keyboard shortcuts for moving between entries when the entry editor is active to ̀<kbd>alt</kbd> + <kbd>up/down</kbd>.
- Opening a new file now prompts the directory of the currently selected file, instead of the directory of the last opened file.
- Window state is saved on close and restored on start.
- We made the MathSciNet fetcher more reliable.
- We added the ISBN fetcher to the list of fetcher available under "Update with bibliographic information from the web" in the entry editor toolbar.
- Files without a defined external file type are now directly opened with the default application of the operating system
- We streamlined the process to rename and move files by removing the confirmation dialogs.
- We removed the redundant new lines of markings and wrapped the summary in the File annotation tab. [#3823](https://github.com/JabRef/jabref/issues/3823)
- We add auto URL formatting when user paste link to URL field in entry editor. [koppor#254](https://github.com/koppor/jabref/issues/254)
- We added a minimum height for the entry editor so that it can no longer be hidden by accident. [#4279](https://github.com/JabRef/jabref/issues/4279)
- We added a new keyboard shortcut so that the entry editor could be closed by <kbd>Ctrl</kbd> + <kbd>E</kbd>. [#4222](https://github.com/JabRef/jabref/issues/4222)
- We added an option in the preference dialog box, that allows user to pick the dark or light theme option. [#4130](https://github.com/JabRef/jabref/issues/4130)
- We updated the Related Articles tab to accept JSON from the new version of the Mr. DLib service
- We added an option in the preference dialog box that allows user to choose behavior after dragging and dropping files in Entry Editor. [#4356](https://github.com/JabRef/jabref/issues/4356)
- We added the ability to have an export preference where previously "File"-->"Export"/"Export selected entries" would not save the user's preference[#4495](https://github.com/JabRef/jabref/issues/4495)
- We optimized the code responsible for connecting to an external database, which should lead to huge improvements in performance.
- For automatically created groups, added ability to filter groups by entry type. [#4539](https://github.com/JabRef/jabref/issues/4539)
- We added the ability to add field names from the Preferences Dialog [#4546](https://github.com/JabRef/jabref/issues/4546)
- We added the ability to change the column widths directly in the main table. [#4546](https://github.com/JabRef/jabref/issues/4546)
- We added a description of how recommendations were chosen and better error handling to Related Articles tab
- We added the ability to execute default action in dialog by using with <kbd>Ctrl</kbd> + <kbd>Enter</kbd> combination [#4496](https://github.com/JabRef/jabref/issues/4496)
- We grouped and reordered the Main Menu (File, Edit, Library, Quality, Tools, and View tabs & icons). [#4666](https://github.com/JabRef/jabref/issues/4666) [#4667](https://github.com/JabRef/jabref/issues/4667) [#4668](https://github.com/JabRef/jabref/issues/4668) [#4669](https://github.com/JabRef/jabref/issues/4669) [#4670](https://github.com/JabRef/jabref/issues/4670) [#4671](https://github.com/JabRef/jabref/issues/4671) [#4672](https://github.com/JabRef/jabref/issues/4672) [#4673](https://github.com/JabRef/jabref/issues/4673)
- We added additional modifiers (capitalize, titlecase and sentencecase) to the Bibtex key generator. [#1506](https://github.com/JabRef/jabref/issues/1506)
- We have migrated from the mysql jdbc connector to the mariadb one for better authentication scheme support. [#4745](https://github.com/JabRef/jabref/issues/4745)
- We grouped the toolbar icons and changed the Open Library and Copy icons. [#4584](https://github.com/JabRef/jabref/issues/4584)
- We added a browse button next to the path text field for aux-based groups. [#4586](https://github.com/JabRef/jabref/issues/4586)
- We changed the title of Group Dialog to "Add subgroup" from "Edit group" when we select Add subgroup option.
- We enable import button only if entries are selected. [#4755](https://github.com/JabRef/jabref/issues/4755)
- We made modifications to improve the contrast of UI elements. [#4583](https://github.com/JabRef/jabref/issues/4583)
- We added a warning for empty BibTeX keys in the entry editor. [#4440](https://github.com/JabRef/jabref/issues/4440)
- We added an option in the settings to set the default action in JabRef when right clicking on any entry in any database and selecting "Open folder". [#4763](https://github.com/JabRef/jabref/issues/4763)
- The Medline fetcher now normalizes the author names according to the BibTeX-Standard [#4345](https://github.com/JabRef/jabref/issues/4345)
- We added an option on the Linked File Viewer to rename the attached file of an entry directly on the JabRef. [#4844](https://github.com/JabRef/jabref/issues/4844)
- We added an option in the preference dialog box that allows user to enable helpful tooltips.[#3599](https://github.com/JabRef/jabref/issues/3599)
- We reworked the functionality for extracting BibTeX entries from plain text, because our used service [freecite shut down](https://library.brown.edu/libweb/freecite_notice.php). [#5206](https://github.com/JabRef/jabref/pull/5206)
- We moved the dropdown menu for selecting the push-application from the toolbar into the external application preferences. [#674](https://github.com/JabRef/jabref/issues/674)
- We removed the alphabetical ordering of the custom tabs and updated the error message when trying to create a general field with a name containing an illegal character. [#5019](https://github.com/JabRef/jabref/issues/5019)
- We added a context menu to the bib(la)tex-source-editor to copy'n'paste. [#5007](https://github.com/JabRef/jabref/pull/5007)
- We added a tool that allows searching for citations in LaTeX files. It scans directories and shows which entries are used, how many times and where.
- We added a 'LaTeX citations' tab to the entry editor, to search for citations to the active entry in the LaTeX file directory. It can be disabled in the preferences dialog.
- We added an option in preferences to allow for integers in field "edition" when running database in bibtex mode. [#4680](https://github.com/JabRef/jabref/issues/4680)
- We added the ability to use negation in export filter layouts. [#5138](https://github.com/JabRef/jabref/pull/5138)
- Focus on Name Area instead of 'OK' button whenever user presses 'Add subgroup'. [#6307](https://github.com/JabRef/jabref/issues/6307)
- We changed the behavior of merging that the entry which has "smaller" bibkey will be selected. [#7395](https://github.com/JabRef/jabref/issues/7395)

### Fixed

- We fixed an issue where JabRef died silently for the user without enough inotify instances [#4874](https://github.com/JabRef/jabref/issues/4874)
- We fixed an issue where corresponding groups are sometimes not highlighted when clicking on entries [#3112](https://github.com/JabRef/jabref/issues/3112)
- We fixed an issue where custom exports could not be selected in the 'Export (selected) entries' dialog [#4013](https://github.com/JabRef/jabref/issues/4013)
- Italic text is now rendered correctly. [#3356](https://github.com/JabRef/jabref/issues/3356)
- The entry editor no longer gets corrupted after using the source tab. [#3532](https://github.com/JabRef/jabref/issues/3532) [#3608](https://github.com/JabRef/jabref/issues/3608) [#3616](https://github.com/JabRef/jabref/issues/3616)
- We fixed multiple issues where entries did not show up after import if a search was active. [#1513](https://github.com/JabRef/jabref/issues/1513) [#3219](https://github.com/JabRef/jabref/issues/3219))
- We fixed an issue where the group tree was not updated correctly after an entry was changed. [#3618](https://github.com/JabRef/jabref/issues/3618)
- We fixed an issue where a right-click in the main table selected a wrong entry. [#3267](https://github.com/JabRef/jabref/issues/3267)
- We fixed an issue where in rare cases entries where overlayed in the main table. [#3281](https://github.com/JabRef/jabref/issues/3281)
- We fixed an issue where selecting a group messed up the focus of the main table and the entry editor. [#3367](https://github.com/JabRef/jabref/issues/3367)
- We fixed an issue where composite author names were sorted incorrectly. [#2828](https://github.com/JabRef/jabref/issues/2828)
- We fixed an issue where commands followed by `-` didn't work. [#3805](https://github.com/JabRef/jabref/issues/3805)
- We fixed an issue where a non-existing aux file in a group made it impossible to open the library. [#4735](https://github.com/JabRef/jabref/issues/4735)
- We fixed an issue where some journal names were wrongly marked as abbreviated. [#4115](https://github.com/JabRef/jabref/issues/4115)
- We fixed an issue where the custom file column were sorted incorrectly. [#3119](https://github.com/JabRef/jabref/issues/3119)
- We improved the parsing of author names whose infix is abbreviated without a dot. [#4864](https://github.com/JabRef/jabref/issues/4864)
- We fixed an issues where the entry losses focus when a field is edited and at the same time used for sorting. [#3373](https://github.com/JabRef/jabref/issues/3373)
- We fixed an issue where the menu on Mac OS was not displayed in the usual Mac-specific way. [#3146](https://github.com/JabRef/jabref/issues/3146)
- We improved the integrity check for page numbers. [#4113](https://github.com/JabRef/jabref/issues/4113) and [feature request in the forum](https://discourse.jabref.org/t/pages-field-allow-use-of-en-dash/1199)
- We fixed an issue where the order of fields in customized entry types was not saved correctly. [#4033](https://github.com/JabRef/jabref/issues/4033)
- We fixed an issue where renaming a group did not change the group name in the interface. [#3189](https://github.com/JabRef/jabref/issues/3189)
- We fixed an issue where the groups tree of the last database was still shown even after the database was already closed.
- We fixed an issue where the "Open file dialog" may disappear behind other windows. [#3410](https://github.com/JabRef/jabref/issues/3410)
- We fixed an issue where the number of entries matched was not updated correctly upon adding or removing an entry. [#3537](https://github.com/JabRef/jabref/issues/3537)
- We fixed an issue where the default icon of a group was not colored correctly.
- We fixed an issue where the first field in entry editor was not focused when adding a new entry. [#4024](https://github.com/JabRef/jabref/issues/4024)
- We reworked the "Edit file" dialog to make it resizeable and improved the workflow for adding and editing files [#2970](https://github.com/JabRef/jabref/issues/2970)
- We fixed an issue where custom name formatters were no longer found correctly. [#3531](https://github.com/JabRef/jabref/issues/3531)
- We fixed an issue where the month was not shown in the preview. [#3239](https://github.com/JabRef/jabref/issues/3239)
- Rewritten logic to detect a second jabref instance. [#4023](https://github.com/JabRef/jabref/issues/4023)
- We fixed an issue where the "Convert to BibTeX-Cleanup" moved the content of the `file` field to the `pdf` field [#4120](https://github.com/JabRef/jabref/issues/4120)
- We fixed an issue where the preview pane in entry preview in preferences wasn't showing the citation style selected [#3849](https://github.com/JabRef/jabref/issues/3849)
- We fixed an issue where the default entry preview style still contained the field `review`. The field `review` in the style is now replaced with comment to be consistent with the entry editor [#4098](https://github.com/JabRef/jabref/issues/4098)
- We fixed an issue where users were vulnerable to XXE attacks during parsing [#4229](https://github.com/JabRef/jabref/issues/4229)
- We fixed an issue where files added via the "Attach file" contextmenu of an entry were not made relative. [#4201](https://github.com/JabRef/jabref/issues/4201) and [#4241](https://github.com/JabRef/jabref/issues/4241)
- We fixed an issue where author list parser can't generate bibtex for Chinese author. [#4169](https://github.com/JabRef/jabref/issues/4169)
- We fixed an issue where the list of XMP Exclusion fields in the preferences was not be saved [#4072](https://github.com/JabRef/jabref/issues/4072)
- We fixed an issue where the ArXiv Fetcher did not support HTTP URLs [koppor#328](https://github.com/koppor/jabref/issues/328)
- We fixed an issue where only one PDF file could be imported [#4422](https://github.com/JabRef/jabref/issues/4422)
- We fixed an issue where "Move to group" would always move the first entry in the library and not the selected [#4414](https://github.com/JabRef/jabref/issues/4414)
- We fixed an issue where an older dialog appears when downloading full texts from the quality menu. [#4489](https://github.com/JabRef/jabref/issues/4489)
- We fixed an issue where right clicking on any entry in any database and selecting "Open folder" results in the NullPointer exception. [#4763](https://github.com/JabRef/jabref/issues/4763)
- We fixed an issue where option 'open terminal here' with custom command was passing the wrong argument. [#4802](https://github.com/JabRef/jabref/issues/4802)
- We fixed an issue where ranking an entry would generate an IllegalArgumentException. [#4754](https://github.com/JabRef/jabref/issues/4754)
- We fixed an issue where special characters where removed from non-label key generation pattern parts [#4767](https://github.com/JabRef/jabref/issues/4767)
- We fixed an issue where the RIS import would overwite the article date with the value of the acessed date [#4816](https://github.com/JabRef/jabref/issues/4816)
- We fixed an issue where an NullPointer exception was thrown when a referenced entry in an Open/Libre Office document was no longer present in the library. Now an error message with the reference marker of the missing entry is shown. [#4932](https://github.com/JabRef/jabref/issues/4932)
- We fixed an issue where a database exception related to a missing timezone was too big. [#4827](https://github.com/JabRef/jabref/issues/4827)
- We fixed an issue where the IEEE fetcher returned an error if no keywords were present in the result from the IEEE website [#4997](https://github.com/JabRef/jabref/issues/4997)
- We fixed an issue where the command line help text had several errors, and arguments and descriptions have been rewritten to simplify and detail them better. [#2016](https://github.com/JabRef/jabref/issues/2016)
- We fixed an issue where the same menu for changing entry type had two different sizes and weights. [#4977](https://github.com/JabRef/jabref/issues/4977)
- We fixed an issue where the "Attach file" dialog, in the right-click menu for an entry, started on the working directory instead of the user's main directory. [#4995](https://github.com/JabRef/jabref/issues/4995)
- We fixed an issue where the JabRef Icon in the macOS launchpad was not displayed correctly [#5003](https://github.com/JabRef/jabref/issues/5003)
- We fixed an issue where the "Search for unlinked local files" would throw an exception when parsing the content of a PDF-file with missing "series" information [#5128](https://github.com/JabRef/jabref/issues/5128)
- We fixed an issue where the XMP Importer would incorrectly return an empty default entry when importing pdfs [#6577](https://github.com/JabRef/jabref/issues/6577)
- We fixed an issue where opening the menu 'Library properties' marked the library as modified [#6451](https://github.com/JabRef/jabref/issues/6451)
- We fixed an issue when importing resulted in an exception [#7343](https://github.com/JabRef/jabref/issues/7343)
- We fixed an issue where the field in the Field formatter dropdown selection were sorted in random order. [#7710](https://github.com/JabRef/jabref/issues/7710)

### Removed

- The feature to "mark entries" was removed and merged with the groups functionality. For migration, a group is created for every value of the `__markedentry` field and the entry is added to this group.
- The number column was removed.
- We removed the global search feature.
- We removed the coloring of cells in the main table according to whether the field is optional/required.
- We removed the feature to find and resolve duplicate BibTeX keys (as this use case is already covered by the integrity check).
- We removed a few commands from the right-click menu that are not needed often and thus don't need to be placed that prominently:
  - Print entry preview: available through entry preview
  - All commands related to marking: marking is not yet reimplemented
  - Set/clear/append/rename fields: available through Edit menu
  - Manage keywords: available through the Edit menu
  - Copy linked files to folder: available through File menu
  - Add/move/remove from group: removed completely (functionality still available through group interface)
- We removed the option to change the column widths in the preferences dialog. [#4546](https://github.com/JabRef/jabref/issues/4546)

## Older versions

The changelog of JabRef 4.x is available at the [v4.3.1 tag](https://github.com/JabRef/jabref/blob/v4.3.1/CHANGELOG.md).
The changelog of JabRef 3.x is available at the [v3.8.2 tag](https://github.com/JabRef/jabref/blob/v3.8.2/CHANGELOG.md).
The changelog of JabRef 2.11 and all previous versions is available as [text file in the v2.11.1 tag](https://github.com/JabRef/jabref/blob/v2.11.1/CHANGELOG).

[Unreleased]: https://github.com/JabRef/jabref/compare/v5.15...HEAD
[5.15]: https://github.com/JabRef/jabref/compare/v5.14...v5.15
[5.14]: https://github.com/JabRef/jabref/compare/v5.13...v5.14
[5.13]: https://github.com/JabRef/jabref/compare/v5.12...v5.13
[5.12]: https://github.com/JabRef/jabref/compare/v5.11...v5.12
[5.11]: https://github.com/JabRef/jabref/compare/v5.10...v5.11
[5.10]: https://github.com/JabRef/jabref/compare/v5.9...v5.10
[5.9]: https://github.com/JabRef/jabref/compare/v5.8...v5.9
[5.8]: https://github.com/JabRef/jabref/compare/v5.7...v5.8
[5.7]: https://github.com/JabRef/jabref/compare/v5.6...v5.7
[5.6]: https://github.com/JabRef/jabref/compare/v5.5...v5.6
[5.5]: https://github.com/JabRef/jabref/compare/v5.4...v5.5
[5.4]: https://github.com/JabRef/jabref/compare/v5.3...v5.4
[5.3]: https://github.com/JabRef/jabref/compare/v5.2...v5.3
[5.2]: https://github.com/JabRef/jabref/compare/v5.1...v5.2
[5.1]: https://github.com/JabRef/jabref/compare/v5.0...v5.1
[5.0]: https://github.com/JabRef/jabref/compare/v5.0-beta...v5.0
[5.0-beta]: https://github.com/JabRef/jabref/compare/v5.0-alpha...v5.0-beta
[5.0-alpha]: https://github.com/JabRef/jabref/compare/v4.3...v5.0-alpha
<!-- markdownlint-disable-file MD012 MD024 MD033 MD053 --><|MERGE_RESOLUTION|>--- conflicted
+++ resolved
@@ -34,14 +34,11 @@
 - We added a different background color to the search bar to indicate when the search syntax is wrong. [#11658](https://github.com/JabRef/jabref/pull/11658)
 - We added a setting which always adds the literal "Cited on pages" text before each JStyle citation. [#11691](https://github.com/JabRef/jabref/pull/11732)
 - We added a new plain citation parser that uses LLMs. [#11825](https://github.com/JabRef/jabref/issues/11825)
-<<<<<<< HEAD
 - We added a welcome screen that displays when no database is open [koppor#96](https://github.com/koppor/jabref/issues/96)
-=======
 - We added a compare button to the duplicates in the citation relations tab to open the "Possible duplicate entries" window. [#11192](https://github.com/JabRef/jabref/issues/11192)
 - We added automatic browser extension install on Windows for Chrome and Edge. [#6076](https://github.com/JabRef/jabref/issues/6076)
 - We added a search bar for filtering keyboard shortcuts. [#11686](https://github.com/JabRef/jabref/issues/11686)
 - By double clicking on a local citation in the Citation Relations Tab you can now jump the linked entry. [#11955](https://github.com/JabRef/jabref/pull/11955)
->>>>>>> 64f7f38c
 
 ### Changed
 
