# Changelog

All notable changes to this project will be documented in this file.
The format is based on [Keep a Changelog](https://keepachangelog.com/en/1.0.0/).
We refer to [GitHub issues](https://github.com/JabRef/jabref/issues) by using `#NUM`.
In case, there is no issue present, the pull request implementing the feature is linked.

Note that this project **does not** adhere to [Semantic Versioning](https://semver.org/).

## [Unreleased]

### Added

- We added an AI-based chat for entries with linked PDF files. [#11430](https://github.com/JabRef/jabref/pull/11430)
- We added an AI-based summarization possibility for entries with linked PDF files. [#11430](https://github.com/JabRef/jabref/pull/11430)
- We added support for selecting and using CSL Styles in JabRef's OpenOffice/LibreOffice integration for inserting bibliographic and in-text citations into a document. [#2146](https://github.com/JabRef/jabref/issues/2146), [#8893](https://github.com/JabRef/jabref/issues/8893)
- We added Tools > New library based on references in PDF file... to create a new library based on the references section in a PDF file. [#11522](https://github.com/JabRef/jabref/pull/11522)
- When converting the references section of a paper (PDF file), more than the last page is treated. [#11522](https://github.com/JabRef/jabref/pull/11522)
- Added the functionality to invoke offline reference parsing explicitly. [#11565](https://github.com/JabRef/jabref/pull/11565)
- The dialog for [adding an entry using reference text](https://docs.jabref.org/collect/newentryfromplaintext) is now filled with the clipboard contents as default. [#11565](https://github.com/JabRef/jabref/pull/11565)
- Added minimal support for [biblatex data annotation](https://mirrors.ctan.org/macros/latex/contrib/biblatex/doc/biblatex.pdf#subsection.3.7) fields in `.layout` files. [#11505](https://github.com/JabRef/jabref/issues/11505)
- Added saving of selected options in the [Lookup -> Search for unlinked local files dialog](https://docs.jabref.org/collect/findunlinkedfiles#link-the-pdfs-to-your-bib-library). [#11439](https://github.com/JabRef/jabref/issues/11439)
- We enabled creating a new file link manually. [#11017](https://github.com/JabRef/jabref/issues/11017)
- We added a toggle button to invert the selected groups. [#9073](https://github.com/JabRef/jabref/issues/9073)
- We reintroduced the floating search in the main table. [#4237](https://github.com/JabRef/jabref/issues/4237)
<<<<<<< HEAD
- We fixed an issue where the selection of an entry in the table lost after searching for a group. [#3176](https://github.com/JabRef/jabref/issues/3176)
- When starting a new SLR, the selected catalogs now persist within and across JabRef sessions. [koppor#614](https://github.com/koppor/jabref/issues/614)
=======
- We added a different background color to the search bar to indicate when the search syntax is wrong. [#11658](https://github.com/JabRef/jabref/pull/11658)
>>>>>>> f4e87e5e

### Changed

- When a communication error with an [online service](https://docs.jabref.org/collect/import-using-online-bibliographic-database) occurs, JabRef displays the HTTP error. [#11223](https://github.com/JabRef/jabref/issues/11223)
- The Pubmed/Medline Plain importer now imports the PMID field as well [#11488](https://github.com/JabRef/jabref/issues/11488)
- The 'Check for updates' menu bar button is now always enabled. [#11485](https://github.com/JabRef/jabref/pull/11485)
- JabRef respects the [configuration for storing files relative to the .bib file](https://docs.jabref.org/finding-sorting-and-cleaning-entries/filelinks#directories-for-files) in more cases. [#11492](https://github.com/JabRef/jabref/pull/11492)
- JabRef does not show finished background tasks in the status bar popup. [#11574](https://github.com/JabRef/jabref/pull/11574)
- We enhanced the indexing speed. [#11502](https://github.com/JabRef/jabref/pull/11502)
- ⚠️ Renamed command line parameters `embeddBibfileInPdf` to `embedBibFileInPdf`, `writeMetadatatoPdf` to `writeMetadataToPdf`, and `writeXMPtoPdf` to `writeXmpToPdf`. [#11575](https://github.com/JabRef/jabref/pull/11575)
- The browse button for a Custom theme now opens in the directory of the current used CSS file. [#11597](https://github.com/JabRef/jabref/pull/11597)
- We improved the display of long messages in the integrity check dialog. [#11619](https://github.com/JabRef/jabref/pull/11619)

### Fixed

- We fixed an issue where the "Check for updates" preference was not saved. [#11485](https://github.com/JabRef/jabref/pull/11485)
- We fixed an issue where an exception was thrown after changing "show preview as a tab" in the preferences. [#11515](https://github.com/JabRef/jabref/pull/11515)
- We fixed an issue where JabRef put file paths as absolute path when an entry was created using drag and drop of a PDF file. [#11173](https://github.com/JabRef/jabref/issues/11173)
- We fixed an issue that online and offline mode for new library creation were handled incorrectly. [#11565](https://github.com/JabRef/jabref/pull/11565)
- We fixed an issue with colors in the search bar when dark theme is enabled. [#11569](https://github.com/JabRef/jabref/issues/11569)
- We fixed an issue with query transformers (JStor and others). [#11643](https://github.com/JabRef/jabref/pull/11643)
- We fixed an issue where a new unsaved library was not marked with an asterisk. [#11519](https://github.com/JabRef/jabref/pull/11519)
- We fixed an issue where JabRef starts without window decorations. [#11440](https://github.com/JabRef/jabref/pull/11440)
- We fixed an issue where the entry preview highlight was not working when searching before opening the entry editor. [#11659](https://github.com/JabRef/jabref/pull/11659)
- We fixed an issue where text in Dark mode inside "Citation information" was not readable. [#11512](https://github.com/JabRef/jabref/issues/11512)
- We fixed an issue where the selection of an entry in the table lost after searching for a group. [#3176](https://github.com/JabRef/jabref/issues/3176)

### Removed

- We removed support for importing using the SilverPlatterImporter (`Record INSPEC`). [#11576](https://github.com/JabRef/jabref/pull/11576)








## [5.15] – 2024-07-10

### Added

- We made new groups automatically to focus upon creation. [#11449](https://github.com/JabRef/jabref/issues/11449)

### Fixed

- We fixed an issue where JabRef was no longer built for Intel based macs (x86) [#11468](https://github.com/JabRef/jabref/issues/11468)
- We fixed usage when using running on Snapcraft. [#11465](https://github.com/JabRef/jabref/issues/11465)
- We fixed detection for `soffice.exe` on Windows. [#11478](https://github.com/JabRef/jabref/pull/11478)
- We fixed an issue where saving preferences when importing preferences on first run in a snap did not work [forum#4399](https://discourse.jabref.org/t/how-to-report-problems-in-the-distributed-version-5-14-ensuring-that-one-can-no-longer-work-with-jabref/4399/5)

## [5.14] – 2024-07-08

### Added

- We added support for offline extracting references from PDFs following the IEEE format. [#11156](https://github.com/JabRef/jabref/pull/11156)
- We added a new keyboard shortcut  <kbd>ctrl</kbd> + <kbd>,</kbd> to open the preferences. [#11154](https://github.com/JabRef/jabref/pull/11154)
- We added value selection (such as for month) for content selectors in custom entry types. [#11109](https://github.com/JabRef/jabref/issues/11109)
- We added a duplicate checker for the Citation Relations tab. [#10414](https://github.com/JabRef/jabref/issues/10414)
- We added tooltip on main table cells that shows cell content or cell content and entry preview if set in preferences. [10925](https://github.com/JabRef/jabref/issues/10925)
- Added a formatter to remove word enclosing braces. [#11222](https://github.com/JabRef/jabref/issues/11222)
- We added the ability to add a keyword/crossref when typing the separator character (e.g., comma) in the keywords/crossref fields. [#11178](https://github.com/JabRef/jabref/issues/11178)
- We added an exporter and improved the importer for Endnote XML format. [#11137](https://github.com/JabRef/jabref/issues/11137)
- We added support for using BibTeX Style files (BST) in the Preview. [#11102](https://github.com/JabRef/jabref/issues/11102)
- We added support for automatically update LaTeX citations when a LaTeX file is created, removed, or modified. [#10585](https://github.com/JabRef/jabref/issues/10585)

### Changed

- We replaced the word "Key bindings" with "Keyboard shortcuts" in the Preferences tab. [#11153](https://github.com/JabRef/jabref/pull/11153)
- We slightly improved the duplicate check if ISBNs are present. [#8885](https://github.com/JabRef/jabref/issues/8885)
- JabRef no longer downloads HTML files of websites when a PDF was not found. [#10149](https://github.com/JabRef/jabref/issues/10149)
- We added the HTTP message (in addition to the response code) if an error is encountered. [#11341](https://github.com/JabRef/jabref/pull/11341)
- We made label wrap text to fit view size when reviewing external group changes. [#11220](https://github.com/JabRef/jabref/issues/11220)

### Fixed

- We fixed an issue where entry type with duplicate fields prevented opening existing libraries with custom entry types. [#11127](https://github.com/JabRef/jabref/issues/11127)
- We fixed an issue where Markdown rendering removed braces from the text. [#10928](https://github.com/JabRef/jabref/issues/10928)
- We fixed an issue when the file was flagged as changed on disk in the case of content selectors or groups. [#9064](https://github.com/JabRef/jabref/issues/9064)
- We fixed crash on opening the entry editor when auto-completion is enabled. [#11188](https://github.com/JabRef/jabref/issues/11188)
- We fixed the usage of the key binding for "Clear search" (default: <kbd>Escape</kbd>). [#10764](https://github.com/JabRef/jabref/issues/10764)
- We fixed an issue where library shown as unsaved and marked (*) after accepting changes made externally to the file. [#11027](https://github.com/JabRef/jabref/issues/11027)
- We fixed an issue where drag and dropping entries from one library to another was not always working. [#11254](https://github.com/JabRef/jabref/issues/11254)
- We fixed an issue where drag and dropping entries created a shallow copy. [#11160](https://github.com/JabRef/jabref/issues/11160)
- We fixed an issue where imports to a custom group would only work for the first entry [#11085](https://github.com/JabRef/jabref/issues/11085), [#11269](https://github.com/JabRef/jabref/issues/11269)
- We fixed an issue when cursor jumped to the beginning of the line. [#5904](https://github.com/JabRef/jabref/issues/5904)
- We fixed an issue where a new entry was not added to the selected group [#8933](https://github.com/JabRef/jabref/issues/8933)
- We fixed an issue where the horizontal position of the Entry Preview inside the entry editor was not remembered across restarts [#11281](https://github.com/JabRef/jabref/issues/11281)
- We fixed an issue where the search index was not updated after linking PDF files. [#11317](https://github.com/JabRef/jabref/pull/11317)
- We fixed rendering of (first) author with a single letter surname. [forum#4330](https://discourse.jabref.org/t/correct-rendering-of-first-author-with-a-single-letter-surname/4330)
- We fixed that the import of the related articles tab sometimes used the wrong library mode. [#11282](https://github.com/JabRef/jabref/pull/11282)
- We fixed an issue where the entry editor context menu was not shown correctly when JabRef is opened on a second, extended screen [#11323](https://github.com/JabRef/jabref/issues/11323), [#11174](https://github.com/JabRef/jabref/issues/11174)
- We fixed an issue where the value of "Override default font settings" was not applied on startup [#11344](https://github.com/JabRef/jabref/issues/11344)
- We fixed an issue when "Library changed on disk" appeared after a save by JabRef. [#4877](https://github.com/JabRef/jabref/issues/4877)  
- We fixed an issue where the Pubmed/Medline Plain importer would not respect the user defined keyword separator [#11413](https://github.com/JabRef/jabref/issues/11413)
- We fixed an issue where the value of "Override default font settings" was not applied on startup [#11344](https://github.com/JabRef/jabref/issues/11344)
- We fixed an issue where DatabaseChangeDetailsView was not scrollable when reviewing external metadata changes [#11220](https://github.com/JabRef/jabref/issues/11220)
- We fixed undo/redo for text fields. [#11420](https://github.com/JabRef/jabref/issues/11420)
- We fixed an issue where clicking on a page number in the search results tab opens a wrong file in the document viewer. [#11432](https://github.com/JabRef/jabref/pull/11432)

### Removed

- We removed the misleading message "Doing a cleanup for X entries" when opening the Cleanup entries dialog [#11463](https://github.com/JabRef/jabref/pull/11463)

## [5.13] – 2024-04-01

### Added

- We converted the "Custom API key" list to a table to be more accessible. [#10926](https://github.com/JabRef/jabref/issues/10926)
- We added a "refresh" button for the LaTeX citations tab in the entry editor. [#10584](https://github.com/JabRef/jabref/issues/10584)
- We added the possibility to show the BibTeX source in the [web search](https://docs.jabref.org/collect/import-using-online-bibliographic-database) import screen. [#560](https://github.com/koppor/jabref/issues/560)
- We added a fetcher for [ISIDORE](https://isidore.science/), simply paste in the link into the text field or the last 6 digits in the link that identify that paper. [#10423](https://github.com/JabRef/jabref/issues/10423)
- When importing entries form the "Citation relations" tab, the field [cites](https://docs.jabref.org/advanced/entryeditor/entrylinks) is now filled according to the relationship between the entries. [#10572](https://github.com/JabRef/jabref/pull/10752)
- We added a new integrity check and clean up option for strings having Unicode characters not encoded in [Unicode "Normalization Form Canonical Composition" (NFC)](https://en.wikipedia.org/wiki/Unicode_equivalence#Normal_forms"). [#10506](https://github.com/JabRef/jabref/issues/10506)
- We added a new group icon column to the main table showing the icons of the entry's groups. [#10801](https://github.com/JabRef/jabref/pull/10801)
- When deleting an entry, the files linked to the entry are now optionally deleted as well. [#10509](https://github.com/JabRef/jabref/issues/10509)
- We added support to move the file to the system trash (instead of deleting it). [#10591](https://github.com/JabRef/jabref/pull/10591)
- We added ability to jump to an entry in the command line using `-j CITATIONKEY`. [koppor#540](https://github.com/koppor/jabref/issues/540)
- We added a new boolean to the style files for Openoffice/Libreoffice integration to switch between ZERO_WIDTH_SPACE (default) and no space. [#10843](https://github.com/JabRef/jabref/pull/10843)
- When pasting HTML into the abstract or a comment field, the hypertext is automatically converted to Markdown. [#10558](https://github.com/JabRef/jabref/issues/10558)
- We added the possibility to redownload files that had been present but are no longer in the specified location. [#10848](https://github.com/JabRef/jabref/issues/10848)
- We added the citation key pattern `[camelN]`. Equivalent to the first N words of the `[camel]` pattern.
- We added importing of static groups and linked files from BibDesk .bib files. [#10381](https://github.com/JabRef/jabref/issues/10381)
- We added ability to export in CFF (Citation File Format) [#10661](https://github.com/JabRef/jabref/issues/10661).
- We added ability to push entries to TeXworks. [#3197](https://github.com/JabRef/jabref/issues/3197)
- We added the ability to zoom in and out in the document viewer using <kbd>Ctrl</kbd> + <kbd>Scroll</kbd>. [#10964](https://github.com/JabRef/jabref/pull/10964)
- We added a Cleanup for removing non-existent files and grouped the related options [#10929](https://github.com/JabRef/jabref/issues/10929)
- We added the functionality to parse the bibliography of PDFs using the GROBID online service. [#10200](https://github.com/JabRef/jabref/issues/10200)
- We added a seperated search bar for the global search window. [#11032](https://github.com/JabRef/jabref/pull/11032)
- We added ability to double-click on an entry in the global search window to select the corresponding entry in the main table. [#11010](https://github.com/JabRef/jabref/pull/11010)
- We added support for BibTeX String constants during copy & paste between libraries. [#10872](https://github.com/JabRef/jabref/issues/10872)
- We added the field `langid` which is important for hyphenation and casing in LaTeX. [#10868](https://github.com/JabRef/jabref/issues/10868)
- Event log entries can now be copied via a context menu. [#11100](https://github.com/JabRef/jabref/issues/11100)

### Changed

- The "Automatically open folders of attached files" preference default status has been changed to enabled on Windows. [koppor#56](https://github.com/koppor/jabref/issues/56)
- The Custom export format now uses the custom DOI base URI in the preferences for the `DOICheck`, if activated [forum#4084](https://discourse.jabref.org/t/export-html-disregards-custom-doi-base-uri/4084)
- The index directories for full text search have now more readable names to increase debugging possibilities using Apache Lucense's Lurk. [#10193](https://github.com/JabRef/jabref/issues/10193)
- The fulltext search also indexes files ending with .pdf (but do not having an explicit file type set). [#10193](https://github.com/JabRef/jabref/issues/10193)
- We changed the arrangement of the lists in the "Citation relations" tab. `Cites` are now on the left and `Cited by` on the right [#10572](https://github.com/JabRef/jabref/pull/10752)
- Sub libraries based on `aux` file can now also be generated if some citations are not found library. [#10775](https://github.com/JabRef/jabref/pull/10775)
- We rearranged the tab order in the entry editor and renamed the "Scite Tab" to "Citation information". [#10821](https://github.com/JabRef/jabref/issues/10821)
- We changed the duplicate handling in the Import entries dialog. Potential duplicate entries are marked with an icon and importing will now trigger the merge dialog [#10914](https://github.com/JabRef/jabref/pull/10914)
- We made the command "Push to TexShop" more robust to allow cite commands with a character before the first slash. [forum#2699](https://discourse.jabref.org/t/push-to-texshop-mac/2699/17?u=siedlerchr)
- We only show the notification "Saving library..." if the library contains more than 2000 entries. [#9803](https://github.com/JabRef/jabref/issues/9803)
- JabRef now keeps previous log files upon start. [#11023](https://github.com/JabRef/jabref/pull/11023)
- When normalizing author names, complete enclosing braces are kept. [#10031](https://github.com/JabRef/jabref/issues/10031)
- We enhanced the dialog for adding new fields in the content selector with a selection box containing a list of standard fields. [#10912](https://github.com/JabRef/jabref/pull/10912)
- We store the citation relations in an LRU cache to avoid bloating the memory and out-of-memory exceptions. [#10958](https://github.com/JabRef/jabref/issues/10958)
- Keywords field are now displayed as tags. [#10910](https://github.com/JabRef/jabref/pull/10910)
- Citation relations now get more information, and have quick access to view the articles in a browser without adding them to the library [#10869](https://github.com/JabRef/jabref/issues/10869)
- Importer/Exporter for CFF format now supports JabRef `cites` and `related` relationships, as well as all fields from the CFF specification. [#10993](https://github.com/JabRef/jabref/issues/10993)
- The XMP-Exporter no longer writes the content of the `file`-field. [#11083](https://github.com/JabRef/jabref/pull/11083)
- We added notes, checks and warnings for the case of selection of non-empty directories while starting a new Systematic Literature Review. [#600](https://github.com/koppor/jabref/issues/600)
- Text in the import dialog (web search results) will now be wrapped to prevent horizontal scrolling. [#10931](https://github.com/JabRef/jabref/issues/10931)
- We improved the error handling when invalid bibdesk-files are encountered [#11117](https://github.com/JabRef/jabref/issues/11117)

### Fixed

- We fixed an issue where the fulltext search button in entry editor used to disappear on click till the search is completed. [#10425](https://github.com/JabRef/jabref/issues/10425)
- We fixed an issue where attempting to cancel the importing/generation of an entry from id is ignored. [#10508](https://github.com/JabRef/jabref/issues/10508)
- We fixed an issue where the preview panel showing the wrong entry (an entry that is not selected in the entry table). [#9172](https://github.com/JabRef/jabref/issues/9172)
- We fixed an issue where HTML-reserved characters like '&' and '<', in addition to HTML entities like '&amp;' were not rendered correctly in entry preview. [#10677](https://github.com/JabRef/jabref/issues/10677)
- The last page of a PDF is now indexed by the full text search. [#10193](https://github.com/JabRef/jabref/issues/10193)
- The entry editor respects the configured custom tabs when showing "Other fields". [#11012](https://github.com/JabRef/jabref/pull/11012)
- The default owner of an entry can be changed again. [#10924](https://github.com/JabRef/jabref/issues/10924)
- We fixed an issue where the duplicate check did not take umlauts or other LaTeX-encoded characters into account. [#10744](https://github.com/JabRef/jabref/pull/10744)
- We fixed the colors of the icon on hover for unset special fields. [#10431](https://github.com/JabRef/jabref/issues/10431)
- We fixed an issue where the CrossRef field did not work if autocompletion was disabled [#8145](https://github.com/JabRef/jabref/issues/8145)
- In biblatex mode, JabRef distinguishes between "Optional fields" and "Optional fields 2" again. [#11022](https://github.com/JabRef/jabref/pull/11022)
- We fixed an issue where exporting`@electronic` and `@online` entry types to the Office XMl would duplicate the field `title`  [#10807](https://github.com/JabRef/jabref/issues/10807)
- We fixed an issue where the `CommentsTab` was not properly formatted when the `defaultOwner` contained capital or special letters. [#10870](https://github.com/JabRef/jabref/issues/10870)
- We fixed an issue where the `File -> Close library` menu item was not disabled when no library was open. [#10948](https://github.com/JabRef/jabref/issues/10948)
- We fixed an issue where the Document Viewer would show the PDF in only half the window when maximized. [#10934](https://github.com/JabRef/jabref/issues/10934)
- Clicking on the crossref and related tags in the entry editor jumps to the linked entry. [#5484](https://github.com/JabRef/jabref/issues/5484) [#9369](https://github.com/JabRef/jabref/issues/9369)
- We fixed an issue where JabRef could not parse absolute file paths from Zotero exports. [#10959](https://github.com/JabRef/jabref/issues/10959)
- We fixed an issue where an exception occured when toggling between "Live" or "Locked" in the internal Document Viewer. [#10935](https://github.com/JabRef/jabref/issues/10935)
- When fetching article information fom IEEE Xplore, the em dash is now converted correctly. [koppor#286](https://github.com/koppor/jabref/issues/286)
- Fixed an issue on Windows where the browser extension reported failure to send an entry to JabRef even though it was sent properly. [JabRef-Browser-Extension#493](https://github.com/JabRef/JabRef-Browser-Extension/issues/493)
- Fixed an issue on Windows where TeXworks path was not resolved if it was installed with MiKTeX. [#10977](https://github.com/JabRef/jabref/issues/10977)
- We fixed an issue with where JabRef would throw an error when using MathSciNet search, as it was unable to parse the fetched JSON coreectly. [10996](https://github.com/JabRef/jabref/issues/10996)
- We fixed an issue where the "Import by ID" function would throw an error when a DOI that contains URL-encoded characters was entered. [#10648](https://github.com/JabRef/jabref/issues/10648)
- We fixed an issue with handling of an "overflow" of authors at `[authIniN]`. [#11087](https://github.com/JabRef/jabref/issues/11087)
- We fixed an issue where an exception occurred when selecting entries in the web search results. [#11081](https://github.com/JabRef/jabref/issues/11081)
- When a new library is unsaved, there is now no warning when fetching entries with PDFs. [#11075](https://github.com/JabRef/jabref/issues/11075)
- We fixed an issue where the message "The libary has been modified by another program" occurred when editing library metadata and saving the library. [#4877](https://github.com/JabRef/jabref/issues/4877)

### Removed

- We removed the predatory journal checks due to a high rate of false positives. [#11066](https://github.com/JabRef/jabref/pull/11066)

## [5.12] – 2023-12-24

### Added

- We added a scite.ai tab in the entry editor that retrieves 'Smart Citation' tallies for citations that have a DOI. [koppor#375](https://github.com/koppor/jabref/issues/375)  
- We added a dropdown menu to let users change the reference library during AUX file import. [#10472](https://github.com/JabRef/jabref/issues/10472)
- We added a button to let users reset the cite command to the default value. [#10569](https://github.com/JabRef/jabref/issues/10569)
- We added the option to use System Preference for Light/Dark Theme [#8729](https://github.com/JabRef/jabref/issues/8729).
- We added [scholar.archive.org](https://scholar.archive.org/) as a new fetcher. [#10498](https://github.com/JabRef/jabref/issues/10498)
- We integrated predatory journal checking as part of the Integrity Checker based on the [check-bib-for-predatory](https://github.com/CfKu/check-bib-for-predatory). [koppor#348](https://github.com/koppor/jabref/issues/348)
- We added a 'More options' section in the main table right click menu opening the preferences dialog. [#9432](https://github.com/JabRef/jabref/issues/9432)
- When creating a new group, it inherits the icon of the parent group. [#10521](https://github.com/JabRef/jabref/pull/10521)

### Changed

- We moved the location of the 'Open only one instance of JabRef' preference option from "Network" to "General". [#9306](https://github.com/JabRef/jabref/issues/9306)
- The two previews in the change resolver dialog now have their scrollbars synchronized. [#9576](https://github.com/JabRef/jabref/issues/9576).
- We changed the setting of the keyword separator to accept a single character only. [#177](https://github.com/koppor/jabref/issues/177)
- We replaced "SearchAll" in Web Search by "Search Selected". [#10556](https://github.com/JabRef/jabref/issues/10556)
- Short DOI formatter now checks, if the value is already formatted. If so, it returns the value instead of calling the ShortDOIService again. [#10589](https://github.com/JabRef/jabref/issues/10589)
- We upgraded to JavaFX 21.0.1. As a consequence JabRef requires now macOS 11 or later and GTK 3.8 or later on Linux [10627](https://github.com/JabRef/jabref/pull/10627).
- A user-specific comment fields is not enabled by default, but can be enabled using the "Add" button. [#10424](https://github.com/JabRef/jabref/issues/10424)
- We upgraded to Lucene 9.9 for the fulltext search. The search index will be rebuild. [#10686](https://github.com/JabRef/jabref/pull/10686)
- When using "Copy..." -> "Copy citation key", the delimiter configured at "Push applications" is respected. [#10707](https://github.com/JabRef/jabref/pull/10707)

### Fixed

- We fixed an issue where the added protected term has unwanted leading and trailing whitespaces, where the formatted text has unwanted empty brackets and where the word at the cursor in the textbox can be added to the list. [#10415](https://github.com/JabRef/jabref/issues/10415)
- We fixed an issue where in the merge dialog the file field of entries was not correctly merged when the first and second entry both contained values inside the file field. [#10572](https://github.com/JabRef/jabref/issues/10572)
- We fixed some small inconsistencies in the user interface. [#10507](https://github.com/JabRef/jabref/issues/10507) [#10458](https://github.com/JabRef/jabref/issues/10458) [#10660](https://github.com/JabRef/jabref/issues/10660)
- We fixed the issue where the Hayagriva YAML exporter would not include a parent field for the publisher/series. [#10596](https://github.com/JabRef/jabref/issues/10596)
- We fixed issues in the external file type dialog w.r.t. duplicate entries in the case of a language switch. [#10271](https://github.com/JabRef/jabref/issues/10271)
- We fixed an issue where the right-click action "Copy cite..." did not respect the configured citation command under "External Programs" -> "[Push Applications](https://docs.jabref.org/cite/pushtoapplications)" [#10615](https://github.com/JabRef/jabref/issues/10615)

### Removed

- We removed duplicate filtering and sorting operations in the MainTable when editing BibEntries. [#10619](https://github.com/JabRef/jabref/pull/10619)

## [5.11] – 2023-10-22

### Added

- We added the ability to sort subgroups in Z-A order, as well as by ascending and descending number of subgroups. [#10249](https://github.com/JabRef/jabref/issues/10249)
- We added the possibility to find (and add) papers that cite or are cited by a given paper. [#6187](https://github.com/JabRef/jabref/issues/6187)
- We added an error-specific message for when a download from a URL fails. [#9826](https://github.com/JabRef/jabref/issues/9826)
- We added support for customizing the citation command (e.g., `[@key1,@key2]`) when [pushing to external applications](https://docs.jabref.org/cite/pushtoapplications). [#10133](https://github.com/JabRef/jabref/issues/10133)
- We added an integrity check for more special characters. [#8712](https://github.com/JabRef/jabref/issues/8712)
- We added protected terms described as "Computer science". [#10222](https://github.com/JabRef/jabref/pull/10222)
- We added a link "Get more themes..." in the preferences to that points to [themes.jabref.org](https://themes.jabref.org) allowing the user to download new themes. [#10243](https://github.com/JabRef/jabref/issues/10243)
- We added a fetcher for [LOBID](https://lobid.org/resources/api) resources. [koppor#386](https://github.com/koppor/jabref/issues/386)
- When in `biblatex` mode, the [integrity check](https://docs.jabref.org/finding-sorting-and-cleaning-entries/checkintegrity) for journal titles now also checks the field `journal`.
- We added support for exporting to Hayagriva YAML format. [#10382](https://github.com/JabRef/jabref/issues/10382)
- We added support for pushing citations to [TeXShop](https://pages.uoregon.edu/koch/texshop/) on macOS [forum#2699](https://discourse.jabref.org/t/push-to-texshop-mac/2699).
- We added the 'Bachelor's thesis' type for Biblatex's 'Thesis' EntryType [#10029](https://github.com/JabRef/jabref/issues/10029).

### Changed

- The export formats `listrefs`, `tablerefs`, `tablerefsabsbib`, now use the ISO date format in the footer [#10383](https://github.com/JabRef/jabref/pull/10383).
- When searching for an identifier in the "Web search", the title of the search window is now "Identifier-based Web Search". [#10391](https://github.com/JabRef/jabref/pull/10391)
- The ampersand checker now skips verbatim fields (`file`, `url`, ...). [#10419](https://github.com/JabRef/jabref/pull/10419)
- If no existing document is selected for exporting "XMP annotated pdf" JabRef will now create a new PDF file with a sample text and the metadata. [#10102](https://github.com/JabRef/jabref/issues/10102)
- We modified the DOI cleanup to infer the DOI from an ArXiV ID if it's present. [#10426](https://github.com/JabRef/jabref/issues/10426)
- The ISI importer uses the field `comment` for notes (instead of `review). [#10478](https://github.com/JabRef/jabref/pull/10478)
- If no existing document is selected for exporting "Embedded BibTeX pdf" JabRef will now create a new PDF file with a sample text and the metadata. [#10101](https://github.com/JabRef/jabref/issues/10101)
- Translated titles format no longer raise a warning. [#10459](https://github.com/JabRef/jabref/issues/10459)
- We re-added the empty grey containers in the groups panel to keep an indicator for the current selected group, if displaying of group item count is turned off [#9972](https://github.com/JabRef/jabref/issues/9972)

### Fixed

- We fixed an issue where "Move URL in note field to url field" in the cleanup dialog caused an exception if no note field was present [forum#3999](https://discourse.jabref.org/t/cleanup-entries-cant-get-it-to-work/3999)
- It is possible again to use "current table sort order" for the order of entries when saving. [#9869](https://github.com/JabRef/jabref/issues/9869)
- Passwords can be stored in GNOME key ring. [#10274](https://github.com/JabRef/jabref/issues/10274)
- We fixed an issue where groups based on an aux file could not be created due to an exception [#10350](https://github.com/JabRef/jabref/issues/10350)
- We fixed an issue where the JabRef browser extension could not communicate with JabRef under macOS due to missing files. You should use the `.pkg` for the first installation as it updates all necessary files for the extension [#10308](https://github.com/JabRef/jabref/issues/10308)
- We fixed an issue where the ISBN fetcher returned the entrytype `misc` for certain ISBN numbers [#10348](https://github.com/JabRef/jabref/issues/10348)
- We fixed a bug where an exception was raised when saving less than three export save orders in the preference. [#10157](https://github.com/JabRef/jabref/issues/10157)
- We fixed an issue where it was possible to create a group with no name or with a group separator inside the name [#9776](https://github.com/JabRef/jabref/issues/9776)
- Biblatex's `journaltitle` is now also respected for showing the journal information. [#10397](https://github.com/JabRef/jabref/issues/10397)
- JabRef does not hang anymore when exporting via CLI. [#10380](https://github.com/JabRef/jabref/issues/10380)
- We fixed an issue where it was not possible to save a library on a network share under macOS due to an exception when acquiring a file lock [#10452](https://github.com/JabRef/jabref/issues/10452)
- We fixed an issue where exporting "XMP annotated pdf" without selecting an existing document would produce an exception. [#10102](https://github.com/JabRef/jabref/issues/10102)
- We fixed an issue where the "Enabled" column in the "Protected terms files" tab in the preferences could not be resized [#10285](https://github.com/JabRef/jabref/issues/10285)
- We fixed an issue where after creation of a new library, the new library was not focused. [koppor#592](https://github.com/koppor/jabref/issues/592)
- We fixed an issue where double clicking on an url in the file field would trigger an exception instead of opening the browser [#10480](https://github.com/JabRef/jabref/pull/10480)
- We fixed an issue where scrolling was impossible on dragging a citation on the groups panel. [#9754](https://github.com/JabRef/jabref/issues/9754)
- We fixed an issue where exporting "Embedded BibTeX pdf" without selecting an existing document would produce an exception. [#10101](https://github.com/JabRef/jabref/issues/10101)
- We fixed an issue where there was a failure to access the url link for "eprint" for the ArXiv entry.[#10474](https://github.com/JabRef/jabref/issues/10474)
- We fixed an issue where it was not possible to connect to a shared database once a group with entries was added or other metadata modified [#10336](https://github.com/JabRef/jabref/issues/10336)
- We fixed an issue where middle-button paste in X not always worked [#7905](https://github.com/JabRef/jabref/issues/7905)

## [5.10] – 2023-09-02

### Added

- We added a field showing the BibTeX/biblatex source for added and deleted entries in the "External Changes Resolver" dialog. [#9509](https://github.com/JabRef/jabref/issues/9509)
- We added user-specific comment field so that multiple users can make separate comments. [#543](https://github.com/koppor/jabref/issues/543)
- We added a search history list in the search field's right click menu. [#7906](https://github.com/JabRef/jabref/issues/7906)
- We added a full text fetcher for IACR eprints. [#9651](https://github.com/JabRef/jabref/pull/9651)
- We added "Attach file from URL" to right-click context menu to download and store a file with the reference library. [#9646](https://github.com/JabRef/jabref/issues/9646)
- We enabled updating an existing entry with data from InspireHEP. [#9351](https://github.com/JabRef/jabref/issues/9351)
- We added a fetcher for the Bibliotheksverbund Bayern (experimental). [#9641](https://github.com/JabRef/jabref/pull/9641)
- We added support for more biblatex date formats for parsing dates. [#2753](https://github.com/JabRef/jabref/issues/2753)
- We added support for multiple languages for exporting to and importing references from MS Office. [#9699](https://github.com/JabRef/jabref/issues/9699)
- We enabled scrolling in the groups list when dragging a group on another group. [#2869](https://github.com/JabRef/jabref/pull/2869)
- We added the option to automatically download online files when a new entry is created from an existing ID (e.g., DOI). The option can be disabled in the preferences under "Import and Export". [#9756](https://github.com/JabRef/jabref/issues/9756)
- We added a new Integrity check for unescaped ampersands. [koppor#585](https://github.com/koppor/jabref/issues/585)
- We added support for parsing `$\backslash$` in file paths (as exported by Mendeley). [forum#3470](https://discourse.jabref.org/t/mendeley-bib-import-with-linked-files/3470)
- We added the possibility to automatically fetch entries when an ISBN is pasted on the main table. [#9864](https://github.com/JabRef/jabref/issues/9864)
- We added the option to disable the automatic linking of files in the entry editor [#5105](https://github.com/JabRef/jabref/issues/5105)
- We added the link icon for ISBNs in linked identifiers column. [#9819](https://github.com/JabRef/jabref/issues/9819)
- We added key binding to focus on groups <kbd>alt</kbd> + <kbd>s</kbd> [#9863](https://github.com/JabRef/jabref/issues/9863)
- We added the option to unprotect a text selection, which strips all pairs of curly braces away. [#9950](https://github.com/JabRef/jabref/issues/9950)
- We added drag and drop events for field 'Groups' in entry editor panel. [#569](https://github.com/koppor/jabref/issues/569)
- We added support for parsing MathML in the Medline importer. [#4273](https://github.com/JabRef/jabref/issues/4273)
- We added the ability to search for an identifier (DOI, ISBN, ArXiv ID) directly from 'Web Search'. [#7575](https://github.com/JabRef/jabref/issues/7575) [#9674](https://github.com/JabRef/jabref/issues/9674)
- We added a cleanup activity that identifies a URL or a last-visited-date in the `note` field and moves it to the `url` and `urldate` field respectively. [koppor#216](https://github.com/koppor/jabref/issues/216)
- We enabled the user to change the name of a field in a custom entry type by double-clicking on it. [#9840](https://github.com/JabRef/jabref/issues/9840)
- We added some preferences options to disable online activity. [#10064](https://github.com/JabRef/jabref/issues/10064)
- We integrated two mail actions ("As Email" and "To Kindle") under a new "Send" option in the right-click & Tools menus. The Kindle option creates an email targeted to the user's Kindle email, which can be set in preferences under "External programs" [#6186](https://github.com/JabRef/jabref/issues/6186)
- We added an option to clear recent libraries' history. [#10003](https://github.com/JabRef/jabref/issues/10003)
- We added an option to encrypt and remember the proxy password. [#8055](https://github.com/JabRef/jabref/issues/8055)[#10044](https://github.com/JabRef/jabref/issues/10044)
- We added support for showing journal information, via info buttons next to the `Journal` and `ISSN` fields in the entry editor. [#6189](https://github.com/JabRef/jabref/issues/6189)
- We added support for pushing citations to Sublime Text 3 [#10098](https://github.com/JabRef/jabref/issues/10098)
- We added support for the Finnish language. [#10183](https://github.com/JabRef/jabref/pull/10183)
- We added the option to automatically replaces illegal characters in the filename when adding a file to JabRef. [#10182](https://github.com/JabRef/jabref/issues/10182)
- We added a privacy policy. [#10064](https://github.com/JabRef/jabref/issues/10064)
- We added a tooltip to show the number of entries in a group [#10208](https://github.com/JabRef/jabref/issues/10208)
- We fixed an issue where it was no longer possible to add or remove selected entries to groups via context menu [#10404](https://github.com/JabRef/jabref/issues/10404), [#10317](https://github.com/JabRef/jabref/issues/10317) [#10374](https://github.com/JabRef/jabref/issues/10374)

### Changed

- We replaced "Close" by "Close library" and placed it after "Save all" in the File menu. [#10043](https://github.com/JabRef/jabref/pull/10043)
- We upgraded to Lucene 9.7 for the fulltext search. The search index will be rebuild. [#9584](https://github.com/JabRef/jabref/pull/10036)
- 'Get full text' now also checks the file url. [#568](https://github.com/koppor/jabref/issues/568)
- JabRef writes a new backup file only if there is a change. Before, JabRef created a backup upon start. [#9679](https://github.com/JabRef/jabref/pull/9679)
- We modified the `Add Group` dialog to use the most recently selected group hierarchical context. [#9141](https://github.com/JabRef/jabref/issues/9141)
- We refined the 'main directory not found' error message. [#9625](https://github.com/JabRef/jabref/pull/9625)
- JabRef writes a new backup file only if there is a change. Before, JabRef created a backup upon start. [#9679](https://github.com/JabRef/jabref/pull/9679)
- Backups of libraries are not stored per JabRef version, but collected together. [#9676](https://github.com/JabRef/jabref/pull/9676)
- We streamlined the paths for logs and backups: The parent path fragment is always `logs` or `backups`.
- `log.txt` now contains an entry if a BibTeX entry could not be parsed.
- `log.txt` now contains debug messages. Debugging needs to be enabled explicitly. [#9678](https://github.com/JabRef/jabref/pull/9678)
- `log.txt` does not contain entries for non-found files during PDF indexing. [#9678](https://github.com/JabRef/jabref/pull/9678)
- The hostname is now determined using environment variables (`COMPUTERNAME`/`HOSTNAME`) first. [#9910](https://github.com/JabRef/jabref/pull/9910)
- We improved the Medline importer to correctly import ISO dates for `revised`. [#9536](https://github.com/JabRef/jabref/issues/9536)
- To avoid cluttering of the directory, We always delete the `.sav` file upon successful write. [#9675](https://github.com/JabRef/jabref/pull/9675)
- We improved the unlinking/deletion of multiple linked files of an entry using the <kbd>Delete</kbd> key. [#9473](https://github.com/JabRef/jabref/issues/9473)
- The field names of customized entry types are now exchanged preserving the case. [#9993](https://github.com/JabRef/jabref/pull/9993)
- We moved the custom entry types dialog into the preferences dialog. [#9760](https://github.com/JabRef/jabref/pull/9760)
- We moved the manage content selectors dialog to the library properties. [#9768](https://github.com/JabRef/jabref/pull/9768)
- We moved the preferences menu command from the options menu to the file menu. [#9768](https://github.com/JabRef/jabref/pull/9768)
- We reworked the cross ref labels in the entry editor and added a right click menu. [#10046](https://github.com/JabRef/jabref/pull/10046)
- We reorganized the order of tabs and settings in the library properties. [#9836](https://github.com/JabRef/jabref/pull/9836)
- We changed the handling of an "overflow" of authors at `[authIniN]`: JabRef uses `+` to indicate an overflow. Example: `[authIni2]` produces `A+` (instead of `AB`) for `Aachen and Berlin and Chemnitz`. [#9703](https://github.com/JabRef/jabref/pull/9703)
- We moved the preferences option to open the last edited files on startup to the 'General' tab. [#9808](https://github.com/JabRef/jabref/pull/9808)
- We improved the recognition of DOIs when pasting a link containing a DOI on the maintable. [#9864](https://github.com/JabRef/jabref/issues/9864s)
- We reordered the preferences dialog. [#9839](https://github.com/JabRef/jabref/pull/9839)
- We split the 'Import and Export' tab into 'Web Search' and 'Export'. [#9839](https://github.com/JabRef/jabref/pull/9839)
- We moved the option to run JabRef in memory stick mode into the preferences dialog toolbar. [#9866](https://github.com/JabRef/jabref/pull/9866)
- In case the library contains empty entries, they are not written to disk. [#8645](https://github.com/JabRef/jabref/issues/8645)
- The formatter `remove_unicode_ligatures` is now called `replace_unicode_ligatures`. [#9890](https://github.com/JabRef/jabref/pull/9890)
- We improved the error message when no terminal was found. [#9607](https://github.com/JabRef/jabref/issues/9607)
- In the context of the "systematic literature functionality", we changed the name "database" to "catalog" to use a separate term for online catalogs in comparison to SQL databases. [#9951](https://github.com/JabRef/jabref/pull/9951)
- We now show more fields (including Special Fields) in the dropdown selection for "Save sort order" in the library properties and for "Export sort order" in the preferences. [#10010](https://github.com/JabRef/jabref/issues/10010)
- We now encrypt and store the custom API keys in the OS native credential store. [#10044](https://github.com/JabRef/jabref/issues/10044)
- We changed the behavior of group addition/edit, so that sorting by alphabetical order is not performed by default after the modification. [#10017](https://github.com/JabRef/jabref/issues/10017)
- We fixed an issue with spacing in the cleanup dialogue. [#10081](https://github.com/JabRef/jabref/issues/10081)
- The GVK fetcher now uses the new [K10plus](https://www.bszgbv.de/services/k10plus/) database. [#10189](https://github.com/JabRef/jabref/pull/10189)

### Fixed

- We fixed an issue where clicking the group expansion pane/arrow caused the node to be selected, when it should just expand/detract the node. [#10111](https://github.com/JabRef/jabref/pull/10111)
- We fixed an issue where the browser import would add ' characters before the BibTeX entry on Linux. [#9588](https://github.com/JabRef/jabref/issues/9588)
- We fixed an issue where searching for a specific term with the DOAB fetcher lead to an exception. [#9571](https://github.com/JabRef/jabref/issues/9571)
- We fixed an issue where the "Import" -> "Library to import to" did not show the correct library name if two opened libraries had the same suffix. [#9567](https://github.com/JabRef/jabref/issues/9567)
- We fixed an issue where the rpm-Version of JabRef could not be properly uninstalled and reinstalled. [#9558](https://github.com/JabRef/jabref/issues/9558), [#9603](https://github.com/JabRef/jabref/issues/9603)
- We fixed an issue where the command line export using `--exportMatches` flag does not create an output bib file. [#9581](https://github.com/JabRef/jabref/issues/9581)
- We fixed an issue where custom field in the custom entry types could not be set to mulitline. [#9609](https://github.com/JabRef/jabref/issues/9609)
- We fixed an issue where the Office XML exporter did not resolve BibTeX-Strings when exporting entries. [forum#3741](https://discourse.jabref.org/t/exporting-bibtex-constant-strings-to-ms-office-2007-xml/3741)
- We fixed an issue where the Merge Entries Toolbar configuration was not saved after hitting 'Merge Entries' button. [#9091](https://github.com/JabRef/jabref/issues/9091)
- We fixed an issue where the password is stored in clear text if the user wants to use a proxy with authentication. [#8055](https://github.com/JabRef/jabref/issues/8055)
- JabRef is now more relaxed when parsing field content: In case a field content ended with `\`, the combination `\}` was treated as plain `}`. [#9668](https://github.com/JabRef/jabref/issues/9668)
- We resolved an issue that cut off the number of group entries when it exceeded four digits. [#8797](https://github.com/JabRef/jabref/issues/8797)
- We fixed the issue where the size of the global search window was not retained after closing. [#9362](https://github.com/JabRef/jabref/issues/9362)
- We fixed an issue where the Global Search UI preview is still white in dark theme. [#9362](https://github.com/JabRef/jabref/issues/9362)
- We fixed the double paste issue when <kbd>Cmd</kbd> + <kbd>v</kbd> is pressed on 'New entry from plaintext' dialog. [#9367](https://github.com/JabRef/jabref/issues/9367)
- We fixed an issue where the pin button on the Global Search dialog was located at the bottom and not at the top. [#9362](https://github.com/JabRef/jabref/issues/9362)
- We fixed the log text color in the event log console when using dark mode. [#9732](https://github.com/JabRef/jabref/issues/9732)
- We fixed an issue where searching for unlinked files would include the current library's .bib file. [#9735](https://github.com/JabRef/jabref/issues/9735)
- We fixed an issue where it was no longer possible to connect to a shared mysql database due to an exception. [#9761](https://github.com/JabRef/jabref/issues/9761)
- We fixed an issue where an exception was thrown for the user after <kbd>Ctrl</kbd>+<kbd>Z</kbd> command. [#9737](https://github.com/JabRef/jabref/issues/9737)
- We fixed the citation key generation for [`[authors]`, `[authshort]`, `[authorsAlpha]`, `[authIniN]`, `[authEtAl]`, `[auth.etal]`](https://docs.jabref.org/setup/citationkeypatterns#special-field-markers) to handle `and others` properly. [koppor#626](https://github.com/koppor/jabref/issues/626)
- We fixed the Save/save as file type shows BIBTEX_DB instead of "Bibtex library". [#9372](https://github.com/JabRef/jabref/issues/9372)
- We fixed the default main file directory for non-English Linux users. [#8010](https://github.com/JabRef/jabref/issues/8010)
- We fixed an issue when overwriting the owner was disabled. [#9896](https://github.com/JabRef/jabref/pull/9896)
- We fixed an issue regarding recording redundant prefixes in search history. [#9685](https://github.com/JabRef/jabref/issues/9685)
- We fixed an issue where passing a URL containing a DOI led to a "No entry found" notification. [#9821](https://github.com/JabRef/jabref/issues/9821)
- We fixed some minor visual inconsistencies and issues in the preferences dialog. [#9866](https://github.com/JabRef/jabref/pull/9866)
- The order of save actions is now retained. [#9890](https://github.com/JabRef/jabref/pull/9890)
- We fixed an issue where the order of save actions was not retained in the bib file. [#9890](https://github.com/JabRef/jabref/pull/9890)
- We fixed an issue in the preferences 'External file types' tab ignoring a custom application path in the edit dialog. [#9895](https://github.com/JabRef/jabref/issues/9895)
- We fixed an issue in the preferences where custom columns could be added to the entry table with no qualifier. [#9913](https://github.com/JabRef/jabref/issues/9913)
- We fixed an issue where the encoding header in a bib file was not respected when the file contained a BOM (Byte Order Mark). [#9926](https://github.com/JabRef/jabref/issues/9926)
- We fixed an issue where cli help output for import and export format was inconsistent. [koppor#429](https://github.com/koppor/jabref/issues/429)
- We fixed an issue where the user could select multiple conflicting options for autocompletion at once. [#10181](https://github.com/JabRef/jabref/issues/10181)
- We fixed an issue where no preview could be generated for some entry types and led to an exception. [#9947](https://github.com/JabRef/jabref/issues/9947)
- We fixed an issue where the Linux terminal working directory argument was malformed and therefore ignored upon opening a terminal [#9953](https://github.com/JabRef/jabref/issues/9953)
- We fixed an issue under Linux where under some systems the file instead of the folder was opened. [#9607](https://github.com/JabRef/jabref/issues/9607)
- We fixed an issue where an Automatic Keyword Group could not be deleted in the UI. [#9778](https://github.com/JabRef/jabref/issues/9778)
- We fixed an issue where the citation key pattern `[edtrN_M]` returned the wrong editor. [#9946](https://github.com/JabRef/jabref/pull/9946)
- We fixed an issue where empty grey containers would remain in the groups panel, if displaying of group item count is turned off. [#9972](https://github.com/JabRef/jabref/issues/9972)
- We fixed an issue where fetching an ISBN could lead to application freezing when the fetcher did not return any results. [#9979](https://github.com/JabRef/jabref/issues/9979)
- We fixed an issue where closing a library containing groups and entries caused an exception [#9997](https://github.com/JabRef/jabref/issues/9997)
- We fixed a bug where the editor for strings in a bibliography file did not sort the entries by their keys [#10083](https://github.com/JabRef/jabref/pull/10083)
- We fixed an issues where clicking on the empty space of specific context menu entries would not trigger the associated action. [#8388](https://github.com/JabRef/jabref/issues/8388)
- We fixed an issue where JabRef would not remember whether the window was in fullscreen. [#4939](https://github.com/JabRef/jabref/issues/4939)
- We fixed an issue where the ACM Portal search sometimes would not return entries for some search queries when the article author had no given name. [#10107](https://github.com/JabRef/jabref/issues/10107)
- We fixed an issue that caused high CPU usage and a zombie process after quitting JabRef because of author names autocompletion. [#10159](https://github.com/JabRef/jabref/pull/10159)
- We fixed an issue where files with illegal characters in the filename could be added to JabRef. [#10182](https://github.com/JabRef/jabref/issues/10182)
- We fixed that checked-out radio buttons under "specified keywords" were not displayed as checked after closing and reopening the "edit group" window. [#10248](https://github.com/JabRef/jabref/issues/10248)
- We fixed that when editing groups, checked-out properties such as case sensitive and regular expression (under "Free search expression") were not displayed checked. [#10108](https://github.com/JabRef/jabref/issues/10108)

### Removed

- We removed the support of BibTeXML. [#9540](https://github.com/JabRef/jabref/issues/9540)
- We removed support for Markdown syntax for strikethrough and task lists in comment fields. [#9726](https://github.com/JabRef/jabref/pull/9726)
- We removed the options menu, because the two contents were moved to the File menu or the properties of the library. [#9768](https://github.com/JabRef/jabref/pull/9768)
- We removed the 'File' tab in the preferences and moved its contents to the 'Export' tab. [#9839](https://github.com/JabRef/jabref/pull/9839)
- We removed the "[Collection of Computer Science Bibliographies](https://en.wikipedia.org/wiki/Collection_of_Computer_Science_Bibliographies)" fetcher the websits is no longer available. [#6638](https://github.com/JabRef/jabref/issues/6638)

## [5.9] – 2023-01-06

### Added

- We added a dropdown menu to let users change the library they want to import into during import. [#6177](https://github.com/JabRef/jabref/issues/6177)
- We added the possibility to add/remove a preview style from the selected list using a double click. [#9490](https://github.com/JabRef/jabref/issues/9490)
- We added the option to define fields as "multine" directly in the custom entry types dialog. [#6448](https://github.com/JabRef/jabref/issues/6448)
- We changed the minWidth and the minHeight of the main window, so it won't have a width and/or a height with the value 0. [#9606](https://github.com/JabRef/jabref/issues/9606)

### Changed

- We changed database structure: in MySQL/MariaDB we renamed tables by adding a `JABREF_` prefix, and in PGSQL we moved tables in `jabref` schema. We added `VersionDBStructure` variable in `METADATA` table to indicate current version of structure, this variable is needed for automatic migration. [#9312](https://github.com/JabRef/jabref/issues/9312)
- We moved some preferences options to a new tab in the preferences dialog. [#9442](https://github.com/JabRef/jabref/pull/9308)
- We renamed "Medline abbreviation" to "dotless abbreviation". [#9504](https://github.com/JabRef/jabref/pull/9504)
- We now have more "dots" in the offered journal abbreviations. [#9504](https://github.com/JabRef/jabref/pull/9504)
- We now disable the button "Full text search" in the Searchbar by default [#9527](https://github.com/JabRef/jabref/pull/9527)


### Fixed

- The tab "deprecated fields" is shown in biblatex-mode only. [#7757](https://github.com/JabRef/jabref/issues/7757)
- In case a journal name of an IEEE journal is abbreviated, the "normal" abbreviation is used - and not the one of the IEEE BibTeX strings. [abbrv#91](https://github.com/JabRef/abbrv.jabref.org/issues/91)
- We fixed a performance issue when loading large lists of custom journal abbreviations. [#8928](https://github.com/JabRef/jabref/issues/8928)
- We fixed an issue where the last opened libraries were not remembered when a new unsaved library was open as well. [#9190](https://github.com/JabRef/jabref/issues/9190)
- We fixed an issue where no context menu for the group "All entries" was present. [forum#3682](https://discourse.jabref.org/t/how-sort-groups-a-z-not-subgroups/3682)
- We fixed an issue where extra curly braces in some fields would trigger an exception when selecting the entry or doing an integrity check. [#9475](https://github.com/JabRef/jabref/issues/9475), [#9503](https://github.com/JabRef/jabref/issues/9503)
- We fixed an issue where entering a date in the format "YYYY/MM" in the entry editor date field caused an exception. [#9492](https://github.com/JabRef/jabref/issues/9492)
- For portable versions, the `.deb` file now works on plain debian again. [#9472](https://github.com/JabRef/jabref/issues/9472)
- We fixed an issue where the download of linked online files failed after an import of entries for certain urls. [#9518](https://github.com/JabRef/jabref/issues/9518)
- We fixed an issue where an exception occurred when manually downloading a file from an URL in the entry editor. [#9521](https://github.com/JabRef/jabref/issues/9521)
- We fixed an issue with open office csv file formatting where commas in the abstract field where not escaped. [#9087](https://github.com/JabRef/jabref/issues/9087)
- We fixed an issue with deleting groups where subgroups different from the selected group were deleted. [#9281](https://github.com/JabRef/jabref/issues/9281)

## [5.8] – 2022-12-18

### Added

- We integrated a new three-way merge UI for merging entries in the Entries Merger Dialog, the Duplicate Resolver Dialog, the Entry Importer Dialog, and the External Changes Resolver Dialog. [#8945](https://github.com/JabRef/jabref/pull/8945)
- We added the ability to merge groups, keywords, comments and files when merging entries. [#9022](https://github.com/JabRef/jabref/pull/9022)
- We added a warning message next to the authors field in the merge dialog to warn users when the authors are the same but formatted differently. [#8745](https://github.com/JabRef/jabref/issues/8745)
- The default file directory of a library is used as default directory for [unlinked file lookup](https://docs.jabref.org/collect/findunlinkedfiles#link-the-pdfs-to-your-bib-library). [koppor#546](https://github.com/koppor/jabref/issues/546)
- The properties of an existing systematic literature review (SLR) can be edited. [koppor#604](https://github.com/koppor/jabref/issues/604)
- An systematic literature review (SLR) can now be started from the SLR itself. [#9131](https://github.com/JabRef/jabref/pull/9131), [koppor#601](https://github.com/koppor/jabref/issues/601)
- On startup, JabRef notifies the user if there were parsing errors during opening.
- We added support for the field `fjournal` (in `@article`) for abbreviation and unabbreviation functionalities. [#321](https://github.com/JabRef/jabref/pull/321)
- In case a backup is found, the filename of the backup is shown and one can navigate to the file. [#9311](https://github.com/JabRef/jabref/pull/9311)
- We added support for the Ukrainian and Arabic languages. [#9236](https://github.com/JabRef/jabref/pull/9236), [#9243](https://github.com/JabRef/jabref/pull/9243)

### Changed

- We improved the Citavi Importer to also import so called Knowledge-items into the field `comment` of the corresponding entry [#9025](https://github.com/JabRef/jabref/issues/9025)
- We modified the change case sub-menus and their corresponding tips (displayed when you stay long over the menu) to properly reflect exemplified cases. [#9339](https://github.com/Jabref/jabref/issues/9339)
- We call backup files `.bak` and temporary writing files now `.sav`.
- JabRef keeps 10 older versions of a `.bib` file in the [user data dir](https://github.com/harawata/appdirs#supported-directories) (instead of a single `.sav` (now: `.bak`) file in the directory of the `.bib` file)
- We improved the External Changes Resolver dialog to be more usaable. [#9021](https://github.com/JabRef/jabref/pull/9021)
- We simplified the actions to fast-resolve duplicates to 'Keep Left', 'Keep Right', 'Keep Both' and 'Keep Merged'. [#9056](https://github.com/JabRef/jabref/issues/9056)
- The fallback directory of the file folder now is the general file directory. In case there was a directory configured for a library and this directory was not found, JabRef placed the PDF next to the .bib file and not into the general file directory.
- The global default directory for storing PDFs is now the documents folder in the user's home.
- When adding or editing a subgroup it is placed w.r.t. to alphabetical ordering rather than at the end. [koppor#577](https://github.com/koppor/jabref/issues/577)
- Groups context menu now shows appropriate options depending on number of subgroups. [koppor#579](https://github.com/koppor/jabref/issues/579)
- We modified the "Delete file" dialog and added the full file path to the dialog text. The file path in the title was changed to file name only. [koppor#534](https://github.com/koppor/jabref/issues/534)
- Download from URL now automatically fills with URL from clipboard. [koppor#535](https://github.com/koppor/jabref/issues/535)
- We added HTML and Markdown files to Find Unlinked Files and removed BibTeX. [koppor#547](https://github.com/koppor/jabref/issues/547)
- ArXiv fetcher now retrieves additional data from related DOIs (both ArXiv and user-assigned). [#9170](https://github.com/JabRef/jabref/pull/9170)
- We modified the Directory of Open Access Books (DOAB) fetcher so that it will now also fetch the ISBN when possible. [#8708](https://github.com/JabRef/jabref/issues/8708)
- Genres are now mapped correctly to entry types when importing MODS files. [#9185](https://github.com/JabRef/jabref/issues/9185)
- We changed the button label from "Return to JabRef" to "Return to library" to better indicate the purpose of the action.
- We changed the color of found text from red to high-contrast colors (background: yellow; font color: purple). [koppor#552](https://github.com/koppor/jabref/issues/552)
- We fixed an issue where the wrong icon for a successful import of a bib entry was shown. [#9308](https://github.com/JabRef/jabref/pull/9308)
- We changed the messages after importing unlinked local files to past tense. [koppor#548](https://github.com/koppor/jabref/issues/548)
- We fixed an issue where the wrong icon for a successful import of a bib entry was shown [#9308](https://github.com/JabRef/jabref/pull/9308)
- In the context of the [Cleanup dialog](https://docs.jabref.org/finding-sorting-and-cleaning-entries/cleanupentries) we changed the text of the conversion of BibTeX to biblatex (and vice versa) to make it more clear. [koppor#545](https://github.com/koppor/jabref/issues/545)
- We removed wrapping of string constants when writing to a `.bib` file.
- In the context of a systematic literature review (SLR), a user can now add arbitrary data into `study.yml`. JabRef just ignores this data. [#9124](https://github.com/JabRef/jabref/pull/9124)
- In the context of a systematic literature review (SLR), we reworked the "Define study" parameters dialog. [#9123](https://github.com/JabRef/jabref/pull/9123)
- We upgraded to Lucene 9.4 for the fulltext search. The search index will be rebuild. [#9213](https://github.com/JabRef/jabref/pull/9213)
- We disabled the "change case" menu for empty fields. [#9214](https://github.com/JabRef/jabref/issues/9214)
- We disabled the conversion menu for empty fields. [#9200](https://github.com/JabRef/jabref/issues/9200)

### Fixed

- We fixed an issue where applied save actions on saving the library file would lead to the dialog "The library has been modified by another program" popping up. [#4877](https://github.com/JabRef/jabref/issues/4877)
- We fixed issues with save actions not correctly loaded when opening the library. [#9122](https://github.com/JabRef/jabref/pull/9122)
- We fixed the behavior of "Discard changes" when reopening a modified library. [#9361](https://github.com/JabRef/jabref/issues/9361)
- We fixed several bugs regarding the manual and the autosave of library files that could lead to exceptions. [#9067](https://github.com/JabRef/jabref/pull/9067), [#8484](https://github.com/JabRef/jabref/issues/8484), [#8746](https://github.com/JabRef/jabref/issues/8746), [#6684](https://github.com/JabRef/jabref/issues/6684), [#6644](https://github.com/JabRef/jabref/issues/6644), [#6102](https://github.com/JabRef/jabref/issues/6102), [#6000](https://github.com/JabRef/jabref/issues/6000)
- We fixed an issue where pdfs were re-indexed on each startup. [#9166](https://github.com/JabRef/jabref/pull/9166)
- We fixed an issue when using an unsafe character in the citation key, the auto-linking feature fails to link files. [#9267](https://github.com/JabRef/jabref/issues/9267)
- We fixed an issue where a message about changed metadata would occur on saving although nothing changed. [#9159](https://github.com/JabRef/jabref/issues/9159)
- We fixed an issue where the possibility to generate a subdatabase from an aux file was writing empty files when called from the commandline. [#9115](https://github.com/JabRef/jabref/issues/9115), [forum#3516](https://discourse.jabref.org/t/export-subdatabase-from-aux-file-on-macos-command-line/3516)
- We fixed an issue where author names with tilde accents (for example ñ) were marked as "Names are not in the standard BibTeX format". [#8071](https://github.com/JabRef/jabref/issues/8071)
- We fixed an issue where capitalize didn't capitalize words after hyphen characters. [#9157](https://github.com/JabRef/jabref/issues/9157)
- We fixed an issue where title case didn't capitalize words after en-dash characters and skip capitalization of conjunctions that comes after en-dash characters. [#9068](https://github.com/JabRef/jabref/pull/9068),[#9142](https://github.com/JabRef/jabref/pull/9142)
- We fixed an issue with the message that is displayed when fetcher returns an empty list of entries for given query. [#9195](https://github.com/JabRef/jabref/issues/9195)
- We fixed an issue where editing entry's "date" field in library mode "biblatex" causes an uncaught exception. [#8747](https://github.com/JabRef/jabref/issues/8747)
- We fixed an issue where importing from XMP would fail for certain PDFs. [#9383](https://github.com/JabRef/jabref/issues/9383)
- We fixed an issue that JabRef displayed the wrong group tree after loading. [koppor#637](https://github.com/koppor/jabref/issues/637)
- We fixed that sorting of entries in the maintable by special fields is updated immediately. [#9334](https://github.com/JabRef/jabref/issues/9334)
- We fixed the display of issue, number, eid and pages fields in the entry preview. [#8607](https://github.com/JabRef/jabref/pull/8607), [#8372](https://github.com/JabRef/jabref/issues/8372), [Koppor#514](https://github.com/koppor/jabref/issues/514), [forum#2390](https://discourse.jabref.org/t/unable-to-edit-my-bibtex-file-that-i-used-before-vers-5-1/2390), [forum#3462](https://discourse.jabref.org/t/jabref-5-6-need-help-with-export-from-jabref-to-microsoft-word-entry-preview-of-apa-7-not-rendering-correctly/3462)
- We fixed the page ranges checker to detect article numbers in the pages field (used at [Check Integrity](https://docs.jabref.org/finding-sorting-and-cleaning-entries/checkintegrity)). [#8607](https://github.com/JabRef/jabref/pull/8607)
- The [HtmlToLaTeXFormatter](https://docs.jabref.org/finding-sorting-and-cleaning-entries/saveactions#html-to-latex) keeps single `<` characters.
- We fixed a performance regression when opening large libraries. [#9041](https://github.com/JabRef/jabref/issues/9041)
- We fixed a bug where spaces are trimmed when highlighting differences in the Entries merge dialog. [koppor#371](https://github.com/koppor/jabref/issues/371)
- We fixed some visual glitches with the linked files editor field in the entry editor and increased its height. [#8823](https://github.com/JabRef/jabref/issues/8823)
- We fixed some visual inconsistencies (round corners of highlighted buttons). [#8806](https://github.com/JabRef/jabref/issues/8806)
- We fixed an issue where JabRef would not exit when a connection to a LibreOffice document was established previously and the document is still open. [#9075](https://github.com/JabRef/jabref/issues/9075)
- We fixed an issue about selecting the save order in the preferences. [#9147](https://github.com/JabRef/jabref/issues/9147)
- We fixed an issue where an exception when fetching a DOI was not logged correctly. [koppor#627](https://github.com/koppor/jabref/issues/627)
- We fixed an issue where a user could not open an attached file in a new unsaved library. [#9386](https://github.com/JabRef/jabref/issues/9386)
- We fixed a typo within a connection error message. [koppor#625](https://github.com/koppor/jabref/issues/625)
- We fixed an issue where journal abbreviations would not abbreviate journal titles with escaped ampersands (\\&). [#8948](https://github.com/JabRef/jabref/issues/8948)
- We fixed the readability of the file field in the dark theme. [#9340](https://github.com/JabRef/jabref/issues/9340)
- We fixed an issue where the 'close dialog' key binding was not closing the Preferences dialog. [#8888](https://github.com/jabref/jabref/issues/8888)
- We fixed an issue where a known journal's medline/dot-less abbreviation does not switch to the full name. [#9370](https://github.com/JabRef/jabref/issues/9370)
- We fixed an issue where hitting enter on the search field within the preferences dialog closed the dialog. [koppor#630](https://github.com/koppor/jabref/issues/630)
- We fixed the "Cleanup entries" dialog is partially visible. [#9223](https://github.com/JabRef/jabref/issues/9223)
- We fixed an issue where font size preferences did not apply correctly to preference dialog window and the menu bar. [#8386](https://github.com/JabRef/jabref/issues/8386) and [#9279](https://github.com/JabRef/jabref/issues/9279)
- We fixed the display of the "Customize Entry Types" dialog title. [#9198](https://github.com/JabRef/jabref/issues/9198)
- We fixed an issue where the CSS styles are missing in some dialogs. [#9150](https://github.com/JabRef/jabref/pull/9150)
- We fixed an issue where controls in the preferences dialog could outgrow the window. [#9017](https://github.com/JabRef/jabref/issues/9017)
- We fixed an issue where highlighted text color for entry merge dialogue was not clearly visible. [#9192](https://github.com/JabRef/jabref/issues/9192)

### Removed

- We removed "last-search-date" from the systematic literature review feature, because the last-search-date can be deducted from the git logs. [#9116](https://github.com/JabRef/jabref/pull/9116)
- We removed the [CiteseerX](https://docs.jabref.org/collect/import-using-online-bibliographic-database#citeseerx) fetcher, because the API used by JabRef is sundowned. [#9466](https://github.com/JabRef/jabref/pull/9466)

## [5.7] – 2022-08-05

### Added

- We added a fetcher for [Biodiversity Heritage Library](https://www.biodiversitylibrary.org/). [8539](https://github.com/JabRef/jabref/issues/8539)
- We added support for multiple messages in the snackbar. [#7340](https://github.com/JabRef/jabref/issues/7340)
- We added an extra option in the 'Find Unlinked Files' dialog view to ignore unnecessary files like Thumbs.db, DS_Store, etc. [koppor#373](https://github.com/koppor/jabref/issues/373)
- JabRef now writes log files. Linux: `$home/.cache/jabref/logs/version`, Windows: `%APPDATA%\..\Local\harawata\jabref\version\logs`, Mac: `Users/.../Library/Logs/jabref/version`
- We added an importer for Citavi backup files, support ".ctv5bak" and ".ctv6bak" file formats. [#8322](https://github.com/JabRef/jabref/issues/8322)
- We added a feature to drag selected entries and drop them to other opened inactive library tabs [koppor521](https://github.com/koppor/jabref/issues/521).
- We added support for the [biblatex-apa](https://github.com/plk/biblatex-apa) legal entry types `Legislation`, `Legadminmaterial`, `Jurisdiction`, `Constitution` and `Legal` [#8931](https://github.com/JabRef/jabref/issues/8931)

### Changed

- The file column in the main table now shows the corresponding defined icon for the linked file [8930](https://github.com/JabRef/jabref/issues/8930).
- We improved the color of the selected entries and the color of the summary in the Import Entries Dialog in the dark theme. [#7927](https://github.com/JabRef/jabref/issues/7927)
- We upgraded to Lucene 9.2 for the fulltext search.
  Thus, the now created search index cannot be read from older versions of JabRef anylonger.
  ⚠️ JabRef will recreate the index in a new folder for new files and this will take a long time for a huge library.
  Moreover, switching back and forth JabRef versions and meanwhile adding PDFs also requires rebuilding the index now and then.
  [#8868](https://github.com/JabRef/jabref/pull/8868)
- We improved the Latex2Unicode conversion [#8639](https://github.com/JabRef/jabref/pull/8639)
- Writing BibTeX data into a PDF (XMP) removes braces. [#8452](https://github.com/JabRef/jabref/issues/8452)
- Writing BibTeX data into a PDF (XMP) does not write the `file` field.
- Writing BibTeX data into a PDF (XMP) considers the configured keyword separator (and does not use "," as default any more)
- The Medline/Pubmed search now also supports the [default fields and operators for searching](https://docs.jabref.org/collect/import-using-online-bibliographic-database#search-syntax). [forum#3554](https://discourse.jabref.org/t/native-pubmed-search/3354)
- We improved group expansion arrow that prevent it from activating group when expanding or collapsing. [#7982](https://github.com/JabRef/jabref/issues/7982), [#3176](https://github.com/JabRef/jabref/issues/3176)
- When configured SSL certificates changed, JabRef warns the user to restart to apply the configuration.
- We improved the appearances and logic of the "Manage field names & content" dialog, and renamed it to "Automatic field editor". [#6536](https://github.com/JabRef/jabref/issues/6536)
- We improved the message explaining the options when modifying an automatic keyword group [#8911](https://github.com/JabRef/jabref/issues/8911)
- We moved the preferences option "Warn about duplicates on import" option from the tab "File" to the tab "Import and Export". [koppor#570](https://github.com/koppor/jabref/issues/570)
- When JabRef encounters `% Encoding: UTF-8` header, it is kept during writing (and not removed). [#8964](https://github.com/JabRef/jabref/pull/8964)
- We replace characters which cannot be decoded using the specified encoding by a (probably another) valid character. This happens if JabRef detects the wrong charset (e.g., UTF-8 instead of Windows 1252). One can use the [Integrity Check](https://docs.jabref.org/finding-sorting-and-cleaning-entries/checkintegrity) to find those characters.

### Fixed

- We fixed an issue where linked fails containing parts of the main file directory could not be opened. [#8991](https://github.com/JabRef/jabref/issues/8991)
- Linked files with an absolute path can be opened again. [#8991](https://github.com/JabRef/jabref/issues/8991)
- We fixed an issue where the user could not rate an entry in the main table when an entry was not yet ranked. [#5842](https://github.com/JabRef/jabref/issues/5842)
- We fixed an issue that caused JabRef to sometimes open multiple instances when "Remote Operation" is enabled. [#8653](https://github.com/JabRef/jabref/issues/8653)
- We fixed an issue where linked files with the filetype "application/pdf" in an entry were not shown with the correct PDF-Icon in the main table [8930](https://github.com/JabRef/jabref/issues/8930)
- We fixed an issue where "open folder" for linked files did not open the folder and did not select the file unter certain Linux desktop environments [#8679](https://github.com/JabRef/jabref/issues/8679), [#8849](https://github.com/JabRef/jabref/issues/8849)
- We fixed an issue where the content of a big shared database library is not shown [#8788](https://github.com/JabRef/jabref/issues/8788)
- We fixed the unnecessary horizontal scroll bar in group panel [#8467](https://github.com/JabRef/jabref/issues/8467)
- We fixed an issue where the notification bar message, icon and actions appeared to be invisible. [#8761](https://github.com/JabRef/jabref/issues/8761)
- We fixed an issue where deprecated fields tab is shown when the fields don't contain any values. [#8396](https://github.com/JabRef/jabref/issues/8396)
- We fixed an issue where an exception for DOI search occurred when the DOI contained urlencoded characters. [#8787](https://github.com/JabRef/jabref/issues/8787)
- We fixed an issue which allow us to select and open identifiers from a popup list in the maintable [#8758](https://github.com/JabRef/jabref/issues/8758), [8802](https://github.com/JabRef/jabref/issues/8802)
- We fixed an issue where the escape button had no functionality within the "Filter groups" textfield. [koppor#562](https://github.com/koppor/jabref/issues/562)
- We fixed an issue where the exception that there are invalid characters in filename. [#8786](https://github.com/JabRef/jabref/issues/8786)
- When the proxy configuration removed the proxy user/password, this change is applied immediately.
- We fixed an issue where removing several groups deletes only one of them. [#8390](https://github.com/JabRef/jabref/issues/8390)
- We fixed an issue where the Sidepane (groups, web search and open office) width is not remembered after restarting JabRef. [#8907](https://github.com/JabRef/jabref/issues/8907)
- We fixed a bug where switching between themes will cause an error/exception. [#8939](https://github.com/JabRef/jabref/pull/8939)
- We fixed a bug where files that were deleted in the source bibtex file were kept in the index. [#8962](https://github.com/JabRef/jabref/pull/8962)
- We fixed "Error while sending to JabRef" when the browser extension interacts with JabRef. [JabRef-Browser-Extension#479](https://github.com/JabRef/JabRef-Browser-Extension/issues/479)
- We fixed a bug where updating group view mode (intersection or union) requires re-selecting groups to take effect. [#6998](https://github.com/JabRef/jabref/issues/6998)
- We fixed a bug that prevented external group metadata changes from being merged. [#8873](https://github.com/JabRef/jabref/issues/8873)
- We fixed the shared database opening dialog to remember autosave folder and tick. [#7516](https://github.com/JabRef/jabref/issues/7516)
- We fixed an issue where name formatter could not be saved. [#9120](https://github.com/JabRef/jabref/issues/9120)
- We fixed a bug where after the export of Preferences, custom exports were duplicated. [#10176](https://github.com/JabRef/jabref/issues/10176)

### Removed

- We removed the social media buttons for our Twitter and Facebook pages. [#8774](https://github.com/JabRef/jabref/issues/8774)

## [5.6] – 2022-04-25

### Added

- We enabled the user to customize the API Key for some fetchers. [#6877](https://github.com/JabRef/jabref/issues/6877)
- We added an extra option when right-clicking an entry in the Entry List to copy either the DOI or the DOI url.
- We added a fetcher for [Directory of Open Access Books (DOAB)](https://doabooks.org/) [8576](https://github.com/JabRef/jabref/issues/8576)
- We added an extra option to ask the user whether they want to open to reveal the folder holding the saved file with the file selected. [#8195](https://github.com/JabRef/jabref/issues/8195)
- We added a new section to network preferences to allow using custom SSL certificates. [#8126](https://github.com/JabRef/jabref/issues/8126)
- We improved the version check to take also beta version into account and now redirect to the right changelog for the version.
- We added two new web and fulltext fetchers: SemanticScholar and ResearchGate.
- We added notifications on success and failure when writing metadata to a PDF-file. [#8276](https://github.com/JabRef/jabref/issues/8276)
- We added a cleanup action that escapes `$` (by adding a backslash in front). [#8673](https://github.com/JabRef/jabref/issues/8673)

### Changed

- We upgraded to Lucene 9.1 for the fulltext search.
  Thus, the now created search index cannot be read from older versions of JabRef any longer.
  ⚠️ JabRef will recreate the index in a new folder for new files and this will take a long time for a huge library.
  Moreover, switching back and forth JabRef versions and meanwhile adding PDFs also requires rebuilding the index now and then.
  [#8362](https://github.com/JabRef/jabref/pull/8362)
- We changed the list of CSL styles to those that support formatting bibliographies. [#8421](https://github.com/JabRef/jabref/issues/8421) [citeproc-java#116](https://github.com/michel-kraemer/citeproc-java/issues/116)
- The CSL preview styles now also support displaying data from cross references entries that are linked via the `crossref` field. [#7378](https://github.com/JabRef/jabref/issues/7378)
- We made the Search button in Web Search wider. We also skewed the panel titles to the left. [#8397](https://github.com/JabRef/jabref/issues/8397)
- We introduced a preference to disable fulltext indexing. [#8468](https://github.com/JabRef/jabref/issues/8468)
- When exporting entries, the encoding is always UTF-8.
- When embedding BibTeX data into a PDF, the encoding is always UTF-8.
- We replaced the [OttoBib](https://en.wikipedia.org/wiki/OttoBib) fetcher by a fetcher by [OpenLibrary](https://openlibrary.org/dev/docs/api/books). [#8652](https://github.com/JabRef/jabref/issues/8652)
- We first fetch ISBN data from OpenLibrary, if nothing found, ebook.de is tried.
- We now only show a warning when exiting for tasks that will not be recovered automatically upon relaunch of JabRef. [#8468](https://github.com/JabRef/jabref/issues/8468)

### Fixed

- We fixed an issue where right clicking multiple entries and pressing "Change entry type" would only change one entry. [#8654](https://github.com/JabRef/jabref/issues/8654)
- We fixed an issue where it was no longer possible to add or delete multiple files in the `file` field in the entry editor. [#8659](https://github.com/JabRef/jabref/issues/8659)
- We fixed an issue where the author's lastname was not used for the citation key generation if it started with a lowercase letter. [#8601](https://github.com/JabRef/jabref/issues/8601)
- We fixed an issue where custom "Protected terms" files were missing after a restart of JabRef. [#8608](https://github.com/JabRef/jabref/issues/8608)
- We fixed an issue where JabRef could not start due to a missing directory for the fulltex index. [#8579](https://github.com/JabRef/jabref/issues/8579)
- We fixed an issue where long article numbers in the `pages` field would cause an exception and preventing the citation style to display. [#8381](https://github.com/JabRef/jabref/issues/8381), [citeproc-java](https://github.com/michel-kraemer/citeproc-java/issues/114)
- We fixed an issue where online links in the file field were not detected correctly and could produce an exception. [#8510](https://github.com/JabRef/jabref/issues/8510)
- We fixed an issue where an exception could occur when saving the preferences [#7614](https://github.com/JabRef/jabref/issues/7614)
- We fixed an issue where "Copy DOI url" in the right-click menu of the Entry List would just copy the DOI and not the DOI url. [#8389](https://github.com/JabRef/jabref/issues/8389)
- We fixed an issue where opening the console from the drop-down menu would cause an exception. [#8466](https://github.com/JabRef/jabref/issues/8466)
- We fixed an issue when reading non-UTF-8 encoded. When no encoding header is present, the encoding is now detected from the file content (and the preference option is disregarded). [#8417](https://github.com/JabRef/jabref/issues/8417)
- We fixed an issue where pasting a URL was replacing `+` signs by spaces making the URL unreachable. [#8448](https://github.com/JabRef/jabref/issues/8448)
- We fixed an issue where creating subsidiary files from aux files created with some versions of biblatex would produce incorrect results. [#8513](https://github.com/JabRef/jabref/issues/8513)
- We fixed an issue where opening the changelog from withing JabRef led to a 404 error. [#8563](https://github.com/JabRef/jabref/issues/8563)
- We fixed an issue where not all found unlinked local files were imported correctly due to some race condition. [#8444](https://github.com/JabRef/jabref/issues/8444)
- We fixed an issue where Merge entries dialog exceeds screen boundaries.
- We fixed an issue where the app lags when selecting an entry after a fresh start. [#8446](https://github.com/JabRef/jabref/issues/8446)
- We fixed an issue where no citationkey was generated on import, pasting a doi or an entry on the main table. [8406](https://github.com/JabRef/jabref/issues/8406), [koppor#553](https://github.com/koppor/jabref/issues/553)
- We fixed an issue where accent search does not perform consistently. [#6815](https://github.com/JabRef/jabref/issues/6815)
- We fixed an issue where the incorrect entry was selected when "New Article" is pressed while search filters are active. [#8674](https://github.com/JabRef/jabref/issues/8674)
- We fixed an issue where "Write BibTeXEntry metadata to PDF" button remains enabled while writing to PDF is in-progress. [#8691](https://github.com/JabRef/jabref/issues/8691)

### Removed

- We removed the option to copy CSL Citation styles data as `XSL_FO`, `ASCIIDOC`, and `RTF` as these have not been working since a long time and are no longer supported in the external library used for processing the styles. [#7378](https://github.com/JabRef/jabref/issues/7378)
- We removed the option to configure the default encoding. The default encoding is now hard-coded to the modern UTF-8 encoding.

## [5.5] – 2022-01-17

### Changed

- We integrated the external file types dialog directly inside the preferences. [#8341](https://github.com/JabRef/jabref/pull/8341)
- We disabled the add group button color change after adding 10 new groups. [#8051](https://github.com/JabRef/jabref/issues/8051)
- We inverted the logic for resolving [BibTeX strings](https://docs.jabref.org/advanced/strings). This helps to keep `#` chars. By default String resolving is only activated for a couple of standard fields. The list of fields can be modified in the preferences. [#7010](https://github.com/JabRef/jabref/issues/7010), [#7012](https://github.com/JabRef/jabref/issues/7012), [#8303](https://github.com/JabRef/jabref/issues/8303)
- We moved the search box in preview preferences closer to the available citation styles list. [#8370](https://github.com/JabRef/jabref/pull/8370)
- Changing the preference to show the preview panel as a separate tab now has effect without restarting JabRef. [#8370](https://github.com/JabRef/jabref/pull/8370)
- We enabled switching themes in JabRef without the need to restart JabRef. [#7335](https://github.com/JabRef/jabref/pull/7335)
- We added support for the field `day`, `rights`, `coverage` and `language` when reading XMP data in Dublin Core format. [#8491](https://github.com/JabRef/jabref/issues/8491)

### Fixed

- We fixed an issue where the preferences for "Search and store files relative to library file location" where ignored when the "Main file directory" field was not empty [#8385](https://github.com/JabRef/jabref/issues/8385)
- We fixed an issue where `#`chars in certain fields would be interpreted as BibTeX strings [#7010](https://github.com/JabRef/jabref/issues/7010), [#7012](https://github.com/JabRef/jabref/issues/7012), [#8303](https://github.com/JabRef/jabref/issues/8303)
- We fixed an issue where the fulltext search on an empty library with no documents would lead to an exception [koppor#522](https://github.com/koppor/jabref/issues/522)
- We fixed an issue where clicking on "Accept changes" in the merge dialog would lead to an exception [forum#2418](https://discourse.jabref.org/t/the-library-has-been-modified-by-another-program/2418/8)
- We fixed an issue where clicking on headings in the entry preview could lead to an exception. [#8292](https://github.com/JabRef/jabref/issues/8292)
- We fixed an issue where IntegrityCheck used the system's character encoding instead of the one set by the library or in preferences [#8022](https://github.com/JabRef/jabref/issues/8022)
- We fixed an issue about empty metadata in library properties when called from the right click menu. [#8358](https://github.com/JabRef/jabref/issues/8358)
- We fixed an issue where someone could add a duplicate field in the customize entry type dialog. [#8194](https://github.com/JabRef/jabref/issues/8194)
- We fixed a typo in the library properties tab: "String constants". There, one can configure [BibTeX string constants](https://docs.jabref.org/advanced/strings).
- We fixed an issue when writing a non-UTF-8 encoded file: The header is written again. [#8417](https://github.com/JabRef/jabref/issues/8417)
- We fixed an issue where folder creation during systemic literature review failed due to an illegal fetcher name. [#8552](https://github.com/JabRef/jabref/pull/8552)

## [5.4] – 2021-12-20

### Added

- We added confirmation dialog when user wants to close a library where any empty entries are detected. [#8096](https://github.com/JabRef/jabref/issues/8096)
- We added import support for CFF files. [#7945](https://github.com/JabRef/jabref/issues/7945)
- We added the option to copy the DOI of an entry directly from the context menu copy submenu. [#7826](https://github.com/JabRef/jabref/issues/7826)
- We added a fulltext search feature. [#2838](https://github.com/JabRef/jabref/pull/2838)
- We improved the deduction of bib-entries from imported fulltext pdfs. [#7947](https://github.com/JabRef/jabref/pull/7947)
- We added unprotect_terms to the list of bracketed pattern modifiers [#7826](https://github.com/JabRef/jabref/pull/7960)
- We added a dialog that allows to parse metadata from linked pdfs. [#7929](https://github.com/JabRef/jabref/pull/7929)
- We added an icon picker in group edit dialog. [#6142](https://github.com/JabRef/jabref/issues/6142)
- We added a preference to Opt-In to JabRef's online metadata extraction service (Grobid) usage. [#8002](https://github.com/JabRef/jabref/pull/8002)
- We readded the possibility to display the search results of all databases ("Global Search"). It is shown in a separate window. [#4096](https://github.com/JabRef/jabref/issues/4096)
- We readded the possibility to keep the search string when switching tabs. It is implemented by a toggle button. [#4096](https://github.com/JabRef/jabref/issues/4096#issuecomment-575986882)
- We allowed the user to also preview the available citation styles in the preferences besides the selected ones [#8108](https://github.com/JabRef/jabref/issues/8108)
- We added an option to search the available citation styles by name in the preferences [#8108](https://github.com/JabRef/jabref/issues/8108)
- We added an option to generate bib-entries from ID through a popover in the toolbar. [#4183](https://github.com/JabRef/jabref/issues/4183)
- We added a menu option in the right click menu of the main table tabs to display the library properties. [#6527](https://github.com/JabRef/jabref/issues/6527)
- When a `.bib` file ("library") was saved successfully, a notification is shown

### Changed

- Local library settings may overwrite the setting "Search and store files relative to library file location" [#8179](https://github.com/JabRef/jabref/issues/8179)
- The option "Fit table horizontally on screen" in the "Entry table" preferences is now disabled by default [#8148](https://github.com/JabRef/jabref/pull/8148)
- We improved the preferences and descriptions in the "Linked files" preferences tab [#8148](https://github.com/JabRef/jabref/pull/8148)
- We slightly changed the layout of the Journal tab in the preferences for ui consistency. [#7937](https://github.com/JabRef/jabref/pull/7937)
- The JabRefHost on Windows now writes a temporary file and calls `-importToOpen` instead of passing the bibtex via `-importBibtex`. [#7374](https://github.com/JabRef/jabref/issues/7374), [JabRef Browser Ext #274](https://github.com/JabRef/JabRef-Browser-Extension/issues/274)
- We reordered some entries in the right-click menu of the main table. [#6099](https://github.com/JabRef/jabref/issues/6099)
- We merged the barely used ImportSettingsTab and the CustomizationTab in the preferences into one single tab and moved the option to allow Integers in Edition Fields in Bibtex-Mode to the EntryEditor tab. [#7849](https://github.com/JabRef/jabref/pull/7849)
- We moved the export order in the preferences from `File` to `Import and Export`. [#7935](https://github.com/JabRef/jabref/pull/7935)
- We reworked the export order in the preferences and the save order in the library preferences. You can now set more than three sort criteria in your library preferences. [#7935](https://github.com/JabRef/jabref/pull/7935)
- The metadata-to-pdf actions now also embeds the bibfile to the PDF. [#8037](https://github.com/JabRef/jabref/pull/8037)
- The snap was updated to use the core20 base and to use lzo compression for better startup performance [#8109](https://github.com/JabRef/jabref/pull/8109)
- We moved the union/intersection view button in the group sidepane to the left of the other controls. [#8202](https://github.com/JabRef/jabref/pull/8202)
- We improved the Drag and Drop behavior in the "Customize Entry Types" Dialog [#6338](https://github.com/JabRef/jabref/issues/6338)
- When determining the URL of an ArXiV eprint, the URL now points to the version [#8149](https://github.com/JabRef/jabref/pull/8149)
- We Included all standard fields with citation key when exporting to Old OpenOffice/LibreOffice Calc Format [#8176](https://github.com/JabRef/jabref/pull/8176)
- In case the database is encoded with `UTF8`, the `% Encoding` marker is not written anymore
- The written `.bib` file has the same line endings [#390](https://github.com/koppor/jabref/issues/390)
- The written `.bib` file always has a final line break
- The written `.bib` file keeps the newline separator of the loaded `.bib` file
- We present options to manually enter an article or return to the New Entry menu when the fetcher DOI fails to find an entry for an ID [#7870](https://github.com/JabRef/jabref/issues/7870)
- We trim white space and non-ASCII characters from DOI [#8127](https://github.com/JabRef/jabref/issues/8127)
- The duplicate checker now inspects other fields in case no difference in the required and optional fields are found.
- We reworked the library properties dialog and integrated the `Library > Preamble`, `Library > Citation key pattern` and `Library > String constants dialogs` [#8264](https://github.com/JabRef/jabref/pulls/8264)
- We improved the startup time of JabRef by switching from the logging library `log4j2` to `tinylog` [#8007](https://github.com/JabRef/jabref/issues/8007)

### Fixed

- We fixed an issue where an exception occurred when pasting an entry with a publication date-range of the form 1910/1917 [#7864](https://github.com/JabRef/jabref/issues/7864)
- We fixed an issue where an exception occurred when a preview style was edited and afterwards another preview style selected. [#8280](https://github.com/JabRef/jabref/issues/8280)
- We fixed an issue where the actions to move a file to a directory were incorrectly disabled. [#7908](https://github.com/JabRef/jabref/issues/7908)
- We fixed an issue where an exception occurred when a linked online file was edited in the entry editor [#8008](https://github.com/JabRef/jabref/issues/8008)
- We fixed an issue when checking for a new version when JabRef is used behind a corporate proxy. [#7884](https://github.com/JabRef/jabref/issues/7884)
- We fixed some icons that were drawn in the wrong color when JabRef used a custom theme. [#7853](https://github.com/JabRef/jabref/issues/7853)
- We fixed an issue where the `Aux file` on `Edit group` doesn't support relative sub-directories path to import. [#7719](https://github.com/JabRef/jabref/issues/7719).
- We fixed an issue where it was impossible to add or modify groups. [#7912](https://github.com/JabRef/jabref/pull/793://github.com/JabRef/jabref/pull/7921)
- We fixed an issue about the visible side pane components being out of sync with the view menu. [#8115](https://github.com/JabRef/jabref/issues/8115)
- We fixed an issue where the side pane would not close when all its components were closed. [#8082](https://github.com/JabRef/jabref/issues/8082)
- We fixed an issue where exported entries from a Citavi bib containing URLs could not be imported [#7882](https://github.com/JabRef/jabref/issues/7882)
- We fixed an issue where the icons in the search bar had the same color, toggled as well as untoggled. [#8014](https://github.com/JabRef/jabref/pull/8014)
- We fixed an issue where typing an invalid UNC path into the "Main file directory" text field caused an error. [#8107](https://github.com/JabRef/jabref/issues/8107)
- We fixed an issue where "Open Folder" didn't select the file on macOS in Finder [#8130](https://github.com/JabRef/jabref/issues/8130)
- We fixed an issue where importing PDFs resulted in an uncaught exception [#8143](https://github.com/JabRef/jabref/issues/8143)
- We fixed "The library has been modified by another program" showing up when line breaks change [#4877](https://github.com/JabRef/jabref/issues/4877)
- The default directory of the "LaTeX Citations" tab is now the directory of the currently opened database (and not the directory chosen at the last open file dialog or the last database save) [koppor#538](https://github.com/koppor/jabref/issues/538)
- When writing a bib file, the `NegativeArraySizeException` should not occur [#8231](https://github.com/JabRef/jabref/issues/8231) [#8265](https://github.com/JabRef/jabref/issues/8265)
- We fixed an issue where some menu entries were available without entries selected. [#4795](https://github.com/JabRef/jabref/issues/4795)
- We fixed an issue where right-clicking on a tab and selecting close will close the focused tab even if it is not the tab we right-clicked [#8193](https://github.com/JabRef/jabref/pull/8193)
- We fixed an issue where selecting a citation style in the preferences would sometimes produce an exception [#7860](https://github.com/JabRef/jabref/issues/7860)
- We fixed an issue where an exception would occur when clicking on a DOI link in the preview pane [#7706](https://github.com/JabRef/jabref/issues/7706)
- We fixed an issue where XMP and embedded BibTeX export would not work [#8278](https://github.com/JabRef/jabref/issues/8278)
- We fixed an issue where the XMP and embedded BibTeX import of a file containing multiple schemas failed [#8278](https://github.com/JabRef/jabref/issues/8278)
- We fixed an issue where writing embedded BibTeX import fails due to write protection or bibtex already being present [#8332](https://github.com/JabRef/jabref/pull/8332)
- We fixed an issue where pdf-paths and the pdf-indexer could get out of sync [#8182](https://github.com/JabRef/jabref/issues/8182)
- We fixed an issue where Status-Logger error messages appeared during the startup of JabRef [#5475](https://github.com/JabRef/jabref/issues/5475)

### Removed

- We removed two orphaned preferences options [#8164](https://github.com/JabRef/jabref/pull/8164)
- We removed the functionality of the `--debug` commandline options. Use the java command line switch `-Dtinylog.level=debug` for debug output instead. [#8226](https://github.com/JabRef/jabref/pull/8226)

## [5.3] – 2021-07-05

### Added

- We added a progress counter to the title bar in Possible Duplicates dialog window. [#7366](https://github.com/JabRef/jabref/issues/7366)
- We added new "Customization" tab to the preferences which includes option to choose a custom address for DOI access. [#7337](https://github.com/JabRef/jabref/issues/7337)
- We added zbmath to the public databases from which the bibliographic information of an existing entry can be updated. [#7437](https://github.com/JabRef/jabref/issues/7437)
- We showed to the find Unlinked Files Dialog the date of the files' most recent modification. [#4652](https://github.com/JabRef/jabref/issues/4652)
- We added to the find Unlinked Files function a filter to show only files based on date of last modification (Last Year, Last Month, Last Week, Last Day). [#4652](https://github.com/JabRef/jabref/issues/4652)
- We added to the find Unlinked Files function a filter that sorts the files based on the date of last modification(Sort by Newest, Sort by Oldest First). [#4652](https://github.com/JabRef/jabref/issues/4652)
- We added the possibility to add a new entry via its zbMath ID (zbMATH can be chosen as ID type in the "Select entry type" window). [#7202](https://github.com/JabRef/jabref/issues/7202)
- We added the extension support and the external application support (For Texshow, Texmaker and LyX) to the flatpak [#7248](https://github.com/JabRef/jabref/pull/7248)
- We added some symbols and keybindings to the context menu in the entry editor. [#7268](https://github.com/JabRef/jabref/pull/7268)
- We added keybindings for setting and clearing the read status. [#7264](https://github.com/JabRef/jabref/issues/7264)
- We added two new fields to track the creation and most recent modification date and time for each entry. [koppor#130](https://github.com/koppor/jabref/issues/130)
- We added a feature that allows the user to copy highlighted text in the preview window. [#6962](https://github.com/JabRef/jabref/issues/6962)
- We added a feature that allows you to create new BibEntry via paste arxivId [#2292](https://github.com/JabRef/jabref/issues/2292)
- We added support for conducting automated and systematic literature search across libraries and git support for persistence [#369](https://github.com/koppor/jabref/issues/369)
- We added a add group functionality at the bottom of the side pane. [#4682](https://github.com/JabRef/jabref/issues/4682)
- We added a feature that allows the user to choose whether to trust the target site when unable to find a valid certification path from the file download site. [#7616](https://github.com/JabRef/jabref/issues/7616)
- We added a feature that allows the user to open all linked files of multiple selected entries by "Open file" option. [#6966](https://github.com/JabRef/jabref/issues/6966)
- We added a keybinding preset for new entries. [#7705](https://github.com/JabRef/jabref/issues/7705)
- We added a select all button for the library import function. [#7786](https://github.com/JabRef/jabref/issues/7786)
- We added a search feature for journal abbreviations. [#7804](https://github.com/JabRef/jabref/pull/7804)
- We added auto-key-generation progress to the background task list. [#7267](https://github.com/JabRef/jabref/issues/7267)
- We added the option to write XMP metadata to pdfs from the CLI. [7814](https://github.com/JabRef/jabref/pull/7814)

### Changed

- The export to MS Office XML now exports the author field as `Inventor` if the bibtex entry type is `patent` [#7830](https://github.com/JabRef/jabref/issues/7830)
- We changed the EndNote importer to import the field `label` to the corresponding bibtex field `endnote-label` [forum#2734](https://discourse.jabref.org/t/importing-endnote-label-field-to-jabref-from-xml-file/2734)
- The keywords added via "Manage content selectors" are now displayed in alphabetical order. [#3791](https://github.com/JabRef/jabref/issues/3791)
- We improved the "Find unlinked files" dialog to show import results for each file. [#7209](https://github.com/JabRef/jabref/pull/7209)
- The content of the field `timestamp` is migrated to `creationdate`. In case one configured "udpate timestampe", it is migrated to `modificationdate`. [koppor#130](https://github.com/koppor/jabref/issues/130)
- The JabRef specific meta-data content in the main field such as priorities (prio1, prio2, ...) are migrated to their respective fields. They are removed from the keywords. [#6840](https://github.com/jabref/jabref/issues/6840)
- We fixed an issue where groups generated from authors' last names did not include all entries of the authors' [#5833](https://github.com/JabRef/jabref/issues/5833)
- The export to MS Office XML now uses the month name for the field `MonthAcessed` instead of the two digit number [#7354](https://github.com/JabRef/jabref/issues/7354)
- We included some standalone dialogs from the options menu in the main preference dialog and fixed some visual issues in the preferences dialog. [#7384](https://github.com/JabRef/jabref/pull/7384)
- We improved the linking of the `python3` interpreter via the shebang to dynamically use the systems default Python. Related to [JabRef-Browser-Extension #177](https://github.com/JabRef/JabRef-Browser-Extension/issues/177)
- Automatically found pdf files now have the linking button to the far left and uses a link icon with a plus instead of a briefcase. The file name also has lowered opacity(70%) until added. [#3607](https://github.com/JabRef/jabref/issues/3607)
- We simplified the select entry type form by splitting it into two parts ("Recommended" and "Others") based on internal usage data. [#6730](https://github.com/JabRef/jabref/issues/6730)
- We improved the submenu list by merging the'Remove group' having two options, with or without subgroups. [#4682](https://github.com/JabRef/jabref/issues/4682)
- The export to MS Office XML now uses the month name for the field `Month` instead of the two digit number [forum#2685](https://discourse.jabref.org/t/export-month-as-text-not-number/2685)
- We reintroduced missing default keybindings for new entries. [#7346](https://github.com/JabRef/jabref/issues/7346) [#7439](https://github.com/JabRef/jabref/issues/7439)
- Lists of available fields are now sorted alphabetically. [#7716](https://github.com/JabRef/jabref/issues/7716)
- The tooltip of the search field explaining the search is always shown. [#7279](https://github.com/JabRef/jabref/pull/7279)
- We rewrote the ACM fetcher to adapt to the new interface. [#5804](https://github.com/JabRef/jabref/issues/5804)
- We moved the select/collapse buttons in the unlinked files dialog into a context menu. [#7383](https://github.com/JabRef/jabref/issues/7383)
- We fixed an issue where journal abbreviations containing curly braces were not recognized [#7773](https://github.com/JabRef/jabref/issues/7773)

### Fixed

- We fixed an issue where some texts (e.g. descriptions) in dialogs could not be translated [#7854](https://github.com/JabRef/jabref/issues/7854)
- We fixed an issue where import hangs for ris files with "ER - " [#7737](https://github.com/JabRef/jabref/issues/7737)
- We fixed an issue where getting bibliograhpic data from DOI or another identifer did not respect the library mode (BibTeX/biblatex)[#6267](https://github.com/JabRef/jabref/issues/6267)
- We fixed an issue where importing entries would not respect the library mode (BibTeX/biblatex)[#1018](https://github.com/JabRef/jabref/issues/1018)
- We fixed an issue where an exception occurred when importing entries from a web search [#7606](https://github.com/JabRef/jabref/issues/7606)
- We fixed an issue where the table column sort order was not properly stored and resulted in unsorted eports [#7524](https://github.com/JabRef/jabref/issues/7524)
- We fixed an issue where the value of the field `school` or `institution` would be printed twice in the HTML Export [forum#2634](https://discourse.jabref.org/t/problem-with-exporting-techreport-phdthesis-mastersthesis-to-html/2634)
- We fixed an issue preventing to connect to a shared database. [#7570](https://github.com/JabRef/jabref/pull/7570)
- We fixed an issue preventing files from being dragged & dropped into an empty library. [#6851](https://github.com/JabRef/jabref/issues/6851)
- We fixed an issue where double-click onto PDF in file list under the 'General' tab section should just open the file. [#7465](https://github.com/JabRef/jabref/issues/7465)
- We fixed an issue where the dark theme did not extend to a group's custom color picker. [#7481](https://github.com/JabRef/jabref/issues/7481)
- We fixed an issue where choosing the fields on which autocompletion should not work in "Entry editor" preferences had no effect. [#7320](https://github.com/JabRef/jabref/issues/7320)
- We fixed an issue where the "Normalize page numbers" formatter did not replace en-dashes or em-dashes with a hyphen-minus sign. [#7239](https://github.com/JabRef/jabref/issues/7239)
- We fixed an issue with the style of highlighted check boxes while searching in preferences. [#7226](https://github.com/JabRef/jabref/issues/7226)
- We fixed an issue where the option "Move file to file directory" was disabled in the entry editor for all files [#7194](https://github.com/JabRef/jabref/issues/7194)
- We fixed an issue where application dialogs were opening in the wrong display when using multiple screens [#7273](https://github.com/JabRef/jabref/pull/7273)
- We fixed an issue where the "Find unlinked files" dialog would freeze JabRef on importing. [#7205](https://github.com/JabRef/jabref/issues/7205)
- We fixed an issue where the "Find unlinked files" would stop importing when importing a single file failed. [#7206](https://github.com/JabRef/jabref/issues/7206)
- We fixed an issue where JabRef froze for a few seconds in MacOS when DNS resolution timed out. [#7441](https://github.com/JabRef/jabref/issues/7441)
- We fixed an issue where an exception would be displayed for previewing and preferences when a custom theme has been configured but is missing [#7177](https://github.com/JabRef/jabref/issues/7177)
- We fixed an issue where URLs in `file` fields could not be handled on Windows. [#7359](https://github.com/JabRef/jabref/issues/7359)
- We fixed an issue where the regex based file search miss-interpreted specific symbols. [#4342](https://github.com/JabRef/jabref/issues/4342)
- We fixed an issue where the Harvard RTF exporter used the wrong default file extension. [4508](https://github.com/JabRef/jabref/issues/4508)
- We fixed an issue where the Harvard RTF exporter did not use the new authors formatter and therefore did not export "organization" authors correctly. [4508](https://github.com/JabRef/jabref/issues/4508)
- We fixed an issue where the field `urldate` was not exported to the corresponding fields `YearAccessed`, `MonthAccessed`, `DayAccessed` in MS Office XML [#7354](https://github.com/JabRef/jabref/issues/7354)
- We fixed an issue where the password for a shared SQL database was only remembered if it was the same as the username [#6869](https://github.com/JabRef/jabref/issues/6869)
- We fixed an issue where some custom exports did not use the new authors formatter and therefore did not export authors correctly [#7356](https://github.com/JabRef/jabref/issues/7356)
- We fixed an issue where alt+keyboard shortcuts do not work [#6994](https://github.com/JabRef/jabref/issues/6994)
- We fixed an issue about the file link editor did not allow to change the file name according to the default pattern after changing an entry. [#7525](https://github.com/JabRef/jabref/issues/7525)
- We fixed an issue where the file path is invisible in dark theme. [#7382](https://github.com/JabRef/jabref/issues/7382)
- We fixed an issue where the secondary sorting is not working for some special fields. [#7015](https://github.com/JabRef/jabref/issues/7015)
- We fixed an issue where changing the font size makes the font size field too small. [#7085](https://github.com/JabRef/jabref/issues/7085)
- We fixed an issue with TexGroups on Linux systems, where the modification of an aux-file did not trigger an auto-update for TexGroups. Furthermore, the detection of file modifications is now more reliable. [#7412](https://github.com/JabRef/jabref/pull/7412)
- We fixed an issue where the Unicode to Latex formatter produced wrong results for characters with a codepoint higher than Character.MAX_VALUE. [#7387](https://github.com/JabRef/jabref/issues/7387)
- We fixed an issue where a non valid value as font size results in an uncaught exception. [#7415](https://github.com/JabRef/jabref/issues/7415)
- We fixed an issue where "Merge citations" in the Openoffice/Libreoffice integration panel did not have a corresponding opposite. [#7454](https://github.com/JabRef/jabref/issues/7454)
- We fixed an issue where drag and drop of bib files for opening resulted in uncaught exceptions [#7464](https://github.com/JabRef/jabref/issues/7464)
- We fixed an issue where columns shrink in width when we try to enlarge JabRef window. [#6818](https://github.com/JabRef/jabref/issues/6818)
- We fixed an issue where Content selector does not seem to work for custom fields. [#6819](https://github.com/JabRef/jabref/issues/6819)
- We fixed an issue where font size of the preferences dialog does not update with the rest of the GUI. [#7416](https://github.com/JabRef/jabref/issues/7416)
- We fixed an issue in which a linked online file consisting of a web page was saved as an invalid pdf file upon being downloaded. The user is now notified when downloading a linked file results in an HTML file. [#7452](https://github.com/JabRef/jabref/issues/7452)
- We fixed an issue where opening BibTex file (doubleclick) from Folder with spaces not working. [#6487](https://github.com/JabRef/jabref/issues/6487)
- We fixed the header title in the Add Group/Subgroup Dialog box. [#4682](https://github.com/JabRef/jabref/issues/4682)
- We fixed an issue with saving large `.bib` files [#7265](https://github.com/JabRef/jabref/issues/7265)
- We fixed an issue with very large page numbers [#7590](https://github.com/JabRef/jabref/issues/7590)
- We fixed an issue where the file extension is missing on saving the library file on linux [#7451](https://github.com/JabRef/jabref/issues/7451)
- We fixed an issue with opacity of disabled icon-buttons [#7195](https://github.com/JabRef/jabref/issues/7195)
- We fixed an issue where journal abbreviations in UTF-8 were not recognized [#5850](https://github.com/JabRef/jabref/issues/5850)
- We fixed an issue where the article title with curly brackets fails to download the arXiv link (pdf file). [#7633](https://github.com/JabRef/jabref/issues/7633)
- We fixed an issue with toggle of special fields does not work for sorted entries [#7016](https://github.com/JabRef/jabref/issues/7016)
- We fixed an issue with the default path of external application. [#7641](https://github.com/JabRef/jabref/issues/7641)
- We fixed an issue where urls must be embedded in a style tag when importing EndNote style Xml files. Now it can parse url with or without a style tag. [#6199](https://github.com/JabRef/jabref/issues/6199)
- We fixed an issue where the article title with colon fails to download the arXiv link (pdf file). [#7660](https://github.com/JabRef/jabref/issues/7660)
- We fixed an issue where the keybinding for delete entry did not work on the main table [7580](https://github.com/JabRef/jabref/pull/7580)
- We fixed an issue where the RFC fetcher is not compatible with the draft [7305](https://github.com/JabRef/jabref/issues/7305)
- We fixed an issue where duplicate files (both file names and contents are the same) is downloaded and add to linked files [#6197](https://github.com/JabRef/jabref/issues/6197)
- We fixed an issue where changing the appearance of the preview tab did not trigger a restart warning. [#5464](https://github.com/JabRef/jabref/issues/5464)
- We fixed an issue where editing "Custom preview style" triggers exception. [#7526](https://github.com/JabRef/jabref/issues/7526)
- We fixed the [SAO/NASA Astrophysics Data System](https://docs.jabref.org/collect/import-using-online-bibliographic-database#sao-nasa-astrophysics-data-system) fetcher. [#7867](https://github.com/JabRef/jabref/pull/7867)
- We fixed an issue where a title with multiple applied formattings in EndNote was not imported correctly [forum#2734](https://discourse.jabref.org/t/importing-endnote-label-field-to-jabref-from-xml-file/2734)
- We fixed an issue where a `report` in EndNote was imported as `article` [forum#2734](https://discourse.jabref.org/t/importing-endnote-label-field-to-jabref-from-xml-file/2734)
- We fixed an issue where the field `publisher` in EndNote was not imported in JabRef [forum#2734](https://discourse.jabref.org/t/importing-endnote-label-field-to-jabref-from-xml-file/2734)

### Removed

- We removed add group button beside the filter group tab. [#4682](https://github.com/JabRef/jabref/issues/4682)

## [5.2] – 2020-12-24

### Added

- We added a validation to check if the current database location is shared, preventing an exception when Pulling Changes From Shared Database. [#6959](https://github.com/JabRef/jabref/issues/6959)
- We added a query parser and mapping layer to enable conversion of queries formulated in simplified lucene syntax by the user into api queries. [#6799](https://github.com/JabRef/jabref/pull/6799)
- We added some basic functionality to customise the look of JabRef by importing a css theme file. [#5790](https://github.com/JabRef/jabref/issues/5790)
- We added connection check function in network preference setting [#6560](https://github.com/JabRef/jabref/issues/6560)
- We added support for exporting to YAML. [#6974](https://github.com/JabRef/jabref/issues/6974)
- We added a DOI format and organization check to detect [American Physical Society](https://journals.aps.org/) journals to copy the article ID to the page field for cases where the page numbers are missing. [#7019](https://github.com/JabRef/jabref/issues/7019)
- We added an error message in the New Entry dialog that is shown in case the fetcher did not find anything . [#7000](https://github.com/JabRef/jabref/issues/7000)
- We added a new formatter to output shorthand month format. [#6579](https://github.com/JabRef/jabref/issues/6579)
- We added support for the new Microsoft Edge browser in all platforms. [#7056](https://github.com/JabRef/jabref/pull/7056)
- We reintroduced emacs/bash-like keybindings. [#6017](https://github.com/JabRef/jabref/issues/6017)
- We added a feature to provide automated cross library search using a cross library query language. This provides support for the search step of systematic literature reviews (SLRs). [koppor#369](https://github.com/koppor/jabref/issues/369)

### Changed

- We changed the default preferences for OpenOffice/LibreOffice integration to automatically sync the bibliography when inserting new citations in a OpenOffic/LibreOffice document. [#6957](https://github.com/JabRef/jabref/issues/6957)
- We restructured the 'File' tab and extracted some parts into the 'Linked files' tab [#6779](https://github.com/JabRef/jabref/pull/6779)
- JabRef now offers journal lists from <https://abbrv.jabref.org>. JabRef the lists which use a dot inside the abbreviations. [#5749](https://github.com/JabRef/jabref/pull/5749)
- We removed two useless preferences in the groups preferences dialog. [#6836](https://github.com/JabRef/jabref/pull/6836)
- Synchronization of SpecialFields to keywords is now disabled by default. [#6621](https://github.com/JabRef/jabref/issues/6621)
- JabRef no longer opens the entry editor with the first entry on startup [#6855](https://github.com/JabRef/jabref/issues/6855)
- We completed the rebranding of `bibtexkey` as `citationkey` which was started in JabRef 5.1.
- JabRef no longer opens the entry editor with the first entry on startup [#6855](https://github.com/JabRef/jabref/issues/6855)
- Fetch by ID: (long) "SAO/NASA Astrophysics Data System" replaced by (short) "SAO/NASA ADS" [#6876](https://github.com/JabRef/jabref/pull/6876)
- We changed the title of the window "Manage field names and content" to have the same title as the corresponding menu item [#6895](https://github.com/JabRef/jabref/pull/6895)
- We renamed the menus "View -> Previous citation style" and "View -> Next citation style" into "View -> Previous preview style" and "View -> Next preview style" and renamed the "Preview" style to "Customized preview style". [#6899](https://github.com/JabRef/jabref/pull/6899)
- We changed the default preference option "Search and store files relative to library file location" to on, as this seems to be a more intuitive behaviour. [#6863](https://github.com/JabRef/jabref/issues/6863)
- We changed the title of the window "Manage field names and content": to have the same title as the corresponding menu item [#6895](https://github.com/JabRef/jabref/pull/6895)
- We improved the detection of "short" DOIs [6880](https://github.com/JabRef/jabref/issues/6880)
- We improved the duplicate detection when identifiers like DOI or arxiv are semantiaclly the same, but just syntactically differ (e.g. with or without http(s):// prefix). [#6707](https://github.com/JabRef/jabref/issues/6707)
- We improved JabRef start up time [6057](https://github.com/JabRef/jabref/issues/6057)
- We changed in the group interface "Generate groups from keywords in a BibTeX field" by "Generate groups from keywords in the following field". [#6983](https://github.com/JabRef/jabref/issues/6983)
- We changed the name of a group type from "Searching for keywords" to "Searching for a keyword". [6995](https://github.com/JabRef/jabref/pull/6995)
- We changed the way JabRef displays the title of a tab and of the window. [4161](https://github.com/JabRef/jabref/issues/4161)
- We changed connect timeouts for server requests to 30 seconds in general and 5 seconds for GROBID server (special) and improved user notifications on connection issues. [7026](https://github.com/JabRef/jabref/pull/7026)
- We changed the order of the library tab context menu items. [#7171](https://github.com/JabRef/jabref/issues/7171)
- We changed the way linked files are opened on Linux to use the native openFile method, compatible with confined packages. [7037](https://github.com/JabRef/jabref/pull/7037)
- We refined the entry preview to show the full names of authors and editors, to list the editor only if no author is present, have the year earlier. [#7083](https://github.com/JabRef/jabref/issues/7083)

### Fixed

- We fixed an issue changing the icon link_variation_off that is not meaningful. [#6834](https://github.com/JabRef/jabref/issues/6834)
- We fixed an issue where the `.sav` file was not deleted upon exiting JabRef. [#6109](https://github.com/JabRef/jabref/issues/6109)
- We fixed a linked identifier icon inconsistency. [#6705](https://github.com/JabRef/jabref/issues/6705)
- We fixed the wrong behavior that font size changes are not reflected in dialogs. [#6039](https://github.com/JabRef/jabref/issues/6039)
- We fixed the failure to Copy citation key and link. [#5835](https://github.com/JabRef/jabref/issues/5835)
- We fixed an issue where the sort order of the entry table was reset after a restart of JabRef. [#6898](https://github.com/JabRef/jabref/pull/6898)
- We fixed an issue where no longer a warning was displayed when inserting references into LibreOffice with an invalid "ReferenceParagraphFormat". [#6907](https://github.com/JabRef/jabref/pull/60907).
- We fixed an issue where a selected field was not removed after the first click in the custom entry types dialog. [#6934](https://github.com/JabRef/jabref/issues/6934)
- We fixed an issue where a remove icon was shown for standard entry types in the custom entry types dialog. [#6906](https://github.com/JabRef/jabref/issues/6906)
- We fixed an issue where it was impossible to connect to OpenOffice/LibreOffice on Mac OSX. [#6970](https://github.com/JabRef/jabref/pull/6970)
- We fixed an issue with the python script used by browser plugins that failed to locate JabRef if not installed in its default location. [#6963](https://github.com/JabRef/jabref/pull/6963/files)
- We fixed an issue where spaces and newlines in an isbn would generate an exception. [#6456](https://github.com/JabRef/jabref/issues/6456)
- We fixed an issue where identity column header had incorrect foreground color in the Dark theme. [#6796](https://github.com/JabRef/jabref/issues/6796)
- We fixed an issue where the RIS exporter added extra blank lines.[#7007](https://github.com/JabRef/jabref/pull/7007/files)
- We fixed an issue where clicking on Collapse All button in the Search for Unlinked Local Files expanded the directory structure erroneously [#6848](https://github.com/JabRef/jabref/issues/6848)
- We fixed an issue, when pulling changes from shared database via shortcut caused creation of a new tech report [6867](https://github.com/JabRef/jabref/issues/6867)
- We fixed an issue where the JabRef GUI does not highlight the "All entries" group on start-up [#6691](https://github.com/JabRef/jabref/issues/6691)
- We fixed an issue where a custom dark theme was not applied to the entry preview tab [7068](https://github.com/JabRef/jabref/issues/7068)
- We fixed an issue where modifications to the Custom preview layout in the preferences were not saved [#6447](https://github.com/JabRef/jabref/issues/6447)
- We fixed an issue where errors from imports were not shown to the user [#7084](https://github.com/JabRef/jabref/pull/7084)
- We fixed an issue where the EndNote XML Import would fail on empty keywords tags [forum#2387](https://discourse.jabref.org/t/importing-in-unknown-format-fails-to-import-xml-library-from-bookends-export/2387)
- We fixed an issue where the color of groups of type "free search expression" not persisting after restarting the application [#6999](https://github.com/JabRef/jabref/issues/6999)
- We fixed an issue where modifications in the source tab where not saved without switching to another field before saving the library [#6622](https://github.com/JabRef/jabref/issues/6622)
- We fixed an issue where the "Document Viewer" did not show the first page of the opened pdf document and did not show the correct total number of pages [#7108](https://github.com/JabRef/jabref/issues/7108)
- We fixed an issue where the context menu was not updated after a file link was changed. [#5777](https://github.com/JabRef/jabref/issues/5777)
- We fixed an issue where the password for a shared SQL database was not remembered [#6869](https://github.com/JabRef/jabref/issues/6869)
- We fixed an issue where newly added entires were not synced to a shared SQL database [#7176](https://github.com/JabRef/jabref/issues/7176)
- We fixed an issue where the PDF-Content importer threw an exception when no DOI number is present at the first page of the PDF document [#7203](https://github.com/JabRef/jabref/issues/7203)
- We fixed an issue where groups created from aux files did not update on file changes [#6394](https://github.com/JabRef/jabref/issues/6394)
- We fixed an issue where authors that only have last names were incorrectly identified as institutes when generating citation keys [#7199](https://github.com/JabRef/jabref/issues/7199)
- We fixed an issue where institutes were incorrectly identified as universities when generating citation keys [#6942](https://github.com/JabRef/jabref/issues/6942)

### Removed

- We removed the Google Scholar fetcher and the ACM fetcher do not work due to traffic limitations [#6369](https://github.com/JabRef/jabref/issues/6369)
- We removed the menu entry "Manage external file types" because it's already in 'Preferences' dialog [#6991](https://github.com/JabRef/jabref/issues/6991)
- We removed the integrity check "Abbreviation detected" for the field journal/journaltitle in the entry editor [#3925](https://github.com/JabRef/jabref/issues/3925)

## [5.1] – 2020-08-30

### Added

- We added a new fetcher to enable users to search mEDRA DOIs [#6602](https://github.com/JabRef/jabref/issues/6602)
- We added a new fetcher to enable users to search "[Collection of Computer Science Bibliographies](https://en.wikipedia.org/wiki/Collection_of_Computer_Science_Bibliographies)". [#6638](https://github.com/JabRef/jabref/issues/6638)
- We added default values for delimiters in Add Subgroup window [#6624](https://github.com/JabRef/jabref/issues/6624)
- We improved responsiveness of general fields specification dialog window. [#6604](https://github.com/JabRef/jabref/issues/6604)
- We added support for importing ris file and load DOI [#6530](https://github.com/JabRef/jabref/issues/6530)
- We added the Library properties to a context menu on the library tabs [#6485](https://github.com/JabRef/jabref/issues/6485)
- We added a new field in the preferences in 'BibTeX key generator' for unwanted characters that can be user-specified. [#6295](https://github.com/JabRef/jabref/issues/6295)
- We added support for searching ShortScience for an entry through the user's browser. [#6018](https://github.com/JabRef/jabref/pull/6018)
- We updated EditionChecker to permit edition to start with a number. [#6144](https://github.com/JabRef/jabref/issues/6144)
- We added tooltips for most fields in the entry editor containing a short description. [#5847](https://github.com/JabRef/jabref/issues/5847)
- We added support for basic markdown in custom formatted previews [#6194](https://github.com/JabRef/jabref/issues/6194)
- We now show the number of items found and selected to import in the online search dialog. [#6248](https://github.com/JabRef/jabref/pull/6248)
- We created a new install screen for macOS. [#5759](https://github.com/JabRef/jabref/issues/5759)
- We added a new integrity check for duplicate DOIs. [koppor#339](https://github.com/koppor/jabref/issues/339)
- We implemented an option to download fulltext files while importing. [#6381](https://github.com/JabRef/jabref/pull/6381)
- We added a progress-indicator showing the average progress of background tasks to the toolbar. Clicking it reveals a pop-over with a list of running background tasks. [6443](https://github.com/JabRef/jabref/pull/6443)
- We fixed the bug when strike the delete key in the text field. [#6421](https://github.com/JabRef/jabref/issues/6421)
- We added a BibTex key modifier for truncating strings. [#3915](https://github.com/JabRef/jabref/issues/3915)
- We added support for jumping to target entry when typing letter/digit after sorting a column in maintable [#6146](https://github.com/JabRef/jabref/issues/6146)
- We added a new fetcher to enable users to search all available E-Libraries simultaneously. [koppor#369](https://github.com/koppor/jabref/issues/369)
- We added the field "entrytype" to the export sort criteria [#6531](https://github.com/JabRef/jabref/pull/6531)
- We added the possibility to change the display order of the fields in the entry editor. The order can now be configured using drag and drop in the "Customize entry types" dialog [#6152](https://github.com/JabRef/jabref/pull/6152)
- We added native support for biblatex-software [#6574](https://github.com/JabRef/jabref/issues/6574)
- We added a missing restart warning for AutoComplete in the preferences dialog. [#6351](https://github.com/JabRef/jabref/issues/6351)
- We added a note to the citation key pattern preferences dialog as a temporary workaround for a JavaFX bug, about committing changes in a table cell, if the focus is lost. [#5825](https://github.com/JabRef/jabref/issues/5825)
- We added support for customized fallback fields in bracketed patterns. [#7111](https://github.com/JabRef/jabref/issues/7111)

### Changed

- We improved the arXiv fetcher. Now it should find entries even more reliably and does no longer include the version (e.g `v1`) in the `eprint` field. [forum#1941](https://discourse.jabref.org/t/remove-version-in-arxiv-import/1941)
- We moved the group search bar and the button "New group" from bottom to top position to make it more prominent. [#6112](https://github.com/JabRef/jabref/pull/6112)
- When JabRef finds a `.sav` file without changes, there is no dialog asking for acceptance of changes anymore.
- We changed the buttons for import/export/show all/reset of preferences to smaller icon buttons in the preferences dialog. [#6130](https://github.com/JabRef/jabref/pull/6130)
- We moved the functionality "Manage field names & content" from the "Library" menu to the "Edit" menu, because it affects the selected entries and not the whole library
- We merged the functionality "Append contents from a BibTeX library into the currently viewed library" into the "Import into database" functionality. Fixes [#6049](https://github.com/JabRef/jabref/issues/6049).
- We changed the directory where fulltext downloads are stored to the directory set in the import-tab in preferences. [#6381](https://github.com/JabRef/jabref/pull/6381)
- We improved the error message for invalid jstyles. [#6303](https://github.com/JabRef/jabref/issues/6303)
- We changed the section name of 'Advanced' to 'Network' in the preferences and removed some obsolete options.[#6489](https://github.com/JabRef/jabref/pull/6489)
- We improved the context menu of the column "Linked identifiers" of the main table, by truncating their texts, if they are too long. [#6499](https://github.com/JabRef/jabref/issues/6499)
- We merged the main table tabs in the preferences dialog. [#6518](https://github.com/JabRef/jabref/pull/6518)
- We changed the command line option 'generateBibtexKeys' to the more generic term 'generateCitationKeys' while the short option remains 'g'.[#6545](https://github.com/JabRef/jabref/pull/6545)
- We improved the "Possible duplicate entries" window to remember its size and position throughout a session. [#6582](https://github.com/JabRef/jabref/issues/6582)
- We divided the toolbar into small parts, so if the application window is to small, only a part of the toolbar is moved into the chevron popup. [#6682](https://github.com/JabRef/jabref/pull/6682)
- We changed the layout for of the buttons in the Open Office side panel to ensure that the button text is always visible, specially when resizing. [#6639](https://github.com/JabRef/jabref/issues/6639)
- We merged the two new library commands in the file menu to one which always creates a new library in the default library mode. [#6359](https://github.com/JabRef/jabref/pull/6539#issuecomment-641056536)

### Fixed

- We fixed an issue where entry preview tab has no name in drop down list. [#6591](https://github.com/JabRef/jabref/issues/6591)
- We fixed to only search file links in the BIB file location directory when preferences has corresponding checkbox checked. [#5891](https://github.com/JabRef/jabref/issues/5891)
- We fixed wrong button order (Apply and Cancel) in ManageProtectedTermsDialog.
- We fixed an issue with incompatible characters at BibTeX key [#6257](https://github.com/JabRef/jabref/issues/6257)
- We fixed an issue where dash (`-`) was reported as illegal BibTeX key [#6295](https://github.com/JabRef/jabref/issues/6295)
- We greatly improved the performance of the overall application and many operations. [#5071](https://github.com/JabRef/jabref/issues/5071)
- We fixed an issue where sort by priority was broken. [#6222](https://github.com/JabRef/jabref/issues/6222)
- We fixed an issue where opening a library from the recent libraries menu was not possible. [#5939](https://github.com/JabRef/jabref/issues/5939)
- We fixed an issue with inconsistent capitalization of file extensions when downloading files. [#6115](https://github.com/JabRef/jabref/issues/6115)
- We fixed the display of language and encoding in the preferences dialog. [#6130](https://github.com/JabRef/jabref/pull/6130)
- Now the link and/or the link description in the column "linked files" of the main table gets truncated or wrapped, if too long, otherwise display issues arise. [#6178](https://github.com/JabRef/jabref/issues/6178)
- We fixed the issue that groups panel does not keep size when resizing window. [#6180](https://github.com/JabRef/jabref/issues/6180)
- We fixed an error that sometimes occurred when using the context menu. [#6085](https://github.com/JabRef/jabref/issues/6085)
- We fixed an issue where search full-text documents downloaded files with same name, overwriting existing files. [#6174](https://github.com/JabRef/jabref/pull/6174)
- We fixed an issue when importing into current library an erroneous message "import cancelled" is displayed even though import is successful. [#6266](https://github.com/JabRef/jabref/issues/6266)
- We fixed an issue where custom jstyles for Open/LibreOffice where not saved correctly. [#6170](https://github.com/JabRef/jabref/issues/6170)
- We fixed an issue where the INSPIRE fetcher was no longer working [#6229](https://github.com/JabRef/jabref/issues/6229)
- We fixed an issue where custom exports with an uppercase file extension could not be selected for "Copy...-> Export to Clipboard" [#6285](https://github.com/JabRef/jabref/issues/6285)
- We fixed the display of icon both in the main table and linked file editor. [#6169](https://github.com/JabRef/jabref/issues/6169)
- We fixed an issue where the windows installer did not create an entry in the start menu [bug report in the forum](https://discourse.jabref.org/t/error-while-fetching-from-doi/2018/3)
- We fixed an issue where only the field `abstract` and `comment` were declared as multiline fields. Other fields can now be configured in the preferences using "Do not wrap the following fields when saving" [4373](https://github.com/JabRef/jabref/issues/4373)
- We fixed an issue where JabRef switched to discrete graphics under macOS [#5935](https://github.com/JabRef/jabref/issues/5935)
- We fixed an issue where the Preferences entry preview will be unexpected modified leads to Value too long exception [#6198](https://github.com/JabRef/jabref/issues/6198)
- We fixed an issue where custom jstyles for Open/LibreOffice would only be valid if a layout line for the entry type `default` was at the end of the layout section [#6303](https://github.com/JabRef/jabref/issues/6303)
- We fixed an issue where a new entry is not shown in the library if a search is active [#6297](https://github.com/JabRef/jabref/issues/6297)
- We fixed an issue where long directory names created from patterns could create an exception. [#3915](https://github.com/JabRef/jabref/issues/3915)
- We fixed an issue where sort on numeric cases was broken. [#6349](https://github.com/JabRef/jabref/issues/6349)
- We fixed an issue where year and month fields were not cleared when converting to biblatex [#6224](https://github.com/JabRef/jabref/issues/6224)
- We fixed an issue where an "Not on FX thread" exception occurred when saving on linux [#6453](https://github.com/JabRef/jabref/issues/6453)
- We fixed an issue where the library sort order was lost. [#6091](https://github.com/JabRef/jabref/issues/6091)
- We fixed an issue where brackets in regular expressions were not working. [6469](https://github.com/JabRef/jabref/pull/6469)
- We fixed an issue where multiple background task popups stacked over each other.. [#6472](https://github.com/JabRef/jabref/issues/6472)
- We fixed an issue where LaTeX citations for specific commands (`\autocite`s) of biblatex-mla were not recognized. [#6476](https://github.com/JabRef/jabref/issues/6476)
- We fixed an issue where drag and drop was not working on empty database. [#6487](https://github.com/JabRef/jabref/issues/6487)
- We fixed an issue where the name fields were not updated after the preferences changed. [#6515](https://github.com/JabRef/jabref/issues/6515)
- We fixed an issue where "null" appeared in generated BibTeX keys. [#6459](https://github.com/JabRef/jabref/issues/6459)
- We fixed an issue where the authors' names were incorrectly displayed in the authors' column when they were bracketed. [#6465](https://github.com/JabRef/jabref/issues/6465) [#6459](https://github.com/JabRef/jabref/issues/6459)
- We fixed an issue where importing certain unlinked files would result in an exception [#5815](https://github.com/JabRef/jabref/issues/5815)
- We fixed an issue where downloaded files would be moved to a directory named after the citationkey when no file directory pattern is specified [#6589](https://github.com/JabRef/jabref/issues/6589)
- We fixed an issue with the creation of a group of cited entries which incorrectly showed the message that the library had been modified externally whenever saving the library. [#6420](https://github.com/JabRef/jabref/issues/6420)
- We fixed an issue with the creation of a group of cited entries. Now the file path to an aux file gets validated. [#6585](https://github.com/JabRef/jabref/issues/6585)
- We fixed an issue on Linux systems where the application would crash upon inotify failure. Now, the user is prompted with a warning, and given the choice to continue the session. [#6073](https://github.com/JabRef/jabref/issues/6073)
- We moved the search modifier buttons into the search bar, as they were not accessible, if autocompletion was disabled. [#6625](https://github.com/JabRef/jabref/issues/6625)
- We fixed an issue about duplicated group color indicators [#6175](https://github.com/JabRef/jabref/issues/6175)
- We fixed an issue where entries with the entry type Misc from an imported aux file would not be saved correctly to the bib file on disk [#6405](https://github.com/JabRef/jabref/issues/6405)
- We fixed an issue where percent sign ('%') was not formatted properly by the HTML formatter [#6753](https://github.com/JabRef/jabref/issues/6753)
- We fixed an issue with the [SAO/NASA Astrophysics Data System](https://docs.jabref.org/collect/add-entry-using-an-id#sao-nasa-a-ds) fetcher where `\textbackslash` appeared at the end of the abstract.
- We fixed an issue with the Science Direct fetcher where PDFs could not be downloaded. Fixes [#5860](https://github.com/JabRef/jabref/issues/5860)
- We fixed an issue with the Library of Congress importer.
- We fixed the [link to the external libraries listing](https://github.com/JabRef/jabref/blob/master/external-libraries.md) in the about dialog
- We fixed an issue regarding pasting on Linux. [#6293](https://github.com/JabRef/jabref/issues/6293)

### Removed

- We removed the option of the "enforce legal key". [#6295](https://github.com/JabRef/jabref/issues/6295)
- We removed the obsolete `External programs / Open PDF` section in the preferences, as the default application to open PDFs is now set in the `Manage external file types` dialog. [#6130](https://github.com/JabRef/jabref/pull/6130)
- We removed the option to configure whether a `.bib.bak` file should be generated upon save. It is now always enabled. Documentation at <https://docs.jabref.org/advanced/autosave>. [#6092](https://github.com/JabRef/jabref/issues/6092)
- We removed the built-in list of IEEE journal abbreviations using BibTeX strings. If you still want to use them, you have to download them separately from <https://abbrv.jabref.org>.

## [5.0] – 2020-03-06

### Changed

- Added browser integration to the snap package for firefox/chromium browsers. [#6062](https://github.com/JabRef/jabref/pull/6062)
- We reintroduced the possibility to extract references from plain text (using [GROBID](https://grobid.readthedocs.io/en/latest/)). [#5614](https://github.com/JabRef/jabref/pull/5614)
- We changed the open office panel to show buttons in rows of three instead of going straight down to save space as the button expanded out to take up unnecessary horizontal space. [#5479](https://github.com/JabRef/jabref/issues/5479)
- We cleaned up the group add/edit dialog. [#5826](https://github.com/JabRef/jabref/pull/5826)
- We reintroduced the index column. [#5844](https://github.com/JabRef/jabref/pull/5844)
- Filenames of external files can no longer contain curly braces. [#5926](https://github.com/JabRef/jabref/pull/5926)
- We made the filters more easily accessible in the integrity check dialog. [#5955](https://github.com/JabRef/jabref/pull/5955)
- We reimplemented and improved the dialog "Customize entry types". [#4719](https://github.com/JabRef/jabref/issues/4719)
- We added an [American Physical Society](https://journals.aps.org/) fetcher. [#818](https://github.com/JabRef/jabref/issues/818)
- We added possibility to enable/disable items quantity in groups. [#6042](https://github.com/JabRef/jabref/issues/6042)

### Fixed

- We fixed an issue where the command line console was always opened in the background. [#5474](https://github.com/JabRef/jabref/issues/5474)
- We fixed and issue where pdf files will not open under some KDE linux distributions when using okular. [#5253](https://github.com/JabRef/jabref/issues/5253)
- We fixed an issue where the Medline fetcher was only working when JabRef was running from source. [#5645](https://github.com/JabRef/jabref/issues/5645)
- We fixed some visual issues in the dark theme. [#5764](https://github.com/JabRef/jabref/pull/5764) [#5753](https://github.com/JabRef/jabref/issues/5753)
- We fixed an issue where non-default previews didn't handle unicode characters. [#5779](https://github.com/JabRef/jabref/issues/5779)
- We improved the performance, especially changing field values in the entry should feel smoother now. [#5843](https://github.com/JabRef/jabref/issues/5843)
- We fixed an issue where the ampersand character wasn't rendering correctly on previews. [#3840](https://github.com/JabRef/jabref/issues/3840)
- We fixed an issue where an erroneous "The library has been modified by another program" message was shown when saving. [#4877](https://github.com/JabRef/jabref/issues/4877)
- We fixed an issue where the file extension was missing after downloading a file (we now fall-back to pdf). [#5816](https://github.com/JabRef/jabref/issues/5816)
- We fixed an issue where cleaning up entries broke web URLs, if "Make paths of linked files relative (if possible)" was enabled, which resulted in various other issues subsequently. [#5861](https://github.com/JabRef/jabref/issues/5861)
- We fixed an issue where the tab "Required fields" of the entry editor did not show all required fields, if at least two of the defined required fields are linked with a logical or. [#5859](https://github.com/JabRef/jabref/issues/5859)
- We fixed several issues concerning managing external file types: Now everything is usable and fully functional. Previously, there were problems with the radio buttons, with saving the settings and with loading an input field value. Furthermore, different behavior for Windows and other operating systems was given, which was unified as well. [#5846](https://github.com/JabRef/jabref/issues/5846)
- We fixed an issue where entries containing Unicode charaters were not parsed correctly [#5899](https://github.com/JabRef/jabref/issues/5899)
- We fixed an issue where an entry containing an external filename with curly braces could not be saved. Curly braces are now longer allowed in filenames. [#5899](https://github.com/JabRef/jabref/issues/5899)
- We fixed an issue where changing the type of an entry did not update the main table [#5906](https://github.com/JabRef/jabref/issues/5906)
- We fixed an issue in the optics of the library properties, that cropped the dialog on scaled displays. [#5969](https://github.com/JabRef/jabref/issues/5969)
- We fixed an issue where changing the type of an entry did not update the main table. [#5906](https://github.com/JabRef/jabref/issues/5906)
- We fixed an issue where opening a library from the recent libraries menu was not possible. [#5939](https://github.com/JabRef/jabref/issues/5939)
- We fixed an issue where the most bottom group in the list got lost, if it was dragged on itself. [#5983](https://github.com/JabRef/jabref/issues/5983)
- We fixed an issue where changing entry type doesn't always work when biblatex source is shown. [#5905](https://github.com/JabRef/jabref/issues/5905)
- We fixed an issue where the group and the link column were not updated after changing the entry in the main table. [#5985](https://github.com/JabRef/jabref/issues/5985)
- We fixed an issue where reordering the groups was not possible after inserting an article. [#6008](https://github.com/JabRef/jabref/issues/6008)
- We fixed an issue where citation styles except the default "Preview" could not be used. [#5622](https://github.com/JabRef/jabref/issues/5622)
- We fixed an issue where a warning was displayed when the title content is made up of two sentences. [#5832](https://github.com/JabRef/jabref/issues/5832)
- We fixed an issue where an exception was thrown when adding a save action without a selected formatter in the library properties [#6069](https://github.com/JabRef/jabref/issues/6069)
- We fixed an issue where JabRef's icon was missing in the Export to clipboard Dialog. [#6286](https://github.com/JabRef/jabref/issues/6286)
- We fixed an issue when an "Abstract field" was duplicating text, when importing from RIS file (Neurons) [#6065](https://github.com/JabRef/jabref/issues/6065)
- We fixed an issue where adding the addition of a new entry was not completely validated [#6370](https://github.com/JabRef/jabref/issues/6370)
- We fixed an issue where the blue and red text colors in the Merge entries dialog were not quite visible [#6334](https://github.com/JabRef/jabref/issues/6334)
- We fixed an issue where underscore character was removed from the file name in the Recent Libraries list in File menu [#6383](https://github.com/JabRef/jabref/issues/6383)
- We fixed an issue where few keyboard shortcuts regarding new entries were missing [#6403](https://github.com/JabRef/jabref/issues/6403)

### Removed

- Ampersands are no longer escaped by default in the `bib` file. If you want to keep the current behaviour, you can use the new "Escape Ampersands" formatter as a save action. [#5869](https://github.com/JabRef/jabref/issues/5869)
- The "Merge Entries" entry was removed from the Quality Menu. Users should use the right-click menu instead. [#6021](https://github.com/JabRef/jabref/pull/6021)

## [5.0-beta] – 2019-12-15

### Changed

- We added a short DOI field formatter which shortens DOI to more human-readable form. [koppor#343](https://github.com/koppor/jabref/issues/343)
- We improved the display of group memberships by adding multiple colored bars if the entry belongs to more than one group. [#4574](https://github.com/JabRef/jabref/issues/4574)
- We added an option to show the preview as an extra tab in the entry editor (instead of in a split view). [#5244](https://github.com/JabRef/jabref/issues/5244)
- A custom Open/LibreOffice jstyle file now requires a layout line for the entry type `default` [#5452](https://github.com/JabRef/jabref/issues/5452)
- The entry editor is now open by default when JabRef starts up. [#5460](https://github.com/JabRef/jabref/issues/5460)
- Customized entry types are now serialized in alphabetical order in the bib file.
- We added a new ADS fetcher to use the new ADS API. [#4949](https://github.com/JabRef/jabref/issues/4949)
- We added support of the [X11 primary selection](https://unix.stackexchange.com/a/139193/18033) [#2389](https://github.com/JabRef/jabref/issues/2389)
- We added support to switch between biblatex and bibtex library types. [#5550](https://github.com/JabRef/jabref/issues/5550)
- We changed the save action buttons to be easier to understand. [#5565](https://github.com/JabRef/jabref/issues/5565)
- We made the columns for groups, files and uri in the main table reorderable and merged the clickable icon columns for uri, url, doi and eprint. [#5544](https://github.com/JabRef/jabref/pull/5544)
- We reduced the number of write actions performed when autosave is enabled [#5679](https://github.com/JabRef/jabref/issues/5679)
- We made the column sort order in the main table persistent [#5730](https://github.com/JabRef/jabref/pull/5730)
- When an entry is modified on disk, the change dialog now shows the merge dialog to highlight the changes [#5688](https://github.com/JabRef/jabref/pull/5688)

### Fixed

- Inherit fields from cross-referenced entries as specified by biblatex. [#5045](https://github.com/JabRef/jabref/issues/5045)
- We fixed an issue where it was no longer possible to connect to LibreOffice. [#5261](https://github.com/JabRef/jabref/issues/5261)
- The "All entries group" is no longer shown when no library is open.
- We fixed an exception which occurred when closing JabRef. [#5348](https://github.com/JabRef/jabref/issues/5348)
- We fixed an issue where JabRef reports incorrectly about customized entry types. [#5332](https://github.com/JabRef/jabref/issues/5332)
- We fixed a few problems that prevented JabFox to communicate with JabRef. [#4737](https://github.com/JabRef/jabref/issues/4737) [#4303](https://github.com/JabRef/jabref/issues/4303)
- We fixed an error where the groups containing an entry loose their highlight color when scrolling. [#5022](https://github.com/JabRef/jabref/issues/5022)
- We fixed an error where scrollbars were not shown. [#5374](https://github.com/JabRef/jabref/issues/5374)
- We fixed an error where an exception was thrown when merging entries. [#5169](https://github.com/JabRef/jabref/issues/5169)
- We fixed an error where certain metadata items were not serialized alphabetically.
- After assigning an entry to a group, the item count is now properly colored to reflect the new membership of the entry. [#3112](https://github.com/JabRef/jabref/issues/3112)
- The group panel is now properly updated when switching between libraries (or when closing/opening one). [#3142](https://github.com/JabRef/jabref/issues/3142)
- We fixed an error where the number of matched entries shown in the group pane was not updated correctly. [#4441](https://github.com/JabRef/jabref/issues/4441)
- We fixed an error where the wrong file is renamed and linked when using the "Copy, rename and link" action. [#5653](https://github.com/JabRef/jabref/issues/5653)
- We fixed a "null" error when writing XMP metadata. [#5449](https://github.com/JabRef/jabref/issues/5449)
- We fixed an issue where empty keywords lead to a strange display of automatic keyword groups. [#5333](https://github.com/JabRef/jabref/issues/5333)
- We fixed an error where the default color of a new group was white instead of dark gray. [#4868](https://github.com/JabRef/jabref/issues/4868)
- We fixed an issue where the first field in the entry editor got the focus while performing a different action (like searching). [#5084](https://github.com/JabRef/jabref/issues/5084)
- We fixed an issue where multiple entries were highlighted in the web search result after scrolling. [#5035](https://github.com/JabRef/jabref/issues/5035)
- We fixed an issue where the hover indication in the web search pane was not working. [#5277](https://github.com/JabRef/jabref/issues/5277)
- We fixed an error mentioning "javafx.controls/com.sun.javafx.scene.control" that was thrown when interacting with the toolbar.
- We fixed an error where a cleared search was restored after switching libraries. [#4846](https://github.com/JabRef/jabref/issues/4846)
- We fixed an exception which occurred when trying to open a non-existing file from the "Recent files"-menu [#5334](https://github.com/JabRef/jabref/issues/5334)
- We fixed an issues where the search highlight in the entry preview did not worked. [#5069](https://github.com/JabRef/jabref/issues/5069)
- The context menu for fields in the entry editor is back. [#5254](https://github.com/JabRef/jabref/issues/5254)
- We fixed an exception which occurred when trying to open a non-existing file from the "Recent files"-menu [#5334](https://github.com/JabRef/jabref/issues/5334)
- We fixed a problem where the "editor" information has been duplicated during saving a .bib-Database. [#5359](https://github.com/JabRef/jabref/issues/5359)
- We re-introduced the feature to switch between different preview styles. [#5221](https://github.com/JabRef/jabref/issues/5221)
- We fixed various issues (including [#5263](https://github.com/JabRef/jabref/issues/5263)) related to copying entries to the clipboard
- We fixed some display errors in the preferences dialog and replaced some of the controls [#5033](https://github.com/JabRef/jabref/pull/5033) [#5047](https://github.com/JabRef/jabref/pull/5047) [#5062](https://github.com/JabRef/jabref/pull/5062) [#5141](https://github.com/JabRef/jabref/pull/5141) [#5185](https://github.com/JabRef/jabref/pull/5185) [#5265](https://github.com/JabRef/jabref/pull/5265) [#5315](https://github.com/JabRef/jabref/pull/5315) [#5360](https://github.com/JabRef/jabref/pull/5360)
- We fixed an exception which occurred when trying to import entries without an open library. [#5447](https://github.com/JabRef/jabref/issues/5447)
- The "Automatically set file links" feature now follows symbolic links. [#5664](https://github.com/JabRef/jabref/issues/5664)
- After successful import of one or multiple bib entries the main table scrolls to the first imported entry [#5383](https://github.com/JabRef/jabref/issues/5383)
- We fixed an exception which occurred when an invalid jstyle was loaded. [#5452](https://github.com/JabRef/jabref/issues/5452)
- We fixed an issue where the command line arguments `importBibtex` and `importToOpen` did not import into the currently open library, but opened a new one. [#5537](https://github.com/JabRef/jabref/issues/5537)
- We fixed an error where the preview theme did not adapt to the "Dark" mode [#5463](https://github.com/JabRef/jabref/issues/5463)
- We fixed an issue where multiple entries were allowed in the "crossref" field [#5284](https://github.com/JabRef/jabref/issues/5284)
- We fixed an issue where the merge dialog showed the wrong text colour in "Dark" mode [#5516](https://github.com/JabRef/jabref/issues/5516)
- We fixed visibility issues with the scrollbar and group selection highlight in "Dark" mode, and enabled "Dark" mode for the OpenOffice preview in the style selection window. [#5522](https://github.com/JabRef/jabref/issues/5522)
- We fixed an issue where the author field was not correctly parsed during bibtex key-generation. [#5551](https://github.com/JabRef/jabref/issues/5551)
- We fixed an issue where notifications where shown during autosave. [#5555](https://github.com/JabRef/jabref/issues/5555)
- We fixed an issue where the side pane was not remembering its position. [#5615](https://github.com/JabRef/jabref/issues/5615)
- We fixed an issue where JabRef could not interact with [Oracle XE](https://www.oracle.com/de/database/technologies/appdev/xe.html) in the [shared SQL database setup](https://docs.jabref.org/collaborative-work/sqldatabase).
- We fixed an issue where the toolbar icons were hidden on smaller screens.
- We fixed an issue where renaming referenced files for bib entries with long titles was not possible. [#5603](https://github.com/JabRef/jabref/issues/5603)
- We fixed an issue where a window which is on an external screen gets unreachable when external screen is removed. [#5037](https://github.com/JabRef/jabref/issues/5037)
- We fixed a bug where the selection of groups was lost after drag and drop. [#2868](https://github.com/JabRef/jabref/issues/2868)
- We fixed an issue where the custom entry types didn't show the correct display name [#5651](https://github.com/JabRef/jabref/issues/5651)

### Removed

- We removed some obsolete notifications. [#5555](https://github.com/JabRef/jabref/issues/5555)
- We removed an internal step in the [ISBN-to-BibTeX fetcher](https://docs.jabref.org/collect/add-entry-using-an-id#isbn): The [ISBN to BibTeX Converter](https://manas.tungare.name/software/isbn-to-bibtex) by [@manastungare](https://github.com/manastungare) is not used anymore, because it is offline: "people using this tool have not been generating enough sales for Amazon."
- We removed the option to control the default drag and drop behaviour. You can use the modifier keys (like CtrL or Alt) instead.

## [5.0-alpha] – 2019-08-25

### Changed

- We added eventitle, eventdate and venue fields to `@unpublished` entry type.
- We added `@software` and `@dataSet` entry type to biblatex.
- All fields are now properly sorted alphabetically (in the subgroups of required/optional fields) when the entry is written to the bib file.
- We fixed an issue where some importers used the field `pubstatus` instead of the standard BibTeX field `pubstate`.
- We changed the latex command removal for docbook exporter. [#3838](https://github.com/JabRef/jabref/issues/3838)
- We changed the location of some fields in the entry editor (you might need to reset your preferences for these changes to come into effect)
  - Journal/Year/Month in biblatex mode -> Deprecated (if filled)
  - DOI/URL: General -> Optional
  - Internal fields like ranking, read status and priority: Other -> General
  - Moreover, empty deprecated fields are no longer shown
- Added server timezone parameter when connecting to a shared database.
- We updated the dialog for setting up general fields.
- URL field formatting is updated. All whitespace chars, located at the beginning/ending of the URL, are trimmed automatically
- We changed the behavior of the field formatting dialog such that the `bibtexkey` is not changed when formatting all fields or all text fields.
- We added a "Move file to file directory and rename file" option for simultaneously moving and renaming of document file. [#4166](https://github.com/JabRef/jabref/issues/4166)
- Use integrated graphics card instead of discrete on macOS [#4070](https://github.com/JabRef/jabref/issues/4070)
- We added a cleanup operation that detects an arXiv identifier in the note, journal or URL field and moves it to the `eprint` field.
  Because of this change, the last-used cleanup operations were reset.
- We changed the minimum required version of Java to 1.8.0_171, as this is the latest release for which the automatic Java update works. [#4093](https://github.com/JabRef/jabref/issues/4093)
- The special fields like `Printed` and `Read status` now show gray icons when the row is hovered.
- We added a button in the tab header which allows you to close the database with one click. [#494](https://github.com/JabRef/jabref/issues/494)
- Sorting in the main table now takes information from cross-referenced entries into account. [#2808](https://github.com/JabRef/jabref/issues/2808)
- If a group has a color specified, then entries matched by this group have a small colored bar in front of them in the main table.
- Change default icon for groups to a circle because a colored version of the old icon was hard to distinguish from its black counterpart.
- In the main table, the context menu appears now when you press the "context menu" button on the keyboard. [feature request in the forum](https://discourse.jabref.org/t/how-to-enable-keyboard-context-key-windows)
- We added icons to the group side panel to quickly switch between `union` and `intersection` group view mode. [#3269](https://github.com/JabRef/jabref/issues/3269).
- We use `https` for [fetching from most online bibliographic database](https://docs.jabref.org/collect/import-using-online-bibliographic-database).
- We changed the default keyboard shortcuts for moving between entries when the entry editor is active to ̀<kbd>alt</kbd> + <kbd>up/down</kbd>.
- Opening a new file now prompts the directory of the currently selected file, instead of the directory of the last opened file.
- Window state is saved on close and restored on start.
- We made the MathSciNet fetcher more reliable.
- We added the ISBN fetcher to the list of fetcher available under "Update with bibliographic information from the web" in the entry editor toolbar.
- Files without a defined external file type are now directly opened with the default application of the operating system
- We streamlined the process to rename and move files by removing the confirmation dialogs.
- We removed the redundant new lines of markings and wrapped the summary in the File annotation tab. [#3823](https://github.com/JabRef/jabref/issues/3823)
- We add auto URL formatting when user paste link to URL field in entry editor. [koppor#254](https://github.com/koppor/jabref/issues/254)
- We added a minimum height for the entry editor so that it can no longer be hidden by accident. [#4279](https://github.com/JabRef/jabref/issues/4279)
- We added a new keyboard shortcut so that the entry editor could be closed by <kbd>Ctrl</kbd> + <kbd>E</kbd>. [#4222](https://github.com/JabRef/jabref/issues/4222)
- We added an option in the preference dialog box, that allows user to pick the dark or light theme option. [#4130](https://github.com/JabRef/jabref/issues/4130)
- We updated the Related Articles tab to accept JSON from the new version of the Mr. DLib service
- We added an option in the preference dialog box that allows user to choose behavior after dragging and dropping files in Entry Editor. [#4356](https://github.com/JabRef/jabref/issues/4356)
- We added the ability to have an export preference where previously "File"-->"Export"/"Export selected entries" would not save the user's preference[#4495](https://github.com/JabRef/jabref/issues/4495)
- We optimized the code responsible for connecting to an external database, which should lead to huge improvements in performance.
- For automatically created groups, added ability to filter groups by entry type. [#4539](https://github.com/JabRef/jabref/issues/4539)
- We added the ability to add field names from the Preferences Dialog [#4546](https://github.com/JabRef/jabref/issues/4546)
- We added the ability to change the column widths directly in the main table. [#4546](https://github.com/JabRef/jabref/issues/4546)
- We added a description of how recommendations were chosen and better error handling to Related Articles tab
- We added the ability to execute default action in dialog by using with <kbd>Ctrl</kbd> + <kbd>Enter</kbd> combination [#4496](https://github.com/JabRef/jabref/issues/4496)
- We grouped and reordered the Main Menu (File, Edit, Library, Quality, Tools, and View tabs & icons). [#4666](https://github.com/JabRef/jabref/issues/4666) [#4667](https://github.com/JabRef/jabref/issues/4667) [#4668](https://github.com/JabRef/jabref/issues/4668) [#4669](https://github.com/JabRef/jabref/issues/4669) [#4670](https://github.com/JabRef/jabref/issues/4670) [#4671](https://github.com/JabRef/jabref/issues/4671) [#4672](https://github.com/JabRef/jabref/issues/4672) [#4673](https://github.com/JabRef/jabref/issues/4673)
- We added additional modifiers (capitalize, titlecase and sentencecase) to the Bibtex key generator. [#1506](https://github.com/JabRef/jabref/issues/1506)
- We have migrated from the mysql jdbc connector to the mariadb one for better authentication scheme support. [#4745](https://github.com/JabRef/jabref/issues/4745)
- We grouped the toolbar icons and changed the Open Library and Copy icons. [#4584](https://github.com/JabRef/jabref/issues/4584)
- We added a browse button next to the path text field for aux-based groups. [#4586](https://github.com/JabRef/jabref/issues/4586)
- We changed the title of Group Dialog to "Add subgroup" from "Edit group" when we select Add subgroup option.
- We enable import button only if entries are selected. [#4755](https://github.com/JabRef/jabref/issues/4755)
- We made modifications to improve the contrast of UI elements. [#4583](https://github.com/JabRef/jabref/issues/4583)
- We added a warning for empty BibTeX keys in the entry editor. [#4440](https://github.com/JabRef/jabref/issues/4440)
- We added an option in the settings to set the default action in JabRef when right clicking on any entry in any database and selecting "Open folder". [#4763](https://github.com/JabRef/jabref/issues/4763)
- The Medline fetcher now normalizes the author names according to the BibTeX-Standard [#4345](https://github.com/JabRef/jabref/issues/4345)
- We added an option on the Linked File Viewer to rename the attached file of an entry directly on the JabRef. [#4844](https://github.com/JabRef/jabref/issues/4844)
- We added an option in the preference dialog box that allows user to enable helpful tooltips.[#3599](https://github.com/JabRef/jabref/issues/3599)
- We reworked the functionality for extracting BibTeX entries from plain text, because our used service [freecite shut down](https://library.brown.edu/libweb/freecite_notice.php). [#5206](https://github.com/JabRef/jabref/pull/5206)
- We moved the dropdown menu for selecting the push-application from the toolbar into the external application preferences. [#674](https://github.com/JabRef/jabref/issues/674)
- We removed the alphabetical ordering of the custom tabs and updated the error message when trying to create a general field with a name containing an illegal character. [#5019](https://github.com/JabRef/jabref/issues/5019)
- We added a context menu to the bib(la)tex-source-editor to copy'n'paste. [#5007](https://github.com/JabRef/jabref/pull/5007)
- We added a tool that allows searching for citations in LaTeX files. It scans directories and shows which entries are used, how many times and where.
- We added a 'LaTeX citations' tab to the entry editor, to search for citations to the active entry in the LaTeX file directory. It can be disabled in the preferences dialog.
- We added an option in preferences to allow for integers in field "edition" when running database in bibtex mode. [#4680](https://github.com/JabRef/jabref/issues/4680)
- We added the ability to use negation in export filter layouts. [#5138](https://github.com/JabRef/jabref/pull/5138)
- Focus on Name Area instead of 'OK' button whenever user presses 'Add subgroup'. [#6307](https://github.com/JabRef/jabref/issues/6307)
- We changed the behavior of merging that the entry which has "smaller" bibkey will be selected. [#7395](https://github.com/JabRef/jabref/issues/7395)

### Fixed

- We fixed an issue where JabRef died silently for the user without enough inotify instances [#4874](https://github.com/JabRef/jabref/issues/4874)
- We fixed an issue where corresponding groups are sometimes not highlighted when clicking on entries [#3112](https://github.com/JabRef/jabref/issues/3112)
- We fixed an issue where custom exports could not be selected in the 'Export (selected) entries' dialog [#4013](https://github.com/JabRef/jabref/issues/4013)
- Italic text is now rendered correctly. [#3356](https://github.com/JabRef/jabref/issues/3356)
- The entry editor no longer gets corrupted after using the source tab. [#3532](https://github.com/JabRef/jabref/issues/3532) [#3608](https://github.com/JabRef/jabref/issues/3608) [#3616](https://github.com/JabRef/jabref/issues/3616)
- We fixed multiple issues where entries did not show up after import if a search was active. [#1513](https://github.com/JabRef/jabref/issues/1513) [#3219](https://github.com/JabRef/jabref/issues/3219))
- We fixed an issue where the group tree was not updated correctly after an entry was changed. [#3618](https://github.com/JabRef/jabref/issues/3618)
- We fixed an issue where a right-click in the main table selected a wrong entry. [#3267](https://github.com/JabRef/jabref/issues/3267)
- We fixed an issue where in rare cases entries where overlayed in the main table. [#3281](https://github.com/JabRef/jabref/issues/3281)
- We fixed an issue where selecting a group messed up the focus of the main table and the entry editor. [#3367](https://github.com/JabRef/jabref/issues/3367)
- We fixed an issue where composite author names were sorted incorrectly. [#2828](https://github.com/JabRef/jabref/issues/2828)
- We fixed an issue where commands followed by `-` didn't work. [#3805](https://github.com/JabRef/jabref/issues/3805)
- We fixed an issue where a non-existing aux file in a group made it impossible to open the library. [#4735](https://github.com/JabRef/jabref/issues/4735)
- We fixed an issue where some journal names were wrongly marked as abbreviated. [#4115](https://github.com/JabRef/jabref/issues/4115)
- We fixed an issue where the custom file column were sorted incorrectly. [#3119](https://github.com/JabRef/jabref/issues/3119)
- We improved the parsing of author names whose infix is abbreviated without a dot. [#4864](https://github.com/JabRef/jabref/issues/4864)
- We fixed an issues where the entry losses focus when a field is edited and at the same time used for sorting. [#3373](https://github.com/JabRef/jabref/issues/3373)
- We fixed an issue where the menu on Mac OS was not displayed in the usual Mac-specific way. [#3146](https://github.com/JabRef/jabref/issues/3146)
- We improved the integrity check for page numbers. [#4113](https://github.com/JabRef/jabref/issues/4113) and [feature request in the forum](https://discourse.jabref.org/t/pages-field-allow-use-of-en-dash/1199)
- We fixed an issue where the order of fields in customized entry types was not saved correctly. [#4033](https://github.com/JabRef/jabref/issues/4033)
- We fixed an issue where renaming a group did not change the group name in the interface. [#3189](https://github.com/JabRef/jabref/issues/3189)
- We fixed an issue where the groups tree of the last database was still shown even after the database was already closed.
- We fixed an issue where the "Open file dialog" may disappear behind other windows. [#3410](https://github.com/JabRef/jabref/issues/3410)
- We fixed an issue where the number of entries matched was not updated correctly upon adding or removing an entry. [#3537](https://github.com/JabRef/jabref/issues/3537)
- We fixed an issue where the default icon of a group was not colored correctly.
- We fixed an issue where the first field in entry editor was not focused when adding a new entry. [#4024](https://github.com/JabRef/jabref/issues/4024)
- We reworked the "Edit file" dialog to make it resizeable and improved the workflow for adding and editing files [#2970](https://github.com/JabRef/jabref/issues/2970)
- We fixed an issue where custom name formatters were no longer found correctly. [#3531](https://github.com/JabRef/jabref/issues/3531)
- We fixed an issue where the month was not shown in the preview. [#3239](https://github.com/JabRef/jabref/issues/3239)
- Rewritten logic to detect a second jabref instance. [#4023](https://github.com/JabRef/jabref/issues/4023)
- We fixed an issue where the "Convert to BibTeX-Cleanup" moved the content of the `file` field to the `pdf` field [#4120](https://github.com/JabRef/jabref/issues/4120)
- We fixed an issue where the preview pane in entry preview in preferences wasn't showing the citation style selected [#3849](https://github.com/JabRef/jabref/issues/3849)
- We fixed an issue where the default entry preview style still contained the field `review`. The field `review` in the style is now replaced with comment to be consistent with the entry editor [#4098](https://github.com/JabRef/jabref/issues/4098)
- We fixed an issue where users were vulnerable to XXE attacks during parsing [#4229](https://github.com/JabRef/jabref/issues/4229)
- We fixed an issue where files added via the "Attach file" contextmenu of an entry were not made relative. [#4201](https://github.com/JabRef/jabref/issues/4201) and [#4241](https://github.com/JabRef/jabref/issues/4241)
- We fixed an issue where author list parser can't generate bibtex for Chinese author. [#4169](https://github.com/JabRef/jabref/issues/4169)
- We fixed an issue where the list of XMP Exclusion fields in the preferences was not be saved [#4072](https://github.com/JabRef/jabref/issues/4072)
- We fixed an issue where the ArXiv Fetcher did not support HTTP URLs [koppor#328](https://github.com/koppor/jabref/issues/328)
- We fixed an issue where only one PDF file could be imported [#4422](https://github.com/JabRef/jabref/issues/4422)
- We fixed an issue where "Move to group" would always move the first entry in the library and not the selected [#4414](https://github.com/JabRef/jabref/issues/4414)
- We fixed an issue where an older dialog appears when downloading full texts from the quality menu. [#4489](https://github.com/JabRef/jabref/issues/4489)
- We fixed an issue where right clicking on any entry in any database and selecting "Open folder" results in the NullPointer exception. [#4763](https://github.com/JabRef/jabref/issues/4763)
- We fixed an issue where option 'open terminal here' with custom command was passing the wrong argument. [#4802](https://github.com/JabRef/jabref/issues/4802)
- We fixed an issue where ranking an entry would generate an IllegalArgumentException. [#4754](https://github.com/JabRef/jabref/issues/4754)
- We fixed an issue where special characters where removed from non-label key generation pattern parts [#4767](https://github.com/JabRef/jabref/issues/4767)
- We fixed an issue where the RIS import would overwite the article date with the value of the acessed date [#4816](https://github.com/JabRef/jabref/issues/4816)
- We fixed an issue where an NullPointer exception was thrown when a referenced entry in an Open/Libre Office document was no longer present in the library. Now an error message with the reference marker of the missing entry is shown. [#4932](https://github.com/JabRef/jabref/issues/4932)
- We fixed an issue where a database exception related to a missing timezone was too big. [#4827](https://github.com/JabRef/jabref/issues/4827)
- We fixed an issue where the IEEE fetcher returned an error if no keywords were present in the result from the IEEE website [#4997](https://github.com/JabRef/jabref/issues/4997)
- We fixed an issue where the command line help text had several errors, and arguments and descriptions have been rewritten to simplify and detail them better. [#2016](https://github.com/JabRef/jabref/issues/2016)
- We fixed an issue where the same menu for changing entry type had two different sizes and weights. [#4977](https://github.com/JabRef/jabref/issues/4977)
- We fixed an issue where the "Attach file" dialog, in the right-click menu for an entry, started on the working directory instead of the user's main directory. [#4995](https://github.com/JabRef/jabref/issues/4995)
- We fixed an issue where the JabRef Icon in the macOS launchpad was not displayed correctly [#5003](https://github.com/JabRef/jabref/issues/5003)
- We fixed an issue where the "Search for unlinked local files" would throw an exception when parsing the content of a PDF-file with missing "series" information [#5128](https://github.com/JabRef/jabref/issues/5128)
- We fixed an issue where the XMP Importer would incorrectly return an empty default entry when importing pdfs [#6577](https://github.com/JabRef/jabref/issues/6577)
- We fixed an issue where opening the menu 'Library properties' marked the library as modified [#6451](https://github.com/JabRef/jabref/issues/6451)
- We fixed an issue when importing resulted in an exception [#7343](https://github.com/JabRef/jabref/issues/7343)
- We fixed an issue where the field in the Field formatter dropdown selection were sorted in random order. [#7710](https://github.com/JabRef/jabref/issues/7710)

### Removed

- The feature to "mark entries" was removed and merged with the groups functionality. For migration, a group is created for every value of the `__markedentry` field and the entry is added to this group.
- The number column was removed.
- We removed the global search feature.
- We removed the coloring of cells in the main table according to whether the field is optional/required.
- We removed the feature to find and resolve duplicate BibTeX keys (as this use case is already covered by the integrity check).
- We removed a few commands from the right-click menu that are not needed often and thus don't need to be placed that prominently:
  - Print entry preview: available through entry preview
  - All commands related to marking: marking is not yet reimplemented
  - Set/clear/append/rename fields: available through Edit menu
  - Manage keywords: available through the Edit menu
  - Copy linked files to folder: available through File menu
  - Add/move/remove from group: removed completely (functionality still available through group interface)
- We removed the option to change the column widths in the preferences dialog. [#4546](https://github.com/JabRef/jabref/issues/4546)

## Older versions

The changelog of JabRef 4.x is available at the [v4.3.1 tag](https://github.com/JabRef/jabref/blob/v4.3.1/CHANGELOG.md).
The changelog of JabRef 3.x is available at the [v3.8.2 tag](https://github.com/JabRef/jabref/blob/v3.8.2/CHANGELOG.md).
The changelog of JabRef 2.11 and all previous versions is available as [text file in the v2.11.1 tag](https://github.com/JabRef/jabref/blob/v2.11.1/CHANGELOG).

[Unreleased]: https://github.com/JabRef/jabref/compare/v5.15...HEAD
[5.15]: https://github.com/JabRef/jabref/compare/v5.14...v5.15
[5.14]: https://github.com/JabRef/jabref/compare/v5.13...v5.14
[5.13]: https://github.com/JabRef/jabref/compare/v5.12...v5.13
[5.12]: https://github.com/JabRef/jabref/compare/v5.11...v5.12
[5.11]: https://github.com/JabRef/jabref/compare/v5.10...v5.11
[5.10]: https://github.com/JabRef/jabref/compare/v5.9...v5.10
[5.9]: https://github.com/JabRef/jabref/compare/v5.8...v5.9
[5.8]: https://github.com/JabRef/jabref/compare/v5.7...v5.8
[5.7]: https://github.com/JabRef/jabref/compare/v5.6...v5.7
[5.6]: https://github.com/JabRef/jabref/compare/v5.5...v5.6
[5.5]: https://github.com/JabRef/jabref/compare/v5.4...v5.5
[5.4]: https://github.com/JabRef/jabref/compare/v5.3...v5.4
[5.3]: https://github.com/JabRef/jabref/compare/v5.2...v5.3
[5.2]: https://github.com/JabRef/jabref/compare/v5.1...v5.2
[5.1]: https://github.com/JabRef/jabref/compare/v5.0...v5.1
[5.0]: https://github.com/JabRef/jabref/compare/v5.0-beta...v5.0
[5.0-beta]: https://github.com/JabRef/jabref/compare/v5.0-alpha...v5.0-beta
[5.0-alpha]: https://github.com/JabRef/jabref/compare/v4.3...v5.0-alpha
<!-- markdownlint-disable-file MD012 MD024 MD033 MD053 --><|MERGE_RESOLUTION|>--- conflicted
+++ resolved
@@ -23,12 +23,9 @@
 - We enabled creating a new file link manually. [#11017](https://github.com/JabRef/jabref/issues/11017)
 - We added a toggle button to invert the selected groups. [#9073](https://github.com/JabRef/jabref/issues/9073)
 - We reintroduced the floating search in the main table. [#4237](https://github.com/JabRef/jabref/issues/4237)
-<<<<<<< HEAD
 - We fixed an issue where the selection of an entry in the table lost after searching for a group. [#3176](https://github.com/JabRef/jabref/issues/3176)
 - When starting a new SLR, the selected catalogs now persist within and across JabRef sessions. [koppor#614](https://github.com/koppor/jabref/issues/614)
-=======
 - We added a different background color to the search bar to indicate when the search syntax is wrong. [#11658](https://github.com/JabRef/jabref/pull/11658)
->>>>>>> f4e87e5e
 
 ### Changed
 
