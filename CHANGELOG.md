# Changelog
All notable changes to this project will be documented in this file.
This project **does not** adhere to [Semantic Versioning](http://semver.org/).
This file tries to follow the conventions proposed by [keepachangelog.com](http://keepachangelog.com/).
Here, the categories "Changed" for added and changed functionality,
"Fixed" for fixed functionality, and
"Removed" for removed functionality is used.

We refer to [GitHub issues](https://github.com/JabRef/jabref/issues) by using `#NUM`.


## [Unreleased]

### Changed
- Implemented [#825](https://github.com/JabRef/jabref/issues/825): Search Bar across all bib files instead each having its own
- Implemented [#573](https://github.com/JabRef/jabref/issues/573): Add key shortcut for global search (`ctrl+shift+f`, if the searchfield is empty it will be focused instead)
- The search result Window will now show which entry belongs to which bib file
- The search result Window will now remember its location
- The search result Window won't stay on top anymore if the main Window is focused and will be present in the taskbar
- The user can jump from the searchbar to the maintable  with `ctrl+enter`
- Implemented [#573 (comment)](https://github.com/JabRef/jabref/issues/573#issuecomment-232284156): Added shortcut: closing the search result window with `ctrl+w`
- Added integrity check for fields with BibTeX keys, e.g., `crossref` and `related`, to check that the key exists
- [#1496](https://github.com/JabRef/jabref/issues/1496) Keep track of which entry a downloaded file belongs to
- Made it possible to download multiple entries in one action
- [#1813](https://github.com/JabRef/jabref/issues/1813) Import/Export preferences dialog default directory set to working directory
- [#1897](https://github.com/JabRef/jabref/issues/1897) Implemented integrity check for `year` field: Last four nonpunctuation characters should be numerals
- Address in MS-Office 2007 xml format is now imported as `location`
- [#1912](https://github.com/JabRef/jabref/issues/1912) Implemented integrity check for `edition` field: Should have the first letter capitalized (BibTeX), Should contain an integer or a literal (BibLaTeX)
<<<<<<< HEAD
=======
- The dialog for choosing new entries additionally supports ID-based entry generation
>>>>>>> 99333a92
- `number` field is now exported as `number` field in MS-Office 2007 xml format, if no `issue` field is present and the entry type is not `patent`
- `note` field is now exported as `comments` field in MS-Office 2007 xml format
- `comments` field in MS-Office 2007 xml format is now imported as `note` field
- [#463](https://github.com/JabRef/jabref/issues/463): Disable menu-item and toolbar-buttons while no database is open
<<<<<<< HEAD
=======
- Implemented integrity check for `note` and `howpublished` field: Should have the first letter capitalized (BibTeX)
- <kbd>Pos1</kbd> / <kbd>HOME</kbd> now select the first/last entry in the main table and the search result frame.
- <kbd>UP</kbd> / <kbd>Down</kbd> / <kbd>Tab</kbd> / <kbd>shift+Tab</kbd> in the search result frame have now the same functionality as in the main  table.
>>>>>>> 99333a92

### Fixed
- Fixed selecting an entry out of multiple duplicates
- Fixed [#617](https://github.com/JabRef/jabref/issues/617): `Enter` in global search opens the selected entry & `Enter` in search dialog window opens the selected entry
- Entries in the SearchResultPanel will be shown correctly (Latex to Unicode)
- Suggestions in the autocomplete will be shown correctly (Latex to Unicode)
- Fixed: When searching the first match will be selected if the current selection is no match
- Selecting an entry in the search result Window will now select the correct entry in the bib file
- Entries in the SearchResultDialog are now converted to Unicode
- Suggestions in the autocomplete (search) are now in Unicode
- Fixed NullPointerException when opening search result window for an untitled database 
- Fixed entry table traversal with Tab (no column traversal thus no double jump)
- Fixed [#1757](https://github.com/JabRef/jabref/issues/1757): Crash after saving illegal argument in entry editor
- Fixed [#1663](https://github.com/JabRef/jabref/issues/1663): Better multi-monitor support
- Fixed [#1882](https://github.com/JabRef/jabref/issues/1882): Crash after saving illegal bibtexkey in entry editor
- Fixed field `location` containing only city is not exported correctly to MS-Office 2007 xml format
- Fixed field `key` field is not exported to MS-Office 2008 xml format
<<<<<<< HEAD
- Fixed [#1181](https://github.com/JabRef/jabref/issues/1181) and [#1504](https://github.com/JabRef/jabref/issues/1504): Improved "Normalize to BibTeX name format": Support separated names with commas and colons. Considered name affixes such as "Jr".
=======
- Fixed download files failed silently when an invalid directory is selected
- Fixed [#1949](https://github.com/JabRef/jabref/issues/1949): Error message directs to the wrong preference tab
- Fixed InvalidBackgroundColor flickering with Ctrl-s and File > Save database
- Fixed loop when pulling changes (shared database) when current selected field has changed
>>>>>>> 99333a92

### Removed
- The non-supported feature of being able to define file directories for any extension is removed. Still, it should work for older databases using the legacy `ps` and `pdf` fields, although we strongly encourage using the `file` field. 
- Automatic migration for the `evastar_pdf` field is removed.


















































































## [3.6] - 2016-08-26

### Changed
- [#462](https://github.com/JabRef/jabref/issues/462) Extend the OpenConsoleFeature by offering a selection between default terminal emulator and configurable command execution.
- [#970](https://github.com/JabRef/jabref/issues/970): Implementation of shared database support (full system) with event based synchronization for MySQL, PostgreSQL and Oracle database systems.
- [#1026](https://github.com/JabRef/jabref/issues/1026) JabRef does no longer delete user comments outside of BibTeX entries and strings
- [#1225](https://github.com/JabRef/jabref/issues/1225): Hotkeys are now consistent
- [#1249](https://github.com/JabRef/jabref/issues/1249) Date layout formatter added
- [#1345](https://github.com/JabRef/jabref/issues/1345) Cleanup ISSN
- [#1516](https://github.com/JabRef/jabref/issues/1516) Selected field names are written in uppercase in the entry editor
- [#1751](https://github.com/JabRef/jabref/issues/1751) Added tooltip to web search button
- [#1758](https://github.com/JabRef/jabref/issues/1758) Added a button to open Database Properties dialog help
- [#1841](https://github.com/JabRef/jabref/issues/1841) The "etal"-string in the Authors layout formatter can now be empty
- Added EntryTypeFormatter to add camel casing to entry type in layouts, e.g., InProceedings
- Added print entry preview to the right click menu
- Added links to JabRef internet resources
- Added integrity check to avoid non-ASCII characters in BibTeX files
- Added ISBN integrity checker
- Added filter to not show selected integrity checks
- Automatically generated group names are now converted from LaTeX to Unicode
- Enhance the entry customization dialog to give better visual feedback
- Externally fetched information can be merged for entries with an ISBN
- Externally fetched information can be merged for entries with an ArXiv eprint
- File open dialogs now use default extensions as primary file filter
- For developers: Moved the bst package into logic. This requires the regeneration of antlr sources, execute: `gradlew generateSource`
- It is now possible to generate a new BIB database from the citations in an OpenOffice/LibreOffice document
- It is now possible to add your own lists of protected terms, see Options -> Manage protected terms
- Improve focus of the maintable after a sidepane gets closed (Before it would focus the toolbar or it would focus the wrong entry)
- Table row height is adjusted on Windows which is useful for high resolution displays
- The field name in the layout files for entry type is changed from `bibtextype` to `entrytype`. Please update your existing files as support for `bibtextype` will be removed eventually.
- The contents of `crossref` and `related` will be automatically updated if a linked entry changes key
- The information shown in the main table now resolves crossrefs and strings and it can be shown which fields are resolved in this way (Preferences -> Appearance -> Color codes for resolved fields)
- The formatting of the main table is based on the actual field shown when using e.g. `title/author`
- The arXiv fetcher now also supports free-text search queries
- Undo/redo are enabled/disabled and show the action in the tool tip
- Unified dialogs for opening/saving files

### Fixed
- Fixed [#636](https://github.com/JabRef/jabref/issues/636): DOI in export filters
- Fixed [#1257](https://github.com/JabRef/jabref/issues/1324): Preferences for the BibTeX key generator set in a version prior to 3.2 are now migrated automatically to the new version
- Fixed [#1264](https://github.com/JabRef/jabref/issues/1264): S with caron does not render correctly
- Fixed [#1288](https://github.com/JabRef/jabref/issues/1288): Newly opened bib-file is not focused
- Fixed [#1321](https://github.com/JabRef/jabref/issues/1321): LaTeX commands in fields not displayed in the list of references
- Fixed [#1324](https://github.com/JabRef/jabref/issues/1324): Save-Dialog for Lookup fulltext document now opens in the specified working directory
- Fixed [#1499](https://github.com/JabRef/jabref/issues/1499): {} braces are now treated correctly in in author/editor
- Fixed [#1527](https://github.com/JabRef/jabref/issues/1527): 'Get BibTeX data from DOI' Removes Marking
- Fixed [#1519](https://github.com/JabRef/jabref/issues/1519): The word "Seiten" is automatically removed when fetching info from ISBN
- Fixed [#1531](https://github.com/JabRef/jabref/issues/1531): `\relax` can be used for abbreviation of author names
- Fixed [#1554](https://github.com/JabRef/jabref/issues/1554): Import dialog is no longer hidden behind main window
- Fixed [#1592](https://github.com/JabRef/jabref/issues/1592): LibreOffice: wrong numbers in citation labels
- Fixed [#1609](https://github.com/JabRef/jabref/issues/1324): Adding a file to an entry opened dialog in the parent folder of the working directory
- Fixed [#1632](https://github.com/JabRef/jabref/issues/1632): User comments (`@Comment`) with or without brackets are now kept
- Fixed [#1639](https://github.com/JabRef/jabref/issues/1639): Google Scholar fetching works again.
- Fixed [#1643](https://github.com/JabRef/jabref/issues/1643): Searching with double quotes in a specific field ignores the last character
- Fixed [#1669](https://github.com/JabRef/jabref/issues/1669): Dialog for manual connection to OpenOffice/LibreOffice works again on Linux
- Fixed [#1682](https://github.com/JabRef/jabref/issues/1682): An entry now must have a BibTeX key to be cited in OpenOffice/LibreOffice
- Fixed [#1687](https://github.com/JabRef/jabref/issues/1687): "month" field ascending/descending sorting swapped
- Fixed [#1716](https://github.com/JabRef/jabref/issues/1716): `@`-Symbols stored in BibTeX fields no longer break the database
- Fixed [#1750](https://github.com/JabRef/jabref/issues/1750): BibLaTeX `date` field is now correctly exported as `year` in MS-Office 2007 xml format
- Fixed [#1760](https://github.com/JabRef/jabref/issues/1760): Preview updated correctly when selecting a single entry after selecting multiple entries
- Fixed [#1771](https://github.com/JabRef/jabref/issues/1771): Show all supported import types as default
- Fixed [#1804](https://github.com/JabRef/jabref/issues/1804): Integrity check no longer removes URL field by mistake
- Fixed: LaTeX characters in author names are now converted to Unicode before export in MS-Office 2007 xml format
- Fixed: `volume`, `journaltitle`, `issue` and `number`(for patents) fields are now exported correctly in MS-Office 2007 xml format
- Fixed NullPointerException when clicking OK without specifying a field name in set/clear/rename fields
- Fixed IndexOutOfBoundsException when trying to download a full text document without selecting an entry
- Fixed NullPointerException when trying to set a special field or mark an entry through the menu without having an open database
- Fixed NullPointerException when trying to synchronize file field with an entry without BibTeX key
- Fixed NullPointerException when importing PDFs and pressing cancel when selecting entry type
- Fixed a number of issues related to accessing the GUI from outside the EDT
- Fixed NullPointerException when using BibTeX key pattern `authFirstFull` and the author does not have a "von"-part
- Fixed NullPointerException when opening Customize entry type dialog without an open database
- LaTeX to Unicode converter now handles combining accents
- Fixed NullPointerException when clicking Browse in Journal abbreviations with empty text field
- Fixed NullPointerException when opening file in Plain text import
- Fixed NullPointerException when appending database
- Fixed NullPointerException when loading a style file that has not got a default style
- Date fields in the BibLatex standard are now always formatted in the correct way, independent of the preferences
- The merge entry dialog showed wrong heading after merging from DOI
- Manage content selectors now saves edited existing lists again and only marks database as changed when the content selectors are changed
- When inserting a duplicate the right entry will be selected
- Preview panel height is now saved immediately, thus is shown correctly if the panel height is changed, closed and opened again

### Removed
- [#1610](https://github.com/JabRef/jabref/issues/1610) Removed the possibility to auto show or hide the groups interface
- It is not longer possible to choose to convert HTML sub- and superscripts to equations
- Removed option to open right-click menu with ctrl + left-click as it was not working
- Removed option to disable entry editor when multiple entries are selected as it was not working
- Removed option to show warning for empty key as it was not working
- Removed option to show warning for duplicate key as it was not working
- Removed preview toolbar (since long disabled)


## [3.5] - 2016-07-13

### Changed
- Implemented [#1356](https://github.com/JabRef/jabref/issues/1356): Added a formatter for converting HTML to Unicode
- Implemented [#661](https://github.com/JabRef/jabref/issues/661): Introducing a "check for updates" mechnism (manually/automatic at startup)
- Implemented [#1338](https://github.com/JabRef/jabref/issues/1338): clicking on a crossref in the main table selects the parent entry and added a button in the entry editor to select the parent entry.
- Implemented [#1485](https://github.com/JabRef/jabref/issues/1485): Biblatex field shorttitle is now exported/imported as standard field ShortTitle to Word bibliography
- Implemented [#1431](https://github.com/JabRef/jabref/issues/1431): Import dialog shows file extensions and filters the view
- When resolving duplicate BibTeX-keys there is now an "Ignore" button. "Cancel" and close key now quits the resolving.
- The [online forum](http://discourse.jabref.org/) is now directly accessible via the "Help" menu
- Updated German translation

### Fixed
- Fixed [#1530](https://github.com/JabRef/jabref/issues/1530): Unescaped hashes in the url field are ignored by the integrity checker
- Fixed [#405](https://github.com/JabRef/jabref/issues/405): Added more {} around capital letters in Unicode/HTML to LaTeX conversion to preserve them
- Fixed [#1476](https://github.com/JabRef/jabref/issues/1476): NPE when importing from SQL DB because of missing DatabaseMode
- Fixed [#1481](https://github.com/JabRef/jabref/issues/1481): Mac OS X binary seems broken for JabRef 3.4 release
- Fixed [#1430](https://github.com/JabRef/jabref/issues/1430): "review changes" did misinterpret changes
- Fixed [#1434](https://github.com/JabRef/jabref/issues/1434): Static groups are now longer displayed as dynamic ones
- Fixed [#1482](https://github.com/JabRef/jabref/issues/1482): Correct number of matched entries is displayed for refining subgroups
- Fixed [#1444](https://github.com/JabRef/jabref/issues/1444): Implement getExtension and getDescription for importers.
- Fixed [#1507](https://github.com/JabRef/jabref/issues/1507): Keywords are now separated by the delimiter specified in the preferences
- Fixed [#1484](https://github.com/JabRef/jabref/issues/1484): HTML export handles some UTF characters wrong
- Fixed [#1534](https://github.com/JabRef/jabref/issues/1534): "Mark entries imported into database" does not work correctly
- Fixed [#1500](https://github.com/JabRef/jabref/issues/1500): Renaming of explicit groups now changes entries accordingly
- Fixed issue where field changes were not undoable if the time stamp was updated on editing
- Springer fetcher now fetches the requested number of entries (not one less as before)
- Alleviate multiuser concurrency issue when near simultaneous saves occur to a shared database file


## [3.4] - 2016-06-02

### Changed
- Implemented [#629](https://github.com/JabRef/jabref/issues/629): Explicit groups are now written in the "groups" field of the entry instead of at the end of the bib file
- Main table now accepts pasted DOIs and tries to retrieve the entry
- Added support for several Biblatex-fields through drop-down lists with valid alternatives
- Added integrity checker for an odd number of unescaped '#'
- Implemented [feature request 384](https://sourceforge.net/p/jabref/features/384): The merge entries dialog now show all text and colored differences between the fields
- Implemented [#1233](https://github.com/JabRef/jabref/issues/1233): Group side pane now takes up all the remaining space
- Added integrity check detecting HTML-encoded characters
- Added missing help files
- Implemented [feature request #1294](https://github.com/JabRef/jabref/issues/1294): Added possibility to filter for `*.jstyle` files in OpenOffice/LibreOffice style selection dialog. Open style selection dialog in directory of last selected file
- Added integrity check for ISSN
- Add LaTeX to Unicode converter as cleanup operation
- Added an option in the about dialog to easily copy the version information of JabRef
- Integrity check table can be sorted by clicking on column headings
- Added \SOFTWARE\Jabref 'Path' registry entry for installation path inside the installer
- Added an additional icon to distinguish DOI and URL links ([feature request #696](https://github.com/JabRef/jabref/issues/696))
- Added nbib fields to Medlineplain importer and to MedlineImporter
- Implemented [#1342](https://github.com/JabRef/jabref/issues/1342): show description of case converters as tooltip 
- Updated German translation

### Fixed
- Fixed [#473](https://github.com/JabRef/jabref/issues/473): Values in an entry containing symbols like ' are now properly escaped for exporting to the database
- Fixed [#1270](https://github.com/JabRef/jabref/issues/1270): Auto save is now working again as expected (without leaving a bunch of temporary files behind)
- Fixed [#1234](https://github.com/JabRef/jabref/issues/1234): NPE when getting information from retrieved DOI
- Fixed [#1245](https://github.com/JabRef/jabref/issues/1245): Empty jstyle properties can now be specified as ""
- Fixed [#1259](https://github.com/JabRef/jabref/issues/1259): NPE when sorting tabs
- Fixed display bug in the cleanup dialog: field formatters are now correctly displayed using their name 
- Fixed [#1271](https://github.com/JabRef/jabref/issues/1271): Authors with compound first names are displayed properly 
- Fixed: Selecting invalid jstyle causes NPE and prevents opening of style selection dialog
- Fixed: Move linked files to default directory works again
- Fixed [#1327](https://github.com/JabRef/jabref/issues/1327): PDF cleanup changes order of linked pdfs
- Fixed [#1313](https://github.com/JabRef/jabref/issues/1313): Remove UI for a configuration option which was no longer available
- Fixed [#1340](https://github.com/JabRef/jabref/issues/1340): Edit -> Mark Specific Color Dysfunctional on OSX
- Fixed [#1245](https://github.com/JabRef/jabref/issues/1245): Empty jstyle properties can now be specified as ""
- Fixed [#1364](https://github.com/JabRef/jabref/issues/1364): Windows: install to LOCALAPPDATA directory for non-admin users
- Fixed [#1365](https://github.com/JabRef/jabref/issues/1365): Default label pattern back to `[auth][year]`
- Fixed [#796](https://github.com/JabRef/jabref/issues/796): Undoing more than one entry at the same time is now working
- Fixed [#1122](https://github.com/JabRef/jabref/issues/1122): Group view is immediately updated after adding an entry to a group
- Fixed [#171](https://github.com/JabRef/jabref/issues/171): Dragging an entry to a group preserves scrolling
- Fixed [#1353](https://github.com/JabRef/jabref/issues/1353): Fetch-Preview did not display updated BibTeX-Key after clicking on `Generate Now`
- Fixed [#1381](https://github.com/JabRef/jabref/issues/1381): File links containing blanks are broken if non-default viewer is set
- Fixed sourceforge bug 1000: shorttitleINI can generate the initials of the shorttitle
- Fixed [#1394](https://github.com/JabRef/jabref/issues/1394): Personal journal abbrevations could not be saved
- Fixed [#1400](https://github.com/JabRef/jabref/issues/1400): Detect path constructs wrong path for Windows
- Fixed [#973](https://github.com/JabRef/jabref/issues/973): Add additional DOI field for English version of MS Office 2007 XML
- Fixed [#1412](https://github.com/JabRef/jabref/issues/1412): Save action *protect terms* protects terms within words unecessarily
- Fixed [#1420](https://github.com/JabRef/jabref/issues/1420): Auto downloader should respect file pattern and propose correct filename
- Fixed [#651](https://github.com/JabRef/jabref/issues/651): Improve parsing of author names containing braces
- Fixed [#1421](https://github.com/JabRef/jabref/issues/1421): Auto downloader should try to retrieve DOI if not present and fetch afterwards
- Fixed [#1457](https://github.com/JabRef/jabref/issues/1457): Support multiple words inside LaTeX commands to RTF export
- Entries retain their groupmembership when undoing their cut/deletion
- Fixed [#1450](https://github.com/JabRef/jabref/issues/1450): EntryEditor is restored in the correct size after preference changes
- Fixed [#421](https://github.com/JabRef/jabref/issues/421): Remove LaTeX commands from all BibTeX fields when exporting to Word Bibliography

### Removed
- Removed possibility to export entries/databases to an `.sql` file, as the logic cannot easily use the correct escape logic
- Removed support of old groups format, which was used prior to JabRef version 1.6. If you happen to have a 10 years old .bib file, then JabRef 3.3 can be used to convert it to the current format.
- Removed possibility to automatically add braces via Option - Preferences - File - Store the following fields with braces around capital letters. Please use save actions instead for adding braces automatically.
- Removed button to refresh groups view. This button shouldn't be needed anymore. Please report any cases where the groups view is not updated automatically.
- Medline and GVK importer no longer try to expand author initials (i.e.  `EH Wissler -> E. H. Wissler`).
- Removed not-working option "Select Matches" under Groups -> Settings.


## [3.3] - 2016-04-17

### Changed
- Migrated JabRef help to markdown at https://github.com/JabRef/help.jabref.org
- Add possibility to lookup DOI from BibTeX entry contents inside the DOI field
- PDFs can be automatically fetched from IEEE (given that you have access without logging in)
- The OpenOffice/LibreOffice style file handling is changed to have only a single list of available style and you need to add your custom styles again
- OpenOffice/LibreOffice style files are now always read and written with the same default encoding as for the database (found in the preferences)
- The user journal abbreviation list is now always read and written with the same default encoding as for the database (found in the preferences)
- The mass edit function "Set/clear/rename fields" is now in the Edit menu
- Implemented [#455](https://github.com/JabRef/jabref/issues/455): Add button in preference dialog to reset preferences
- Add ability to run arbitrary formatters as cleanup actions (some old cleanup jobs are replaced by this functionality)
- Add "Move linked files to default file directory" as cleanup procedure
- Implemented [#756](https://github.com/JabRef/jabref/issues/756): Add possibility to reformat all entries on save (under Preferences, File)
- All fields in a bib entry are written without any leading and trailing whitespace 
- Comments and preamble are serialized with capitalized first letter, i.e. `@Comment` instead of `@comment` and `@Preamble` instead of `@PREAMBLE`.
- Global sorting options and preferences are removed. Databases can still be sorted on save, but this is configured locally and stored in the file
- OvidImporter now also imports fields: doi, issn, language and keywords
- Implemented [#647](https://github.com/JabRef/jabref/issues/647): The preview can now be copied
- [#459](https://github.com/JabRef/jabref/issues/459) Open default directory when trying to add files to an entry
- Implemented [#668](https://github.com/JabRef/jabref/issues/668): Replace clear with icon to reduce search bar width
- Improved layout for OSX: Toolbar buttons and search field
- BibTeX and BibLaTeX mode is now file based and can be switched at runtime. The information is stored in the .bib file, and if it is not there detected by the entry types.
- Moved all quality-related database actions inside a new quality menu
- [#684](https://github.com/JabRef/jabref/issues/684): ISBNtoBibTex Error Message is now more clear
- Moved default bibliography mode to general preferences tab
- Add dialog to show all preferences in their raw form plus some filtering
- Added Ordinal formatter (1 -> 1st etc)
- [#492](https://github.com/JabRef/jabref/issues/492): If no text is marked, the whole field is copied. Preview of pasted text in tool tip
- [#454](https://github.com/JabRef/jabref/issues/454) Add a tab that shows all remaining entry fields that are not displayed in any other tab
- The LaTeX to Unicode/HTML functionality is much improved by covering many more cases
- Ability to convert from LaTeX to Unicode in right-click field menu
- Regex-based search is know only applied entirely and not split up to different regexes on whitespaces
- [#492](https://github.com/JabRef/jabref/issues/492): If no text is marked, the whole field is copied. Preview of pasted text in tool tip
- Integrity check now also checks broken file links, abbreviations in `journal` and `booktitle`, and incorrect use of proceedings with page numbers
- PdfContentImporter does not write the content of the first page into the review field any more
- Implemented [#462](https://github.com/JabRef/jabref/issues/462): Add new action to open console where opened database file is located. New button, menu entry and shortcut (CTRL+SHIFT+J) for this action have also been added.
- [#957](https://github.com/JabRef/jabref/issues/957) Improved usability of Export save order selection in Preferences and Database Properties
- [#958](https://github.com/JabRef/jabref/issues/958) Adjusted size and changed layout of database dialog
- [#1023](https://github.com/JabRef/jabref/issues/492) ArXiv fetcher now also fetches based on eprint id
- Moved "Get BibTeX data from DOI" from main table context menu to DOI field in entry editor
- Added open buttons to DOI and URL field
- Move Look & Feel settings from advanced to appearance tab in preferences
- JabRef installer now automatically determines the user rights and installs to home directory/program dir when user is restricted/admin
- Move PDF file directory configuration from external tab to file tab in preferences
- Implemented [#672](https://github.com/JabRef/jabref/issues/672): FileList now distributes its space dependent on the width of its columns
- Added missing German translations
- Swedish is added as a language option (still not a complete translation)
- [#969](https://github.com/JabRef/jabref/issues/969) Adding and replacing old event system mechanisms with Google Guava EventBus.

### Fixed
- Fixed [#318](https://github.com/JabRef/jabref/issues/318): Improve normalization of author names
- Fixed [#598](https://github.com/JabRef/jabref/issues/598) and [#402](https://github.com/JabRef/jabref/issues/402): No more issues with invalid icons for ExternalFileTypes in global search or after editing the settings
- Fixed [#883](https://github.com/JabRef/jabref/issues/883): No NPE during cleanup
- Fixed [#845](https://github.com/JabRef/jabref/issues/845): Add checkboxes for highlighting in groups menu, fixes other toggle highlighting as well for all toggle buttons
- Fixed [#890](https://github.com/JabRef/jabref/issues/890): No NPE when renaming file
- Fixed [#466](https://github.com/JabRef/jabref/issues/466): Rename PDF cleanup now also changes case of file name
- Fixed [#621](https://github.com/JabRef/jabref/issues/621) and [#669](https://github.com/JabRef/jabref/issues/669): Encoding and preamble now end with newline.
- Make BibTex parser more robust against missing newlines
- Fix bug that prevented the import of BibTex entries having only a key as content
- Fixed [#666](https://github.com/JabRef/jabref/issues/666): MS Office 2007 export is working again
- Fixed [#670](https://github.com/JabRef/jabref/issues/670): Expressions using enclosed quotes (`keywords="one two"`) did not work.
- Fixed [#667](https://github.com/JabRef/jabref/issues/667): URL field is not sanitized anymore upon opening in browser.
- Fixed [#687](https://github.com/JabRef/jabref/issues/687): Fixed NPE when closing JabRef with new unsaved database.
- Fixed [#680](https://github.com/JabRef/jabref/issues/680): Synchronize Files key binding works again.
- Fixed [#212](https://github.com/JabRef/jabref/issues/212): Added command line option `-g` for autogenerating bibtex keys
- Fixed [#213](https://github.com/JabRef/jabref/issues/212): Added command line option `-asfl` for autosetting file links
- Fixed [#671](https://github.com/JabRef/jabref/issues/671): Remember working directory of last import
- IEEEXplore fetcher replaces keyword separator with the preferred
- Fixed [#710](https://github.com/JabRef/jabref/issues/710): Fixed quit behavior under OSX
- "Merge from DOI" now honors removed fields
- Fixed [#778](https://github.com/JabRef/jabref/issues/778): Fixed NPE when exporting to `.sql` File
- Fixed [#824](https://github.com/JabRef/jabref/issues/824): MimeTypeDetector can now also handle local file links
- Fixed [#803](https://github.com/JabRef/jabref/issues/803): Fixed dynamically group, free-form search
- Fixed [#743](https://github.com/JabRef/jabref/issues/743): Logger not configured when JAR is started
- Fixed [#822](https://github.com/JabRef/jabref/issues/822): OSX - Exception when adding the icon to the dock
- Fixed [#609](https://github.com/JabRef/jabref/issues/609): Sort Arrows are shown in the main table if table is sorted
- Fixed [#685](https://github.com/JabRef/jabref/issues/685): Fixed MySQL exporting for more than one entry
- Fixed [#815](https://github.com/JabRef/jabref/issues/815): Curly Braces no longer ignored in OpenOffice/LibreOffice citation
- Fixed [#855](https://github.com/JabRef/jabref/issues/856): Fixed OpenOffice Manual connect - Clicking on browse does now work correctly
- Fixed [#649](https://github.com/JabRef/jabref/issues/649): Key bindings are now working in the preview panel
- Fixed [#410](https://github.com/JabRef/jabref/issues/410): Find unlinked files no longer freezes when extracting entry from PDF content
- Fixed [#936](https://github.com/JabRef/jabref/issues/936): Preview panel is now updated when an entry is cut/deleted
- Fixed [#1001](https://github.com/JabRef/jabref/issues/1001): No NPE when exporting a complete database
- Fixed [#991](https://github.com/JabRef/jabref/issues/991): Entry is now correctly removed from the BibDatabase
- Fixed [#1062](https://github.com/JabRef/jabref/issues/1062): Merge entry with DOI information now also applies changes to entry type
- Fixed [#535](https://github.com/JabRef/jabref/issues/535): Add merge action to right click menu
- Fixed [#1115](https://github.com/JabRef/jabref/issues/1115): Wrong warning message when importing duplicate entries
- Fixed [#935](https://github.com/JabRef/jabref/issues/935): PDFs, which are readable, but carry a protection for editing, are treated by the XMP parser and the importer generating a BibTeX entry based on the content.
- Fixed: Showing the preview panel with a single-click at startup

### Removed
- Removed JabRef offline help files which are replaced by the new online documentation at https://github.com/JabRef/help.jabref.org
- Fixed [#627](https://github.com/JabRef/jabref/issues/627): The `pdf` field is removed from the export formats, use the `file` field
- Removed configuration option to use database file directory as base directory for attached files and make it default instead
- Removed save session functionality as it just saved the last opened tabs which is done by default
- Removed CLI option `-l` to load a session
- Removed PDF preview functionality
- Removed Sixpackimporter it is not used in the wild anymore
- Removed double click listener from `doi` and `url` fields


## [3.2] - 2016-01-10

### Changed
- All import/open database warnings are now shown in a scrolling text area
- Add an integrity check to ensure that a url has a correct protocol, implements [#358](https://github.com/JabRef/jabref/issues/358)

### Fixed
- Changes in customized entry types are now directly reflected in the table when clicking "Apply" or "OK"
- Fixed [#608](https://github.com/JabRef/jabref/issues/608): Export works again
- Fixed [#417](https://github.com/JabRef/jabref/issues/417): Table now updates when switching groups
- Fixed [#534](https://github.com/JabRef/jabref/issues/534): No OpenOffice setup panel in preferences
- Fixed [#545](https://github.com/JabRef/jabref/issues/545): ACM fetcher works again
- Fixed [#593](https://github.com/JabRef/jabref/issues/593): Reference list generation works for OpenOffice/LibreOffice again
- Fixed [#598](https://github.com/JabRef/jabref/issues/598): Use default file icon for custom external file types
- Fixed [#607](https://github.com/JabRef/jabref/issues/607): OpenOffice/LibreOffice works on OSX again

### Removed
- OpenOffice/LibreOffice is removed from the push-to-application button and only accessed through the side panel


## [3.1] - 2015-12-24

### Changed
- Added new DoiResolution fetcher that tries to download full text PDF from DOI link
- Add options to close other/all databases in tab right-click menu
- Implements [#470](https://github.com/JabRef/jabref/issues/470): Show editor (as an alternative to author) and booktitle (as an alternative to journal) in the main table by default
- Restore focus to last focused tab on start
- Add ability to format/cleanup the date field
- Add support for proxy authentication via VM args and GUI settings, this implements [feature request 388](https://sourceforge.net/p/jabref/feature-requests/388/)
- Move Bibtex and Biblatex mode switcher to File menu
- Display active edit mode (BibTeX or Biblatex) at window title
- Implements [#444](https://github.com/JabRef/jabref/issues/444): The search is cleared by either clicking the clear-button or by pressing ESC with having focus in the search field.
- Icons are shown as Header for icon columns in the entry table ([#315](https://github.com/JabRef/jabref/issues/315))
- Tooltips are shown for header columns and contents which are too wide to be displayed in the entry table ([#384](https://github.com/JabRef/jabref/issues/384))
- Default order in entry table:  # | all file based icons (file, URL/DOI, ...) | all bibtex field based icons (bibtexkey, entrytype, author, title, ...) | all activated special field icons (ranking, quality, ...)
- Write all field keys in lower case. No more camel casing of field names. E.g., `title` is written instead of `Title`, `howpublished` instead of `HowPublished`, and `doi` instead of `DOI`. The configuration option `Use camel case for field names (e.g., "HowPublished" instead of "howpublished")` is gone.
- All field saving options are removed. There is no more customization of field sorting. '=' is now appended to the field key instead of its value. The intendation is aligned for an entry and not for the entire database. Entry names are written in title case format.
- Entries are only reformatted if they were changed during a session. There is no more mandatory reformatting of the entire database on save.
- Implements [#565](https://github.com/JabRef/jabref/issues/565): Highlighting matches works now also for regular expressions in preview panel and entry editor
- IEEEXplore search now downloads the full Bibtex record instead of parsing the fields from the HTML webpage result (fixes [bug 1146](https://sourceforge.net/p/jabref/bugs/1146/) and [bug 1267](https://sourceforge.net/p/jabref/bugs/1267/))
- Christmas color theme (red and green)
- Implements #444: The search is cleared by either clicking the clear-button or by pressing ESC with having focus in the search field. 
- Added command line switch --debug to show more detailed logging messages

### Fixed
- Fixed [bug 482](https://sourceforge.net/p/jabref/bugs/482/) partly: escaped brackets are now parsed properly when opening a bib file
- Fixed [#479](https://github.com/JabRef/jabref/issues/479): Import works again
- Fixed [#434](https://github.com/JabRef/jabref/issues/434): Revert to old 'JabRef' installation folder name instead of 'jabref'
- Fixed [#435](https://github.com/JabRef/jabref/issues/435): Retrieve non open access ScienceDirect PDFs via HTTP DOM
- Fixed: Cleanup process aborts if linked file does not exists
- Fixed [#420](https://github.com/JabRef/jabref/issues/420): Reenable preference changes
- Fixed [#414](https://github.com/JabRef/jabref/issues/414): Rework BibLatex entry types with correct required and optional fields
- Fixed [#413](https://github.com/JabRef/jabref/issues/413): Help links in released jar version are not working
- Fixes [#412](https://github.com/JabRef/jabref/issues/412): Biblatex preserves capital letters, checking whether letters may be converted to lowercase within the Integrity Check action is obsolete.
- Fixed [#437](https://github.com/JabRef/jabref/issues/437): The toolbar after the search field is now correctly wrapped when using a small window size for JabRef
- Fixed [#438](https://github.com/JabRef/jabref/issues/438): Cut, Copy and Paste are now translated correctly in the menu
- Fixed [#443](https://github.com/JabRef/jabref/issues/443)/[#445](https://github.com/JabRef/jabref/issues/445): Fixed sorting and moving special field columns
- Fixed [#498](https://github.com/JabRef/jabref/issues/498): non-working legacy PDF/PS column removed
- Fixed [#473](https://github.com/JabRef/jabref/issues/473): Import/export to external database works again
- Fixed [#526](https://github.com/JabRef/jabref/issues/526): OpenOffice/LibreOffice connection works again on Linux/OSX
- Fixed [#533](https://github.com/JabRef/jabref/issues/533): Preview parsed incorrectly when regular expression was enabled
- Fixed: MedlinePlain Importer made more resistant for malformed entries
- Fixed [#564](https://github.com/JabRef/jabref/issues/564): Cite command changes are immediately reflected in the push-to-application actions, and not only after restart

### Removed
- Removed BioMail format importer
- Removed file history size preference (never available from the UI)
- Removed jstorImporter because it's hardly ever used, even Jstor.org doesn't support/export said format anymore
- Removed ScifinderImporter because it's hardly ever used, and we could not get resource files to test against
- Removed option "Show one letter heading for icon columns" which is obsolete with the fix of [#315](https://github.com/JabRef/jabref/issues/315)/[#384](https://github.com/JabRef/jabref/issues/384)
- Removed table column "PDF/PS" which refers to legacy fields "ps" resp. "pdf" which are no longer supported (see also fix [#498](https://github.com/JabRef/jabref/issues/498))
- Removed the ability to export references on the CLI interface based on year ranges


## [3.0] - 2015-11-29

### Changed
 - Updated to support OpenOffice 4 and LibreOffice 5
 - Add toolbar icon for deleting an entry, and move menu item for this action to BibTeX
 - Better support for IEEEtranBSTCTL entries
 - Quick selection of month in entry editor
 - Unknown entry types will be converted to 'Misc' (was 'Other' before).
 - EntryTypes are now clustered per group on the 'new entry' GUI screen.
 - Tab shows the minimal unique folder name substring if multiple database files share the same name
 - Added a page numbers integrity checker
 - Position and size of certain dialogs are stored and restored.
 - Feature: Search Springer
 - Feature: Search DOAJ, Directory of Open Access Journals
 - Changes the old integrity check by improving the code base (+tests) and converting it to a simple issues table
 - Added combo box in MassSetFieldAction to simplify selecting the correct field name
 - Feature: Merge information from both entries on duplication detection
 - Always use import inspection dialog on import from file
 - All duplicate whitespaces / tabs / newlines are now removed from non-multiline fields
 - Improvements to search:
   - Search bar is now at the top
   - A summary of the search result is shown in textual form in the search bar
   - The search text field changes its color based on the search result (red if nothing is found, green if at least one entry is found)
   - Autocompletion suggestions are shown in a popup
   - Search options are available via a drop-down list, this implements [feature request 853](https://sourceforge.net/p/jabref/feature-requests/853/)
   - "Clear search" button also clears search field, this implements [feature request 601](https://sourceforge.net/p/jabref/feature-requests/601/)
   - Every search is done automatically (live) as soon as the search text is changed
   - Search is local by default. To do a global search, one has to do a local search and then this search can be done globally as well, opening a new window. 
   - The local search results can be shown in a new window. 
 - Feature: Merge information from a DOI generated BibTex entry to an entry
 - Added more characters to HTML/Unicode converter
 - Feature: Push citations to Texmaker ([bug 318](https://sourceforge.net/p/jabref/bugs/318/), [bug 582](https://sourceforge.net/p/jabref/bugs/582/))
 - Case changers improved to honor words (not yet more than single words) within {}
 - Feature: Added converters from HTML and Unicode to LaTeX on right click in text fields ([#191](https://github.com/JabRef/jabref/issues/191))
 - Feature: Add an option to the FileList context menu to delete an associated file from the file system
 - Feature: Field names "Doi", "Ee", and "Url" are now written as "DOI", "EE", and "URL"
 - The default language is now automatically set to the system's locale.
 - Use correct encoding names ([#155](https://github.com/JabRef/jabref/issues/155)) and replace old encoding names in bibtex files. This changes the file header.
 - No longer write JabRef version to BibTex file header.
 - No longer add blank lines inside a bibtex entry
 - Feature: When pasting a Google search URL, meta data will be automatically stripped before insertion.
 - Feature: PDF auto download from ACS, arXiv, ScienceDirect, SpringerLink, and Google Scholar
 - List of authors is now auto generated `scripts/generate-authors.sh` and inserted into L10N About.html
 - Streamline logging API: Replace usages of java.util.logging with commons.logging
 - Remove support for custom icon themes. The user has to use the default one.
 - Solved [feature request 767](https://sourceforge.net/p/jabref/feature-requests/767/): New subdatabase based on AUX file (biblatex)
 - Feature: DOItoBibTeX fetcher now also handles HTTP URLs
 - Feature: "Normalize to BibTeX name format" also removes newlines
 - Tweak of preference defaults
   - Autolink requires that the filename starts with the given BibTeX key and the default filename patterns is key followed by title
   - Default sorting changed
   - Default label pattern changed from `[auth][year]` to `[authors3][year]`
 - Feature: case changers now leave protected areas (enclosed with curly brackets) alone
 - BREAKING: The BibTeX key generator settings from previous versions are lost
 - BREAKING: LabelPatterns `[auth.etal]`, `[authEtAl]`, `[authors]`, `[authorsN]`, `[authorLast]` and more to omit spaces and commas (and work as described at http://jabref.sourceforge.net/help/LabelPatterns.php)
 - BREAKING: `[keywordN]` returns the Nth keyword (as described in the help) and not the first N keywords
 - BREAKING: If field consists of blanks only or an emtpy string, it is not written at all
 - Feature: new LabelPattern `[authFirstFull]` returning the last name of the first author and also a "van" or "von" if it exists
 - Feature: all new lines when writing an entry are obeying the globally configured new line (File -> newline separator). Affects fields: abstract and review
 - Feature: `[veryShortTitle]` and `[shortTitle]` also skip words like "in", "among", "before", ...
 - Feature: New LabelPattern `[keywordsN]`, where N is optional. Returns the first N keywords. If no N is specified ("`[keywords]`"), all keywords are returned. Spaces are removed.
 - Update supported LookAndFeels
 - Show replaced journal abbreviations on console
 - Integrated [GVK-Plugin](http://www.gbv.de/wikis/cls/Jabref-GVK-Plugin)
 - The three options to manage file references are moved to their own separated group in the Tools menu. 
 - Default preferences: Remote server (port 6050) always started on first JabRef instance. This prevents JabRef loaded twice when opening a bib file.

### Fixed
 - Fixed the bug that the file encoding was not correctly determined from the first (or second) line
 - Fixed [#325](https://github.com/JabRef/jabref/issues/325): Deactivating AutoCompletion crashes EntryEditor
 - Fixed bug when having added and then removed a personal journal list, an exception is always shown on startup
 - Fixed a bug in the IEEEXploreFetcher
 - Fixed [bug 1282](https://sourceforge.net/p/jabref/bugs/1282/) related to backslashes duplication.
 - Fixed [bug 1285](https://sourceforge.net/p/jabref/bugs/1285/): Editing position is not lost on saving
 - Fixed [bug 1297](https://sourceforge.net/p/jabref/bugs/1297/): No console message on closing
 - Fixed [#194](https://github.com/JabRef/jabref/issues/194): JabRef starts again on Win XP and Win Vista
 - Fixed: Tooltips are now shown for the #-field when the bibtex entry is incomplete.
 - Fixed [#173](https://github.com/JabRef/jabref/issues/173): Personal journal abbreviation list is not loaded twice
 - Bugfix: Preview of external journal abbreviation list now displays the correct list
 - Fixed [#223](https://github.com/JabRef/jabref/issues/223): Window is displayed in visible area even when having multiple screens
 - Localization tweaks: "can not" -> "cannot" and "file name" -> "filename"
 - Fixed: When reconfiguring the BibTeX key generator, changes are applied instantly without requiring a restart of JabRef
 - Fixed [#250](https://github.com/JabRef/jabref/issues/250): No hard line breaks after 70 chars in serialized JabRef meta data
 - Fixed [bug 1296](https://sourceforge.net/p/jabref/bugs/1296/): External links in the help open in the standard browser
 - Fixed behavior of opening files: If an existing database is opened, it is focused now instead of opening it twice.

### Removed
 - Entry type 'Other' is not selectable anymore as it is no real entry type. Will be converted to 'Misc'.
 - BREAKING: Remove plugin functionality.
 - The key bindings for searching specific databases are removed
 - Remove option to toggle native file dialog on mac by making JabRef always use native file dialogs on mac
 - Remove options to set PDF and PS directories per .bib database as the general options have also been deleted.
 - Remove option to disable renaming in FileChooser dialogs.
 - Remove option to hide the BibTeX Code tab in the entry editor.
 - Remove option to set a custom icon for the external file types. This is not possible anymore with the new icon font.
 - Remove legacy options to sync files in the "pdf" or "ps" field
 - Remove button to merge entries and keep the old ones.
 - Remove non-compact rank symbols in favor of compact rank
 - Remove Mr.DLib support as MR.DLib will be shut down in 2015
 - Remove support for key bindings per external application by allowing only the key binding "push to application" for the currently selected external application.
 - Remove "edit preamble" from toolbar
 - Remove support to the move-to-SysTray action
 - Remove incremental search
 - Remove option to disable autocompleters for search and make this always one
 - Remove option to highlight matches and make this always one when not using regex or grammar-based search
 - Remove non-working web searches: JSTOR and Sciencedirect (planned to be fixed for the next release)
 - Remove option Tools -> Open PDF or PS which is replaced by Tools -> Open File

## 2.80 - never released

Version 2.80 was intended as intermediate step to JabRef 3.0.
Since much functionality has changed during development, a release of this version was skipped.

## 2.11

The changelog of 2.11 and versions before is maintained as [text file](https://github.com/JabRef/jabref/blob/v2.11.1/CHANGELOG) in the [v2.11.1 tag](https://github.com/JabRef/jabref/tree/v2.11.1).

[Unreleased]: https://github.com/JabRef/jabref/compare/v3.6...HEAD
[3.6]: https://github.com/JabRef/jabref/compare/v3.5...v3.6
[3.5]: https://github.com/JabRef/jabref/compare/v3.4...v3.5
[3.4]: https://github.com/JabRef/jabref/compare/v3.3...v3.4
[3.3]: https://github.com/JabRef/jabref/compare/v3.2...v3.3
[3.2]: https://github.com/JabRef/jabref/compare/v3.1...v3.2
[3.1]: https://github.com/JabRef/jabref/compare/v3.0...v3.1
[3.0]: https://github.com/JabRef/jabref/compare/v2.11.1...v3.0
[dev_2.11]: https://github.com/JabRef/jabref/compare/v2.11.1...dev_2.11
[2.11.1]: https://github.com/JabRef/jabref/compare/v2.11...v2.11.1<|MERGE_RESOLUTION|>--- conflicted
+++ resolved
@@ -26,20 +26,14 @@
 - [#1897](https://github.com/JabRef/jabref/issues/1897) Implemented integrity check for `year` field: Last four nonpunctuation characters should be numerals
 - Address in MS-Office 2007 xml format is now imported as `location`
 - [#1912](https://github.com/JabRef/jabref/issues/1912) Implemented integrity check for `edition` field: Should have the first letter capitalized (BibTeX), Should contain an integer or a literal (BibLaTeX)
-<<<<<<< HEAD
-=======
 - The dialog for choosing new entries additionally supports ID-based entry generation
->>>>>>> 99333a92
 - `number` field is now exported as `number` field in MS-Office 2007 xml format, if no `issue` field is present and the entry type is not `patent`
 - `note` field is now exported as `comments` field in MS-Office 2007 xml format
 - `comments` field in MS-Office 2007 xml format is now imported as `note` field
 - [#463](https://github.com/JabRef/jabref/issues/463): Disable menu-item and toolbar-buttons while no database is open
-<<<<<<< HEAD
-=======
 - Implemented integrity check for `note` and `howpublished` field: Should have the first letter capitalized (BibTeX)
 - <kbd>Pos1</kbd> / <kbd>HOME</kbd> now select the first/last entry in the main table and the search result frame.
 - <kbd>UP</kbd> / <kbd>Down</kbd> / <kbd>Tab</kbd> / <kbd>shift+Tab</kbd> in the search result frame have now the same functionality as in the main  table.
->>>>>>> 99333a92
 
 ### Fixed
 - Fixed selecting an entry out of multiple duplicates
@@ -57,14 +51,11 @@
 - Fixed [#1882](https://github.com/JabRef/jabref/issues/1882): Crash after saving illegal bibtexkey in entry editor
 - Fixed field `location` containing only city is not exported correctly to MS-Office 2007 xml format
 - Fixed field `key` field is not exported to MS-Office 2008 xml format
-<<<<<<< HEAD
 - Fixed [#1181](https://github.com/JabRef/jabref/issues/1181) and [#1504](https://github.com/JabRef/jabref/issues/1504): Improved "Normalize to BibTeX name format": Support separated names with commas and colons. Considered name affixes such as "Jr".
-=======
 - Fixed download files failed silently when an invalid directory is selected
 - Fixed [#1949](https://github.com/JabRef/jabref/issues/1949): Error message directs to the wrong preference tab
 - Fixed InvalidBackgroundColor flickering with Ctrl-s and File > Save database
 - Fixed loop when pulling changes (shared database) when current selected field has changed
->>>>>>> 99333a92
 
 ### Removed
 - The non-supported feature of being able to define file directories for any extension is removed. Still, it should work for older databases using the legacy `ps` and `pdf` fields, although we strongly encourage using the `file` field. 
