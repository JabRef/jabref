# Changelog

All notable changes to this project will be documented in this file.
The format is based on [Keep a Changelog](https://keepachangelog.com/en/1.0.0/).
We refer to [GitHub issues](https://github.com/JabRef/jabref/issues) by using `#NUM`.
In case, there is no issue present, the pull request implementing the feature is linked.

Note that this project **does not** adhere to [Semantic Versioning](https://semver.org/).

## [Unreleased]

### Added

<<<<<<< HEAD
- Cleanup for bidirectional conversion of MSC codes to their descriptions added.
- When hovering over a keyword in the editor that resembles an MSC code. A description/classification is now displayed in the form of a tooltip.
=======
- We added a button in Privacy notice and Mr. DLib Privacy settings notice for hiding related tabs. [#11707](https://github.com/JabRef/jabref/issues/11707)
>>>>>>> 7fede766
- We added buttons "Add example entry" and "Import existing PDFs" when a library is empty, making it easier for new users to get started. [#12662](https://github.com/JabRef/jabref/issues/12662)
- In the Open/LibreOffice integration, we added the provision to modify the bibliography title and its format for CSL styles, in the "Select style" dialog. [#12663](https://github.com/JabRef/jabref/issues/12663)
- We added a new Welcome tab which shows a welcome screen if no database is open. [#12272](https://github.com/JabRef/jabref/issues/12272)
- We added <kbd>F5</kbd> as a shortcut key for fetching data and <kbd>Alt+F</kbd> as a shortcut for looking up data using DOI. [#11802](https://github.com/JabRef/jabref/issues/11802)
- We added a feature to rename the subgroup, with the keybinding (<kbd>F2</kbd>) for quick access. [#11896](https://github.com/JabRef/jabref/issues/11896)
- We added a new functionality that displays a drop-down list of matching suggestions when typing a citation key pattern. [#12502](https://github.com/JabRef/jabref/issues/12502)
- We added a new CLI that supports txt, csv, and console-based output for consistency in BibTeX entries. [#11984](https://github.com/JabRef/jabref/issues/11984)
- We added a new dialog for bibliography consistency check. [#11950](https://github.com/JabRef/jabref/issues/11950)
- We added a feature for copying entries to libraries, available via the context menu, with an option to include cross-references. [#12374](https://github.com/JabRef/jabref/pull/12374)
- We added a new "Copy citation (text)" button in the context menu of the preview. [#12551](https://github.com/JabRef/jabref/issues/12551)
- We added a new "Export to clipboard" button in the context menu of the preview. [#12551](https://github.com/JabRef/jabref/issues/12551)
- We added an integrity check if a URL appears in a title. [#12354](https://github.com/JabRef/jabref/issues/12354)
- We added a feature for enabling drag-and-drop of files into groups  [#12540](https://github.com/JabRef/jabref/issues/12540)
- We added support for reordering keywords via drag and drop, automatic alphabetical ordering, and improved pasting and editing functionalities in the keyword editor. [#10984](https://github.com/JabRef/jabref/issues/10984)
- We added a new functionality where author names having multiple spaces in-between will be considered as separate user block as it does for " and ". [#12701](https://github.com/JabRef/jabref/issues/12701)
- We added an option to choose whether to open the file explorer in the files directory or in the last opened directory when attaching files. [#12554](https://github.com/JabRef/jabref/issues/12554)
- We enhanced support for parsing XMP metadata from PDF files. [#12829](https://github.com/JabRef/jabref/issues/12829)
- We added a "Preview" header in the JStyles tab in the "Select style" dialog, to make it consistent with the CSL styles tab. [#12838](https://github.com/JabRef/jabref/pull/12838)
- We added automatic PubMed URL insertion when importing from PubMed if no URL is present. [#12832](https://github.com/JabRef/jabref/issues/12832/)
- We added a "LTWA" abbreviation feature in the "Quality > Abbreviate journal names > LTWA" menu [#12273](https://github.com/JabRef/jabref/issues/12273/)
- We added path validation to file directories in library properties dialog. [#11840](https://github.com/JabRef/jabref/issues/11840)

### Changed

- We reordered the settings in the 'Entry editor' tab in preferences. [#11707](https://github.com/JabRef/jabref/issues/11707)
- Added "$" to the citation key generator preferences default list of characters to remove [#12536](https://github.com/JabRef/jabref/issues/12536)
- We changed the message displayed in the Integrity Check Progress dialog to "Waiting for the check to finish...". [#12694](https://github.com/JabRef/jabref/issues/12694)
- We moved the "Generate a new key for imported entries" option from the "Web search" tab to the "Citation key generator" tab in preferences. [#12436](https://github.com/JabRef/jabref/pull/12436)
- We improved the offline parsing of BibTeX data from PDF-documents. [#12278](https://github.com/JabRef/jabref/issues/12278)
- The tab bar is now hidden when only one library is open. [#9971](https://github.com/JabRef/jabref/issues/9971)
- We renamed "Rename file to a given name" to "Rename files to configured filename format pattern" in the entry editor. [#12587](https://github.com/JabRef/jabref/pull/12587)
- We renamed "Move DOIs from note and URL field to DOI field and remove http prefix" to "Move DOIs from 'note' field and 'URL' field to 'DOI' field and remove http prefix" in the Cleanup entries. [#12587](https://github.com/JabRef/jabref/pull/12587)
- We renamed "Move preprint information from 'URL' and 'journal' field to the 'eprint' field" to "Move preprint information from 'URL' field and 'journal' field to the 'eprint' field" in the Cleanup entries. [#12587](https://github.com/JabRef/jabref/pull/12587)
- We renamed "Move URL in note field to url field" to "Move URL in 'note' field to 'URL' field" in the Cleanup entries. [#12587](https://github.com/JabRef/jabref/pull/12587)
- We renamed "Rename PDFs to given filename format pattern" to "Rename files to configured filename format pattern" in the Cleanup entries. [#12587](https://github.com/JabRef/jabref/pull/12587)
- We renamed "Rename only PDFs having a relative path" to "Only rename files that have a relative path" in the Cleanup entries. [#12587](https://github.com/JabRef/jabref/pull/12587)
- We renamed "Filename format pattern: " to "Filename format pattern (from preferences)" in the Cleanup entries. [#12587](https://github.com/JabRef/jabref/pull/12587)
- When working with CSL styles in LibreOffice, citing with a new style now updates all other citations in the document to have the currently selected style. [#12472](https://github.com/JabRef/jabref/pull/12472)
- We improved the user comments field visibility so that it remains displayed if it contains text. Additionally, users can now easily toggle the field on or off via buttons unless disabled in preferences. [#11021](https://github.com/JabRef/jabref/issues/11021)
- The LibreOffice integration for CSL styles is now more performant. [#12472](https://github.com/JabRef/jabref/pull/12472)
- The "automatically sync bibliography when citing" feature of the LibreOffice integration is now disabled by default (can be enabled in settings). [#12472](https://github.com/JabRef/jabref/pull/12472)
- For the Citation key generator patterns, we reverted how `[authorsAlpha]` would behave to the original pattern and renamed the LNI-based pattern introduced in V6.0-alpha to `[authorsAlphaLNI]`. [#12499](https://github.com/JabRef/jabref/pull/12499)
- We keep the list of recent files if one files could not be found. [#12517](https://github.com/JabRef/jabref/pull/12517)
- During the import process, the labels indicating individual paragraphs within an abstract returned by PubMed/Medline XML are preserved. [#12527](https://github.com/JabRef/jabref/issues/12527)
- We changed the "Copy Preview" button to "Copy citation (html) in the context menu of the preview. [#12551](https://github.com/JabRef/jabref/issues/12551)
- Pressing Tab in empty text fields of the entry editor now moves the focus to the next field instead of inserting a tab character. [#11938](https://github.com/JabRef/jabref/issues/11938)
- The embedded PostgresSQL server for the search now supports Linux and macOS ARM based distributions natively [#12607](https://github.com/JabRef/jabref/pull/12607)
- We disabled the search and group fields in the sidebar when no library is opened. [#12657](https://github.com/JabRef/jabref/issues/12657)
- We removed the obsolete Twitter link and added Mastodon and LinkedIn links in Help -> JabRef resources. [#12660](https://github.com/JabRef/jabref/issues/12660)
- We improved the Check Integrity dialog entry interaction so that a single click focuses on the corresponding entry and a double-click both focuses on the entry and closes the dialog. [#12245](https://github.com/JabRef/jabref/issues/12245)
- We improved journal abbreviation lookup with fuzzy matching to handle minor input errors and variations. [#12467](https://github.com/JabRef/jabref/issues/12467)
- We changed the phrase "Cleanup entries" to "Clean up entries". [#12703](https://github.com/JabRef/jabref/issues/12703)
- A tooltip now appears after 300ms (instead of 2s). [#12649](https://github.com/JabRef/jabref/issues/12649)
- We improved search in preferences and keybindings. [#12647](https://github.com/JabRef/jabref/issues/12647)
- We improved the performance of the LibreOffice integration when inserting CSL citations/bibliography. [#12851](https://github.com/JabRef/jabref/pull/12851)
- 'Affected fields' and 'Do not wrap when saving' are now displayed as tags. [#12550](https://github.com/JabRef/jabref/issues/12550)

### Fixed

- We fixed an issue where pasted entries would sometimes end up in the search bar instead of the main table [#12910](https://github.com/JabRef/jabref/issues/12910)
- We fixed an issue where warning signs were improperly positioned next to text fields containing capital letters. [#12884](https://github.com/JabRef/jabref/issues/12884)
- We fixed an issue where the drag'n'drop functionality in entryeditor did not work [#12561](https://github.com/JabRef/jabref/issues/12561)
- We fixed an issue where the F4 shortcut key did not work without opening the right-click context menu. [#6101](https://github.com/JabRef/jabref/pull/6101)
- We fixed an issue where the file renaming dialog was not resizable and its size was too small for long file names. [#12518](https://github.com/JabRef/jabref/pull/12518)
- We fixed an issue where the name of the untitled database was shown as a blank space in the right-click context menu's "Copy to" option. [#12459](https://github.com/JabRef/jabref/pull/12459)
- We fixed an issue where the F3 shortcut key did not work without opening the right-click context menu. [#12417](https://github.com/JabRef/jabref/pull/12417)
- We fixed an issue where a bib file with UFF-8 charset was wrongly loaded with a different charset [forum#5369](https://discourse.jabref.org/t/jabref-5-15-opens-bib-files-with-shift-jis-encoding-instead-of-utf-8/5369/)
- We fixed an issue where new entries were inserted in the middle of the table instead of at the end. [#12371](https://github.com/JabRef/jabref/pull/12371)
- We fixed an issue where removing the sort from the table did not restore the original order. [#12371](https://github.com/JabRef/jabref/pull/12371)
- We fixed an issue where citation keys containing superscript (`^`) and subscript (`_`) characters in text mode were incorrectly flagged by the integrity checker. [#12391](https://github.com/JabRef/jabref/pull/12391)
- We fixed an issue where JabRef icon merges with dark background [#7771](https://github.com/JabRef/jabref/issues/7771)
- We fixed an issue where an entry's group was no longer highlighted on selection [#12413](https://github.com/JabRef/jabref/issues/12413)
- We fixed an issue where BibTeX Strings were not included in the backup file [#12462](https://github.com/JabRef/jabref/issues/12462)
- We fixed an issue where mixing JStyle and CSL style citations in LibreOffice caused two separate bibliography sections to be generated. [#12262](https://github.com/JabRef/jabref/issues/12262)
- We fixed an issue in the LibreOffice integration where the formatting of text (e.g. superscript) was lost when using certain numeric CSL styles. [melting-pot#772](https://github.com/JabRef/jabref-issue-melting-pot/issues/772)
- We fixed an issue where CSL style citations with citation keys having special characters (such as hyphens or colons) would not be recognized as valid by JabRef. [forum#5431](https://discourse.jabref.org/t/error-when-connecting-to-libreoffice/5431)
- We fixed an issue where the `[authorsAlpha]` pattern in Citation key generator would not behave as per the user documentation. [#12312](https://github.com/JabRef/jabref/issues/12312)
- We fixed an issue where import at "Search for unlinked local files" would re-add already imported files. [#12274](https://github.com/JabRef/jabref/issues/12274)
- We fixed an issue where month values 21–24 (ISO 8601-2019 season codes) in Biblatex date fields were not recognized as seasons during parsing. [#12437](https://github.com/JabRef/jabref/issues/12437)
- We fixed an issue where migration of "Search groups" would fail with an exception when the search query is invalid. [#12555](https://github.com/JabRef/jabref/issues/12555)
- We fixed an issue where not all linked files from BibDesk in the field `bdsk-file-...` were parsed. [#12555](https://github.com/JabRef/jabref/issues/12555)
- We fixed an issue where it was possible to select "Search for unlinked local files" for a new (unsaved) library. [#12558](https://github.com/JabRef/jabref/issues/12558)
- We fixed an issue where user-defined keyword separator does not apply to Merge Groups. [#12535](https://github.com/JabRef/jabref/issues/12535)
- We fixed an issue where duplicate items cannot be removed correctly when merging groups or keywords. [#12585](https://github.com/JabRef/jabref/issues/12585)
- We fixed an issue where JabRef displayed an incorrect deletion notification when canceling entry deletion [#12645](https://github.com/JabRef/jabref/issues/12645)
- We fixed an issue where JabRef displayed an incorrect deletion notification when canceling entry deletion. [#12645](https://github.com/JabRef/jabref/issues/12645)
- We fixed an issue where JabRref wrote wrong field names into the PDF. [#12833](https://github.com/JabRef/jabref/pulls/12833)
- We fixed an issue where an exception would occur when running abbreviate journals for multiple entries. [#12634](https://github.com/JabRef/jabref/issues/12634)
- We fixed an issue where JabRef displayed dropdown triangle in wrong place in "Search for unlinked local files" dialog [#12713](https://github.com/JabRef/jabref/issues/12713)
- We fixed an issue where JabRef would not open if an invalid external journal abbreviation path was encountered. [#12776](https://github.com/JabRef/jabref/issues/12776)
- We fixed a bug where LaTeX commands were not removed from filenames generated using the `[bibtexkey] - [fulltitle]` pattern. [#12188](https://github.com/JabRef/jabref/issues/12188)
- We fixed an issue where JabRef interface would not properly refresh after a group removal. [#11487](https://github.com/JabRef/jabref/issues/11487)
- We fixed an issue where valid DOI could not be imported if it had special characters like `<` or `>`. [#12434](https://github.com/JabRef/jabref/issues/12434)
- We fixed an issue where the tooltip only displayed the first linked file when hovering. [#12470](https://github.com/JabRef/jabref/issues/12470)
- We fixed an issue where some texts in the "Citation Information" tab and the "Preferences" dialog could not be translated. [#12883](https://github.com/JabRef/jabref/pull/12883)
- We fixed an issue where file names were missing the citation key according to the filename format pattern after import. [#12556](https://github.com/JabRef/jabref/issues/12556)
- We fixed an issue where downloading PDFs from URLs to empty entries resulted in meaningless filenames like "-.pdf". [#12917](https://github.com/JabRef/jabref/issues/12917)
- We fixed an issue where pasting a PDF URL into the main table caused an import error instead of creating a new entry. [#12911](https://github.com/JabRef/jabref/pull/12911)
- We fixed an issue where libraries would sometimes be hidden when closing tabs with the Welcome tab open. [#12894](https://github.com/JabRef/jabref/issues/12894)
- We fixed an issue with deleting entries in large libraries that caused it to take a long time. [#8976](https://github.com/JabRef/jabref/issues/8976)
- We fixed an issue where "Reveal in file explorer" option was disabled for newly saved libraries until reopening the file. [#12722](https://github.com/JabRef/jabref/issues/12722)

### Removed

- "Web of Science" [journal abbreviation list](https://docs.jabref.org/advanced/journalabbreviations) was removed. [abbrv.jabref.org#176](https://github.com/JabRef/abbrv.jabref.org/issues/176)

## [6.0-alpha] – 2024-12-23

### Added

- We added a Markdown export layout. [#12220](https://github.com/JabRef/jabref/pull/12220)
- We added a "view as BibTeX" option before importing an entry from the citation relation tab. [#11826](https://github.com/JabRef/jabref/issues/11826)
- We added support finding LaTeX-encoded special characters based on plain Unicode and vice versa. [#11542](https://github.com/JabRef/jabref/pull/11542)
- When a search hits a file, the file icon of that entry is changed accordingly. [#11542](https://github.com/JabRef/jabref/pull/11542)
- We added an AI-based chat for entries with linked PDF files. [#11430](https://github.com/JabRef/jabref/pull/11430)
- We added an AI-based summarization possibility for entries with linked PDF files. [#11430](https://github.com/JabRef/jabref/pull/11430)
- We added an AI section in JabRef's [preferences](https://docs.jabref.org/ai/preferences). [#11430](https://github.com/JabRef/jabref/pull/11430)
- We added AI providers: OpenAI, Mistral AI, Hugging Face and Google. [#11430](https://github.com/JabRef/jabref/pull/11430), [#11736](https://github.com/JabRef/jabref/pull/11736)
- We added AI providers: [Ollama](https://docs.jabref.org/ai/local-llm#step-by-step-guide-for-ollama) and GPT4All, which add the possibility to use local LLMs privately on your own device. [#11430](https://github.com/JabRef/jabref/pull/11430), [#11870](https://github.com/JabRef/jabref/issues/11870)
- We added support for selecting and using CSL Styles in JabRef's OpenOffice/LibreOffice integration for inserting bibliographic and in-text citations into a document. [#2146](https://github.com/JabRef/jabref/issues/2146), [#8893](https://github.com/JabRef/jabref/issues/8893)
- We added "Tools > New library based on references in PDF file" ... to create a new library based on the references section in a PDF file. [#11522](https://github.com/JabRef/jabref/pull/11522)
- When converting the references section of a paper (PDF file), more than the last page is treated. [#11522](https://github.com/JabRef/jabref/pull/11522)
- Added the functionality to invoke offline reference parsing explicitly. [#11565](https://github.com/JabRef/jabref/pull/11565)
- The dialog for [adding an entry using reference text](https://docs.jabref.org/collect/newentryfromplaintext) is now filled with the clipboard contents as default. [#11565](https://github.com/JabRef/jabref/pull/11565)
- Added minimal support for [biblatex data annotation](https://mirrors.ctan.org/macros/latex/contrib/biblatex/doc/biblatex.pdf#subsection.3.7) fields in `.layout` files. [#11505](https://github.com/JabRef/jabref/issues/11505)
- Added saving of selected options in the [Lookup -> Search for unlinked local files dialog](https://docs.jabref.org/collect/findunlinkedfiles#link-the-pdfs-to-your-bib-library). [#11439](https://github.com/JabRef/jabref/issues/11439)
- We enabled creating a new file link manually. [#11017](https://github.com/JabRef/jabref/issues/11017)
- We added a toggle button to invert the selected groups. [#9073](https://github.com/JabRef/jabref/issues/9073)
- We reintroduced the floating search in the main table. [#4237](https://github.com/JabRef/jabref/issues/4237)
- We improved [cleanup](https://docs.jabref.org/finding-sorting-and-cleaning-entries/cleanupentries) of `arXiv` IDs in distributed in the fields `note`, `version`, `institution`, and `eid` fields. [#11306](https://github.com/JabRef/jabref/issues/11306)
- We added a switch not to store the linked file URL, because it caused troubles at other apps. [#11735](https://github.com/JabRef/jabref/pull/11735)
- When starting a new SLR, the selected catalogs now persist within and across JabRef sessions. [koppor#614](https://github.com/koppor/jabref/issues/614)
- We added support for drag'n'drop on an entry in the maintable to an external application to get the entry preview dropped. [#11846](https://github.com/JabRef/jabref/pull/11846)
- We added the functionality to double click on a [LaTeX citation](https://docs.jabref.org/advanced/entryeditor/latex-citations) to jump to the respective line in the LaTeX editor. [#11996](https://github.com/JabRef/jabref/issues/11996)
- We added a different background color to the search bar to indicate when the search syntax is wrong. [#11658](https://github.com/JabRef/jabref/pull/11658)
- We added a setting which always adds the literal "Cited on pages" text before each JStyle citation. [#11691](https://github.com/jabref/jabref/issues/11691)
- We added a new plain citation parser that uses LLMs. [#11825](https://github.com/JabRef/jabref/issues/11825)
- We added support for `langid` field for biblatex libraries. [#10868](https://github.com/JabRef/jabref/issues/10868)
- We added support for modifier keys when dropping a file on an entry in the main table. [#12001](https://github.com/JabRef/jabref/pull/12001)
- We added an importer for SSRN URLs. [#12021](https://github.com/JabRef/jabref/pull/12021)
- We added a compare button to the duplicates in the citation relations tab to open the "Possible duplicate entries" window. [#11192](https://github.com/JabRef/jabref/issues/11192)
- We added automatic browser extension install on Windows for Chrome and Edge. [#6076](https://github.com/JabRef/jabref/issues/6076)
- We added support to automatically open a `.bib` file in the current/parent folder if no other library is opened. [koppor#377](https://github.com/koppor/jabref/issues/377)
- We added a search bar for filtering keyboard shortcuts. [#11686](https://github.com/JabRef/jabref/issues/11686)
- We added new modifiers `camel_case`, `camel_case_n`, `short_title`, and `very_short_title` for the [citation key generator](https://docs.jabref.org/setup/citationkeypatterns). [#11367](https://github.com/JabRef/jabref/issues/11367)
- By double clicking on a local citation in the Citation Relations Tab you can now jump the linked entry. [#11955](https://github.com/JabRef/jabref/pull/11955)
- We use the menu icon for background tasks as a progress indicator to visualise an import's progress when dragging and dropping several PDF files into the main table. [#12072](https://github.com/JabRef/jabref/pull/12072)
- The PDF content importer now supports importing title from upto the second page of the PDF. [#12139](https://github.com/JabRef/jabref/issues/12139)

### Changed

- A search in "any" fields ignores the [groups](https://docs.jabref.org/finding-sorting-and-cleaning-entries/groups). [#7996](https://github.com/JabRef/jabref/issues/7996)
- When a communication error with an [online service](https://docs.jabref.org/collect/import-using-online-bibliographic-database) occurs, JabRef displays the HTTP error. [#11223](https://github.com/JabRef/jabref/issues/11223)
- The Pubmed/Medline Plain importer now imports the PMID field as well [#11488](https://github.com/JabRef/jabref/issues/11488)
- The 'Check for updates' menu bar button is now always enabled. [#11485](https://github.com/JabRef/jabref/pull/11485)
- JabRef respects the [configuration for storing files relative to the .bib file](https://docs.jabref.org/finding-sorting-and-cleaning-entries/filelinks#directories-for-files) in more cases. [#11492](https://github.com/JabRef/jabref/pull/11492)
- JabRef does not show finished background tasks in the status bar popup. [#11821](https://github.com/JabRef/jabref/pull/11821)
- We enhanced the indexing speed. [#11502](https://github.com/JabRef/jabref/pull/11502)
- When dropping a file into the main table, after copy or move, the file is now put in the [configured directory and renamed according to the configured patterns](https://docs.jabref.org/finding-sorting-and-cleaning-entries/filelinks#filename-format-and-file-directory-pattern). [#12001](https://github.com/JabRef/jabref/pull/12001)
- ⚠️ Renamed command line parameters `embeddBibfileInPdf` to `embedBibFileInPdf`, `writeMetadatatoPdf` to `writeMetadataToPdf`, and `writeXMPtoPdf` to `writeXmpToPdf`. [#11575](https://github.com/JabRef/jabref/pull/11575)
- The browse button for a Custom theme now opens in the directory of the current used CSS file. [#11597](https://github.com/JabRef/jabref/pull/11597)
- The browse button for a Custom exporter now opens in the directory of the current used exporter file. [#11717](https://github.com/JabRef/jabref/pull/11717)
- ⚠️ We relaxed the escaping requirements for [bracketed patterns](https://docs.jabref.org/setup/citationkeypatterns), which are used for the [citaton key generator](https://docs.jabref.org/advanced/entryeditor#autogenerate-citation-key) and [filename and directory patterns](https://docs.jabref.org/finding-sorting-and-cleaning-entries/filelinks#auto-linking-files). One only needs to write `\"` if a quote sign should be escaped. All other escapings are not necessary (and working) any more. [#11967](https://github.com/JabRef/jabref/pull/11967)
- When importing BibTeX data starging from on a PDF, the XMP metadata takes precedence over Grobid data. [#11992](https://github.com/JabRef/jabref/pull/11992)
- JabRef now uses TLS 1.2 for all HTTPS connections. [#11852](https://github.com/JabRef/jabref/pull/11852)
- We improved the functionality of getting BibTeX data out of PDF files. [#11999](https://github.com/JabRef/jabref/issues/11999)
- We improved the display of long messages in the integrity check dialog. [#11619](https://github.com/JabRef/jabref/pull/11619)
- We improved the undo/redo buttons in the main toolbar and main menu to be disabled when there is nothing to undo/redo. [#8807](https://github.com/JabRef/jabref/issues/8807)
- We improved the DOI detection in PDF imports. [#11782](https://github.com/JabRef/jabref/pull/11782)
- We improved the performance when pasting and importing entries in an existing library. [#11843](https://github.com/JabRef/jabref/pull/11843)
- When fulltext search is selected but indexing is deactivated, a dialog is now shown asking if the user wants to enable indexing now [#9491](https://github.com/JabRef/jabref/issues/9491)
- We changed instances of 'Search Selected' to 'Search Pre-configured' in Web Search Preferences UI. [#11871](https://github.com/JabRef/jabref/pull/11871)
- We added a new CSS style class `main-table` for the main table. [#11881](https://github.com/JabRef/jabref/pull/11881)
- When renaming a file, the old extension is now used if there is none provided in the new name. [#11903](https://github.com/JabRef/jabref/issues/11903)
- When importing a file using "Find Unlinked Files", when one or more file directories are available, the file path will be relativized where possible [koppor#549](https://github.com/koppor/jabref/issues/549)
- We added minimum window sizing for windows dedicated to creating new entries [#11944](https://github.com/JabRef/jabref/issues/11944)
- We changed the name of the library-based file directory from 'General File Directory' to 'Library-specific File Directory' per issue. [#571](https://github.com/koppor/jabref/issues/571)
- We changed the defualt [unwanted charachters](https://docs.jabref.org/setup/citationkeypatterns#removing-unwanted-characters) in the citation key generator and allow a dash (`-`) and colon (`:`) being part of a citation key. [#12144](https://github.com/JabRef/jabref/pull/12144)
- The CitationKey column is now a default shown column for the entry table. [#10510](https://github.com/JabRef/jabref/issues/10510)
- We disabled the actions "Open Terminal here" and "Reveal in file explorer" for unsaved libraries. [#11920](https://github.com/JabRef/jabref/issues/11920)
- JabRef now opens the corresponding directory in the library properties when "Browse" is clicked. [#12223](https://github.com/JabRef/jabref/pull/12223)
- We changed the icon for macOS to be more consistent with Apple's Guidelines [#8443](https://github.com/JabRef/jabref/issues/8443)

### Fixed

- We fixed an issue where certain actions were not disabled when no libraries were open. [#11923](https://github.com/JabRef/jabref/issues/11923)
- We fixed an issue where the "Check for updates" preference was not saved. [#11485](https://github.com/JabRef/jabref/pull/11485)
- We fixed an issue where an exception was thrown after changing "show preview as a tab" in the preferences. [#11515](https://github.com/JabRef/jabref/pull/11515)
- We fixed an issue where JabRef put file paths as absolute path when an entry was created using drag and drop of a PDF file. [#11173](https://github.com/JabRef/jabref/issues/11173)
- We fixed an issue that online and offline mode for new library creation were handled incorrectly. [#11565](https://github.com/JabRef/jabref/pull/11565)
- We fixed an issue with colors in the search bar when dark theme is enabled. [#11569](https://github.com/JabRef/jabref/issues/11569)
- We fixed an issue with query transformers (JStor and others). [#11643](https://github.com/JabRef/jabref/pull/11643)
- We fixed an issue where a new unsaved library was not marked with an asterisk. [#11519](https://github.com/JabRef/jabref/pull/11519)
- We fixed an issue where JabRef starts without window decorations. [#11440](https://github.com/JabRef/jabref/pull/11440)
- We fixed an issue where the entry preview highlight was not working when searching before opening the entry editor. [#11659](https://github.com/JabRef/jabref/pull/11659)
- We fixed an issue where text in Dark mode inside "Citation information" was not readable. [#11512](https://github.com/JabRef/jabref/issues/11512)
- We fixed an issue where the selection of an entry in the table lost after searching for a group. [#3176](https://github.com/JabRef/jabref/issues/3176)
- We fixed the non-functionality of the option "Automatically sync bibliography when inserting citations" in the OpenOffice panel, when enabled in case of JStyles. [#11684](https://github.com/JabRef/jabref/issues/11684)
- We fixed an issue where the library was not marked changed after a migration. [#11542](https://github.com/JabRef/jabref/pull/11542)
- We fixed an issue where rebuilding the full-text search index was not working. [#11374](https://github.com/JabRef/jabref/issues/11374)
- We fixed an issue where the progress of indexing linked files showed an incorrect number of files. [#11378](https://github.com/JabRef/jabref/issues/11378)
- We fixed an issue where the full-text search results were incomplete. [#8626](https://github.com/JabRef/jabref/issues/8626)
- We fixed an issue where search result highlighting was incorrectly highlighting the boolean operators. [#11595](https://github.com/JabRef/jabref/issues/11595)
- We fixed an issue where search result highlighting was broken at complex searches. [#8067](https://github.com/JabRef/jabref/issues/8067)
- We fixed an exception when searching for unlinked files. [#11731](https://github.com/JabRef/jabref/issues/11731)
- We fixed an issue with the link to the full text at the BVB fetcher. [#11852](https://github.com/JabRef/jabref/pull/11852)
- We fixed an issue where two contradicting notifications were shown when cutting an entry in the main table. [#11724](https://github.com/JabRef/jabref/pull/11724)
- We fixed an issue where unescaped braces in the arXiv fetcher were not treated. [#11704](https://github.com/JabRef/jabref/issues/11704)
- We fixed an issue where HTML instead of the fulltext pdf was downloaded when importing arXiv entries. [#4913](https://github.com/JabRef/jabref/issues/4913)
- We fixed an issue where the keywords and crossref fields were not properly focused. [#11177](https://github.com/JabRef/jabref/issues/11177)
- We fixed handling of `\"` in [bracketed patterns](https://docs.jabref.org/setup/citationkeypatterns) containing a RegEx. [#11967](https://github.com/JabRef/jabref/pull/11967)
- We fixed an issue where the Undo/Redo buttons were active even when all libraries are closed. [#11837](https://github.com/JabRef/jabref/issues/11837)
- We fixed an issue where recently opened files were not displayed in the main menu properly. [#9042](https://github.com/JabRef/jabref/issues/9042)
- We fixed an issue where the DOI lookup would show an error when a DOI was found for an entry. [#11850](https://github.com/JabRef/jabref/issues/11850)
- We fixed an issue where <kbd>Tab</kbd> cannot be used to jump to next field in some single-line fields. [#11785](https://github.com/JabRef/jabref/issues/11785)
- We fixed an issue where the "Do not ask again" checkbox was not working, when asking for permission to use Grobid [koppor#556](https://github.com/koppor/jabref/issues/566).
- We fixed an issue where we display warning message for moving attached open files. [#10121](https://github.com/JabRef/jabref/issues/10121)
- We fixed an issue where it was not possible to select selecting content of other user's comments.[#11106](https://github.com/JabRef/jabref/issues/11106)
- We fixed an issue when handling URLs containing a pipe (`|`) character. [#11876](https://github.com/JabRef/jabref/issues/11876)
- We fixed an issue where web search preferences "Custom API key" table modifications not discarded. [#11925](https://github.com/JabRef/jabref/issues/11925)
- We fixed an issue when opening attached files in [extra file columns](https://docs.jabref.org/finding-sorting-and-cleaning-entries/filelinks#adding-additional-columns-to-entry-table-for-file-types). [#12005](https://github.com/JabRef/jabref/issues/12005)
- We fixed an issue where trying to open a library from a failed mounted directory on Mac would cause an error. [#10548](https://github.com/JabRef/jabref/issues/10548)
- We fixed an issue when the preview was out of sync. [#9172](https://github.com/JabRef/jabref/issues/9172)
- We fixed an issue where identifier paste couldn't work with Unicode REPLACEMENT CHARACTER. [#11986](https://github.com/JabRef/jabref/issues/11986)
- We fixed an issue when click on entry at "Check Integrity" wasn't properly focusing the entry and field. [#11997](https://github.com/JabRef/jabref/issues/11997)
- We fixed an issue with the ui not scaling when changing the font size [#11219](https://github.com/JabRef/jabref/issues/11219)
- We fixed an issue where a custom application for external file types would not be saved [#12311](https://github.com/JabRef/jabref/issues/12311)
- We fixed an issue where a file that no longer exists could not be deleted from an entry using keyboard shortcut [#9731](https://github.com/JabRef/jabref/issues/9731)

### Removed

- We removed the description of search strings. [#11542](https://github.com/JabRef/jabref/pull/11542)
- We removed support for importing using the SilverPlatterImporter (`Record INSPEC`). [#11576](https://github.com/JabRef/jabref/pull/11576)
- We removed support for automatically generating file links using the CLI (`--automaticallySetFileLinks`).

## [5.15] – 2024-07-10

### Added

- We made new groups automatically to focus upon creation. [#11449](https://github.com/JabRef/jabref/issues/11449)

### Fixed

- We fixed an issue where JabRef was no longer built for Intel based macs (x86) [#11468](https://github.com/JabRef/jabref/issues/11468)
- We fixed usage when using running on Snapcraft. [#11465](https://github.com/JabRef/jabref/issues/11465)
- We fixed detection for `soffice.exe` on Windows. [#11478](https://github.com/JabRef/jabref/pull/11478)
- We fixed an issue where saving preferences when importing preferences on first run in a snap did not work [forum#4399](https://discourse.jabref.org/t/how-to-report-problems-in-the-distributed-version-5-14-ensuring-that-one-can-no-longer-work-with-jabref/4399/5)

## [5.14] – 2024-07-08

### Added

- We added support for offline extracting references from PDFs following the IEEE format. [#11156](https://github.com/JabRef/jabref/pull/11156)
- We added a new keyboard shortcut  <kbd>ctrl</kbd> + <kbd>,</kbd> to open the preferences. [#11154](https://github.com/JabRef/jabref/pull/11154)
- We added value selection (such as for month) for content selectors in custom entry types. [#11109](https://github.com/JabRef/jabref/issues/11109)
- We added a duplicate checker for the Citation Relations tab. [#10414](https://github.com/JabRef/jabref/issues/10414)
- We added tooltip on main table cells that shows cell content or cell content and entry preview if set in preferences. [10925](https://github.com/JabRef/jabref/issues/10925)
- Added a formatter to remove word enclosing braces. [#11222](https://github.com/JabRef/jabref/issues/11222)
- We added the ability to add a keyword/crossref when typing the separator character (e.g., comma) in the keywords/crossref fields. [#11178](https://github.com/JabRef/jabref/issues/11178)
- We added an exporter and improved the importer for Endnote XML format. [#11137](https://github.com/JabRef/jabref/issues/11137)
- We added support for using BibTeX Style files (BST) in the Preview. [#11102](https://github.com/JabRef/jabref/issues/11102)
- We added support for automatically update LaTeX citations when a LaTeX file is created, removed, or modified. [#10585](https://github.com/JabRef/jabref/issues/10585)

### Changed

- We replaced the word "Key bindings" with "Keyboard shortcuts" in the Preferences tab. [#11153](https://github.com/JabRef/jabref/pull/11153)
- We slightly improved the duplicate check if ISBNs are present. [#8885](https://github.com/JabRef/jabref/issues/8885)
- JabRef no longer downloads HTML files of websites when a PDF was not found. [#10149](https://github.com/JabRef/jabref/issues/10149)
- We added the HTTP message (in addition to the response code) if an error is encountered. [#11341](https://github.com/JabRef/jabref/pull/11341)
- We made label wrap text to fit view size when reviewing external group changes. [#11220](https://github.com/JabRef/jabref/issues/11220)

### Fixed

- We fixed an issue where entry type with duplicate fields prevented opening existing libraries with custom entry types. [#11127](https://github.com/JabRef/jabref/issues/11127)
- We fixed an issue where Markdown rendering removed braces from the text. [#10928](https://github.com/JabRef/jabref/issues/10928)
- We fixed an issue when the file was flagged as changed on disk in the case of content selectors or groups. [#9064](https://github.com/JabRef/jabref/issues/9064)
- We fixed crash on opening the entry editor when auto-completion is enabled. [#11188](https://github.com/JabRef/jabref/issues/11188)
- We fixed the usage of the key binding for "Clear search" (default: <kbd>Escape</kbd>). [#10764](https://github.com/JabRef/jabref/issues/10764)
- We fixed an issue where library shown as unsaved and marked (*) after accepting changes made externally to the file. [#11027](https://github.com/JabRef/jabref/issues/11027)
- We fixed an issue where drag and dropping entries from one library to another was not always working. [#11254](https://github.com/JabRef/jabref/issues/11254)
- We fixed an issue where drag and dropping entries created a shallow copy. [#11160](https://github.com/JabRef/jabref/issues/11160)
- We fixed an issue where imports to a custom group would only work for the first entry [#11085](https://github.com/JabRef/jabref/issues/11085), [#11269](https://github.com/JabRef/jabref/issues/11269)
- We fixed an issue when cursor jumped to the beginning of the line. [#5904](https://github.com/JabRef/jabref/issues/5904)
- We fixed an issue where a new entry was not added to the selected group [#8933](https://github.com/JabRef/jabref/issues/8933)
- We fixed an issue where the horizontal position of the Entry Preview inside the entry editor was not remembered across restarts [#11281](https://github.com/JabRef/jabref/issues/11281)
- We fixed an issue where the search index was not updated after linking PDF files. [#11317](https://github.com/JabRef/jabref/pull/11317)
- We fixed rendering of (first) author with a single letter surname. [forum#4330](https://discourse.jabref.org/t/correct-rendering-of-first-author-with-a-single-letter-surname/4330)
- We fixed that the import of the related articles tab sometimes used the wrong library mode. [#11282](https://github.com/JabRef/jabref/pull/11282)
- We fixed an issue where the entry editor context menu was not shown correctly when JabRef is opened on a second, extended screen [#11323](https://github.com/JabRef/jabref/issues/11323), [#11174](https://github.com/JabRef/jabref/issues/11174)
- We fixed an issue where the value of "Override default font settings" was not applied on startup [#11344](https://github.com/JabRef/jabref/issues/11344)
- We fixed an issue when "Library changed on disk" appeared after a save by JabRef. [#4877](https://github.com/JabRef/jabref/issues/4877)  
- We fixed an issue where the Pubmed/Medline Plain importer would not respect the user defined keyword separator [#11413](https://github.com/JabRef/jabref/issues/11413)
- We fixed an issue where the value of "Override default font settings" was not applied on startup [#11344](https://github.com/JabRef/jabref/issues/11344)
- We fixed an issue where DatabaseChangeDetailsView was not scrollable when reviewing external metadata changes [#11220](https://github.com/JabRef/jabref/issues/11220)
- We fixed undo/redo for text fields. [#11420](https://github.com/JabRef/jabref/issues/11420)
- We fixed an issue where clicking on a page number in the search results tab opens a wrong file in the document viewer. [#11432](https://github.com/JabRef/jabref/pull/11432)

### Removed

- We removed the misleading message "Doing a cleanup for X entries" when opening the Cleanup entries dialog [#11463](https://github.com/JabRef/jabref/pull/11463)

## [5.13] – 2024-04-01

### Added

- We converted the "Custom API key" list to a table to be more accessible. [#10926](https://github.com/JabRef/jabref/issues/10926)
- We added a "refresh" button for the LaTeX citations tab in the entry editor. [#10584](https://github.com/JabRef/jabref/issues/10584)
- We added the possibility to show the BibTeX source in the [web search](https://docs.jabref.org/collect/import-using-online-bibliographic-database) import screen. [#560](https://github.com/koppor/jabref/issues/560)
- We added a fetcher for [ISIDORE](https://isidore.science/), simply paste in the link into the text field or the last 6 digits in the link that identify that paper. [#10423](https://github.com/JabRef/jabref/issues/10423)
- When importing entries form the "Citation relations" tab, the field [cites](https://docs.jabref.org/advanced/entryeditor/entrylinks) is now filled according to the relationship between the entries. [#10752](https://github.com/JabRef/jabref/pull/10752)
- We added a new integrity check and clean up option for strings having Unicode characters not encoded in [Unicode "Normalization Form Canonical Composition" (NFC)](https://en.wikipedia.org/wiki/Unicode_equivalence#Normal_forms"). [#10506](https://github.com/JabRef/jabref/issues/10506)
- We added a new group icon column to the main table showing the icons of the entry's groups. [#10801](https://github.com/JabRef/jabref/pull/10801)
- When deleting an entry, the files linked to the entry are now optionally deleted as well. [#10509](https://github.com/JabRef/jabref/issues/10509)
- We added support to move the file to the system trash (instead of deleting it). [#10591](https://github.com/JabRef/jabref/pull/10591)
- We added ability to jump to an entry in the command line using `-j CITATIONKEY`. [koppor#540](https://github.com/koppor/jabref/issues/540)
- We added a new boolean to the style files for Openoffice/Libreoffice integration to switch between ZERO_WIDTH_SPACE (default) and no space. [#10843](https://github.com/JabRef/jabref/pull/10843)
- When pasting HTML into the abstract or a comment field, the hypertext is automatically converted to Markdown. [#10558](https://github.com/JabRef/jabref/issues/10558)
- We added the possibility to redownload files that had been present but are no longer in the specified location. [#10848](https://github.com/JabRef/jabref/issues/10848)
- We added the citation key pattern `[camelN]`. Equivalent to the first N words of the `[camel]` pattern.
- We added importing of static groups and linked files from BibDesk .bib files. [#10381](https://github.com/JabRef/jabref/issues/10381)
- We added ability to export in CFF (Citation File Format) [#10661](https://github.com/JabRef/jabref/issues/10661).
- We added ability to push entries to TeXworks. [#3197](https://github.com/JabRef/jabref/issues/3197)
- We added the ability to zoom in and out in the document viewer using <kbd>Ctrl</kbd> + <kbd>Scroll</kbd>. [#10964](https://github.com/JabRef/jabref/pull/10964)
- We added a Cleanup for removing non-existent files and grouped the related options [#10929](https://github.com/JabRef/jabref/issues/10929)
- We added the functionality to parse the bibliography of PDFs using the GROBID online service. [#10200](https://github.com/JabRef/jabref/issues/10200)
- We added a seperated search bar for the global search window. [#11032](https://github.com/JabRef/jabref/pull/11032)
- We added ability to double-click on an entry in the global search window to select the corresponding entry in the main table. [#11010](https://github.com/JabRef/jabref/pull/11010)
- We added support for BibTeX String constants during copy & paste between libraries. [#10872](https://github.com/JabRef/jabref/issues/10872)
- We added the field `langid` which is important for hyphenation and casing in LaTeX. [#10868](https://github.com/JabRef/jabref/issues/10868)
- Event log entries can now be copied via a context menu. [#11100](https://github.com/JabRef/jabref/issues/11100)

### Changed

- The "Automatically open folders of attached files" preference default status has been changed to enabled on Windows. [koppor#56](https://github.com/koppor/jabref/issues/56)
- The Custom export format now uses the custom DOI base URI in the preferences for the `DOICheck`, if activated [forum#4084](https://discourse.jabref.org/t/export-html-disregards-custom-doi-base-uri/4084)
- The index directories for full text search have now more readable names to increase debugging possibilities using Apache Lucense's Lurk. [#10193](https://github.com/JabRef/jabref/issues/10193)
- The fulltext search also indexes files ending with .pdf (but do not having an explicit file type set). [#10193](https://github.com/JabRef/jabref/issues/10193)
- We changed the arrangement of the lists in the "Citation relations" tab. `Cites` are now on the left and `Cited by` on the right [#10752](https://github.com/JabRef/jabref/pull/10752)
- Sub libraries based on `aux` file can now also be generated if some citations are not found library. [#10775](https://github.com/JabRef/jabref/pull/10775)
- We rearranged the tab order in the entry editor and renamed the "Scite Tab" to "Citation information". [#10821](https://github.com/JabRef/jabref/issues/10821)
- We changed the duplicate handling in the Import entries dialog. Potential duplicate entries are marked with an icon and importing will now trigger the merge dialog [#10914](https://github.com/JabRef/jabref/pull/10914)
- We made the command "Push to TexShop" more robust to allow cite commands with a character before the first slash. [forum#2699](https://discourse.jabref.org/t/push-to-texshop-mac/2699/17?u=siedlerchr)
- We only show the notification "Saving library..." if the library contains more than 2000 entries. [#9803](https://github.com/JabRef/jabref/issues/9803)
- JabRef now keeps previous log files upon start. [#11023](https://github.com/JabRef/jabref/pull/11023)
- When normalizing author names, complete enclosing braces are kept. [#10031](https://github.com/JabRef/jabref/issues/10031)
- We enhanced the dialog for adding new fields in the content selector with a selection box containing a list of standard fields. [#10912](https://github.com/JabRef/jabref/pull/10912)
- We store the citation relations in an LRU cache to avoid bloating the memory and out-of-memory exceptions. [#10958](https://github.com/JabRef/jabref/issues/10958)
- Keywords field are now displayed as tags. [#10910](https://github.com/JabRef/jabref/pull/10910)
- Citation relations now get more information, and have quick access to view the articles in a browser without adding them to the library [#10869](https://github.com/JabRef/jabref/issues/10869)
- Importer/Exporter for CFF format now supports JabRef `cites` and `related` relationships, as well as all fields from the CFF specification. [#10993](https://github.com/JabRef/jabref/issues/10993)
- The XMP-Exporter no longer writes the content of the `file`-field. [#11083](https://github.com/JabRef/jabref/pull/11083)
- We added notes, checks and warnings for the case of selection of non-empty directories while starting a new Systematic Literature Review. [#600](https://github.com/koppor/jabref/issues/600)
- Text in the import dialog (web search results) will now be wrapped to prevent horizontal scrolling. [#10931](https://github.com/JabRef/jabref/issues/10931)
- We improved the error handling when invalid bibdesk-files are encountered [#11117](https://github.com/JabRef/jabref/issues/11117)

### Fixed

- We fixed an issue where the fulltext search button in entry editor used to disappear on click till the search is completed. [#10425](https://github.com/JabRef/jabref/issues/10425)
- We fixed an issue where attempting to cancel the importing/generation of an entry from id is ignored. [#10508](https://github.com/JabRef/jabref/issues/10508)
- We fixed an issue where the preview panel showing the wrong entry (an entry that is not selected in the entry table). [#9172](https://github.com/JabRef/jabref/issues/9172)
- We fixed an issue where HTML-reserved characters like '&' and '<', in addition to HTML entities like '&amp;' were not rendered correctly in entry preview. [#10677](https://github.com/JabRef/jabref/issues/10677)
- The last page of a PDF is now indexed by the full text search. [#10193](https://github.com/JabRef/jabref/issues/10193)
- The entry editor respects the configured custom tabs when showing "Other fields". [#11012](https://github.com/JabRef/jabref/pull/11012)
- The default owner of an entry can be changed again. [#10924](https://github.com/JabRef/jabref/issues/10924)
- We fixed an issue where the duplicate check did not take umlauts or other LaTeX-encoded characters into account. [#10744](https://github.com/JabRef/jabref/pull/10744)
- We fixed the colors of the icon on hover for unset special fields. [#10431](https://github.com/JabRef/jabref/issues/10431)
- We fixed an issue where the CrossRef field did not work if autocompletion was disabled [#8145](https://github.com/JabRef/jabref/issues/8145)
- In biblatex mode, JabRef distinguishes between "Optional fields" and "Optional fields 2" again. [#11022](https://github.com/JabRef/jabref/pull/11022)
- We fixed an issue where exporting`@electronic` and `@online` entry types to the Office XMl would duplicate the field `title`  [#10807](https://github.com/JabRef/jabref/issues/10807)
- We fixed an issue where the `CommentsTab` was not properly formatted when the `defaultOwner` contained capital or special letters. [#10870](https://github.com/JabRef/jabref/issues/10870)
- We fixed an issue where the `File -> Close library` menu item was not disabled when no library was open. [#10948](https://github.com/JabRef/jabref/issues/10948)
- We fixed an issue where the Document Viewer would show the PDF in only half the window when maximized. [#10934](https://github.com/JabRef/jabref/issues/10934)
- Clicking on the crossref and related tags in the entry editor jumps to the linked entry. [#5484](https://github.com/JabRef/jabref/issues/5484) [#9369](https://github.com/JabRef/jabref/issues/9369)
- We fixed an issue where JabRef could not parse absolute file paths from Zotero exports. [#10959](https://github.com/JabRef/jabref/issues/10959)
- We fixed an issue where an exception occured when toggling between "Live" or "Locked" in the internal Document Viewer. [#10935](https://github.com/JabRef/jabref/issues/10935)
- When fetching article information fom IEEE Xplore, the em dash is now converted correctly. [koppor#286](https://github.com/koppor/jabref/issues/286)
- Fixed an issue on Windows where the browser extension reported failure to send an entry to JabRef even though it was sent properly. [JabRef-Browser-Extension#493](https://github.com/JabRef/JabRef-Browser-Extension/issues/493)
- Fixed an issue on Windows where TeXworks path was not resolved if it was installed with MiKTeX. [#10977](https://github.com/JabRef/jabref/issues/10977)
- We fixed an issue with where JabRef would throw an error when using MathSciNet search, as it was unable to parse the fetched JSON coreectly. [10996](https://github.com/JabRef/jabref/issues/10996)
- We fixed an issue where the "Import by ID" function would throw an error when a DOI that contains URL-encoded characters was entered. [#10648](https://github.com/JabRef/jabref/issues/10648)
- We fixed an issue with handling of an "overflow" of authors at `[authIniN]`. [#11087](https://github.com/JabRef/jabref/issues/11087)
- We fixed an issue where an exception occurred when selecting entries in the web search results. [#11081](https://github.com/JabRef/jabref/issues/11081)
- When a new library is unsaved, there is now no warning when fetching entries with PDFs. [#11075](https://github.com/JabRef/jabref/issues/11075)
- We fixed an issue where the message "The libary has been modified by another program" occurred when editing library metadata and saving the library. [#4877](https://github.com/JabRef/jabref/issues/4877)

### Removed

- We removed the predatory journal checks due to a high rate of false positives. [#11066](https://github.com/JabRef/jabref/pull/11066)

## [5.12] – 2023-12-24

### Added

- We added a scite.ai tab in the entry editor that retrieves 'Smart Citation' tallies for citations that have a DOI. [koppor#375](https://github.com/koppor/jabref/issues/375)  
- We added a dropdown menu to let users change the reference library during AUX file import. [#10472](https://github.com/JabRef/jabref/issues/10472)
- We added a button to let users reset the cite command to the default value. [#10569](https://github.com/JabRef/jabref/issues/10569)
- We added the option to use System Preference for Light/Dark Theme [#8729](https://github.com/JabRef/jabref/issues/8729).
- We added [scholar.archive.org](https://scholar.archive.org/) as a new fetcher. [#10498](https://github.com/JabRef/jabref/issues/10498)
- We integrated predatory journal checking as part of the Integrity Checker based on the [check-bib-for-predatory](https://github.com/CfKu/check-bib-for-predatory). [koppor#348](https://github.com/koppor/jabref/issues/348)
- We added a 'More options' section in the main table right click menu opening the preferences dialog. [#9432](https://github.com/JabRef/jabref/issues/9432)
- When creating a new group, it inherits the icon of the parent group. [#10521](https://github.com/JabRef/jabref/pull/10521)

### Changed

- We moved the location of the 'Open only one instance of JabRef' preference option from "Network" to "General". [#9306](https://github.com/JabRef/jabref/issues/9306)
- The two previews in the change resolver dialog now have their scrollbars synchronized. [#9576](https://github.com/JabRef/jabref/issues/9576).
- We changed the setting of the keyword separator to accept a single character only. [#177](https://github.com/koppor/jabref/issues/177)
- We replaced "SearchAll" in Web Search by "Search Selected". [#10556](https://github.com/JabRef/jabref/issues/10556)
- Short DOI formatter now checks, if the value is already formatted. If so, it returns the value instead of calling the ShortDOIService again. [#10589](https://github.com/JabRef/jabref/issues/10589)
- We upgraded to JavaFX 21.0.1. As a consequence JabRef requires now macOS 11 or later and GTK 3.8 or later on Linux [10627](https://github.com/JabRef/jabref/pull/10627).
- A user-specific comment fields is not enabled by default, but can be enabled using the "Add" button. [#10424](https://github.com/JabRef/jabref/issues/10424)
- We upgraded to Lucene 9.9 for the fulltext search. The search index will be rebuild. [#10686](https://github.com/JabRef/jabref/pull/10686)
- When using "Copy..." -> "Copy citation key", the delimiter configured at "Push applications" is respected. [#10707](https://github.com/JabRef/jabref/pull/10707)

### Fixed

- We fixed an issue where the added protected term has unwanted leading and trailing whitespaces, where the formatted text has unwanted empty brackets and where the word at the cursor in the textbox can be added to the list. [#10415](https://github.com/JabRef/jabref/issues/10415)
- We fixed an issue where in the merge dialog the file field of entries was not correctly merged when the first and second entry both contained values inside the file field. [#10572](https://github.com/JabRef/jabref/issues/10572)
- We fixed some small inconsistencies in the user interface. [#10507](https://github.com/JabRef/jabref/issues/10507) [#10458](https://github.com/JabRef/jabref/issues/10458) [#10660](https://github.com/JabRef/jabref/issues/10660)
- We fixed the issue where the Hayagriva YAML exporter would not include a parent field for the publisher/series. [#10596](https://github.com/JabRef/jabref/issues/10596)
- We fixed issues in the external file type dialog w.r.t. duplicate entries in the case of a language switch. [#10271](https://github.com/JabRef/jabref/issues/10271)
- We fixed an issue where the right-click action "Copy cite..." did not respect the configured citation command under "External Programs" -> "[Push Applications](https://docs.jabref.org/cite/pushtoapplications)" [#10615](https://github.com/JabRef/jabref/issues/10615)

### Removed

- We removed duplicate filtering and sorting operations in the MainTable when editing BibEntries. [#10619](https://github.com/JabRef/jabref/pull/10619)

## [5.11] – 2023-10-22

### Added

- We added the ability to sort subgroups in Z-A order, as well as by ascending and descending number of subgroups. [#10249](https://github.com/JabRef/jabref/issues/10249)
- We added the possibility to find (and add) papers that cite or are cited by a given paper. [#6187](https://github.com/JabRef/jabref/issues/6187)
- We added an error-specific message for when a download from a URL fails. [#9826](https://github.com/JabRef/jabref/issues/9826)
- We added support for customizing the citation command (e.g., `[@key1,@key2]`) when [pushing to external applications](https://docs.jabref.org/cite/pushtoapplications). [#10133](https://github.com/JabRef/jabref/issues/10133)
- We added an integrity check for more special characters. [#8712](https://github.com/JabRef/jabref/issues/8712)
- We added protected terms described as "Computer science". [#10222](https://github.com/JabRef/jabref/pull/10222)
- We added a link "Get more themes..." in the preferences to that points to [themes.jabref.org](https://themes.jabref.org) allowing the user to download new themes. [#10243](https://github.com/JabRef/jabref/issues/10243)
- We added a fetcher for [LOBID](https://lobid.org/resources/api) resources. [koppor#386](https://github.com/koppor/jabref/issues/386)
- When in `biblatex` mode, the [integrity check](https://docs.jabref.org/finding-sorting-and-cleaning-entries/checkintegrity) for journal titles now also checks the field `journal`.
- We added support for exporting to Hayagriva YAML format. [#10382](https://github.com/JabRef/jabref/issues/10382)
- We added support for pushing citations to [TeXShop](https://pages.uoregon.edu/koch/texshop/) on macOS [forum#2699](https://discourse.jabref.org/t/push-to-texshop-mac/2699).
- We added the 'Bachelor's thesis' type for Biblatex's 'Thesis' EntryType [#10029](https://github.com/JabRef/jabref/issues/10029).

### Changed

- The export formats `listrefs`, `tablerefs`, `tablerefsabsbib`, now use the ISO date format in the footer [#10383](https://github.com/JabRef/jabref/pull/10383).
- When searching for an identifier in the "Web search", the title of the search window is now "Identifier-based Web Search". [#10391](https://github.com/JabRef/jabref/pull/10391)
- The ampersand checker now skips verbatim fields (`file`, `url`, ...). [#10419](https://github.com/JabRef/jabref/pull/10419)
- If no existing document is selected for exporting "XMP annotated pdf" JabRef will now create a new PDF file with a sample text and the metadata. [#10102](https://github.com/JabRef/jabref/issues/10102)
- We modified the DOI cleanup to infer the DOI from an ArXiV ID if it's present. [#10426](https://github.com/JabRef/jabref/issues/10426)
- The ISI importer uses the field `comment` for notes (instead of `review). [#10478](https://github.com/JabRef/jabref/pull/10478)
- If no existing document is selected for exporting "Embedded BibTeX pdf" JabRef will now create a new PDF file with a sample text and the metadata. [#10101](https://github.com/JabRef/jabref/issues/10101)
- Translated titles format no longer raise a warning. [#10459](https://github.com/JabRef/jabref/issues/10459)
- We re-added the empty grey containers in the groups panel to keep an indicator for the current selected group, if displaying of group item count is turned off [#9972](https://github.com/JabRef/jabref/issues/9972)

### Fixed

- We fixed an issue where "Move URL in note field to url field" in the cleanup dialog caused an exception if no note field was present [forum#3999](https://discourse.jabref.org/t/cleanup-entries-cant-get-it-to-work/3999)
- It is possible again to use "current table sort order" for the order of entries when saving. [#9869](https://github.com/JabRef/jabref/issues/9869)
- Passwords can be stored in GNOME key ring. [#10274](https://github.com/JabRef/jabref/issues/10274)
- We fixed an issue where groups based on an aux file could not be created due to an exception [#10350](https://github.com/JabRef/jabref/issues/10350)
- We fixed an issue where the JabRef browser extension could not communicate with JabRef under macOS due to missing files. You should use the `.pkg` for the first installation as it updates all necessary files for the extension [#10308](https://github.com/JabRef/jabref/issues/10308)
- We fixed an issue where the ISBN fetcher returned the entrytype `misc` for certain ISBN numbers [#10348](https://github.com/JabRef/jabref/issues/10348)
- We fixed a bug where an exception was raised when saving less than three export save orders in the preference. [#10157](https://github.com/JabRef/jabref/issues/10157)
- We fixed an issue where it was possible to create a group with no name or with a group separator inside the name [#9776](https://github.com/JabRef/jabref/issues/9776)
- Biblatex's `journaltitle` is now also respected for showing the journal information. [#10397](https://github.com/JabRef/jabref/issues/10397)
- JabRef does not hang anymore when exporting via CLI. [#10380](https://github.com/JabRef/jabref/issues/10380)
- We fixed an issue where it was not possible to save a library on a network share under macOS due to an exception when acquiring a file lock [#10452](https://github.com/JabRef/jabref/issues/10452)
- We fixed an issue where exporting "XMP annotated pdf" without selecting an existing document would produce an exception. [#10102](https://github.com/JabRef/jabref/issues/10102)
- We fixed an issue where the "Enabled" column in the "Protected terms files" tab in the preferences could not be resized [#10285](https://github.com/JabRef/jabref/issues/10285)
- We fixed an issue where after creation of a new library, the new library was not focused. [koppor#592](https://github.com/koppor/jabref/issues/592)
- We fixed an issue where double clicking on an url in the file field would trigger an exception instead of opening the browser [#10480](https://github.com/JabRef/jabref/pull/10480)
- We fixed an issue where scrolling was impossible on dragging a citation on the groups panel. [#9754](https://github.com/JabRef/jabref/issues/9754)
- We fixed an issue where exporting "Embedded BibTeX pdf" without selecting an existing document would produce an exception. [#10101](https://github.com/JabRef/jabref/issues/10101)
- We fixed an issue where there was a failure to access the url link for "eprint" for the ArXiv entry.[#10474](https://github.com/JabRef/jabref/issues/10474)
- We fixed an issue where it was not possible to connect to a shared database once a group with entries was added or other metadata modified [#10336](https://github.com/JabRef/jabref/issues/10336)
- We fixed an issue where middle-button paste in X not always worked [#7905](https://github.com/JabRef/jabref/issues/7905)

## [5.10] – 2023-09-02

### Added

- We added a field showing the BibTeX/biblatex source for added and deleted entries in the "External Changes Resolver" dialog. [#9509](https://github.com/JabRef/jabref/issues/9509)
- We added user-specific comment field so that multiple users can make separate comments. [#543](https://github.com/koppor/jabref/issues/543)
- We added a search history list in the search field's right click menu. [#7906](https://github.com/JabRef/jabref/issues/7906)
- We added a full text fetcher for IACR eprints. [#9651](https://github.com/JabRef/jabref/pull/9651)
- We added "Attach file from URL" to right-click context menu to download and store a file with the reference library. [#9646](https://github.com/JabRef/jabref/issues/9646)
- We enabled updating an existing entry with data from InspireHEP. [#9351](https://github.com/JabRef/jabref/issues/9351)
- We added a fetcher for the Bibliotheksverbund Bayern (experimental). [#9641](https://github.com/JabRef/jabref/pull/9641)
- We added support for more biblatex date formats for parsing dates. [#2753](https://github.com/JabRef/jabref/issues/2753)
- We added support for multiple languages for exporting to and importing references from MS Office. [#9699](https://github.com/JabRef/jabref/issues/9699)
- We enabled scrolling in the groups list when dragging a group on another group. [#2869](https://github.com/JabRef/jabref/pull/2869)
- We added the option to automatically download online files when a new entry is created from an existing ID (e.g., DOI). The option can be disabled in the preferences under "Import and Export". [#9756](https://github.com/JabRef/jabref/issues/9756)
- We added a new Integrity check for unescaped ampersands. [koppor#585](https://github.com/koppor/jabref/issues/585)
- We added support for parsing `$\backslash$` in file paths (as exported by Mendeley). [forum#3470](https://discourse.jabref.org/t/mendeley-bib-import-with-linked-files/3470)
- We added the possibility to automatically fetch entries when an ISBN is pasted on the main table. [#9864](https://github.com/JabRef/jabref/issues/9864)
- We added the option to disable the automatic linking of files in the entry editor [#5105](https://github.com/JabRef/jabref/issues/5105)
- We added the link icon for ISBNs in linked identifiers column. [#9819](https://github.com/JabRef/jabref/issues/9819)
- We added key binding to focus on groups <kbd>alt</kbd> + <kbd>s</kbd> [#9863](https://github.com/JabRef/jabref/issues/9863)
- We added the option to unprotect a text selection, which strips all pairs of curly braces away. [#9950](https://github.com/JabRef/jabref/issues/9950)
- We added drag and drop events for field 'Groups' in entry editor panel. [#569](https://github.com/koppor/jabref/issues/569)
- We added support for parsing MathML in the Medline importer. [#4273](https://github.com/JabRef/jabref/issues/4273)
- We added the ability to search for an identifier (DOI, ISBN, ArXiv ID) directly from 'Web Search'. [#7575](https://github.com/JabRef/jabref/issues/7575) [#9674](https://github.com/JabRef/jabref/issues/9674)
- We added a cleanup activity that identifies a URL or a last-visited-date in the `note` field and moves it to the `url` and `urldate` field respectively. [koppor#216](https://github.com/koppor/jabref/issues/216)
- We enabled the user to change the name of a field in a custom entry type by double-clicking on it. [#9840](https://github.com/JabRef/jabref/issues/9840)
- We added some preferences options to disable online activity. [#10064](https://github.com/JabRef/jabref/issues/10064)
- We integrated two mail actions ("As Email" and "To Kindle") under a new "Send" option in the right-click & Tools menus. The Kindle option creates an email targeted to the user's Kindle email, which can be set in preferences under "External programs" [#6186](https://github.com/JabRef/jabref/issues/6186)
- We added an option to clear recent libraries' history. [#10003](https://github.com/JabRef/jabref/issues/10003)
- We added an option to encrypt and remember the proxy password. [#8055](https://github.com/JabRef/jabref/issues/8055)[#10044](https://github.com/JabRef/jabref/issues/10044)
- We added support for showing journal information, via info buttons next to the `Journal` and `ISSN` fields in the entry editor. [#6189](https://github.com/JabRef/jabref/issues/6189)
- We added support for pushing citations to Sublime Text 3 [#10098](https://github.com/JabRef/jabref/issues/10098)
- We added support for the Finnish language. [#10183](https://github.com/JabRef/jabref/pull/10183)
- We added the option to automatically replaces illegal characters in the filename when adding a file to JabRef. [#10182](https://github.com/JabRef/jabref/issues/10182)
- We added a privacy policy. [#10064](https://github.com/JabRef/jabref/issues/10064)
- We added a tooltip to show the number of entries in a group [#10208](https://github.com/JabRef/jabref/issues/10208)
- We fixed an issue where it was no longer possible to add or remove selected entries to groups via context menu [#10404](https://github.com/JabRef/jabref/issues/10404), [#10317](https://github.com/JabRef/jabref/issues/10317) [#10374](https://github.com/JabRef/jabref/issues/10374)

### Changed

- We replaced "Close" by "Close library" and placed it after "Save all" in the File menu. [#10043](https://github.com/JabRef/jabref/pull/10043)
- We upgraded to Lucene 9.7 for the fulltext search. The search index will be rebuild. [#10036](https://github.com/JabRef/jabref/pull/10036)
- 'Get full text' now also checks the file url. [#568](https://github.com/koppor/jabref/issues/568)
- JabRef writes a new backup file only if there is a change. Before, JabRef created a backup upon start. [#9679](https://github.com/JabRef/jabref/pull/9679)
- We modified the `Add Group` dialog to use the most recently selected group hierarchical context. [#9141](https://github.com/JabRef/jabref/issues/9141)
- We refined the 'main directory not found' error message. [#9625](https://github.com/JabRef/jabref/pull/9625)
- JabRef writes a new backup file only if there is a change. Before, JabRef created a backup upon start. [#9679](https://github.com/JabRef/jabref/pull/9679)
- Backups of libraries are not stored per JabRef version, but collected together. [#9676](https://github.com/JabRef/jabref/pull/9676)
- We streamlined the paths for logs and backups: The parent path fragment is always `logs` or `backups`.
- `log.txt` now contains an entry if a BibTeX entry could not be parsed.
- `log.txt` now contains debug messages. Debugging needs to be enabled explicitly. [#9678](https://github.com/JabRef/jabref/pull/9678)
- `log.txt` does not contain entries for non-found files during PDF indexing. [#9678](https://github.com/JabRef/jabref/pull/9678)
- The hostname is now determined using environment variables (`COMPUTERNAME`/`HOSTNAME`) first. [#9910](https://github.com/JabRef/jabref/pull/9910)
- We improved the Medline importer to correctly import ISO dates for `revised`. [#9536](https://github.com/JabRef/jabref/issues/9536)
- To avoid cluttering of the directory, We always delete the `.sav` file upon successful write. [#9675](https://github.com/JabRef/jabref/pull/9675)
- We improved the unlinking/deletion of multiple linked files of an entry using the <kbd>Delete</kbd> key. [#9473](https://github.com/JabRef/jabref/issues/9473)
- The field names of customized entry types are now exchanged preserving the case. [#9993](https://github.com/JabRef/jabref/pull/9993)
- We moved the custom entry types dialog into the preferences dialog. [#9760](https://github.com/JabRef/jabref/pull/9760)
- We moved the manage content selectors dialog to the library properties. [#9768](https://github.com/JabRef/jabref/pull/9768)
- We moved the preferences menu command from the options menu to the file menu. [#9768](https://github.com/JabRef/jabref/pull/9768)
- We reworked the cross ref labels in the entry editor and added a right click menu. [#10046](https://github.com/JabRef/jabref/pull/10046)
- We reorganized the order of tabs and settings in the library properties. [#9836](https://github.com/JabRef/jabref/pull/9836)
- We changed the handling of an "overflow" of authors at `[authIniN]`: JabRef uses `+` to indicate an overflow. Example: `[authIni2]` produces `A+` (instead of `AB`) for `Aachen and Berlin and Chemnitz`. [#9703](https://github.com/JabRef/jabref/pull/9703)
- We moved the preferences option to open the last edited files on startup to the 'General' tab. [#9808](https://github.com/JabRef/jabref/pull/9808)
- We improved the recognition of DOIs when pasting a link containing a DOI on the maintable. [#9864](https://github.com/JabRef/jabref/issues/9864s)
- We reordered the preferences dialog. [#9839](https://github.com/JabRef/jabref/pull/9839)
- We split the 'Import and Export' tab into 'Web Search' and 'Export'. [#9839](https://github.com/JabRef/jabref/pull/9839)
- We moved the option to run JabRef in memory stick mode into the preferences dialog toolbar. [#9866](https://github.com/JabRef/jabref/pull/9866)
- In case the library contains empty entries, they are not written to disk. [#8645](https://github.com/JabRef/jabref/issues/8645)
- The formatter `remove_unicode_ligatures` is now called `replace_unicode_ligatures`. [#9890](https://github.com/JabRef/jabref/pull/9890)
- We improved the error message when no terminal was found. [#9607](https://github.com/JabRef/jabref/issues/9607)
- In the context of the "systematic literature functionality", we changed the name "database" to "catalog" to use a separate term for online catalogs in comparison to SQL databases. [#9951](https://github.com/JabRef/jabref/pull/9951)
- We now show more fields (including Special Fields) in the dropdown selection for "Save sort order" in the library properties and for "Export sort order" in the preferences. [#10010](https://github.com/JabRef/jabref/issues/10010)
- We now encrypt and store the custom API keys in the OS native credential store. [#10044](https://github.com/JabRef/jabref/issues/10044)
- We changed the behavior of group addition/edit, so that sorting by alphabetical order is not performed by default after the modification. [#10017](https://github.com/JabRef/jabref/issues/10017)
- We fixed an issue with spacing in the cleanup dialogue. [#10081](https://github.com/JabRef/jabref/issues/10081)
- The GVK fetcher now uses the new [K10plus](https://www.bszgbv.de/services/k10plus/) database. [#10189](https://github.com/JabRef/jabref/pull/10189)

### Fixed

- We fixed an issue where clicking the group expansion pane/arrow caused the node to be selected, when it should just expand/detract the node. [#10111](https://github.com/JabRef/jabref/pull/10111)
- We fixed an issue where the browser import would add ' characters before the BibTeX entry on Linux. [#9588](https://github.com/JabRef/jabref/issues/9588)
- We fixed an issue where searching for a specific term with the DOAB fetcher lead to an exception. [#9571](https://github.com/JabRef/jabref/issues/9571)
- We fixed an issue where the "Import" -> "Library to import to" did not show the correct library name if two opened libraries had the same suffix. [#9567](https://github.com/JabRef/jabref/issues/9567)
- We fixed an issue where the rpm-Version of JabRef could not be properly uninstalled and reinstalled. [#9558](https://github.com/JabRef/jabref/issues/9558), [#9603](https://github.com/JabRef/jabref/issues/9603)
- We fixed an issue where the command line export using `--exportMatches` flag does not create an output bib file. [#9581](https://github.com/JabRef/jabref/issues/9581)
- We fixed an issue where custom field in the custom entry types could not be set to mulitline. [#9609](https://github.com/JabRef/jabref/issues/9609)
- We fixed an issue where the Office XML exporter did not resolve BibTeX-Strings when exporting entries. [forum#3741](https://discourse.jabref.org/t/exporting-bibtex-constant-strings-to-ms-office-2007-xml/3741)
- We fixed an issue where the Merge Entries Toolbar configuration was not saved after hitting 'Merge Entries' button. [#9091](https://github.com/JabRef/jabref/issues/9091)
- We fixed an issue where the password is stored in clear text if the user wants to use a proxy with authentication. [#8055](https://github.com/JabRef/jabref/issues/8055)
- JabRef is now more relaxed when parsing field content: In case a field content ended with `\`, the combination `\}` was treated as plain `}`. [#9668](https://github.com/JabRef/jabref/issues/9668)
- We resolved an issue that cut off the number of group entries when it exceeded four digits. [#8797](https://github.com/JabRef/jabref/issues/8797)
- We fixed the issue where the size of the global search window was not retained after closing. [#9362](https://github.com/JabRef/jabref/issues/9362)
- We fixed an issue where the Global Search UI preview is still white in dark theme. [#9362](https://github.com/JabRef/jabref/issues/9362)
- We fixed the double paste issue when <kbd>Cmd</kbd> + <kbd>v</kbd> is pressed on 'New entry from plaintext' dialog. [#9367](https://github.com/JabRef/jabref/issues/9367)
- We fixed an issue where the pin button on the Global Search dialog was located at the bottom and not at the top. [#9362](https://github.com/JabRef/jabref/issues/9362)
- We fixed the log text color in the event log console when using dark mode. [#9732](https://github.com/JabRef/jabref/issues/9732)
- We fixed an issue where searching for unlinked files would include the current library's .bib file. [#9735](https://github.com/JabRef/jabref/issues/9735)
- We fixed an issue where it was no longer possible to connect to a shared mysql database due to an exception. [#9761](https://github.com/JabRef/jabref/issues/9761)
- We fixed an issue where an exception was thrown for the user after <kbd>Ctrl</kbd>+<kbd>Z</kbd> command. [#9737](https://github.com/JabRef/jabref/issues/9737)
- We fixed the citation key generation for [`[authors]`, `[authshort]`, `[authorsAlpha]`, `[authIniN]`, `[authEtAl]`, `[auth.etal]`](https://docs.jabref.org/setup/citationkeypatterns#special-field-markers) to handle `and others` properly. [koppor#626](https://github.com/koppor/jabref/issues/626)
- We fixed the Save/save as file type shows BIBTEX_DB instead of "Bibtex library". [#9372](https://github.com/JabRef/jabref/issues/9372)
- We fixed the default main file directory for non-English Linux users. [#8010](https://github.com/JabRef/jabref/issues/8010)
- We fixed an issue when overwriting the owner was disabled. [#9896](https://github.com/JabRef/jabref/pull/9896)
- We fixed an issue regarding recording redundant prefixes in search history. [#9685](https://github.com/JabRef/jabref/issues/9685)
- We fixed an issue where passing a URL containing a DOI led to a "No entry found" notification. [#9821](https://github.com/JabRef/jabref/issues/9821)
- We fixed some minor visual inconsistencies and issues in the preferences dialog. [#9866](https://github.com/JabRef/jabref/pull/9866)
- The order of save actions is now retained. [#9890](https://github.com/JabRef/jabref/pull/9890)
- We fixed an issue where the order of save actions was not retained in the bib file. [#9890](https://github.com/JabRef/jabref/pull/9890)
- We fixed an issue in the preferences 'External file types' tab ignoring a custom application path in the edit dialog. [#9895](https://github.com/JabRef/jabref/issues/9895)
- We fixed an issue in the preferences where custom columns could be added to the entry table with no qualifier. [#9913](https://github.com/JabRef/jabref/issues/9913)
- We fixed an issue where the encoding header in a bib file was not respected when the file contained a BOM (Byte Order Mark). [#9926](https://github.com/JabRef/jabref/issues/9926)
- We fixed an issue where cli help output for import and export format was inconsistent. [koppor#429](https://github.com/koppor/jabref/issues/429)
- We fixed an issue where the user could select multiple conflicting options for autocompletion at once. [#10181](https://github.com/JabRef/jabref/issues/10181)
- We fixed an issue where no preview could be generated for some entry types and led to an exception. [#9947](https://github.com/JabRef/jabref/issues/9947)
- We fixed an issue where the Linux terminal working directory argument was malformed and therefore ignored upon opening a terminal [#9953](https://github.com/JabRef/jabref/issues/9953)
- We fixed an issue under Linux where under some systems the file instead of the folder was opened. [#9607](https://github.com/JabRef/jabref/issues/9607)
- We fixed an issue where an Automatic Keyword Group could not be deleted in the UI. [#9778](https://github.com/JabRef/jabref/issues/9778)
- We fixed an issue where the citation key pattern `[edtrN_M]` returned the wrong editor. [#9946](https://github.com/JabRef/jabref/pull/9946)
- We fixed an issue where empty grey containers would remain in the groups panel, if displaying of group item count is turned off. [#9972](https://github.com/JabRef/jabref/issues/9972)
- We fixed an issue where fetching an ISBN could lead to application freezing when the fetcher did not return any results. [#9979](https://github.com/JabRef/jabref/issues/9979)
- We fixed an issue where closing a library containing groups and entries caused an exception [#9997](https://github.com/JabRef/jabref/issues/9997)
- We fixed a bug where the editor for strings in a bibliography file did not sort the entries by their keys [#10083](https://github.com/JabRef/jabref/pull/10083)
- We fixed an issues where clicking on the empty space of specific context menu entries would not trigger the associated action. [#8388](https://github.com/JabRef/jabref/issues/8388)
- We fixed an issue where JabRef would not remember whether the window was in fullscreen. [#4939](https://github.com/JabRef/jabref/issues/4939)
- We fixed an issue where the ACM Portal search sometimes would not return entries for some search queries when the article author had no given name. [#10107](https://github.com/JabRef/jabref/issues/10107)
- We fixed an issue that caused high CPU usage and a zombie process after quitting JabRef because of author names autocompletion. [#10159](https://github.com/JabRef/jabref/pull/10159)
- We fixed an issue where files with illegal characters in the filename could be added to JabRef. [#10182](https://github.com/JabRef/jabref/issues/10182)
- We fixed that checked-out radio buttons under "specified keywords" were not displayed as checked after closing and reopening the "edit group" window. [#10248](https://github.com/JabRef/jabref/issues/10248)
- We fixed that when editing groups, checked-out properties such as case sensitive and regular expression (under "Free search expression") were not displayed checked. [#10108](https://github.com/JabRef/jabref/issues/10108)

### Removed

- We removed the support of BibTeXML. [#9540](https://github.com/JabRef/jabref/issues/9540)
- We removed support for Markdown syntax for strikethrough and task lists in comment fields. [#9726](https://github.com/JabRef/jabref/pull/9726)
- We removed the options menu, because the two contents were moved to the File menu or the properties of the library. [#9768](https://github.com/JabRef/jabref/pull/9768)
- We removed the 'File' tab in the preferences and moved its contents to the 'Export' tab. [#9839](https://github.com/JabRef/jabref/pull/9839)
- We removed the "[Collection of Computer Science Bibliographies](https://en.wikipedia.org/wiki/Collection_of_Computer_Science_Bibliographies)" fetcher the websits is no longer available. [#6638](https://github.com/JabRef/jabref/issues/6638)

## [5.9] – 2023-01-06

### Added

- We added a dropdown menu to let users change the library they want to import into during import. [#6177](https://github.com/JabRef/jabref/issues/6177)
- We added the possibility to add/remove a preview style from the selected list using a double click. [#9490](https://github.com/JabRef/jabref/issues/9490)
- We added the option to define fields as "multine" directly in the custom entry types dialog. [#6448](https://github.com/JabRef/jabref/issues/6448)
- We changed the minWidth and the minHeight of the main window, so it won't have a width and/or a height with the value 0. [#9606](https://github.com/JabRef/jabref/issues/9606)

### Changed

- We changed database structure: in MySQL/MariaDB we renamed tables by adding a `JABREF_` prefix, and in PGSQL we moved tables in `jabref` schema. We added `VersionDBStructure` variable in `METADATA` table to indicate current version of structure, this variable is needed for automatic migration. [#9312](https://github.com/JabRef/jabref/issues/9312)
- We moved some preferences options to a new tab in the preferences dialog. [#9442](https://github.com/JabRef/jabref/pull/9442)
- We renamed "Medline abbreviation" to "dotless abbreviation". [#9504](https://github.com/JabRef/jabref/pull/9504)
- We now have more "dots" in the offered journal abbreviations. [#9504](https://github.com/JabRef/jabref/pull/9504)
- We now disable the button "Full text search" in the Searchbar by default [#9527](https://github.com/JabRef/jabref/pull/9527)

### Fixed

- The tab "deprecated fields" is shown in biblatex-mode only. [#7757](https://github.com/JabRef/jabref/issues/7757)
- In case a journal name of an IEEE journal is abbreviated, the "normal" abbreviation is used - and not the one of the IEEE BibTeX strings. [abbrv#91](https://github.com/JabRef/abbrv.jabref.org/issues/91)
- We fixed a performance issue when loading large lists of custom journal abbreviations. [#8928](https://github.com/JabRef/jabref/issues/8928)
- We fixed an issue where the last opened libraries were not remembered when a new unsaved library was open as well. [#9190](https://github.com/JabRef/jabref/issues/9190)
- We fixed an issue where no context menu for the group "All entries" was present. [forum#3682](https://discourse.jabref.org/t/how-sort-groups-a-z-not-subgroups/3682)
- We fixed an issue where extra curly braces in some fields would trigger an exception when selecting the entry or doing an integrity check. [#9475](https://github.com/JabRef/jabref/issues/9475), [#9503](https://github.com/JabRef/jabref/issues/9503)
- We fixed an issue where entering a date in the format "YYYY/MM" in the entry editor date field caused an exception. [#9492](https://github.com/JabRef/jabref/issues/9492)
- For portable versions, the `.deb` file now works on plain debian again. [#9472](https://github.com/JabRef/jabref/issues/9472)
- We fixed an issue where the download of linked online files failed after an import of entries for certain urls. [#9518](https://github.com/JabRef/jabref/issues/9518)
- We fixed an issue where an exception occurred when manually downloading a file from an URL in the entry editor. [#9521](https://github.com/JabRef/jabref/issues/9521)
- We fixed an issue with open office csv file formatting where commas in the abstract field where not escaped. [#9087](https://github.com/JabRef/jabref/issues/9087)
- We fixed an issue with deleting groups where subgroups different from the selected group were deleted. [#9281](https://github.com/JabRef/jabref/issues/9281)

## [5.8] – 2022-12-18

### Added

- We integrated a new three-way merge UI for merging entries in the Entries Merger Dialog, the Duplicate Resolver Dialog, the Entry Importer Dialog, and the External Changes Resolver Dialog. [#8945](https://github.com/JabRef/jabref/pull/8945)
- We added the ability to merge groups, keywords, comments and files when merging entries. [#9022](https://github.com/JabRef/jabref/pull/9022)
- We added a warning message next to the authors field in the merge dialog to warn users when the authors are the same but formatted differently. [#8745](https://github.com/JabRef/jabref/issues/8745)
- The default file directory of a library is used as default directory for [unlinked file lookup](https://docs.jabref.org/collect/findunlinkedfiles#link-the-pdfs-to-your-bib-library). [koppor#546](https://github.com/koppor/jabref/issues/546)
- The properties of an existing systematic literature review (SLR) can be edited. [koppor#604](https://github.com/koppor/jabref/issues/604)
- An systematic literature review (SLR) can now be started from the SLR itself. [#9131](https://github.com/JabRef/jabref/pull/9131), [koppor#601](https://github.com/koppor/jabref/issues/601)
- On startup, JabRef notifies the user if there were parsing errors during opening.
- We added support for the field `fjournal` (in `@article`) for abbreviation and unabbreviation functionalities. [#321](https://github.com/JabRef/jabref/pull/321)
- In case a backup is found, the filename of the backup is shown and one can navigate to the file. [#9311](https://github.com/JabRef/jabref/pull/9311)
- We added support for the Ukrainian and Arabic languages. [#9236](https://github.com/JabRef/jabref/pull/9236), [#9243](https://github.com/JabRef/jabref/pull/9243)

### Changed

- We improved the Citavi Importer to also import so called Knowledge-items into the field `comment` of the corresponding entry [#9025](https://github.com/JabRef/jabref/issues/9025)
- We modified the change case sub-menus and their corresponding tips (displayed when you stay long over the menu) to properly reflect exemplified cases. [#9339](https://github.com/Jabref/jabref/issues/9339)
- We call backup files `.bak` and temporary writing files now `.sav`.
- JabRef keeps 10 older versions of a `.bib` file in the [user data dir](https://github.com/harawata/appdirs#supported-directories) (instead of a single `.sav` (now: `.bak`) file in the directory of the `.bib` file)
- We improved the External Changes Resolver dialog to be more usaable. [#9021](https://github.com/JabRef/jabref/pull/9021)
- We simplified the actions to fast-resolve duplicates to 'Keep Left', 'Keep Right', 'Keep Both' and 'Keep Merged'. [#9056](https://github.com/JabRef/jabref/issues/9056)
- The fallback directory of the file folder now is the general file directory. In case there was a directory configured for a library and this directory was not found, JabRef placed the PDF next to the .bib file and not into the general file directory.
- The global default directory for storing PDFs is now the documents folder in the user's home.
- When adding or editing a subgroup it is placed w.r.t. to alphabetical ordering rather than at the end. [koppor#577](https://github.com/koppor/jabref/issues/577)
- Groups context menu now shows appropriate options depending on number of subgroups. [koppor#579](https://github.com/koppor/jabref/issues/579)
- We modified the "Delete file" dialog and added the full file path to the dialog text. The file path in the title was changed to file name only. [koppor#534](https://github.com/koppor/jabref/issues/534)
- Download from URL now automatically fills with URL from clipboard. [koppor#535](https://github.com/koppor/jabref/issues/535)
- We added HTML and Markdown files to Find Unlinked Files and removed BibTeX. [koppor#547](https://github.com/koppor/jabref/issues/547)
- ArXiv fetcher now retrieves additional data from related DOIs (both ArXiv and user-assigned). [#9170](https://github.com/JabRef/jabref/pull/9170)
- We modified the Directory of Open Access Books (DOAB) fetcher so that it will now also fetch the ISBN when possible. [#8708](https://github.com/JabRef/jabref/issues/8708)
- Genres are now mapped correctly to entry types when importing MODS files. [#9185](https://github.com/JabRef/jabref/issues/9185)
- We changed the button label from "Return to JabRef" to "Return to library" to better indicate the purpose of the action.
- We changed the color of found text from red to high-contrast colors (background: yellow; font color: purple). [koppor#552](https://github.com/koppor/jabref/issues/552)
- We fixed an issue where the wrong icon for a successful import of a bib entry was shown. [#9308](https://github.com/JabRef/jabref/pull/9308)
- We changed the messages after importing unlinked local files to past tense. [koppor#548](https://github.com/koppor/jabref/issues/548)
- We fixed an issue where the wrong icon for a successful import of a bib entry was shown [#9308](https://github.com/JabRef/jabref/pull/9308)
- In the context of the [Cleanup dialog](https://docs.jabref.org/finding-sorting-and-cleaning-entries/cleanupentries) we changed the text of the conversion of BibTeX to biblatex (and vice versa) to make it more clear. [koppor#545](https://github.com/koppor/jabref/issues/545)
- We removed wrapping of string constants when writing to a `.bib` file.
- In the context of a systematic literature review (SLR), a user can now add arbitrary data into `study.yml`. JabRef just ignores this data. [#9124](https://github.com/JabRef/jabref/pull/9124)
- In the context of a systematic literature review (SLR), we reworked the "Define study" parameters dialog. [#9123](https://github.com/JabRef/jabref/pull/9123)
- We upgraded to Lucene 9.4 for the fulltext search. The search index will be rebuild. [#9213](https://github.com/JabRef/jabref/pull/9213)
- We disabled the "change case" menu for empty fields. [#9214](https://github.com/JabRef/jabref/issues/9214)
- We disabled the conversion menu for empty fields. [#9200](https://github.com/JabRef/jabref/issues/9200)

### Fixed

- We fixed an issue where applied save actions on saving the library file would lead to the dialog "The library has been modified by another program" popping up. [#4877](https://github.com/JabRef/jabref/issues/4877)
- We fixed issues with save actions not correctly loaded when opening the library. [#9122](https://github.com/JabRef/jabref/pull/9122)
- We fixed the behavior of "Discard changes" when reopening a modified library. [#9361](https://github.com/JabRef/jabref/issues/9361)
- We fixed several bugs regarding the manual and the autosave of library files that could lead to exceptions. [#9067](https://github.com/JabRef/jabref/pull/9067), [#8484](https://github.com/JabRef/jabref/issues/8484), [#8746](https://github.com/JabRef/jabref/issues/8746), [#6684](https://github.com/JabRef/jabref/issues/6684), [#6644](https://github.com/JabRef/jabref/issues/6644), [#6102](https://github.com/JabRef/jabref/issues/6102), [#6000](https://github.com/JabRef/jabref/issues/6000)
- We fixed an issue where pdfs were re-indexed on each startup. [#9166](https://github.com/JabRef/jabref/pull/9166)
- We fixed an issue when using an unsafe character in the citation key, the auto-linking feature fails to link files. [#9267](https://github.com/JabRef/jabref/issues/9267)
- We fixed an issue where a message about changed metadata would occur on saving although nothing changed. [#9159](https://github.com/JabRef/jabref/issues/9159)
- We fixed an issue where the possibility to generate a subdatabase from an aux file was writing empty files when called from the commandline. [#9115](https://github.com/JabRef/jabref/issues/9115), [forum#3516](https://discourse.jabref.org/t/export-subdatabase-from-aux-file-on-macos-command-line/3516)
- We fixed an issue where author names with tilde accents (for example ñ) were marked as "Names are not in the standard BibTeX format". [#8071](https://github.com/JabRef/jabref/issues/8071)
- We fixed an issue where capitalize didn't capitalize words after hyphen characters. [#9157](https://github.com/JabRef/jabref/issues/9157)
- We fixed an issue where title case didn't capitalize words after en-dash characters and skip capitalization of conjunctions that comes after en-dash characters. [#9068](https://github.com/JabRef/jabref/pull/9068),[#9142](https://github.com/JabRef/jabref/pull/9142)
- We fixed an issue with the message that is displayed when fetcher returns an empty list of entries for given query. [#9195](https://github.com/JabRef/jabref/issues/9195)
- We fixed an issue where editing entry's "date" field in library mode "biblatex" causes an uncaught exception. [#8747](https://github.com/JabRef/jabref/issues/8747)
- We fixed an issue where importing from XMP would fail for certain PDFs. [#9383](https://github.com/JabRef/jabref/issues/9383)
- We fixed an issue that JabRef displayed the wrong group tree after loading. [koppor#637](https://github.com/koppor/jabref/issues/637)
- We fixed that sorting of entries in the maintable by special fields is updated immediately. [#9334](https://github.com/JabRef/jabref/issues/9334)
- We fixed the display of issue, number, eid and pages fields in the entry preview. [#8607](https://github.com/JabRef/jabref/pull/8607), [#8372](https://github.com/JabRef/jabref/issues/8372), [Koppor#514](https://github.com/koppor/jabref/issues/514), [forum#2390](https://discourse.jabref.org/t/unable-to-edit-my-bibtex-file-that-i-used-before-vers-5-1/2390), [forum#3462](https://discourse.jabref.org/t/jabref-5-6-need-help-with-export-from-jabref-to-microsoft-word-entry-preview-of-apa-7-not-rendering-correctly/3462)
- We fixed the page ranges checker to detect article numbers in the pages field (used at [Check Integrity](https://docs.jabref.org/finding-sorting-and-cleaning-entries/checkintegrity)). [#8607](https://github.com/JabRef/jabref/pull/8607)
- The [HtmlToLaTeXFormatter](https://docs.jabref.org/finding-sorting-and-cleaning-entries/saveactions#html-to-latex) keeps single `<` characters.
- We fixed a performance regression when opening large libraries. [#9041](https://github.com/JabRef/jabref/issues/9041)
- We fixed a bug where spaces are trimmed when highlighting differences in the Entries merge dialog. [koppor#371](https://github.com/koppor/jabref/issues/371)
- We fixed some visual glitches with the linked files editor field in the entry editor and increased its height. [#8823](https://github.com/JabRef/jabref/issues/8823)
- We fixed some visual inconsistencies (round corners of highlighted buttons). [#8806](https://github.com/JabRef/jabref/issues/8806)
- We fixed an issue where JabRef would not exit when a connection to a LibreOffice document was established previously and the document is still open. [#9075](https://github.com/JabRef/jabref/issues/9075)
- We fixed an issue about selecting the save order in the preferences. [#9147](https://github.com/JabRef/jabref/issues/9147)
- We fixed an issue where an exception when fetching a DOI was not logged correctly. [koppor#627](https://github.com/koppor/jabref/issues/627)
- We fixed an issue where a user could not open an attached file in a new unsaved library. [#9386](https://github.com/JabRef/jabref/issues/9386)
- We fixed a typo within a connection error message. [koppor#625](https://github.com/koppor/jabref/issues/625)
- We fixed an issue where journal abbreviations would not abbreviate journal titles with escaped ampersands (\\&). [#8948](https://github.com/JabRef/jabref/issues/8948)
- We fixed the readability of the file field in the dark theme. [#9340](https://github.com/JabRef/jabref/issues/9340)
- We fixed an issue where the 'close dialog' key binding was not closing the Preferences dialog. [#8888](https://github.com/jabref/jabref/issues/8888)
- We fixed an issue where a known journal's medline/dot-less abbreviation does not switch to the full name. [#9370](https://github.com/JabRef/jabref/issues/9370)
- We fixed an issue where hitting enter on the search field within the preferences dialog closed the dialog. [koppor#630](https://github.com/koppor/jabref/issues/630)
- We fixed the "Cleanup entries" dialog is partially visible. [#9223](https://github.com/JabRef/jabref/issues/9223)
- We fixed an issue where font size preferences did not apply correctly to preference dialog window and the menu bar. [#8386](https://github.com/JabRef/jabref/issues/8386) and [#9279](https://github.com/JabRef/jabref/issues/9279)
- We fixed the display of the "Customize Entry Types" dialog title. [#9198](https://github.com/JabRef/jabref/issues/9198)
- We fixed an issue where the CSS styles are missing in some dialogs. [#9150](https://github.com/JabRef/jabref/pull/9150)
- We fixed an issue where controls in the preferences dialog could outgrow the window. [#9017](https://github.com/JabRef/jabref/issues/9017)
- We fixed an issue where highlighted text color for entry merge dialogue was not clearly visible. [#9192](https://github.com/JabRef/jabref/issues/9192)

### Removed

- We removed "last-search-date" from the systematic literature review feature, because the last-search-date can be deducted from the git logs. [#9116](https://github.com/JabRef/jabref/pull/9116)
- We removed the [CiteseerX](https://docs.jabref.org/collect/import-using-online-bibliographic-database#citeseerx) fetcher, because the API used by JabRef is sundowned. [#9466](https://github.com/JabRef/jabref/pull/9466)

## [5.7] – 2022-08-05

### Added

- We added a fetcher for [Biodiversity Heritage Library](https://www.biodiversitylibrary.org/). [8539](https://github.com/JabRef/jabref/issues/8539)
- We added support for multiple messages in the snackbar. [#7340](https://github.com/JabRef/jabref/issues/7340)
- We added an extra option in the 'Find Unlinked Files' dialog view to ignore unnecessary files like Thumbs.db, DS_Store, etc. [koppor#373](https://github.com/koppor/jabref/issues/373)
- JabRef now writes log files. Linux: `$home/.cache/jabref/logs/version`, Windows: `%APPDATA%\..\Local\harawata\jabref\version\logs`, Mac: `Users/.../Library/Logs/jabref/version`
- We added an importer for Citavi backup files, support ".ctv5bak" and ".ctv6bak" file formats. [#8322](https://github.com/JabRef/jabref/issues/8322)
- We added a feature to drag selected entries and drop them to other opened inactive library tabs [koppor521](https://github.com/koppor/jabref/issues/521).
- We added support for the [biblatex-apa](https://github.com/plk/biblatex-apa) legal entry types `Legislation`, `Legadminmaterial`, `Jurisdiction`, `Constitution` and `Legal` [#8931](https://github.com/JabRef/jabref/issues/8931)

### Changed

- The file column in the main table now shows the corresponding defined icon for the linked file [8930](https://github.com/JabRef/jabref/issues/8930).
- We improved the color of the selected entries and the color of the summary in the Import Entries Dialog in the dark theme. [#7927](https://github.com/JabRef/jabref/issues/7927)
- We upgraded to Lucene 9.2 for the fulltext search.
  Thus, the now created search index cannot be read from older versions of JabRef anylonger.
  ⚠️ JabRef will recreate the index in a new folder for new files and this will take a long time for a huge library.
  Moreover, switching back and forth JabRef versions and meanwhile adding PDFs also requires rebuilding the index now and then.
  [#8868](https://github.com/JabRef/jabref/pull/8868)
- We improved the Latex2Unicode conversion [#8639](https://github.com/JabRef/jabref/pull/8639)
- Writing BibTeX data into a PDF (XMP) removes braces. [#8452](https://github.com/JabRef/jabref/issues/8452)
- Writing BibTeX data into a PDF (XMP) does not write the `file` field.
- Writing BibTeX data into a PDF (XMP) considers the configured keyword separator (and does not use "," as default any more)
- The Medline/Pubmed search now also supports the [default fields and operators for searching](https://docs.jabref.org/collect/import-using-online-bibliographic-database#search-syntax). [forum#3554](https://discourse.jabref.org/t/native-pubmed-search/3354)
- We improved group expansion arrow that prevent it from activating group when expanding or collapsing. [#7982](https://github.com/JabRef/jabref/issues/7982), [#3176](https://github.com/JabRef/jabref/issues/3176)
- When configured SSL certificates changed, JabRef warns the user to restart to apply the configuration.
- We improved the appearances and logic of the "Manage field names & content" dialog, and renamed it to "Automatic field editor". [#6536](https://github.com/JabRef/jabref/issues/6536)
- We improved the message explaining the options when modifying an automatic keyword group [#8911](https://github.com/JabRef/jabref/issues/8911)
- We moved the preferences option "Warn about duplicates on import" option from the tab "File" to the tab "Import and Export". [koppor#570](https://github.com/koppor/jabref/issues/570)
- When JabRef encounters `% Encoding: UTF-8` header, it is kept during writing (and not removed). [#8964](https://github.com/JabRef/jabref/pull/8964)
- We replace characters which cannot be decoded using the specified encoding by a (probably another) valid character. This happens if JabRef detects the wrong charset (e.g., UTF-8 instead of Windows 1252). One can use the [Integrity Check](https://docs.jabref.org/finding-sorting-and-cleaning-entries/checkintegrity) to find those characters.

### Fixed

- We fixed an issue where linked fails containing parts of the main file directory could not be opened. [#8991](https://github.com/JabRef/jabref/issues/8991)
- Linked files with an absolute path can be opened again. [#8991](https://github.com/JabRef/jabref/issues/8991)
- We fixed an issue where the user could not rate an entry in the main table when an entry was not yet ranked. [#5842](https://github.com/JabRef/jabref/issues/5842)
- We fixed an issue that caused JabRef to sometimes open multiple instances when "Remote Operation" is enabled. [#8653](https://github.com/JabRef/jabref/issues/8653)
- We fixed an issue where linked files with the filetype "application/pdf" in an entry were not shown with the correct PDF-Icon in the main table [8930](https://github.com/JabRef/jabref/issues/8930)
- We fixed an issue where "open folder" for linked files did not open the folder and did not select the file unter certain Linux desktop environments [#8679](https://github.com/JabRef/jabref/issues/8679), [#8849](https://github.com/JabRef/jabref/issues/8849)
- We fixed an issue where the content of a big shared database library is not shown [#8788](https://github.com/JabRef/jabref/issues/8788)
- We fixed the unnecessary horizontal scroll bar in group panel [#8467](https://github.com/JabRef/jabref/issues/8467)
- We fixed an issue where the notification bar message, icon and actions appeared to be invisible. [#8761](https://github.com/JabRef/jabref/issues/8761)
- We fixed an issue where deprecated fields tab is shown when the fields don't contain any values. [#8396](https://github.com/JabRef/jabref/issues/8396)
- We fixed an issue where an exception for DOI search occurred when the DOI contained urlencoded characters. [#8787](https://github.com/JabRef/jabref/issues/8787)
- We fixed an issue which allow us to select and open identifiers from a popup list in the maintable [#8758](https://github.com/JabRef/jabref/issues/8758), [8802](https://github.com/JabRef/jabref/issues/8802)
- We fixed an issue where the escape button had no functionality within the "Filter groups" textfield. [koppor#562](https://github.com/koppor/jabref/issues/562)
- We fixed an issue where the exception that there are invalid characters in filename. [#8786](https://github.com/JabRef/jabref/issues/8786)
- When the proxy configuration removed the proxy user/password, this change is applied immediately.
- We fixed an issue where removing several groups deletes only one of them. [#8390](https://github.com/JabRef/jabref/issues/8390)
- We fixed an issue where the Sidepane (groups, web search and open office) width is not remembered after restarting JabRef. [#8907](https://github.com/JabRef/jabref/issues/8907)
- We fixed a bug where switching between themes will cause an error/exception. [#8939](https://github.com/JabRef/jabref/pull/8939)
- We fixed a bug where files that were deleted in the source bibtex file were kept in the index. [#8962](https://github.com/JabRef/jabref/pull/8962)
- We fixed "Error while sending to JabRef" when the browser extension interacts with JabRef. [JabRef-Browser-Extension#479](https://github.com/JabRef/JabRef-Browser-Extension/issues/479)
- We fixed a bug where updating group view mode (intersection or union) requires re-selecting groups to take effect. [#6998](https://github.com/JabRef/jabref/issues/6998)
- We fixed a bug that prevented external group metadata changes from being merged. [#8873](https://github.com/JabRef/jabref/issues/8873)
- We fixed the shared database opening dialog to remember autosave folder and tick. [#7516](https://github.com/JabRef/jabref/issues/7516)
- We fixed an issue where name formatter could not be saved. [#9120](https://github.com/JabRef/jabref/issues/9120)
- We fixed a bug where after the export of Preferences, custom exports were duplicated. [#10176](https://github.com/JabRef/jabref/issues/10176)

### Removed

- We removed the social media buttons for our Twitter and Facebook pages. [#8774](https://github.com/JabRef/jabref/issues/8774)

## [5.6] – 2022-04-25

### Added

- We enabled the user to customize the API Key for some fetchers. [#6877](https://github.com/JabRef/jabref/issues/6877)
- We added an extra option when right-clicking an entry in the Entry List to copy either the DOI or the DOI url.
- We added a fetcher for [Directory of Open Access Books (DOAB)](https://doabooks.org/) [8576](https://github.com/JabRef/jabref/issues/8576)
- We added an extra option to ask the user whether they want to open to reveal the folder holding the saved file with the file selected. [#8195](https://github.com/JabRef/jabref/issues/8195)
- We added a new section to network preferences to allow using custom SSL certificates. [#8126](https://github.com/JabRef/jabref/issues/8126)
- We improved the version check to take also beta version into account and now redirect to the right changelog for the version.
- We added two new web and fulltext fetchers: SemanticScholar and ResearchGate.
- We added notifications on success and failure when writing metadata to a PDF-file. [#8276](https://github.com/JabRef/jabref/issues/8276)
- We added a cleanup action that escapes `$` (by adding a backslash in front). [#8673](https://github.com/JabRef/jabref/issues/8673)

### Changed

- We upgraded to Lucene 9.1 for the fulltext search.
  Thus, the now created search index cannot be read from older versions of JabRef any longer.
  ⚠️ JabRef will recreate the index in a new folder for new files and this will take a long time for a huge library.
  Moreover, switching back and forth JabRef versions and meanwhile adding PDFs also requires rebuilding the index now and then.
  [#8362](https://github.com/JabRef/jabref/pull/8362)
- We changed the list of CSL styles to those that support formatting bibliographies. [#8421](https://github.com/JabRef/jabref/issues/8421) [citeproc-java#116](https://github.com/michel-kraemer/citeproc-java/issues/116)
- The CSL preview styles now also support displaying data from cross references entries that are linked via the `crossref` field. [#7378](https://github.com/JabRef/jabref/issues/7378)
- We made the Search button in Web Search wider. We also skewed the panel titles to the left. [#8397](https://github.com/JabRef/jabref/issues/8397)
- We introduced a preference to disable fulltext indexing. [#8468](https://github.com/JabRef/jabref/issues/8468)
- When exporting entries, the encoding is always UTF-8.
- When embedding BibTeX data into a PDF, the encoding is always UTF-8.
- We replaced the [OttoBib](https://en.wikipedia.org/wiki/OttoBib) fetcher by a fetcher by [OpenLibrary](https://openlibrary.org/dev/docs/api/books). [#8652](https://github.com/JabRef/jabref/issues/8652)
- We first fetch ISBN data from OpenLibrary, if nothing found, ebook.de is tried.
- We now only show a warning when exiting for tasks that will not be recovered automatically upon relaunch of JabRef. [#8468](https://github.com/JabRef/jabref/issues/8468)

### Fixed

- We fixed an issue where right clicking multiple entries and pressing "Change entry type" would only change one entry. [#8654](https://github.com/JabRef/jabref/issues/8654)
- We fixed an issue where it was no longer possible to add or delete multiple files in the `file` field in the entry editor. [#8659](https://github.com/JabRef/jabref/issues/8659)
- We fixed an issue where the author's lastname was not used for the citation key generation if it started with a lowercase letter. [#8601](https://github.com/JabRef/jabref/issues/8601)
- We fixed an issue where custom "Protected terms" files were missing after a restart of JabRef. [#8608](https://github.com/JabRef/jabref/issues/8608)
- We fixed an issue where JabRef could not start due to a missing directory for the fulltex index. [#8579](https://github.com/JabRef/jabref/issues/8579)
- We fixed an issue where long article numbers in the `pages` field would cause an exception and preventing the citation style to display. [#8381](https://github.com/JabRef/jabref/issues/8381), [citeproc-java](https://github.com/michel-kraemer/citeproc-java/issues/114)
- We fixed an issue where online links in the file field were not detected correctly and could produce an exception. [#8510](https://github.com/JabRef/jabref/issues/8510)
- We fixed an issue where an exception could occur when saving the preferences [#7614](https://github.com/JabRef/jabref/issues/7614)
- We fixed an issue where "Copy DOI url" in the right-click menu of the Entry List would just copy the DOI and not the DOI url. [#8389](https://github.com/JabRef/jabref/issues/8389)
- We fixed an issue where opening the console from the drop-down menu would cause an exception. [#8466](https://github.com/JabRef/jabref/issues/8466)
- We fixed an issue when reading non-UTF-8 encoded. When no encoding header is present, the encoding is now detected from the file content (and the preference option is disregarded). [#8417](https://github.com/JabRef/jabref/issues/8417)
- We fixed an issue where pasting a URL was replacing `+` signs by spaces making the URL unreachable. [#8448](https://github.com/JabRef/jabref/issues/8448)
- We fixed an issue where creating subsidiary files from aux files created with some versions of biblatex would produce incorrect results. [#8513](https://github.com/JabRef/jabref/issues/8513)
- We fixed an issue where opening the changelog from withing JabRef led to a 404 error. [#8563](https://github.com/JabRef/jabref/issues/8563)
- We fixed an issue where not all found unlinked local files were imported correctly due to some race condition. [#8444](https://github.com/JabRef/jabref/issues/8444)
- We fixed an issue where Merge entries dialog exceeds screen boundaries.
- We fixed an issue where the app lags when selecting an entry after a fresh start. [#8446](https://github.com/JabRef/jabref/issues/8446)
- We fixed an issue where no citationkey was generated on import, pasting a doi or an entry on the main table. [8406](https://github.com/JabRef/jabref/issues/8406), [koppor#553](https://github.com/koppor/jabref/issues/553)
- We fixed an issue where accent search does not perform consistently. [#6815](https://github.com/JabRef/jabref/issues/6815)
- We fixed an issue where the incorrect entry was selected when "New Article" is pressed while search filters are active. [#8674](https://github.com/JabRef/jabref/issues/8674)
- We fixed an issue where "Write BibTeXEntry metadata to PDF" button remains enabled while writing to PDF is in-progress. [#8691](https://github.com/JabRef/jabref/issues/8691)

### Removed

- We removed the option to copy CSL Citation styles data as `XSL_FO`, `ASCIIDOC`, and `RTF` as these have not been working since a long time and are no longer supported in the external library used for processing the styles. [#7378](https://github.com/JabRef/jabref/issues/7378)
- We removed the option to configure the default encoding. The default encoding is now hard-coded to the modern UTF-8 encoding.

## [5.5] – 2022-01-17

### Changed

- We integrated the external file types dialog directly inside the preferences. [#8341](https://github.com/JabRef/jabref/pull/8341)
- We disabled the add group button color change after adding 10 new groups. [#8051](https://github.com/JabRef/jabref/issues/8051)
- We inverted the logic for resolving [BibTeX strings](https://docs.jabref.org/advanced/strings). This helps to keep `#` chars. By default String resolving is only activated for a couple of standard fields. The list of fields can be modified in the preferences. [#7010](https://github.com/JabRef/jabref/issues/7010), [#7012](https://github.com/JabRef/jabref/issues/7012), [#8303](https://github.com/JabRef/jabref/issues/8303)
- We moved the search box in preview preferences closer to the available citation styles list. [#8370](https://github.com/JabRef/jabref/pull/8370)
- Changing the preference to show the preview panel as a separate tab now has effect without restarting JabRef. [#8370](https://github.com/JabRef/jabref/pull/8370)
- We enabled switching themes in JabRef without the need to restart JabRef. [#7335](https://github.com/JabRef/jabref/pull/7335)
- We added support for the field `day`, `rights`, `coverage` and `language` when reading XMP data in Dublin Core format. [#8491](https://github.com/JabRef/jabref/issues/8491)

### Fixed

- We fixed an issue where the preferences for "Search and store files relative to library file location" where ignored when the "Main file directory" field was not empty [#8385](https://github.com/JabRef/jabref/issues/8385)
- We fixed an issue where `#`chars in certain fields would be interpreted as BibTeX strings [#7010](https://github.com/JabRef/jabref/issues/7010), [#7012](https://github.com/JabRef/jabref/issues/7012), [#8303](https://github.com/JabRef/jabref/issues/8303)
- We fixed an issue where the fulltext search on an empty library with no documents would lead to an exception [koppor#522](https://github.com/koppor/jabref/issues/522)
- We fixed an issue where clicking on "Accept changes" in the merge dialog would lead to an exception [forum#2418](https://discourse.jabref.org/t/the-library-has-been-modified-by-another-program/2418/8)
- We fixed an issue where clicking on headings in the entry preview could lead to an exception. [#8292](https://github.com/JabRef/jabref/issues/8292)
- We fixed an issue where IntegrityCheck used the system's character encoding instead of the one set by the library or in preferences [#8022](https://github.com/JabRef/jabref/issues/8022)
- We fixed an issue about empty metadata in library properties when called from the right click menu. [#8358](https://github.com/JabRef/jabref/issues/8358)
- We fixed an issue where someone could add a duplicate field in the customize entry type dialog. [#8194](https://github.com/JabRef/jabref/issues/8194)
- We fixed a typo in the library properties tab: "String constants". There, one can configure [BibTeX string constants](https://docs.jabref.org/advanced/strings).
- We fixed an issue when writing a non-UTF-8 encoded file: The header is written again. [#8417](https://github.com/JabRef/jabref/issues/8417)
- We fixed an issue where folder creation during systemic literature review failed due to an illegal fetcher name. [#8552](https://github.com/JabRef/jabref/pull/8552)

## [5.4] – 2021-12-20

### Added

- We added confirmation dialog when user wants to close a library where any empty entries are detected. [#8096](https://github.com/JabRef/jabref/issues/8096)
- We added import support for CFF files. [#7945](https://github.com/JabRef/jabref/issues/7945)
- We added the option to copy the DOI of an entry directly from the context menu copy submenu. [#7826](https://github.com/JabRef/jabref/issues/7826)
- We added a fulltext search feature. [#2838](https://github.com/JabRef/jabref/pull/2838)
- We improved the deduction of bib-entries from imported fulltext pdfs. [#7947](https://github.com/JabRef/jabref/pull/7947)
- We added `unprotect_terms` to the list of bracketed pattern modifiers [#7960](https://github.com/JabRef/jabref/pull/7960)
- We added a dialog that allows to parse metadata from linked pdfs. [#7929](https://github.com/JabRef/jabref/pull/7929)
- We added an icon picker in group edit dialog. [#6142](https://github.com/JabRef/jabref/issues/6142)
- We added a preference to Opt-In to JabRef's online metadata extraction service (Grobid) usage. [#8002](https://github.com/JabRef/jabref/pull/8002)
- We readded the possibility to display the search results of all databases ("Global Search"). It is shown in a separate window. [#4096](https://github.com/JabRef/jabref/issues/4096)
- We readded the possibility to keep the search string when switching tabs. It is implemented by a toggle button. [#4096](https://github.com/JabRef/jabref/issues/4096#issuecomment-575986882)
- We allowed the user to also preview the available citation styles in the preferences besides the selected ones [#8108](https://github.com/JabRef/jabref/issues/8108)
- We added an option to search the available citation styles by name in the preferences [#8108](https://github.com/JabRef/jabref/issues/8108)
- We added an option to generate bib-entries from ID through a popover in the toolbar. [#4183](https://github.com/JabRef/jabref/issues/4183)
- We added a menu option in the right click menu of the main table tabs to display the library properties. [#6527](https://github.com/JabRef/jabref/issues/6527)
- When a `.bib` file ("library") was saved successfully, a notification is shown

### Changed

- Local library settings may overwrite the setting "Search and store files relative to library file location" [#8179](https://github.com/JabRef/jabref/issues/8179)
- The option "Fit table horizontally on screen" in the "Entry table" preferences is now disabled by default [#8148](https://github.com/JabRef/jabref/pull/8148)
- We improved the preferences and descriptions in the "Linked files" preferences tab [#8148](https://github.com/JabRef/jabref/pull/8148)
- We slightly changed the layout of the Journal tab in the preferences for ui consistency. [#7937](https://github.com/JabRef/jabref/pull/7937)
- The JabRefHost on Windows now writes a temporary file and calls `-importToOpen` instead of passing the bibtex via `-importBibtex`. [#7374](https://github.com/JabRef/jabref/issues/7374), [JabRef Browser Ext #274](https://github.com/JabRef/JabRef-Browser-Extension/issues/274)
- We reordered some entries in the right-click menu of the main table. [#6099](https://github.com/JabRef/jabref/issues/6099)
- We merged the barely used ImportSettingsTab and the CustomizationTab in the preferences into one single tab and moved the option to allow Integers in Edition Fields in Bibtex-Mode to the EntryEditor tab. [#7849](https://github.com/JabRef/jabref/pull/7849)
- We moved the export order in the preferences from `File` to `Import and Export`. [#7935](https://github.com/JabRef/jabref/pull/7935)
- We reworked the export order in the preferences and the save order in the library preferences. You can now set more than three sort criteria in your library preferences. [#7935](https://github.com/JabRef/jabref/pull/7935)
- The metadata-to-pdf actions now also embeds the bibfile to the PDF. [#8037](https://github.com/JabRef/jabref/pull/8037)
- The snap was updated to use the core20 base and to use lzo compression for better startup performance [#8109](https://github.com/JabRef/jabref/pull/8109)
- We moved the union/intersection view button in the group sidepane to the left of the other controls. [#8202](https://github.com/JabRef/jabref/pull/8202)
- We improved the Drag and Drop behavior in the "Customize Entry Types" Dialog [#6338](https://github.com/JabRef/jabref/issues/6338)
- When determining the URL of an ArXiV eprint, the URL now points to the version [#8149](https://github.com/JabRef/jabref/pull/8149)
- We Included all standard fields with citation key when exporting to Old OpenOffice/LibreOffice Calc Format [#8176](https://github.com/JabRef/jabref/pull/8176)
- In case the database is encoded with `UTF8`, the `% Encoding` marker is not written anymore
- The written `.bib` file has the same line endings [#390](https://github.com/koppor/jabref/issues/390)
- The written `.bib` file always has a final line break
- The written `.bib` file keeps the newline separator of the loaded `.bib` file
- We present options to manually enter an article or return to the New Entry menu when the fetcher DOI fails to find an entry for an ID [#7870](https://github.com/JabRef/jabref/issues/7870)
- We trim white space and non-ASCII characters from DOI [#8127](https://github.com/JabRef/jabref/issues/8127)
- The duplicate checker now inspects other fields in case no difference in the required and optional fields are found.
- We reworked the library properties dialog and integrated the `Library > Preamble`, `Library > Citation key pattern` and `Library > String constants dialogs` [#8264](https://github.com/JabRef/jabref/pulls/8264)
- We improved the startup time of JabRef by switching from the logging library `log4j2` to `tinylog` [#8007](https://github.com/JabRef/jabref/issues/8007)

### Fixed

- We fixed an issue where an exception occurred when pasting an entry with a publication date-range of the form 1910/1917 [#7864](https://github.com/JabRef/jabref/issues/7864)
- We fixed an issue where an exception occurred when a preview style was edited and afterwards another preview style selected. [#8280](https://github.com/JabRef/jabref/issues/8280)
- We fixed an issue where the actions to move a file to a directory were incorrectly disabled. [#7908](https://github.com/JabRef/jabref/issues/7908)
- We fixed an issue where an exception occurred when a linked online file was edited in the entry editor [#8008](https://github.com/JabRef/jabref/issues/8008)
- We fixed an issue when checking for a new version when JabRef is used behind a corporate proxy. [#7884](https://github.com/JabRef/jabref/issues/7884)
- We fixed some icons that were drawn in the wrong color when JabRef used a custom theme. [#7853](https://github.com/JabRef/jabref/issues/7853)
- We fixed an issue where the `Aux file` on `Edit group` doesn't support relative sub-directories path to import. [#7719](https://github.com/JabRef/jabref/issues/7719).
- We fixed an issue where it was impossible to add or modify groups. [#7912](https://github.com/JabRef/jabref/pull/793://github.com/JabRef/jabref/pull/7921)
- We fixed an issue about the visible side pane components being out of sync with the view menu. [#8115](https://github.com/JabRef/jabref/issues/8115)
- We fixed an issue where the side pane would not close when all its components were closed. [#8082](https://github.com/JabRef/jabref/issues/8082)
- We fixed an issue where exported entries from a Citavi bib containing URLs could not be imported [#7882](https://github.com/JabRef/jabref/issues/7882)
- We fixed an issue where the icons in the search bar had the same color, toggled as well as untoggled. [#8014](https://github.com/JabRef/jabref/pull/8014)
- We fixed an issue where typing an invalid UNC path into the "Main file directory" text field caused an error. [#8107](https://github.com/JabRef/jabref/issues/8107)
- We fixed an issue where "Open Folder" didn't select the file on macOS in Finder [#8130](https://github.com/JabRef/jabref/issues/8130)
- We fixed an issue where importing PDFs resulted in an uncaught exception [#8143](https://github.com/JabRef/jabref/issues/8143)
- We fixed "The library has been modified by another program" showing up when line breaks change [#4877](https://github.com/JabRef/jabref/issues/4877)
- The default directory of the "LaTeX Citations" tab is now the directory of the currently opened database (and not the directory chosen at the last open file dialog or the last database save) [koppor#538](https://github.com/koppor/jabref/issues/538)
- When writing a bib file, the `NegativeArraySizeException` should not occur [#8231](https://github.com/JabRef/jabref/issues/8231) [#8265](https://github.com/JabRef/jabref/issues/8265)
- We fixed an issue where some menu entries were available without entries selected. [#4795](https://github.com/JabRef/jabref/issues/4795)
- We fixed an issue where right-clicking on a tab and selecting close will close the focused tab even if it is not the tab we right-clicked [#8193](https://github.com/JabRef/jabref/pull/8193)
- We fixed an issue where selecting a citation style in the preferences would sometimes produce an exception [#7860](https://github.com/JabRef/jabref/issues/7860)
- We fixed an issue where an exception would occur when clicking on a DOI link in the preview pane [#7706](https://github.com/JabRef/jabref/issues/7706)
- We fixed an issue where XMP and embedded BibTeX export would not work [#8278](https://github.com/JabRef/jabref/issues/8278)
- We fixed an issue where the XMP and embedded BibTeX import of a file containing multiple schemas failed [#8278](https://github.com/JabRef/jabref/issues/8278)
- We fixed an issue where writing embedded BibTeX import fails due to write protection or bibtex already being present [#8332](https://github.com/JabRef/jabref/pull/8332)
- We fixed an issue where pdf-paths and the pdf-indexer could get out of sync [#8182](https://github.com/JabRef/jabref/issues/8182)
- We fixed an issue where Status-Logger error messages appeared during the startup of JabRef [#5475](https://github.com/JabRef/jabref/issues/5475)

### Removed

- We removed two orphaned preferences options [#8164](https://github.com/JabRef/jabref/pull/8164)
- We removed the functionality of the `--debug` commandline options. Use the java command line switch `-Dtinylog.level=debug` for debug output instead. [#8226](https://github.com/JabRef/jabref/pull/8226)

## [5.3] – 2021-07-05

### Added

- We added a progress counter to the title bar in Possible Duplicates dialog window. [#7366](https://github.com/JabRef/jabref/issues/7366)
- We added new "Customization" tab to the preferences which includes option to choose a custom address for DOI access. [#7337](https://github.com/JabRef/jabref/issues/7337)
- We added zbmath to the public databases from which the bibliographic information of an existing entry can be updated. [#7437](https://github.com/JabRef/jabref/issues/7437)
- We showed to the find Unlinked Files Dialog the date of the files' most recent modification. [#4652](https://github.com/JabRef/jabref/issues/4652)
- We added to the find Unlinked Files function a filter to show only files based on date of last modification (Last Year, Last Month, Last Week, Last Day). [#4652](https://github.com/JabRef/jabref/issues/4652)
- We added to the find Unlinked Files function a filter that sorts the files based on the date of last modification(Sort by Newest, Sort by Oldest First). [#4652](https://github.com/JabRef/jabref/issues/4652)
- We added the possibility to add a new entry via its zbMath ID (zbMATH can be chosen as ID type in the "Select entry type" window). [#7202](https://github.com/JabRef/jabref/issues/7202)
- We added the extension support and the external application support (For Texshow, Texmaker and LyX) to the flatpak [#7248](https://github.com/JabRef/jabref/pull/7248)
- We added some symbols and keybindings to the context menu in the entry editor. [#7268](https://github.com/JabRef/jabref/pull/7268)
- We added keybindings for setting and clearing the read status. [#7264](https://github.com/JabRef/jabref/issues/7264)
- We added two new fields to track the creation and most recent modification date and time for each entry. [koppor#130](https://github.com/koppor/jabref/issues/130)
- We added a feature that allows the user to copy highlighted text in the preview window. [#6962](https://github.com/JabRef/jabref/issues/6962)
- We added a feature that allows you to create new BibEntry via paste arxivId [#2292](https://github.com/JabRef/jabref/issues/2292)
- We added support for conducting automated and systematic literature search across libraries and git support for persistence [#369](https://github.com/koppor/jabref/issues/369)
- We added a add group functionality at the bottom of the side pane. [#4682](https://github.com/JabRef/jabref/issues/4682)
- We added a feature that allows the user to choose whether to trust the target site when unable to find a valid certification path from the file download site. [#7616](https://github.com/JabRef/jabref/issues/7616)
- We added a feature that allows the user to open all linked files of multiple selected entries by "Open file" option. [#6966](https://github.com/JabRef/jabref/issues/6966)
- We added a keybinding preset for new entries. [#7705](https://github.com/JabRef/jabref/issues/7705)
- We added a select all button for the library import function. [#7786](https://github.com/JabRef/jabref/issues/7786)
- We added a search feature for journal abbreviations. [#7804](https://github.com/JabRef/jabref/pull/7804)
- We added auto-key-generation progress to the background task list. [#7267](https://github.com/JabRef/jabref/issues/7267)
- We added the option to write XMP metadata to pdfs from the CLI. [7814](https://github.com/JabRef/jabref/pull/7814)

### Changed

- The export to MS Office XML now exports the author field as `Inventor` if the bibtex entry type is `patent` [#7830](https://github.com/JabRef/jabref/issues/7830)
- We changed the EndNote importer to import the field `label` to the corresponding bibtex field `endnote-label` [forum#2734](https://discourse.jabref.org/t/importing-endnote-label-field-to-jabref-from-xml-file/2734)
- The keywords added via "Manage content selectors" are now displayed in alphabetical order. [#3791](https://github.com/JabRef/jabref/issues/3791)
- We improved the "Find unlinked files" dialog to show import results for each file. [#7209](https://github.com/JabRef/jabref/pull/7209)
- The content of the field `timestamp` is migrated to `creationdate`. In case one configured "udpate timestampe", it is migrated to `modificationdate`. [koppor#130](https://github.com/koppor/jabref/issues/130)
- The JabRef specific meta-data content in the main field such as priorities (prio1, prio2, ...) are migrated to their respective fields. They are removed from the keywords. [#6840](https://github.com/jabref/jabref/issues/6840)
- We fixed an issue where groups generated from authors' last names did not include all entries of the authors' [#5833](https://github.com/JabRef/jabref/issues/5833)
- The export to MS Office XML now uses the month name for the field `MonthAcessed` instead of the two digit number [#7354](https://github.com/JabRef/jabref/issues/7354)
- We included some standalone dialogs from the options menu in the main preference dialog and fixed some visual issues in the preferences dialog. [#7384](https://github.com/JabRef/jabref/pull/7384)
- We improved the linking of the `python3` interpreter via the shebang to dynamically use the systems default Python. Related to [JabRef-Browser-Extension #177](https://github.com/JabRef/JabRef-Browser-Extension/issues/177)
- Automatically found pdf files now have the linking button to the far left and uses a link icon with a plus instead of a briefcase. The file name also has lowered opacity(70%) until added. [#3607](https://github.com/JabRef/jabref/issues/3607)
- We simplified the select entry type form by splitting it into two parts ("Recommended" and "Others") based on internal usage data. [#6730](https://github.com/JabRef/jabref/issues/6730)
- We improved the submenu list by merging the'Remove group' having two options, with or without subgroups. [#4682](https://github.com/JabRef/jabref/issues/4682)
- The export to MS Office XML now uses the month name for the field `Month` instead of the two digit number [forum#2685](https://discourse.jabref.org/t/export-month-as-text-not-number/2685)
- We reintroduced missing default keybindings for new entries. [#7346](https://github.com/JabRef/jabref/issues/7346) [#7439](https://github.com/JabRef/jabref/issues/7439)
- Lists of available fields are now sorted alphabetically. [#7716](https://github.com/JabRef/jabref/issues/7716)
- The tooltip of the search field explaining the search is always shown. [#7279](https://github.com/JabRef/jabref/pull/7279)
- We rewrote the ACM fetcher to adapt to the new interface. [#5804](https://github.com/JabRef/jabref/issues/5804)
- We moved the select/collapse buttons in the unlinked files dialog into a context menu. [#7383](https://github.com/JabRef/jabref/issues/7383)
- We fixed an issue where journal abbreviations containing curly braces were not recognized [#7773](https://github.com/JabRef/jabref/issues/7773)

### Fixed

- We fixed an issue where some texts (e.g. descriptions) in dialogs could not be translated [#7854](https://github.com/JabRef/jabref/issues/7854)
- We fixed an issue where import hangs for ris files with "ER - " [#7737](https://github.com/JabRef/jabref/issues/7737)
- We fixed an issue where getting bibliograhpic data from DOI or another identifer did not respect the library mode (BibTeX/biblatex)[#6267](https://github.com/JabRef/jabref/issues/6267)
- We fixed an issue where importing entries would not respect the library mode (BibTeX/biblatex)[#1018](https://github.com/JabRef/jabref/issues/1018)
- We fixed an issue where an exception occurred when importing entries from a web search [#7606](https://github.com/JabRef/jabref/issues/7606)
- We fixed an issue where the table column sort order was not properly stored and resulted in unsorted eports [#7524](https://github.com/JabRef/jabref/issues/7524)
- We fixed an issue where the value of the field `school` or `institution` would be printed twice in the HTML Export [forum#2634](https://discourse.jabref.org/t/problem-with-exporting-techreport-phdthesis-mastersthesis-to-html/2634)
- We fixed an issue preventing to connect to a shared database. [#7570](https://github.com/JabRef/jabref/pull/7570)
- We fixed an issue preventing files from being dragged & dropped into an empty library. [#6851](https://github.com/JabRef/jabref/issues/6851)
- We fixed an issue where double-click onto PDF in file list under the 'General' tab section should just open the file. [#7465](https://github.com/JabRef/jabref/issues/7465)
- We fixed an issue where the dark theme did not extend to a group's custom color picker. [#7481](https://github.com/JabRef/jabref/issues/7481)
- We fixed an issue where choosing the fields on which autocompletion should not work in "Entry editor" preferences had no effect. [#7320](https://github.com/JabRef/jabref/issues/7320)
- We fixed an issue where the "Normalize page numbers" formatter did not replace en-dashes or em-dashes with a hyphen-minus sign. [#7239](https://github.com/JabRef/jabref/issues/7239)
- We fixed an issue with the style of highlighted check boxes while searching in preferences. [#7226](https://github.com/JabRef/jabref/issues/7226)
- We fixed an issue where the option "Move file to file directory" was disabled in the entry editor for all files [#7194](https://github.com/JabRef/jabref/issues/7194)
- We fixed an issue where application dialogs were opening in the wrong display when using multiple screens [#7273](https://github.com/JabRef/jabref/pull/7273)
- We fixed an issue where the "Find unlinked files" dialog would freeze JabRef on importing. [#7205](https://github.com/JabRef/jabref/issues/7205)
- We fixed an issue where the "Find unlinked files" would stop importing when importing a single file failed. [#7206](https://github.com/JabRef/jabref/issues/7206)
- We fixed an issue where JabRef froze for a few seconds in MacOS when DNS resolution timed out. [#7441](https://github.com/JabRef/jabref/issues/7441)
- We fixed an issue where an exception would be displayed for previewing and preferences when a custom theme has been configured but is missing [#7177](https://github.com/JabRef/jabref/issues/7177)
- We fixed an issue where URLs in `file` fields could not be handled on Windows. [#7359](https://github.com/JabRef/jabref/issues/7359)
- We fixed an issue where the regex based file search miss-interpreted specific symbols. [#4342](https://github.com/JabRef/jabref/issues/4342)
- We fixed an issue where the Harvard RTF exporter used the wrong default file extension. [4508](https://github.com/JabRef/jabref/issues/4508)
- We fixed an issue where the Harvard RTF exporter did not use the new authors formatter and therefore did not export "organization" authors correctly. [4508](https://github.com/JabRef/jabref/issues/4508)
- We fixed an issue where the field `urldate` was not exported to the corresponding fields `YearAccessed`, `MonthAccessed`, `DayAccessed` in MS Office XML [#7354](https://github.com/JabRef/jabref/issues/7354)
- We fixed an issue where the password for a shared SQL database was only remembered if it was the same as the username [#6869](https://github.com/JabRef/jabref/issues/6869)
- We fixed an issue where some custom exports did not use the new authors formatter and therefore did not export authors correctly [#7356](https://github.com/JabRef/jabref/issues/7356)
- We fixed an issue where alt+keyboard shortcuts do not work [#6994](https://github.com/JabRef/jabref/issues/6994)
- We fixed an issue about the file link editor did not allow to change the file name according to the default pattern after changing an entry. [#7525](https://github.com/JabRef/jabref/issues/7525)
- We fixed an issue where the file path is invisible in dark theme. [#7382](https://github.com/JabRef/jabref/issues/7382)
- We fixed an issue where the secondary sorting is not working for some special fields. [#7015](https://github.com/JabRef/jabref/issues/7015)
- We fixed an issue where changing the font size makes the font size field too small. [#7085](https://github.com/JabRef/jabref/issues/7085)
- We fixed an issue with TexGroups on Linux systems, where the modification of an aux-file did not trigger an auto-update for TexGroups. Furthermore, the detection of file modifications is now more reliable. [#7412](https://github.com/JabRef/jabref/pull/7412)
- We fixed an issue where the Unicode to Latex formatter produced wrong results for characters with a codepoint higher than Character.MAX_VALUE. [#7387](https://github.com/JabRef/jabref/issues/7387)
- We fixed an issue where a non valid value as font size results in an uncaught exception. [#7415](https://github.com/JabRef/jabref/issues/7415)
- We fixed an issue where "Merge citations" in the Openoffice/Libreoffice integration panel did not have a corresponding opposite. [#7454](https://github.com/JabRef/jabref/issues/7454)
- We fixed an issue where drag and drop of bib files for opening resulted in uncaught exceptions [#7464](https://github.com/JabRef/jabref/issues/7464)
- We fixed an issue where columns shrink in width when we try to enlarge JabRef window. [#6818](https://github.com/JabRef/jabref/issues/6818)
- We fixed an issue where Content selector does not seem to work for custom fields. [#6819](https://github.com/JabRef/jabref/issues/6819)
- We fixed an issue where font size of the preferences dialog does not update with the rest of the GUI. [#7416](https://github.com/JabRef/jabref/issues/7416)
- We fixed an issue in which a linked online file consisting of a web page was saved as an invalid pdf file upon being downloaded. The user is now notified when downloading a linked file results in an HTML file. [#7452](https://github.com/JabRef/jabref/issues/7452)
- We fixed an issue where opening BibTex file (doubleclick) from Folder with spaces not working. [#6487](https://github.com/JabRef/jabref/issues/6487)
- We fixed the header title in the Add Group/Subgroup Dialog box. [#4682](https://github.com/JabRef/jabref/issues/4682)
- We fixed an issue with saving large `.bib` files [#7265](https://github.com/JabRef/jabref/issues/7265)
- We fixed an issue with very large page numbers [#7590](https://github.com/JabRef/jabref/issues/7590)
- We fixed an issue where the file extension is missing on saving the library file on linux [#7451](https://github.com/JabRef/jabref/issues/7451)
- We fixed an issue with opacity of disabled icon-buttons [#7195](https://github.com/JabRef/jabref/issues/7195)
- We fixed an issue where journal abbreviations in UTF-8 were not recognized [#5850](https://github.com/JabRef/jabref/issues/5850)
- We fixed an issue where the article title with curly brackets fails to download the arXiv link (pdf file). [#7633](https://github.com/JabRef/jabref/issues/7633)
- We fixed an issue with toggle of special fields does not work for sorted entries [#7016](https://github.com/JabRef/jabref/issues/7016)
- We fixed an issue with the default path of external application. [#7641](https://github.com/JabRef/jabref/issues/7641)
- We fixed an issue where urls must be embedded in a style tag when importing EndNote style Xml files. Now it can parse url with or without a style tag. [#6199](https://github.com/JabRef/jabref/issues/6199)
- We fixed an issue where the article title with colon fails to download the arXiv link (pdf file). [#7660](https://github.com/JabRef/jabref/issues/7660)
- We fixed an issue where the keybinding for delete entry did not work on the main table [7580](https://github.com/JabRef/jabref/pull/7580)
- We fixed an issue where the RFC fetcher is not compatible with the draft [7305](https://github.com/JabRef/jabref/issues/7305)
- We fixed an issue where duplicate files (both file names and contents are the same) is downloaded and add to linked files [#6197](https://github.com/JabRef/jabref/issues/6197)
- We fixed an issue where changing the appearance of the preview tab did not trigger a restart warning. [#5464](https://github.com/JabRef/jabref/issues/5464)
- We fixed an issue where editing "Custom preview style" triggers exception. [#7526](https://github.com/JabRef/jabref/issues/7526)
- We fixed the [SAO/NASA Astrophysics Data System](https://docs.jabref.org/collect/import-using-online-bibliographic-database#sao-nasa-astrophysics-data-system) fetcher. [#7867](https://github.com/JabRef/jabref/pull/7867)
- We fixed an issue where a title with multiple applied formattings in EndNote was not imported correctly [forum#2734](https://discourse.jabref.org/t/importing-endnote-label-field-to-jabref-from-xml-file/2734)
- We fixed an issue where a `report` in EndNote was imported as `article` [forum#2734](https://discourse.jabref.org/t/importing-endnote-label-field-to-jabref-from-xml-file/2734)
- We fixed an issue where the field `publisher` in EndNote was not imported in JabRef [forum#2734](https://discourse.jabref.org/t/importing-endnote-label-field-to-jabref-from-xml-file/2734)

### Removed

- We removed add group button beside the filter group tab. [#4682](https://github.com/JabRef/jabref/issues/4682)

## [5.2] – 2020-12-24

### Added

- We added a validation to check if the current database location is shared, preventing an exception when Pulling Changes From Shared Database. [#6959](https://github.com/JabRef/jabref/issues/6959)
- We added a query parser and mapping layer to enable conversion of queries formulated in simplified lucene syntax by the user into api queries. [#6799](https://github.com/JabRef/jabref/pull/6799)
- We added some basic functionality to customise the look of JabRef by importing a css theme file. [#5790](https://github.com/JabRef/jabref/issues/5790)
- We added connection check function in network preference setting [#6560](https://github.com/JabRef/jabref/issues/6560)
- We added support for exporting to YAML. [#6974](https://github.com/JabRef/jabref/issues/6974)
- We added a DOI format and organization check to detect [American Physical Society](https://journals.aps.org/) journals to copy the article ID to the page field for cases where the page numbers are missing. [#7019](https://github.com/JabRef/jabref/issues/7019)
- We added an error message in the New Entry dialog that is shown in case the fetcher did not find anything . [#7000](https://github.com/JabRef/jabref/issues/7000)
- We added a new formatter to output shorthand month format. [#6579](https://github.com/JabRef/jabref/issues/6579)
- We added support for the new Microsoft Edge browser in all platforms. [#7056](https://github.com/JabRef/jabref/pull/7056)
- We reintroduced emacs/bash-like keybindings. [#6017](https://github.com/JabRef/jabref/issues/6017)
- We added a feature to provide automated cross library search using a cross library query language. This provides support for the search step of systematic literature reviews (SLRs). [koppor#369](https://github.com/koppor/jabref/issues/369)

### Changed

- We changed the default preferences for OpenOffice/LibreOffice integration to automatically sync the bibliography when inserting new citations in a OpenOffic/LibreOffice document. [#6957](https://github.com/JabRef/jabref/issues/6957)
- We restructured the 'File' tab and extracted some parts into the 'Linked files' tab [#6779](https://github.com/JabRef/jabref/pull/6779)
- JabRef now offers journal lists from <https://abbrv.jabref.org>. JabRef the lists which use a dot inside the abbreviations. [#5749](https://github.com/JabRef/jabref/pull/5749)
- We removed two useless preferences in the groups preferences dialog. [#6836](https://github.com/JabRef/jabref/pull/6836)
- Synchronization of SpecialFields to keywords is now disabled by default. [#6621](https://github.com/JabRef/jabref/issues/6621)
- JabRef no longer opens the entry editor with the first entry on startup [#6855](https://github.com/JabRef/jabref/issues/6855)
- We completed the rebranding of `bibtexkey` as `citationkey` which was started in JabRef 5.1.
- JabRef no longer opens the entry editor with the first entry on startup [#6855](https://github.com/JabRef/jabref/issues/6855)
- Fetch by ID: (long) "SAO/NASA Astrophysics Data System" replaced by (short) "SAO/NASA ADS" [#6876](https://github.com/JabRef/jabref/pull/6876)
- We changed the title of the window "Manage field names and content" to have the same title as the corresponding menu item [#6895](https://github.com/JabRef/jabref/pull/6895)
- We renamed the menus "View -> Previous citation style" and "View -> Next citation style" into "View -> Previous preview style" and "View -> Next preview style" and renamed the "Preview" style to "Customized preview style". [#6899](https://github.com/JabRef/jabref/pull/6899)
- We changed the default preference option "Search and store files relative to library file location" to on, as this seems to be a more intuitive behaviour. [#6863](https://github.com/JabRef/jabref/issues/6863)
- We changed the title of the window "Manage field names and content": to have the same title as the corresponding menu item [#6895](https://github.com/JabRef/jabref/pull/6895)
- We improved the detection of "short" DOIs [6880](https://github.com/JabRef/jabref/issues/6880)
- We improved the duplicate detection when identifiers like DOI or arxiv are semantiaclly the same, but just syntactically differ (e.g. with or without http(s):// prefix). [#6707](https://github.com/JabRef/jabref/issues/6707)
- We improved JabRef start up time [6057](https://github.com/JabRef/jabref/issues/6057)
- We changed in the group interface "Generate groups from keywords in a BibTeX field" by "Generate groups from keywords in the following field". [#6983](https://github.com/JabRef/jabref/issues/6983)
- We changed the name of a group type from "Searching for keywords" to "Searching for a keyword". [6995](https://github.com/JabRef/jabref/pull/6995)
- We changed the way JabRef displays the title of a tab and of the window. [4161](https://github.com/JabRef/jabref/issues/4161)
- We changed connect timeouts for server requests to 30 seconds in general and 5 seconds for GROBID server (special) and improved user notifications on connection issues. [7026](https://github.com/JabRef/jabref/pull/7026)
- We changed the order of the library tab context menu items. [#7171](https://github.com/JabRef/jabref/issues/7171)
- We changed the way linked files are opened on Linux to use the native openFile method, compatible with confined packages. [7037](https://github.com/JabRef/jabref/pull/7037)
- We refined the entry preview to show the full names of authors and editors, to list the editor only if no author is present, have the year earlier. [#7083](https://github.com/JabRef/jabref/issues/7083)

### Fixed

- We fixed an issue changing the icon link_variation_off that is not meaningful. [#6834](https://github.com/JabRef/jabref/issues/6834)
- We fixed an issue where the `.sav` file was not deleted upon exiting JabRef. [#6109](https://github.com/JabRef/jabref/issues/6109)
- We fixed a linked identifier icon inconsistency. [#6705](https://github.com/JabRef/jabref/issues/6705)
- We fixed the wrong behavior that font size changes are not reflected in dialogs. [#6039](https://github.com/JabRef/jabref/issues/6039)
- We fixed the failure to Copy citation key and link. [#5835](https://github.com/JabRef/jabref/issues/5835)
- We fixed an issue where the sort order of the entry table was reset after a restart of JabRef. [#6898](https://github.com/JabRef/jabref/pull/6898)
- We fixed an issue where no longer a warning was displayed when inserting references into LibreOffice with an invalid "ReferenceParagraphFormat". [#6907](https://github.com/JabRef/jabref/pull/6907).
- We fixed an issue where a selected field was not removed after the first click in the custom entry types dialog. [#6934](https://github.com/JabRef/jabref/issues/6934)
- We fixed an issue where a remove icon was shown for standard entry types in the custom entry types dialog. [#6906](https://github.com/JabRef/jabref/issues/6906)
- We fixed an issue where it was impossible to connect to OpenOffice/LibreOffice on Mac OSX. [#6970](https://github.com/JabRef/jabref/pull/6970)
- We fixed an issue with the python script used by browser plugins that failed to locate JabRef if not installed in its default location. [#6963](https://github.com/JabRef/jabref/pull/6963/files)
- We fixed an issue where spaces and newlines in an isbn would generate an exception. [#6456](https://github.com/JabRef/jabref/issues/6456)
- We fixed an issue where identity column header had incorrect foreground color in the Dark theme. [#6796](https://github.com/JabRef/jabref/issues/6796)
- We fixed an issue where the RIS exporter added extra blank lines.[#7007](https://github.com/JabRef/jabref/pull/7007/files)
- We fixed an issue where clicking on Collapse All button in the Search for Unlinked Local Files expanded the directory structure erroneously [#6848](https://github.com/JabRef/jabref/issues/6848)
- We fixed an issue, when pulling changes from shared database via shortcut caused creation of a new tech report [6867](https://github.com/JabRef/jabref/issues/6867)
- We fixed an issue where the JabRef GUI does not highlight the "All entries" group on start-up [#6691](https://github.com/JabRef/jabref/issues/6691)
- We fixed an issue where a custom dark theme was not applied to the entry preview tab [7068](https://github.com/JabRef/jabref/issues/7068)
- We fixed an issue where modifications to the Custom preview layout in the preferences were not saved [#6447](https://github.com/JabRef/jabref/issues/6447)
- We fixed an issue where errors from imports were not shown to the user [#7084](https://github.com/JabRef/jabref/pull/7084)
- We fixed an issue where the EndNote XML Import would fail on empty keywords tags [forum#2387](https://discourse.jabref.org/t/importing-in-unknown-format-fails-to-import-xml-library-from-bookends-export/2387)
- We fixed an issue where the color of groups of type "free search expression" not persisting after restarting the application [#6999](https://github.com/JabRef/jabref/issues/6999)
- We fixed an issue where modifications in the source tab where not saved without switching to another field before saving the library [#6622](https://github.com/JabRef/jabref/issues/6622)
- We fixed an issue where the "Document Viewer" did not show the first page of the opened pdf document and did not show the correct total number of pages [#7108](https://github.com/JabRef/jabref/issues/7108)
- We fixed an issue where the context menu was not updated after a file link was changed. [#5777](https://github.com/JabRef/jabref/issues/5777)
- We fixed an issue where the password for a shared SQL database was not remembered [#6869](https://github.com/JabRef/jabref/issues/6869)
- We fixed an issue where newly added entires were not synced to a shared SQL database [#7176](https://github.com/JabRef/jabref/issues/7176)
- We fixed an issue where the PDF-Content importer threw an exception when no DOI number is present at the first page of the PDF document [#7203](https://github.com/JabRef/jabref/issues/7203)
- We fixed an issue where groups created from aux files did not update on file changes [#6394](https://github.com/JabRef/jabref/issues/6394)
- We fixed an issue where authors that only have last names were incorrectly identified as institutes when generating citation keys [#7199](https://github.com/JabRef/jabref/issues/7199)
- We fixed an issue where institutes were incorrectly identified as universities when generating citation keys [#6942](https://github.com/JabRef/jabref/issues/6942)

### Removed

- We removed the Google Scholar fetcher and the ACM fetcher do not work due to traffic limitations [#6369](https://github.com/JabRef/jabref/issues/6369)
- We removed the menu entry "Manage external file types" because it's already in 'Preferences' dialog [#6991](https://github.com/JabRef/jabref/issues/6991)
- We removed the integrity check "Abbreviation detected" for the field journal/journaltitle in the entry editor [#3925](https://github.com/JabRef/jabref/issues/3925)

## [5.1] – 2020-08-30

### Added

- We added a new fetcher to enable users to search mEDRA DOIs [#6602](https://github.com/JabRef/jabref/issues/6602)
- We added a new fetcher to enable users to search "[Collection of Computer Science Bibliographies](https://en.wikipedia.org/wiki/Collection_of_Computer_Science_Bibliographies)". [#6638](https://github.com/JabRef/jabref/issues/6638)
- We added default values for delimiters in Add Subgroup window [#6624](https://github.com/JabRef/jabref/issues/6624)
- We improved responsiveness of general fields specification dialog window. [#6604](https://github.com/JabRef/jabref/issues/6604)
- We added support for importing ris file and load DOI [#6530](https://github.com/JabRef/jabref/issues/6530)
- We added the Library properties to a context menu on the library tabs [#6485](https://github.com/JabRef/jabref/issues/6485)
- We added a new field in the preferences in 'BibTeX key generator' for unwanted characters that can be user-specified. [#6295](https://github.com/JabRef/jabref/issues/6295)
- We added support for searching ShortScience for an entry through the user's browser. [#6018](https://github.com/JabRef/jabref/pull/6018)
- We updated EditionChecker to permit edition to start with a number. [#6144](https://github.com/JabRef/jabref/issues/6144)
- We added tooltips for most fields in the entry editor containing a short description. [#5847](https://github.com/JabRef/jabref/issues/5847)
- We added support for basic markdown in custom formatted previews [#6194](https://github.com/JabRef/jabref/issues/6194)
- We now show the number of items found and selected to import in the online search dialog. [#6248](https://github.com/JabRef/jabref/pull/6248)
- We created a new install screen for macOS. [#5759](https://github.com/JabRef/jabref/issues/5759)
- We added a new integrity check for duplicate DOIs. [koppor#339](https://github.com/koppor/jabref/issues/339)
- We implemented an option to download fulltext files while importing. [#6381](https://github.com/JabRef/jabref/pull/6381)
- We added a progress-indicator showing the average progress of background tasks to the toolbar. Clicking it reveals a pop-over with a list of running background tasks. [6443](https://github.com/JabRef/jabref/pull/6443)
- We fixed the bug when strike the delete key in the text field. [#6421](https://github.com/JabRef/jabref/issues/6421)
- We added a BibTex key modifier for truncating strings. [#3915](https://github.com/JabRef/jabref/issues/3915)
- We added support for jumping to target entry when typing letter/digit after sorting a column in maintable [#6146](https://github.com/JabRef/jabref/issues/6146)
- We added a new fetcher to enable users to search all available E-Libraries simultaneously. [koppor#369](https://github.com/koppor/jabref/issues/369)
- We added the field "entrytype" to the export sort criteria [#6531](https://github.com/JabRef/jabref/pull/6531)
- We added the possibility to change the display order of the fields in the entry editor. The order can now be configured using drag and drop in the "Customize entry types" dialog [#6152](https://github.com/JabRef/jabref/pull/6152)
- We added native support for biblatex-software [#6574](https://github.com/JabRef/jabref/issues/6574)
- We added a missing restart warning for AutoComplete in the preferences dialog. [#6351](https://github.com/JabRef/jabref/issues/6351)
- We added a note to the citation key pattern preferences dialog as a temporary workaround for a JavaFX bug, about committing changes in a table cell, if the focus is lost. [#5825](https://github.com/JabRef/jabref/issues/5825)
- We added support for customized fallback fields in bracketed patterns. [#7111](https://github.com/JabRef/jabref/issues/7111)

### Changed

- We improved the arXiv fetcher. Now it should find entries even more reliably and does no longer include the version (e.g `v1`) in the `eprint` field. [forum#1941](https://discourse.jabref.org/t/remove-version-in-arxiv-import/1941)
- We moved the group search bar and the button "New group" from bottom to top position to make it more prominent. [#6112](https://github.com/JabRef/jabref/pull/6112)
- When JabRef finds a `.sav` file without changes, there is no dialog asking for acceptance of changes anymore.
- We changed the buttons for import/export/show all/reset of preferences to smaller icon buttons in the preferences dialog. [#6130](https://github.com/JabRef/jabref/pull/6130)
- We moved the functionality "Manage field names & content" from the "Library" menu to the "Edit" menu, because it affects the selected entries and not the whole library
- We merged the functionality "Append contents from a BibTeX library into the currently viewed library" into the "Import into database" functionality. Fixes [#6049](https://github.com/JabRef/jabref/issues/6049).
- We changed the directory where fulltext downloads are stored to the directory set in the import-tab in preferences. [#6381](https://github.com/JabRef/jabref/pull/6381)
- We improved the error message for invalid jstyles. [#6303](https://github.com/JabRef/jabref/issues/6303)
- We changed the section name of 'Advanced' to 'Network' in the preferences and removed some obsolete options.[#6489](https://github.com/JabRef/jabref/pull/6489)
- We improved the context menu of the column "Linked identifiers" of the main table, by truncating their texts, if they are too long. [#6499](https://github.com/JabRef/jabref/issues/6499)
- We merged the main table tabs in the preferences dialog. [#6518](https://github.com/JabRef/jabref/pull/6518)
- We changed the command line option 'generateBibtexKeys' to the more generic term 'generateCitationKeys' while the short option remains 'g'.[#6545](https://github.com/JabRef/jabref/pull/6545)
- We improved the "Possible duplicate entries" window to remember its size and position throughout a session. [#6582](https://github.com/JabRef/jabref/issues/6582)
- We divided the toolbar into small parts, so if the application window is to small, only a part of the toolbar is moved into the chevron popup. [#6682](https://github.com/JabRef/jabref/pull/6682)
- We changed the layout for of the buttons in the Open Office side panel to ensure that the button text is always visible, specially when resizing. [#6639](https://github.com/JabRef/jabref/issues/6639)
- We merged the two new library commands in the file menu to one which always creates a new library in the default library mode. [#6539](https://github.com/JabRef/jabref/pull/6539#issuecomment-641056536)

### Fixed

- We fixed an issue where entry preview tab has no name in drop down list. [#6591](https://github.com/JabRef/jabref/issues/6591)
- We fixed to only search file links in the BIB file location directory when preferences has corresponding checkbox checked. [#5891](https://github.com/JabRef/jabref/issues/5891)
- We fixed wrong button order (Apply and Cancel) in ManageProtectedTermsDialog.
- We fixed an issue with incompatible characters at BibTeX key [#6257](https://github.com/JabRef/jabref/issues/6257)
- We fixed an issue where dash (`-`) was reported as illegal BibTeX key [#6295](https://github.com/JabRef/jabref/issues/6295)
- We greatly improved the performance of the overall application and many operations. [#5071](https://github.com/JabRef/jabref/issues/5071)
- We fixed an issue where sort by priority was broken. [#6222](https://github.com/JabRef/jabref/issues/6222)
- We fixed an issue where opening a library from the recent libraries menu was not possible. [#5939](https://github.com/JabRef/jabref/issues/5939)
- We fixed an issue with inconsistent capitalization of file extensions when downloading files. [#6115](https://github.com/JabRef/jabref/issues/6115)
- We fixed the display of language and encoding in the preferences dialog. [#6130](https://github.com/JabRef/jabref/pull/6130)
- Now the link and/or the link description in the column "linked files" of the main table gets truncated or wrapped, if too long, otherwise display issues arise. [#6178](https://github.com/JabRef/jabref/issues/6178)
- We fixed the issue that groups panel does not keep size when resizing window. [#6180](https://github.com/JabRef/jabref/issues/6180)
- We fixed an error that sometimes occurred when using the context menu. [#6085](https://github.com/JabRef/jabref/issues/6085)
- We fixed an issue where search full-text documents downloaded files with same name, overwriting existing files. [#6174](https://github.com/JabRef/jabref/pull/6174)
- We fixed an issue when importing into current library an erroneous message "import cancelled" is displayed even though import is successful. [#6266](https://github.com/JabRef/jabref/issues/6266)
- We fixed an issue where custom jstyles for Open/LibreOffice where not saved correctly. [#6170](https://github.com/JabRef/jabref/issues/6170)
- We fixed an issue where the INSPIRE fetcher was no longer working [#6229](https://github.com/JabRef/jabref/issues/6229)
- We fixed an issue where custom exports with an uppercase file extension could not be selected for "Copy...-> Export to Clipboard" [#6285](https://github.com/JabRef/jabref/issues/6285)
- We fixed the display of icon both in the main table and linked file editor. [#6169](https://github.com/JabRef/jabref/issues/6169)
- We fixed an issue where the windows installer did not create an entry in the start menu [bug report in the forum](https://discourse.jabref.org/t/error-while-fetching-from-doi/2018/3)
- We fixed an issue where only the field `abstract` and `comment` were declared as multiline fields. Other fields can now be configured in the preferences using "Do not wrap the following fields when saving" [4373](https://github.com/JabRef/jabref/issues/4373)
- We fixed an issue where JabRef switched to discrete graphics under macOS [#5935](https://github.com/JabRef/jabref/issues/5935)
- We fixed an issue where the Preferences entry preview will be unexpected modified leads to Value too long exception [#6198](https://github.com/JabRef/jabref/issues/6198)
- We fixed an issue where custom jstyles for Open/LibreOffice would only be valid if a layout line for the entry type `default` was at the end of the layout section [#6303](https://github.com/JabRef/jabref/issues/6303)
- We fixed an issue where a new entry is not shown in the library if a search is active [#6297](https://github.com/JabRef/jabref/issues/6297)
- We fixed an issue where long directory names created from patterns could create an exception. [#3915](https://github.com/JabRef/jabref/issues/3915)
- We fixed an issue where sort on numeric cases was broken. [#6349](https://github.com/JabRef/jabref/issues/6349)
- We fixed an issue where year and month fields were not cleared when converting to biblatex [#6224](https://github.com/JabRef/jabref/issues/6224)
- We fixed an issue where an "Not on FX thread" exception occurred when saving on linux [#6453](https://github.com/JabRef/jabref/issues/6453)
- We fixed an issue where the library sort order was lost. [#6091](https://github.com/JabRef/jabref/issues/6091)
- We fixed an issue where brackets in regular expressions were not working. [6469](https://github.com/JabRef/jabref/pull/6469)
- We fixed an issue where multiple background task popups stacked over each other.. [#6472](https://github.com/JabRef/jabref/issues/6472)
- We fixed an issue where LaTeX citations for specific commands (`\autocite`s) of biblatex-mla were not recognized. [#6476](https://github.com/JabRef/jabref/issues/6476)
- We fixed an issue where drag and drop was not working on empty database. [#6487](https://github.com/JabRef/jabref/issues/6487)
- We fixed an issue where the name fields were not updated after the preferences changed. [#6515](https://github.com/JabRef/jabref/issues/6515)
- We fixed an issue where "null" appeared in generated BibTeX keys. [#6459](https://github.com/JabRef/jabref/issues/6459)
- We fixed an issue where the authors' names were incorrectly displayed in the authors' column when they were bracketed. [#6465](https://github.com/JabRef/jabref/issues/6465) [#6459](https://github.com/JabRef/jabref/issues/6459)
- We fixed an issue where importing certain unlinked files would result in an exception [#5815](https://github.com/JabRef/jabref/issues/5815)
- We fixed an issue where downloaded files would be moved to a directory named after the citationkey when no file directory pattern is specified [#6589](https://github.com/JabRef/jabref/issues/6589)
- We fixed an issue with the creation of a group of cited entries which incorrectly showed the message that the library had been modified externally whenever saving the library. [#6420](https://github.com/JabRef/jabref/issues/6420)
- We fixed an issue with the creation of a group of cited entries. Now the file path to an aux file gets validated. [#6585](https://github.com/JabRef/jabref/issues/6585)
- We fixed an issue on Linux systems where the application would crash upon inotify failure. Now, the user is prompted with a warning, and given the choice to continue the session. [#6073](https://github.com/JabRef/jabref/issues/6073)
- We moved the search modifier buttons into the search bar, as they were not accessible, if autocompletion was disabled. [#6625](https://github.com/JabRef/jabref/issues/6625)
- We fixed an issue about duplicated group color indicators [#6175](https://github.com/JabRef/jabref/issues/6175)
- We fixed an issue where entries with the entry type Misc from an imported aux file would not be saved correctly to the bib file on disk [#6405](https://github.com/JabRef/jabref/issues/6405)
- We fixed an issue where percent sign ('%') was not formatted properly by the HTML formatter [#6753](https://github.com/JabRef/jabref/issues/6753)
- We fixed an issue with the [SAO/NASA Astrophysics Data System](https://docs.jabref.org/collect/add-entry-using-an-id#sao-nasa-a-ds) fetcher where `\textbackslash` appeared at the end of the abstract.
- We fixed an issue with the Science Direct fetcher where PDFs could not be downloaded. Fixes [#5860](https://github.com/JabRef/jabref/issues/5860)
- We fixed an issue with the Library of Congress importer.
- We fixed the [link to the external libraries listing](https://github.com/JabRef/jabref/blob/master/external-libraries.md) in the about dialog
- We fixed an issue regarding pasting on Linux. [#6293](https://github.com/JabRef/jabref/issues/6293)

### Removed

- We removed the option of the "enforce legal key". [#6295](https://github.com/JabRef/jabref/issues/6295)
- We removed the obsolete `External programs / Open PDF` section in the preferences, as the default application to open PDFs is now set in the `Manage external file types` dialog. [#6130](https://github.com/JabRef/jabref/pull/6130)
- We removed the option to configure whether a `.bib.bak` file should be generated upon save. It is now always enabled. Documentation at <https://docs.jabref.org/advanced/autosave>. [#6092](https://github.com/JabRef/jabref/issues/6092)
- We removed the built-in list of IEEE journal abbreviations using BibTeX strings. If you still want to use them, you have to download them separately from <https://abbrv.jabref.org>.

## [5.0] – 2020-03-06

### Changed

- Added browser integration to the snap package for firefox/chromium browsers. [#6062](https://github.com/JabRef/jabref/pull/6062)
- We reintroduced the possibility to extract references from plain text (using [GROBID](https://grobid.readthedocs.io/en/latest/)). [#5614](https://github.com/JabRef/jabref/pull/5614)
- We changed the open office panel to show buttons in rows of three instead of going straight down to save space as the button expanded out to take up unnecessary horizontal space. [#5479](https://github.com/JabRef/jabref/issues/5479)
- We cleaned up the group add/edit dialog. [#5826](https://github.com/JabRef/jabref/pull/5826)
- We reintroduced the index column. [#5844](https://github.com/JabRef/jabref/pull/5844)
- Filenames of external files can no longer contain curly braces. [#5926](https://github.com/JabRef/jabref/pull/5926)
- We made the filters more easily accessible in the integrity check dialog. [#5955](https://github.com/JabRef/jabref/pull/5955)
- We reimplemented and improved the dialog "Customize entry types". [#4719](https://github.com/JabRef/jabref/issues/4719)
- We added an [American Physical Society](https://journals.aps.org/) fetcher. [#818](https://github.com/JabRef/jabref/issues/818)
- We added possibility to enable/disable items quantity in groups. [#6042](https://github.com/JabRef/jabref/issues/6042)

### Fixed

- We fixed an issue where the command line console was always opened in the background. [#5474](https://github.com/JabRef/jabref/issues/5474)
- We fixed and issue where pdf files will not open under some KDE linux distributions when using okular. [#5253](https://github.com/JabRef/jabref/issues/5253)
- We fixed an issue where the Medline fetcher was only working when JabRef was running from source. [#5645](https://github.com/JabRef/jabref/issues/5645)
- We fixed some visual issues in the dark theme. [#5764](https://github.com/JabRef/jabref/pull/5764) [#5753](https://github.com/JabRef/jabref/issues/5753)
- We fixed an issue where non-default previews didn't handle unicode characters. [#5779](https://github.com/JabRef/jabref/issues/5779)
- We improved the performance, especially changing field values in the entry should feel smoother now. [#5843](https://github.com/JabRef/jabref/issues/5843)
- We fixed an issue where the ampersand character wasn't rendering correctly on previews. [#3840](https://github.com/JabRef/jabref/issues/3840)
- We fixed an issue where an erroneous "The library has been modified by another program" message was shown when saving. [#4877](https://github.com/JabRef/jabref/issues/4877)
- We fixed an issue where the file extension was missing after downloading a file (we now fall-back to pdf). [#5816](https://github.com/JabRef/jabref/issues/5816)
- We fixed an issue where cleaning up entries broke web URLs, if "Make paths of linked files relative (if possible)" was enabled, which resulted in various other issues subsequently. [#5861](https://github.com/JabRef/jabref/issues/5861)
- We fixed an issue where the tab "Required fields" of the entry editor did not show all required fields, if at least two of the defined required fields are linked with a logical or. [#5859](https://github.com/JabRef/jabref/issues/5859)
- We fixed several issues concerning managing external file types: Now everything is usable and fully functional. Previously, there were problems with the radio buttons, with saving the settings and with loading an input field value. Furthermore, different behavior for Windows and other operating systems was given, which was unified as well. [#5846](https://github.com/JabRef/jabref/issues/5846)
- We fixed an issue where entries containing Unicode charaters were not parsed correctly [#5899](https://github.com/JabRef/jabref/issues/5899)
- We fixed an issue where an entry containing an external filename with curly braces could not be saved. Curly braces are now longer allowed in filenames. [#5899](https://github.com/JabRef/jabref/issues/5899)
- We fixed an issue where changing the type of an entry did not update the main table [#5906](https://github.com/JabRef/jabref/issues/5906)
- We fixed an issue in the optics of the library properties, that cropped the dialog on scaled displays. [#5969](https://github.com/JabRef/jabref/issues/5969)
- We fixed an issue where changing the type of an entry did not update the main table. [#5906](https://github.com/JabRef/jabref/issues/5906)
- We fixed an issue where opening a library from the recent libraries menu was not possible. [#5939](https://github.com/JabRef/jabref/issues/5939)
- We fixed an issue where the most bottom group in the list got lost, if it was dragged on itself. [#5983](https://github.com/JabRef/jabref/issues/5983)
- We fixed an issue where changing entry type doesn't always work when biblatex source is shown. [#5905](https://github.com/JabRef/jabref/issues/5905)
- We fixed an issue where the group and the link column were not updated after changing the entry in the main table. [#5985](https://github.com/JabRef/jabref/issues/5985)
- We fixed an issue where reordering the groups was not possible after inserting an article. [#6008](https://github.com/JabRef/jabref/issues/6008)
- We fixed an issue where citation styles except the default "Preview" could not be used. [#5622](https://github.com/JabRef/jabref/issues/5622)
- We fixed an issue where a warning was displayed when the title content is made up of two sentences. [#5832](https://github.com/JabRef/jabref/issues/5832)
- We fixed an issue where an exception was thrown when adding a save action without a selected formatter in the library properties [#6069](https://github.com/JabRef/jabref/issues/6069)
- We fixed an issue where JabRef's icon was missing in the Export to clipboard Dialog. [#6286](https://github.com/JabRef/jabref/issues/6286)
- We fixed an issue when an "Abstract field" was duplicating text, when importing from RIS file (Neurons) [#6065](https://github.com/JabRef/jabref/issues/6065)
- We fixed an issue where adding the addition of a new entry was not completely validated [#6370](https://github.com/JabRef/jabref/issues/6370)
- We fixed an issue where the blue and red text colors in the Merge entries dialog were not quite visible [#6334](https://github.com/JabRef/jabref/issues/6334)
- We fixed an issue where underscore character was removed from the file name in the Recent Libraries list in File menu [#6383](https://github.com/JabRef/jabref/issues/6383)
- We fixed an issue where few keyboard shortcuts regarding new entries were missing [#6403](https://github.com/JabRef/jabref/issues/6403)

### Removed

- Ampersands are no longer escaped by default in the `bib` file. If you want to keep the current behaviour, you can use the new "Escape Ampersands" formatter as a save action. [#5869](https://github.com/JabRef/jabref/issues/5869)
- The "Merge Entries" entry was removed from the Quality Menu. Users should use the right-click menu instead. [#6021](https://github.com/JabRef/jabref/pull/6021)

## [5.0-beta] – 2019-12-15

### Changed

- We added a short DOI field formatter which shortens DOI to more human-readable form. [koppor#343](https://github.com/koppor/jabref/issues/343)
- We improved the display of group memberships by adding multiple colored bars if the entry belongs to more than one group. [#4574](https://github.com/JabRef/jabref/issues/4574)
- We added an option to show the preview as an extra tab in the entry editor (instead of in a split view). [#5244](https://github.com/JabRef/jabref/issues/5244)
- A custom Open/LibreOffice jstyle file now requires a layout line for the entry type `default` [#5452](https://github.com/JabRef/jabref/issues/5452)
- The entry editor is now open by default when JabRef starts up. [#5460](https://github.com/JabRef/jabref/issues/5460)
- Customized entry types are now serialized in alphabetical order in the bib file.
- We added a new ADS fetcher to use the new ADS API. [#4949](https://github.com/JabRef/jabref/issues/4949)
- We added support of the [X11 primary selection](https://unix.stackexchange.com/a/139193/18033) [#2389](https://github.com/JabRef/jabref/issues/2389)
- We added support to switch between biblatex and bibtex library types. [#5550](https://github.com/JabRef/jabref/issues/5550)
- We changed the save action buttons to be easier to understand. [#5565](https://github.com/JabRef/jabref/issues/5565)
- We made the columns for groups, files and uri in the main table reorderable and merged the clickable icon columns for uri, url, doi and eprint. [#5544](https://github.com/JabRef/jabref/pull/5544)
- We reduced the number of write actions performed when autosave is enabled [#5679](https://github.com/JabRef/jabref/issues/5679)
- We made the column sort order in the main table persistent [#5730](https://github.com/JabRef/jabref/pull/5730)
- When an entry is modified on disk, the change dialog now shows the merge dialog to highlight the changes [#5688](https://github.com/JabRef/jabref/pull/5688)

### Fixed

- Inherit fields from cross-referenced entries as specified by biblatex. [#5045](https://github.com/JabRef/jabref/issues/5045)
- We fixed an issue where it was no longer possible to connect to LibreOffice. [#5261](https://github.com/JabRef/jabref/issues/5261)
- The "All entries group" is no longer shown when no library is open.
- We fixed an exception which occurred when closing JabRef. [#5348](https://github.com/JabRef/jabref/issues/5348)
- We fixed an issue where JabRef reports incorrectly about customized entry types. [#5332](https://github.com/JabRef/jabref/issues/5332)
- We fixed a few problems that prevented JabFox to communicate with JabRef. [#4737](https://github.com/JabRef/jabref/issues/4737) [#4303](https://github.com/JabRef/jabref/issues/4303)
- We fixed an error where the groups containing an entry loose their highlight color when scrolling. [#5022](https://github.com/JabRef/jabref/issues/5022)
- We fixed an error where scrollbars were not shown. [#5374](https://github.com/JabRef/jabref/issues/5374)
- We fixed an error where an exception was thrown when merging entries. [#5169](https://github.com/JabRef/jabref/issues/5169)
- We fixed an error where certain metadata items were not serialized alphabetically.
- After assigning an entry to a group, the item count is now properly colored to reflect the new membership of the entry. [#3112](https://github.com/JabRef/jabref/issues/3112)
- The group panel is now properly updated when switching between libraries (or when closing/opening one). [#3142](https://github.com/JabRef/jabref/issues/3142)
- We fixed an error where the number of matched entries shown in the group pane was not updated correctly. [#4441](https://github.com/JabRef/jabref/issues/4441)
- We fixed an error where the wrong file is renamed and linked when using the "Copy, rename and link" action. [#5653](https://github.com/JabRef/jabref/issues/5653)
- We fixed a "null" error when writing XMP metadata. [#5449](https://github.com/JabRef/jabref/issues/5449)
- We fixed an issue where empty keywords lead to a strange display of automatic keyword groups. [#5333](https://github.com/JabRef/jabref/issues/5333)
- We fixed an error where the default color of a new group was white instead of dark gray. [#4868](https://github.com/JabRef/jabref/issues/4868)
- We fixed an issue where the first field in the entry editor got the focus while performing a different action (like searching). [#5084](https://github.com/JabRef/jabref/issues/5084)
- We fixed an issue where multiple entries were highlighted in the web search result after scrolling. [#5035](https://github.com/JabRef/jabref/issues/5035)
- We fixed an issue where the hover indication in the web search pane was not working. [#5277](https://github.com/JabRef/jabref/issues/5277)
- We fixed an error mentioning "javafx.controls/com.sun.javafx.scene.control" that was thrown when interacting with the toolbar.
- We fixed an error where a cleared search was restored after switching libraries. [#4846](https://github.com/JabRef/jabref/issues/4846)
- We fixed an exception which occurred when trying to open a non-existing file from the "Recent files"-menu [#5334](https://github.com/JabRef/jabref/issues/5334)
- We fixed an issues where the search highlight in the entry preview did not worked. [#5069](https://github.com/JabRef/jabref/issues/5069)
- The context menu for fields in the entry editor is back. [#5254](https://github.com/JabRef/jabref/issues/5254)
- We fixed an exception which occurred when trying to open a non-existing file from the "Recent files"-menu [#5334](https://github.com/JabRef/jabref/issues/5334)
- We fixed a problem where the "editor" information has been duplicated during saving a .bib-Database. [#5359](https://github.com/JabRef/jabref/issues/5359)
- We re-introduced the feature to switch between different preview styles. [#5221](https://github.com/JabRef/jabref/issues/5221)
- We fixed various issues (including [#5263](https://github.com/JabRef/jabref/issues/5263)) related to copying entries to the clipboard
- We fixed some display errors in the preferences dialog and replaced some of the controls [#5033](https://github.com/JabRef/jabref/pull/5033) [#5047](https://github.com/JabRef/jabref/pull/5047) [#5062](https://github.com/JabRef/jabref/pull/5062) [#5141](https://github.com/JabRef/jabref/pull/5141) [#5185](https://github.com/JabRef/jabref/pull/5185) [#5265](https://github.com/JabRef/jabref/pull/5265) [#5315](https://github.com/JabRef/jabref/pull/5315) [#5360](https://github.com/JabRef/jabref/pull/5360)
- We fixed an exception which occurred when trying to import entries without an open library. [#5447](https://github.com/JabRef/jabref/issues/5447)
- The "Automatically set file links" feature now follows symbolic links. [#5664](https://github.com/JabRef/jabref/issues/5664)
- After successful import of one or multiple bib entries the main table scrolls to the first imported entry [#5383](https://github.com/JabRef/jabref/issues/5383)
- We fixed an exception which occurred when an invalid jstyle was loaded. [#5452](https://github.com/JabRef/jabref/issues/5452)
- We fixed an issue where the command line arguments `importBibtex` and `importToOpen` did not import into the currently open library, but opened a new one. [#5537](https://github.com/JabRef/jabref/issues/5537)
- We fixed an error where the preview theme did not adapt to the "Dark" mode [#5463](https://github.com/JabRef/jabref/issues/5463)
- We fixed an issue where multiple entries were allowed in the "crossref" field [#5284](https://github.com/JabRef/jabref/issues/5284)
- We fixed an issue where the merge dialog showed the wrong text colour in "Dark" mode [#5516](https://github.com/JabRef/jabref/issues/5516)
- We fixed visibility issues with the scrollbar and group selection highlight in "Dark" mode, and enabled "Dark" mode for the OpenOffice preview in the style selection window. [#5522](https://github.com/JabRef/jabref/issues/5522)
- We fixed an issue where the author field was not correctly parsed during bibtex key-generation. [#5551](https://github.com/JabRef/jabref/issues/5551)
- We fixed an issue where notifications where shown during autosave. [#5555](https://github.com/JabRef/jabref/issues/5555)
- We fixed an issue where the side pane was not remembering its position. [#5615](https://github.com/JabRef/jabref/issues/5615)
- We fixed an issue where JabRef could not interact with [Oracle XE](https://www.oracle.com/de/database/technologies/appdev/xe.html) in the [shared SQL database setup](https://docs.jabref.org/collaborative-work/sqldatabase).
- We fixed an issue where the toolbar icons were hidden on smaller screens.
- We fixed an issue where renaming referenced files for bib entries with long titles was not possible. [#5603](https://github.com/JabRef/jabref/issues/5603)
- We fixed an issue where a window which is on an external screen gets unreachable when external screen is removed. [#5037](https://github.com/JabRef/jabref/issues/5037)
- We fixed a bug where the selection of groups was lost after drag and drop. [#2868](https://github.com/JabRef/jabref/issues/2868)
- We fixed an issue where the custom entry types didn't show the correct display name [#5651](https://github.com/JabRef/jabref/issues/5651)

### Removed

- We removed some obsolete notifications. [#5555](https://github.com/JabRef/jabref/issues/5555)
- We removed an internal step in the [ISBN-to-BibTeX fetcher](https://docs.jabref.org/collect/add-entry-using-an-id#isbn): The [ISBN to BibTeX Converter](https://manas.tungare.name/software/isbn-to-bibtex) by [@manastungare](https://github.com/manastungare) is not used anymore, because it is offline: "people using this tool have not been generating enough sales for Amazon."
- We removed the option to control the default drag and drop behaviour. You can use the modifier keys (like CtrL or Alt) instead.

## [5.0-alpha] – 2019-08-25

### Changed

- We added eventitle, eventdate and venue fields to `@unpublished` entry type.
- We added `@software` and `@dataSet` entry type to biblatex.
- All fields are now properly sorted alphabetically (in the subgroups of required/optional fields) when the entry is written to the bib file.
- We fixed an issue where some importers used the field `pubstatus` instead of the standard BibTeX field `pubstate`.
- We changed the latex command removal for docbook exporter. [#3838](https://github.com/JabRef/jabref/issues/3838)
- We changed the location of some fields in the entry editor (you might need to reset your preferences for these changes to come into effect)
  - Journal/Year/Month in biblatex mode -> Deprecated (if filled)
  - DOI/URL: General -> Optional
  - Internal fields like ranking, read status and priority: Other -> General
  - Moreover, empty deprecated fields are no longer shown
- Added server timezone parameter when connecting to a shared database.
- We updated the dialog for setting up general fields.
- URL field formatting is updated. All whitespace chars, located at the beginning/ending of the URL, are trimmed automatically
- We changed the behavior of the field formatting dialog such that the `bibtexkey` is not changed when formatting all fields or all text fields.
- We added a "Move file to file directory and rename file" option for simultaneously moving and renaming of document file. [#4166](https://github.com/JabRef/jabref/issues/4166)
- Use integrated graphics card instead of discrete on macOS [#4070](https://github.com/JabRef/jabref/issues/4070)
- We added a cleanup operation that detects an arXiv identifier in the note, journal or URL field and moves it to the `eprint` field.
  Because of this change, the last-used cleanup operations were reset.
- We changed the minimum required version of Java to 1.8.0_171, as this is the latest release for which the automatic Java update works. [#4093](https://github.com/JabRef/jabref/issues/4093)
- The special fields like `Printed` and `Read status` now show gray icons when the row is hovered.
- We added a button in the tab header which allows you to close the database with one click. [#494](https://github.com/JabRef/jabref/issues/494)
- Sorting in the main table now takes information from cross-referenced entries into account. [#2808](https://github.com/JabRef/jabref/issues/2808)
- If a group has a color specified, then entries matched by this group have a small colored bar in front of them in the main table.
- Change default icon for groups to a circle because a colored version of the old icon was hard to distinguish from its black counterpart.
- In the main table, the context menu appears now when you press the "context menu" button on the keyboard. [feature request in the forum](https://discourse.jabref.org/t/how-to-enable-keyboard-context-key-windows)
- We added icons to the group side panel to quickly switch between `union` and `intersection` group view mode. [#3269](https://github.com/JabRef/jabref/issues/3269).
- We use `https` for [fetching from most online bibliographic database](https://docs.jabref.org/collect/import-using-online-bibliographic-database).
- We changed the default keyboard shortcuts for moving between entries when the entry editor is active to ̀<kbd>alt</kbd> + <kbd>up/down</kbd>.
- Opening a new file now prompts the directory of the currently selected file, instead of the directory of the last opened file.
- Window state is saved on close and restored on start.
- We made the MathSciNet fetcher more reliable.
- We added the ISBN fetcher to the list of fetcher available under "Update with bibliographic information from the web" in the entry editor toolbar.
- Files without a defined external file type are now directly opened with the default application of the operating system
- We streamlined the process to rename and move files by removing the confirmation dialogs.
- We removed the redundant new lines of markings and wrapped the summary in the File annotation tab. [#3823](https://github.com/JabRef/jabref/issues/3823)
- We add auto URL formatting when user paste link to URL field in entry editor. [koppor#254](https://github.com/koppor/jabref/issues/254)
- We added a minimum height for the entry editor so that it can no longer be hidden by accident. [#4279](https://github.com/JabRef/jabref/issues/4279)
- We added a new keyboard shortcut so that the entry editor could be closed by <kbd>Ctrl</kbd> + <kbd>E</kbd>. [#4222](https://github.com/JabRef/jabref/issues/4222)
- We added an option in the preference dialog box, that allows user to pick the dark or light theme option. [#4130](https://github.com/JabRef/jabref/issues/4130)
- We updated the Related Articles tab to accept JSON from the new version of the Mr. DLib service
- We added an option in the preference dialog box that allows user to choose behavior after dragging and dropping files in Entry Editor. [#4356](https://github.com/JabRef/jabref/issues/4356)
- We added the ability to have an export preference where previously "File"-->"Export"/"Export selected entries" would not save the user's preference[#4495](https://github.com/JabRef/jabref/issues/4495)
- We optimized the code responsible for connecting to an external database, which should lead to huge improvements in performance.
- For automatically created groups, added ability to filter groups by entry type. [#4539](https://github.com/JabRef/jabref/issues/4539)
- We added the ability to add field names from the Preferences Dialog [#4546](https://github.com/JabRef/jabref/issues/4546)
- We added the ability to change the column widths directly in the main table. [#4546](https://github.com/JabRef/jabref/issues/4546)
- We added a description of how recommendations were chosen and better error handling to Related Articles tab
- We added the ability to execute default action in dialog by using with <kbd>Ctrl</kbd> + <kbd>Enter</kbd> combination [#4496](https://github.com/JabRef/jabref/issues/4496)
- We grouped and reordered the Main Menu (File, Edit, Library, Quality, Tools, and View tabs & icons). [#4666](https://github.com/JabRef/jabref/issues/4666) [#4667](https://github.com/JabRef/jabref/issues/4667) [#4668](https://github.com/JabRef/jabref/issues/4668) [#4669](https://github.com/JabRef/jabref/issues/4669) [#4670](https://github.com/JabRef/jabref/issues/4670) [#4671](https://github.com/JabRef/jabref/issues/4671) [#4672](https://github.com/JabRef/jabref/issues/4672) [#4673](https://github.com/JabRef/jabref/issues/4673)
- We added additional modifiers (capitalize, titlecase and sentencecase) to the Bibtex key generator. [#1506](https://github.com/JabRef/jabref/issues/1506)
- We have migrated from the mysql jdbc connector to the mariadb one for better authentication scheme support. [#4745](https://github.com/JabRef/jabref/issues/4745)
- We grouped the toolbar icons and changed the Open Library and Copy icons. [#4584](https://github.com/JabRef/jabref/issues/4584)
- We added a browse button next to the path text field for aux-based groups. [#4586](https://github.com/JabRef/jabref/issues/4586)
- We changed the title of Group Dialog to "Add subgroup" from "Edit group" when we select Add subgroup option.
- We enable import button only if entries are selected. [#4755](https://github.com/JabRef/jabref/issues/4755)
- We made modifications to improve the contrast of UI elements. [#4583](https://github.com/JabRef/jabref/issues/4583)
- We added a warning for empty BibTeX keys in the entry editor. [#4440](https://github.com/JabRef/jabref/issues/4440)
- We added an option in the settings to set the default action in JabRef when right clicking on any entry in any database and selecting "Open folder". [#4763](https://github.com/JabRef/jabref/issues/4763)
- The Medline fetcher now normalizes the author names according to the BibTeX-Standard [#4345](https://github.com/JabRef/jabref/issues/4345)
- We added an option on the Linked File Viewer to rename the attached file of an entry directly on the JabRef. [#4844](https://github.com/JabRef/jabref/issues/4844)
- We added an option in the preference dialog box that allows user to enable helpful tooltips.[#3599](https://github.com/JabRef/jabref/issues/3599)
- We reworked the functionality for extracting BibTeX entries from plain text, because our used service [freecite shut down](https://library.brown.edu/libweb/freecite_notice.php). [#5206](https://github.com/JabRef/jabref/pull/5206)
- We moved the dropdown menu for selecting the push-application from the toolbar into the external application preferences. [#674](https://github.com/JabRef/jabref/issues/674)
- We removed the alphabetical ordering of the custom tabs and updated the error message when trying to create a general field with a name containing an illegal character. [#5019](https://github.com/JabRef/jabref/issues/5019)
- We added a context menu to the bib(la)tex-source-editor to copy'n'paste. [#5007](https://github.com/JabRef/jabref/pull/5007)
- We added a tool that allows searching for citations in LaTeX files. It scans directories and shows which entries are used, how many times and where.
- We added a 'LaTeX citations' tab to the entry editor, to search for citations to the active entry in the LaTeX file directory. It can be disabled in the preferences dialog.
- We added an option in preferences to allow for integers in field "edition" when running database in bibtex mode. [#4680](https://github.com/JabRef/jabref/issues/4680)
- We added the ability to use negation in export filter layouts. [#5138](https://github.com/JabRef/jabref/pull/5138)
- Focus on Name Area instead of 'OK' button whenever user presses 'Add subgroup'. [#6307](https://github.com/JabRef/jabref/issues/6307)
- We changed the behavior of merging that the entry which has "smaller" bibkey will be selected. [#7395](https://github.com/JabRef/jabref/issues/7395)

### Fixed

- We fixed an issue where JabRef died silently for the user without enough inotify instances [#4874](https://github.com/JabRef/jabref/issues/4874)
- We fixed an issue where corresponding groups are sometimes not highlighted when clicking on entries [#3112](https://github.com/JabRef/jabref/issues/3112)
- We fixed an issue where custom exports could not be selected in the 'Export (selected) entries' dialog [#4013](https://github.com/JabRef/jabref/issues/4013)
- Italic text is now rendered correctly. [#3356](https://github.com/JabRef/jabref/issues/3356)
- The entry editor no longer gets corrupted after using the source tab. [#3532](https://github.com/JabRef/jabref/issues/3532) [#3608](https://github.com/JabRef/jabref/issues/3608) [#3616](https://github.com/JabRef/jabref/issues/3616)
- We fixed multiple issues where entries did not show up after import if a search was active. [#1513](https://github.com/JabRef/jabref/issues/1513) [#3219](https://github.com/JabRef/jabref/issues/3219))
- We fixed an issue where the group tree was not updated correctly after an entry was changed. [#3618](https://github.com/JabRef/jabref/issues/3618)
- We fixed an issue where a right-click in the main table selected a wrong entry. [#3267](https://github.com/JabRef/jabref/issues/3267)
- We fixed an issue where in rare cases entries where overlayed in the main table. [#3281](https://github.com/JabRef/jabref/issues/3281)
- We fixed an issue where selecting a group messed up the focus of the main table and the entry editor. [#3367](https://github.com/JabRef/jabref/issues/3367)
- We fixed an issue where composite author names were sorted incorrectly. [#2828](https://github.com/JabRef/jabref/issues/2828)
- We fixed an issue where commands followed by `-` didn't work. [#3805](https://github.com/JabRef/jabref/issues/3805)
- We fixed an issue where a non-existing aux file in a group made it impossible to open the library. [#4735](https://github.com/JabRef/jabref/issues/4735)
- We fixed an issue where some journal names were wrongly marked as abbreviated. [#4115](https://github.com/JabRef/jabref/issues/4115)
- We fixed an issue where the custom file column were sorted incorrectly. [#3119](https://github.com/JabRef/jabref/issues/3119)
- We improved the parsing of author names whose infix is abbreviated without a dot. [#4864](https://github.com/JabRef/jabref/issues/4864)
- We fixed an issues where the entry losses focus when a field is edited and at the same time used for sorting. [#3373](https://github.com/JabRef/jabref/issues/3373)
- We fixed an issue where the menu on Mac OS was not displayed in the usual Mac-specific way. [#3146](https://github.com/JabRef/jabref/issues/3146)
- We improved the integrity check for page numbers. [#4113](https://github.com/JabRef/jabref/issues/4113) and [feature request in the forum](https://discourse.jabref.org/t/pages-field-allow-use-of-en-dash/1199)
- We fixed an issue where the order of fields in customized entry types was not saved correctly. [#4033](https://github.com/JabRef/jabref/issues/4033)
- We fixed an issue where renaming a group did not change the group name in the interface. [#3189](https://github.com/JabRef/jabref/issues/3189)
- We fixed an issue where the groups tree of the last database was still shown even after the database was already closed.
- We fixed an issue where the "Open file dialog" may disappear behind other windows. [#3410](https://github.com/JabRef/jabref/issues/3410)
- We fixed an issue where the number of entries matched was not updated correctly upon adding or removing an entry. [#3537](https://github.com/JabRef/jabref/issues/3537)
- We fixed an issue where the default icon of a group was not colored correctly.
- We fixed an issue where the first field in entry editor was not focused when adding a new entry. [#4024](https://github.com/JabRef/jabref/issues/4024)
- We reworked the "Edit file" dialog to make it resizeable and improved the workflow for adding and editing files [#2970](https://github.com/JabRef/jabref/issues/2970)
- We fixed an issue where custom name formatters were no longer found correctly. [#3531](https://github.com/JabRef/jabref/issues/3531)
- We fixed an issue where the month was not shown in the preview. [#3239](https://github.com/JabRef/jabref/issues/3239)
- Rewritten logic to detect a second jabref instance. [#4023](https://github.com/JabRef/jabref/issues/4023)
- We fixed an issue where the "Convert to BibTeX-Cleanup" moved the content of the `file` field to the `pdf` field [#4120](https://github.com/JabRef/jabref/issues/4120)
- We fixed an issue where the preview pane in entry preview in preferences wasn't showing the citation style selected [#3849](https://github.com/JabRef/jabref/issues/3849)
- We fixed an issue where the default entry preview style still contained the field `review`. The field `review` in the style is now replaced with comment to be consistent with the entry editor [#4098](https://github.com/JabRef/jabref/issues/4098)
- We fixed an issue where users were vulnerable to XXE attacks during parsing [#4229](https://github.com/JabRef/jabref/issues/4229)
- We fixed an issue where files added via the "Attach file" contextmenu of an entry were not made relative. [#4201](https://github.com/JabRef/jabref/issues/4201) and [#4241](https://github.com/JabRef/jabref/issues/4241)
- We fixed an issue where author list parser can't generate bibtex for Chinese author. [#4169](https://github.com/JabRef/jabref/issues/4169)
- We fixed an issue where the list of XMP Exclusion fields in the preferences was not be saved [#4072](https://github.com/JabRef/jabref/issues/4072)
- We fixed an issue where the ArXiv Fetcher did not support HTTP URLs [koppor#328](https://github.com/koppor/jabref/issues/328)
- We fixed an issue where only one PDF file could be imported [#4422](https://github.com/JabRef/jabref/issues/4422)
- We fixed an issue where "Move to group" would always move the first entry in the library and not the selected [#4414](https://github.com/JabRef/jabref/issues/4414)
- We fixed an issue where an older dialog appears when downloading full texts from the quality menu. [#4489](https://github.com/JabRef/jabref/issues/4489)
- We fixed an issue where right clicking on any entry in any database and selecting "Open folder" results in the NullPointer exception. [#4763](https://github.com/JabRef/jabref/issues/4763)
- We fixed an issue where option 'open terminal here' with custom command was passing the wrong argument. [#4802](https://github.com/JabRef/jabref/issues/4802)
- We fixed an issue where ranking an entry would generate an IllegalArgumentException. [#4754](https://github.com/JabRef/jabref/issues/4754)
- We fixed an issue where special characters where removed from non-label key generation pattern parts [#4767](https://github.com/JabRef/jabref/issues/4767)
- We fixed an issue where the RIS import would overwite the article date with the value of the acessed date [#4816](https://github.com/JabRef/jabref/issues/4816)
- We fixed an issue where an NullPointer exception was thrown when a referenced entry in an Open/Libre Office document was no longer present in the library. Now an error message with the reference marker of the missing entry is shown. [#4932](https://github.com/JabRef/jabref/issues/4932)
- We fixed an issue where a database exception related to a missing timezone was too big. [#4827](https://github.com/JabRef/jabref/issues/4827)
- We fixed an issue where the IEEE fetcher returned an error if no keywords were present in the result from the IEEE website [#4997](https://github.com/JabRef/jabref/issues/4997)
- We fixed an issue where the command line help text had several errors, and arguments and descriptions have been rewritten to simplify and detail them better. [#2016](https://github.com/JabRef/jabref/issues/2016)
- We fixed an issue where the same menu for changing entry type had two different sizes and weights. [#4977](https://github.com/JabRef/jabref/issues/4977)
- We fixed an issue where the "Attach file" dialog, in the right-click menu for an entry, started on the working directory instead of the user's main directory. [#4995](https://github.com/JabRef/jabref/issues/4995)
- We fixed an issue where the JabRef Icon in the macOS launchpad was not displayed correctly [#5003](https://github.com/JabRef/jabref/issues/5003)
- We fixed an issue where the "Search for unlinked local files" would throw an exception when parsing the content of a PDF-file with missing "series" information [#5128](https://github.com/JabRef/jabref/issues/5128)
- We fixed an issue where the XMP Importer would incorrectly return an empty default entry when importing pdfs [#6577](https://github.com/JabRef/jabref/issues/6577)
- We fixed an issue where opening the menu 'Library properties' marked the library as modified [#6451](https://github.com/JabRef/jabref/issues/6451)
- We fixed an issue when importing resulted in an exception [#7343](https://github.com/JabRef/jabref/issues/7343)
- We fixed an issue where the field in the Field formatter dropdown selection were sorted in random order. [#7710](https://github.com/JabRef/jabref/issues/7710)

### Removed

- The feature to "mark entries" was removed and merged with the groups functionality. For migration, a group is created for every value of the `__markedentry` field and the entry is added to this group.
- The number column was removed.
- We removed the global search feature.
- We removed the coloring of cells in the main table according to whether the field is optional/required.
- We removed the feature to find and resolve duplicate BibTeX keys (as this use case is already covered by the integrity check).
- We removed a few commands from the right-click menu that are not needed often and thus don't need to be placed that prominently:
  - Print entry preview: available through entry preview
  - All commands related to marking: marking is not yet reimplemented
  - Set/clear/append/rename fields: available through Edit menu
  - Manage keywords: available through the Edit menu
  - Copy linked files to folder: available through File menu
  - Add/move/remove from group: removed completely (functionality still available through group interface)
- We removed the option to change the column widths in the preferences dialog. [#4546](https://github.com/JabRef/jabref/issues/4546)

## Older versions

The changelog of JabRef 4.x is available at the [v4.3.1 tag](https://github.com/JabRef/jabref/blob/v4.3.1/CHANGELOG.md).
The changelog of JabRef 3.x is available at the [v3.8.2 tag](https://github.com/JabRef/jabref/blob/v3.8.2/CHANGELOG.md).
The changelog of JabRef 2.11 and all previous versions is available as [text file in the v2.11.1 tag](https://github.com/JabRef/jabref/blob/v2.11.1/CHANGELOG).

[Unreleased]: https://github.com/JabRef/jabref/compare/v6.0-alpha...HEAD
[6.0-alpha]: https://github.com/JabRef/jabref/compare/v5.15...v6.0-alpha
[5.15]: https://github.com/JabRef/jabref/compare/v5.14...v5.15
[5.14]: https://github.com/JabRef/jabref/compare/v5.13...v5.14
[5.13]: https://github.com/JabRef/jabref/compare/v5.12...v5.13
[5.12]: https://github.com/JabRef/jabref/compare/v5.11...v5.12
[5.11]: https://github.com/JabRef/jabref/compare/v5.10...v5.11
[5.10]: https://github.com/JabRef/jabref/compare/v5.9...v5.10
[5.9]: https://github.com/JabRef/jabref/compare/v5.8...v5.9
[5.8]: https://github.com/JabRef/jabref/compare/v5.7...v5.8
[5.7]: https://github.com/JabRef/jabref/compare/v5.6...v5.7
[5.6]: https://github.com/JabRef/jabref/compare/v5.5...v5.6
[5.5]: https://github.com/JabRef/jabref/compare/v5.4...v5.5
[5.4]: https://github.com/JabRef/jabref/compare/v5.3...v5.4
[5.3]: https://github.com/JabRef/jabref/compare/v5.2...v5.3
[5.2]: https://github.com/JabRef/jabref/compare/v5.1...v5.2
[5.1]: https://github.com/JabRef/jabref/compare/v5.0...v5.1
[5.0]: https://github.com/JabRef/jabref/compare/v5.0-beta...v5.0
[5.0-beta]: https://github.com/JabRef/jabref/compare/v5.0-alpha...v5.0-beta
[5.0-alpha]: https://github.com/JabRef/jabref/compare/v4.3...v5.0-alpha

<!-- markdownlint-disable-file MD024 MD033 MD053 --><|MERGE_RESOLUTION|>--- conflicted
+++ resolved
@@ -11,12 +11,9 @@
 
 ### Added
 
-<<<<<<< HEAD
-- Cleanup for bidirectional conversion of MSC codes to their descriptions added.
-- When hovering over a keyword in the editor that resembles an MSC code. A description/classification is now displayed in the form of a tooltip.
-=======
+- We added a feature to convert keywords that resemble MSC codes to their descriptions. [#12944](https://github.com/JabRef/jabref/issues/12944)
+- We added a tooltip to keywords that resemble Math Subject Classification(MSC) codes. [#12944](https://github.com/JabRef/jabref/issues/12944)
 - We added a button in Privacy notice and Mr. DLib Privacy settings notice for hiding related tabs. [#11707](https://github.com/JabRef/jabref/issues/11707)
->>>>>>> 7fede766
 - We added buttons "Add example entry" and "Import existing PDFs" when a library is empty, making it easier for new users to get started. [#12662](https://github.com/JabRef/jabref/issues/12662)
 - In the Open/LibreOffice integration, we added the provision to modify the bibliography title and its format for CSL styles, in the "Select style" dialog. [#12663](https://github.com/JabRef/jabref/issues/12663)
 - We added a new Welcome tab which shows a welcome screen if no database is open. [#12272](https://github.com/JabRef/jabref/issues/12272)
