# Changelog

All notable changes to this project will be documented in this file.
The format is based on [Keep a Changelog](https://keepachangelog.com/en/1.0.0/).
We refer to [GitHub issues](https://github.com/JabRef/jabref/issues) by using `#NUM`.
In case, there is no issue present, the pull request implementing the feature is linked.

Note that this project **does not** adhere to [Semantic Versioning](https://semver.org/).

## [Unreleased]

### Added

- We added the option in Preferences → Linked files → Attached files to adjust the path of attached files and copy them if needed when entries are copied or cut to another library [#12267](https://github.com/JabRef/jabref/issues/12267)
- We made the "Configure API key" option in the Web Search preferences tab searchable via preferences search. [#13929](https://github.com/JabRef/jabref/issues/13929)
- We added the integrity check to the jabkit cli application. [#13848](https://github.com/JabRef/jabref/issues/13848)
- We added support for Cygwin-file paths on a Windows Operating System. [#13274](https://github.com/JabRef/jabref/issues/13274)
- We fixed an issue where "Print preview" would throw a `NullPointerException` if no printers were available. [#13708](https://github.com/JabRef/jabref/issues/13708)
- We added "IEEE" as another option for parsing plain text citations. [#14233](github.com/JabRef/jabref/pull/14233)
- We added automatic date-based groups that create year/month/day subgroups from an entry’s date fields. [#10822](https://github.com/JabRef/jabref/issues/10822)
- We added `doi-to-bibtex` to `JabKit`. [#14244](https://github.com/JabRef/jabref/pull/14244)
- We added a "Regenerate" button for the AI chat allowing the user to make the language model reformulate its response to the previous prompt. [#12191](https://github.com/JabRef/jabref/issues/12191)
- We added support for transliteration of fields to English and automatic transliteration of generated citation key. [#11377](https://github.com/JabRef/jabref/issues/11377)

### Changed

- We replaced the standard ComboBox with a SearchableComboBox and added a free text field in custom Entry Types [#14082](https://github.com/JabRef/jabref/issues/14082)
- We separated the "Clean up entries" dialog into three tabs for clarity [#13819](https://github.com/JabRef/jabref/issues/13819)
- `JabKit`: `--porcelain` does not output any logs to the console anymore. [#14244](https://github.com/JabRef/jabref/pull/14244)
- <kbd>Ctrl</kbd> + <kbd>Shift</kbd> + <kbd>L</kbd> now opens the terminal in the active library directory. [#14130](https://github.com/JabRef/jabref/issues/14130)
<<<<<<< HEAD
- After importing, now all imported entries are marked. [#13535](https://github.com/JabRef/jabref/pull/13535)
=======
- We changed  fixed-value ComboBoxes to SearchableComboBox for better usability. [#14083](https://github.com/JabRef/jabref/issues/14083)
>>>>>>> 30b581cd

### Fixed

- We fixed an issue where pressing <kbd>ESC</kbd> in the preferences dialog would not always close the dialog. [#8888](https://github.com/JabRef/jabref/issues/8888)
- We fixed the checkbox in merge dialog "Treat duplicates the same way" to make it functional. [#14224](https://github.com/JabRef/jabref/pull/14224)
- Correct fallback window height (786 → 768) in JabRefGUI. [#14295](https://github.com/JabRef/jabref/pull/14295)

### Removed

## [6.0-alpha.3] – 2025-10-30

### Added

- We added an initial [cite as you write](https://retorque.re/zotero-better-bibtex/citing/cayw/) ("CAYW") endpoint. [#13187](https://github.com/JabRef/jabref/issues/13187)
- We added a field for the latest ICORE conference ranking lookup on the General Tab. [#13476](https://github.com/JabRef/jabref/issues/13476)
- We added the option to enable the language server in the preferences. [#13697](https://github.com/JabRef/jabref/pull/13697)
- We introduced an option in Preferences under (under Linked files -> Linked file name conventions) to automatically rename linked files when an entry data changes. [#11316](https://github.com/JabRef/jabref/issues/11316)
- We added tooltips (on hover) for 'Library-specific file directory', 'User-specific file directory' and 'LaTeX file directory' fields of the library properties window. [#12269](https://github.com/JabRef/jabref/issues/12269)
- We added the option to configure 'Add space after citation' in Libre/OpenOffice panel settings. [#13559](https://github.com/JabRef/jabref/issues/13559)
- We added automatic lookup of DOI at citation information. [#13561](https://github.com/JabRef/jabref/issues/13561)
- We added a field for the citation count field on the General tab. [#13477](https://github.com/JabRef/jabref/issues/13477)
- We added automatic lookup of DOI at citation relations [#13234](https://github.com/JabRef/jabref/issues/13234)
- We added focus on the field Link in the "Add file link" dialog. [#13486](https://github.com/JabRef/jabref/issues/13486)
- We introduced a settings parameter to manage citations' relations local storage time-to-live with a default value set to 30 days. [#11189](https://github.com/JabRef/jabref/issues/11189)
- We distribute arm64 images for Linux. [#10842](https://github.com/JabRef/jabref/issues/10842)
- When adding an entry to a library, a warning is displayed if said entry already exists in an active library. [#13261](https://github.com/JabRef/jabref/issues/13261)
- We added the field `monthfiled` to the default list of fields to resolve BibTeX-Strings for [#13375](https://github.com/JabRef/jabref/issues/13375)
- We added a new ID based fetcher for [EuropePMC](https://europepmc.org/). [#13389](https://github.com/JabRef/jabref/pull/13389)
- We added quick settings for welcome tab. [#12664](https://github.com/JabRef/jabref/issues/12664)
- We added pagination support for the web search entries dialog, improving navigation for large search results. [#5507](https://github.com/JabRef/jabref/issues/5507)
- We added "copy preview as markdown" feature. [#12552](https://github.com/JabRef/jabref/issues/12552)
- In case no citation relation information can be fetched, we show the data providers reason. [#13549](https://github.com/JabRef/jabref/pull/13549)
- When relativizing file names, symlinks are now taken into account. [#12995](https://github.com/JabRef/jabref/issues/12995)
- We added a new button for shortening the DOI near the DOI field in the general tab when viewing an entry. [#13639](https://github.com/JabRef/jabref/issues/13639)
- We added support for finding CSL-Styles based on their short title (e.g. apa instead of "american psychological association"). [#13728](https://github.com/JabRef/jabref/pull/13728)
- We added BibLaTeX datamodel validation support in order to improve error message quality in entries' fields validation. [#13318](https://github.com/JabRef/jabref/issues/13318)
- We added chronological navigation for entries in each library. [#6352](https://github.com/JabRef/jabref/issues/6352)
- We added support for using Medline/Pubmed fetcher with an API key. [#11296](https://github.com/JabRef/jabref/issues/11296#issuecomment-3289005011)
- We added support for using OpenAlex fetcher. [#13940](https://github.com/JabRef/jabref/issues/13940)
- We added [LOBID](https://lobid.org/) as an alternative ISBN-Fetcher. [#13076](https://github.com/JabRef/jabref/issues/13076)
- We added an option to choose the group during import of the entry(s). [#9191](https://github.com/JabRef/jabref/issues/9191)
- We added an option to search and filter the fields and formatters in the clean up entries dialog. [#13890](https://github.com/JabRef/jabref/issues/13890)
- We added support for managing multiple linked files via the entry context menu. [#12567](https://github.com/JabRef/jabref/issues/12567)
- We made the "Configure API key" option in the Web Search preferences tab searchable via preferences search. [#13929](https://github.com/JabRef/jabref/issues/13929)
- We added support for Cygwin-file paths on a Windows Operating System. [#13274](https://github.com/JabRef/jabref/issues/13274)
- We added a success dialog when using the "Copy to" option, indicating whether the entry was successfully copied and specifying if a cross-reference entry was included. [#12486](https://github.com/JabRef/jabref/issues/12486)
- We added a new button to toggle the file path between an absolute and relative formats in context of library properties. [#13031](https://github.com/JabRef/jabref/issues/13031)
- We added automatic selection of the “Enter Identifier” tab with pre-filled clipboard content if the clipboard contains a valid identifier when opening the “Create New Entry” dialog. [#13087](https://github.com/JabRef/jabref/issues/13087)
- We added batch fetching of bibliographic data for multiple entries in the "Lookup" menu. [#12275](https://github.com/JabRef/jabref/issues/12275)
- We added an "Open example library" button to Welcome Tab. [#13014](https://github.com/JabRef/jabref/issues/13014)
- We added automatic detection and selection of the identifier type (e.g., DOI, ISBN, arXiv) based on clipboard content when opening the "New Entry" dialog [#13111](https://github.com/JabRef/jabref/pull/13111)
- We added support for import of a Refer/BibIX file format. [#13069](https://github.com/JabRef/jabref/issues/13069)
- We added markdown rendering and copy capabilities to AI chat responses. [#12234](https://github.com/JabRef/jabref/issues/12234)
- We introduced a user-configurable group 'Imported entries' for automatic import of entries from web search, PDF import and web fetchers. [#12548](https://github.com/JabRef/jabref/issues/12548)
- We added a tooltip to keywords that resemble Math Subject Classification (MSC) codes. [#12944](https://github.com/JabRef/jabref/issues/12944)
- We added a formatter to convert keywords that resemble MSC codes to their descriptions. [#12944](https://github.com/JabRef/jabref/issues/12944)
- We added support for multi-file import across different formats. [#13269](https://github.com/JabRef/jabref/issues/13269)
- We added support for dark title bar on Windows. [#11457](https://github.com/JabRef/jabref/issues/11457)
- We added functionality to focus running instance when trying to start a second instance. [#13129](https://github.com/JabRef/jabref/issues/13129)
- We added a "Copy Field Content" submenu to the entry context menu, allowing users to quickly copy specific field contents including Author, Journal, Date, Keywords, and Abstract fields from selected entries. [#13280](https://github.com/JabRef/jabref/pull/13280)
- We added a highlighted diff regarding changes to the Group Tree Structure of a bib file, made outside JabRef. [#11221](https://github.com/JabRef/jabref/issues/11221)
- We added a new setting in the 'Entry Editor' preferences to hide the 'File Annotations' tab when no annotations are available. [#13143](https://github.com/JabRef/jabref/issues/13143)
- We added a new "Add JabRef suggested groups" option in the context menu of "All entries". [#12659](https://github.com/JabRef/jabref/issues/12659)
- We added an option to create entries directly from Bib(La)TeX sources to the 'Create New Entry' tool. [#8808](https://github.com/JabRef/jabref/issues/8808)
- We added the provision to choose different CSL bibliography body formats (e.g. First Line Indent, Hanging Indent, Bibliography 1, etc.) in the LibreOffice integration. [#13049](https://github.com/JabRef/jabref/issues/13049)
- We introduced walkthrough functionality [#12664](https://github.com/JabRef/jabref/issues/12664)
- The Welcome Tab now has a responsive layout. [#12664](https://github.com/JabRef/jabref/issues/12664)
- We introduced a donation prompt in the Welcome tab. [#12664](https://github.com/JabRef/jabref/issues/12664)
- We introduced a new command line application called `jabkit`. [#13012](https://github.com/JabRef/jabref/pull/13012) [#110](https://github.com/JabRef/jabref/issues/110)
- We added a new `jabkit` command `pseudonymize` to pseudonymize the library. [#13109](https://github.com/JabRef/jabref/issues/13109)
- We added the integrity check to the jabkit cli application. [#13848](https://github.com/JabRef/jabref/issues/13848)
- We added "Bibliography Heading" to the available CSL bibliography header formats in the LibreOffice integration. [#13049](https://github.com/JabRef/jabref/issues/13049)

### Changed

- We merged the 'New Entry', 'Import by ID', and 'New Entry from Plain Text' tools into a single 'Create New Entry' tool. [#8808](https://github.com/JabRef/jabref/issues/8808)
- We moved all sorting options into a dedicated “Sort” sub-menu in the Groups menu. ([#14017](https://github.com/JabRef/jabref/issues/14017))
- We merged `Citation information` and `Citation relations` into a singular tab. [#13618](https://github.com/JabRef/jabref/issues/13618)
- We changed `ISSNCleanup` into `NormalizeIssn` a `ISSN` formatter. [#13748](https://github.com/JabRef/jabref/issues/13748)
- We changed Citation Relations tab and gave tab panes more descriptive titles and tooltips. [#13619](https://github.com/JabRef/jabref/issues/13619)
- We changed the name from Open AI Provider to Open AI (or API compatible). [#13585](https://github.com/JabRef/jabref/issues/13585)
- We use `https` to connect to [shortDOI](https://shortdoi.org/) service. [#13637](https://github.com/JabRef/jabref/pull/13637)
- We moved the clear fields mechanic in the Automatic Field Editor from the edit content tab to a separate tab. [#13780](https://github.com/JabRef/jabref/issues/13780)
- We improved the detection of DOIs on the first page of a PDF. [#13487](https://github.com/JabRef/jabref/pull/13487)
- We moved some functionality from the graphical application `jabref` with new command verbs `generate-citation-keys`, `check-consistency`, `fetch`, `search`, `convert`, `generate-bib-from-aux`, `preferences` and `pdf` to the new toolkit. [#13012](https://github.com/JabRef/jabref/pull/13012) [#110](https://github.com/JabRef/jabref/issues/110)
- We renamed the "Body Text" CSL bibliography header format name to "Text body" as per internal LibreOffice conventions. [#13074](https://github.com/JabRef/jabref/pull/13074)
- We moved the "Modify bibliography title" option from the CSL styles tab of the Select Style dialog to the OpenOffice/LibreOffice side panel and renamed it to "Bibliography properties". [#13074](https://github.com/JabRef/jabref/pull/13074)
- We changed path output display to show the relative path with respect to library path in context of library properties. [#13031](https://github.com/JabRef/jabref/issues/13031)
- We improved JabRef's internal document viewer. It now allows text section, searching and highlighting of search terms and page rotation [#13193](https://github.com/JabRef/jabref/pull/13193).
- When importing a PDF, there is no empty entry column shown in the multi merge dialog. [#13132](https://github.com/JabRef/jabref/issues/13132)
- We added a progress dialog to the "Check consistency" action and progress output to the corresponding cli command. [#12487](https://github.com/JabRef/jabref/issues/12487)
- The BibTeX source is now formatted using the JabRef style at the import inspection dialog. [#13015](https://github.com/JabRef/jabref/issues/13015)
- We made the `check-consistency` command of the toolkit always return an exit code; 0 means no issues found, a non-zero exit code reflects any issues, which allows CI to fail in these cases [#13328](https://github.com/JabRef/jabref/issues/13328).
- We changed the validation error dialog for overriding the default file directories to a confirmation dialog for saving other preferences under the library properties. [#13488](https://github.com/JabRef/jabref/pull/13488)
- We made the copy sub menu on the context menu consistent with the copy sub menu at "Edit". [#13280](https://github.com/JabRef/jabref/pull/13280)
- We improved file exists warning dialog with clearer options and tooltips [#12565](https://github.com/JabRef/jabref/issues/12565)
- We changed the syntax for the web search to the one of the main search bar. [#13607](https://github.com/JabRef/jabref/issues/13607)
- We improved nested scrolling for the web search tab in the preferences dialog [#13791](https://github.com/JabRef/jabref/pull/13791)
- We improved the event viewer for debugging [#13783](https://github.com/JabRef/jabref/pull/13783).
- We improved "REDACTED" replacement of API key value in web fetcher search URL [#13796](https://github.com/JabRef/jabref/issues/13796)
- When the pin "Keep dialog always on top" in the global search dialog is selected, the search window stays open when double-clicking on an entry. [#13840](https://github.com/JabRef/jabref/issues/13840)
- We improved the UI of regex replacement in the citation key generator tab. [#13939](https://github.com/JabRef/jabref/pull/13939)
- We improved the way we check for matching curly braces in BibTeX fields and made error messages easier to understand. [#12605](https://github.com/JabRef/jabref/issues/12605)
- We improved the citations relations caching by implementing an offline storage. [#11189](https://github.com/JabRef/jabref/issues/11189)
- A space is now added by default after citations inserted via the Libre/OpenOffice integration. [#13559](https://github.com/JabRef/jabref/issues/13559)

### Fixed

- We fixed an issue where search results would show stale entries after deleting entries from search results. [#13984](https://github.com/JabRef/jabref/issues/13984)
- When filename pattern is missing for linked files, pattern handling has been introduced to avoid suggesting meaningless filenames like "-". [#13735](https://github.com/JabRef/jabref/issues/13735)
- We fixed an issue where "Print preview" would throw a `NullPointerException` if no printers were available. [#13708](https://github.com/JabRef/jabref/issues/13708)
- We fixed an issue where "Specify Bib(La)TeX" tab was not focused when Bib(La)TeX was in the clipboard. [#13597](https://github.com/JabRef/jabref/issues/13597)
- We fixed an issue whereby the 'About' dialog was not honouring the user's configured font preferences. [#13558](https://github.com/JabRef/jabref/issues/13558)
- We fixed an issue where the Pagetotal column was sorting the values alphabetically instead of numerically. [#12533](https://github.com/JabRef/jabref/issues/12533)
- We fixed an issue where URLs starting with "www." (without a protocol) in file fields caused an `IllegalArgumentException: URI is not absolute` error. [#12186](https://github.com/JabRef/jabref/issues/12186)
- We fixed the dark mode of the BibTeX Source dialog in the Citation Relations tab. [#13599](https://github.com/JabRef/jabref/issues/13599)
- We fixed an issue where the LibreOffice integration did not support citation keys containing Unicode characters. [#13301](https://github.com/JabRef/jabref/issues/13301)
- We fixed an issue where the "Search ShortScience" action did not convert LaTeX-formatted titles to Unicode. [#13418](https://github.com/JabRef/jabref/issues/13418)
- We fixed an issue where LaTeX file directories were not properly shared between different users on the same host. [#9990](https://github.com/JabRef/jabref/issues/9990)
- We added a fallback for the "Convert to biblatex" cleanup when it failed to populate the `date` field if `year` contained a full date in ISO format (e.g., `2011-11-11`). [#11868](https://github.com/JabRef/jabref/issues/11868)
- We fixed an issue where directory check for relative path was not handled properly under library properties. [#13017](https://github.com/JabRef/jabref/issues/13017)
- We fixed an exception on tab dragging. [#12921](https://github.com/JabRef/jabref/issues/12921)
- We fixed an issue where the option for which method to use when parsing plaintext citations was unavailable in the 'Create New Entry' tool. [#8808](https://github.com/JabRef/jabref/issues/8808)
- We fixed an issue where the "Make/Sync bibliography" button in the OpenOffice/LibreOffice sidebar was not enabled when a jstyle was selected. [#13055](https://github.com/JabRef/jabref/pull/13055)
- We fixed an issue where CSL bibliography title properties would be saved even if the "Modify bibliography title" dialog was closed without pressing the "OK" button. [#13074](https://github.com/JabRef/jabref/pull/13074)
- We added "Hanging Indent" as the default selected bibliography body format for CSL styles that specify it (e.g. APA). [#13074](https://github.com/JabRef/jabref/pull/13074)
- We fixed an issue where bibliography entries generated from CSL styles had leading spaces. [#13074](https://github.com/JabRef/jabref/pull/13074)
- We fixed an issue where the preview area in the "Select Style" dialog of the LibreOffice integration was too small to display full content. [#13051](https://github.com/JabRef/jabref/issues/13051)
- We excluded specific fields (e.g., `comment`, `pdf`, `sortkey`) from the consistency check to reduce false positives [#13131](https://github.com/JabRef/jabref/issues/13131)
- We fixed an issue where moved or renamed linked files in the file directory were not automatically relinked by the “search for unlinked files” feature. [#13264](https://github.com/JabRef/jabref/issues/13264)
- We fixed an issue with proxy setup in the absence of a password. [#12412](https://github.com/JabRef/jabref/issues/12412)
- We fixed an issue with the targets of the menu item "copy to". [#13741](https://github.com/JabRef/jabref/pull/13741)
- We fixed an issue where the tab showing the fulltext search results was not displayed. [#12865](https://github.com/JabRef/jabref/issues/12865)
- We fixed an issue showing an empty tooltip in maintable. [#11681](https://github.com/JabRef/jabref/issues/11681)
- We fixed an issue displaying a warning if a file to open is not found. [#13430](https://github.com/JabRef/jabref/pull/13430)
- We fixed an issue where Document Viewer showed technical exceptions when opening entries with non-PDF files. [#13198](https://github.com/JabRef/jabref/issues/13198)
- We fixed an issue with double display of the library filename in the tab tooltip in the case of a changed library. [#13781](https://github.com/JabRef/jabref/pull/13781)
- When creating a library, if you drag a PDF file containing only a single column, the dialog will now automatically close. [#13262](https://github.com/JabRef/jabref/issues/13262)
- We fixed an issue where the tab showing the fulltext search results would appear blank after switching libraries. [#13241](https://github.com/JabRef/jabref/issues/13241)
- We fixed an issue where field names were inconsistently capitalized. [#10590](https://github.com/JabRef/jabref/issues/10590)
- We fixed an issue where "Copy to" was enabled even if no other library was opened. [#13280](https://github.com/JabRef/jabref/pull/13280)
- We fixed an issue where the groups were still displayed after closing all libraries. [#13382](https://github.com/JabRef/jabref/issues/13382)
- Enhanced field selection logic in the Merge Entries dialog when fetching from DOI to prefer valid years and entry types. [#12549](https://github.com/JabRef/jabref/issues/12549)
- We fixed an issue where the "Check Consistency" dialog is unresponsive. [#13700](https://github.com/JabRef/jabref/issues/13700)
- We fixed an issue where opening the Three Way Merge dialog would throw an exception when year field contains an invalid year value. [#13673](https://github.com/JabRef/jabref/issues/13673)
- We improved consistency in the Add Buttons. [#13791](https://github.com/JabRef/jabref/pull/13791)
- We fixed an issue where theme or font size are not respected for all dialogs [#13558](https://github.com/JabRef/jabref/issues/13558)
- We removed unnecessary spacing and margin in the AutomaticFieldEditor. [#13792](https://github.com/JabRef/jabref/pull/13792)
- We fixed an issue where global search auto-completion only worked after switching tabs. [#11428](https://github.com/JabRef/jabref/issues/11428)
- We fixed an issue where hierarchical keywords would only show the parent keyword in the entry editor. [#11390](https://github.com/JabRef/jabref/issues/11390)
- We fixed an issue where some file choosers regarding LaTeX-aux files did not open in the directory of the last selected file. [#13861](https://github.com/JabRef/jabref/pull/13861)
- We fixed an issue where the LaTeX file directory was not stored correctly in combination with the usage of groups from aux files. [#8344](https://github.com/JabRef/jabref/issues/8344)
- We prevented a brief flash of the default JavaFX (Modena) theme on startup. [#13877](https://github.com/JabRef/jabref/pull/13877)
- We fixed an issue where button-bar buttons truncated long text with ellipsis. [#13877](https://github.com/JabRef/jabref/pull/13877)
- We fixed an issue where ignoring of subdirectories via `.gitingore` patterns did not work in the "Find unlinked files dialog". [forum#5425](https://discourse.jabref.org/t/set-list-of-ignored-folders-paths/5425/6)
- We fixed an issue where CTRL+W does not close the current tab [#12530](https://github.com/JabRef/jabref/issues/12530)
- We fixed an issue where the "Applications to push entries to" list in the preferences was not sorted alphabetically. [#14058](https://github.com/JabRef/jabref/issues/14058)
- We fixed an issue where notice text in AI chat was not automatically refreshed when the user changed preferences.[#13855](https://github.com/JabRef/jabref/issues/13855)
- We fixed an issue where the user could add custom entry types with spaces in their names. [#14088](https://github.com/JabRef/jabref/issues/14088)
- We fixed various issues that triggered `IndexOutOfBoundsException`s, when editing entries. [#8012](https://github.com/JabRef/jabref/issues/8012), [#8826](https://github.com/JabRef/jabref/issues/8826), [#8217](https://github.com/JabRef/jabref/issues/8217), [#8281](https://github.com/JabRef/jabref/issues/8281)

### Removed

- We removed the ability to change internal preference values. [#13012](https://github.com/JabRef/jabref/pull/13012)
- We removed support for MySQL/MariaDB and Oracle. [#12990](https://github.com/JabRef/jabref/pull/12990)
- We removed library migrations (users need to use JabRef 6.0-alpha.1 to perform migrations) [#12990](https://github.com/JabRef/jabref/pull/12990)

## [6.0-alpha2] – 2025-04-27

### Added

- We added a button in Privacy notice and Mr. DLib Privacy settings notice for hiding related tabs. [#11707](https://github.com/JabRef/jabref/issues/11707)
- We added buttons "Add example entry" and "Import existing PDFs" when a library is empty, making it easier for new users to get started. [#12662](https://github.com/JabRef/jabref/issues/12662)
- In the Open/LibreOffice integration, we added the provision to modify the bibliography title and its format for CSL styles, in the "Select style" dialog. [#12663](https://github.com/JabRef/jabref/issues/12663)
- We added a new Welcome tab which shows a welcome screen if no database is open. [#12272](https://github.com/JabRef/jabref/issues/12272)
- We added <kbd>F5</kbd> as a shortcut key for fetching data and <kbd>Alt+F</kbd> as a shortcut for looking up data using DOI. [#11802](https://github.com/JabRef/jabref/issues/11802)
- We added a feature to rename the subgroup, with the keybinding (<kbd>F2</kbd>) for quick access. [#11896](https://github.com/JabRef/jabref/issues/11896)
- We added a new functionality that displays a drop-down list of matching suggestions when typing a citation key pattern. [#12502](https://github.com/JabRef/jabref/issues/12502)
- We added a new CLI that supports txt, csv, and console-based output for consistency in BibTeX entries. [#11984](https://github.com/JabRef/jabref/issues/11984)
- We added a new dialog for bibliography consistency check. [#11950](https://github.com/JabRef/jabref/issues/11950)
- We added a feature for copying entries to libraries, available via the context menu, with an option to include cross-references. [#12374](https://github.com/JabRef/jabref/pull/12374)
- We added a new "Copy citation (text)" button in the context menu of the preview. [#12551](https://github.com/JabRef/jabref/issues/12551)
- We added a new "Export to clipboard" button in the context menu of the preview. [#12551](https://github.com/JabRef/jabref/issues/12551)
- We added an integrity check if a URL appears in a title. [#12354](https://github.com/JabRef/jabref/issues/12354)
- We added a feature for enabling drag-and-drop of files into groups  [#12540](https://github.com/JabRef/jabref/issues/12540)
- We added support for reordering keywords via drag and drop, automatic alphabetical ordering, and improved pasting and editing functionalities in the keyword editor. [#10984](https://github.com/JabRef/jabref/issues/10984)
- We added a new functionality where author names having multiple spaces in-between will be considered as separate user block as it does for " and ". [#12701](https://github.com/JabRef/jabref/issues/12701)
- We added a set of example questions to guide users in starting meaningful AI chat interactions. [#12702](https://github.com/JabRef/jabref/issues/12702)
- We added support for loading and displaying BibTeX .blg warnings in the Check integrity dialog, with custom path selection and metadata persistence. [#11998](https://github.com/JabRef/jabref/issues/11998)
- We added an option to choose whether to open the file explorer in the files directory or in the last opened directory when attaching files. [#12554](https://github.com/JabRef/jabref/issues/12554)
- We enhanced support for parsing XMP metadata from PDF files. [#12829](https://github.com/JabRef/jabref/issues/12829)
- We added a "Preview" header in the JStyles tab in the "Select style" dialog, to make it consistent with the CSL styles tab. [#12838](https://github.com/JabRef/jabref/pull/12838)
- We added automatic PubMed URL insertion when importing from PubMed if no URL is present. [#12832](https://github.com/JabRef/jabref/issues/12832/)
- We added a "LTWA" abbreviation feature in the "Quality > Abbreviate journal names > LTWA" menu [#12273](https://github.com/JabRef/jabref/issues/12273/)
- We added path validation to file directories in library properties dialog. [#11840](https://github.com/JabRef/jabref/issues/11840)
- We now support usage of custom CSL styles in the Open/LibreOffice integration. [#12337](https://github.com/JabRef/jabref/issues/12337)
- We added support for citation-only CSL styles which don't specify bibliography formatting. [#12996](https://github.com/JabRef/jabref/pull/12996)

### Changed

- We reordered the settings in the 'Entry editor' tab in preferences. [#11707](https://github.com/JabRef/jabref/issues/11707)
- Added "$" to the citation key generator preferences default list of characters to remove [#12536](https://github.com/JabRef/jabref/issues/12536)
- We changed the message displayed in the Integrity Check Progress dialog to "Waiting for the check to finish...". [#12694](https://github.com/JabRef/jabref/issues/12694)
- We moved the "Generate a new key for imported entries" option from the "Web search" tab to the "Citation key generator" tab in preferences. [#12436](https://github.com/JabRef/jabref/pull/12436)
- We improved the offline parsing of BibTeX data from PDF-documents. [#12278](https://github.com/JabRef/jabref/issues/12278)
- The tab bar is now hidden when only one library is open. [#9971](https://github.com/JabRef/jabref/issues/9971)
- We renamed "Rename file to a given name" to "Rename files to configured filename format pattern" in the entry editor. [#12587](https://github.com/JabRef/jabref/pull/12587)
- We renamed "Move DOIs from note and URL field to DOI field and remove http prefix" to "Move DOIs from 'note' field and 'URL' field to 'DOI' field and remove http prefix" in the Cleanup entries. [#12587](https://github.com/JabRef/jabref/pull/12587)
- We renamed "Move preprint information from 'URL' and 'journal' field to the 'eprint' field" to "Move preprint information from 'URL' field and 'journal' field to the 'eprint' field" in the Cleanup entries. [#12587](https://github.com/JabRef/jabref/pull/12587)
- We renamed "Move URL in note field to url field" to "Move URL in 'note' field to 'URL' field" in the Cleanup entries. [#12587](https://github.com/JabRef/jabref/pull/12587)
- We renamed "Rename PDFs to given filename format pattern" to "Rename files to configured filename format pattern" in the Cleanup entries. [#12587](https://github.com/JabRef/jabref/pull/12587)
- We renamed "Rename only PDFs having a relative path" to "Only rename files that have a relative path" in the Cleanup entries. [#12587](https://github.com/JabRef/jabref/pull/12587)
- We renamed "Filename format pattern: " to "Filename format pattern (from preferences)" in the Cleanup entries. [#12587](https://github.com/JabRef/jabref/pull/12587)
- When working with CSL styles in LibreOffice, citing with a new style now updates all other citations in the document to have the currently selected style. [#12472](https://github.com/JabRef/jabref/pull/12472)
- We improved the user comments field visibility so that it remains displayed if it contains text. Additionally, users can now easily toggle the field on or off via buttons unless disabled in preferences. [#11021](https://github.com/JabRef/jabref/issues/11021)
- The LibreOffice integration for CSL styles is now more performant. [#12472](https://github.com/JabRef/jabref/pull/12472)
- The "automatically sync bibliography when citing" feature of the LibreOffice integration is now disabled by default (can be enabled in settings). [#12472](https://github.com/JabRef/jabref/pull/12472)
- For the Citation key generator patterns, we reverted how `[authorsAlpha]` would behave to the original pattern and renamed the LNI-based pattern introduced in V6.0-alpha to `[authorsAlphaLNI]`. [#12499](https://github.com/JabRef/jabref/pull/12499)
- We keep the list of recent files if one files could not be found. [#12517](https://github.com/JabRef/jabref/pull/12517)
- During the import process, the labels indicating individual paragraphs within an abstract returned by PubMed/Medline XML are preserved. [#12527](https://github.com/JabRef/jabref/issues/12527)
- We changed the "Copy Preview" button to "Copy citation (html) in the context menu of the preview. [#12551](https://github.com/JabRef/jabref/issues/12551)
- Pressing Tab in empty text fields of the entry editor now moves the focus to the next field instead of inserting a tab character. [#11938](https://github.com/JabRef/jabref/issues/11938)
- The embedded PostgresSQL server for the search now supports Linux and macOS ARM based distributions natively [#12607](https://github.com/JabRef/jabref/pull/12607)
- We disabled the search and group fields in the sidebar when no library is opened. [#12657](https://github.com/JabRef/jabref/issues/12657)
- We removed the obsolete Twitter link and added Mastodon and LinkedIn links in Help -> JabRef resources. [#12660](https://github.com/JabRef/jabref/issues/12660)
- We improved the Check Integrity dialog entry interaction so that a single click focuses on the corresponding entry and a double-click both focuses on the entry and closes the dialog. [#12245](https://github.com/JabRef/jabref/issues/12245)
- We improved journal abbreviation lookup with fuzzy matching to handle minor input errors and variations. [#12467](https://github.com/JabRef/jabref/issues/12467)
- We changed the phrase "Cleanup entries" to "Clean up entries". [#12703](https://github.com/JabRef/jabref/issues/12703)
- A tooltip now appears after 300ms (instead of 2s). [#12649](https://github.com/JabRef/jabref/issues/12649)
- We improved search in preferences and keybindings. [#12647](https://github.com/JabRef/jabref/issues/12647)
- We improved the performance of the LibreOffice integration when inserting CSL citations/bibliography. [#12851](https://github.com/JabRef/jabref/pull/12851)
- 'Affected fields' and 'Do not wrap when saving' are now displayed as tags. [#12550](https://github.com/JabRef/jabref/issues/12550)
- We revamped the UI of the Select Style dialog (in the LibreOffice panel) for CSL styles. [#12951](https://github.com/JabRef/jabref/pull/12951)
- We reduced the delay in populating the list of CSL styles in the Select Style dialog of the LibreOffice panel. [#12951](https://github.com/JabRef/jabref/pull/12951)

### Fixed

- We fixed an issue where pasted entries would sometimes end up in the search bar instead of the main table [#12910](https://github.com/JabRef/jabref/issues/12910)
- We fixed an issue where warning signs were improperly positioned next to text fields containing capital letters. [#12884](https://github.com/JabRef/jabref/issues/12884)
- We fixed an issue where the drag'n'drop functionality in entryeditor did not work [#12561](https://github.com/JabRef/jabref/issues/12561)
- We fixed an issue where the F4 shortcut key did not work without opening the right-click context menu. [#6101](https://github.com/JabRef/jabref/pull/6101)
- We fixed an issue where the file renaming dialog was not resizable and its size was too small for long file names. [#12518](https://github.com/JabRef/jabref/pull/12518)
- We fixed an issue where the name of the untitled database was shown as a blank space in the right-click context menu's "Copy to" option. [#12459](https://github.com/JabRef/jabref/pull/12459)
- We fixed an issue where the F3 shortcut key did not work without opening the right-click context menu. [#12417](https://github.com/JabRef/jabref/pull/12417)
- We fixed an issue where a bib file with UFF-8 charset was wrongly loaded with a different charset [forum#5369](https://discourse.jabref.org/t/jabref-5-15-opens-bib-files-with-shift-jis-encoding-instead-of-utf-8/5369/)
- We fixed an issue where new entries were inserted in the middle of the table instead of at the end. [#12371](https://github.com/JabRef/jabref/pull/12371)
- We fixed an issue where removing the sort from the table did not restore the original order. [#12371](https://github.com/JabRef/jabref/pull/12371)
- We fixed an issue where citation keys containing superscript (`^`) and subscript (`_`) characters in text mode were incorrectly flagged by the integrity checker. [#12391](https://github.com/JabRef/jabref/pull/12391)
- We fixed an issue where JabRef icon merges with dark background [#7771](https://github.com/JabRef/jabref/issues/7771)
- We fixed an issue where an entry's group was no longer highlighted on selection [#12413](https://github.com/JabRef/jabref/issues/12413)
- We fixed an issue where BibTeX Strings were not included in the backup file [#12462](https://github.com/JabRef/jabref/issues/12462)
- We fixed an issue where mixing JStyle and CSL style citations in LibreOffice caused two separate bibliography sections to be generated. [#12262](https://github.com/JabRef/jabref/issues/12262)
- We fixed an issue in the LibreOffice integration where the formatting of text (e.g. superscript) was lost when using certain numeric CSL styles. [#12472](https://github.com/JabRef/jabref/pull/12472)
- We fixed an issue where CSL style citations with citation keys having special characters (such as hyphens, colons or slashes) would not be recognized as valid by JabRef. [forum#5431](https://discourse.jabref.org/t/error-when-connecting-to-libreoffice/5431)
- We fixed an issue where the `[authorsAlpha]` pattern in Citation key generator would not behave as per the user documentation. [#12312](https://github.com/JabRef/jabref/issues/12312)
- We fixed an issue where import at "Search for unlinked local files" would re-add already imported files. [#12274](https://github.com/JabRef/jabref/issues/12274)
- We fixed an issue where month values 21–24 (ISO 8601-2019 season codes) in Biblatex date fields were not recognized as seasons during parsing. [#12437](https://github.com/JabRef/jabref/issues/12437)
- We fixed an issue where migration of "Search groups" would fail with an exception when the search query is invalid. [#12555](https://github.com/JabRef/jabref/issues/12555)
- We fixed an issue where not all linked files from BibDesk in the field `bdsk-file-...` were parsed. [#12555](https://github.com/JabRef/jabref/issues/12555)
- We fixed an issue where it was possible to select "Search for unlinked local files" for a new (unsaved) library. [#12558](https://github.com/JabRef/jabref/issues/12558)
- We fixed an issue where user-defined keyword separator does not apply to Merge Groups. [#12535](https://github.com/JabRef/jabref/issues/12535)
- We fixed an issue where duplicate items cannot be removed correctly when merging groups or keywords. [#12585](https://github.com/JabRef/jabref/issues/12585)
- We fixed an issue where JabRef displayed an incorrect deletion notification when canceling entry deletion [#12645](https://github.com/JabRef/jabref/issues/12645)
- We fixed an issue where JabRef displayed an incorrect deletion notification when canceling entry deletion. [#12645](https://github.com/JabRef/jabref/issues/12645)
- We fixed an issue where JabRref wrote wrong field names into the PDF. [#12833](https://github.com/JabRef/jabref/pulls/12833)
- We fixed an issue where an exception would occur when running abbreviate journals for multiple entries. [#12634](https://github.com/JabRef/jabref/issues/12634)
- We fixed an issue Where JabRef displayed an inconsistent search results for date-related queries[#12296](https://github.com/JabRef/jabref/issues/12296)
- We fixed an issue where JabRef displayed dropdown triangle in wrong place in "Search for unlinked local files" dialog [#12713](https://github.com/JabRef/jabref/issues/12713)
- We fixed an issue where JabRef would not open if an invalid external journal abbreviation path was encountered. [#12776](https://github.com/JabRef/jabref/issues/12776)
- We fixed a bug where LaTeX commands were not removed from filenames generated using the `[bibtexkey] - [fulltitle]` pattern. [#12188](https://github.com/JabRef/jabref/issues/12188)
- We fixed an issue where JabRef interface would not properly refresh after a group removal. [#11487](https://github.com/JabRef/jabref/issues/11487)
- We fixed an issue where valid DOI could not be imported if it had special characters like `<` or `>`. [#12434](https://github.com/JabRef/jabref/issues/12434)
- We fixed an issue where JabRef displayed an "unknown format" message when importing a .bib file, preventing the associated groups from being imported as well. [#11025](https://github.com/JabRef/jabref/issues/11025)
- We fixed an issue where the tooltip only displayed the first linked file when hovering. [#12470](https://github.com/JabRef/jabref/issues/12470)
- We fixed an issue where JabRef would crash when trying to display an entry in the Citation Relations tab that had right to left text. [#12410](https://github.com/JabRef/jabref/issues/12410)
- We fixed an issue where some texts in the "Citation Information" tab and the "Preferences" dialog could not be translated. [#12883](https://github.com/JabRef/jabref/pull/12883)
- We fixed an issue where file names were missing the citation key according to the filename format pattern after import. [#12556](https://github.com/JabRef/jabref/issues/12556)
- We fixed an issue where downloading PDFs from URLs to empty entries resulted in meaningless filenames like "-.pdf". [#12917](https://github.com/JabRef/jabref/issues/12917)
- We fixed an issue where pasting a PDF URL into the main table caused an import error instead of creating a new entry. [#12911](https://github.com/JabRef/jabref/pull/12911)
- We fixed an issue where libraries would sometimes be hidden when closing tabs with the Welcome tab open. [#12894](https://github.com/JabRef/jabref/issues/12894)
- We fixed an issue with deleting entries in large libraries that caused it to take a long time. [#8976](https://github.com/JabRef/jabref/issues/8976)
- We fixed an issue where "Reveal in file explorer" option was disabled for newly saved libraries until reopening the file. [#12722](https://github.com/JabRef/jabref/issues/12722)

### Removed

- "Web of Science" [journal abbreviation list](https://docs.jabref.org/advanced/journalabbreviations) was removed. [JabRef/abbrv.jabref.org#176](https://github.com/JabRef/abbrv.jabref.org/issues/176)

## [6.0-alpha] – 2024-12-23

### Added

- We added a Markdown export layout. [#12220](https://github.com/JabRef/jabref/pull/12220)
- We added a "view as BibTeX" option before importing an entry from the citation relation tab. [#11826](https://github.com/JabRef/jabref/issues/11826)
- We added support finding LaTeX-encoded special characters based on plain Unicode and vice versa. [#11542](https://github.com/JabRef/jabref/pull/11542)
- When a search hits a file, the file icon of that entry is changed accordingly. [#11542](https://github.com/JabRef/jabref/pull/11542)
- We added an AI-based chat for entries with linked PDF files. [#11430](https://github.com/JabRef/jabref/pull/11430)
- We added an AI-based summarization possibility for entries with linked PDF files. [#11430](https://github.com/JabRef/jabref/pull/11430)
- We added an AI section in JabRef's [preferences](https://docs.jabref.org/ai/preferences). [#11430](https://github.com/JabRef/jabref/pull/11430)
- We added AI providers: OpenAI, Mistral AI, Hugging Face and Google. [#11430](https://github.com/JabRef/jabref/pull/11430), [#11736](https://github.com/JabRef/jabref/pull/11736)
- We added AI providers: [Ollama](https://docs.jabref.org/ai/local-llm#step-by-step-guide-for-ollama) and GPT4All, which add the possibility to use local LLMs privately on your own device. [#11430](https://github.com/JabRef/jabref/pull/11430), [#11870](https://github.com/JabRef/jabref/issues/11870)
- We added support for selecting and using CSL Styles in JabRef's OpenOffice/LibreOffice integration for inserting bibliographic and in-text citations into a document. [#2146](https://github.com/JabRef/jabref/issues/2146), [#8893](https://github.com/JabRef/jabref/issues/8893)
- We added "Tools > New library based on references in PDF file" ... to create a new library based on the references section in a PDF file. [#11522](https://github.com/JabRef/jabref/pull/11522)
- When converting the references section of a paper (PDF file), more than the last page is treated. [#11522](https://github.com/JabRef/jabref/pull/11522)
- Added the functionality to invoke offline reference parsing explicitly. [#11565](https://github.com/JabRef/jabref/pull/11565)
- The dialog for [adding an entry using reference text](https://docs.jabref.org/collect/newentryfromplaintext) is now filled with the clipboard contents as default. [#11565](https://github.com/JabRef/jabref/pull/11565)
- Added minimal support for [biblatex data annotation](https://mirrors.ctan.org/macros/latex/contrib/biblatex/doc/biblatex.pdf#subsection.3.7) fields in `.layout` files. [#11505](https://github.com/JabRef/jabref/issues/11505)
- Added saving of selected options in the [Lookup -> Search for unlinked local files dialog](https://docs.jabref.org/collect/findunlinkedfiles#link-the-pdfs-to-your-bib-library). [#11439](https://github.com/JabRef/jabref/issues/11439)
- We enabled creating a new file link manually. [#11017](https://github.com/JabRef/jabref/issues/11017)
- We added a toggle button to invert the selected groups. [#9073](https://github.com/JabRef/jabref/issues/9073)
- We reintroduced the floating search in the main table. [#4237](https://github.com/JabRef/jabref/issues/4237)
- We improved [cleanup](https://docs.jabref.org/finding-sorting-and-cleaning-entries/cleanupentries) of `arXiv` IDs in distributed in the fields `note`, `version`, `institution`, and `eid` fields. [#11306](https://github.com/JabRef/jabref/issues/11306)
- We added a switch not to store the linked file URL, because it caused troubles at other apps. [#11735](https://github.com/JabRef/jabref/pull/11735)
- When starting a new SLR, the selected catalogs now persist within and across JabRef sessions. [JabRef/jabref-koppor#614](https://github.com/JabRef/jabref-koppor/issues/614)
- We added support for drag'n'drop on an entry in the maintable to an external application to get the entry preview dropped. [#11846](https://github.com/JabRef/jabref/pull/11846)
- We added the functionality to double click on a [LaTeX citation](https://docs.jabref.org/advanced/entryeditor/latex-citations) to jump to the respective line in the LaTeX editor. [#11996](https://github.com/JabRef/jabref/issues/11996)
- We added a different background color to the search bar to indicate when the search syntax is wrong. [#11658](https://github.com/JabRef/jabref/pull/11658)
- We added a setting which always adds the literal "Cited on pages" text before each JStyle citation. [#11691](https://github.com/jabref/jabref/issues/11691)
- We added a new plain citation parser that uses LLMs. [#11825](https://github.com/JabRef/jabref/issues/11825)
- We added support for `langid` field for biblatex libraries. [#10868](https://github.com/JabRef/jabref/issues/10868)
- We added support for modifier keys when dropping a file on an entry in the main table. [#12001](https://github.com/JabRef/jabref/pull/12001)
- We added an importer for SSRN URLs. [#12021](https://github.com/JabRef/jabref/pull/12021)
- We added a compare button to the duplicates in the citation relations tab to open the "Possible duplicate entries" window. [#11192](https://github.com/JabRef/jabref/issues/11192)
- We added automatic browser extension install on Windows for Chrome and Edge. [#6076](https://github.com/JabRef/jabref/issues/6076)
- We added support to automatically open a `.bib` file in the current/parent folder if no other library is opened. [JabRef/jabref-koppor#377](https://github.com/JabRef/jabref-koppor/issues/377)
- We added a search bar for filtering keyboard shortcuts. [#11686](https://github.com/JabRef/jabref/issues/11686)
- We added new modifiers `camel_case`, `camel_case_n`, `short_title`, and `very_short_title` for the [citation key generator](https://docs.jabref.org/setup/citationkeypatterns). [#11367](https://github.com/JabRef/jabref/issues/11367)
- By double clicking on a local citation in the Citation Relations Tab you can now jump the linked entry. [#11955](https://github.com/JabRef/jabref/pull/11955)
- We use the menu icon for background tasks as a progress indicator to visualise an import's progress when dragging and dropping several PDF files into the main table. [#12072](https://github.com/JabRef/jabref/pull/12072)
- The PDF content importer now supports importing title from upto the second page of the PDF. [#12139](https://github.com/JabRef/jabref/issues/12139)

### Changed

- A search in "any" fields ignores the [groups](https://docs.jabref.org/finding-sorting-and-cleaning-entries/groups). [#7996](https://github.com/JabRef/jabref/issues/7996)
- When a communication error with an [online service](https://docs.jabref.org/collect/import-using-online-bibliographic-database) occurs, JabRef displays the HTTP error. [#11223](https://github.com/JabRef/jabref/issues/11223)
- The Pubmed/Medline Plain importer now imports the PMID field as well [#11488](https://github.com/JabRef/jabref/issues/11488)
- The 'Check for updates' menu bar button is now always enabled. [#11485](https://github.com/JabRef/jabref/pull/11485)
- JabRef respects the [configuration for storing files relative to the .bib file](https://docs.jabref.org/finding-sorting-and-cleaning-entries/filelinks#directories-for-files) in more cases. [#11492](https://github.com/JabRef/jabref/pull/11492)
- JabRef does not show finished background tasks in the status bar popup. [#11821](https://github.com/JabRef/jabref/pull/11821)
- We enhanced the indexing speed. [#11502](https://github.com/JabRef/jabref/pull/11502)
- When dropping a file into the main table, after copy or move, the file is now put in the [configured directory and renamed according to the configured patterns](https://docs.jabref.org/finding-sorting-and-cleaning-entries/filelinks#filename-format-and-file-directory-pattern). [#12001](https://github.com/JabRef/jabref/pull/12001)
- ⚠️ Renamed command line parameters `embeddBibfileInPdf` to `embedBibFileInPdf`, `writeMetadatatoPdf` to `writeMetadataToPdf`, and `writeXMPtoPdf` to `writeXmpToPdf`. [#11575](https://github.com/JabRef/jabref/pull/11575)
- The browse button for a Custom theme now opens in the directory of the current used CSS file. [#11597](https://github.com/JabRef/jabref/pull/11597)
- The browse button for a Custom exporter now opens in the directory of the current used exporter file. [#11717](https://github.com/JabRef/jabref/pull/11717)
- ⚠️ We relaxed the escaping requirements for [bracketed patterns](https://docs.jabref.org/setup/citationkeypatterns), which are used for the [citaton key generator](https://docs.jabref.org/advanced/entryeditor#autogenerate-citation-key) and [filename and directory patterns](https://docs.jabref.org/finding-sorting-and-cleaning-entries/filelinks#auto-linking-files). One only needs to write `\"` if a quote sign should be escaped. All other escapings are not necessary (and working) any more. [#11967](https://github.com/JabRef/jabref/pull/11967)
- When importing BibTeX data starging from on a PDF, the XMP metadata takes precedence over Grobid data. [#11992](https://github.com/JabRef/jabref/pull/11992)
- JabRef now uses TLS 1.2 for all HTTPS connections. [#11852](https://github.com/JabRef/jabref/pull/11852)
- We improved the functionality of getting BibTeX data out of PDF files. [#11999](https://github.com/JabRef/jabref/issues/11999)
- We improved the display of long messages in the integrity check dialog. [#11619](https://github.com/JabRef/jabref/pull/11619)
- We improved the undo/redo buttons in the main toolbar and main menu to be disabled when there is nothing to undo/redo. [#8807](https://github.com/JabRef/jabref/issues/8807)
- We improved the DOI detection in PDF imports. [#11782](https://github.com/JabRef/jabref/pull/11782)
- We improved the performance when pasting and importing entries in an existing library. [#11843](https://github.com/JabRef/jabref/pull/11843)
- When fulltext search is selected but indexing is deactivated, a dialog is now shown asking if the user wants to enable indexing now [#9491](https://github.com/JabRef/jabref/issues/9491)
- We changed instances of 'Search Selected' to 'Search Pre-configured' in Web Search Preferences UI. [#11871](https://github.com/JabRef/jabref/pull/11871)
- We added a new CSS style class `main-table` for the main table. [#11881](https://github.com/JabRef/jabref/pull/11881)
- When renaming a file, the old extension is now used if there is none provided in the new name. [#11903](https://github.com/JabRef/jabref/issues/11903)
- When importing a file using "Find Unlinked Files", when one or more file directories are available, the file path will be relativized where possible [JabRef/jabref-koppor#549](https://github.com/JabRef/jabref-koppor/issues/549)
- We added minimum window sizing for windows dedicated to creating new entries [#11944](https://github.com/JabRef/jabref/issues/11944)
- We changed the name of the library-based file directory from 'General File Directory' to 'Library-specific File Directory' per issue. [#571](https://github.com/JabRef/jabref-koppor/issues/571)
- We changed the defualt [unwanted charachters](https://docs.jabref.org/setup/citationkeypatterns#removing-unwanted-characters) in the citation key generator and allow a dash (`-`) and colon (`:`) being part of a citation key. [#12144](https://github.com/JabRef/jabref/pull/12144)
- The CitationKey column is now a default shown column for the entry table. [#10510](https://github.com/JabRef/jabref/issues/10510)
- We disabled the actions "Open Terminal here" and "Reveal in file explorer" for unsaved libraries. [#11920](https://github.com/JabRef/jabref/issues/11920)
- JabRef now opens the corresponding directory in the library properties when "Browse" is clicked. [#12223](https://github.com/JabRef/jabref/pull/12223)
- We changed the icon for macOS to be more consistent with Apple's Guidelines [#8443](https://github.com/JabRef/jabref/issues/8443)

### Fixed

- We fixed an issue where certain actions were not disabled when no libraries were open. [#11923](https://github.com/JabRef/jabref/issues/11923)
- We fixed an issue where the "Check for updates" preference was not saved. [#11485](https://github.com/JabRef/jabref/pull/11485)
- We fixed an issue where an exception was thrown after changing "show preview as a tab" in the preferences. [#11515](https://github.com/JabRef/jabref/pull/11515)
- We fixed an issue where JabRef put file paths as absolute path when an entry was created using drag and drop of a PDF file. [#11173](https://github.com/JabRef/jabref/issues/11173)
- We fixed an issue that online and offline mode for new library creation were handled incorrectly. [#11565](https://github.com/JabRef/jabref/pull/11565)
- We fixed an issue with colors in the search bar when dark theme is enabled. [#11569](https://github.com/JabRef/jabref/issues/11569)
- We fixed an issue with query transformers (JStor and others). [#11643](https://github.com/JabRef/jabref/pull/11643)
- We fixed an issue where a new unsaved library was not marked with an asterisk. [#11519](https://github.com/JabRef/jabref/pull/11519)
- We fixed an issue where JabRef starts without window decorations. [#11440](https://github.com/JabRef/jabref/pull/11440)
- We fixed an issue where the entry preview highlight was not working when searching before opening the entry editor. [#11659](https://github.com/JabRef/jabref/pull/11659)
- We fixed an issue where text in Dark mode inside "Citation information" was not readable. [#11512](https://github.com/JabRef/jabref/issues/11512)
- We fixed an issue where the selection of an entry in the table lost after searching for a group. [#3176](https://github.com/JabRef/jabref/issues/3176)
- We fixed the non-functionality of the option "Automatically sync bibliography when inserting citations" in the OpenOffice panel, when enabled in case of JStyles. [#11684](https://github.com/JabRef/jabref/issues/11684)
- We fixed an issue where the library was not marked changed after a migration. [#11542](https://github.com/JabRef/jabref/pull/11542)
- We fixed an issue where rebuilding the full-text search index was not working. [#11374](https://github.com/JabRef/jabref/issues/11374)
- We fixed an issue where the progress of indexing linked files showed an incorrect number of files. [#11378](https://github.com/JabRef/jabref/issues/11378)
- We fixed an issue where the full-text search results were incomplete. [#8626](https://github.com/JabRef/jabref/issues/8626)
- We fixed an issue where search result highlighting was incorrectly highlighting the boolean operators. [#11595](https://github.com/JabRef/jabref/issues/11595)
- We fixed an issue where search result highlighting was broken at complex searches. [#8067](https://github.com/JabRef/jabref/issues/8067)
- We fixed an exception when searching for unlinked files. [#11731](https://github.com/JabRef/jabref/issues/11731)
- We fixed an issue with the link to the full text at the BVB fetcher. [#11852](https://github.com/JabRef/jabref/pull/11852)
- We fixed an issue where two contradicting notifications were shown when cutting an entry in the main table. [#11724](https://github.com/JabRef/jabref/pull/11724)
- We fixed an issue where unescaped braces in the arXiv fetcher were not treated. [#11704](https://github.com/JabRef/jabref/issues/11704)
- We fixed an issue where HTML instead of the fulltext pdf was downloaded when importing arXiv entries. [#4913](https://github.com/JabRef/jabref/issues/4913)
- We fixed an issue where the keywords and crossref fields were not properly focused. [#11177](https://github.com/JabRef/jabref/issues/11177)
- We fixed handling of `\"` in [bracketed patterns](https://docs.jabref.org/setup/citationkeypatterns) containing a RegEx. [#11967](https://github.com/JabRef/jabref/pull/11967)
- We fixed an issue where the Undo/Redo buttons were active even when all libraries are closed. [#11837](https://github.com/JabRef/jabref/issues/11837)
- We fixed an issue where recently opened files were not displayed in the main menu properly. [#9042](https://github.com/JabRef/jabref/issues/9042)
- We fixed an issue where the DOI lookup would show an error when a DOI was found for an entry. [#11850](https://github.com/JabRef/jabref/issues/11850)
- We fixed an issue where <kbd>Tab</kbd> cannot be used to jump to next field in some single-line fields. [#11785](https://github.com/JabRef/jabref/issues/11785)
- We fixed an issue where the "Do not ask again" checkbox was not working, when asking for permission to use Grobid [JabRef/jabref-koppor#566](https://github.com/JabRef/jabref-koppor/issues/566).
- We fixed an issue where we display warning message for moving attached open files. [#10121](https://github.com/JabRef/jabref/issues/10121)
- We fixed an issue where it was not possible to select selecting content of other user's comments.[#11106](https://github.com/JabRef/jabref/issues/11106)
- We fixed an issue when handling URLs containing a pipe (`|`) character. [#11876](https://github.com/JabRef/jabref/issues/11876)
- We fixed an issue where web search preferences "Custom API key" table modifications not discarded. [#11925](https://github.com/JabRef/jabref/issues/11925)
- We fixed an issue when opening attached files in [extra file columns](https://docs.jabref.org/finding-sorting-and-cleaning-entries/filelinks#adding-additional-columns-to-entry-table-for-file-types). [#12005](https://github.com/JabRef/jabref/issues/12005)
- We fixed an issue where trying to open a library from a failed mounted directory on Mac would cause an error. [#10548](https://github.com/JabRef/jabref/issues/10548)
- We fixed an issue when the preview was out of sync. [#9172](https://github.com/JabRef/jabref/issues/9172)
- We fixed an issue where identifier paste couldn't work with Unicode REPLACEMENT CHARACTER. [#11986](https://github.com/JabRef/jabref/issues/11986)
- We fixed an issue when click on entry at "Check Integrity" wasn't properly focusing the entry and field. [#11997](https://github.com/JabRef/jabref/issues/11997)
- We fixed an issue with the ui not scaling when changing the font size [#11219](https://github.com/JabRef/jabref/issues/11219)
- We fixed an issue where a custom application for external file types would not be saved [#12311](https://github.com/JabRef/jabref/issues/12311)
- We fixed an issue where a file that no longer exists could not be deleted from an entry using keyboard shortcut [#9731](https://github.com/JabRef/jabref/issues/9731)

### Removed

- We removed the description of search strings. [#11542](https://github.com/JabRef/jabref/pull/11542)
- We removed support for importing using the SilverPlatterImporter (`Record INSPEC`). [#11576](https://github.com/JabRef/jabref/pull/11576)
- We removed support for automatically generating file links using the CLI (`--automaticallySetFileLinks`).

## [5.15] – 2024-07-10

### Added

- We made new groups automatically to focus upon creation. [#11449](https://github.com/JabRef/jabref/issues/11449)

### Fixed

- We fixed an issue where JabRef was no longer built for Intel based macs (x86) [#11468](https://github.com/JabRef/jabref/issues/11468)
- We fixed usage when using running on Snapcraft. [#11465](https://github.com/JabRef/jabref/issues/11465)
- We fixed detection for `soffice.exe` on Windows. [#11478](https://github.com/JabRef/jabref/pull/11478)
- We fixed an issue where saving preferences when importing preferences on first run in a snap did not work [forum#4399](https://discourse.jabref.org/t/how-to-report-problems-in-the-distributed-version-5-14-ensuring-that-one-can-no-longer-work-with-jabref/4399/5)

## [5.14] – 2024-07-08

### Added

- We added support for offline extracting references from PDFs following the IEEE format. [#11156](https://github.com/JabRef/jabref/pull/11156)
- We added a new keyboard shortcut  <kbd>ctrl</kbd> + <kbd>,</kbd> to open the preferences. [#11154](https://github.com/JabRef/jabref/pull/11154)
- We added value selection (such as for month) for content selectors in custom entry types. [#11109](https://github.com/JabRef/jabref/issues/11109)
- We added a duplicate checker for the Citation Relations tab. [#10414](https://github.com/JabRef/jabref/issues/10414)
- We added tooltip on main table cells that shows cell content or cell content and entry preview if set in preferences. [#10925](https://github.com/JabRef/jabref/issues/10925)
- Added a formatter to remove word enclosing braces. [#11222](https://github.com/JabRef/jabref/issues/11222)
- We added the ability to add a keyword/crossref when typing the separator character (e.g., comma) in the keywords/crossref fields. [#11178](https://github.com/JabRef/jabref/issues/11178)
- We added an exporter and improved the importer for Endnote XML format. [#11137](https://github.com/JabRef/jabref/issues/11137)
- We added support for using BibTeX Style files (BST) in the Preview. [#11102](https://github.com/JabRef/jabref/issues/11102)
- We added support for automatically update LaTeX citations when a LaTeX file is created, removed, or modified. [#10585](https://github.com/JabRef/jabref/issues/10585)

### Changed

- We replaced the word "Key bindings" with "Keyboard shortcuts" in the Preferences tab. [#11153](https://github.com/JabRef/jabref/pull/11153)
- We slightly improved the duplicate check if ISBNs are present. [#8885](https://github.com/JabRef/jabref/issues/8885)
- JabRef no longer downloads HTML files of websites when a PDF was not found. [#10149](https://github.com/JabRef/jabref/issues/10149)
- We added the HTTP message (in addition to the response code) if an error is encountered. [#11341](https://github.com/JabRef/jabref/pull/11341)
- We made label wrap text to fit view size when reviewing external group changes. [#11220](https://github.com/JabRef/jabref/issues/11220)

### Fixed

- We fixed an issue where entry type with duplicate fields prevented opening existing libraries with custom entry types. [#11127](https://github.com/JabRef/jabref/issues/11127)
- We fixed an issue where Markdown rendering removed braces from the text. [#10928](https://github.com/JabRef/jabref/issues/10928)
- We fixed an issue when the file was flagged as changed on disk in the case of content selectors or groups. [#9064](https://github.com/JabRef/jabref/issues/9064)
- We fixed crash on opening the entry editor when auto-completion is enabled. [#11188](https://github.com/JabRef/jabref/issues/11188)
- We fixed the usage of the key binding for "Clear search" (default: <kbd>Escape</kbd>). [#10764](https://github.com/JabRef/jabref/issues/10764)
- We fixed an issue where library shown as unsaved and marked (*) after accepting changes made externally to the file. [#11027](https://github.com/JabRef/jabref/issues/11027)
- We fixed an issue where drag and dropping entries from one library to another was not always working. [#11254](https://github.com/JabRef/jabref/issues/11254)
- We fixed an issue where drag and dropping entries created a shallow copy. [#11160](https://github.com/JabRef/jabref/issues/11160)
- We fixed an issue where imports to a custom group would only work for the first entry [#11085](https://github.com/JabRef/jabref/issues/11085), [#11269](https://github.com/JabRef/jabref/issues/11269)
- We fixed an issue when cursor jumped to the beginning of the line. [#5904](https://github.com/JabRef/jabref/issues/5904)
- We fixed an issue where a new entry was not added to the selected group [#8933](https://github.com/JabRef/jabref/issues/8933)
- We fixed an issue where the horizontal position of the Entry Preview inside the entry editor was not remembered across restarts [#11281](https://github.com/JabRef/jabref/issues/11281)
- We fixed an issue where the search index was not updated after linking PDF files. [#11317](https://github.com/JabRef/jabref/pull/11317)
- We fixed rendering of (first) author with a single letter surname. [forum#4330](https://discourse.jabref.org/t/correct-rendering-of-first-author-with-a-single-letter-surname/4330)
- We fixed that the import of the related articles tab sometimes used the wrong library mode. [#11282](https://github.com/JabRef/jabref/pull/11282)
- We fixed an issue where the entry editor context menu was not shown correctly when JabRef is opened on a second, extended screen [#11323](https://github.com/JabRef/jabref/issues/11323), [#11174](https://github.com/JabRef/jabref/issues/11174)
- We fixed an issue where the value of "Override default font settings" was not applied on startup [#11344](https://github.com/JabRef/jabref/issues/11344)
- We fixed an issue when "Library changed on disk" appeared after a save by JabRef. [#4877](https://github.com/JabRef/jabref/issues/4877)
- We fixed an issue where the Pubmed/Medline Plain importer would not respect the user defined keyword separator [#11413](https://github.com/JabRef/jabref/issues/11413)
- We fixed an issue where the value of "Override default font settings" was not applied on startup [#11344](https://github.com/JabRef/jabref/issues/11344)
- We fixed an issue where DatabaseChangeDetailsView was not scrollable when reviewing external metadata changes [#11220](https://github.com/JabRef/jabref/issues/11220)
- We fixed undo/redo for text fields. [#11420](https://github.com/JabRef/jabref/issues/11420)
- We fixed an issue where clicking on a page number in the search results tab opens a wrong file in the document viewer. [#11432](https://github.com/JabRef/jabref/pull/11432)

### Removed

- We removed the misleading message "Doing a cleanup for X entries" when opening the Cleanup entries dialog [#11463](https://github.com/JabRef/jabref/pull/11463)

## [5.13] – 2024-04-01

### Added

- We converted the "Custom API key" list to a table to be more accessible. [#10926](https://github.com/JabRef/jabref/issues/10926)
- We added a "refresh" button for the LaTeX citations tab in the entry editor. [#10584](https://github.com/JabRef/jabref/issues/10584)
- We added the possibility to show the BibTeX source in the [web search](https://docs.jabref.org/collect/import-using-online-bibliographic-database) import screen. [#560](https://github.com/JabRef/jabref-koppor/issues/560)
- We added a fetcher for [ISIDORE](https://isidore.science/), simply paste in the link into the text field or the last 6 digits in the link that identify that paper. [#10423](https://github.com/JabRef/jabref/issues/10423)
- When importing entries form the "Citation relations" tab, the field [cites](https://docs.jabref.org/advanced/entryeditor/entrylinks) is now filled according to the relationship between the entries. [#10752](https://github.com/JabRef/jabref/pull/10752)
- We added a new integrity check and clean up option for strings having Unicode characters not encoded in [Unicode "Normalization Form Canonical Composition" (NFC)](https://en.wikipedia.org/wiki/Unicode_equivalence#Normal_forms"). [#10506](https://github.com/JabRef/jabref/issues/10506)
- We added a new group icon column to the main table showing the icons of the entry's groups. [#10801](https://github.com/JabRef/jabref/pull/10801)
- When deleting an entry, the files linked to the entry are now optionally deleted as well. [#10509](https://github.com/JabRef/jabref/issues/10509)
- We added support to move the file to the system trash (instead of deleting it). [#10591](https://github.com/JabRef/jabref/pull/10591)
- We added ability to jump to an entry in the command line using `-j CITATIONKEY`. [JabRef/jabref-koppor#540](https://github.com/JabRef/jabref-koppor/issues/540)
- We added a new boolean to the style files for Openoffice/Libreoffice integration to switch between ZERO_WIDTH_SPACE (default) and no space. [#10843](https://github.com/JabRef/jabref/pull/10843)
- When pasting HTML into the abstract or a comment field, the hypertext is automatically converted to Markdown. [#10558](https://github.com/JabRef/jabref/issues/10558)
- We added the possibility to redownload files that had been present but are no longer in the specified location. [#10848](https://github.com/JabRef/jabref/issues/10848)
- We added the citation key pattern `[camelN]`. Equivalent to the first N words of the `[camel]` pattern.
- We added importing of static groups and linked files from BibDesk .bib files. [#10381](https://github.com/JabRef/jabref/issues/10381)
- We added ability to export in CFF (Citation File Format) [#10661](https://github.com/JabRef/jabref/issues/10661).
- We added ability to push entries to TeXworks. [#3197](https://github.com/JabRef/jabref/issues/3197)
- We added the ability to zoom in and out in the document viewer using <kbd>Ctrl</kbd> + <kbd>Scroll</kbd>. [#10964](https://github.com/JabRef/jabref/pull/10964)
- We added a Cleanup for removing non-existent files and grouped the related options [#10929](https://github.com/JabRef/jabref/issues/10929)
- We added the functionality to parse the bibliography of PDFs using the GROBID online service. [#10200](https://github.com/JabRef/jabref/issues/10200)
- We added a seperated search bar for the global search window. [#11032](https://github.com/JabRef/jabref/pull/11032)
- We added ability to double-click on an entry in the global search window to select the corresponding entry in the main table. [#11010](https://github.com/JabRef/jabref/pull/11010)
- We added support for BibTeX String constants during copy & paste between libraries. [#10872](https://github.com/JabRef/jabref/issues/10872)
- We added the field `langid` which is important for hyphenation and casing in LaTeX. [#10868](https://github.com/JabRef/jabref/issues/10868)
- Event log entries can now be copied via a context menu. [#11100](https://github.com/JabRef/jabref/issues/11100)

### Changed

- The "Automatically open folders of attached files" preference default status has been changed to enabled on Windows. [JabRef/jabref-koppor#56](https://github.com/JabRef/jabref-koppor/issues/56)
- The Custom export format now uses the custom DOI base URI in the preferences for the `DOICheck`, if activated [forum#4084](https://discourse.jabref.org/t/export-html-disregards-custom-doi-base-uri/4084)
- The index directories for full text search have now more readable names to increase debugging possibilities using Apache Lucense's Lurk. [#10193](https://github.com/JabRef/jabref/issues/10193)
- The fulltext search also indexes files ending with .pdf (but do not having an explicit file type set). [#10193](https://github.com/JabRef/jabref/issues/10193)
- We changed the arrangement of the lists in the "Citation relations" tab. `Cites` are now on the left and `Cited by` on the right [#10752](https://github.com/JabRef/jabref/pull/10752)
- Sub libraries based on `aux` file can now also be generated if some citations are not found library. [#10775](https://github.com/JabRef/jabref/pull/10775)
- We rearranged the tab order in the entry editor and renamed the "Scite Tab" to "Citation information". [#10821](https://github.com/JabRef/jabref/issues/10821)
- We changed the duplicate handling in the Import entries dialog. Potential duplicate entries are marked with an icon and importing will now trigger the merge dialog [#10914](https://github.com/JabRef/jabref/pull/10914)
- We made the command "Push to TexShop" more robust to allow cite commands with a character before the first slash. [forum#2699](https://discourse.jabref.org/t/push-to-texshop-mac/2699/17?u=siedlerchr)
- We only show the notification "Saving library..." if the library contains more than 2000 entries. [#9803](https://github.com/JabRef/jabref/issues/9803)
- JabRef now keeps previous log files upon start. [#11023](https://github.com/JabRef/jabref/pull/11023)
- When normalizing author names, complete enclosing braces are kept. [#10031](https://github.com/JabRef/jabref/issues/10031)
- We enhanced the dialog for adding new fields in the content selector with a selection box containing a list of standard fields. [#10912](https://github.com/JabRef/jabref/pull/10912)
- We store the citation relations in an LRU cache to avoid bloating the memory and out-of-memory exceptions. [#10958](https://github.com/JabRef/jabref/issues/10958)
- Keywords field are now displayed as tags. [#10910](https://github.com/JabRef/jabref/pull/10910)
- Citation relations now get more information, and have quick access to view the articles in a browser without adding them to the library [#10869](https://github.com/JabRef/jabref/issues/10869)
- Importer/Exporter for CFF format now supports JabRef `cites` and `related` relationships, as well as all fields from the CFF specification. [#10993](https://github.com/JabRef/jabref/issues/10993)
- The XMP-Exporter no longer writes the content of the `file`-field. [#11083](https://github.com/JabRef/jabref/pull/11083)
- We added notes, checks and warnings for the case of selection of non-empty directories while starting a new Systematic Literature Review. [#600](https://github.com/JabRef/jabref-koppor/issues/600)
- Text in the import dialog (web search results) will now be wrapped to prevent horizontal scrolling. [#10931](https://github.com/JabRef/jabref/issues/10931)
- We improved the error handling when invalid bibdesk-files are encountered [#11117](https://github.com/JabRef/jabref/issues/11117)

### Fixed

- We fixed an issue where the fulltext search button in entry editor used to disappear on click till the search is completed. [#10425](https://github.com/JabRef/jabref/issues/10425)
- We fixed an issue where attempting to cancel the importing/generation of an entry from id is ignored. [#10508](https://github.com/JabRef/jabref/issues/10508)
- We fixed an issue where the preview panel showing the wrong entry (an entry that is not selected in the entry table). [#9172](https://github.com/JabRef/jabref/issues/9172)
- We fixed an issue where HTML-reserved characters like '&' and '<', in addition to HTML entities like '&amp;' were not rendered correctly in entry preview. [#10677](https://github.com/JabRef/jabref/issues/10677)
- The last page of a PDF is now indexed by the full text search. [#10193](https://github.com/JabRef/jabref/issues/10193)
- The entry editor respects the configured custom tabs when showing "Other fields". [#11012](https://github.com/JabRef/jabref/pull/11012)
- The default owner of an entry can be changed again. [#10924](https://github.com/JabRef/jabref/issues/10924)
- We fixed an issue where the duplicate check did not take umlauts or other LaTeX-encoded characters into account. [#10744](https://github.com/JabRef/jabref/pull/10744)
- We fixed the colors of the icon on hover for unset special fields. [#10431](https://github.com/JabRef/jabref/issues/10431)
- We fixed an issue where the CrossRef field did not work if autocompletion was disabled [#8145](https://github.com/JabRef/jabref/issues/8145)
- In biblatex mode, JabRef distinguishes between "Optional fields" and "Optional fields 2" again. [#11022](https://github.com/JabRef/jabref/pull/11022)
- We fixed an issue where exporting`@electronic` and `@online` entry types to the Office XMl would duplicate the field `title`  [#10807](https://github.com/JabRef/jabref/issues/10807)
- We fixed an issue where the `CommentsTab` was not properly formatted when the `defaultOwner` contained capital or special letters. [#10870](https://github.com/JabRef/jabref/issues/10870)
- We fixed an issue where the `File -> Close library` menu item was not disabled when no library was open. [#10948](https://github.com/JabRef/jabref/issues/10948)
- We fixed an issue where the Document Viewer would show the PDF in only half the window when maximized. [#10934](https://github.com/JabRef/jabref/issues/10934)
- Clicking on the crossref and related tags in the entry editor jumps to the linked entry. [#5484](https://github.com/JabRef/jabref/issues/5484) [#9369](https://github.com/JabRef/jabref/issues/9369)
- We fixed an issue where JabRef could not parse absolute file paths from Zotero exports. [#10959](https://github.com/JabRef/jabref/issues/10959)
- We fixed an issue where an exception occured when toggling between "Live" or "Locked" in the internal Document Viewer. [#10935](https://github.com/JabRef/jabref/issues/10935)
- When fetching article information fom IEEE Xplore, the em dash is now converted correctly. [JabRef/jabref-koppor#286](https://github.com/JabRef/jabref-koppor/issues/286)
- Fixed an issue on Windows where the browser extension reported failure to send an entry to JabRef even though it was sent properly. [JabRef/JabRef-Browser-Extension#493](https://github.com/JabRef/JabRef-Browser-Extension/issues/493)
- Fixed an issue on Windows where TeXworks path was not resolved if it was installed with MiKTeX. [#10977](https://github.com/JabRef/jabref/issues/10977)
- We fixed an issue with where JabRef would throw an error when using MathSciNet search, as it was unable to parse the fetched JSON coreectly. [#10996](https://github.com/JabRef/jabref/issues/10996)
- We fixed an issue where the "Import by ID" function would throw an error when a DOI that contains URL-encoded characters was entered. [#10648](https://github.com/JabRef/jabref/issues/10648)
- We fixed an issue with handling of an "overflow" of authors at `[authIniN]`. [#11087](https://github.com/JabRef/jabref/issues/11087)
- We fixed an issue where an exception occurred when selecting entries in the web search results. [#11081](https://github.com/JabRef/jabref/issues/11081)
- When a new library is unsaved, there is now no warning when fetching entries with PDFs. [#11075](https://github.com/JabRef/jabref/issues/11075)
- We fixed an issue where the message "The libary has been modified by another program" occurred when editing library metadata and saving the library. [#4877](https://github.com/JabRef/jabref/issues/4877)

### Removed

- We removed the predatory journal checks due to a high rate of false positives. [#11066](https://github.com/JabRef/jabref/pull/11066)

## [5.12] – 2023-12-24

### Added

- We added a scite.ai tab in the entry editor that retrieves 'Smart Citation' tallies for citations that have a DOI. [JabRef/jabref-koppor#375](https://github.com/JabRef/jabref-koppor/issues/375)
- We added a dropdown menu to let users change the reference library during AUX file import. [#10472](https://github.com/JabRef/jabref/issues/10472)
- We added a button to let users reset the cite command to the default value. [#10569](https://github.com/JabRef/jabref/issues/10569)
- We added the option to use System Preference for Light/Dark Theme [#8729](https://github.com/JabRef/jabref/issues/8729).
- We added [scholar.archive.org](https://scholar.archive.org/) as a new fetcher. [#10498](https://github.com/JabRef/jabref/issues/10498)
- We integrated predatory journal checking as part of the Integrity Checker based on the [check-bib-for-predatory](https://github.com/CfKu/check-bib-for-predatory). [JabRef/jabref-koppor#348](https://github.com/JabRef/jabref-koppor/issues/348)
- We added a 'More options' section in the main table right click menu opening the preferences dialog. [#9432](https://github.com/JabRef/jabref/issues/9432)
- When creating a new group, it inherits the icon of the parent group. [#10521](https://github.com/JabRef/jabref/pull/10521)

### Changed

- We moved the location of the 'Open only one instance of JabRef' preference option from "Network" to "General". [#9306](https://github.com/JabRef/jabref/issues/9306)
- The two previews in the change resolver dialog now have their scrollbars synchronized. [#9576](https://github.com/JabRef/jabref/issues/9576).
- We changed the setting of the keyword separator to accept a single character only. [#177](https://github.com/JabRef/jabref-koppor/issues/177)
- We replaced "SearchAll" in Web Search by "Search Selected". [#10556](https://github.com/JabRef/jabref/issues/10556)
- Short DOI formatter now checks, if the value is already formatted. If so, it returns the value instead of calling the ShortDOIService again. [#10589](https://github.com/JabRef/jabref/issues/10589)
- We upgraded to JavaFX 21.0.1. As a consequence JabRef requires now macOS 11 or later and GTK 3.8 or later on Linux [#10627](https://github.com/JabRef/jabref/pull/10627).
- A user-specific comment fields is not enabled by default, but can be enabled using the "Add" button. [#10424](https://github.com/JabRef/jabref/issues/10424)
- We upgraded to Lucene 9.9 for the fulltext search. The search index will be rebuild. [#10686](https://github.com/JabRef/jabref/pull/10686)
- When using "Copy..." -> "Copy citation key", the delimiter configured at "Push applications" is respected. [#10707](https://github.com/JabRef/jabref/pull/10707)

### Fixed

- We fixed an issue where the added protected term has unwanted leading and trailing whitespaces, where the formatted text has unwanted empty brackets and where the word at the cursor in the textbox can be added to the list. [#10415](https://github.com/JabRef/jabref/issues/10415)
- We fixed an issue where in the merge dialog the file field of entries was not correctly merged when the first and second entry both contained values inside the file field. [#10572](https://github.com/JabRef/jabref/issues/10572)
- We fixed some small inconsistencies in the user interface. [#10507](https://github.com/JabRef/jabref/issues/10507) [#10458](https://github.com/JabRef/jabref/issues/10458) [#10660](https://github.com/JabRef/jabref/issues/10660)
- We fixed the issue where the Hayagriva YAML exporter would not include a parent field for the publisher/series. [#10596](https://github.com/JabRef/jabref/issues/10596)
- We fixed issues in the external file type dialog w.r.t. duplicate entries in the case of a language switch. [#10271](https://github.com/JabRef/jabref/issues/10271)
- We fixed an issue where the right-click action "Copy cite..." did not respect the configured citation command under "External Programs" -> "[Push Applications](https://docs.jabref.org/cite/pushtoapplications)" [#10615](https://github.com/JabRef/jabref/issues/10615)

### Removed

- We removed duplicate filtering and sorting operations in the MainTable when editing BibEntries. [#10619](https://github.com/JabRef/jabref/pull/10619)

## [5.11] – 2023-10-22

### Added

- We added the ability to sort subgroups in Z-A order, as well as by ascending and descending number of subgroups. [#10249](https://github.com/JabRef/jabref/issues/10249)
- We added the possibility to find (and add) papers that cite or are cited by a given paper. [#6187](https://github.com/JabRef/jabref/issues/6187)
- We added an error-specific message for when a download from a URL fails. [#9826](https://github.com/JabRef/jabref/issues/9826)
- We added support for customizing the citation command (e.g., `[@key1,@key2]`) when [pushing to external applications](https://docs.jabref.org/cite/pushtoapplications). [#10133](https://github.com/JabRef/jabref/issues/10133)
- We added an integrity check for more special characters. [#8712](https://github.com/JabRef/jabref/issues/8712)
- We added protected terms described as "Computer science". [#10222](https://github.com/JabRef/jabref/pull/10222)
- We added a link "Get more themes..." in the preferences to that points to [themes.jabref.org](https://themes.jabref.org) allowing the user to download new themes. [#10243](https://github.com/JabRef/jabref/issues/10243)
- We added a fetcher for [LOBID](https://lobid.org/resources/api) resources. [JabRef/jabref-koppor#386](https://github.com/JabRef/jabref-koppor/issues/386)
- When in `biblatex` mode, the [integrity check](https://docs.jabref.org/finding-sorting-and-cleaning-entries/checkintegrity) for journal titles now also checks the field `journal`.
- We added support for exporting to Hayagriva YAML format. [#10382](https://github.com/JabRef/jabref/issues/10382)
- We added support for pushing citations to [TeXShop](https://pages.uoregon.edu/koch/texshop/) on macOS [forum#2699](https://discourse.jabref.org/t/push-to-texshop-mac/2699).
- We added the 'Bachelor's thesis' type for Biblatex's 'Thesis' EntryType [#10029](https://github.com/JabRef/jabref/issues/10029).

### Changed

- The export formats `listrefs`, `tablerefs`, `tablerefsabsbib`, now use the ISO date format in the footer [#10383](https://github.com/JabRef/jabref/pull/10383).
- When searching for an identifier in the "Web search", the title of the search window is now "Identifier-based Web Search". [#10391](https://github.com/JabRef/jabref/pull/10391)
- The ampersand checker now skips verbatim fields (`file`, `url`, ...). [#10419](https://github.com/JabRef/jabref/pull/10419)
- If no existing document is selected for exporting "XMP annotated pdf" JabRef will now create a new PDF file with a sample text and the metadata. [#10102](https://github.com/JabRef/jabref/issues/10102)
- We modified the DOI cleanup to infer the DOI from an ArXiV ID if it's present. [#10426](https://github.com/JabRef/jabref/issues/10426)
- The ISI importer uses the field `comment` for notes (instead of `review). [#10478](https://github.com/JabRef/jabref/pull/10478)
- If no existing document is selected for exporting "Embedded BibTeX pdf" JabRef will now create a new PDF file with a sample text and the metadata. [#10101](https://github.com/JabRef/jabref/issues/10101)
- Translated titles format no longer raise a warning. [#10459](https://github.com/JabRef/jabref/issues/10459)
- We re-added the empty grey containers in the groups panel to keep an indicator for the current selected group, if displaying of group item count is turned off [#9972](https://github.com/JabRef/jabref/issues/9972)

### Fixed

- We fixed an issue where "Move URL in note field to url field" in the cleanup dialog caused an exception if no note field was present [forum#3999](https://discourse.jabref.org/t/cleanup-entries-cant-get-it-to-work/3999)
- It is possible again to use "current table sort order" for the order of entries when saving. [#9869](https://github.com/JabRef/jabref/issues/9869)
- Passwords can be stored in GNOME key ring. [#10274](https://github.com/JabRef/jabref/issues/10274)
- We fixed an issue where groups based on an aux file could not be created due to an exception [#10350](https://github.com/JabRef/jabref/issues/10350)
- We fixed an issue where the JabRef browser extension could not communicate with JabRef under macOS due to missing files. You should use the `.pkg` for the first installation as it updates all necessary files for the extension [#10308](https://github.com/JabRef/jabref/issues/10308)
- We fixed an issue where the ISBN fetcher returned the entrytype `misc` for certain ISBN numbers [#10348](https://github.com/JabRef/jabref/issues/10348)
- We fixed a bug where an exception was raised when saving less than three export save orders in the preference. [#10157](https://github.com/JabRef/jabref/issues/10157)
- We fixed an issue where it was possible to create a group with no name or with a group separator inside the name [#9776](https://github.com/JabRef/jabref/issues/9776)
- Biblatex's `journaltitle` is now also respected for showing the journal information. [#10397](https://github.com/JabRef/jabref/issues/10397)
- JabRef does not hang anymore when exporting via CLI. [#10380](https://github.com/JabRef/jabref/issues/10380)
- We fixed an issue where it was not possible to save a library on a network share under macOS due to an exception when acquiring a file lock [#10452](https://github.com/JabRef/jabref/issues/10452)
- We fixed an issue where exporting "XMP annotated pdf" without selecting an existing document would produce an exception. [#10102](https://github.com/JabRef/jabref/issues/10102)
- We fixed an issue where the "Enabled" column in the "Protected terms files" tab in the preferences could not be resized [#10285](https://github.com/JabRef/jabref/issues/10285)
- We fixed an issue where after creation of a new library, the new library was not focused. [JabRef/jabref-koppor#592](https://github.com/JabRef/jabref-koppor/issues/592)
- We fixed an issue where double clicking on an url in the file field would trigger an exception instead of opening the browser [#10480](https://github.com/JabRef/jabref/pull/10480)
- We fixed an issue where scrolling was impossible on dragging a citation on the groups panel. [#9754](https://github.com/JabRef/jabref/issues/9754)
- We fixed an issue where exporting "Embedded BibTeX pdf" without selecting an existing document would produce an exception. [#10101](https://github.com/JabRef/jabref/issues/10101)
- We fixed an issue where there was a failure to access the url link for "eprint" for the ArXiv entry.[#10474](https://github.com/JabRef/jabref/issues/10474)
- We fixed an issue where it was not possible to connect to a shared database once a group with entries was added or other metadata modified [#10336](https://github.com/JabRef/jabref/issues/10336)
- We fixed an issue where middle-button paste in X not always worked [#7905](https://github.com/JabRef/jabref/issues/7905)

## [5.10] – 2023-09-02

### Added

- We added a field showing the BibTeX/biblatex source for added and deleted entries in the "External Changes Resolver" dialog. [#9509](https://github.com/JabRef/jabref/issues/9509)
- We added user-specific comment field so that multiple users can make separate comments. [#543](https://github.com/JabRef/jabref-koppor/issues/543)
- We added a search history list in the search field's right click menu. [#7906](https://github.com/JabRef/jabref/issues/7906)
- We added a full text fetcher for IACR eprints. [#9651](https://github.com/JabRef/jabref/pull/9651)
- We added "Attach file from URL" to right-click context menu to download and store a file with the reference library. [#9646](https://github.com/JabRef/jabref/issues/9646)
- We enabled updating an existing entry with data from InspireHEP. [#9351](https://github.com/JabRef/jabref/issues/9351)
- We added a fetcher for the Bibliotheksverbund Bayern (experimental). [#9641](https://github.com/JabRef/jabref/pull/9641)
- We added support for more biblatex date formats for parsing dates. [#2753](https://github.com/JabRef/jabref/issues/2753)
- We added support for multiple languages for exporting to and importing references from MS Office. [#9699](https://github.com/JabRef/jabref/issues/9699)
- We enabled scrolling in the groups list when dragging a group on another group. [#2869](https://github.com/JabRef/jabref/pull/2869)
- We added the option to automatically download online files when a new entry is created from an existing ID (e.g., DOI). The option can be disabled in the preferences under "Import and Export". [#9756](https://github.com/JabRef/jabref/issues/9756)
- We added a new Integrity check for unescaped ampersands. [JabRef/jabref-koppor#585](https://github.com/JabRef/jabref-koppor/issues/585)
- We added support for parsing `$\backslash$` in file paths (as exported by Mendeley). [forum#3470](https://discourse.jabref.org/t/mendeley-bib-import-with-linked-files/3470)
- We added the possibility to automatically fetch entries when an ISBN is pasted on the main table. [#9864](https://github.com/JabRef/jabref/issues/9864)
- We added the option to disable the automatic linking of files in the entry editor [#5105](https://github.com/JabRef/jabref/issues/5105)
- We added the link icon for ISBNs in linked identifiers column. [#9819](https://github.com/JabRef/jabref/issues/9819)
- We added key binding to focus on groups <kbd>alt</kbd> + <kbd>s</kbd> [#9863](https://github.com/JabRef/jabref/issues/9863)
- We added the option to unprotect a text selection, which strips all pairs of curly braces away. [#9950](https://github.com/JabRef/jabref/issues/9950)
- We added drag and drop events for field 'Groups' in entry editor panel. [#569](https://github.com/JabRef/jabref-koppor/issues/569)
- We added support for parsing MathML in the Medline importer. [#4273](https://github.com/JabRef/jabref/issues/4273)
- We added the ability to search for an identifier (DOI, ISBN, ArXiv ID) directly from 'Web Search'. [#7575](https://github.com/JabRef/jabref/issues/7575) [#9674](https://github.com/JabRef/jabref/issues/9674)
- We added a cleanup activity that identifies a URL or a last-visited-date in the `note` field and moves it to the `url` and `urldate` field respectively. [JabRef/jabref-koppor#216](https://github.com/JabRef/jabref-koppor/issues/216)
- We enabled the user to change the name of a field in a custom entry type by double-clicking on it. [#9840](https://github.com/JabRef/jabref/issues/9840)
- We added some preferences options to disable online activity. [#10064](https://github.com/JabRef/jabref/issues/10064)
- We integrated two mail actions ("As Email" and "To Kindle") under a new "Send" option in the right-click & Tools menus. The Kindle option creates an email targeted to the user's Kindle email, which can be set in preferences under "External programs" [#6186](https://github.com/JabRef/jabref/issues/6186)
- We added an option to clear recent libraries' history. [#10003](https://github.com/JabRef/jabref/issues/10003)
- We added an option to encrypt and remember the proxy password. [#8055](https://github.com/JabRef/jabref/issues/8055)[#10044](https://github.com/JabRef/jabref/issues/10044)
- We added support for showing journal information, via info buttons next to the `Journal` and `ISSN` fields in the entry editor. [#6189](https://github.com/JabRef/jabref/issues/6189)
- We added support for pushing citations to Sublime Text 3 [#10098](https://github.com/JabRef/jabref/issues/10098)
- We added support for the Finnish language. [#10183](https://github.com/JabRef/jabref/pull/10183)
- We added the option to automatically replaces illegal characters in the filename when adding a file to JabRef. [#10182](https://github.com/JabRef/jabref/issues/10182)
- We added a privacy policy. [#10064](https://github.com/JabRef/jabref/issues/10064)
- We added a tooltip to show the number of entries in a group [#10208](https://github.com/JabRef/jabref/issues/10208)
- We fixed an issue where it was no longer possible to add or remove selected entries to groups via context menu [#10404](https://github.com/JabRef/jabref/issues/10404), [#10317](https://github.com/JabRef/jabref/issues/10317) [#10374](https://github.com/JabRef/jabref/issues/10374)

### Changed

- We replaced "Close" by "Close library" and placed it after "Save all" in the File menu. [#10043](https://github.com/JabRef/jabref/pull/10043)
- We upgraded to Lucene 9.7 for the fulltext search. The search index will be rebuild. [#10036](https://github.com/JabRef/jabref/pull/10036)
- 'Get full text' now also checks the file url. [#568](https://github.com/JabRef/jabref-koppor/issues/568)
- JabRef writes a new backup file only if there is a change. Before, JabRef created a backup upon start. [#9679](https://github.com/JabRef/jabref/pull/9679)
- We modified the `Add Group` dialog to use the most recently selected group hierarchical context. [#9141](https://github.com/JabRef/jabref/issues/9141)
- We refined the 'main directory not found' error message. [#9625](https://github.com/JabRef/jabref/pull/9625)
- JabRef writes a new backup file only if there is a change. Before, JabRef created a backup upon start. [#9679](https://github.com/JabRef/jabref/pull/9679)
- Backups of libraries are not stored per JabRef version, but collected together. [#9676](https://github.com/JabRef/jabref/pull/9676)
- We streamlined the paths for logs and backups: The parent path fragment is always `logs` or `backups`.
- `log.txt` now contains an entry if a BibTeX entry could not be parsed.
- `log.txt` now contains debug messages. Debugging needs to be enabled explicitly. [#9678](https://github.com/JabRef/jabref/pull/9678)
- `log.txt` does not contain entries for non-found files during PDF indexing. [#9678](https://github.com/JabRef/jabref/pull/9678)
- The hostname is now determined using environment variables (`COMPUTERNAME`/`HOSTNAME`) first. [#9910](https://github.com/JabRef/jabref/pull/9910)
- We improved the Medline importer to correctly import ISO dates for `revised`. [#9536](https://github.com/JabRef/jabref/issues/9536)
- To avoid cluttering of the directory, We always delete the `.sav` file upon successful write. [#9675](https://github.com/JabRef/jabref/pull/9675)
- We improved the unlinking/deletion of multiple linked files of an entry using the <kbd>Delete</kbd> key. [#9473](https://github.com/JabRef/jabref/issues/9473)
- The field names of customized entry types are now exchanged preserving the case. [#9993](https://github.com/JabRef/jabref/pull/9993)
- We moved the custom entry types dialog into the preferences dialog. [#9760](https://github.com/JabRef/jabref/pull/9760)
- We moved the manage content selectors dialog to the library properties. [#9768](https://github.com/JabRef/jabref/pull/9768)
- We moved the preferences menu command from the options menu to the file menu. [#9768](https://github.com/JabRef/jabref/pull/9768)
- We reworked the cross ref labels in the entry editor and added a right click menu. [#10046](https://github.com/JabRef/jabref/pull/10046)
- We reorganized the order of tabs and settings in the library properties. [#9836](https://github.com/JabRef/jabref/pull/9836)
- We changed the handling of an "overflow" of authors at `[authIniN]`: JabRef uses `+` to indicate an overflow. Example: `[authIni2]` produces `A+` (instead of `AB`) for `Aachen and Berlin and Chemnitz`. [#9703](https://github.com/JabRef/jabref/pull/9703)
- We moved the preferences option to open the last edited files on startup to the 'General' tab. [#9808](https://github.com/JabRef/jabref/pull/9808)
- We improved the recognition of DOIs when pasting a link containing a DOI on the maintable. [#9864](https://github.com/JabRef/jabref/issues/9864s)
- We reordered the preferences dialog. [#9839](https://github.com/JabRef/jabref/pull/9839)
- We split the 'Import and Export' tab into 'Web Search' and 'Export'. [#9839](https://github.com/JabRef/jabref/pull/9839)
- We moved the option to run JabRef in memory stick mode into the preferences dialog toolbar. [#9866](https://github.com/JabRef/jabref/pull/9866)
- In case the library contains empty entries, they are not written to disk. [#8645](https://github.com/JabRef/jabref/issues/8645)
- The formatter `remove_unicode_ligatures` is now called `replace_unicode_ligatures`. [#9890](https://github.com/JabRef/jabref/pull/9890)
- We improved the error message when no terminal was found. [#9607](https://github.com/JabRef/jabref/issues/9607)
- In the context of the "systematic literature functionality", we changed the name "database" to "catalog" to use a separate term for online catalogs in comparison to SQL databases. [#9951](https://github.com/JabRef/jabref/pull/9951)
- We now show more fields (including Special Fields) in the dropdown selection for "Save sort order" in the library properties and for "Export sort order" in the preferences. [#10010](https://github.com/JabRef/jabref/issues/10010)
- We now encrypt and store the custom API keys in the OS native credential store. [#10044](https://github.com/JabRef/jabref/issues/10044)
- We changed the behavior of group addition/edit, so that sorting by alphabetical order is not performed by default after the modification. [#10017](https://github.com/JabRef/jabref/issues/10017)
- We fixed an issue with spacing in the cleanup dialogue. [#10081](https://github.com/JabRef/jabref/issues/10081)
- The GVK fetcher now uses the new [K10plus](https://www.bszgbv.de/services/k10plus/) database. [#10189](https://github.com/JabRef/jabref/pull/10189)

### Fixed

- We fixed an issue where clicking the group expansion pane/arrow caused the node to be selected, when it should just expand/detract the node. [#10111](https://github.com/JabRef/jabref/pull/10111)
- We fixed an issue where the browser import would add ' characters before the BibTeX entry on Linux. [#9588](https://github.com/JabRef/jabref/issues/9588)
- We fixed an issue where searching for a specific term with the DOAB fetcher lead to an exception. [#9571](https://github.com/JabRef/jabref/issues/9571)
- We fixed an issue where the "Import" -> "Library to import to" did not show the correct library name if two opened libraries had the same suffix. [#9567](https://github.com/JabRef/jabref/issues/9567)
- We fixed an issue where the rpm-Version of JabRef could not be properly uninstalled and reinstalled. [#9558](https://github.com/JabRef/jabref/issues/9558), [#9603](https://github.com/JabRef/jabref/issues/9603)
- We fixed an issue where the command line export using `--exportMatches` flag does not create an output bib file. [#9581](https://github.com/JabRef/jabref/issues/9581)
- We fixed an issue where custom field in the custom entry types could not be set to mulitline. [#9609](https://github.com/JabRef/jabref/issues/9609)
- We fixed an issue where the Office XML exporter did not resolve BibTeX-Strings when exporting entries. [forum#3741](https://discourse.jabref.org/t/exporting-bibtex-constant-strings-to-ms-office-2007-xml/3741)
- We fixed an issue where the Merge Entries Toolbar configuration was not saved after hitting 'Merge Entries' button. [#9091](https://github.com/JabRef/jabref/issues/9091)
- We fixed an issue where the password is stored in clear text if the user wants to use a proxy with authentication. [#8055](https://github.com/JabRef/jabref/issues/8055)
- JabRef is now more relaxed when parsing field content: In case a field content ended with `\`, the combination `\}` was treated as plain `}`. [#9668](https://github.com/JabRef/jabref/issues/9668)
- We resolved an issue that cut off the number of group entries when it exceeded four digits. [#8797](https://github.com/JabRef/jabref/issues/8797)
- We fixed the issue where the size of the global search window was not retained after closing. [#9362](https://github.com/JabRef/jabref/issues/9362)
- We fixed an issue where the Global Search UI preview is still white in dark theme. [#9362](https://github.com/JabRef/jabref/issues/9362)
- We fixed the double paste issue when <kbd>Cmd</kbd> + <kbd>v</kbd> is pressed on 'New entry from plaintext' dialog. [#9367](https://github.com/JabRef/jabref/issues/9367)
- We fixed an issue where the pin button on the Global Search dialog was located at the bottom and not at the top. [#9362](https://github.com/JabRef/jabref/issues/9362)
- We fixed the log text color in the event log console when using dark mode. [#9732](https://github.com/JabRef/jabref/issues/9732)
- We fixed an issue where searching for unlinked files would include the current library's .bib file. [#9735](https://github.com/JabRef/jabref/issues/9735)
- We fixed an issue where it was no longer possible to connect to a shared mysql database due to an exception. [#9761](https://github.com/JabRef/jabref/issues/9761)
- We fixed an issue where an exception was thrown for the user after <kbd>Ctrl</kbd>+<kbd>Z</kbd> command. [#9737](https://github.com/JabRef/jabref/issues/9737)
- We fixed the citation key generation for [`[authors]`, `[authshort]`, `[authorsAlpha]`, `[authIniN]`, `[authEtAl]`, `[auth.etal]`](https://docs.jabref.org/setup/citationkeypatterns#special-field-markers) to handle `and others` properly. [JabRef/jabref-koppor#626](https://github.com/JabRef/jabref-koppor/issues/626)
- We fixed the Save/save as file type shows BIBTEX_DB instead of "Bibtex library". [#9372](https://github.com/JabRef/jabref/issues/9372)
- We fixed the default main file directory for non-English Linux users. [#8010](https://github.com/JabRef/jabref/issues/8010)
- We fixed an issue when overwriting the owner was disabled. [#9896](https://github.com/JabRef/jabref/pull/9896)
- We fixed an issue regarding recording redundant prefixes in search history. [#9685](https://github.com/JabRef/jabref/issues/9685)
- We fixed an issue where passing a URL containing a DOI led to a "No entry found" notification. [#9821](https://github.com/JabRef/jabref/issues/9821)
- We fixed some minor visual inconsistencies and issues in the preferences dialog. [#9866](https://github.com/JabRef/jabref/pull/9866)
- The order of save actions is now retained. [#9890](https://github.com/JabRef/jabref/pull/9890)
- We fixed an issue where the order of save actions was not retained in the bib file. [#9890](https://github.com/JabRef/jabref/pull/9890)
- We fixed an issue in the preferences 'External file types' tab ignoring a custom application path in the edit dialog. [#9895](https://github.com/JabRef/jabref/issues/9895)
- We fixed an issue in the preferences where custom columns could be added to the entry table with no qualifier. [#9913](https://github.com/JabRef/jabref/issues/9913)
- We fixed an issue where the encoding header in a bib file was not respected when the file contained a BOM (Byte Order Mark). [#9926](https://github.com/JabRef/jabref/issues/9926)
- We fixed an issue where cli help output for import and export format was inconsistent. [JabRef/jabref-koppor#429](https://github.com/JabRef/jabref-koppor/issues/429)
- We fixed an issue where the user could select multiple conflicting options for autocompletion at once. [#10181](https://github.com/JabRef/jabref/issues/10181)
- We fixed an issue where no preview could be generated for some entry types and led to an exception. [#9947](https://github.com/JabRef/jabref/issues/9947)
- We fixed an issue where the Linux terminal working directory argument was malformed and therefore ignored upon opening a terminal [#9953](https://github.com/JabRef/jabref/issues/9953)
- We fixed an issue under Linux where under some systems the file instead of the folder was opened. [#9607](https://github.com/JabRef/jabref/issues/9607)
- We fixed an issue where an Automatic Keyword Group could not be deleted in the UI. [#9778](https://github.com/JabRef/jabref/issues/9778)
- We fixed an issue where the citation key pattern `[edtrN_M]` returned the wrong editor. [#9946](https://github.com/JabRef/jabref/pull/9946)
- We fixed an issue where empty grey containers would remain in the groups panel, if displaying of group item count is turned off. [#9972](https://github.com/JabRef/jabref/issues/9972)
- We fixed an issue where fetching an ISBN could lead to application freezing when the fetcher did not return any results. [#9979](https://github.com/JabRef/jabref/issues/9979)
- We fixed an issue where closing a library containing groups and entries caused an exception [#9997](https://github.com/JabRef/jabref/issues/9997)
- We fixed a bug where the editor for strings in a bibliography file did not sort the entries by their keys [#10083](https://github.com/JabRef/jabref/pull/10083)
- We fixed an issues where clicking on the empty space of specific context menu entries would not trigger the associated action. [#8388](https://github.com/JabRef/jabref/issues/8388)
- We fixed an issue where JabRef would not remember whether the window was in fullscreen. [#4939](https://github.com/JabRef/jabref/issues/4939)
- We fixed an issue where the ACM Portal search sometimes would not return entries for some search queries when the article author had no given name. [#10107](https://github.com/JabRef/jabref/issues/10107)
- We fixed an issue that caused high CPU usage and a zombie process after quitting JabRef because of author names autocompletion. [#10159](https://github.com/JabRef/jabref/pull/10159)
- We fixed an issue where files with illegal characters in the filename could be added to JabRef. [#10182](https://github.com/JabRef/jabref/issues/10182)
- We fixed that checked-out radio buttons under "specified keywords" were not displayed as checked after closing and reopening the "edit group" window. [#10248](https://github.com/JabRef/jabref/issues/10248)
- We fixed that when editing groups, checked-out properties such as case sensitive and regular expression (under "Free search expression") were not displayed checked. [#10108](https://github.com/JabRef/jabref/issues/10108)

### Removed

- We removed the support of BibTeXML. [#9540](https://github.com/JabRef/jabref/issues/9540)
- We removed support for Markdown syntax for strikethrough and task lists in comment fields. [#9726](https://github.com/JabRef/jabref/pull/9726)
- We removed the options menu, because the two contents were moved to the File menu or the properties of the library. [#9768](https://github.com/JabRef/jabref/pull/9768)
- We removed the 'File' tab in the preferences and moved its contents to the 'Export' tab. [#9839](https://github.com/JabRef/jabref/pull/9839)
- We removed the "[Collection of Computer Science Bibliographies](https://en.wikipedia.org/wiki/Collection_of_Computer_Science_Bibliographies)" fetcher the websits is no longer available. [#6638](https://github.com/JabRef/jabref/issues/6638)

## [5.9] – 2023-01-06

### Added

- We added a dropdown menu to let users change the library they want to import into during import. [#6177](https://github.com/JabRef/jabref/issues/6177)
- We added the possibility to add/remove a preview style from the selected list using a double click. [#9490](https://github.com/JabRef/jabref/issues/9490)
- We added the option to define fields as "multine" directly in the custom entry types dialog. [#6448](https://github.com/JabRef/jabref/issues/6448)
- We changed the minWidth and the minHeight of the main window, so it won't have a width and/or a height with the value 0. [#9606](https://github.com/JabRef/jabref/issues/9606)

### Changed

- We changed database structure: in MySQL/MariaDB we renamed tables by adding a `JABREF_` prefix, and in PGSQL we moved tables in `jabref` schema. We added `VersionDBStructure` variable in `METADATA` table to indicate current version of structure, this variable is needed for automatic migration. [#9312](https://github.com/JabRef/jabref/issues/9312)
- We moved some preferences options to a new tab in the preferences dialog. [#9442](https://github.com/JabRef/jabref/pull/9442)
- We renamed "Medline abbreviation" to "dotless abbreviation". [#9504](https://github.com/JabRef/jabref/pull/9504)
- We now have more "dots" in the offered journal abbreviations. [#9504](https://github.com/JabRef/jabref/pull/9504)
- We now disable the button "Full text search" in the Searchbar by default [#9527](https://github.com/JabRef/jabref/pull/9527)

### Fixed

- The tab "deprecated fields" is shown in biblatex-mode only. [#7757](https://github.com/JabRef/jabref/issues/7757)
- In case a journal name of an IEEE journal is abbreviated, the "normal" abbreviation is used - and not the one of the IEEE BibTeX strings. [JabRef/abbrv.jabref.org#91](https://github.com/JabRef/abbrv.jabref.org/issues/91)
- We fixed a performance issue when loading large lists of custom journal abbreviations. [#8928](https://github.com/JabRef/jabref/issues/8928)
- We fixed an issue where the last opened libraries were not remembered when a new unsaved library was open as well. [#9190](https://github.com/JabRef/jabref/issues/9190)
- We fixed an issue where no context menu for the group "All entries" was present. [forum#3682](https://discourse.jabref.org/t/how-sort-groups-a-z-not-subgroups/3682)
- We fixed an issue where extra curly braces in some fields would trigger an exception when selecting the entry or doing an integrity check. [#9475](https://github.com/JabRef/jabref/issues/9475), [#9503](https://github.com/JabRef/jabref/issues/9503)
- We fixed an issue where entering a date in the format "YYYY/MM" in the entry editor date field caused an exception. [#9492](https://github.com/JabRef/jabref/issues/9492)
- For portable versions, the `.deb` file now works on plain debian again. [#9472](https://github.com/JabRef/jabref/issues/9472)
- We fixed an issue where the download of linked online files failed after an import of entries for certain urls. [#9518](https://github.com/JabRef/jabref/issues/9518)
- We fixed an issue where an exception occurred when manually downloading a file from an URL in the entry editor. [#9521](https://github.com/JabRef/jabref/issues/9521)
- We fixed an issue with open office csv file formatting where commas in the abstract field where not escaped. [#9087](https://github.com/JabRef/jabref/issues/9087)
- We fixed an issue with deleting groups where subgroups different from the selected group were deleted. [#9281](https://github.com/JabRef/jabref/issues/9281)

## [5.8] – 2022-12-18

### Added

- We integrated a new three-way merge UI for merging entries in the Entries Merger Dialog, the Duplicate Resolver Dialog, the Entry Importer Dialog, and the External Changes Resolver Dialog. [#8945](https://github.com/JabRef/jabref/pull/8945)
- We added the ability to merge groups, keywords, comments and files when merging entries. [#9022](https://github.com/JabRef/jabref/pull/9022)
- We added a warning message next to the authors field in the merge dialog to warn users when the authors are the same but formatted differently. [#8745](https://github.com/JabRef/jabref/issues/8745)
- The default file directory of a library is used as default directory for [unlinked file lookup](https://docs.jabref.org/collect/findunlinkedfiles#link-the-pdfs-to-your-bib-library). [JabRef/jabref-koppor#546](https://github.com/JabRef/jabref-koppor/issues/546)
- The properties of an existing systematic literature review (SLR) can be edited. [JabRef/jabref-koppor#604](https://github.com/JabRef/jabref-koppor/issues/604)
- An systematic literature review (SLR) can now be started from the SLR itself. [#9131](https://github.com/JabRef/jabref/pull/9131), [JabRef/jabref-koppor#601](https://github.com/JabRef/jabref-koppor/issues/601)
- On startup, JabRef notifies the user if there were parsing errors during opening.
- We added support for the field `fjournal` (in `@article`) for abbreviation and unabbreviation functionalities. [#321](https://github.com/JabRef/jabref/pull/321)
- In case a backup is found, the filename of the backup is shown and one can navigate to the file. [#9311](https://github.com/JabRef/jabref/pull/9311)
- We added support for the Ukrainian and Arabic languages. [#9236](https://github.com/JabRef/jabref/pull/9236), [#9243](https://github.com/JabRef/jabref/pull/9243)

### Changed

- We improved the Citavi Importer to also import so called Knowledge-items into the field `comment` of the corresponding entry [#9025](https://github.com/JabRef/jabref/issues/9025)
- We modified the change case sub-menus and their corresponding tips (displayed when you stay long over the menu) to properly reflect exemplified cases. [#9339](https://github.com/Jabref/jabref/issues/9339)
- We call backup files `.bak` and temporary writing files now `.sav`.
- JabRef keeps 10 older versions of a `.bib` file in the [user data dir](https://github.com/harawata/appdirs#supported-directories) (instead of a single `.sav` (now: `.bak`) file in the directory of the `.bib` file)
- We improved the External Changes Resolver dialog to be more usaable. [#9021](https://github.com/JabRef/jabref/pull/9021)
- We simplified the actions to fast-resolve duplicates to 'Keep Left', 'Keep Right', 'Keep Both' and 'Keep Merged'. [#9056](https://github.com/JabRef/jabref/issues/9056)
- The fallback directory of the file folder now is the general file directory. In case there was a directory configured for a library and this directory was not found, JabRef placed the PDF next to the .bib file and not into the general file directory.
- The global default directory for storing PDFs is now the documents folder in the user's home.
- When adding or editing a subgroup it is placed w.r.t. to alphabetical ordering rather than at the end. [JabRef/jabref-koppor#577](https://github.com/JabRef/jabref-koppor/issues/577)
- Groups context menu now shows appropriate options depending on number of subgroups. [JabRef/jabref-koppor#579](https://github.com/JabRef/jabref-koppor/issues/579)
- We modified the "Delete file" dialog and added the full file path to the dialog text. The file path in the title was changed to file name only. [JabRef/jabref-koppor#534](https://github.com/JabRef/jabref-koppor/issues/534)
- Download from URL now automatically fills with URL from clipboard. [JabRef/jabref-koppor#535](https://github.com/JabRef/jabref-koppor/issues/535)
- We added HTML and Markdown files to Find Unlinked Files and removed BibTeX. [JabRef/jabref-koppor#547](https://github.com/JabRef/jabref-koppor/issues/547)
- ArXiv fetcher now retrieves additional data from related DOIs (both ArXiv and user-assigned). [#9170](https://github.com/JabRef/jabref/pull/9170)
- We modified the Directory of Open Access Books (DOAB) fetcher so that it will now also fetch the ISBN when possible. [#8708](https://github.com/JabRef/jabref/issues/8708)
- Genres are now mapped correctly to entry types when importing MODS files. [#9185](https://github.com/JabRef/jabref/issues/9185)
- We changed the button label from "Return to JabRef" to "Return to library" to better indicate the purpose of the action.
- We changed the color of found text from red to high-contrast colors (background: yellow; font color: purple). [JabRef/jabref-koppor#552](https://github.com/JabRef/jabref-koppor/issues/552)
- We fixed an issue where the wrong icon for a successful import of a bib entry was shown. [#9308](https://github.com/JabRef/jabref/pull/9308)
- We changed the messages after importing unlinked local files to past tense. [JabRef/jabref-koppor#548](https://github.com/JabRef/jabref-koppor/issues/548)
- We fixed an issue where the wrong icon for a successful import of a bib entry was shown [#9308](https://github.com/JabRef/jabref/pull/9308)
- In the context of the [Cleanup dialog](https://docs.jabref.org/finding-sorting-and-cleaning-entries/cleanupentries) we changed the text of the conversion of BibTeX to biblatex (and vice versa) to make it more clear. [JabRef/jabref-koppor#545](https://github.com/JabRef/jabref-koppor/issues/545)
- We removed wrapping of string constants when writing to a `.bib` file.
- In the context of a systematic literature review (SLR), a user can now add arbitrary data into `study.yml`. JabRef just ignores this data. [#9124](https://github.com/JabRef/jabref/pull/9124)
- In the context of a systematic literature review (SLR), we reworked the "Define study" parameters dialog. [#9123](https://github.com/JabRef/jabref/pull/9123)
- We upgraded to Lucene 9.4 for the fulltext search. The search index will be rebuild. [#9213](https://github.com/JabRef/jabref/pull/9213)
- We disabled the "change case" menu for empty fields. [#9214](https://github.com/JabRef/jabref/issues/9214)
- We disabled the conversion menu for empty fields. [#9200](https://github.com/JabRef/jabref/issues/9200)

### Fixed

- We fixed an issue where applied save actions on saving the library file would lead to the dialog "The library has been modified by another program" popping up. [#4877](https://github.com/JabRef/jabref/issues/4877)
- We fixed issues with save actions not correctly loaded when opening the library. [#9122](https://github.com/JabRef/jabref/pull/9122)
- We fixed the behavior of "Discard changes" when reopening a modified library. [#9361](https://github.com/JabRef/jabref/issues/9361)
- We fixed several bugs regarding the manual and the autosave of library files that could lead to exceptions. [#9067](https://github.com/JabRef/jabref/pull/9067), [#8484](https://github.com/JabRef/jabref/issues/8484), [#8746](https://github.com/JabRef/jabref/issues/8746), [#6684](https://github.com/JabRef/jabref/issues/6684), [#6644](https://github.com/JabRef/jabref/issues/6644), [#6102](https://github.com/JabRef/jabref/issues/6102), [#6000](https://github.com/JabRef/jabref/issues/6000)
- We fixed an issue where pdfs were re-indexed on each startup. [#9166](https://github.com/JabRef/jabref/pull/9166)
- We fixed an issue when using an unsafe character in the citation key, the auto-linking feature fails to link files. [#9267](https://github.com/JabRef/jabref/issues/9267)
- We fixed an issue where a message about changed metadata would occur on saving although nothing changed. [#9159](https://github.com/JabRef/jabref/issues/9159)
- We fixed an issue where the possibility to generate a subdatabase from an aux file was writing empty files when called from the commandline. [#9115](https://github.com/JabRef/jabref/issues/9115), [forum#3516](https://discourse.jabref.org/t/export-subdatabase-from-aux-file-on-macos-command-line/3516)
- We fixed an issue where author names with tilde accents (for example ñ) were marked as "Names are not in the standard BibTeX format". [#8071](https://github.com/JabRef/jabref/issues/8071)
- We fixed an issue where capitalize didn't capitalize words after hyphen characters. [#9157](https://github.com/JabRef/jabref/issues/9157)
- We fixed an issue where title case didn't capitalize words after en-dash characters and skip capitalization of conjunctions that comes after en-dash characters. [#9068](https://github.com/JabRef/jabref/pull/9068),[#9142](https://github.com/JabRef/jabref/pull/9142)
- We fixed an issue with the message that is displayed when fetcher returns an empty list of entries for given query. [#9195](https://github.com/JabRef/jabref/issues/9195)
- We fixed an issue where editing entry's "date" field in library mode "biblatex" causes an uncaught exception. [#8747](https://github.com/JabRef/jabref/issues/8747)
- We fixed an issue where importing from XMP would fail for certain PDFs. [#9383](https://github.com/JabRef/jabref/issues/9383)
- We fixed an issue that JabRef displayed the wrong group tree after loading. [JabRef/jabref-koppor#637](https://github.com/JabRef/jabref-koppor/issues/637)
- We fixed that sorting of entries in the maintable by special fields is updated immediately. [#9334](https://github.com/JabRef/jabref/issues/9334)
- We fixed the display of issue, number, eid and pages fields in the entry preview. [#8607](https://github.com/JabRef/jabref/pull/8607), [#8372](https://github.com/JabRef/jabref/issues/8372), [JabRef/jabref-koppor#514](https://github.com/JabRef/jabref-koppor/issues/514), [forum#2390](https://discourse.jabref.org/t/unable-to-edit-my-bibtex-file-that-i-used-before-vers-5-1/2390), [forum#3462](https://discourse.jabref.org/t/jabref-5-6-need-help-with-export-from-jabref-to-microsoft-word-entry-preview-of-apa-7-not-rendering-correctly/3462)
- We fixed the page ranges checker to detect article numbers in the pages field (used at [Check Integrity](https://docs.jabref.org/finding-sorting-and-cleaning-entries/checkintegrity)). [#8607](https://github.com/JabRef/jabref/pull/8607)
- The [HtmlToLaTeXFormatter](https://docs.jabref.org/finding-sorting-and-cleaning-entries/saveactions#html-to-latex) keeps single `<` characters.
- We fixed a performance regression when opening large libraries. [#9041](https://github.com/JabRef/jabref/issues/9041)
- We fixed a bug where spaces are trimmed when highlighting differences in the Entries merge dialog. [JabRef/jabref-koppor#371](https://github.com/JabRef/jabref-koppor/issues/371)
- We fixed some visual glitches with the linked files editor field in the entry editor and increased its height. [#8823](https://github.com/JabRef/jabref/issues/8823)
- We fixed some visual inconsistencies (round corners of highlighted buttons). [#8806](https://github.com/JabRef/jabref/issues/8806)
- We fixed an issue where JabRef would not exit when a connection to a LibreOffice document was established previously and the document is still open. [#9075](https://github.com/JabRef/jabref/issues/9075)
- We fixed an issue about selecting the save order in the preferences. [#9147](https://github.com/JabRef/jabref/issues/9147)
- We fixed an issue where an exception when fetching a DOI was not logged correctly. [JabRef/jabref-koppor#627](https://github.com/JabRef/jabref-koppor/issues/627)
- We fixed an issue where a user could not open an attached file in a new unsaved library. [#9386](https://github.com/JabRef/jabref/issues/9386)
- We fixed a typo within a connection error message. [JabRef/jabref-koppor#625](https://github.com/JabRef/jabref-koppor/issues/625)
- We fixed an issue where journal abbreviations would not abbreviate journal titles with escaped ampersands (\\&). [#8948](https://github.com/JabRef/jabref/issues/8948)
- We fixed the readability of the file field in the dark theme. [#9340](https://github.com/JabRef/jabref/issues/9340)
- We fixed an issue where the 'close dialog' key binding was not closing the Preferences dialog. [#8888](https://github.com/jabref/jabref/issues/8888)
- We fixed an issue where a known journal's medline/dot-less abbreviation does not switch to the full name. [#9370](https://github.com/JabRef/jabref/issues/9370)
- We fixed an issue where hitting enter on the search field within the preferences dialog closed the dialog. [JabRef/jabref-koppor#630](https://github.com/JabRef/jabref-koppor/issues/630)
- We fixed the "Cleanup entries" dialog is partially visible. [#9223](https://github.com/JabRef/jabref/issues/9223)
- We fixed an issue where font size preferences did not apply correctly to preference dialog window and the menu bar. [#8386](https://github.com/JabRef/jabref/issues/8386) and [#9279](https://github.com/JabRef/jabref/issues/9279)
- We fixed the display of the "Customize Entry Types" dialog title. [#9198](https://github.com/JabRef/jabref/issues/9198)
- We fixed an issue where the CSS styles are missing in some dialogs. [#9150](https://github.com/JabRef/jabref/pull/9150)
- We fixed an issue where controls in the preferences dialog could outgrow the window. [#9017](https://github.com/JabRef/jabref/issues/9017)
- We fixed an issue where highlighted text color for entry merge dialogue was not clearly visible. [#9192](https://github.com/JabRef/jabref/issues/9192)

### Removed

- We removed "last-search-date" from the systematic literature review feature, because the last-search-date can be deducted from the git logs. [#9116](https://github.com/JabRef/jabref/pull/9116)
- We removed the [CiteseerX](https://docs.jabref.org/collect/import-using-online-bibliographic-database#citeseerx) fetcher, because the API used by JabRef is sundowned. [#9466](https://github.com/JabRef/jabref/pull/9466)

## [5.7] – 2022-08-05

### Added

- We added a fetcher for [Biodiversity Heritage Library](https://www.biodiversitylibrary.org/). [#8539](https://github.com/JabRef/jabref/issues/8539)
- We added support for multiple messages in the snackbar. [#7340](https://github.com/JabRef/jabref/issues/7340)
- We added an extra option in the 'Find Unlinked Files' dialog view to ignore unnecessary files like Thumbs.db, DS_Store, etc. [JabRef/jabref-koppor#373](https://github.com/JabRef/jabref-koppor/issues/373)
- JabRef now writes log files. Linux: `$home/.cache/jabref/logs/version`, Windows: `%APPDATA%\..\Local\harawata\jabref\version\logs`, Mac: `Users/.../Library/Logs/jabref/version`
- We added an importer for Citavi backup files, support ".ctv5bak" and ".ctv6bak" file formats. [#8322](https://github.com/JabRef/jabref/issues/8322)
- We added a feature to drag selected entries and drop them to other opened inactive library tabs [JabRef/jabref-koppor#521](https://github.com/JabRef/jabref-koppor/issues/521).
- We added support for the [biblatex-apa](https://github.com/plk/biblatex-apa) legal entry types `Legislation`, `Legadminmaterial`, `Jurisdiction`, `Constitution` and `Legal` [#8931](https://github.com/JabRef/jabref/issues/8931)

### Changed

- The file column in the main table now shows the corresponding defined icon for the linked file [#8930](https://github.com/JabRef/jabref/issues/8930).
- We improved the color of the selected entries and the color of the summary in the Import Entries Dialog in the dark theme. [#7927](https://github.com/JabRef/jabref/issues/7927)
- We upgraded to Lucene 9.2 for the fulltext search.
  Thus, the now created search index cannot be read from older versions of JabRef anylonger.
  ⚠️ JabRef will recreate the index in a new folder for new files and this will take a long time for a huge library.
  Moreover, switching back and forth JabRef versions and meanwhile adding PDFs also requires rebuilding the index now and then.
  [#8868](https://github.com/JabRef/jabref/pull/8868)
- We improved the Latex2Unicode conversion [#8639](https://github.com/JabRef/jabref/pull/8639)
- Writing BibTeX data into a PDF (XMP) removes braces. [#8452](https://github.com/JabRef/jabref/issues/8452)
- Writing BibTeX data into a PDF (XMP) does not write the `file` field.
- Writing BibTeX data into a PDF (XMP) considers the configured keyword separator (and does not use "," as default any more)
- The Medline/Pubmed search now also supports the [default fields and operators for searching](https://docs.jabref.org/collect/import-using-online-bibliographic-database#search-syntax). [forum#3554](https://discourse.jabref.org/t/native-pubmed-search/3354)
- We improved group expansion arrow that prevent it from activating group when expanding or collapsing. [#7982](https://github.com/JabRef/jabref/issues/7982), [#3176](https://github.com/JabRef/jabref/issues/3176)
- When configured SSL certificates changed, JabRef warns the user to restart to apply the configuration.
- We improved the appearances and logic of the "Manage field names & content" dialog, and renamed it to "Automatic field editor". [#6536](https://github.com/JabRef/jabref/issues/6536)
- We improved the message explaining the options when modifying an automatic keyword group [#8911](https://github.com/JabRef/jabref/issues/8911)
- We moved the preferences option "Warn about duplicates on import" option from the tab "File" to the tab "Import and Export". [JabRef/jabref-koppor#570](https://github.com/JabRef/jabref-koppor/issues/570)
- When JabRef encounters `% Encoding: UTF-8` header, it is kept during writing (and not removed). [#8964](https://github.com/JabRef/jabref/pull/8964)
- We replace characters which cannot be decoded using the specified encoding by a (probably another) valid character. This happens if JabRef detects the wrong charset (e.g., UTF-8 instead of Windows 1252). One can use the [Integrity Check](https://docs.jabref.org/finding-sorting-and-cleaning-entries/checkintegrity) to find those characters.

### Fixed

- We fixed an issue where linked fails containing parts of the main file directory could not be opened. [#8991](https://github.com/JabRef/jabref/issues/8991)
- Linked files with an absolute path can be opened again. [#8991](https://github.com/JabRef/jabref/issues/8991)
- We fixed an issue where the user could not rate an entry in the main table when an entry was not yet ranked. [#5842](https://github.com/JabRef/jabref/issues/5842)
- We fixed an issue that caused JabRef to sometimes open multiple instances when "Remote Operation" is enabled. [#8653](https://github.com/JabRef/jabref/issues/8653)
- We fixed an issue where linked files with the filetype "application/pdf" in an entry were not shown with the correct PDF-Icon in the main table [#8930](https://github.com/JabRef/jabref/issues/8930)
- We fixed an issue where "open folder" for linked files did not open the folder and did not select the file unter certain Linux desktop environments [#8679](https://github.com/JabRef/jabref/issues/8679), [#8849](https://github.com/JabRef/jabref/issues/8849)
- We fixed an issue where the content of a big shared database library is not shown [#8788](https://github.com/JabRef/jabref/issues/8788)
- We fixed the unnecessary horizontal scroll bar in group panel [#8467](https://github.com/JabRef/jabref/issues/8467)
- We fixed an issue where the notification bar message, icon and actions appeared to be invisible. [#8761](https://github.com/JabRef/jabref/issues/8761)
- We fixed an issue where deprecated fields tab is shown when the fields don't contain any values. [#8396](https://github.com/JabRef/jabref/issues/8396)
- We fixed an issue where an exception for DOI search occurred when the DOI contained urlencoded characters. [#8787](https://github.com/JabRef/jabref/issues/8787)
- We fixed an issue which allow us to select and open identifiers from a popup list in the maintable [#8758](https://github.com/JabRef/jabref/issues/8758), [#8802](https://github.com/JabRef/jabref/issues/8802)
- We fixed an issue where the escape button had no functionality within the "Filter groups" textfield. [JabRef/jabref-koppor#562](https://github.com/JabRef/jabref-koppor/issues/562)
- We fixed an issue where the exception that there are invalid characters in filename. [#8786](https://github.com/JabRef/jabref/issues/8786)
- When the proxy configuration removed the proxy user/password, this change is applied immediately.
- We fixed an issue where removing several groups deletes only one of them. [#8390](https://github.com/JabRef/jabref/issues/8390)
- We fixed an issue where the Sidepane (groups, web search and open office) width is not remembered after restarting JabRef. [#8907](https://github.com/JabRef/jabref/issues/8907)
- We fixed a bug where switching between themes will cause an error/exception. [#8939](https://github.com/JabRef/jabref/pull/8939)
- We fixed a bug where files that were deleted in the source bibtex file were kept in the index. [#8962](https://github.com/JabRef/jabref/pull/8962)
- We fixed "Error while sending to JabRef" when the browser extension interacts with JabRef. [JabRef/JabRef-Browser-Extension#479](https://github.com/JabRef/JabRef-Browser-Extension/issues/479)
- We fixed a bug where updating group view mode (intersection or union) requires re-selecting groups to take effect. [#6998](https://github.com/JabRef/jabref/issues/6998)
- We fixed a bug that prevented external group metadata changes from being merged. [#8873](https://github.com/JabRef/jabref/issues/8873)
- We fixed the shared database opening dialog to remember autosave folder and tick. [#7516](https://github.com/JabRef/jabref/issues/7516)
- We fixed an issue where name formatter could not be saved. [#9120](https://github.com/JabRef/jabref/issues/9120)
- We fixed a bug where after the export of Preferences, custom exports were duplicated. [#10176](https://github.com/JabRef/jabref/issues/10176)

### Removed

- We removed the social media buttons for our Twitter and Facebook pages. [#8774](https://github.com/JabRef/jabref/issues/8774)

## [5.6] – 2022-04-25

### Added

- We enabled the user to customize the API Key for some fetchers. [#6877](https://github.com/JabRef/jabref/issues/6877)
- We added an extra option when right-clicking an entry in the Entry List to copy either the DOI or the DOI url.
- We added a fetcher for [Directory of Open Access Books (DOAB)](https://doabooks.org/) [#8576](https://github.com/JabRef/jabref/issues/8576)
- We added an extra option to ask the user whether they want to open to reveal the folder holding the saved file with the file selected. [#8195](https://github.com/JabRef/jabref/issues/8195)
- We added a new section to network preferences to allow using custom SSL certificates. [#8126](https://github.com/JabRef/jabref/issues/8126)
- We improved the version check to take also beta version into account and now redirect to the right changelog for the version.
- We added two new web and fulltext fetchers: SemanticScholar and ResearchGate.
- We added notifications on success and failure when writing metadata to a PDF-file. [#8276](https://github.com/JabRef/jabref/issues/8276)
- We added a cleanup action that escapes `$` (by adding a backslash in front). [#8673](https://github.com/JabRef/jabref/issues/8673)

### Changed

- We upgraded to Lucene 9.1 for the fulltext search.
  Thus, the now created search index cannot be read from older versions of JabRef any longer.
  ⚠️ JabRef will recreate the index in a new folder for new files and this will take a long time for a huge library.
  Moreover, switching back and forth JabRef versions and meanwhile adding PDFs also requires rebuilding the index now and then.
  [#8362](https://github.com/JabRef/jabref/pull/8362)
- We changed the list of CSL styles to those that support formatting bibliographies. [#8421](https://github.com/JabRef/jabref/issues/8421) [michel-kraemer/citeproc-java#116](https://github.com/michel-kraemer/citeproc-java/issues/116)
- The CSL preview styles now also support displaying data from cross references entries that are linked via the `crossref` field. [#7378](https://github.com/JabRef/jabref/issues/7378)
- We made the Search button in Web Search wider. We also skewed the panel titles to the left. [#8397](https://github.com/JabRef/jabref/issues/8397)
- We introduced a preference to disable fulltext indexing. [#8468](https://github.com/JabRef/jabref/issues/8468)
- When exporting entries, the encoding is always UTF-8.
- When embedding BibTeX data into a PDF, the encoding is always UTF-8.
- We replaced the [OttoBib](https://en.wikipedia.org/wiki/OttoBib) fetcher by a fetcher by [OpenLibrary](https://openlibrary.org/dev/docs/api/books). [#8652](https://github.com/JabRef/jabref/issues/8652)
- We first fetch ISBN data from OpenLibrary, if nothing found, ebook.de is tried.
- We now only show a warning when exiting for tasks that will not be recovered automatically upon relaunch of JabRef. [#8468](https://github.com/JabRef/jabref/issues/8468)

### Fixed

- We fixed an issue where right clicking multiple entries and pressing "Change entry type" would only change one entry. [#8654](https://github.com/JabRef/jabref/issues/8654)
- We fixed an issue where it was no longer possible to add or delete multiple files in the `file` field in the entry editor. [#8659](https://github.com/JabRef/jabref/issues/8659)
- We fixed an issue where the author's lastname was not used for the citation key generation if it started with a lowercase letter. [#8601](https://github.com/JabRef/jabref/issues/8601)
- We fixed an issue where custom "Protected terms" files were missing after a restart of JabRef. [#8608](https://github.com/JabRef/jabref/issues/8608)
- We fixed an issue where JabRef could not start due to a missing directory for the fulltex index. [#8579](https://github.com/JabRef/jabref/issues/8579)
- We fixed an issue where long article numbers in the `pages` field would cause an exception and preventing the citation style to display. [#8381](https://github.com/JabRef/jabref/issues/8381), [michel-kraemer/citeproc-java#114](https://github.com/michel-kraemer/citeproc-java/issues/114)
- We fixed an issue where online links in the file field were not detected correctly and could produce an exception. [#8510](https://github.com/JabRef/jabref/issues/8510)
- We fixed an issue where an exception could occur when saving the preferences [#7614](https://github.com/JabRef/jabref/issues/7614)
- We fixed an issue where "Copy DOI url" in the right-click menu of the Entry List would just copy the DOI and not the DOI url. [#8389](https://github.com/JabRef/jabref/issues/8389)
- We fixed an issue where opening the console from the drop-down menu would cause an exception. [#8466](https://github.com/JabRef/jabref/issues/8466)
- We fixed an issue when reading non-UTF-8 encoded. When no encoding header is present, the encoding is now detected from the file content (and the preference option is disregarded). [#8417](https://github.com/JabRef/jabref/issues/8417)
- We fixed an issue where pasting a URL was replacing `+` signs by spaces making the URL unreachable. [#8448](https://github.com/JabRef/jabref/issues/8448)
- We fixed an issue where creating subsidiary files from aux files created with some versions of biblatex would produce incorrect results. [#8513](https://github.com/JabRef/jabref/issues/8513)
- We fixed an issue where opening the changelog from withing JabRef led to a 404 error. [#8563](https://github.com/JabRef/jabref/issues/8563)
- We fixed an issue where not all found unlinked local files were imported correctly due to some race condition. [#8444](https://github.com/JabRef/jabref/issues/8444)
- We fixed an issue where Merge entries dialog exceeds screen boundaries.
- We fixed an issue where the app lags when selecting an entry after a fresh start. [#8446](https://github.com/JabRef/jabref/issues/8446)
- We fixed an issue where no citationkey was generated on import, pasting a doi or an entry on the main table. [#8406](https://github.com/JabRef/jabref/issues/8406), [JabRef/jabref-koppor#553](https://github.com/JabRef/jabref-koppor/issues/553)
- We fixed an issue where accent search does not perform consistently. [#6815](https://github.com/JabRef/jabref/issues/6815)
- We fixed an issue where the incorrect entry was selected when "New Article" is pressed while search filters are active. [#8674](https://github.com/JabRef/jabref/issues/8674)
- We fixed an issue where "Write BibTeXEntry metadata to PDF" button remains enabled while writing to PDF is in-progress. [#8691](https://github.com/JabRef/jabref/issues/8691)

### Removed

- We removed the option to copy CSL Citation styles data as `XSL_FO`, `ASCIIDOC`, and `RTF` as these have not been working since a long time and are no longer supported in the external library used for processing the styles. [#7378](https://github.com/JabRef/jabref/issues/7378)
- We removed the option to configure the default encoding. The default encoding is now hard-coded to the modern UTF-8 encoding.

## [5.5] – 2022-01-17

### Changed

- We integrated the external file types dialog directly inside the preferences. [#8341](https://github.com/JabRef/jabref/pull/8341)
- We disabled the add group button color change after adding 10 new groups. [#8051](https://github.com/JabRef/jabref/issues/8051)
- We inverted the logic for resolving [BibTeX strings](https://docs.jabref.org/advanced/strings). This helps to keep `#` chars. By default String resolving is only activated for a couple of standard fields. The list of fields can be modified in the preferences. [#7010](https://github.com/JabRef/jabref/issues/7010), [#7012](https://github.com/JabRef/jabref/issues/7012), [#8303](https://github.com/JabRef/jabref/issues/8303)
- We moved the search box in preview preferences closer to the available citation styles list. [#8370](https://github.com/JabRef/jabref/pull/8370)
- Changing the preference to show the preview panel as a separate tab now has effect without restarting JabRef. [#8370](https://github.com/JabRef/jabref/pull/8370)
- We enabled switching themes in JabRef without the need to restart JabRef. [#7335](https://github.com/JabRef/jabref/pull/7335)
- We added support for the field `day`, `rights`, `coverage` and `language` when reading XMP data in Dublin Core format. [#8491](https://github.com/JabRef/jabref/issues/8491)

### Fixed

- We fixed an issue where the preferences for "Search and store files relative to library file location" where ignored when the "Main file directory" field was not empty [#8385](https://github.com/JabRef/jabref/issues/8385)
- We fixed an issue where `#`chars in certain fields would be interpreted as BibTeX strings [#7010](https://github.com/JabRef/jabref/issues/7010), [#7012](https://github.com/JabRef/jabref/issues/7012), [#8303](https://github.com/JabRef/jabref/issues/8303)
- We fixed an issue where the fulltext search on an empty library with no documents would lead to an exception [JabRef/jabref-koppor#522](https://github.com/JabRef/jabref-koppor/issues/522)
- We fixed an issue where clicking on "Accept changes" in the merge dialog would lead to an exception [forum#2418](https://discourse.jabref.org/t/the-library-has-been-modified-by-another-program/2418/8)
- We fixed an issue where clicking on headings in the entry preview could lead to an exception. [#8292](https://github.com/JabRef/jabref/issues/8292)
- We fixed an issue where IntegrityCheck used the system's character encoding instead of the one set by the library or in preferences [#8022](https://github.com/JabRef/jabref/issues/8022)
- We fixed an issue about empty metadata in library properties when called from the right click menu. [#8358](https://github.com/JabRef/jabref/issues/8358)
- We fixed an issue where someone could add a duplicate field in the customize entry type dialog. [#8194](https://github.com/JabRef/jabref/issues/8194)
- We fixed a typo in the library properties tab: "String constants". There, one can configure [BibTeX string constants](https://docs.jabref.org/advanced/strings).
- We fixed an issue when writing a non-UTF-8 encoded file: The header is written again. [#8417](https://github.com/JabRef/jabref/issues/8417)
- We fixed an issue where folder creation during systemic literature review failed due to an illegal fetcher name. [#8552](https://github.com/JabRef/jabref/pull/8552)

## [5.4] – 2021-12-20

### Added

- We added confirmation dialog when user wants to close a library where any empty entries are detected. [#8096](https://github.com/JabRef/jabref/issues/8096)
- We added import support for CFF files. [#7945](https://github.com/JabRef/jabref/issues/7945)
- We added the option to copy the DOI of an entry directly from the context menu copy submenu. [#7826](https://github.com/JabRef/jabref/issues/7826)
- We added a fulltext search feature. [#2838](https://github.com/JabRef/jabref/pull/2838)
- We improved the deduction of bib-entries from imported fulltext pdfs. [#7947](https://github.com/JabRef/jabref/pull/7947)
- We added `unprotect_terms` to the list of bracketed pattern modifiers [#7960](https://github.com/JabRef/jabref/pull/7960)
- We added a dialog that allows to parse metadata from linked pdfs. [#7929](https://github.com/JabRef/jabref/pull/7929)
- We added an icon picker in group edit dialog. [#6142](https://github.com/JabRef/jabref/issues/6142)
- We added a preference to Opt-In to JabRef's online metadata extraction service (Grobid) usage. [#8002](https://github.com/JabRef/jabref/pull/8002)
- We readded the possibility to display the search results of all databases ("Global Search"). It is shown in a separate window. [#4096](https://github.com/JabRef/jabref/issues/4096)
- We readded the possibility to keep the search string when switching tabs. It is implemented by a toggle button. [#4096](https://github.com/JabRef/jabref/issues/4096#issuecomment-575986882)
- We allowed the user to also preview the available citation styles in the preferences besides the selected ones [#8108](https://github.com/JabRef/jabref/issues/8108)
- We added an option to search the available citation styles by name in the preferences [#8108](https://github.com/JabRef/jabref/issues/8108)
- We added an option to generate bib-entries from ID through a popover in the toolbar. [#4183](https://github.com/JabRef/jabref/issues/4183)
- We added a menu option in the right click menu of the main table tabs to display the library properties. [#6527](https://github.com/JabRef/jabref/issues/6527)
- When a `.bib` file ("library") was saved successfully, a notification is shown

### Changed

- Local library settings may overwrite the setting "Search and store files relative to library file location" [#8179](https://github.com/JabRef/jabref/issues/8179)
- The option "Fit table horizontally on screen" in the "Entry table" preferences is now disabled by default [#8148](https://github.com/JabRef/jabref/pull/8148)
- We improved the preferences and descriptions in the "Linked files" preferences tab [#8148](https://github.com/JabRef/jabref/pull/8148)
- We slightly changed the layout of the Journal tab in the preferences for ui consistency. [#7937](https://github.com/JabRef/jabref/pull/7937)
- The JabRefHost on Windows now writes a temporary file and calls `-importToOpen` instead of passing the bibtex via `-importBibtex`. [#7374](https://github.com/JabRef/jabref/issues/7374), [JabRef/JabRef-Browser-Extension#274](https://github.com/JabRef/JabRef-Browser-Extension/issues/274)
- We reordered some entries in the right-click menu of the main table. [#6099](https://github.com/JabRef/jabref/issues/6099)
- We merged the barely used ImportSettingsTab and the CustomizationTab in the preferences into one single tab and moved the option to allow Integers in Edition Fields in Bibtex-Mode to the EntryEditor tab. [#7849](https://github.com/JabRef/jabref/pull/7849)
- We moved the export order in the preferences from `File` to `Import and Export`. [#7935](https://github.com/JabRef/jabref/pull/7935)
- We reworked the export order in the preferences and the save order in the library preferences. You can now set more than three sort criteria in your library preferences. [#7935](https://github.com/JabRef/jabref/pull/7935)
- The metadata-to-pdf actions now also embeds the bibfile to the PDF. [#8037](https://github.com/JabRef/jabref/pull/8037)
- The snap was updated to use the core20 base and to use lzo compression for better startup performance [#8109](https://github.com/JabRef/jabref/pull/8109)
- We moved the union/intersection view button in the group sidepane to the left of the other controls. [#8202](https://github.com/JabRef/jabref/pull/8202)
- We improved the Drag and Drop behavior in the "Customize Entry Types" Dialog [#6338](https://github.com/JabRef/jabref/issues/6338)
- When determining the URL of an ArXiV eprint, the URL now points to the version [#8149](https://github.com/JabRef/jabref/pull/8149)
- We Included all standard fields with citation key when exporting to Old OpenOffice/LibreOffice Calc Format [#8176](https://github.com/JabRef/jabref/pull/8176)
- In case the database is encoded with `UTF8`, the `% Encoding` marker is not written anymore
- The written `.bib` file has the same line endings [#390](https://github.com/JabRef/jabref-koppor/issues/390)
- The written `.bib` file always has a final line break
- The written `.bib` file keeps the newline separator of the loaded `.bib` file
- We present options to manually enter an article or return to the New Entry menu when the fetcher DOI fails to find an entry for an ID [#7870](https://github.com/JabRef/jabref/issues/7870)
- We trim white space and non-ASCII characters from DOI [#8127](https://github.com/JabRef/jabref/issues/8127)
- The duplicate checker now inspects other fields in case no difference in the required and optional fields are found.
- We reworked the library properties dialog and integrated the `Library > Preamble`, `Library > Citation key pattern` and `Library > String constants dialogs` [#8264](https://github.com/JabRef/jabref/pulls/8264)
- We improved the startup time of JabRef by switching from the logging library `log4j2` to `tinylog` [#8007](https://github.com/JabRef/jabref/issues/8007)

### Fixed

- We fixed an issue where an exception occurred when pasting an entry with a publication date-range of the form 1910/1917 [#7864](https://github.com/JabRef/jabref/issues/7864)
- We fixed an issue where an exception occurred when a preview style was edited and afterwards another preview style selected. [#8280](https://github.com/JabRef/jabref/issues/8280)
- We fixed an issue where the actions to move a file to a directory were incorrectly disabled. [#7908](https://github.com/JabRef/jabref/issues/7908)
- We fixed an issue where an exception occurred when a linked online file was edited in the entry editor [#8008](https://github.com/JabRef/jabref/issues/8008)
- We fixed an issue when checking for a new version when JabRef is used behind a corporate proxy. [#7884](https://github.com/JabRef/jabref/issues/7884)
- We fixed some icons that were drawn in the wrong color when JabRef used a custom theme. [#7853](https://github.com/JabRef/jabref/issues/7853)
- We fixed an issue where the `Aux file` on `Edit group` doesn't support relative sub-directories path to import. [#7719](https://github.com/JabRef/jabref/issues/7719).
- We fixed an issue where it was impossible to add or modify groups. [#7912](https://github.com/JabRef/jabref/pull/793://github.com/JabRef/jabref/pull/7921)
- We fixed an issue about the visible side pane components being out of sync with the view menu. [#8115](https://github.com/JabRef/jabref/issues/8115)
- We fixed an issue where the side pane would not close when all its components were closed. [#8082](https://github.com/JabRef/jabref/issues/8082)
- We fixed an issue where exported entries from a Citavi bib containing URLs could not be imported [#7882](https://github.com/JabRef/jabref/issues/7882)
- We fixed an issue where the icons in the search bar had the same color, toggled as well as untoggled. [#8014](https://github.com/JabRef/jabref/pull/8014)
- We fixed an issue where typing an invalid UNC path into the "Main file directory" text field caused an error. [#8107](https://github.com/JabRef/jabref/issues/8107)
- We fixed an issue where "Open Folder" didn't select the file on macOS in Finder [#8130](https://github.com/JabRef/jabref/issues/8130)
- We fixed an issue where importing PDFs resulted in an uncaught exception [#8143](https://github.com/JabRef/jabref/issues/8143)
- We fixed "The library has been modified by another program" showing up when line breaks change [#4877](https://github.com/JabRef/jabref/issues/4877)
- The default directory of the "LaTeX Citations" tab is now the directory of the currently opened database (and not the directory chosen at the last open file dialog or the last database save) [JabRef/jabref-koppor#538](https://github.com/JabRef/jabref-koppor/issues/538)
- When writing a bib file, the `NegativeArraySizeException` should not occur [#8231](https://github.com/JabRef/jabref/issues/8231) [#8265](https://github.com/JabRef/jabref/issues/8265)
- We fixed an issue where some menu entries were available without entries selected. [#4795](https://github.com/JabRef/jabref/issues/4795)
- We fixed an issue where right-clicking on a tab and selecting close will close the focused tab even if it is not the tab we right-clicked [#8193](https://github.com/JabRef/jabref/pull/8193)
- We fixed an issue where selecting a citation style in the preferences would sometimes produce an exception [#7860](https://github.com/JabRef/jabref/issues/7860)
- We fixed an issue where an exception would occur when clicking on a DOI link in the preview pane [#7706](https://github.com/JabRef/jabref/issues/7706)
- We fixed an issue where XMP and embedded BibTeX export would not work [#8278](https://github.com/JabRef/jabref/issues/8278)
- We fixed an issue where the XMP and embedded BibTeX import of a file containing multiple schemas failed [#8278](https://github.com/JabRef/jabref/issues/8278)
- We fixed an issue where writing embedded BibTeX import fails due to write protection or bibtex already being present [#8332](https://github.com/JabRef/jabref/pull/8332)
- We fixed an issue where pdf-paths and the pdf-indexer could get out of sync [#8182](https://github.com/JabRef/jabref/issues/8182)
- We fixed an issue where Status-Logger error messages appeared during the startup of JabRef [#5475](https://github.com/JabRef/jabref/issues/5475)

### Removed

- We removed two orphaned preferences options [#8164](https://github.com/JabRef/jabref/pull/8164)
- We removed the functionality of the `--debug` commandline options. Use the java command line switch `-Dtinylog.level=debug` for debug output instead. [#8226](https://github.com/JabRef/jabref/pull/8226)

## [5.3] – 2021-07-05

### Added

- We added a progress counter to the title bar in Possible Duplicates dialog window. [#7366](https://github.com/JabRef/jabref/issues/7366)
- We added new "Customization" tab to the preferences which includes option to choose a custom address for DOI access. [#7337](https://github.com/JabRef/jabref/issues/7337)
- We added zbmath to the public databases from which the bibliographic information of an existing entry can be updated. [#7437](https://github.com/JabRef/jabref/issues/7437)
- We showed to the find Unlinked Files Dialog the date of the files' most recent modification. [#4652](https://github.com/JabRef/jabref/issues/4652)
- We added to the find Unlinked Files function a filter to show only files based on date of last modification (Last Year, Last Month, Last Week, Last Day). [#4652](https://github.com/JabRef/jabref/issues/4652)
- We added to the find Unlinked Files function a filter that sorts the files based on the date of last modification(Sort by Newest, Sort by Oldest First). [#4652](https://github.com/JabRef/jabref/issues/4652)
- We added the possibility to add a new entry via its zbMath ID (zbMATH can be chosen as ID type in the "Select entry type" window). [#7202](https://github.com/JabRef/jabref/issues/7202)
- We added the extension support and the external application support (For Texshow, Texmaker and LyX) to the flatpak [#7248](https://github.com/JabRef/jabref/pull/7248)
- We added some symbols and keybindings to the context menu in the entry editor. [#7268](https://github.com/JabRef/jabref/pull/7268)
- We added keybindings for setting and clearing the read status. [#7264](https://github.com/JabRef/jabref/issues/7264)
- We added two new fields to track the creation and most recent modification date and time for each entry. [JabRef/jabref-koppor#130](https://github.com/JabRef/jabref-koppor/issues/130)
- We added a feature that allows the user to copy highlighted text in the preview window. [#6962](https://github.com/JabRef/jabref/issues/6962)
- We added a feature that allows you to create new BibEntry via paste arxivId [#2292](https://github.com/JabRef/jabref/issues/2292)
- We added support for conducting automated and systematic literature search across libraries and git support for persistence [#369](https://github.com/JabRef/jabref-koppor/issues/369)
- We added a add group functionality at the bottom of the side pane. [#4682](https://github.com/JabRef/jabref/issues/4682)
- We added a feature that allows the user to choose whether to trust the target site when unable to find a valid certification path from the file download site. [#7616](https://github.com/JabRef/jabref/issues/7616)
- We added a feature that allows the user to open all linked files of multiple selected entries by "Open file" option. [#6966](https://github.com/JabRef/jabref/issues/6966)
- We added a keybinding preset for new entries. [#7705](https://github.com/JabRef/jabref/issues/7705)
- We added a select all button for the library import function. [#7786](https://github.com/JabRef/jabref/issues/7786)
- We added a search feature for journal abbreviations. [#7804](https://github.com/JabRef/jabref/pull/7804)
- We added auto-key-generation progress to the background task list. [#7267](https://github.com/JabRef/jabref/issues/7267)
- We added the option to write XMP metadata to pdfs from the CLI. [#7814](https://github.com/JabRef/jabref/pull/7814)

### Changed

- The export to MS Office XML now exports the author field as `Inventor` if the bibtex entry type is `patent` [#7830](https://github.com/JabRef/jabref/issues/7830)
- We changed the EndNote importer to import the field `label` to the corresponding bibtex field `endnote-label` [forum#2734](https://discourse.jabref.org/t/importing-endnote-label-field-to-jabref-from-xml-file/2734)
- The keywords added via "Manage content selectors" are now displayed in alphabetical order. [#3791](https://github.com/JabRef/jabref/issues/3791)
- We improved the "Find unlinked files" dialog to show import results for each file. [#7209](https://github.com/JabRef/jabref/pull/7209)
- The content of the field `timestamp` is migrated to `creationdate`. In case one configured "udpate timestampe", it is migrated to `modificationdate`. [JabRef/jabref-koppor#130](https://github.com/JabRef/jabref-koppor/issues/130)
- The JabRef specific meta-data content in the main field such as priorities (prio1, prio2, ...) are migrated to their respective fields. They are removed from the keywords. [#6840](https://github.com/jabref/jabref/issues/6840)
- We fixed an issue where groups generated from authors' last names did not include all entries of the authors' [#5833](https://github.com/JabRef/jabref/issues/5833)
- The export to MS Office XML now uses the month name for the field `MonthAcessed` instead of the two digit number [#7354](https://github.com/JabRef/jabref/issues/7354)
- We included some standalone dialogs from the options menu in the main preference dialog and fixed some visual issues in the preferences dialog. [#7384](https://github.com/JabRef/jabref/pull/7384)
- We improved the linking of the `python3` interpreter via the shebang to dynamically use the systems default Python. Related to [JabRef/JabRef-Browser-Extension#177](https://github.com/JabRef/JabRef-Browser-Extension/issues/177)
- Automatically found pdf files now have the linking button to the far left and uses a link icon with a plus instead of a briefcase. The file name also has lowered opacity(70%) until added. [#3607](https://github.com/JabRef/jabref/issues/3607)
- We simplified the select entry type form by splitting it into two parts ("Recommended" and "Others") based on internal usage data. [#6730](https://github.com/JabRef/jabref/issues/6730)
- We improved the submenu list by merging the'Remove group' having two options, with or without subgroups. [#4682](https://github.com/JabRef/jabref/issues/4682)
- The export to MS Office XML now uses the month name for the field `Month` instead of the two digit number [forum#2685](https://discourse.jabref.org/t/export-month-as-text-not-number/2685)
- We reintroduced missing default keybindings for new entries. [#7346](https://github.com/JabRef/jabref/issues/7346) [#7439](https://github.com/JabRef/jabref/issues/7439)
- Lists of available fields are now sorted alphabetically. [#7716](https://github.com/JabRef/jabref/issues/7716)
- The tooltip of the search field explaining the search is always shown. [#7279](https://github.com/JabRef/jabref/pull/7279)
- We rewrote the ACM fetcher to adapt to the new interface. [#5804](https://github.com/JabRef/jabref/issues/5804)
- We moved the select/collapse buttons in the unlinked files dialog into a context menu. [#7383](https://github.com/JabRef/jabref/issues/7383)
- We fixed an issue where journal abbreviations containing curly braces were not recognized [#7773](https://github.com/JabRef/jabref/issues/7773)

### Fixed

- We fixed an issue where some texts (e.g. descriptions) in dialogs could not be translated [#7854](https://github.com/JabRef/jabref/issues/7854)
- We fixed an issue where import hangs for ris files with "ER - " [#7737](https://github.com/JabRef/jabref/issues/7737)
- We fixed an issue where getting bibliograhpic data from DOI or another identifer did not respect the library mode (BibTeX/biblatex)[#6267](https://github.com/JabRef/jabref/issues/6267)
- We fixed an issue where importing entries would not respect the library mode (BibTeX/biblatex)[#1018](https://github.com/JabRef/jabref/issues/1018)
- We fixed an issue where an exception occurred when importing entries from a web search [#7606](https://github.com/JabRef/jabref/issues/7606)
- We fixed an issue where the table column sort order was not properly stored and resulted in unsorted eports [#7524](https://github.com/JabRef/jabref/issues/7524)
- We fixed an issue where the value of the field `school` or `institution` would be printed twice in the HTML Export [forum#2634](https://discourse.jabref.org/t/problem-with-exporting-techreport-phdthesis-mastersthesis-to-html/2634)
- We fixed an issue preventing to connect to a shared database. [#7570](https://github.com/JabRef/jabref/pull/7570)
- We fixed an issue preventing files from being dragged & dropped into an empty library. [#6851](https://github.com/JabRef/jabref/issues/6851)
- We fixed an issue where double-click onto PDF in file list under the 'General' tab section should just open the file. [#7465](https://github.com/JabRef/jabref/issues/7465)
- We fixed an issue where the dark theme did not extend to a group's custom color picker. [#7481](https://github.com/JabRef/jabref/issues/7481)
- We fixed an issue where choosing the fields on which autocompletion should not work in "Entry editor" preferences had no effect. [#7320](https://github.com/JabRef/jabref/issues/7320)
- We fixed an issue where the "Normalize page numbers" formatter did not replace en-dashes or em-dashes with a hyphen-minus sign. [#7239](https://github.com/JabRef/jabref/issues/7239)
- We fixed an issue with the style of highlighted check boxes while searching in preferences. [#7226](https://github.com/JabRef/jabref/issues/7226)
- We fixed an issue where the option "Move file to file directory" was disabled in the entry editor for all files [#7194](https://github.com/JabRef/jabref/issues/7194)
- We fixed an issue where application dialogs were opening in the wrong display when using multiple screens [#7273](https://github.com/JabRef/jabref/pull/7273)
- We fixed an issue where the "Find unlinked files" dialog would freeze JabRef on importing. [#7205](https://github.com/JabRef/jabref/issues/7205)
- We fixed an issue where the "Find unlinked files" would stop importing when importing a single file failed. [#7206](https://github.com/JabRef/jabref/issues/7206)
- We fixed an issue where JabRef froze for a few seconds in MacOS when DNS resolution timed out. [#7441](https://github.com/JabRef/jabref/issues/7441)
- We fixed an issue where an exception would be displayed for previewing and preferences when a custom theme has been configured but is missing [#7177](https://github.com/JabRef/jabref/issues/7177)
- We fixed an issue where URLs in `file` fields could not be handled on Windows. [#7359](https://github.com/JabRef/jabref/issues/7359)
- We fixed an issue where the regex based file search miss-interpreted specific symbols. [#4342](https://github.com/JabRef/jabref/issues/4342)
- We fixed an issue where the Harvard RTF exporter used the wrong default file extension. [#4508](https://github.com/JabRef/jabref/issues/4508)
- We fixed an issue where the Harvard RTF exporter did not use the new authors formatter and therefore did not export "organization" authors correctly. [#4508](https://github.com/JabRef/jabref/issues/4508)
- We fixed an issue where the field `urldate` was not exported to the corresponding fields `YearAccessed`, `MonthAccessed`, `DayAccessed` in MS Office XML [#7354](https://github.com/JabRef/jabref/issues/7354)
- We fixed an issue where the password for a shared SQL database was only remembered if it was the same as the username [#6869](https://github.com/JabRef/jabref/issues/6869)
- We fixed an issue where some custom exports did not use the new authors formatter and therefore did not export authors correctly [#7356](https://github.com/JabRef/jabref/issues/7356)
- We fixed an issue where alt+keyboard shortcuts do not work [#6994](https://github.com/JabRef/jabref/issues/6994)
- We fixed an issue about the file link editor did not allow to change the file name according to the default pattern after changing an entry. [#7525](https://github.com/JabRef/jabref/issues/7525)
- We fixed an issue where the file path is invisible in dark theme. [#7382](https://github.com/JabRef/jabref/issues/7382)
- We fixed an issue where the secondary sorting is not working for some special fields. [#7015](https://github.com/JabRef/jabref/issues/7015)
- We fixed an issue where changing the font size makes the font size field too small. [#7085](https://github.com/JabRef/jabref/issues/7085)
- We fixed an issue with TexGroups on Linux systems, where the modification of an aux-file did not trigger an auto-update for TexGroups. Furthermore, the detection of file modifications is now more reliable. [#7412](https://github.com/JabRef/jabref/pull/7412)
- We fixed an issue where the Unicode to Latex formatter produced wrong results for characters with a codepoint higher than Character.MAX_VALUE. [#7387](https://github.com/JabRef/jabref/issues/7387)
- We fixed an issue where a non valid value as font size results in an uncaught exception. [#7415](https://github.com/JabRef/jabref/issues/7415)
- We fixed an issue where "Merge citations" in the Openoffice/Libreoffice integration panel did not have a corresponding opposite. [#7454](https://github.com/JabRef/jabref/issues/7454)
- We fixed an issue where drag and drop of bib files for opening resulted in uncaught exceptions [#7464](https://github.com/JabRef/jabref/issues/7464)
- We fixed an issue where columns shrink in width when we try to enlarge JabRef window. [#6818](https://github.com/JabRef/jabref/issues/6818)
- We fixed an issue where Content selector does not seem to work for custom fields. [#6819](https://github.com/JabRef/jabref/issues/6819)
- We fixed an issue where font size of the preferences dialog does not update with the rest of the GUI. [#7416](https://github.com/JabRef/jabref/issues/7416)
- We fixed an issue in which a linked online file consisting of a web page was saved as an invalid pdf file upon being downloaded. The user is now notified when downloading a linked file results in an HTML file. [#7452](https://github.com/JabRef/jabref/issues/7452)
- We fixed an issue where opening BibTex file (doubleclick) from Folder with spaces not working. [#6487](https://github.com/JabRef/jabref/issues/6487)
- We fixed the header title in the Add Group/Subgroup Dialog box. [#4682](https://github.com/JabRef/jabref/issues/4682)
- We fixed an issue with saving large `.bib` files [#7265](https://github.com/JabRef/jabref/issues/7265)
- We fixed an issue with very large page numbers [#7590](https://github.com/JabRef/jabref/issues/7590)
- We fixed an issue where the file extension is missing on saving the library file on linux [#7451](https://github.com/JabRef/jabref/issues/7451)
- We fixed an issue with opacity of disabled icon-buttons [#7195](https://github.com/JabRef/jabref/issues/7195)
- We fixed an issue where journal abbreviations in UTF-8 were not recognized [#5850](https://github.com/JabRef/jabref/issues/5850)
- We fixed an issue where the article title with curly brackets fails to download the arXiv link (pdf file). [#7633](https://github.com/JabRef/jabref/issues/7633)
- We fixed an issue with toggle of special fields does not work for sorted entries [#7016](https://github.com/JabRef/jabref/issues/7016)
- We fixed an issue with the default path of external application. [#7641](https://github.com/JabRef/jabref/issues/7641)
- We fixed an issue where urls must be embedded in a style tag when importing EndNote style Xml files. Now it can parse url with or without a style tag. [#6199](https://github.com/JabRef/jabref/issues/6199)
- We fixed an issue where the article title with colon fails to download the arXiv link (pdf file). [#7660](https://github.com/JabRef/jabref/issues/7660)
- We fixed an issue where the keybinding for delete entry did not work on the main table [#7580](https://github.com/JabRef/jabref/pull/7580)
- We fixed an issue where the RFC fetcher is not compatible with the draft [#7305](https://github.com/JabRef/jabref/issues/7305)
- We fixed an issue where duplicate files (both file names and contents are the same) is downloaded and add to linked files [#6197](https://github.com/JabRef/jabref/issues/6197)
- We fixed an issue where changing the appearance of the preview tab did not trigger a restart warning. [#5464](https://github.com/JabRef/jabref/issues/5464)
- We fixed an issue where editing "Custom preview style" triggers exception. [#7526](https://github.com/JabRef/jabref/issues/7526)
- We fixed the [SAO/NASA Astrophysics Data System](https://docs.jabref.org/collect/import-using-online-bibliographic-database#sao-nasa-astrophysics-data-system) fetcher. [#7867](https://github.com/JabRef/jabref/pull/7867)
- We fixed an issue where a title with multiple applied formattings in EndNote was not imported correctly [forum#2734](https://discourse.jabref.org/t/importing-endnote-label-field-to-jabref-from-xml-file/2734)
- We fixed an issue where a `report` in EndNote was imported as `article` [forum#2734](https://discourse.jabref.org/t/importing-endnote-label-field-to-jabref-from-xml-file/2734)
- We fixed an issue where the field `publisher` in EndNote was not imported in JabRef [forum#2734](https://discourse.jabref.org/t/importing-endnote-label-field-to-jabref-from-xml-file/2734)

### Removed

- We removed add group button beside the filter group tab. [#4682](https://github.com/JabRef/jabref/issues/4682)

## [5.2] – 2020-12-24

### Added

- We added a validation to check if the current database location is shared, preventing an exception when Pulling Changes From Shared Database. [#6959](https://github.com/JabRef/jabref/issues/6959)
- We added a query parser and mapping layer to enable conversion of queries formulated in simplified lucene syntax by the user into api queries. [#6799](https://github.com/JabRef/jabref/pull/6799)
- We added some basic functionality to customise the look of JabRef by importing a css theme file. [#5790](https://github.com/JabRef/jabref/issues/5790)
- We added connection check function in network preference setting [#6560](https://github.com/JabRef/jabref/issues/6560)
- We added support for exporting to YAML. [#6974](https://github.com/JabRef/jabref/issues/6974)
- We added a DOI format and organization check to detect [American Physical Society](https://journals.aps.org/) journals to copy the article ID to the page field for cases where the page numbers are missing. [#7019](https://github.com/JabRef/jabref/issues/7019)
- We added an error message in the New Entry dialog that is shown in case the fetcher did not find anything . [#7000](https://github.com/JabRef/jabref/issues/7000)
- We added a new formatter to output shorthand month format. [#6579](https://github.com/JabRef/jabref/issues/6579)
- We added support for the new Microsoft Edge browser in all platforms. [#7056](https://github.com/JabRef/jabref/pull/7056)
- We reintroduced emacs/bash-like keybindings. [#6017](https://github.com/JabRef/jabref/issues/6017)
- We added a feature to provide automated cross library search using a cross library query language. This provides support for the search step of systematic literature reviews (SLRs). [JabRef/jabref-koppor#369](https://github.com/JabRef/jabref-koppor/issues/369)

### Changed

- We changed the default preferences for OpenOffice/LibreOffice integration to automatically sync the bibliography when inserting new citations in a OpenOffic/LibreOffice document. [#6957](https://github.com/JabRef/jabref/issues/6957)
- We restructured the 'File' tab and extracted some parts into the 'Linked files' tab [#6779](https://github.com/JabRef/jabref/pull/6779)
- JabRef now offers journal lists from <https://abbrv.jabref.org>. JabRef the lists which use a dot inside the abbreviations. [#5749](https://github.com/JabRef/jabref/pull/5749)
- We removed two useless preferences in the groups preferences dialog. [#6836](https://github.com/JabRef/jabref/pull/6836)
- Synchronization of SpecialFields to keywords is now disabled by default. [#6621](https://github.com/JabRef/jabref/issues/6621)
- JabRef no longer opens the entry editor with the first entry on startup [#6855](https://github.com/JabRef/jabref/issues/6855)
- We completed the rebranding of `bibtexkey` as `citationkey` which was started in JabRef 5.1.
- JabRef no longer opens the entry editor with the first entry on startup [#6855](https://github.com/JabRef/jabref/issues/6855)
- Fetch by ID: (long) "SAO/NASA Astrophysics Data System" replaced by (short) "SAO/NASA ADS" [#6876](https://github.com/JabRef/jabref/pull/6876)
- We changed the title of the window "Manage field names and content" to have the same title as the corresponding menu item [#6895](https://github.com/JabRef/jabref/pull/6895)
- We renamed the menus "View -> Previous citation style" and "View -> Next citation style" into "View -> Previous preview style" and "View -> Next preview style" and renamed the "Preview" style to "Customized preview style". [#6899](https://github.com/JabRef/jabref/pull/6899)
- We changed the default preference option "Search and store files relative to library file location" to on, as this seems to be a more intuitive behaviour. [#6863](https://github.com/JabRef/jabref/issues/6863)
- We changed the title of the window "Manage field names and content": to have the same title as the corresponding menu item [#6895](https://github.com/JabRef/jabref/pull/6895)
- We improved the detection of "short" DOIs. [#6880](https://github.com/JabRef/jabref/issues/6880)
- We improved the duplicate detection when identifiers like DOI or arXiv are semantically the same, but just syntactically differ (e.g. with or without http(s):// prefix). [#6707](https://github.com/JabRef/jabref/issues/6707)
- We improved JabRef start up time [#6057](https://github.com/JabRef/jabref/issues/6057)
- We changed in the group interface "Generate groups from keywords in a BibTeX field" by "Generate groups from keywords in the following field". [#6983](https://github.com/JabRef/jabref/issues/6983)
- We changed the name of a group type from "Searching for keywords" to "Searching for a keyword". [#6995](https://github.com/JabRef/jabref/pull/6995)
- We changed the way JabRef displays the title of a tab and of the window. [#4161](https://github.com/JabRef/jabref/issues/4161)
- We changed connect timeouts for server requests to 30 seconds in general and 5 seconds for GROBID server (special) and improved user notifications on connection issues. [#7026](https://github.com/JabRef/jabref/pull/7026)
- We changed the order of the library tab context menu items. [#7171](https://github.com/JabRef/jabref/issues/7171)
- We changed the way linked files are opened on Linux to use the native openFile method, compatible with confined packages. [#7037](https://github.com/JabRef/jabref/pull/7037)
- We refined the entry preview to show the full names of authors and editors, to list the editor only if no author is present, have the year earlier. [#7083](https://github.com/JabRef/jabref/issues/7083)

### Fixed

- We fixed an issue changing the icon link_variation_off that is not meaningful. [#6834](https://github.com/JabRef/jabref/issues/6834)
- We fixed an issue where the `.sav` file was not deleted upon exiting JabRef. [#6109](https://github.com/JabRef/jabref/issues/6109)
- We fixed a linked identifier icon inconsistency. [#6705](https://github.com/JabRef/jabref/issues/6705)
- We fixed the wrong behavior that font size changes are not reflected in dialogs. [#6039](https://github.com/JabRef/jabref/issues/6039)
- We fixed the failure to Copy citation key and link. [#5835](https://github.com/JabRef/jabref/issues/5835)
- We fixed an issue where the sort order of the entry table was reset after a restart of JabRef. [#6898](https://github.com/JabRef/jabref/pull/6898)
- We fixed an issue where no longer a warning was displayed when inserting references into LibreOffice with an invalid "ReferenceParagraphFormat". [#6907](https://github.com/JabRef/jabref/pull/6907).
- We fixed an issue where a selected field was not removed after the first click in the custom entry types dialog. [#6934](https://github.com/JabRef/jabref/issues/6934)
- We fixed an issue where a remove icon was shown for standard entry types in the custom entry types dialog. [#6906](https://github.com/JabRef/jabref/issues/6906)
- We fixed an issue where it was impossible to connect to OpenOffice/LibreOffice on Mac OSX. [#6970](https://github.com/JabRef/jabref/pull/6970)
- We fixed an issue with the python script used by browser plugins that failed to locate JabRef if not installed in its default location. [#6963](https://github.com/JabRef/jabref/pull/6963/files)
- We fixed an issue where spaces and newlines in an isbn would generate an exception. [#6456](https://github.com/JabRef/jabref/issues/6456)
- We fixed an issue where identity column header had incorrect foreground color in the Dark theme. [#6796](https://github.com/JabRef/jabref/issues/6796)
- We fixed an issue where the RIS exporter added extra blank lines.[#7007](https://github.com/JabRef/jabref/pull/7007/files)
- We fixed an issue where clicking on Collapse All button in the Search for Unlinked Local Files expanded the directory structure erroneously [#6848](https://github.com/JabRef/jabref/issues/6848)
- We fixed an issue, when pulling changes from shared database via shortcut caused creation of a new tech report [#6867](https://github.com/JabRef/jabref/issues/6867)
- We fixed an issue where the JabRef GUI does not highlight the "All entries" group on start-up [#6691](https://github.com/JabRef/jabref/issues/6691)
- We fixed an issue where a custom dark theme was not applied to the entry preview tab [#7068](https://github.com/JabRef/jabref/issues/7068)
- We fixed an issue where modifications to the Custom preview layout in the preferences were not saved [#6447](https://github.com/JabRef/jabref/issues/6447)
- We fixed an issue where errors from imports were not shown to the user [#7084](https://github.com/JabRef/jabref/pull/7084)
- We fixed an issue where the EndNote XML Import would fail on empty keywords tags [forum#2387](https://discourse.jabref.org/t/importing-in-unknown-format-fails-to-import-xml-library-from-bookends-export/2387)
- We fixed an issue where the color of groups of type "free search expression" not persisting after restarting the application [#6999](https://github.com/JabRef/jabref/issues/6999)
- We fixed an issue where modifications in the source tab where not saved without switching to another field before saving the library [#6622](https://github.com/JabRef/jabref/issues/6622)
- We fixed an issue where the "Document Viewer" did not show the first page of the opened pdf document and did not show the correct total number of pages [#7108](https://github.com/JabRef/jabref/issues/7108)
- We fixed an issue where the context menu was not updated after a file link was changed. [#5777](https://github.com/JabRef/jabref/issues/5777)
- We fixed an issue where the password for a shared SQL database was not remembered [#6869](https://github.com/JabRef/jabref/issues/6869)
- We fixed an issue where newly added entires were not synced to a shared SQL database [#7176](https://github.com/JabRef/jabref/issues/7176)
- We fixed an issue where the PDF-Content importer threw an exception when no DOI number is present at the first page of the PDF document [#7203](https://github.com/JabRef/jabref/issues/7203)
- We fixed an issue where groups created from aux files did not update on file changes [#6394](https://github.com/JabRef/jabref/issues/6394)
- We fixed an issue where authors that only have last names were incorrectly identified as institutes when generating citation keys [#7199](https://github.com/JabRef/jabref/issues/7199)
- We fixed an issue where institutes were incorrectly identified as universities when generating citation keys [#6942](https://github.com/JabRef/jabref/issues/6942)

### Removed

- We removed the Google Scholar fetcher and the ACM fetcher do not work due to traffic limitations [#6369](https://github.com/JabRef/jabref/issues/6369)
- We removed the menu entry "Manage external file types" because it's already in 'Preferences' dialog [#6991](https://github.com/JabRef/jabref/issues/6991)
- We removed the integrity check "Abbreviation detected" for the field journal/journaltitle in the entry editor [#3925](https://github.com/JabRef/jabref/issues/3925)

## [5.1] – 2020-08-30

### Added

- We added a new fetcher to enable users to search mEDRA DOIs [#6602](https://github.com/JabRef/jabref/issues/6602)
- We added a new fetcher to enable users to search "[Collection of Computer Science Bibliographies](https://en.wikipedia.org/wiki/Collection_of_Computer_Science_Bibliographies)". [#6638](https://github.com/JabRef/jabref/issues/6638)
- We added default values for delimiters in Add Subgroup window [#6624](https://github.com/JabRef/jabref/issues/6624)
- We improved responsiveness of general fields specification dialog window. [#6604](https://github.com/JabRef/jabref/issues/6604)
- We added support for importing ris file and load DOI [#6530](https://github.com/JabRef/jabref/issues/6530)
- We added the Library properties to a context menu on the library tabs [#6485](https://github.com/JabRef/jabref/issues/6485)
- We added a new field in the preferences in 'BibTeX key generator' for unwanted characters that can be user-specified. [#6295](https://github.com/JabRef/jabref/issues/6295)
- We added support for searching ShortScience for an entry through the user's browser. [#6018](https://github.com/JabRef/jabref/pull/6018)
- We updated EditionChecker to permit edition to start with a number. [#6144](https://github.com/JabRef/jabref/issues/6144)
- We added tooltips for most fields in the entry editor containing a short description. [#5847](https://github.com/JabRef/jabref/issues/5847)
- We added support for basic markdown in custom formatted previews [#6194](https://github.com/JabRef/jabref/issues/6194)
- We now show the number of items found and selected to import in the online search dialog. [#6248](https://github.com/JabRef/jabref/pull/6248)
- We created a new install screen for macOS. [#5759](https://github.com/JabRef/jabref/issues/5759)
- We added a new integrity check for duplicate DOIs. [JabRef/jabref-koppor#339](https://github.com/JabRef/jabref-koppor/issues/339)
- We implemented an option to download fulltext files while importing. [#6381](https://github.com/JabRef/jabref/pull/6381)
- We added a progress-indicator showing the average progress of background tasks to the toolbar. Clicking it reveals a pop-over with a list of running background tasks. [#6443](https://github.com/JabRef/jabref/pull/6443)
- We fixed the bug when strike the delete key in the text field. [#6421](https://github.com/JabRef/jabref/issues/6421)
- We added a BibTex key modifier for truncating strings. [#3915](https://github.com/JabRef/jabref/issues/3915)
- We added support for jumping to target entry when typing letter/digit after sorting a column in maintable [#6146](https://github.com/JabRef/jabref/issues/6146)
- We added a new fetcher to enable users to search all available E-Libraries simultaneously. [JabRef/jabref-koppor#369](https://github.com/JabRef/jabref-koppor/issues/369)
- We added the field "entrytype" to the export sort criteria [#6531](https://github.com/JabRef/jabref/pull/6531)
- We added the possibility to change the display order of the fields in the entry editor. The order can now be configured using drag and drop in the "Customize entry types" dialog [#6152](https://github.com/JabRef/jabref/pull/6152)
- We added native support for biblatex-software [#6574](https://github.com/JabRef/jabref/issues/6574)
- We added a missing restart warning for AutoComplete in the preferences dialog. [#6351](https://github.com/JabRef/jabref/issues/6351)
- We added a note to the citation key pattern preferences dialog as a temporary workaround for a JavaFX bug, about committing changes in a table cell, if the focus is lost. [#5825](https://github.com/JabRef/jabref/issues/5825)
- We added support for customized fallback fields in bracketed patterns. [#7111](https://github.com/JabRef/jabref/issues/7111)

### Changed

- We improved the arXiv fetcher. Now it should find entries even more reliably and does no longer include the version (e.g `v1`) in the `eprint` field. [forum#1941](https://discourse.jabref.org/t/remove-version-in-arxiv-import/1941)
- We moved the group search bar and the button "New group" from bottom to top position to make it more prominent. [#6112](https://github.com/JabRef/jabref/pull/6112)
- When JabRef finds a `.sav` file without changes, there is no dialog asking for acceptance of changes anymore.
- We changed the buttons for import/export/show all/reset of preferences to smaller icon buttons in the preferences dialog. [#6130](https://github.com/JabRef/jabref/pull/6130)
- We moved the functionality "Manage field names & content" from the "Library" menu to the "Edit" menu, because it affects the selected entries and not the whole library
- We merged the functionality "Append contents from a BibTeX library into the currently viewed library" into the "Import into database" functionality. Fixes [#6049](https://github.com/JabRef/jabref/issues/6049).
- We changed the directory where fulltext downloads are stored to the directory set in the import-tab in preferences. [#6381](https://github.com/JabRef/jabref/pull/6381)
- We improved the error message for invalid jstyles. [#6303](https://github.com/JabRef/jabref/issues/6303)
- We changed the section name of 'Advanced' to 'Network' in the preferences and removed some obsolete options.[#6489](https://github.com/JabRef/jabref/pull/6489)
- We improved the context menu of the column "Linked identifiers" of the main table, by truncating their texts, if they are too long. [#6499](https://github.com/JabRef/jabref/issues/6499)
- We merged the main table tabs in the preferences dialog. [#6518](https://github.com/JabRef/jabref/pull/6518)
- We changed the command line option 'generateBibtexKeys' to the more generic term 'generateCitationKeys' while the short option remains 'g'.[#6545](https://github.com/JabRef/jabref/pull/6545)
- We improved the "Possible duplicate entries" window to remember its size and position throughout a session. [#6582](https://github.com/JabRef/jabref/issues/6582)
- We divided the toolbar into small parts, so if the application window is to small, only a part of the toolbar is moved into the chevron popup. [#6682](https://github.com/JabRef/jabref/pull/6682)
- We changed the layout for of the buttons in the Open Office side panel to ensure that the button text is always visible, specially when resizing. [#6639](https://github.com/JabRef/jabref/issues/6639)
- We merged the two new library commands in the file menu to one which always creates a new library in the default library mode. [#6539](https://github.com/JabRef/jabref/pull/6539#issuecomment-641056536)

### Fixed

- We fixed an issue where entry preview tab has no name in drop down list. [#6591](https://github.com/JabRef/jabref/issues/6591)
- We fixed to only search file links in the BIB file location directory when preferences has corresponding checkbox checked. [#5891](https://github.com/JabRef/jabref/issues/5891)
- We fixed wrong button order (Apply and Cancel) in ManageProtectedTermsDialog.
- We fixed an issue with incompatible characters at BibTeX key [#6257](https://github.com/JabRef/jabref/issues/6257)
- We fixed an issue where dash (`-`) was reported as illegal BibTeX key [#6295](https://github.com/JabRef/jabref/issues/6295)
- We greatly improved the performance of the overall application and many operations. [#5071](https://github.com/JabRef/jabref/issues/5071)
- We fixed an issue where sort by priority was broken. [#6222](https://github.com/JabRef/jabref/issues/6222)
- We fixed an issue where opening a library from the recent libraries menu was not possible. [#5939](https://github.com/JabRef/jabref/issues/5939)
- We fixed an issue with inconsistent capitalization of file extensions when downloading files. [#6115](https://github.com/JabRef/jabref/issues/6115)
- We fixed the display of language and encoding in the preferences dialog. [#6130](https://github.com/JabRef/jabref/pull/6130)
- Now the link and/or the link description in the column "linked files" of the main table gets truncated or wrapped, if too long, otherwise display issues arise. [#6178](https://github.com/JabRef/jabref/issues/6178)
- We fixed the issue that groups panel does not keep size when resizing window. [#6180](https://github.com/JabRef/jabref/issues/6180)
- We fixed an error that sometimes occurred when using the context menu. [#6085](https://github.com/JabRef/jabref/issues/6085)
- We fixed an issue where search full-text documents downloaded files with same name, overwriting existing files. [#6174](https://github.com/JabRef/jabref/pull/6174)
- We fixed an issue when importing into current library an erroneous message "import cancelled" is displayed even though import is successful. [#6266](https://github.com/JabRef/jabref/issues/6266)
- We fixed an issue where custom jstyles for Open/LibreOffice where not saved correctly. [#6170](https://github.com/JabRef/jabref/issues/6170)
- We fixed an issue where the INSPIRE fetcher was no longer working [#6229](https://github.com/JabRef/jabref/issues/6229)
- We fixed an issue where custom exports with an uppercase file extension could not be selected for "Copy...-> Export to Clipboard" [#6285](https://github.com/JabRef/jabref/issues/6285)
- We fixed the display of icon both in the main table and linked file editor. [#6169](https://github.com/JabRef/jabref/issues/6169)
- We fixed an issue where the windows installer did not create an entry in the start menu [bug report in the forum](https://discourse.jabref.org/t/error-while-fetching-from-doi/2018/3)
- We fixed an issue where only the field `abstract` and `comment` were declared as multiline fields. Other fields can now be configured in the preferences using "Do not wrap the following fields when saving" [#4373](https://github.com/JabRef/jabref/issues/4373)
- We fixed an issue where JabRef switched to discrete graphics under macOS [#5935](https://github.com/JabRef/jabref/issues/5935)
- We fixed an issue where the Preferences entry preview will be unexpected modified leads to Value too long exception [#6198](https://github.com/JabRef/jabref/issues/6198)
- We fixed an issue where custom jstyles for Open/LibreOffice would only be valid if a layout line for the entry type `default` was at the end of the layout section [#6303](https://github.com/JabRef/jabref/issues/6303)
- We fixed an issue where a new entry is not shown in the library if a search is active [#6297](https://github.com/JabRef/jabref/issues/6297)
- We fixed an issue where long directory names created from patterns could create an exception. [#3915](https://github.com/JabRef/jabref/issues/3915)
- We fixed an issue where sort on numeric cases was broken. [#6349](https://github.com/JabRef/jabref/issues/6349)
- We fixed an issue where year and month fields were not cleared when converting to biblatex [#6224](https://github.com/JabRef/jabref/issues/6224)
- We fixed an issue where an "Not on FX thread" exception occurred when saving on linux [#6453](https://github.com/JabRef/jabref/issues/6453)
- We fixed an issue where the library sort order was lost. [#6091](https://github.com/JabRef/jabref/issues/6091)
- We fixed an issue where brackets in regular expressions were not working. [#6469](https://github.com/JabRef/jabref/pull/6469)
- We fixed an issue where multiple background task popups stacked over each other.. [#6472](https://github.com/JabRef/jabref/issues/6472)
- We fixed an issue where LaTeX citations for specific commands (`\autocite`s) of biblatex-mla were not recognized. [#6476](https://github.com/JabRef/jabref/issues/6476)
- We fixed an issue where drag and drop was not working on empty database. [#6487](https://github.com/JabRef/jabref/issues/6487)
- We fixed an issue where the name fields were not updated after the preferences changed. [#6515](https://github.com/JabRef/jabref/issues/6515)
- We fixed an issue where "null" appeared in generated BibTeX keys. [#6459](https://github.com/JabRef/jabref/issues/6459)
- We fixed an issue where the authors' names were incorrectly displayed in the authors' column when they were bracketed. [#6465](https://github.com/JabRef/jabref/issues/6465) [#6459](https://github.com/JabRef/jabref/issues/6459)
- We fixed an issue where importing certain unlinked files would result in an exception [#5815](https://github.com/JabRef/jabref/issues/5815)
- We fixed an issue where downloaded files would be moved to a directory named after the citationkey when no file directory pattern is specified [#6589](https://github.com/JabRef/jabref/issues/6589)
- We fixed an issue with the creation of a group of cited entries which incorrectly showed the message that the library had been modified externally whenever saving the library. [#6420](https://github.com/JabRef/jabref/issues/6420)
- We fixed an issue with the creation of a group of cited entries. Now the file path to an aux file gets validated. [#6585](https://github.com/JabRef/jabref/issues/6585)
- We fixed an issue on Linux systems where the application would crash upon inotify failure. Now, the user is prompted with a warning, and given the choice to continue the session. [#6073](https://github.com/JabRef/jabref/issues/6073)
- We moved the search modifier buttons into the search bar, as they were not accessible, if autocompletion was disabled. [#6625](https://github.com/JabRef/jabref/issues/6625)
- We fixed an issue about duplicated group color indicators [#6175](https://github.com/JabRef/jabref/issues/6175)
- We fixed an issue where entries with the entry type Misc from an imported aux file would not be saved correctly to the bib file on disk [#6405](https://github.com/JabRef/jabref/issues/6405)
- We fixed an issue where percent sign ('%') was not formatted properly by the HTML formatter [#6753](https://github.com/JabRef/jabref/issues/6753)
- We fixed an issue with the [SAO/NASA Astrophysics Data System](https://docs.jabref.org/collect/add-entry-using-an-id#sao-nasa-a-ds) fetcher where `\textbackslash` appeared at the end of the abstract.
- We fixed an issue with the Science Direct fetcher where PDFs could not be downloaded. Fixes [#5860](https://github.com/JabRef/jabref/issues/5860)
- We fixed an issue with the Library of Congress importer.
- We fixed the [link to the external libraries listing](https://github.com/JabRef/jabref/blob/master/external-libraries.md) in the about dialog
- We fixed an issue regarding pasting on Linux. [#6293](https://github.com/JabRef/jabref/issues/6293)

### Removed

- We removed the option of the "enforce legal key". [#6295](https://github.com/JabRef/jabref/issues/6295)
- We removed the obsolete `External programs / Open PDF` section in the preferences, as the default application to open PDFs is now set in the `Manage external file types` dialog. [#6130](https://github.com/JabRef/jabref/pull/6130)
- We removed the option to configure whether a `.bib.bak` file should be generated upon save. It is now always enabled. Documentation at <https://docs.jabref.org/advanced/autosave>. [#6092](https://github.com/JabRef/jabref/issues/6092)
- We removed the built-in list of IEEE journal abbreviations using BibTeX strings. If you still want to use them, you have to download them separately from <https://abbrv.jabref.org>.

## [5.0] – 2020-03-06

### Changed

- Added browser integration to the snap package for firefox/chromium browsers. [#6062](https://github.com/JabRef/jabref/pull/6062)
- We reintroduced the possibility to extract references from plain text (using [GROBID](https://grobid.readthedocs.io/en/latest/)). [#5614](https://github.com/JabRef/jabref/pull/5614)
- We changed the open office panel to show buttons in rows of three instead of going straight down to save space as the button expanded out to take up unnecessary horizontal space. [#5479](https://github.com/JabRef/jabref/issues/5479)
- We cleaned up the group add/edit dialog. [#5826](https://github.com/JabRef/jabref/pull/5826)
- We reintroduced the index column. [#5844](https://github.com/JabRef/jabref/pull/5844)
- Filenames of external files can no longer contain curly braces. [#5926](https://github.com/JabRef/jabref/pull/5926)
- We made the filters more easily accessible in the integrity check dialog. [#5955](https://github.com/JabRef/jabref/pull/5955)
- We reimplemented and improved the dialog "Customize entry types". [#4719](https://github.com/JabRef/jabref/issues/4719)
- We added an [American Physical Society](https://journals.aps.org/) fetcher. [#818](https://github.com/JabRef/jabref/issues/818)
- We added possibility to enable/disable items quantity in groups. [#6042](https://github.com/JabRef/jabref/issues/6042)

### Fixed

- We fixed an issue where the command line console was always opened in the background. [#5474](https://github.com/JabRef/jabref/issues/5474)
- We fixed and issue where pdf files will not open under some KDE linux distributions when using okular. [#5253](https://github.com/JabRef/jabref/issues/5253)
- We fixed an issue where the Medline fetcher was only working when JabRef was running from source. [#5645](https://github.com/JabRef/jabref/issues/5645)
- We fixed some visual issues in the dark theme. [#5764](https://github.com/JabRef/jabref/pull/5764) [#5753](https://github.com/JabRef/jabref/issues/5753)
- We fixed an issue where non-default previews didn't handle unicode characters. [#5779](https://github.com/JabRef/jabref/issues/5779)
- We improved the performance, especially changing field values in the entry should feel smoother now. [#5843](https://github.com/JabRef/jabref/issues/5843)
- We fixed an issue where the ampersand character wasn't rendering correctly on previews. [#3840](https://github.com/JabRef/jabref/issues/3840)
- We fixed an issue where an erroneous "The library has been modified by another program" message was shown when saving. [#4877](https://github.com/JabRef/jabref/issues/4877)
- We fixed an issue where the file extension was missing after downloading a file (we now fall-back to pdf). [#5816](https://github.com/JabRef/jabref/issues/5816)
- We fixed an issue where cleaning up entries broke web URLs, if "Make paths of linked files relative (if possible)" was enabled, which resulted in various other issues subsequently. [#5861](https://github.com/JabRef/jabref/issues/5861)
- We fixed an issue where the tab "Required fields" of the entry editor did not show all required fields, if at least two of the defined required fields are linked with a logical or. [#5859](https://github.com/JabRef/jabref/issues/5859)
- We fixed several issues concerning managing external file types: Now everything is usable and fully functional. Previously, there were problems with the radio buttons, with saving the settings and with loading an input field value. Furthermore, different behavior for Windows and other operating systems was given, which was unified as well. [#5846](https://github.com/JabRef/jabref/issues/5846)
- We fixed an issue where entries containing Unicode charaters were not parsed correctly [#5899](https://github.com/JabRef/jabref/issues/5899)
- We fixed an issue where an entry containing an external filename with curly braces could not be saved. Curly braces are now longer allowed in filenames. [#5899](https://github.com/JabRef/jabref/issues/5899)
- We fixed an issue where changing the type of an entry did not update the main table [#5906](https://github.com/JabRef/jabref/issues/5906)
- We fixed an issue in the optics of the library properties, that cropped the dialog on scaled displays. [#5969](https://github.com/JabRef/jabref/issues/5969)
- We fixed an issue where changing the type of an entry did not update the main table. [#5906](https://github.com/JabRef/jabref/issues/5906)
- We fixed an issue where opening a library from the recent libraries menu was not possible. [#5939](https://github.com/JabRef/jabref/issues/5939)
- We fixed an issue where the most bottom group in the list got lost, if it was dragged on itself. [#5983](https://github.com/JabRef/jabref/issues/5983)
- We fixed an issue where changing entry type doesn't always work when biblatex source is shown. [#5905](https://github.com/JabRef/jabref/issues/5905)
- We fixed an issue where the group and the link column were not updated after changing the entry in the main table. [#5985](https://github.com/JabRef/jabref/issues/5985)
- We fixed an issue where reordering the groups was not possible after inserting an article. [#6008](https://github.com/JabRef/jabref/issues/6008)
- We fixed an issue where citation styles except the default "Preview" could not be used. [#5622](https://github.com/JabRef/jabref/issues/5622)
- We fixed an issue where a warning was displayed when the title content is made up of two sentences. [#5832](https://github.com/JabRef/jabref/issues/5832)
- We fixed an issue where an exception was thrown when adding a save action without a selected formatter in the library properties [#6069](https://github.com/JabRef/jabref/issues/6069)
- We fixed an issue where JabRef's icon was missing in the Export to clipboard Dialog. [#6286](https://github.com/JabRef/jabref/issues/6286)
- We fixed an issue when an "Abstract field" was duplicating text, when importing from RIS file (Neurons) [#6065](https://github.com/JabRef/jabref/issues/6065)
- We fixed an issue where adding the addition of a new entry was not completely validated [#6370](https://github.com/JabRef/jabref/issues/6370)
- We fixed an issue where the blue and red text colors in the Merge entries dialog were not quite visible [#6334](https://github.com/JabRef/jabref/issues/6334)
- We fixed an issue where underscore character was removed from the file name in the Recent Libraries list in File menu [#6383](https://github.com/JabRef/jabref/issues/6383)
- We fixed an issue where few keyboard shortcuts regarding new entries were missing [#6403](https://github.com/JabRef/jabref/issues/6403)

### Removed

- Ampersands are no longer escaped by default in the `bib` file. If you want to keep the current behaviour, you can use the new "Escape Ampersands" formatter as a save action. [#5869](https://github.com/JabRef/jabref/issues/5869)
- The "Merge Entries" entry was removed from the Quality Menu. Users should use the right-click menu instead. [#6021](https://github.com/JabRef/jabref/pull/6021)

## [5.0-beta] – 2019-12-15

### Changed

- We added a short DOI field formatter which shortens DOI to more human-readable form. [JabRef/jabref-koppor#343](https://github.com/JabRef/jabref-koppor/issues/343)
- We improved the display of group memberships by adding multiple colored bars if the entry belongs to more than one group. [#4574](https://github.com/JabRef/jabref/issues/4574)
- We added an option to show the preview as an extra tab in the entry editor (instead of in a split view). [#5244](https://github.com/JabRef/jabref/issues/5244)
- A custom Open/LibreOffice jstyle file now requires a layout line for the entry type `default` [#5452](https://github.com/JabRef/jabref/issues/5452)
- The entry editor is now open by default when JabRef starts up. [#5460](https://github.com/JabRef/jabref/issues/5460)
- Customized entry types are now serialized in alphabetical order in the bib file.
- We added a new ADS fetcher to use the new ADS API. [#4949](https://github.com/JabRef/jabref/issues/4949)
- We added support of the [X11 primary selection](https://unix.stackexchange.com/a/139193/18033) [#2389](https://github.com/JabRef/jabref/issues/2389)
- We added support to switch between biblatex and bibtex library types. [#5550](https://github.com/JabRef/jabref/issues/5550)
- We changed the save action buttons to be easier to understand. [#5565](https://github.com/JabRef/jabref/issues/5565)
- We made the columns for groups, files and uri in the main table reorderable and merged the clickable icon columns for uri, url, doi and eprint. [#5544](https://github.com/JabRef/jabref/pull/5544)
- We reduced the number of write actions performed when autosave is enabled [#5679](https://github.com/JabRef/jabref/issues/5679)
- We made the column sort order in the main table persistent [#5730](https://github.com/JabRef/jabref/pull/5730)
- When an entry is modified on disk, the change dialog now shows the merge dialog to highlight the changes [#5688](https://github.com/JabRef/jabref/pull/5688)

### Fixed

- Inherit fields from cross-referenced entries as specified by biblatex. [#5045](https://github.com/JabRef/jabref/issues/5045)
- We fixed an issue where it was no longer possible to connect to LibreOffice. [#5261](https://github.com/JabRef/jabref/issues/5261)
- The "All entries group" is no longer shown when no library is open.
- We fixed an exception which occurred when closing JabRef. [#5348](https://github.com/JabRef/jabref/issues/5348)
- We fixed an issue where JabRef reports incorrectly about customized entry types. [#5332](https://github.com/JabRef/jabref/issues/5332)
- We fixed a few problems that prevented JabFox to communicate with JabRef. [#4737](https://github.com/JabRef/jabref/issues/4737) [#4303](https://github.com/JabRef/jabref/issues/4303)
- We fixed an error where the groups containing an entry loose their highlight color when scrolling. [#5022](https://github.com/JabRef/jabref/issues/5022)
- We fixed an error where scrollbars were not shown. [#5374](https://github.com/JabRef/jabref/issues/5374)
- We fixed an error where an exception was thrown when merging entries. [#5169](https://github.com/JabRef/jabref/issues/5169)
- We fixed an error where certain metadata items were not serialized alphabetically.
- After assigning an entry to a group, the item count is now properly colored to reflect the new membership of the entry. [#3112](https://github.com/JabRef/jabref/issues/3112)
- The group panel is now properly updated when switching between libraries (or when closing/opening one). [#3142](https://github.com/JabRef/jabref/issues/3142)
- We fixed an error where the number of matched entries shown in the group pane was not updated correctly. [#4441](https://github.com/JabRef/jabref/issues/4441)
- We fixed an error where the wrong file is renamed and linked when using the "Copy, rename and link" action. [#5653](https://github.com/JabRef/jabref/issues/5653)
- We fixed a "null" error when writing XMP metadata. [#5449](https://github.com/JabRef/jabref/issues/5449)
- We fixed an issue where empty keywords lead to a strange display of automatic keyword groups. [#5333](https://github.com/JabRef/jabref/issues/5333)
- We fixed an error where the default color of a new group was white instead of dark gray. [#4868](https://github.com/JabRef/jabref/issues/4868)
- We fixed an issue where the first field in the entry editor got the focus while performing a different action (like searching). [#5084](https://github.com/JabRef/jabref/issues/5084)
- We fixed an issue where multiple entries were highlighted in the web search result after scrolling. [#5035](https://github.com/JabRef/jabref/issues/5035)
- We fixed an issue where the hover indication in the web search pane was not working. [#5277](https://github.com/JabRef/jabref/issues/5277)
- We fixed an error mentioning "javafx.controls/com.sun.javafx.scene.control" that was thrown when interacting with the toolbar.
- We fixed an error where a cleared search was restored after switching libraries. [#4846](https://github.com/JabRef/jabref/issues/4846)
- We fixed an exception which occurred when trying to open a non-existing file from the "Recent files"-menu [#5334](https://github.com/JabRef/jabref/issues/5334)
- We fixed an issues where the search highlight in the entry preview did not worked. [#5069](https://github.com/JabRef/jabref/issues/5069)
- The context menu for fields in the entry editor is back. [#5254](https://github.com/JabRef/jabref/issues/5254)
- We fixed an exception which occurred when trying to open a non-existing file from the "Recent files"-menu [#5334](https://github.com/JabRef/jabref/issues/5334)
- We fixed a problem where the "editor" information has been duplicated during saving a .bib-Database. [#5359](https://github.com/JabRef/jabref/issues/5359)
- We re-introduced the feature to switch between different preview styles. [#5221](https://github.com/JabRef/jabref/issues/5221)
- We fixed various issues (including [#5263](https://github.com/JabRef/jabref/issues/5263)) related to copying entries to the clipboard
- We fixed some display errors in the preferences dialog and replaced some of the controls [#5033](https://github.com/JabRef/jabref/pull/5033) [#5047](https://github.com/JabRef/jabref/pull/5047) [#5062](https://github.com/JabRef/jabref/pull/5062) [#5141](https://github.com/JabRef/jabref/pull/5141) [#5185](https://github.com/JabRef/jabref/pull/5185) [#5265](https://github.com/JabRef/jabref/pull/5265) [#5315](https://github.com/JabRef/jabref/pull/5315) [#5360](https://github.com/JabRef/jabref/pull/5360)
- We fixed an exception which occurred when trying to import entries without an open library. [#5447](https://github.com/JabRef/jabref/issues/5447)
- The "Automatically set file links" feature now follows symbolic links. [#5664](https://github.com/JabRef/jabref/issues/5664)
- After successful import of one or multiple bib entries the main table scrolls to the first imported entry [#5383](https://github.com/JabRef/jabref/issues/5383)
- We fixed an exception which occurred when an invalid jstyle was loaded. [#5452](https://github.com/JabRef/jabref/issues/5452)
- We fixed an issue where the command line arguments `importBibtex` and `importToOpen` did not import into the currently open library, but opened a new one. [#5537](https://github.com/JabRef/jabref/issues/5537)
- We fixed an error where the preview theme did not adapt to the "Dark" mode [#5463](https://github.com/JabRef/jabref/issues/5463)
- We fixed an issue where multiple entries were allowed in the "crossref" field [#5284](https://github.com/JabRef/jabref/issues/5284)
- We fixed an issue where the merge dialog showed the wrong text colour in "Dark" mode [#5516](https://github.com/JabRef/jabref/issues/5516)
- We fixed visibility issues with the scrollbar and group selection highlight in "Dark" mode, and enabled "Dark" mode for the OpenOffice preview in the style selection window. [#5522](https://github.com/JabRef/jabref/issues/5522)
- We fixed an issue where the author field was not correctly parsed during bibtex key-generation. [#5551](https://github.com/JabRef/jabref/issues/5551)
- We fixed an issue where notifications where shown during autosave. [#5555](https://github.com/JabRef/jabref/issues/5555)
- We fixed an issue where the side pane was not remembering its position. [#5615](https://github.com/JabRef/jabref/issues/5615)
- We fixed an issue where JabRef could not interact with [Oracle XE](https://www.oracle.com/de/database/technologies/appdev/xe.html) in the [shared SQL database setup](https://docs.jabref.org/collaborative-work/sqldatabase).
- We fixed an issue where the toolbar icons were hidden on smaller screens.
- We fixed an issue where renaming referenced files for bib entries with long titles was not possible. [#5603](https://github.com/JabRef/jabref/issues/5603)
- We fixed an issue where a window which is on an external screen gets unreachable when external screen is removed. [#5037](https://github.com/JabRef/jabref/issues/5037)
- We fixed a bug where the selection of groups was lost after drag and drop. [#2868](https://github.com/JabRef/jabref/issues/2868)
- We fixed an issue where the custom entry types didn't show the correct display name [#5651](https://github.com/JabRef/jabref/issues/5651)

### Removed

- We removed some obsolete notifications. [#5555](https://github.com/JabRef/jabref/issues/5555)
- We removed an internal step in the [ISBN-to-BibTeX fetcher](https://docs.jabref.org/collect/add-entry-using-an-id#isbn): The [ISBN to BibTeX Converter](https://manas.tungare.name/software/isbn-to-bibtex) by [@manastungare](https://github.com/manastungare) is not used anymore, because it is offline: "people using this tool have not been generating enough sales for Amazon."
- We removed the option to control the default drag and drop behaviour. You can use the modifier keys (like CtrL or Alt) instead.

## [5.0-alpha] – 2019-08-25

### Changed

- We added eventitle, eventdate and venue fields to `@unpublished` entry type.
- We added `@software` and `@dataSet` entry type to biblatex.
- All fields are now properly sorted alphabetically (in the subgroups of required/optional fields) when the entry is written to the bib file.
- We fixed an issue where some importers used the field `pubstatus` instead of the standard BibTeX field `pubstate`.
- We changed the latex command removal for docbook exporter. [#3838](https://github.com/JabRef/jabref/issues/3838)
- We changed the location of some fields in the entry editor (you might need to reset your preferences for these changes to come into effect)
  - Journal/Year/Month in biblatex mode -> Deprecated (if filled)
  - DOI/URL: General -> Optional
  - Internal fields like ranking, read status and priority: Other -> General
  - Moreover, empty deprecated fields are no longer shown
- Added server timezone parameter when connecting to a shared database.
- We updated the dialog for setting up general fields.
- URL field formatting is updated. All whitespace chars, located at the beginning/ending of the URL, are trimmed automatically
- We changed the behavior of the field formatting dialog such that the `bibtexkey` is not changed when formatting all fields or all text fields.
- We added a "Move file to file directory and rename file" option for simultaneously moving and renaming of document file. [#4166](https://github.com/JabRef/jabref/issues/4166)
- Use integrated graphics card instead of discrete on macOS [#4070](https://github.com/JabRef/jabref/issues/4070)
- We added a cleanup operation that detects an arXiv identifier in the note, journal or URL field and moves it to the `eprint` field.
  Because of this change, the last-used cleanup operations were reset.
- We changed the minimum required version of Java to 1.8.0_171, as this is the latest release for which the automatic Java update works. [#4093](https://github.com/JabRef/jabref/issues/4093)
- The special fields like `Printed` and `Read status` now show gray icons when the row is hovered.
- We added a button in the tab header which allows you to close the database with one click. [#494](https://github.com/JabRef/jabref/issues/494)
- Sorting in the main table now takes information from cross-referenced entries into account. [#2808](https://github.com/JabRef/jabref/issues/2808)
- If a group has a color specified, then entries matched by this group have a small colored bar in front of them in the main table.
- Change default icon for groups to a circle because a colored version of the old icon was hard to distinguish from its black counterpart.
- In the main table, the context menu appears now when you press the "context menu" button on the keyboard. [feature request in the forum](https://discourse.jabref.org/t/how-to-enable-keyboard-context-key-windows)
- We added icons to the group side panel to quickly switch between `union` and `intersection` group view mode. [#3269](https://github.com/JabRef/jabref/issues/3269).
- We use `https` for [fetching from most online bibliographic database](https://docs.jabref.org/collect/import-using-online-bibliographic-database).
- We changed the default keyboard shortcuts for moving between entries when the entry editor is active to ̀<kbd>alt</kbd> + <kbd>up/down</kbd>.
- Opening a new file now prompts the directory of the currently selected file, instead of the directory of the last opened file.
- Window state is saved on close and restored on start.
- We made the MathSciNet fetcher more reliable.
- We added the ISBN fetcher to the list of fetcher available under "Update with bibliographic information from the web" in the entry editor toolbar.
- Files without a defined external file type are now directly opened with the default application of the operating system
- We streamlined the process to rename and move files by removing the confirmation dialogs.
- We removed the redundant new lines of markings and wrapped the summary in the File annotation tab. [#3823](https://github.com/JabRef/jabref/issues/3823)
- We add auto URL formatting when user paste link to URL field in entry editor. [JabRef/jabref-koppor#254](https://github.com/JabRef/jabref-koppor/issues/254)
- We added a minimum height for the entry editor so that it can no longer be hidden by accident. [#4279](https://github.com/JabRef/jabref/issues/4279)
- We added a new keyboard shortcut so that the entry editor could be closed by <kbd>Ctrl</kbd> + <kbd>E</kbd>. [#4222](https://github.com/JabRef/jabref/issues/4222)
- We added an option in the preference dialog box, that allows user to pick the dark or light theme option. [#4130](https://github.com/JabRef/jabref/issues/4130)
- We updated the Related Articles tab to accept JSON from the new version of the Mr. DLib service
- We added an option in the preference dialog box that allows user to choose behavior after dragging and dropping files in Entry Editor. [#4356](https://github.com/JabRef/jabref/issues/4356)
- We added the ability to have an export preference where previously "File"-->"Export"/"Export selected entries" would not save the user's preference[#4495](https://github.com/JabRef/jabref/issues/4495)
- We optimized the code responsible for connecting to an external database, which should lead to huge improvements in performance.
- For automatically created groups, added ability to filter groups by entry type. [#4539](https://github.com/JabRef/jabref/issues/4539)
- We added the ability to add field names from the Preferences Dialog [#4546](https://github.com/JabRef/jabref/issues/4546)
- We added the ability to change the column widths directly in the main table. [#4546](https://github.com/JabRef/jabref/issues/4546)
- We added a description of how recommendations were chosen and better error handling to Related Articles tab
- We added the ability to execute default action in dialog by using with <kbd>Ctrl</kbd> + <kbd>Enter</kbd> combination [#4496](https://github.com/JabRef/jabref/issues/4496)
- We grouped and reordered the Main Menu (File, Edit, Library, Quality, Tools, and View tabs & icons). [#4666](https://github.com/JabRef/jabref/issues/4666) [#4667](https://github.com/JabRef/jabref/issues/4667) [#4668](https://github.com/JabRef/jabref/issues/4668) [#4669](https://github.com/JabRef/jabref/issues/4669) [#4670](https://github.com/JabRef/jabref/issues/4670) [#4671](https://github.com/JabRef/jabref/issues/4671) [#4672](https://github.com/JabRef/jabref/issues/4672) [#4673](https://github.com/JabRef/jabref/issues/4673)
- We added additional modifiers (capitalize, titlecase and sentencecase) to the Bibtex key generator. [#1506](https://github.com/JabRef/jabref/issues/1506)
- We have migrated from the mysql jdbc connector to the mariadb one for better authentication scheme support. [#4745](https://github.com/JabRef/jabref/issues/4745)
- We grouped the toolbar icons and changed the Open Library and Copy icons. [#4584](https://github.com/JabRef/jabref/issues/4584)
- We added a browse button next to the path text field for aux-based groups. [#4586](https://github.com/JabRef/jabref/issues/4586)
- We changed the title of Group Dialog to "Add subgroup" from "Edit group" when we select Add subgroup option.
- We enable import button only if entries are selected. [#4755](https://github.com/JabRef/jabref/issues/4755)
- We made modifications to improve the contrast of UI elements. [#4583](https://github.com/JabRef/jabref/issues/4583)
- We added a warning for empty BibTeX keys in the entry editor. [#4440](https://github.com/JabRef/jabref/issues/4440)
- We added an option in the settings to set the default action in JabRef when right clicking on any entry in any database and selecting "Open folder". [#4763](https://github.com/JabRef/jabref/issues/4763)
- The Medline fetcher now normalizes the author names according to the BibTeX-Standard [#4345](https://github.com/JabRef/jabref/issues/4345)
- We added an option on the Linked File Viewer to rename the attached file of an entry directly on the JabRef. [#4844](https://github.com/JabRef/jabref/issues/4844)
- We added an option in the preference dialog box that allows user to enable helpful tooltips.[#3599](https://github.com/JabRef/jabref/issues/3599)
- We reworked the functionality for extracting BibTeX entries from plain text, because our used service [freecite shut down](https://library.brown.edu/libweb/freecite_notice.php). [#5206](https://github.com/JabRef/jabref/pull/5206)
- We moved the dropdown menu for selecting the push-application from the toolbar into the external application preferences. [#674](https://github.com/JabRef/jabref/issues/674)
- We removed the alphabetical ordering of the custom tabs and updated the error message when trying to create a general field with a name containing an illegal character. [#5019](https://github.com/JabRef/jabref/issues/5019)
- We added a context menu to the bib(la)tex-source-editor to copy'n'paste. [#5007](https://github.com/JabRef/jabref/pull/5007)
- We added a tool that allows searching for citations in LaTeX files. It scans directories and shows which entries are used, how many times and where.
- We added a 'LaTeX citations' tab to the entry editor, to search for citations to the active entry in the LaTeX file directory. It can be disabled in the preferences dialog.
- We added an option in preferences to allow for integers in field "edition" when running database in bibtex mode. [#4680](https://github.com/JabRef/jabref/issues/4680)
- We added the ability to use negation in export filter layouts. [#5138](https://github.com/JabRef/jabref/pull/5138)
- Focus on Name Area instead of 'OK' button whenever user presses 'Add subgroup'. [#6307](https://github.com/JabRef/jabref/issues/6307)
- We changed the behavior of merging that the entry which has "smaller" bibkey will be selected. [#7395](https://github.com/JabRef/jabref/issues/7395)

### Fixed

- We fixed an issue where JabRef died silently for the user without enough inotify instances [#4874](https://github.com/JabRef/jabref/issues/4874)
- We fixed an issue where corresponding groups are sometimes not highlighted when clicking on entries [#3112](https://github.com/JabRef/jabref/issues/3112)
- We fixed an issue where custom exports could not be selected in the 'Export (selected) entries' dialog [#4013](https://github.com/JabRef/jabref/issues/4013)
- Italic text is now rendered correctly. [#3356](https://github.com/JabRef/jabref/issues/3356)
- The entry editor no longer gets corrupted after using the source tab. [#3532](https://github.com/JabRef/jabref/issues/3532) [#3608](https://github.com/JabRef/jabref/issues/3608) [#3616](https://github.com/JabRef/jabref/issues/3616)
- We fixed multiple issues where entries did not show up after import if a search was active. [#1513](https://github.com/JabRef/jabref/issues/1513) [#3219](https://github.com/JabRef/jabref/issues/3219))
- We fixed an issue where the group tree was not updated correctly after an entry was changed. [#3618](https://github.com/JabRef/jabref/issues/3618)
- We fixed an issue where a right-click in the main table selected a wrong entry. [#3267](https://github.com/JabRef/jabref/issues/3267)
- We fixed an issue where in rare cases entries where overlayed in the main table. [#3281](https://github.com/JabRef/jabref/issues/3281)
- We fixed an issue where selecting a group messed up the focus of the main table and the entry editor. [#3367](https://github.com/JabRef/jabref/issues/3367)
- We fixed an issue where composite author names were sorted incorrectly. [#2828](https://github.com/JabRef/jabref/issues/2828)
- We fixed an issue where commands followed by `-` didn't work. [#3805](https://github.com/JabRef/jabref/issues/3805)
- We fixed an issue where a non-existing aux file in a group made it impossible to open the library. [#4735](https://github.com/JabRef/jabref/issues/4735)
- We fixed an issue where some journal names were wrongly marked as abbreviated. [#4115](https://github.com/JabRef/jabref/issues/4115)
- We fixed an issue where the custom file column were sorted incorrectly. [#3119](https://github.com/JabRef/jabref/issues/3119)
- We improved the parsing of author names whose infix is abbreviated without a dot. [#4864](https://github.com/JabRef/jabref/issues/4864)
- We fixed an issues where the entry losses focus when a field is edited and at the same time used for sorting. [#3373](https://github.com/JabRef/jabref/issues/3373)
- We fixed an issue where the menu on Mac OS was not displayed in the usual Mac-specific way. [#3146](https://github.com/JabRef/jabref/issues/3146)
- We improved the integrity check for page numbers. [#4113](https://github.com/JabRef/jabref/issues/4113) and [feature request in the forum](https://discourse.jabref.org/t/pages-field-allow-use-of-en-dash/1199)
- We fixed an issue where the order of fields in customized entry types was not saved correctly. [#4033](https://github.com/JabRef/jabref/issues/4033)
- We fixed an issue where renaming a group did not change the group name in the interface. [#3189](https://github.com/JabRef/jabref/issues/3189)
- We fixed an issue where the groups tree of the last database was still shown even after the database was already closed.
- We fixed an issue where the "Open file dialog" may disappear behind other windows. [#3410](https://github.com/JabRef/jabref/issues/3410)
- We fixed an issue where the number of entries matched was not updated correctly upon adding or removing an entry. [#3537](https://github.com/JabRef/jabref/issues/3537)
- We fixed an issue where the default icon of a group was not colored correctly.
- We fixed an issue where the first field in entry editor was not focused when adding a new entry. [#4024](https://github.com/JabRef/jabref/issues/4024)
- We reworked the "Edit file" dialog to make it resizeable and improved the workflow for adding and editing files [#2970](https://github.com/JabRef/jabref/issues/2970)
- We fixed an issue where custom name formatters were no longer found correctly. [#3531](https://github.com/JabRef/jabref/issues/3531)
- We fixed an issue where the month was not shown in the preview. [#3239](https://github.com/JabRef/jabref/issues/3239)
- Rewritten logic to detect a second jabref instance. [#4023](https://github.com/JabRef/jabref/issues/4023)
- We fixed an issue where the "Convert to BibTeX-Cleanup" moved the content of the `file` field to the `pdf` field [#4120](https://github.com/JabRef/jabref/issues/4120)
- We fixed an issue where the preview pane in entry preview in preferences wasn't showing the citation style selected [#3849](https://github.com/JabRef/jabref/issues/3849)
- We fixed an issue where the default entry preview style still contained the field `review`. The field `review` in the style is now replaced with comment to be consistent with the entry editor [#4098](https://github.com/JabRef/jabref/issues/4098)
- We fixed an issue where users were vulnerable to XXE attacks during parsing [#4229](https://github.com/JabRef/jabref/issues/4229)
- We fixed an issue where files added via the "Attach file" contextmenu of an entry were not made relative. [#4201](https://github.com/JabRef/jabref/issues/4201) and [#4241](https://github.com/JabRef/jabref/issues/4241)
- We fixed an issue where author list parser can't generate bibtex for Chinese author. [#4169](https://github.com/JabRef/jabref/issues/4169)
- We fixed an issue where the list of XMP Exclusion fields in the preferences was not be saved [#4072](https://github.com/JabRef/jabref/issues/4072)
- We fixed an issue where the ArXiv Fetcher did not support HTTP URLs [JabRef/jabref-koppor#328](https://github.com/JabRef/jabref-koppor/issues/328)
- We fixed an issue where only one PDF file could be imported [#4422](https://github.com/JabRef/jabref/issues/4422)
- We fixed an issue where "Move to group" would always move the first entry in the library and not the selected [#4414](https://github.com/JabRef/jabref/issues/4414)
- We fixed an issue where an older dialog appears when downloading full texts from the quality menu. [#4489](https://github.com/JabRef/jabref/issues/4489)
- We fixed an issue where right clicking on any entry in any database and selecting "Open folder" results in the NullPointer exception. [#4763](https://github.com/JabRef/jabref/issues/4763)
- We fixed an issue where option 'open terminal here' with custom command was passing the wrong argument. [#4802](https://github.com/JabRef/jabref/issues/4802)
- We fixed an issue where ranking an entry would generate an IllegalArgumentException. [#4754](https://github.com/JabRef/jabref/issues/4754)
- We fixed an issue where special characters where removed from non-label key generation pattern parts [#4767](https://github.com/JabRef/jabref/issues/4767)
- We fixed an issue where the RIS import would overwite the article date with the value of the acessed date [#4816](https://github.com/JabRef/jabref/issues/4816)
- We fixed an issue where an NullPointer exception was thrown when a referenced entry in an Open/Libre Office document was no longer present in the library. Now an error message with the reference marker of the missing entry is shown. [#4932](https://github.com/JabRef/jabref/issues/4932)
- We fixed an issue where a database exception related to a missing timezone was too big. [#4827](https://github.com/JabRef/jabref/issues/4827)
- We fixed an issue where the IEEE fetcher returned an error if no keywords were present in the result from the IEEE website [#4997](https://github.com/JabRef/jabref/issues/4997)
- We fixed an issue where the command line help text had several errors, and arguments and descriptions have been rewritten to simplify and detail them better. [#2016](https://github.com/JabRef/jabref/issues/2016)
- We fixed an issue where the same menu for changing entry type had two different sizes and weights. [#4977](https://github.com/JabRef/jabref/issues/4977)
- We fixed an issue where the "Attach file" dialog, in the right-click menu for an entry, started on the working directory instead of the user's main directory. [#4995](https://github.com/JabRef/jabref/issues/4995)
- We fixed an issue where the JabRef Icon in the macOS launchpad was not displayed correctly [#5003](https://github.com/JabRef/jabref/issues/5003)
- We fixed an issue where the "Search for unlinked local files" would throw an exception when parsing the content of a PDF-file with missing "series" information [#5128](https://github.com/JabRef/jabref/issues/5128)
- We fixed an issue where the XMP Importer would incorrectly return an empty default entry when importing pdfs [#6577](https://github.com/JabRef/jabref/issues/6577)
- We fixed an issue where opening the menu 'Library properties' marked the library as modified [#6451](https://github.com/JabRef/jabref/issues/6451)
- We fixed an issue when importing resulted in an exception [#7343](https://github.com/JabRef/jabref/issues/7343)
- We fixed an issue where the field in the Field formatter dropdown selection were sorted in random order. [#7710](https://github.com/JabRef/jabref/issues/7710)

### Removed

- The feature to "mark entries" was removed and merged with the groups functionality. For migration, a group is created for every value of the `__markedentry` field and the entry is added to this group.
- The number column was removed.
- We removed the global search feature.
- We removed the coloring of cells in the main table according to whether the field is optional/required.
- We removed the feature to find and resolve duplicate BibTeX keys (as this use case is already covered by the integrity check).
- We removed a few commands from the right-click menu that are not needed often and thus don't need to be placed that prominently:
  - Print entry preview: available through entry preview
  - All commands related to marking: marking is not yet reimplemented
  - Set/clear/append/rename fields: available through Edit menu
  - Manage keywords: available through the Edit menu
  - Copy linked files to folder: available through File menu
  - Add/move/remove from group: removed completely (functionality still available through group interface)
- We removed the option to change the column widths in the preferences dialog. [#4546](https://github.com/JabRef/jabref/issues/4546)

## Older versions

The changelog of JabRef 4.x is available at the [v4.3.1 tag](https://github.com/JabRef/jabref/blob/v4.3.1/CHANGELOG.md).
The changelog of JabRef 3.x is available at the [v3.8.2 tag](https://github.com/JabRef/jabref/blob/v3.8.2/CHANGELOG.md).
The changelog of JabRef 2.11 and all previous versions is available as [text file in the v2.11.1 tag](https://github.com/JabRef/jabref/blob/v2.11.1/CHANGELOG).

[Unreleased]: https://github.com/JabRef/jabref/compare/v6.0-alpha.3...HEAD
[6.0-alpha.3]: https://github.com/JabRef/jabref/compare/v6.0-alpha2...v6.0-alpha.3
[6.0-alpha2]: https://github.com/JabRef/jabref/compare/v6.0-alpha...v6.0-alpha2
[6.0-alpha]: https://github.com/JabRef/jabref/compare/v5.15...v6.0-alpha
[5.15]: https://github.com/JabRef/jabref/compare/v5.14...v5.15
[5.14]: https://github.com/JabRef/jabref/compare/v5.13...v5.14
[5.13]: https://github.com/JabRef/jabref/compare/v5.12...v5.13
[5.12]: https://github.com/JabRef/jabref/compare/v5.11...v5.12
[5.11]: https://github.com/JabRef/jabref/compare/v5.10...v5.11
[5.10]: https://github.com/JabRef/jabref/compare/v5.9...v5.10
[5.9]: https://github.com/JabRef/jabref/compare/v5.8...v5.9
[5.8]: https://github.com/JabRef/jabref/compare/v5.7...v5.8
[5.7]: https://github.com/JabRef/jabref/compare/v5.6...v5.7
[5.6]: https://github.com/JabRef/jabref/compare/v5.5...v5.6
[5.5]: https://github.com/JabRef/jabref/compare/v5.4...v5.5
[5.4]: https://github.com/JabRef/jabref/compare/v5.3...v5.4
[5.3]: https://github.com/JabRef/jabref/compare/v5.2...v5.3
[5.2]: https://github.com/JabRef/jabref/compare/v5.1...v5.2
[5.1]: https://github.com/JabRef/jabref/compare/v5.0...v5.1
[5.0]: https://github.com/JabRef/jabref/compare/v5.0-beta...v5.0
[5.0-beta]: https://github.com/JabRef/jabref/compare/v5.0-alpha...v5.0-beta
[5.0-alpha]: https://github.com/JabRef/jabref/compare/v4.3...v5.0-alpha
<!-- markdownlint-disable-file MD024 MD033 MD053 --><|MERGE_RESOLUTION|>--- conflicted
+++ resolved
@@ -28,11 +28,8 @@
 - We separated the "Clean up entries" dialog into three tabs for clarity [#13819](https://github.com/JabRef/jabref/issues/13819)
 - `JabKit`: `--porcelain` does not output any logs to the console anymore. [#14244](https://github.com/JabRef/jabref/pull/14244)
 - <kbd>Ctrl</kbd> + <kbd>Shift</kbd> + <kbd>L</kbd> now opens the terminal in the active library directory. [#14130](https://github.com/JabRef/jabref/issues/14130)
-<<<<<<< HEAD
 - After importing, now all imported entries are marked. [#13535](https://github.com/JabRef/jabref/pull/13535)
-=======
 - We changed  fixed-value ComboBoxes to SearchableComboBox for better usability. [#14083](https://github.com/JabRef/jabref/issues/14083)
->>>>>>> 30b581cd
 
 ### Fixed
 
