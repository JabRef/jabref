# Changelog

All notable changes to this project will be documented in this file.
The format is based on [Keep a Changelog](https://keepachangelog.com/en/1.0.0/).
We refer to [GitHub issues](https://github.com/JabRef/jabref/issues) by using `#NUM`.
In case, there is no issue present, the pull request implementing the feature is linked.

Note that this project **does not** adhere to [Semantic Versioning](https://semver.org/).

## [Unreleased]

### Added

- We added a "view as BibTeX" option before importing an entry from the citation relation tab. [#11826](https://github.com/JabRef/jabref/issues/11826)
- We added probable search hits instead of exact matches. Sorting by hit score can be done by the new score table column. [#11542](https://github.com/JabRef/jabref/pull/11542)
- We added support finding LaTeX-encoded special characters based on plain Unicode and vice versa. [#11542](https://github.com/JabRef/jabref/pull/11542)
- When a search hits a file, the file icon of that entry is changed accordingly. [#11542](https://github.com/JabRef/jabref/pull/11542)
- We added an AI-based chat for entries with linked PDF files. [#11430](https://github.com/JabRef/jabref/pull/11430)
- We added an AI-based summarization possibility for entries with linked PDF files. [#11430](https://github.com/JabRef/jabref/pull/11430)
- We added support for selecting and using CSL Styles in JabRef's OpenOffice/LibreOffice integration for inserting bibliographic and in-text citations into a document. [#2146](https://github.com/JabRef/jabref/issues/2146), [#8893](https://github.com/JabRef/jabref/issues/8893)
- We added Tools > New library based on references in PDF file... to create a new library based on the references section in a PDF file. [#11522](https://github.com/JabRef/jabref/pull/11522)
- When converting the references section of a paper (PDF file), more than the last page is treated. [#11522](https://github.com/JabRef/jabref/pull/11522)
- Added the functionality to invoke offline reference parsing explicitly. [#11565](https://github.com/JabRef/jabref/pull/11565)
- The dialog for [adding an entry using reference text](https://docs.jabref.org/collect/newentryfromplaintext) is now filled with the clipboard contents as default. [#11565](https://github.com/JabRef/jabref/pull/11565)
- Added minimal support for [biblatex data annotation](https://mirrors.ctan.org/macros/latex/contrib/biblatex/doc/biblatex.pdf#subsection.3.7) fields in `.layout` files. [#11505](https://github.com/JabRef/jabref/issues/11505)
- Added saving of selected options in the [Lookup -> Search for unlinked local files dialog](https://docs.jabref.org/collect/findunlinkedfiles#link-the-pdfs-to-your-bib-library). [#11439](https://github.com/JabRef/jabref/issues/11439)
- We enabled creating a new file link manually. [#11017](https://github.com/JabRef/jabref/issues/11017)
- We added a toggle button to invert the selected groups. [#9073](https://github.com/JabRef/jabref/issues/9073)
- We reintroduced the floating search in the main table. [#4237](https://github.com/JabRef/jabref/issues/4237)
- We improved [cleanup](https://docs.jabref.org/finding-sorting-and-cleaning-entries/cleanupentries) of `arXiv` IDs in distributed in the fields `note`, `version`, `institution`, and `eid` fields. [#11306](https://github.com/JabRef/jabref/issues/11306)
- We added a switch not to store the linked file URL, because it caused troubles at other apps. [#11735](https://github.com/JabRef/jabref/pull/11735)
- When starting a new SLR, the selected catalogs now persist within and across JabRef sessions. [koppor#614](https://github.com/koppor/jabref/issues/614)
- We added support for drag'n'drop on an entry in the maintable to an external application to get the entry preview dropped. [#11846](https://github.com/JabRef/jabref/pull/11846)
- We added a different background color to the search bar to indicate when the search syntax is wrong. [#11658](https://github.com/JabRef/jabref/pull/11658)
- We added a setting which always adds the literal "Cited on pages" text before each JStyle citation. [#11691](https://github.com/JabRef/jabref/pull/11732)

### Changed

- The search syntax is changed to [Apache Lucene syntax](https://lucene.apache.org/core/9_11_1/queryparser/org/apache/lucene/queryparser/classic/package-summary.html#Overview) (also to be similar to the [online search syntax](https://docs.jabref.org/collect/import-using-online-bibliographic-database#search-syntax)). [#11542](https://github.com/JabRef/jabref/pull/11542/)
- When searching using a regular expression, one needs to enclose the search string in `/`. [#11542](https://github.com/JabRef/jabref/pull/11542/)
- A search in "any" fields ignores the [groups](https://docs.jabref.org/finding-sorting-and-cleaning-entries/groups). [#7996](https://github.com/JabRef/jabref/issues/7996)
- When a communication error with an [online service](https://docs.jabref.org/collect/import-using-online-bibliographic-database) occurs, JabRef displays the HTTP error. [#11223](https://github.com/JabRef/jabref/issues/11223)
- The Pubmed/Medline Plain importer now imports the PMID field as well [#11488](https://github.com/JabRef/jabref/issues/11488)
- The 'Check for updates' menu bar button is now always enabled. [#11485](https://github.com/JabRef/jabref/pull/11485)
- JabRef respects the [configuration for storing files relative to the .bib file](https://docs.jabref.org/finding-sorting-and-cleaning-entries/filelinks#directories-for-files) in more cases. [#11492](https://github.com/JabRef/jabref/pull/11492)
- JabRef does not show finished background tasks in the status bar popup. [#11821](https://github.com/JabRef/jabref/pull/11821)
- We enhanced the indexing speed. [#11502](https://github.com/JabRef/jabref/pull/11502)
- ⚠️ Renamed command line parameters `embeddBibfileInPdf` to `embedBibFileInPdf`, `writeMetadatatoPdf` to `writeMetadataToPdf`, and `writeXMPtoPdf` to `writeXmpToPdf`. [#11575](https://github.com/JabRef/jabref/pull/11575)
- The browse button for a Custom theme now opens in the directory of the current used CSS file. [#11597](https://github.com/JabRef/jabref/pull/11597)
- The browse button for a Custom exporter now opens in the directory of the current used exporter file. [#11717](https://github.com/JabRef/jabref/pull/11717)
- JabRef now uses TLS 1.2 for all HTTPS connections. [#11852](https://github.com/JabRef/jabref/pull/11852)
- We improved the display of long messages in the integrity check dialog. [#11619](https://github.com/JabRef/jabref/pull/11619)
- We improved the undo/redo buttons in the main toolbar and main menu to be disabled when there is nothing to undo/redo. [#8807](https://github.com/JabRef/jabref/issues/8807)
- We improved the DOI detection in PDF imports. [#11782](https://github.com/JabRef/jabref/pull/11782)
- We improved the performance when pasting and importing entries in an existing library. [#11843](https://github.com/JabRef/jabref/pull/11843)
- When fulltext search is selected but indexing is deactivated, a dialog is now shown asking if the user wants to enable indexing now [#9491](https://github.com/JabRef/jabref/issues/9491)
- We changed instances of 'Search Selected' to 'Search Pre-configured' in Web Search Preferences UI. [#11871](https://github.com/JabRef/jabref/pull/11871)
<<<<<<< HEAD
- We rewrote the [remote SQL database](https://docs.jabref.org/collaborative-work/sqldatabase) support. ⚠️database tables will be migrated. [#11879](https://github.com/JabRef/jabref/pull/11879) 
=======
- We added a new CSS style class `main-table` for the main table. [#11881](https://github.com/JabRef/jabref/pull/11881)
>>>>>>> 3502ba61

### Fixed

- We fixed an issue where the "Check for updates" preference was not saved. [#11485](https://github.com/JabRef/jabref/pull/11485)
- We fixed an issue where an exception was thrown after changing "show preview as a tab" in the preferences. [#11515](https://github.com/JabRef/jabref/pull/11515)
- We fixed an issue where JabRef put file paths as absolute path when an entry was created using drag and drop of a PDF file. [#11173](https://github.com/JabRef/jabref/issues/11173)
- We fixed an issue that online and offline mode for new library creation were handled incorrectly. [#11565](https://github.com/JabRef/jabref/pull/11565)
- We fixed an issue with colors in the search bar when dark theme is enabled. [#11569](https://github.com/JabRef/jabref/issues/11569)
- We fixed an issue with query transformers (JStor and others). [#11643](https://github.com/JabRef/jabref/pull/11643)
- We fixed an issue where a new unsaved library was not marked with an asterisk. [#11519](https://github.com/JabRef/jabref/pull/11519)
- We fixed an issue where JabRef starts without window decorations. [#11440](https://github.com/JabRef/jabref/pull/11440)
- We fixed an issue where the entry preview highlight was not working when searching before opening the entry editor. [#11659](https://github.com/JabRef/jabref/pull/11659)
- We fixed an issue where text in Dark mode inside "Citation information" was not readable. [#11512](https://github.com/JabRef/jabref/issues/11512)
- We fixed an issue where the selection of an entry in the table lost after searching for a group. [#3176](https://github.com/JabRef/jabref/issues/3176)
- We fixed the non-functionality of the option "Automatically sync bibliography when inserting citations" in the OpenOffice panel, when enabled in case of JStyles. [#11684](https://github.com/JabRef/jabref/issues/11684)
- We fixed an issue where the library was not marked changed after a migration. [#11542](https://github.com/JabRef/jabref/pull/11542)
- We fixed an issue where rebuilding the full-text search index was not working. [#11374](https://github.com/JabRef/jabref/issues/11374)
- We fixed an issue where the progress of indexing linked files showed an incorrect number of files. [#11378](https://github.com/JabRef/jabref/issues/11378)
- We fixed an issue where the full-text search results were incomplete. [#8626](https://github.com/JabRef/jabref/issues/8626)
- We fixed an issue where search result highlighting was incorrectly highlighting the boolean operators. [#11595](https://github.com/JabRef/jabref/issues/11595)
- We fixed an issue where search result highlighting was broken at complex searches. [#8067](https://github.com/JabRef/jabref/issues/8067)
- We fixed an exception when searching for unlinked files. [#11731](https://github.com/JabRef/jabref/issues/11731)
- We fixed an issue with the link to the full text at the BVB fetcher. [#11852](https://github.com/JabRef/jabref/pull/11852)
- We fixed an issue where two contradicting notifications were shown when cutting an entry in the main table. [#11724](https://github.com/JabRef/jabref/pull/11724)
- We fixed an issue where unescaped braces in the arXiv fetcher were not treated. [#11704](https://github.com/JabRef/jabref/issues/11704)
- We fixed an issue where HTML instead of the fulltext pdf was downloaded when importing arXiv entries. [#4913](https://github.com/JabRef/jabref/issues/4913)
- We fixed an issue where the keywords and crossref fields were not properly focused. [#11177](https://github.com/JabRef/jabref/issues/11177)
- We fixed an issue where listeners were being attached without being released later leading to a memory leak. [#11809](https://github.com/JabRef/jabref/issues/11809)
- We fixed an issue where the Undo/Redo buttons were active even when all libraries are closed. [#11837](https://github.com/JabRef/jabref/issues/11837)
- We fixed an issue where recently opened files were not displayed in the main menu properly. [#9042](https://github.com/JabRef/jabref/issues/9042)
- We fixed an issue where the DOI lookup would show an error when a DOI was found for an entry. [#11850](https://github.com/JabRef/jabref/issues/11850)

### Removed

- We removed support for case-sensitive and exact search. [#11542](https://github.com/JabRef/jabref/pull/11542)
- We removed the description of search strings. [#11542](https://github.com/JabRef/jabref/pull/11542)
- We removed support for importing using the SilverPlatterImporter (`Record INSPEC`). [#11576](https://github.com/JabRef/jabref/pull/11576)
- We removed support for MySQL/MariaDB and Oracle.







## [5.15] – 2024-07-10

### Added

- We made new groups automatically to focus upon creation. [#11449](https://github.com/JabRef/jabref/issues/11449)

### Fixed

- We fixed an issue where JabRef was no longer built for Intel based macs (x86) [#11468](https://github.com/JabRef/jabref/issues/11468)
- We fixed usage when using running on Snapcraft. [#11465](https://github.com/JabRef/jabref/issues/11465)
- We fixed detection for `soffice.exe` on Windows. [#11478](https://github.com/JabRef/jabref/pull/11478)
- We fixed an issue where saving preferences when importing preferences on first run in a snap did not work [forum#4399](https://discourse.jabref.org/t/how-to-report-problems-in-the-distributed-version-5-14-ensuring-that-one-can-no-longer-work-with-jabref/4399/5)

## [5.14] – 2024-07-08

### Added

- We added support for offline extracting references from PDFs following the IEEE format. [#11156](https://github.com/JabRef/jabref/pull/11156)
- We added a new keyboard shortcut  <kbd>ctrl</kbd> + <kbd>,</kbd> to open the preferences. [#11154](https://github.com/JabRef/jabref/pull/11154)
- We added value selection (such as for month) for content selectors in custom entry types. [#11109](https://github.com/JabRef/jabref/issues/11109)
- We added a duplicate checker for the Citation Relations tab. [#10414](https://github.com/JabRef/jabref/issues/10414)
- We added tooltip on main table cells that shows cell content or cell content and entry preview if set in preferences. [10925](https://github.com/JabRef/jabref/issues/10925)
- Added a formatter to remove word enclosing braces. [#11222](https://github.com/JabRef/jabref/issues/11222)
- We added the ability to add a keyword/crossref when typing the separator character (e.g., comma) in the keywords/crossref fields. [#11178](https://github.com/JabRef/jabref/issues/11178)
- We added an exporter and improved the importer for Endnote XML format. [#11137](https://github.com/JabRef/jabref/issues/11137)
- We added support for using BibTeX Style files (BST) in the Preview. [#11102](https://github.com/JabRef/jabref/issues/11102)
- We added support for automatically update LaTeX citations when a LaTeX file is created, removed, or modified. [#10585](https://github.com/JabRef/jabref/issues/10585)

### Changed

- We replaced the word "Key bindings" with "Keyboard shortcuts" in the Preferences tab. [#11153](https://github.com/JabRef/jabref/pull/11153)
- We slightly improved the duplicate check if ISBNs are present. [#8885](https://github.com/JabRef/jabref/issues/8885)
- JabRef no longer downloads HTML files of websites when a PDF was not found. [#10149](https://github.com/JabRef/jabref/issues/10149)
- We added the HTTP message (in addition to the response code) if an error is encountered. [#11341](https://github.com/JabRef/jabref/pull/11341)
- We made label wrap text to fit view size when reviewing external group changes. [#11220](https://github.com/JabRef/jabref/issues/11220)

### Fixed

- We fixed an issue where entry type with duplicate fields prevented opening existing libraries with custom entry types. [#11127](https://github.com/JabRef/jabref/issues/11127)
- We fixed an issue where Markdown rendering removed braces from the text. [#10928](https://github.com/JabRef/jabref/issues/10928)
- We fixed an issue when the file was flagged as changed on disk in the case of content selectors or groups. [#9064](https://github.com/JabRef/jabref/issues/9064)
- We fixed crash on opening the entry editor when auto-completion is enabled. [#11188](https://github.com/JabRef/jabref/issues/11188)
- We fixed the usage of the key binding for "Clear search" (default: <kbd>Escape</kbd>). [#10764](https://github.com/JabRef/jabref/issues/10764)
- We fixed an issue where library shown as unsaved and marked (*) after accepting changes made externally to the file. [#11027](https://github.com/JabRef/jabref/issues/11027)
- We fixed an issue where drag and dropping entries from one library to another was not always working. [#11254](https://github.com/JabRef/jabref/issues/11254)
- We fixed an issue where drag and dropping entries created a shallow copy. [#11160](https://github.com/JabRef/jabref/issues/11160)
- We fixed an issue where imports to a custom group would only work for the first entry [#11085](https://github.com/JabRef/jabref/issues/11085), [#11269](https://github.com/JabRef/jabref/issues/11269)
- We fixed an issue when cursor jumped to the beginning of the line. [#5904](https://github.com/JabRef/jabref/issues/5904)
- We fixed an issue where a new entry was not added to the selected group [#8933](https://github.com/JabRef/jabref/issues/8933)
- We fixed an issue where the horizontal position of the Entry Preview inside the entry editor was not remembered across restarts [#11281](https://github.com/JabRef/jabref/issues/11281)
- We fixed an issue where the search index was not updated after linking PDF files. [#11317](https://github.com/JabRef/jabref/pull/11317)
- We fixed rendering of (first) author with a single letter surname. [forum#4330](https://discourse.jabref.org/t/correct-rendering-of-first-author-with-a-single-letter-surname/4330)
- We fixed that the import of the related articles tab sometimes used the wrong library mode. [#11282](https://github.com/JabRef/jabref/pull/11282)
- We fixed an issue where the entry editor context menu was not shown correctly when JabRef is opened on a second, extended screen [#11323](https://github.com/JabRef/jabref/issues/11323), [#11174](https://github.com/JabRef/jabref/issues/11174)
- We fixed an issue where the value of "Override default font settings" was not applied on startup [#11344](https://github.com/JabRef/jabref/issues/11344)
- We fixed an issue when "Library changed on disk" appeared after a save by JabRef. [#4877](https://github.com/JabRef/jabref/issues/4877)  
- We fixed an issue where the Pubmed/Medline Plain importer would not respect the user defined keyword separator [#11413](https://github.com/JabRef/jabref/issues/11413)
- We fixed an issue where the value of "Override default font settings" was not applied on startup [#11344](https://github.com/JabRef/jabref/issues/11344)
- We fixed an issue where DatabaseChangeDetailsView was not scrollable when reviewing external metadata changes [#11220](https://github.com/JabRef/jabref/issues/11220)
- We fixed undo/redo for text fields. [#11420](https://github.com/JabRef/jabref/issues/11420)
- We fixed an issue where clicking on a page number in the search results tab opens a wrong file in the document viewer. [#11432](https://github.com/JabRef/jabref/pull/11432)

### Removed

- We removed the misleading message "Doing a cleanup for X entries" when opening the Cleanup entries dialog [#11463](https://github.com/JabRef/jabref/pull/11463)

## [5.13] – 2024-04-01

### Added

- We converted the "Custom API key" list to a table to be more accessible. [#10926](https://github.com/JabRef/jabref/issues/10926)
- We added a "refresh" button for the LaTeX citations tab in the entry editor. [#10584](https://github.com/JabRef/jabref/issues/10584)
- We added the possibility to show the BibTeX source in the [web search](https://docs.jabref.org/collect/import-using-online-bibliographic-database) import screen. [#560](https://github.com/koppor/jabref/issues/560)
- We added a fetcher for [ISIDORE](https://isidore.science/), simply paste in the link into the text field or the last 6 digits in the link that identify that paper. [#10423](https://github.com/JabRef/jabref/issues/10423)
- When importing entries form the "Citation relations" tab, the field [cites](https://docs.jabref.org/advanced/entryeditor/entrylinks) is now filled according to the relationship between the entries. [#10572](https://github.com/JabRef/jabref/pull/10752)
- We added a new integrity check and clean up option for strings having Unicode characters not encoded in [Unicode "Normalization Form Canonical Composition" (NFC)](https://en.wikipedia.org/wiki/Unicode_equivalence#Normal_forms"). [#10506](https://github.com/JabRef/jabref/issues/10506)
- We added a new group icon column to the main table showing the icons of the entry's groups. [#10801](https://github.com/JabRef/jabref/pull/10801)
- When deleting an entry, the files linked to the entry are now optionally deleted as well. [#10509](https://github.com/JabRef/jabref/issues/10509)
- We added support to move the file to the system trash (instead of deleting it). [#10591](https://github.com/JabRef/jabref/pull/10591)
- We added ability to jump to an entry in the command line using `-j CITATIONKEY`. [koppor#540](https://github.com/koppor/jabref/issues/540)
- We added a new boolean to the style files for Openoffice/Libreoffice integration to switch between ZERO_WIDTH_SPACE (default) and no space. [#10843](https://github.com/JabRef/jabref/pull/10843)
- When pasting HTML into the abstract or a comment field, the hypertext is automatically converted to Markdown. [#10558](https://github.com/JabRef/jabref/issues/10558)
- We added the possibility to redownload files that had been present but are no longer in the specified location. [#10848](https://github.com/JabRef/jabref/issues/10848)
- We added the citation key pattern `[camelN]`. Equivalent to the first N words of the `[camel]` pattern.
- We added importing of static groups and linked files from BibDesk .bib files. [#10381](https://github.com/JabRef/jabref/issues/10381)
- We added ability to export in CFF (Citation File Format) [#10661](https://github.com/JabRef/jabref/issues/10661).
- We added ability to push entries to TeXworks. [#3197](https://github.com/JabRef/jabref/issues/3197)
- We added the ability to zoom in and out in the document viewer using <kbd>Ctrl</kbd> + <kbd>Scroll</kbd>. [#10964](https://github.com/JabRef/jabref/pull/10964)
- We added a Cleanup for removing non-existent files and grouped the related options [#10929](https://github.com/JabRef/jabref/issues/10929)
- We added the functionality to parse the bibliography of PDFs using the GROBID online service. [#10200](https://github.com/JabRef/jabref/issues/10200)
- We added a seperated search bar for the global search window. [#11032](https://github.com/JabRef/jabref/pull/11032)
- We added ability to double-click on an entry in the global search window to select the corresponding entry in the main table. [#11010](https://github.com/JabRef/jabref/pull/11010)
- We added support for BibTeX String constants during copy & paste between libraries. [#10872](https://github.com/JabRef/jabref/issues/10872)
- We added the field `langid` which is important for hyphenation and casing in LaTeX. [#10868](https://github.com/JabRef/jabref/issues/10868)
- Event log entries can now be copied via a context menu. [#11100](https://github.com/JabRef/jabref/issues/11100)

### Changed

- The "Automatically open folders of attached files" preference default status has been changed to enabled on Windows. [koppor#56](https://github.com/koppor/jabref/issues/56)
- The Custom export format now uses the custom DOI base URI in the preferences for the `DOICheck`, if activated [forum#4084](https://discourse.jabref.org/t/export-html-disregards-custom-doi-base-uri/4084)
- The index directories for full text search have now more readable names to increase debugging possibilities using Apache Lucense's Lurk. [#10193](https://github.com/JabRef/jabref/issues/10193)
- The fulltext search also indexes files ending with .pdf (but do not having an explicit file type set). [#10193](https://github.com/JabRef/jabref/issues/10193)
- We changed the arrangement of the lists in the "Citation relations" tab. `Cites` are now on the left and `Cited by` on the right [#10572](https://github.com/JabRef/jabref/pull/10752)
- Sub libraries based on `aux` file can now also be generated if some citations are not found library. [#10775](https://github.com/JabRef/jabref/pull/10775)
- We rearranged the tab order in the entry editor and renamed the "Scite Tab" to "Citation information". [#10821](https://github.com/JabRef/jabref/issues/10821)
- We changed the duplicate handling in the Import entries dialog. Potential duplicate entries are marked with an icon and importing will now trigger the merge dialog [#10914](https://github.com/JabRef/jabref/pull/10914)
- We made the command "Push to TexShop" more robust to allow cite commands with a character before the first slash. [forum#2699](https://discourse.jabref.org/t/push-to-texshop-mac/2699/17?u=siedlerchr)
- We only show the notification "Saving library..." if the library contains more than 2000 entries. [#9803](https://github.com/JabRef/jabref/issues/9803)
- JabRef now keeps previous log files upon start. [#11023](https://github.com/JabRef/jabref/pull/11023)
- When normalizing author names, complete enclosing braces are kept. [#10031](https://github.com/JabRef/jabref/issues/10031)
- We enhanced the dialog for adding new fields in the content selector with a selection box containing a list of standard fields. [#10912](https://github.com/JabRef/jabref/pull/10912)
- We store the citation relations in an LRU cache to avoid bloating the memory and out-of-memory exceptions. [#10958](https://github.com/JabRef/jabref/issues/10958)
- Keywords field are now displayed as tags. [#10910](https://github.com/JabRef/jabref/pull/10910)
- Citation relations now get more information, and have quick access to view the articles in a browser without adding them to the library [#10869](https://github.com/JabRef/jabref/issues/10869)
- Importer/Exporter for CFF format now supports JabRef `cites` and `related` relationships, as well as all fields from the CFF specification. [#10993](https://github.com/JabRef/jabref/issues/10993)
- The XMP-Exporter no longer writes the content of the `file`-field. [#11083](https://github.com/JabRef/jabref/pull/11083)
- We added notes, checks and warnings for the case of selection of non-empty directories while starting a new Systematic Literature Review. [#600](https://github.com/koppor/jabref/issues/600)
- Text in the import dialog (web search results) will now be wrapped to prevent horizontal scrolling. [#10931](https://github.com/JabRef/jabref/issues/10931)
- We improved the error handling when invalid bibdesk-files are encountered [#11117](https://github.com/JabRef/jabref/issues/11117)

### Fixed

- We fixed an issue where the fulltext search button in entry editor used to disappear on click till the search is completed. [#10425](https://github.com/JabRef/jabref/issues/10425)
- We fixed an issue where attempting to cancel the importing/generation of an entry from id is ignored. [#10508](https://github.com/JabRef/jabref/issues/10508)
- We fixed an issue where the preview panel showing the wrong entry (an entry that is not selected in the entry table). [#9172](https://github.com/JabRef/jabref/issues/9172)
- We fixed an issue where HTML-reserved characters like '&' and '<', in addition to HTML entities like '&amp;' were not rendered correctly in entry preview. [#10677](https://github.com/JabRef/jabref/issues/10677)
- The last page of a PDF is now indexed by the full text search. [#10193](https://github.com/JabRef/jabref/issues/10193)
- The entry editor respects the configured custom tabs when showing "Other fields". [#11012](https://github.com/JabRef/jabref/pull/11012)
- The default owner of an entry can be changed again. [#10924](https://github.com/JabRef/jabref/issues/10924)
- We fixed an issue where the duplicate check did not take umlauts or other LaTeX-encoded characters into account. [#10744](https://github.com/JabRef/jabref/pull/10744)
- We fixed the colors of the icon on hover for unset special fields. [#10431](https://github.com/JabRef/jabref/issues/10431)
- We fixed an issue where the CrossRef field did not work if autocompletion was disabled [#8145](https://github.com/JabRef/jabref/issues/8145)
- In biblatex mode, JabRef distinguishes between "Optional fields" and "Optional fields 2" again. [#11022](https://github.com/JabRef/jabref/pull/11022)
- We fixed an issue where exporting`@electronic` and `@online` entry types to the Office XMl would duplicate the field `title`  [#10807](https://github.com/JabRef/jabref/issues/10807)
- We fixed an issue where the `CommentsTab` was not properly formatted when the `defaultOwner` contained capital or special letters. [#10870](https://github.com/JabRef/jabref/issues/10870)
- We fixed an issue where the `File -> Close library` menu item was not disabled when no library was open. [#10948](https://github.com/JabRef/jabref/issues/10948)
- We fixed an issue where the Document Viewer would show the PDF in only half the window when maximized. [#10934](https://github.com/JabRef/jabref/issues/10934)
- Clicking on the crossref and related tags in the entry editor jumps to the linked entry. [#5484](https://github.com/JabRef/jabref/issues/5484) [#9369](https://github.com/JabRef/jabref/issues/9369)
- We fixed an issue where JabRef could not parse absolute file paths from Zotero exports. [#10959](https://github.com/JabRef/jabref/issues/10959)
- We fixed an issue where an exception occured when toggling between "Live" or "Locked" in the internal Document Viewer. [#10935](https://github.com/JabRef/jabref/issues/10935)
- When fetching article information fom IEEE Xplore, the em dash is now converted correctly. [koppor#286](https://github.com/koppor/jabref/issues/286)
- Fixed an issue on Windows where the browser extension reported failure to send an entry to JabRef even though it was sent properly. [JabRef-Browser-Extension#493](https://github.com/JabRef/JabRef-Browser-Extension/issues/493)
- Fixed an issue on Windows where TeXworks path was not resolved if it was installed with MiKTeX. [#10977](https://github.com/JabRef/jabref/issues/10977)
- We fixed an issue with where JabRef would throw an error when using MathSciNet search, as it was unable to parse the fetched JSON coreectly. [10996](https://github.com/JabRef/jabref/issues/10996)
- We fixed an issue where the "Import by ID" function would throw an error when a DOI that contains URL-encoded characters was entered. [#10648](https://github.com/JabRef/jabref/issues/10648)
- We fixed an issue with handling of an "overflow" of authors at `[authIniN]`. [#11087](https://github.com/JabRef/jabref/issues/11087)
- We fixed an issue where an exception occurred when selecting entries in the web search results. [#11081](https://github.com/JabRef/jabref/issues/11081)
- When a new library is unsaved, there is now no warning when fetching entries with PDFs. [#11075](https://github.com/JabRef/jabref/issues/11075)
- We fixed an issue where the message "The libary has been modified by another program" occurred when editing library metadata and saving the library. [#4877](https://github.com/JabRef/jabref/issues/4877)

### Removed

- We removed the predatory journal checks due to a high rate of false positives. [#11066](https://github.com/JabRef/jabref/pull/11066)

## [5.12] – 2023-12-24

### Added

- We added a scite.ai tab in the entry editor that retrieves 'Smart Citation' tallies for citations that have a DOI. [koppor#375](https://github.com/koppor/jabref/issues/375)  
- We added a dropdown menu to let users change the reference library during AUX file import. [#10472](https://github.com/JabRef/jabref/issues/10472)
- We added a button to let users reset the cite command to the default value. [#10569](https://github.com/JabRef/jabref/issues/10569)
- We added the option to use System Preference for Light/Dark Theme [#8729](https://github.com/JabRef/jabref/issues/8729).
- We added [scholar.archive.org](https://scholar.archive.org/) as a new fetcher. [#10498](https://github.com/JabRef/jabref/issues/10498)
- We integrated predatory journal checking as part of the Integrity Checker based on the [check-bib-for-predatory](https://github.com/CfKu/check-bib-for-predatory). [koppor#348](https://github.com/koppor/jabref/issues/348)
- We added a 'More options' section in the main table right click menu opening the preferences dialog. [#9432](https://github.com/JabRef/jabref/issues/9432)
- When creating a new group, it inherits the icon of the parent group. [#10521](https://github.com/JabRef/jabref/pull/10521)

### Changed

- We moved the location of the 'Open only one instance of JabRef' preference option from "Network" to "General". [#9306](https://github.com/JabRef/jabref/issues/9306)
- The two previews in the change resolver dialog now have their scrollbars synchronized. [#9576](https://github.com/JabRef/jabref/issues/9576).
- We changed the setting of the keyword separator to accept a single character only. [#177](https://github.com/koppor/jabref/issues/177)
- We replaced "SearchAll" in Web Search by "Search Selected". [#10556](https://github.com/JabRef/jabref/issues/10556)
- Short DOI formatter now checks, if the value is already formatted. If so, it returns the value instead of calling the ShortDOIService again. [#10589](https://github.com/JabRef/jabref/issues/10589)
- We upgraded to JavaFX 21.0.1. As a consequence JabRef requires now macOS 11 or later and GTK 3.8 or later on Linux [10627](https://github.com/JabRef/jabref/pull/10627).
- A user-specific comment fields is not enabled by default, but can be enabled using the "Add" button. [#10424](https://github.com/JabRef/jabref/issues/10424)
- We upgraded to Lucene 9.9 for the fulltext search. The search index will be rebuild. [#10686](https://github.com/JabRef/jabref/pull/10686)
- When using "Copy..." -> "Copy citation key", the delimiter configured at "Push applications" is respected. [#10707](https://github.com/JabRef/jabref/pull/10707)

### Fixed

- We fixed an issue where the added protected term has unwanted leading and trailing whitespaces, where the formatted text has unwanted empty brackets and where the word at the cursor in the textbox can be added to the list. [#10415](https://github.com/JabRef/jabref/issues/10415)
- We fixed an issue where in the merge dialog the file field of entries was not correctly merged when the first and second entry both contained values inside the file field. [#10572](https://github.com/JabRef/jabref/issues/10572)
- We fixed some small inconsistencies in the user interface. [#10507](https://github.com/JabRef/jabref/issues/10507) [#10458](https://github.com/JabRef/jabref/issues/10458) [#10660](https://github.com/JabRef/jabref/issues/10660)
- We fixed the issue where the Hayagriva YAML exporter would not include a parent field for the publisher/series. [#10596](https://github.com/JabRef/jabref/issues/10596)
- We fixed issues in the external file type dialog w.r.t. duplicate entries in the case of a language switch. [#10271](https://github.com/JabRef/jabref/issues/10271)
- We fixed an issue where the right-click action "Copy cite..." did not respect the configured citation command under "External Programs" -> "[Push Applications](https://docs.jabref.org/cite/pushtoapplications)" [#10615](https://github.com/JabRef/jabref/issues/10615)

### Removed

- We removed duplicate filtering and sorting operations in the MainTable when editing BibEntries. [#10619](https://github.com/JabRef/jabref/pull/10619)

## [5.11] – 2023-10-22

### Added

- We added the ability to sort subgroups in Z-A order, as well as by ascending and descending number of subgroups. [#10249](https://github.com/JabRef/jabref/issues/10249)
- We added the possibility to find (and add) papers that cite or are cited by a given paper. [#6187](https://github.com/JabRef/jabref/issues/6187)
- We added an error-specific message for when a download from a URL fails. [#9826](https://github.com/JabRef/jabref/issues/9826)
- We added support for customizing the citation command (e.g., `[@key1,@key2]`) when [pushing to external applications](https://docs.jabref.org/cite/pushtoapplications). [#10133](https://github.com/JabRef/jabref/issues/10133)
- We added an integrity check for more special characters. [#8712](https://github.com/JabRef/jabref/issues/8712)
- We added protected terms described as "Computer science". [#10222](https://github.com/JabRef/jabref/pull/10222)
- We added a link "Get more themes..." in the preferences to that points to [themes.jabref.org](https://themes.jabref.org) allowing the user to download new themes. [#10243](https://github.com/JabRef/jabref/issues/10243)
- We added a fetcher for [LOBID](https://lobid.org/resources/api) resources. [koppor#386](https://github.com/koppor/jabref/issues/386)
- When in `biblatex` mode, the [integrity check](https://docs.jabref.org/finding-sorting-and-cleaning-entries/checkintegrity) for journal titles now also checks the field `journal`.
- We added support for exporting to Hayagriva YAML format. [#10382](https://github.com/JabRef/jabref/issues/10382)
- We added support for pushing citations to [TeXShop](https://pages.uoregon.edu/koch/texshop/) on macOS [forum#2699](https://discourse.jabref.org/t/push-to-texshop-mac/2699).
- We added the 'Bachelor's thesis' type for Biblatex's 'Thesis' EntryType [#10029](https://github.com/JabRef/jabref/issues/10029).

### Changed

- The export formats `listrefs`, `tablerefs`, `tablerefsabsbib`, now use the ISO date format in the footer [#10383](https://github.com/JabRef/jabref/pull/10383).
- When searching for an identifier in the "Web search", the title of the search window is now "Identifier-based Web Search". [#10391](https://github.com/JabRef/jabref/pull/10391)
- The ampersand checker now skips verbatim fields (`file`, `url`, ...). [#10419](https://github.com/JabRef/jabref/pull/10419)
- If no existing document is selected for exporting "XMP annotated pdf" JabRef will now create a new PDF file with a sample text and the metadata. [#10102](https://github.com/JabRef/jabref/issues/10102)
- We modified the DOI cleanup to infer the DOI from an ArXiV ID if it's present. [#10426](https://github.com/JabRef/jabref/issues/10426)
- The ISI importer uses the field `comment` for notes (instead of `review). [#10478](https://github.com/JabRef/jabref/pull/10478)
- If no existing document is selected for exporting "Embedded BibTeX pdf" JabRef will now create a new PDF file with a sample text and the metadata. [#10101](https://github.com/JabRef/jabref/issues/10101)
- Translated titles format no longer raise a warning. [#10459](https://github.com/JabRef/jabref/issues/10459)
- We re-added the empty grey containers in the groups panel to keep an indicator for the current selected group, if displaying of group item count is turned off [#9972](https://github.com/JabRef/jabref/issues/9972)

### Fixed

- We fixed an issue where "Move URL in note field to url field" in the cleanup dialog caused an exception if no note field was present [forum#3999](https://discourse.jabref.org/t/cleanup-entries-cant-get-it-to-work/3999)
- It is possible again to use "current table sort order" for the order of entries when saving. [#9869](https://github.com/JabRef/jabref/issues/9869)
- Passwords can be stored in GNOME key ring. [#10274](https://github.com/JabRef/jabref/issues/10274)
- We fixed an issue where groups based on an aux file could not be created due to an exception [#10350](https://github.com/JabRef/jabref/issues/10350)
- We fixed an issue where the JabRef browser extension could not communicate with JabRef under macOS due to missing files. You should use the `.pkg` for the first installation as it updates all necessary files for the extension [#10308](https://github.com/JabRef/jabref/issues/10308)
- We fixed an issue where the ISBN fetcher returned the entrytype `misc` for certain ISBN numbers [#10348](https://github.com/JabRef/jabref/issues/10348)
- We fixed a bug where an exception was raised when saving less than three export save orders in the preference. [#10157](https://github.com/JabRef/jabref/issues/10157)
- We fixed an issue where it was possible to create a group with no name or with a group separator inside the name [#9776](https://github.com/JabRef/jabref/issues/9776)
- Biblatex's `journaltitle` is now also respected for showing the journal information. [#10397](https://github.com/JabRef/jabref/issues/10397)
- JabRef does not hang anymore when exporting via CLI. [#10380](https://github.com/JabRef/jabref/issues/10380)
- We fixed an issue where it was not possible to save a library on a network share under macOS due to an exception when acquiring a file lock [#10452](https://github.com/JabRef/jabref/issues/10452)
- We fixed an issue where exporting "XMP annotated pdf" without selecting an existing document would produce an exception. [#10102](https://github.com/JabRef/jabref/issues/10102)
- We fixed an issue where the "Enabled" column in the "Protected terms files" tab in the preferences could not be resized [#10285](https://github.com/JabRef/jabref/issues/10285)
- We fixed an issue where after creation of a new library, the new library was not focused. [koppor#592](https://github.com/koppor/jabref/issues/592)
- We fixed an issue where double clicking on an url in the file field would trigger an exception instead of opening the browser [#10480](https://github.com/JabRef/jabref/pull/10480)
- We fixed an issue where scrolling was impossible on dragging a citation on the groups panel. [#9754](https://github.com/JabRef/jabref/issues/9754)
- We fixed an issue where exporting "Embedded BibTeX pdf" without selecting an existing document would produce an exception. [#10101](https://github.com/JabRef/jabref/issues/10101)
- We fixed an issue where there was a failure to access the url link for "eprint" for the ArXiv entry.[#10474](https://github.com/JabRef/jabref/issues/10474)
- We fixed an issue where it was not possible to connect to a shared database once a group with entries was added or other metadata modified [#10336](https://github.com/JabRef/jabref/issues/10336)
- We fixed an issue where middle-button paste in X not always worked [#7905](https://github.com/JabRef/jabref/issues/7905)

## [5.10] – 2023-09-02

### Added

- We added a field showing the BibTeX/biblatex source for added and deleted entries in the "External Changes Resolver" dialog. [#9509](https://github.com/JabRef/jabref/issues/9509)
- We added user-specific comment field so that multiple users can make separate comments. [#543](https://github.com/koppor/jabref/issues/543)
- We added a search history list in the search field's right click menu. [#7906](https://github.com/JabRef/jabref/issues/7906)
- We added a full text fetcher for IACR eprints. [#9651](https://github.com/JabRef/jabref/pull/9651)
- We added "Attach file from URL" to right-click context menu to download and store a file with the reference library. [#9646](https://github.com/JabRef/jabref/issues/9646)
- We enabled updating an existing entry with data from InspireHEP. [#9351](https://github.com/JabRef/jabref/issues/9351)
- We added a fetcher for the Bibliotheksverbund Bayern (experimental). [#9641](https://github.com/JabRef/jabref/pull/9641)
- We added support for more biblatex date formats for parsing dates. [#2753](https://github.com/JabRef/jabref/issues/2753)
- We added support for multiple languages for exporting to and importing references from MS Office. [#9699](https://github.com/JabRef/jabref/issues/9699)
- We enabled scrolling in the groups list when dragging a group on another group. [#2869](https://github.com/JabRef/jabref/pull/2869)
- We added the option to automatically download online files when a new entry is created from an existing ID (e.g., DOI). The option can be disabled in the preferences under "Import and Export". [#9756](https://github.com/JabRef/jabref/issues/9756)
- We added a new Integrity check for unescaped ampersands. [koppor#585](https://github.com/koppor/jabref/issues/585)
- We added support for parsing `$\backslash$` in file paths (as exported by Mendeley). [forum#3470](https://discourse.jabref.org/t/mendeley-bib-import-with-linked-files/3470)
- We added the possibility to automatically fetch entries when an ISBN is pasted on the main table. [#9864](https://github.com/JabRef/jabref/issues/9864)
- We added the option to disable the automatic linking of files in the entry editor [#5105](https://github.com/JabRef/jabref/issues/5105)
- We added the link icon for ISBNs in linked identifiers column. [#9819](https://github.com/JabRef/jabref/issues/9819)
- We added key binding to focus on groups <kbd>alt</kbd> + <kbd>s</kbd> [#9863](https://github.com/JabRef/jabref/issues/9863)
- We added the option to unprotect a text selection, which strips all pairs of curly braces away. [#9950](https://github.com/JabRef/jabref/issues/9950)
- We added drag and drop events for field 'Groups' in entry editor panel. [#569](https://github.com/koppor/jabref/issues/569)
- We added support for parsing MathML in the Medline importer. [#4273](https://github.com/JabRef/jabref/issues/4273)
- We added the ability to search for an identifier (DOI, ISBN, ArXiv ID) directly from 'Web Search'. [#7575](https://github.com/JabRef/jabref/issues/7575) [#9674](https://github.com/JabRef/jabref/issues/9674)
- We added a cleanup activity that identifies a URL or a last-visited-date in the `note` field and moves it to the `url` and `urldate` field respectively. [koppor#216](https://github.com/koppor/jabref/issues/216)
- We enabled the user to change the name of a field in a custom entry type by double-clicking on it. [#9840](https://github.com/JabRef/jabref/issues/9840)
- We added some preferences options to disable online activity. [#10064](https://github.com/JabRef/jabref/issues/10064)
- We integrated two mail actions ("As Email" and "To Kindle") under a new "Send" option in the right-click & Tools menus. The Kindle option creates an email targeted to the user's Kindle email, which can be set in preferences under "External programs" [#6186](https://github.com/JabRef/jabref/issues/6186)
- We added an option to clear recent libraries' history. [#10003](https://github.com/JabRef/jabref/issues/10003)
- We added an option to encrypt and remember the proxy password. [#8055](https://github.com/JabRef/jabref/issues/8055)[#10044](https://github.com/JabRef/jabref/issues/10044)
- We added support for showing journal information, via info buttons next to the `Journal` and `ISSN` fields in the entry editor. [#6189](https://github.com/JabRef/jabref/issues/6189)
- We added support for pushing citations to Sublime Text 3 [#10098](https://github.com/JabRef/jabref/issues/10098)
- We added support for the Finnish language. [#10183](https://github.com/JabRef/jabref/pull/10183)
- We added the option to automatically replaces illegal characters in the filename when adding a file to JabRef. [#10182](https://github.com/JabRef/jabref/issues/10182)
- We added a privacy policy. [#10064](https://github.com/JabRef/jabref/issues/10064)
- We added a tooltip to show the number of entries in a group [#10208](https://github.com/JabRef/jabref/issues/10208)
- We fixed an issue where it was no longer possible to add or remove selected entries to groups via context menu [#10404](https://github.com/JabRef/jabref/issues/10404), [#10317](https://github.com/JabRef/jabref/issues/10317) [#10374](https://github.com/JabRef/jabref/issues/10374)

### Changed

- We replaced "Close" by "Close library" and placed it after "Save all" in the File menu. [#10043](https://github.com/JabRef/jabref/pull/10043)
- We upgraded to Lucene 9.7 for the fulltext search. The search index will be rebuild. [#9584](https://github.com/JabRef/jabref/pull/10036)
- 'Get full text' now also checks the file url. [#568](https://github.com/koppor/jabref/issues/568)
- JabRef writes a new backup file only if there is a change. Before, JabRef created a backup upon start. [#9679](https://github.com/JabRef/jabref/pull/9679)
- We modified the `Add Group` dialog to use the most recently selected group hierarchical context. [#9141](https://github.com/JabRef/jabref/issues/9141)
- We refined the 'main directory not found' error message. [#9625](https://github.com/JabRef/jabref/pull/9625)
- JabRef writes a new backup file only if there is a change. Before, JabRef created a backup upon start. [#9679](https://github.com/JabRef/jabref/pull/9679)
- Backups of libraries are not stored per JabRef version, but collected together. [#9676](https://github.com/JabRef/jabref/pull/9676)
- We streamlined the paths for logs and backups: The parent path fragment is always `logs` or `backups`.
- `log.txt` now contains an entry if a BibTeX entry could not be parsed.
- `log.txt` now contains debug messages. Debugging needs to be enabled explicitly. [#9678](https://github.com/JabRef/jabref/pull/9678)
- `log.txt` does not contain entries for non-found files during PDF indexing. [#9678](https://github.com/JabRef/jabref/pull/9678)
- The hostname is now determined using environment variables (`COMPUTERNAME`/`HOSTNAME`) first. [#9910](https://github.com/JabRef/jabref/pull/9910)
- We improved the Medline importer to correctly import ISO dates for `revised`. [#9536](https://github.com/JabRef/jabref/issues/9536)
- To avoid cluttering of the directory, We always delete the `.sav` file upon successful write. [#9675](https://github.com/JabRef/jabref/pull/9675)
- We improved the unlinking/deletion of multiple linked files of an entry using the <kbd>Delete</kbd> key. [#9473](https://github.com/JabRef/jabref/issues/9473)
- The field names of customized entry types are now exchanged preserving the case. [#9993](https://github.com/JabRef/jabref/pull/9993)
- We moved the custom entry types dialog into the preferences dialog. [#9760](https://github.com/JabRef/jabref/pull/9760)
- We moved the manage content selectors dialog to the library properties. [#9768](https://github.com/JabRef/jabref/pull/9768)
- We moved the preferences menu command from the options menu to the file menu. [#9768](https://github.com/JabRef/jabref/pull/9768)
- We reworked the cross ref labels in the entry editor and added a right click menu. [#10046](https://github.com/JabRef/jabref/pull/10046)
- We reorganized the order of tabs and settings in the library properties. [#9836](https://github.com/JabRef/jabref/pull/9836)
- We changed the handling of an "overflow" of authors at `[authIniN]`: JabRef uses `+` to indicate an overflow. Example: `[authIni2]` produces `A+` (instead of `AB`) for `Aachen and Berlin and Chemnitz`. [#9703](https://github.com/JabRef/jabref/pull/9703)
- We moved the preferences option to open the last edited files on startup to the 'General' tab. [#9808](https://github.com/JabRef/jabref/pull/9808)
- We improved the recognition of DOIs when pasting a link containing a DOI on the maintable. [#9864](https://github.com/JabRef/jabref/issues/9864s)
- We reordered the preferences dialog. [#9839](https://github.com/JabRef/jabref/pull/9839)
- We split the 'Import and Export' tab into 'Web Search' and 'Export'. [#9839](https://github.com/JabRef/jabref/pull/9839)
- We moved the option to run JabRef in memory stick mode into the preferences dialog toolbar. [#9866](https://github.com/JabRef/jabref/pull/9866)
- In case the library contains empty entries, they are not written to disk. [#8645](https://github.com/JabRef/jabref/issues/8645)
- The formatter `remove_unicode_ligatures` is now called `replace_unicode_ligatures`. [#9890](https://github.com/JabRef/jabref/pull/9890)
- We improved the error message when no terminal was found. [#9607](https://github.com/JabRef/jabref/issues/9607)
- In the context of the "systematic literature functionality", we changed the name "database" to "catalog" to use a separate term for online catalogs in comparison to SQL databases. [#9951](https://github.com/JabRef/jabref/pull/9951)
- We now show more fields (including Special Fields) in the dropdown selection for "Save sort order" in the library properties and for "Export sort order" in the preferences. [#10010](https://github.com/JabRef/jabref/issues/10010)
- We now encrypt and store the custom API keys in the OS native credential store. [#10044](https://github.com/JabRef/jabref/issues/10044)
- We changed the behavior of group addition/edit, so that sorting by alphabetical order is not performed by default after the modification. [#10017](https://github.com/JabRef/jabref/issues/10017)
- We fixed an issue with spacing in the cleanup dialogue. [#10081](https://github.com/JabRef/jabref/issues/10081)
- The GVK fetcher now uses the new [K10plus](https://www.bszgbv.de/services/k10plus/) database. [#10189](https://github.com/JabRef/jabref/pull/10189)

### Fixed

- We fixed an issue where clicking the group expansion pane/arrow caused the node to be selected, when it should just expand/detract the node. [#10111](https://github.com/JabRef/jabref/pull/10111)
- We fixed an issue where the browser import would add ' characters before the BibTeX entry on Linux. [#9588](https://github.com/JabRef/jabref/issues/9588)
- We fixed an issue where searching for a specific term with the DOAB fetcher lead to an exception. [#9571](https://github.com/JabRef/jabref/issues/9571)
- We fixed an issue where the "Import" -> "Library to import to" did not show the correct library name if two opened libraries had the same suffix. [#9567](https://github.com/JabRef/jabref/issues/9567)
- We fixed an issue where the rpm-Version of JabRef could not be properly uninstalled and reinstalled. [#9558](https://github.com/JabRef/jabref/issues/9558), [#9603](https://github.com/JabRef/jabref/issues/9603)
- We fixed an issue where the command line export using `--exportMatches` flag does not create an output bib file. [#9581](https://github.com/JabRef/jabref/issues/9581)
- We fixed an issue where custom field in the custom entry types could not be set to mulitline. [#9609](https://github.com/JabRef/jabref/issues/9609)
- We fixed an issue where the Office XML exporter did not resolve BibTeX-Strings when exporting entries. [forum#3741](https://discourse.jabref.org/t/exporting-bibtex-constant-strings-to-ms-office-2007-xml/3741)
- We fixed an issue where the Merge Entries Toolbar configuration was not saved after hitting 'Merge Entries' button. [#9091](https://github.com/JabRef/jabref/issues/9091)
- We fixed an issue where the password is stored in clear text if the user wants to use a proxy with authentication. [#8055](https://github.com/JabRef/jabref/issues/8055)
- JabRef is now more relaxed when parsing field content: In case a field content ended with `\`, the combination `\}` was treated as plain `}`. [#9668](https://github.com/JabRef/jabref/issues/9668)
- We resolved an issue that cut off the number of group entries when it exceeded four digits. [#8797](https://github.com/JabRef/jabref/issues/8797)
- We fixed the issue where the size of the global search window was not retained after closing. [#9362](https://github.com/JabRef/jabref/issues/9362)
- We fixed an issue where the Global Search UI preview is still white in dark theme. [#9362](https://github.com/JabRef/jabref/issues/9362)
- We fixed the double paste issue when <kbd>Cmd</kbd> + <kbd>v</kbd> is pressed on 'New entry from plaintext' dialog. [#9367](https://github.com/JabRef/jabref/issues/9367)
- We fixed an issue where the pin button on the Global Search dialog was located at the bottom and not at the top. [#9362](https://github.com/JabRef/jabref/issues/9362)
- We fixed the log text color in the event log console when using dark mode. [#9732](https://github.com/JabRef/jabref/issues/9732)
- We fixed an issue where searching for unlinked files would include the current library's .bib file. [#9735](https://github.com/JabRef/jabref/issues/9735)
- We fixed an issue where it was no longer possible to connect to a shared mysql database due to an exception. [#9761](https://github.com/JabRef/jabref/issues/9761)
- We fixed an issue where an exception was thrown for the user after <kbd>Ctrl</kbd>+<kbd>Z</kbd> command. [#9737](https://github.com/JabRef/jabref/issues/9737)
- We fixed the citation key generation for [`[authors]`, `[authshort]`, `[authorsAlpha]`, `[authIniN]`, `[authEtAl]`, `[auth.etal]`](https://docs.jabref.org/setup/citationkeypatterns#special-field-markers) to handle `and others` properly. [koppor#626](https://github.com/koppor/jabref/issues/626)
- We fixed the Save/save as file type shows BIBTEX_DB instead of "Bibtex library". [#9372](https://github.com/JabRef/jabref/issues/9372)
- We fixed the default main file directory for non-English Linux users. [#8010](https://github.com/JabRef/jabref/issues/8010)
- We fixed an issue when overwriting the owner was disabled. [#9896](https://github.com/JabRef/jabref/pull/9896)
- We fixed an issue regarding recording redundant prefixes in search history. [#9685](https://github.com/JabRef/jabref/issues/9685)
- We fixed an issue where passing a URL containing a DOI led to a "No entry found" notification. [#9821](https://github.com/JabRef/jabref/issues/9821)
- We fixed some minor visual inconsistencies and issues in the preferences dialog. [#9866](https://github.com/JabRef/jabref/pull/9866)
- The order of save actions is now retained. [#9890](https://github.com/JabRef/jabref/pull/9890)
- We fixed an issue where the order of save actions was not retained in the bib file. [#9890](https://github.com/JabRef/jabref/pull/9890)
- We fixed an issue in the preferences 'External file types' tab ignoring a custom application path in the edit dialog. [#9895](https://github.com/JabRef/jabref/issues/9895)
- We fixed an issue in the preferences where custom columns could be added to the entry table with no qualifier. [#9913](https://github.com/JabRef/jabref/issues/9913)
- We fixed an issue where the encoding header in a bib file was not respected when the file contained a BOM (Byte Order Mark). [#9926](https://github.com/JabRef/jabref/issues/9926)
- We fixed an issue where cli help output for import and export format was inconsistent. [koppor#429](https://github.com/koppor/jabref/issues/429)
- We fixed an issue where the user could select multiple conflicting options for autocompletion at once. [#10181](https://github.com/JabRef/jabref/issues/10181)
- We fixed an issue where no preview could be generated for some entry types and led to an exception. [#9947](https://github.com/JabRef/jabref/issues/9947)
- We fixed an issue where the Linux terminal working directory argument was malformed and therefore ignored upon opening a terminal [#9953](https://github.com/JabRef/jabref/issues/9953)
- We fixed an issue under Linux where under some systems the file instead of the folder was opened. [#9607](https://github.com/JabRef/jabref/issues/9607)
- We fixed an issue where an Automatic Keyword Group could not be deleted in the UI. [#9778](https://github.com/JabRef/jabref/issues/9778)
- We fixed an issue where the citation key pattern `[edtrN_M]` returned the wrong editor. [#9946](https://github.com/JabRef/jabref/pull/9946)
- We fixed an issue where empty grey containers would remain in the groups panel, if displaying of group item count is turned off. [#9972](https://github.com/JabRef/jabref/issues/9972)
- We fixed an issue where fetching an ISBN could lead to application freezing when the fetcher did not return any results. [#9979](https://github.com/JabRef/jabref/issues/9979)
- We fixed an issue where closing a library containing groups and entries caused an exception [#9997](https://github.com/JabRef/jabref/issues/9997)
- We fixed a bug where the editor for strings in a bibliography file did not sort the entries by their keys [#10083](https://github.com/JabRef/jabref/pull/10083)
- We fixed an issues where clicking on the empty space of specific context menu entries would not trigger the associated action. [#8388](https://github.com/JabRef/jabref/issues/8388)
- We fixed an issue where JabRef would not remember whether the window was in fullscreen. [#4939](https://github.com/JabRef/jabref/issues/4939)
- We fixed an issue where the ACM Portal search sometimes would not return entries for some search queries when the article author had no given name. [#10107](https://github.com/JabRef/jabref/issues/10107)
- We fixed an issue that caused high CPU usage and a zombie process after quitting JabRef because of author names autocompletion. [#10159](https://github.com/JabRef/jabref/pull/10159)
- We fixed an issue where files with illegal characters in the filename could be added to JabRef. [#10182](https://github.com/JabRef/jabref/issues/10182)
- We fixed that checked-out radio buttons under "specified keywords" were not displayed as checked after closing and reopening the "edit group" window. [#10248](https://github.com/JabRef/jabref/issues/10248)
- We fixed that when editing groups, checked-out properties such as case sensitive and regular expression (under "Free search expression") were not displayed checked. [#10108](https://github.com/JabRef/jabref/issues/10108)

### Removed

- We removed the support of BibTeXML. [#9540](https://github.com/JabRef/jabref/issues/9540)
- We removed support for Markdown syntax for strikethrough and task lists in comment fields. [#9726](https://github.com/JabRef/jabref/pull/9726)
- We removed the options menu, because the two contents were moved to the File menu or the properties of the library. [#9768](https://github.com/JabRef/jabref/pull/9768)
- We removed the 'File' tab in the preferences and moved its contents to the 'Export' tab. [#9839](https://github.com/JabRef/jabref/pull/9839)
- We removed the "[Collection of Computer Science Bibliographies](https://en.wikipedia.org/wiki/Collection_of_Computer_Science_Bibliographies)" fetcher the websits is no longer available. [#6638](https://github.com/JabRef/jabref/issues/6638)

## [5.9] – 2023-01-06

### Added

- We added a dropdown menu to let users change the library they want to import into during import. [#6177](https://github.com/JabRef/jabref/issues/6177)
- We added the possibility to add/remove a preview style from the selected list using a double click. [#9490](https://github.com/JabRef/jabref/issues/9490)
- We added the option to define fields as "multine" directly in the custom entry types dialog. [#6448](https://github.com/JabRef/jabref/issues/6448)
- We changed the minWidth and the minHeight of the main window, so it won't have a width and/or a height with the value 0. [#9606](https://github.com/JabRef/jabref/issues/9606)

### Changed

- We changed database structure: in MySQL/MariaDB we renamed tables by adding a `JABREF_` prefix, and in PGSQL we moved tables in `jabref` schema. We added `VersionDBStructure` variable in `METADATA` table to indicate current version of structure, this variable is needed for automatic migration. [#9312](https://github.com/JabRef/jabref/issues/9312)
- We moved some preferences options to a new tab in the preferences dialog. [#9442](https://github.com/JabRef/jabref/pull/9308)
- We renamed "Medline abbreviation" to "dotless abbreviation". [#9504](https://github.com/JabRef/jabref/pull/9504)
- We now have more "dots" in the offered journal abbreviations. [#9504](https://github.com/JabRef/jabref/pull/9504)
- We now disable the button "Full text search" in the Searchbar by default [#9527](https://github.com/JabRef/jabref/pull/9527)


### Fixed

- The tab "deprecated fields" is shown in biblatex-mode only. [#7757](https://github.com/JabRef/jabref/issues/7757)
- In case a journal name of an IEEE journal is abbreviated, the "normal" abbreviation is used - and not the one of the IEEE BibTeX strings. [abbrv#91](https://github.com/JabRef/abbrv.jabref.org/issues/91)
- We fixed a performance issue when loading large lists of custom journal abbreviations. [#8928](https://github.com/JabRef/jabref/issues/8928)
- We fixed an issue where the last opened libraries were not remembered when a new unsaved library was open as well. [#9190](https://github.com/JabRef/jabref/issues/9190)
- We fixed an issue where no context menu for the group "All entries" was present. [forum#3682](https://discourse.jabref.org/t/how-sort-groups-a-z-not-subgroups/3682)
- We fixed an issue where extra curly braces in some fields would trigger an exception when selecting the entry or doing an integrity check. [#9475](https://github.com/JabRef/jabref/issues/9475), [#9503](https://github.com/JabRef/jabref/issues/9503)
- We fixed an issue where entering a date in the format "YYYY/MM" in the entry editor date field caused an exception. [#9492](https://github.com/JabRef/jabref/issues/9492)
- For portable versions, the `.deb` file now works on plain debian again. [#9472](https://github.com/JabRef/jabref/issues/9472)
- We fixed an issue where the download of linked online files failed after an import of entries for certain urls. [#9518](https://github.com/JabRef/jabref/issues/9518)
- We fixed an issue where an exception occurred when manually downloading a file from an URL in the entry editor. [#9521](https://github.com/JabRef/jabref/issues/9521)
- We fixed an issue with open office csv file formatting where commas in the abstract field where not escaped. [#9087](https://github.com/JabRef/jabref/issues/9087)
- We fixed an issue with deleting groups where subgroups different from the selected group were deleted. [#9281](https://github.com/JabRef/jabref/issues/9281)

## [5.8] – 2022-12-18

### Added

- We integrated a new three-way merge UI for merging entries in the Entries Merger Dialog, the Duplicate Resolver Dialog, the Entry Importer Dialog, and the External Changes Resolver Dialog. [#8945](https://github.com/JabRef/jabref/pull/8945)
- We added the ability to merge groups, keywords, comments and files when merging entries. [#9022](https://github.com/JabRef/jabref/pull/9022)
- We added a warning message next to the authors field in the merge dialog to warn users when the authors are the same but formatted differently. [#8745](https://github.com/JabRef/jabref/issues/8745)
- The default file directory of a library is used as default directory for [unlinked file lookup](https://docs.jabref.org/collect/findunlinkedfiles#link-the-pdfs-to-your-bib-library). [koppor#546](https://github.com/koppor/jabref/issues/546)
- The properties of an existing systematic literature review (SLR) can be edited. [koppor#604](https://github.com/koppor/jabref/issues/604)
- An systematic literature review (SLR) can now be started from the SLR itself. [#9131](https://github.com/JabRef/jabref/pull/9131), [koppor#601](https://github.com/koppor/jabref/issues/601)
- On startup, JabRef notifies the user if there were parsing errors during opening.
- We added support for the field `fjournal` (in `@article`) for abbreviation and unabbreviation functionalities. [#321](https://github.com/JabRef/jabref/pull/321)
- In case a backup is found, the filename of the backup is shown and one can navigate to the file. [#9311](https://github.com/JabRef/jabref/pull/9311)
- We added support for the Ukrainian and Arabic languages. [#9236](https://github.com/JabRef/jabref/pull/9236), [#9243](https://github.com/JabRef/jabref/pull/9243)

### Changed

- We improved the Citavi Importer to also import so called Knowledge-items into the field `comment` of the corresponding entry [#9025](https://github.com/JabRef/jabref/issues/9025)
- We modified the change case sub-menus and their corresponding tips (displayed when you stay long over the menu) to properly reflect exemplified cases. [#9339](https://github.com/Jabref/jabref/issues/9339)
- We call backup files `.bak` and temporary writing files now `.sav`.
- JabRef keeps 10 older versions of a `.bib` file in the [user data dir](https://github.com/harawata/appdirs#supported-directories) (instead of a single `.sav` (now: `.bak`) file in the directory of the `.bib` file)
- We improved the External Changes Resolver dialog to be more usaable. [#9021](https://github.com/JabRef/jabref/pull/9021)
- We simplified the actions to fast-resolve duplicates to 'Keep Left', 'Keep Right', 'Keep Both' and 'Keep Merged'. [#9056](https://github.com/JabRef/jabref/issues/9056)
- The fallback directory of the file folder now is the general file directory. In case there was a directory configured for a library and this directory was not found, JabRef placed the PDF next to the .bib file and not into the general file directory.
- The global default directory for storing PDFs is now the documents folder in the user's home.
- When adding or editing a subgroup it is placed w.r.t. to alphabetical ordering rather than at the end. [koppor#577](https://github.com/koppor/jabref/issues/577)
- Groups context menu now shows appropriate options depending on number of subgroups. [koppor#579](https://github.com/koppor/jabref/issues/579)
- We modified the "Delete file" dialog and added the full file path to the dialog text. The file path in the title was changed to file name only. [koppor#534](https://github.com/koppor/jabref/issues/534)
- Download from URL now automatically fills with URL from clipboard. [koppor#535](https://github.com/koppor/jabref/issues/535)
- We added HTML and Markdown files to Find Unlinked Files and removed BibTeX. [koppor#547](https://github.com/koppor/jabref/issues/547)
- ArXiv fetcher now retrieves additional data from related DOIs (both ArXiv and user-assigned). [#9170](https://github.com/JabRef/jabref/pull/9170)
- We modified the Directory of Open Access Books (DOAB) fetcher so that it will now also fetch the ISBN when possible. [#8708](https://github.com/JabRef/jabref/issues/8708)
- Genres are now mapped correctly to entry types when importing MODS files. [#9185](https://github.com/JabRef/jabref/issues/9185)
- We changed the button label from "Return to JabRef" to "Return to library" to better indicate the purpose of the action.
- We changed the color of found text from red to high-contrast colors (background: yellow; font color: purple). [koppor#552](https://github.com/koppor/jabref/issues/552)
- We fixed an issue where the wrong icon for a successful import of a bib entry was shown. [#9308](https://github.com/JabRef/jabref/pull/9308)
- We changed the messages after importing unlinked local files to past tense. [koppor#548](https://github.com/koppor/jabref/issues/548)
- We fixed an issue where the wrong icon for a successful import of a bib entry was shown [#9308](https://github.com/JabRef/jabref/pull/9308)
- In the context of the [Cleanup dialog](https://docs.jabref.org/finding-sorting-and-cleaning-entries/cleanupentries) we changed the text of the conversion of BibTeX to biblatex (and vice versa) to make it more clear. [koppor#545](https://github.com/koppor/jabref/issues/545)
- We removed wrapping of string constants when writing to a `.bib` file.
- In the context of a systematic literature review (SLR), a user can now add arbitrary data into `study.yml`. JabRef just ignores this data. [#9124](https://github.com/JabRef/jabref/pull/9124)
- In the context of a systematic literature review (SLR), we reworked the "Define study" parameters dialog. [#9123](https://github.com/JabRef/jabref/pull/9123)
- We upgraded to Lucene 9.4 for the fulltext search. The search index will be rebuild. [#9213](https://github.com/JabRef/jabref/pull/9213)
- We disabled the "change case" menu for empty fields. [#9214](https://github.com/JabRef/jabref/issues/9214)
- We disabled the conversion menu for empty fields. [#9200](https://github.com/JabRef/jabref/issues/9200)

### Fixed

- We fixed an issue where applied save actions on saving the library file would lead to the dialog "The library has been modified by another program" popping up. [#4877](https://github.com/JabRef/jabref/issues/4877)
- We fixed issues with save actions not correctly loaded when opening the library. [#9122](https://github.com/JabRef/jabref/pull/9122)
- We fixed the behavior of "Discard changes" when reopening a modified library. [#9361](https://github.com/JabRef/jabref/issues/9361)
- We fixed several bugs regarding the manual and the autosave of library files that could lead to exceptions. [#9067](https://github.com/JabRef/jabref/pull/9067), [#8484](https://github.com/JabRef/jabref/issues/8484), [#8746](https://github.com/JabRef/jabref/issues/8746), [#6684](https://github.com/JabRef/jabref/issues/6684), [#6644](https://github.com/JabRef/jabref/issues/6644), [#6102](https://github.com/JabRef/jabref/issues/6102), [#6000](https://github.com/JabRef/jabref/issues/6000)
- We fixed an issue where pdfs were re-indexed on each startup. [#9166](https://github.com/JabRef/jabref/pull/9166)
- We fixed an issue when using an unsafe character in the citation key, the auto-linking feature fails to link files. [#9267](https://github.com/JabRef/jabref/issues/9267)
- We fixed an issue where a message about changed metadata would occur on saving although nothing changed. [#9159](https://github.com/JabRef/jabref/issues/9159)
- We fixed an issue where the possibility to generate a subdatabase from an aux file was writing empty files when called from the commandline. [#9115](https://github.com/JabRef/jabref/issues/9115), [forum#3516](https://discourse.jabref.org/t/export-subdatabase-from-aux-file-on-macos-command-line/3516)
- We fixed an issue where author names with tilde accents (for example ñ) were marked as "Names are not in the standard BibTeX format". [#8071](https://github.com/JabRef/jabref/issues/8071)
- We fixed an issue where capitalize didn't capitalize words after hyphen characters. [#9157](https://github.com/JabRef/jabref/issues/9157)
- We fixed an issue where title case didn't capitalize words after en-dash characters and skip capitalization of conjunctions that comes after en-dash characters. [#9068](https://github.com/JabRef/jabref/pull/9068),[#9142](https://github.com/JabRef/jabref/pull/9142)
- We fixed an issue with the message that is displayed when fetcher returns an empty list of entries for given query. [#9195](https://github.com/JabRef/jabref/issues/9195)
- We fixed an issue where editing entry's "date" field in library mode "biblatex" causes an uncaught exception. [#8747](https://github.com/JabRef/jabref/issues/8747)
- We fixed an issue where importing from XMP would fail for certain PDFs. [#9383](https://github.com/JabRef/jabref/issues/9383)
- We fixed an issue that JabRef displayed the wrong group tree after loading. [koppor#637](https://github.com/koppor/jabref/issues/637)
- We fixed that sorting of entries in the maintable by special fields is updated immediately. [#9334](https://github.com/JabRef/jabref/issues/9334)
- We fixed the display of issue, number, eid and pages fields in the entry preview. [#8607](https://github.com/JabRef/jabref/pull/8607), [#8372](https://github.com/JabRef/jabref/issues/8372), [Koppor#514](https://github.com/koppor/jabref/issues/514), [forum#2390](https://discourse.jabref.org/t/unable-to-edit-my-bibtex-file-that-i-used-before-vers-5-1/2390), [forum#3462](https://discourse.jabref.org/t/jabref-5-6-need-help-with-export-from-jabref-to-microsoft-word-entry-preview-of-apa-7-not-rendering-correctly/3462)
- We fixed the page ranges checker to detect article numbers in the pages field (used at [Check Integrity](https://docs.jabref.org/finding-sorting-and-cleaning-entries/checkintegrity)). [#8607](https://github.com/JabRef/jabref/pull/8607)
- The [HtmlToLaTeXFormatter](https://docs.jabref.org/finding-sorting-and-cleaning-entries/saveactions#html-to-latex) keeps single `<` characters.
- We fixed a performance regression when opening large libraries. [#9041](https://github.com/JabRef/jabref/issues/9041)
- We fixed a bug where spaces are trimmed when highlighting differences in the Entries merge dialog. [koppor#371](https://github.com/koppor/jabref/issues/371)
- We fixed some visual glitches with the linked files editor field in the entry editor and increased its height. [#8823](https://github.com/JabRef/jabref/issues/8823)
- We fixed some visual inconsistencies (round corners of highlighted buttons). [#8806](https://github.com/JabRef/jabref/issues/8806)
- We fixed an issue where JabRef would not exit when a connection to a LibreOffice document was established previously and the document is still open. [#9075](https://github.com/JabRef/jabref/issues/9075)
- We fixed an issue about selecting the save order in the preferences. [#9147](https://github.com/JabRef/jabref/issues/9147)
- We fixed an issue where an exception when fetching a DOI was not logged correctly. [koppor#627](https://github.com/koppor/jabref/issues/627)
- We fixed an issue where a user could not open an attached file in a new unsaved library. [#9386](https://github.com/JabRef/jabref/issues/9386)
- We fixed a typo within a connection error message. [koppor#625](https://github.com/koppor/jabref/issues/625)
- We fixed an issue where journal abbreviations would not abbreviate journal titles with escaped ampersands (\\&). [#8948](https://github.com/JabRef/jabref/issues/8948)
- We fixed the readability of the file field in the dark theme. [#9340](https://github.com/JabRef/jabref/issues/9340)
- We fixed an issue where the 'close dialog' key binding was not closing the Preferences dialog. [#8888](https://github.com/jabref/jabref/issues/8888)
- We fixed an issue where a known journal's medline/dot-less abbreviation does not switch to the full name. [#9370](https://github.com/JabRef/jabref/issues/9370)
- We fixed an issue where hitting enter on the search field within the preferences dialog closed the dialog. [koppor#630](https://github.com/koppor/jabref/issues/630)
- We fixed the "Cleanup entries" dialog is partially visible. [#9223](https://github.com/JabRef/jabref/issues/9223)
- We fixed an issue where font size preferences did not apply correctly to preference dialog window and the menu bar. [#8386](https://github.com/JabRef/jabref/issues/8386) and [#9279](https://github.com/JabRef/jabref/issues/9279)
- We fixed the display of the "Customize Entry Types" dialog title. [#9198](https://github.com/JabRef/jabref/issues/9198)
- We fixed an issue where the CSS styles are missing in some dialogs. [#9150](https://github.com/JabRef/jabref/pull/9150)
- We fixed an issue where controls in the preferences dialog could outgrow the window. [#9017](https://github.com/JabRef/jabref/issues/9017)
- We fixed an issue where highlighted text color for entry merge dialogue was not clearly visible. [#9192](https://github.com/JabRef/jabref/issues/9192)

### Removed

- We removed "last-search-date" from the systematic literature review feature, because the last-search-date can be deducted from the git logs. [#9116](https://github.com/JabRef/jabref/pull/9116)
- We removed the [CiteseerX](https://docs.jabref.org/collect/import-using-online-bibliographic-database#citeseerx) fetcher, because the API used by JabRef is sundowned. [#9466](https://github.com/JabRef/jabref/pull/9466)

## [5.7] – 2022-08-05

### Added

- We added a fetcher for [Biodiversity Heritage Library](https://www.biodiversitylibrary.org/). [8539](https://github.com/JabRef/jabref/issues/8539)
- We added support for multiple messages in the snackbar. [#7340](https://github.com/JabRef/jabref/issues/7340)
- We added an extra option in the 'Find Unlinked Files' dialog view to ignore unnecessary files like Thumbs.db, DS_Store, etc. [koppor#373](https://github.com/koppor/jabref/issues/373)
- JabRef now writes log files. Linux: `$home/.cache/jabref/logs/version`, Windows: `%APPDATA%\..\Local\harawata\jabref\version\logs`, Mac: `Users/.../Library/Logs/jabref/version`
- We added an importer for Citavi backup files, support ".ctv5bak" and ".ctv6bak" file formats. [#8322](https://github.com/JabRef/jabref/issues/8322)
- We added a feature to drag selected entries and drop them to other opened inactive library tabs [koppor521](https://github.com/koppor/jabref/issues/521).
- We added support for the [biblatex-apa](https://github.com/plk/biblatex-apa) legal entry types `Legislation`, `Legadminmaterial`, `Jurisdiction`, `Constitution` and `Legal` [#8931](https://github.com/JabRef/jabref/issues/8931)

### Changed

- The file column in the main table now shows the corresponding defined icon for the linked file [8930](https://github.com/JabRef/jabref/issues/8930).
- We improved the color of the selected entries and the color of the summary in the Import Entries Dialog in the dark theme. [#7927](https://github.com/JabRef/jabref/issues/7927)
- We upgraded to Lucene 9.2 for the fulltext search.
  Thus, the now created search index cannot be read from older versions of JabRef anylonger.
  ⚠️ JabRef will recreate the index in a new folder for new files and this will take a long time for a huge library.
  Moreover, switching back and forth JabRef versions and meanwhile adding PDFs also requires rebuilding the index now and then.
  [#8868](https://github.com/JabRef/jabref/pull/8868)
- We improved the Latex2Unicode conversion [#8639](https://github.com/JabRef/jabref/pull/8639)
- Writing BibTeX data into a PDF (XMP) removes braces. [#8452](https://github.com/JabRef/jabref/issues/8452)
- Writing BibTeX data into a PDF (XMP) does not write the `file` field.
- Writing BibTeX data into a PDF (XMP) considers the configured keyword separator (and does not use "," as default any more)
- The Medline/Pubmed search now also supports the [default fields and operators for searching](https://docs.jabref.org/collect/import-using-online-bibliographic-database#search-syntax). [forum#3554](https://discourse.jabref.org/t/native-pubmed-search/3354)
- We improved group expansion arrow that prevent it from activating group when expanding or collapsing. [#7982](https://github.com/JabRef/jabref/issues/7982), [#3176](https://github.com/JabRef/jabref/issues/3176)
- When configured SSL certificates changed, JabRef warns the user to restart to apply the configuration.
- We improved the appearances and logic of the "Manage field names & content" dialog, and renamed it to "Automatic field editor". [#6536](https://github.com/JabRef/jabref/issues/6536)
- We improved the message explaining the options when modifying an automatic keyword group [#8911](https://github.com/JabRef/jabref/issues/8911)
- We moved the preferences option "Warn about duplicates on import" option from the tab "File" to the tab "Import and Export". [koppor#570](https://github.com/koppor/jabref/issues/570)
- When JabRef encounters `% Encoding: UTF-8` header, it is kept during writing (and not removed). [#8964](https://github.com/JabRef/jabref/pull/8964)
- We replace characters which cannot be decoded using the specified encoding by a (probably another) valid character. This happens if JabRef detects the wrong charset (e.g., UTF-8 instead of Windows 1252). One can use the [Integrity Check](https://docs.jabref.org/finding-sorting-and-cleaning-entries/checkintegrity) to find those characters.

### Fixed

- We fixed an issue where linked fails containing parts of the main file directory could not be opened. [#8991](https://github.com/JabRef/jabref/issues/8991)
- Linked files with an absolute path can be opened again. [#8991](https://github.com/JabRef/jabref/issues/8991)
- We fixed an issue where the user could not rate an entry in the main table when an entry was not yet ranked. [#5842](https://github.com/JabRef/jabref/issues/5842)
- We fixed an issue that caused JabRef to sometimes open multiple instances when "Remote Operation" is enabled. [#8653](https://github.com/JabRef/jabref/issues/8653)
- We fixed an issue where linked files with the filetype "application/pdf" in an entry were not shown with the correct PDF-Icon in the main table [8930](https://github.com/JabRef/jabref/issues/8930)
- We fixed an issue where "open folder" for linked files did not open the folder and did not select the file unter certain Linux desktop environments [#8679](https://github.com/JabRef/jabref/issues/8679), [#8849](https://github.com/JabRef/jabref/issues/8849)
- We fixed an issue where the content of a big shared database library is not shown [#8788](https://github.com/JabRef/jabref/issues/8788)
- We fixed the unnecessary horizontal scroll bar in group panel [#8467](https://github.com/JabRef/jabref/issues/8467)
- We fixed an issue where the notification bar message, icon and actions appeared to be invisible. [#8761](https://github.com/JabRef/jabref/issues/8761)
- We fixed an issue where deprecated fields tab is shown when the fields don't contain any values. [#8396](https://github.com/JabRef/jabref/issues/8396)
- We fixed an issue where an exception for DOI search occurred when the DOI contained urlencoded characters. [#8787](https://github.com/JabRef/jabref/issues/8787)
- We fixed an issue which allow us to select and open identifiers from a popup list in the maintable [#8758](https://github.com/JabRef/jabref/issues/8758), [8802](https://github.com/JabRef/jabref/issues/8802)
- We fixed an issue where the escape button had no functionality within the "Filter groups" textfield. [koppor#562](https://github.com/koppor/jabref/issues/562)
- We fixed an issue where the exception that there are invalid characters in filename. [#8786](https://github.com/JabRef/jabref/issues/8786)
- When the proxy configuration removed the proxy user/password, this change is applied immediately.
- We fixed an issue where removing several groups deletes only one of them. [#8390](https://github.com/JabRef/jabref/issues/8390)
- We fixed an issue where the Sidepane (groups, web search and open office) width is not remembered after restarting JabRef. [#8907](https://github.com/JabRef/jabref/issues/8907)
- We fixed a bug where switching between themes will cause an error/exception. [#8939](https://github.com/JabRef/jabref/pull/8939)
- We fixed a bug where files that were deleted in the source bibtex file were kept in the index. [#8962](https://github.com/JabRef/jabref/pull/8962)
- We fixed "Error while sending to JabRef" when the browser extension interacts with JabRef. [JabRef-Browser-Extension#479](https://github.com/JabRef/JabRef-Browser-Extension/issues/479)
- We fixed a bug where updating group view mode (intersection or union) requires re-selecting groups to take effect. [#6998](https://github.com/JabRef/jabref/issues/6998)
- We fixed a bug that prevented external group metadata changes from being merged. [#8873](https://github.com/JabRef/jabref/issues/8873)
- We fixed the shared database opening dialog to remember autosave folder and tick. [#7516](https://github.com/JabRef/jabref/issues/7516)
- We fixed an issue where name formatter could not be saved. [#9120](https://github.com/JabRef/jabref/issues/9120)
- We fixed a bug where after the export of Preferences, custom exports were duplicated. [#10176](https://github.com/JabRef/jabref/issues/10176)

### Removed

- We removed the social media buttons for our Twitter and Facebook pages. [#8774](https://github.com/JabRef/jabref/issues/8774)

## [5.6] – 2022-04-25

### Added

- We enabled the user to customize the API Key for some fetchers. [#6877](https://github.com/JabRef/jabref/issues/6877)
- We added an extra option when right-clicking an entry in the Entry List to copy either the DOI or the DOI url.
- We added a fetcher for [Directory of Open Access Books (DOAB)](https://doabooks.org/) [8576](https://github.com/JabRef/jabref/issues/8576)
- We added an extra option to ask the user whether they want to open to reveal the folder holding the saved file with the file selected. [#8195](https://github.com/JabRef/jabref/issues/8195)
- We added a new section to network preferences to allow using custom SSL certificates. [#8126](https://github.com/JabRef/jabref/issues/8126)
- We improved the version check to take also beta version into account and now redirect to the right changelog for the version.
- We added two new web and fulltext fetchers: SemanticScholar and ResearchGate.
- We added notifications on success and failure when writing metadata to a PDF-file. [#8276](https://github.com/JabRef/jabref/issues/8276)
- We added a cleanup action that escapes `$` (by adding a backslash in front). [#8673](https://github.com/JabRef/jabref/issues/8673)

### Changed

- We upgraded to Lucene 9.1 for the fulltext search.
  Thus, the now created search index cannot be read from older versions of JabRef any longer.
  ⚠️ JabRef will recreate the index in a new folder for new files and this will take a long time for a huge library.
  Moreover, switching back and forth JabRef versions and meanwhile adding PDFs also requires rebuilding the index now and then.
  [#8362](https://github.com/JabRef/jabref/pull/8362)
- We changed the list of CSL styles to those that support formatting bibliographies. [#8421](https://github.com/JabRef/jabref/issues/8421) [citeproc-java#116](https://github.com/michel-kraemer/citeproc-java/issues/116)
- The CSL preview styles now also support displaying data from cross references entries that are linked via the `crossref` field. [#7378](https://github.com/JabRef/jabref/issues/7378)
- We made the Search button in Web Search wider. We also skewed the panel titles to the left. [#8397](https://github.com/JabRef/jabref/issues/8397)
- We introduced a preference to disable fulltext indexing. [#8468](https://github.com/JabRef/jabref/issues/8468)
- When exporting entries, the encoding is always UTF-8.
- When embedding BibTeX data into a PDF, the encoding is always UTF-8.
- We replaced the [OttoBib](https://en.wikipedia.org/wiki/OttoBib) fetcher by a fetcher by [OpenLibrary](https://openlibrary.org/dev/docs/api/books). [#8652](https://github.com/JabRef/jabref/issues/8652)
- We first fetch ISBN data from OpenLibrary, if nothing found, ebook.de is tried.
- We now only show a warning when exiting for tasks that will not be recovered automatically upon relaunch of JabRef. [#8468](https://github.com/JabRef/jabref/issues/8468)

### Fixed

- We fixed an issue where right clicking multiple entries and pressing "Change entry type" would only change one entry. [#8654](https://github.com/JabRef/jabref/issues/8654)
- We fixed an issue where it was no longer possible to add or delete multiple files in the `file` field in the entry editor. [#8659](https://github.com/JabRef/jabref/issues/8659)
- We fixed an issue where the author's lastname was not used for the citation key generation if it started with a lowercase letter. [#8601](https://github.com/JabRef/jabref/issues/8601)
- We fixed an issue where custom "Protected terms" files were missing after a restart of JabRef. [#8608](https://github.com/JabRef/jabref/issues/8608)
- We fixed an issue where JabRef could not start due to a missing directory for the fulltex index. [#8579](https://github.com/JabRef/jabref/issues/8579)
- We fixed an issue where long article numbers in the `pages` field would cause an exception and preventing the citation style to display. [#8381](https://github.com/JabRef/jabref/issues/8381), [citeproc-java](https://github.com/michel-kraemer/citeproc-java/issues/114)
- We fixed an issue where online links in the file field were not detected correctly and could produce an exception. [#8510](https://github.com/JabRef/jabref/issues/8510)
- We fixed an issue where an exception could occur when saving the preferences [#7614](https://github.com/JabRef/jabref/issues/7614)
- We fixed an issue where "Copy DOI url" in the right-click menu of the Entry List would just copy the DOI and not the DOI url. [#8389](https://github.com/JabRef/jabref/issues/8389)
- We fixed an issue where opening the console from the drop-down menu would cause an exception. [#8466](https://github.com/JabRef/jabref/issues/8466)
- We fixed an issue when reading non-UTF-8 encoded. When no encoding header is present, the encoding is now detected from the file content (and the preference option is disregarded). [#8417](https://github.com/JabRef/jabref/issues/8417)
- We fixed an issue where pasting a URL was replacing `+` signs by spaces making the URL unreachable. [#8448](https://github.com/JabRef/jabref/issues/8448)
- We fixed an issue where creating subsidiary files from aux files created with some versions of biblatex would produce incorrect results. [#8513](https://github.com/JabRef/jabref/issues/8513)
- We fixed an issue where opening the changelog from withing JabRef led to a 404 error. [#8563](https://github.com/JabRef/jabref/issues/8563)
- We fixed an issue where not all found unlinked local files were imported correctly due to some race condition. [#8444](https://github.com/JabRef/jabref/issues/8444)
- We fixed an issue where Merge entries dialog exceeds screen boundaries.
- We fixed an issue where the app lags when selecting an entry after a fresh start. [#8446](https://github.com/JabRef/jabref/issues/8446)
- We fixed an issue where no citationkey was generated on import, pasting a doi or an entry on the main table. [8406](https://github.com/JabRef/jabref/issues/8406), [koppor#553](https://github.com/koppor/jabref/issues/553)
- We fixed an issue where accent search does not perform consistently. [#6815](https://github.com/JabRef/jabref/issues/6815)
- We fixed an issue where the incorrect entry was selected when "New Article" is pressed while search filters are active. [#8674](https://github.com/JabRef/jabref/issues/8674)
- We fixed an issue where "Write BibTeXEntry metadata to PDF" button remains enabled while writing to PDF is in-progress. [#8691](https://github.com/JabRef/jabref/issues/8691)

### Removed

- We removed the option to copy CSL Citation styles data as `XSL_FO`, `ASCIIDOC`, and `RTF` as these have not been working since a long time and are no longer supported in the external library used for processing the styles. [#7378](https://github.com/JabRef/jabref/issues/7378)
- We removed the option to configure the default encoding. The default encoding is now hard-coded to the modern UTF-8 encoding.

## [5.5] – 2022-01-17

### Changed

- We integrated the external file types dialog directly inside the preferences. [#8341](https://github.com/JabRef/jabref/pull/8341)
- We disabled the add group button color change after adding 10 new groups. [#8051](https://github.com/JabRef/jabref/issues/8051)
- We inverted the logic for resolving [BibTeX strings](https://docs.jabref.org/advanced/strings). This helps to keep `#` chars. By default String resolving is only activated for a couple of standard fields. The list of fields can be modified in the preferences. [#7010](https://github.com/JabRef/jabref/issues/7010), [#7012](https://github.com/JabRef/jabref/issues/7012), [#8303](https://github.com/JabRef/jabref/issues/8303)
- We moved the search box in preview preferences closer to the available citation styles list. [#8370](https://github.com/JabRef/jabref/pull/8370)
- Changing the preference to show the preview panel as a separate tab now has effect without restarting JabRef. [#8370](https://github.com/JabRef/jabref/pull/8370)
- We enabled switching themes in JabRef without the need to restart JabRef. [#7335](https://github.com/JabRef/jabref/pull/7335)
- We added support for the field `day`, `rights`, `coverage` and `language` when reading XMP data in Dublin Core format. [#8491](https://github.com/JabRef/jabref/issues/8491)

### Fixed

- We fixed an issue where the preferences for "Search and store files relative to library file location" where ignored when the "Main file directory" field was not empty [#8385](https://github.com/JabRef/jabref/issues/8385)
- We fixed an issue where `#`chars in certain fields would be interpreted as BibTeX strings [#7010](https://github.com/JabRef/jabref/issues/7010), [#7012](https://github.com/JabRef/jabref/issues/7012), [#8303](https://github.com/JabRef/jabref/issues/8303)
- We fixed an issue where the fulltext search on an empty library with no documents would lead to an exception [koppor#522](https://github.com/koppor/jabref/issues/522)
- We fixed an issue where clicking on "Accept changes" in the merge dialog would lead to an exception [forum#2418](https://discourse.jabref.org/t/the-library-has-been-modified-by-another-program/2418/8)
- We fixed an issue where clicking on headings in the entry preview could lead to an exception. [#8292](https://github.com/JabRef/jabref/issues/8292)
- We fixed an issue where IntegrityCheck used the system's character encoding instead of the one set by the library or in preferences [#8022](https://github.com/JabRef/jabref/issues/8022)
- We fixed an issue about empty metadata in library properties when called from the right click menu. [#8358](https://github.com/JabRef/jabref/issues/8358)
- We fixed an issue where someone could add a duplicate field in the customize entry type dialog. [#8194](https://github.com/JabRef/jabref/issues/8194)
- We fixed a typo in the library properties tab: "String constants". There, one can configure [BibTeX string constants](https://docs.jabref.org/advanced/strings).
- We fixed an issue when writing a non-UTF-8 encoded file: The header is written again. [#8417](https://github.com/JabRef/jabref/issues/8417)
- We fixed an issue where folder creation during systemic literature review failed due to an illegal fetcher name. [#8552](https://github.com/JabRef/jabref/pull/8552)

## [5.4] – 2021-12-20

### Added

- We added confirmation dialog when user wants to close a library where any empty entries are detected. [#8096](https://github.com/JabRef/jabref/issues/8096)
- We added import support for CFF files. [#7945](https://github.com/JabRef/jabref/issues/7945)
- We added the option to copy the DOI of an entry directly from the context menu copy submenu. [#7826](https://github.com/JabRef/jabref/issues/7826)
- We added a fulltext search feature. [#2838](https://github.com/JabRef/jabref/pull/2838)
- We improved the deduction of bib-entries from imported fulltext pdfs. [#7947](https://github.com/JabRef/jabref/pull/7947)
- We added unprotect_terms to the list of bracketed pattern modifiers [#7826](https://github.com/JabRef/jabref/pull/7960)
- We added a dialog that allows to parse metadata from linked pdfs. [#7929](https://github.com/JabRef/jabref/pull/7929)
- We added an icon picker in group edit dialog. [#6142](https://github.com/JabRef/jabref/issues/6142)
- We added a preference to Opt-In to JabRef's online metadata extraction service (Grobid) usage. [#8002](https://github.com/JabRef/jabref/pull/8002)
- We readded the possibility to display the search results of all databases ("Global Search"). It is shown in a separate window. [#4096](https://github.com/JabRef/jabref/issues/4096)
- We readded the possibility to keep the search string when switching tabs. It is implemented by a toggle button. [#4096](https://github.com/JabRef/jabref/issues/4096#issuecomment-575986882)
- We allowed the user to also preview the available citation styles in the preferences besides the selected ones [#8108](https://github.com/JabRef/jabref/issues/8108)
- We added an option to search the available citation styles by name in the preferences [#8108](https://github.com/JabRef/jabref/issues/8108)
- We added an option to generate bib-entries from ID through a popover in the toolbar. [#4183](https://github.com/JabRef/jabref/issues/4183)
- We added a menu option in the right click menu of the main table tabs to display the library properties. [#6527](https://github.com/JabRef/jabref/issues/6527)
- When a `.bib` file ("library") was saved successfully, a notification is shown

### Changed

- Local library settings may overwrite the setting "Search and store files relative to library file location" [#8179](https://github.com/JabRef/jabref/issues/8179)
- The option "Fit table horizontally on screen" in the "Entry table" preferences is now disabled by default [#8148](https://github.com/JabRef/jabref/pull/8148)
- We improved the preferences and descriptions in the "Linked files" preferences tab [#8148](https://github.com/JabRef/jabref/pull/8148)
- We slightly changed the layout of the Journal tab in the preferences for ui consistency. [#7937](https://github.com/JabRef/jabref/pull/7937)
- The JabRefHost on Windows now writes a temporary file and calls `-importToOpen` instead of passing the bibtex via `-importBibtex`. [#7374](https://github.com/JabRef/jabref/issues/7374), [JabRef Browser Ext #274](https://github.com/JabRef/JabRef-Browser-Extension/issues/274)
- We reordered some entries in the right-click menu of the main table. [#6099](https://github.com/JabRef/jabref/issues/6099)
- We merged the barely used ImportSettingsTab and the CustomizationTab in the preferences into one single tab and moved the option to allow Integers in Edition Fields in Bibtex-Mode to the EntryEditor tab. [#7849](https://github.com/JabRef/jabref/pull/7849)
- We moved the export order in the preferences from `File` to `Import and Export`. [#7935](https://github.com/JabRef/jabref/pull/7935)
- We reworked the export order in the preferences and the save order in the library preferences. You can now set more than three sort criteria in your library preferences. [#7935](https://github.com/JabRef/jabref/pull/7935)
- The metadata-to-pdf actions now also embeds the bibfile to the PDF. [#8037](https://github.com/JabRef/jabref/pull/8037)
- The snap was updated to use the core20 base and to use lzo compression for better startup performance [#8109](https://github.com/JabRef/jabref/pull/8109)
- We moved the union/intersection view button in the group sidepane to the left of the other controls. [#8202](https://github.com/JabRef/jabref/pull/8202)
- We improved the Drag and Drop behavior in the "Customize Entry Types" Dialog [#6338](https://github.com/JabRef/jabref/issues/6338)
- When determining the URL of an ArXiV eprint, the URL now points to the version [#8149](https://github.com/JabRef/jabref/pull/8149)
- We Included all standard fields with citation key when exporting to Old OpenOffice/LibreOffice Calc Format [#8176](https://github.com/JabRef/jabref/pull/8176)
- In case the database is encoded with `UTF8`, the `% Encoding` marker is not written anymore
- The written `.bib` file has the same line endings [#390](https://github.com/koppor/jabref/issues/390)
- The written `.bib` file always has a final line break
- The written `.bib` file keeps the newline separator of the loaded `.bib` file
- We present options to manually enter an article or return to the New Entry menu when the fetcher DOI fails to find an entry for an ID [#7870](https://github.com/JabRef/jabref/issues/7870)
- We trim white space and non-ASCII characters from DOI [#8127](https://github.com/JabRef/jabref/issues/8127)
- The duplicate checker now inspects other fields in case no difference in the required and optional fields are found.
- We reworked the library properties dialog and integrated the `Library > Preamble`, `Library > Citation key pattern` and `Library > String constants dialogs` [#8264](https://github.com/JabRef/jabref/pulls/8264)
- We improved the startup time of JabRef by switching from the logging library `log4j2` to `tinylog` [#8007](https://github.com/JabRef/jabref/issues/8007)

### Fixed

- We fixed an issue where an exception occurred when pasting an entry with a publication date-range of the form 1910/1917 [#7864](https://github.com/JabRef/jabref/issues/7864)
- We fixed an issue where an exception occurred when a preview style was edited and afterwards another preview style selected. [#8280](https://github.com/JabRef/jabref/issues/8280)
- We fixed an issue where the actions to move a file to a directory were incorrectly disabled. [#7908](https://github.com/JabRef/jabref/issues/7908)
- We fixed an issue where an exception occurred when a linked online file was edited in the entry editor [#8008](https://github.com/JabRef/jabref/issues/8008)
- We fixed an issue when checking for a new version when JabRef is used behind a corporate proxy. [#7884](https://github.com/JabRef/jabref/issues/7884)
- We fixed some icons that were drawn in the wrong color when JabRef used a custom theme. [#7853](https://github.com/JabRef/jabref/issues/7853)
- We fixed an issue where the `Aux file` on `Edit group` doesn't support relative sub-directories path to import. [#7719](https://github.com/JabRef/jabref/issues/7719).
- We fixed an issue where it was impossible to add or modify groups. [#7912](https://github.com/JabRef/jabref/pull/793://github.com/JabRef/jabref/pull/7921)
- We fixed an issue about the visible side pane components being out of sync with the view menu. [#8115](https://github.com/JabRef/jabref/issues/8115)
- We fixed an issue where the side pane would not close when all its components were closed. [#8082](https://github.com/JabRef/jabref/issues/8082)
- We fixed an issue where exported entries from a Citavi bib containing URLs could not be imported [#7882](https://github.com/JabRef/jabref/issues/7882)
- We fixed an issue where the icons in the search bar had the same color, toggled as well as untoggled. [#8014](https://github.com/JabRef/jabref/pull/8014)
- We fixed an issue where typing an invalid UNC path into the "Main file directory" text field caused an error. [#8107](https://github.com/JabRef/jabref/issues/8107)
- We fixed an issue where "Open Folder" didn't select the file on macOS in Finder [#8130](https://github.com/JabRef/jabref/issues/8130)
- We fixed an issue where importing PDFs resulted in an uncaught exception [#8143](https://github.com/JabRef/jabref/issues/8143)
- We fixed "The library has been modified by another program" showing up when line breaks change [#4877](https://github.com/JabRef/jabref/issues/4877)
- The default directory of the "LaTeX Citations" tab is now the directory of the currently opened database (and not the directory chosen at the last open file dialog or the last database save) [koppor#538](https://github.com/koppor/jabref/issues/538)
- When writing a bib file, the `NegativeArraySizeException` should not occur [#8231](https://github.com/JabRef/jabref/issues/8231) [#8265](https://github.com/JabRef/jabref/issues/8265)
- We fixed an issue where some menu entries were available without entries selected. [#4795](https://github.com/JabRef/jabref/issues/4795)
- We fixed an issue where right-clicking on a tab and selecting close will close the focused tab even if it is not the tab we right-clicked [#8193](https://github.com/JabRef/jabref/pull/8193)
- We fixed an issue where selecting a citation style in the preferences would sometimes produce an exception [#7860](https://github.com/JabRef/jabref/issues/7860)
- We fixed an issue where an exception would occur when clicking on a DOI link in the preview pane [#7706](https://github.com/JabRef/jabref/issues/7706)
- We fixed an issue where XMP and embedded BibTeX export would not work [#8278](https://github.com/JabRef/jabref/issues/8278)
- We fixed an issue where the XMP and embedded BibTeX import of a file containing multiple schemas failed [#8278](https://github.com/JabRef/jabref/issues/8278)
- We fixed an issue where writing embedded BibTeX import fails due to write protection or bibtex already being present [#8332](https://github.com/JabRef/jabref/pull/8332)
- We fixed an issue where pdf-paths and the pdf-indexer could get out of sync [#8182](https://github.com/JabRef/jabref/issues/8182)
- We fixed an issue where Status-Logger error messages appeared during the startup of JabRef [#5475](https://github.com/JabRef/jabref/issues/5475)

### Removed

- We removed two orphaned preferences options [#8164](https://github.com/JabRef/jabref/pull/8164)
- We removed the functionality of the `--debug` commandline options. Use the java command line switch `-Dtinylog.level=debug` for debug output instead. [#8226](https://github.com/JabRef/jabref/pull/8226)

## [5.3] – 2021-07-05

### Added

- We added a progress counter to the title bar in Possible Duplicates dialog window. [#7366](https://github.com/JabRef/jabref/issues/7366)
- We added new "Customization" tab to the preferences which includes option to choose a custom address for DOI access. [#7337](https://github.com/JabRef/jabref/issues/7337)
- We added zbmath to the public databases from which the bibliographic information of an existing entry can be updated. [#7437](https://github.com/JabRef/jabref/issues/7437)
- We showed to the find Unlinked Files Dialog the date of the files' most recent modification. [#4652](https://github.com/JabRef/jabref/issues/4652)
- We added to the find Unlinked Files function a filter to show only files based on date of last modification (Last Year, Last Month, Last Week, Last Day). [#4652](https://github.com/JabRef/jabref/issues/4652)
- We added to the find Unlinked Files function a filter that sorts the files based on the date of last modification(Sort by Newest, Sort by Oldest First). [#4652](https://github.com/JabRef/jabref/issues/4652)
- We added the possibility to add a new entry via its zbMath ID (zbMATH can be chosen as ID type in the "Select entry type" window). [#7202](https://github.com/JabRef/jabref/issues/7202)
- We added the extension support and the external application support (For Texshow, Texmaker and LyX) to the flatpak [#7248](https://github.com/JabRef/jabref/pull/7248)
- We added some symbols and keybindings to the context menu in the entry editor. [#7268](https://github.com/JabRef/jabref/pull/7268)
- We added keybindings for setting and clearing the read status. [#7264](https://github.com/JabRef/jabref/issues/7264)
- We added two new fields to track the creation and most recent modification date and time for each entry. [koppor#130](https://github.com/koppor/jabref/issues/130)
- We added a feature that allows the user to copy highlighted text in the preview window. [#6962](https://github.com/JabRef/jabref/issues/6962)
- We added a feature that allows you to create new BibEntry via paste arxivId [#2292](https://github.com/JabRef/jabref/issues/2292)
- We added support for conducting automated and systematic literature search across libraries and git support for persistence [#369](https://github.com/koppor/jabref/issues/369)
- We added a add group functionality at the bottom of the side pane. [#4682](https://github.com/JabRef/jabref/issues/4682)
- We added a feature that allows the user to choose whether to trust the target site when unable to find a valid certification path from the file download site. [#7616](https://github.com/JabRef/jabref/issues/7616)
- We added a feature that allows the user to open all linked files of multiple selected entries by "Open file" option. [#6966](https://github.com/JabRef/jabref/issues/6966)
- We added a keybinding preset for new entries. [#7705](https://github.com/JabRef/jabref/issues/7705)
- We added a select all button for the library import function. [#7786](https://github.com/JabRef/jabref/issues/7786)
- We added a search feature for journal abbreviations. [#7804](https://github.com/JabRef/jabref/pull/7804)
- We added auto-key-generation progress to the background task list. [#7267](https://github.com/JabRef/jabref/issues/7267)
- We added the option to write XMP metadata to pdfs from the CLI. [7814](https://github.com/JabRef/jabref/pull/7814)

### Changed

- The export to MS Office XML now exports the author field as `Inventor` if the bibtex entry type is `patent` [#7830](https://github.com/JabRef/jabref/issues/7830)
- We changed the EndNote importer to import the field `label` to the corresponding bibtex field `endnote-label` [forum#2734](https://discourse.jabref.org/t/importing-endnote-label-field-to-jabref-from-xml-file/2734)
- The keywords added via "Manage content selectors" are now displayed in alphabetical order. [#3791](https://github.com/JabRef/jabref/issues/3791)
- We improved the "Find unlinked files" dialog to show import results for each file. [#7209](https://github.com/JabRef/jabref/pull/7209)
- The content of the field `timestamp` is migrated to `creationdate`. In case one configured "udpate timestampe", it is migrated to `modificationdate`. [koppor#130](https://github.com/koppor/jabref/issues/130)
- The JabRef specific meta-data content in the main field such as priorities (prio1, prio2, ...) are migrated to their respective fields. They are removed from the keywords. [#6840](https://github.com/jabref/jabref/issues/6840)
- We fixed an issue where groups generated from authors' last names did not include all entries of the authors' [#5833](https://github.com/JabRef/jabref/issues/5833)
- The export to MS Office XML now uses the month name for the field `MonthAcessed` instead of the two digit number [#7354](https://github.com/JabRef/jabref/issues/7354)
- We included some standalone dialogs from the options menu in the main preference dialog and fixed some visual issues in the preferences dialog. [#7384](https://github.com/JabRef/jabref/pull/7384)
- We improved the linking of the `python3` interpreter via the shebang to dynamically use the systems default Python. Related to [JabRef-Browser-Extension #177](https://github.com/JabRef/JabRef-Browser-Extension/issues/177)
- Automatically found pdf files now have the linking button to the far left and uses a link icon with a plus instead of a briefcase. The file name also has lowered opacity(70%) until added. [#3607](https://github.com/JabRef/jabref/issues/3607)
- We simplified the select entry type form by splitting it into two parts ("Recommended" and "Others") based on internal usage data. [#6730](https://github.com/JabRef/jabref/issues/6730)
- We improved the submenu list by merging the'Remove group' having two options, with or without subgroups. [#4682](https://github.com/JabRef/jabref/issues/4682)
- The export to MS Office XML now uses the month name for the field `Month` instead of the two digit number [forum#2685](https://discourse.jabref.org/t/export-month-as-text-not-number/2685)
- We reintroduced missing default keybindings for new entries. [#7346](https://github.com/JabRef/jabref/issues/7346) [#7439](https://github.com/JabRef/jabref/issues/7439)
- Lists of available fields are now sorted alphabetically. [#7716](https://github.com/JabRef/jabref/issues/7716)
- The tooltip of the search field explaining the search is always shown. [#7279](https://github.com/JabRef/jabref/pull/7279)
- We rewrote the ACM fetcher to adapt to the new interface. [#5804](https://github.com/JabRef/jabref/issues/5804)
- We moved the select/collapse buttons in the unlinked files dialog into a context menu. [#7383](https://github.com/JabRef/jabref/issues/7383)
- We fixed an issue where journal abbreviations containing curly braces were not recognized [#7773](https://github.com/JabRef/jabref/issues/7773)

### Fixed

- We fixed an issue where some texts (e.g. descriptions) in dialogs could not be translated [#7854](https://github.com/JabRef/jabref/issues/7854)
- We fixed an issue where import hangs for ris files with "ER - " [#7737](https://github.com/JabRef/jabref/issues/7737)
- We fixed an issue where getting bibliograhpic data from DOI or another identifer did not respect the library mode (BibTeX/biblatex)[#6267](https://github.com/JabRef/jabref/issues/6267)
- We fixed an issue where importing entries would not respect the library mode (BibTeX/biblatex)[#1018](https://github.com/JabRef/jabref/issues/1018)
- We fixed an issue where an exception occurred when importing entries from a web search [#7606](https://github.com/JabRef/jabref/issues/7606)
- We fixed an issue where the table column sort order was not properly stored and resulted in unsorted eports [#7524](https://github.com/JabRef/jabref/issues/7524)
- We fixed an issue where the value of the field `school` or `institution` would be printed twice in the HTML Export [forum#2634](https://discourse.jabref.org/t/problem-with-exporting-techreport-phdthesis-mastersthesis-to-html/2634)
- We fixed an issue preventing to connect to a shared database. [#7570](https://github.com/JabRef/jabref/pull/7570)
- We fixed an issue preventing files from being dragged & dropped into an empty library. [#6851](https://github.com/JabRef/jabref/issues/6851)
- We fixed an issue where double-click onto PDF in file list under the 'General' tab section should just open the file. [#7465](https://github.com/JabRef/jabref/issues/7465)
- We fixed an issue where the dark theme did not extend to a group's custom color picker. [#7481](https://github.com/JabRef/jabref/issues/7481)
- We fixed an issue where choosing the fields on which autocompletion should not work in "Entry editor" preferences had no effect. [#7320](https://github.com/JabRef/jabref/issues/7320)
- We fixed an issue where the "Normalize page numbers" formatter did not replace en-dashes or em-dashes with a hyphen-minus sign. [#7239](https://github.com/JabRef/jabref/issues/7239)
- We fixed an issue with the style of highlighted check boxes while searching in preferences. [#7226](https://github.com/JabRef/jabref/issues/7226)
- We fixed an issue where the option "Move file to file directory" was disabled in the entry editor for all files [#7194](https://github.com/JabRef/jabref/issues/7194)
- We fixed an issue where application dialogs were opening in the wrong display when using multiple screens [#7273](https://github.com/JabRef/jabref/pull/7273)
- We fixed an issue where the "Find unlinked files" dialog would freeze JabRef on importing. [#7205](https://github.com/JabRef/jabref/issues/7205)
- We fixed an issue where the "Find unlinked files" would stop importing when importing a single file failed. [#7206](https://github.com/JabRef/jabref/issues/7206)
- We fixed an issue where JabRef froze for a few seconds in MacOS when DNS resolution timed out. [#7441](https://github.com/JabRef/jabref/issues/7441)
- We fixed an issue where an exception would be displayed for previewing and preferences when a custom theme has been configured but is missing [#7177](https://github.com/JabRef/jabref/issues/7177)
- We fixed an issue where URLs in `file` fields could not be handled on Windows. [#7359](https://github.com/JabRef/jabref/issues/7359)
- We fixed an issue where the regex based file search miss-interpreted specific symbols. [#4342](https://github.com/JabRef/jabref/issues/4342)
- We fixed an issue where the Harvard RTF exporter used the wrong default file extension. [4508](https://github.com/JabRef/jabref/issues/4508)
- We fixed an issue where the Harvard RTF exporter did not use the new authors formatter and therefore did not export "organization" authors correctly. [4508](https://github.com/JabRef/jabref/issues/4508)
- We fixed an issue where the field `urldate` was not exported to the corresponding fields `YearAccessed`, `MonthAccessed`, `DayAccessed` in MS Office XML [#7354](https://github.com/JabRef/jabref/issues/7354)
- We fixed an issue where the password for a shared SQL database was only remembered if it was the same as the username [#6869](https://github.com/JabRef/jabref/issues/6869)
- We fixed an issue where some custom exports did not use the new authors formatter and therefore did not export authors correctly [#7356](https://github.com/JabRef/jabref/issues/7356)
- We fixed an issue where alt+keyboard shortcuts do not work [#6994](https://github.com/JabRef/jabref/issues/6994)
- We fixed an issue about the file link editor did not allow to change the file name according to the default pattern after changing an entry. [#7525](https://github.com/JabRef/jabref/issues/7525)
- We fixed an issue where the file path is invisible in dark theme. [#7382](https://github.com/JabRef/jabref/issues/7382)
- We fixed an issue where the secondary sorting is not working for some special fields. [#7015](https://github.com/JabRef/jabref/issues/7015)
- We fixed an issue where changing the font size makes the font size field too small. [#7085](https://github.com/JabRef/jabref/issues/7085)
- We fixed an issue with TexGroups on Linux systems, where the modification of an aux-file did not trigger an auto-update for TexGroups. Furthermore, the detection of file modifications is now more reliable. [#7412](https://github.com/JabRef/jabref/pull/7412)
- We fixed an issue where the Unicode to Latex formatter produced wrong results for characters with a codepoint higher than Character.MAX_VALUE. [#7387](https://github.com/JabRef/jabref/issues/7387)
- We fixed an issue where a non valid value as font size results in an uncaught exception. [#7415](https://github.com/JabRef/jabref/issues/7415)
- We fixed an issue where "Merge citations" in the Openoffice/Libreoffice integration panel did not have a corresponding opposite. [#7454](https://github.com/JabRef/jabref/issues/7454)
- We fixed an issue where drag and drop of bib files for opening resulted in uncaught exceptions [#7464](https://github.com/JabRef/jabref/issues/7464)
- We fixed an issue where columns shrink in width when we try to enlarge JabRef window. [#6818](https://github.com/JabRef/jabref/issues/6818)
- We fixed an issue where Content selector does not seem to work for custom fields. [#6819](https://github.com/JabRef/jabref/issues/6819)
- We fixed an issue where font size of the preferences dialog does not update with the rest of the GUI. [#7416](https://github.com/JabRef/jabref/issues/7416)
- We fixed an issue in which a linked online file consisting of a web page was saved as an invalid pdf file upon being downloaded. The user is now notified when downloading a linked file results in an HTML file. [#7452](https://github.com/JabRef/jabref/issues/7452)
- We fixed an issue where opening BibTex file (doubleclick) from Folder with spaces not working. [#6487](https://github.com/JabRef/jabref/issues/6487)
- We fixed the header title in the Add Group/Subgroup Dialog box. [#4682](https://github.com/JabRef/jabref/issues/4682)
- We fixed an issue with saving large `.bib` files [#7265](https://github.com/JabRef/jabref/issues/7265)
- We fixed an issue with very large page numbers [#7590](https://github.com/JabRef/jabref/issues/7590)
- We fixed an issue where the file extension is missing on saving the library file on linux [#7451](https://github.com/JabRef/jabref/issues/7451)
- We fixed an issue with opacity of disabled icon-buttons [#7195](https://github.com/JabRef/jabref/issues/7195)
- We fixed an issue where journal abbreviations in UTF-8 were not recognized [#5850](https://github.com/JabRef/jabref/issues/5850)
- We fixed an issue where the article title with curly brackets fails to download the arXiv link (pdf file). [#7633](https://github.com/JabRef/jabref/issues/7633)
- We fixed an issue with toggle of special fields does not work for sorted entries [#7016](https://github.com/JabRef/jabref/issues/7016)
- We fixed an issue with the default path of external application. [#7641](https://github.com/JabRef/jabref/issues/7641)
- We fixed an issue where urls must be embedded in a style tag when importing EndNote style Xml files. Now it can parse url with or without a style tag. [#6199](https://github.com/JabRef/jabref/issues/6199)
- We fixed an issue where the article title with colon fails to download the arXiv link (pdf file). [#7660](https://github.com/JabRef/jabref/issues/7660)
- We fixed an issue where the keybinding for delete entry did not work on the main table [7580](https://github.com/JabRef/jabref/pull/7580)
- We fixed an issue where the RFC fetcher is not compatible with the draft [7305](https://github.com/JabRef/jabref/issues/7305)
- We fixed an issue where duplicate files (both file names and contents are the same) is downloaded and add to linked files [#6197](https://github.com/JabRef/jabref/issues/6197)
- We fixed an issue where changing the appearance of the preview tab did not trigger a restart warning. [#5464](https://github.com/JabRef/jabref/issues/5464)
- We fixed an issue where editing "Custom preview style" triggers exception. [#7526](https://github.com/JabRef/jabref/issues/7526)
- We fixed the [SAO/NASA Astrophysics Data System](https://docs.jabref.org/collect/import-using-online-bibliographic-database#sao-nasa-astrophysics-data-system) fetcher. [#7867](https://github.com/JabRef/jabref/pull/7867)
- We fixed an issue where a title with multiple applied formattings in EndNote was not imported correctly [forum#2734](https://discourse.jabref.org/t/importing-endnote-label-field-to-jabref-from-xml-file/2734)
- We fixed an issue where a `report` in EndNote was imported as `article` [forum#2734](https://discourse.jabref.org/t/importing-endnote-label-field-to-jabref-from-xml-file/2734)
- We fixed an issue where the field `publisher` in EndNote was not imported in JabRef [forum#2734](https://discourse.jabref.org/t/importing-endnote-label-field-to-jabref-from-xml-file/2734)

### Removed

- We removed add group button beside the filter group tab. [#4682](https://github.com/JabRef/jabref/issues/4682)

## [5.2] – 2020-12-24

### Added

- We added a validation to check if the current database location is shared, preventing an exception when Pulling Changes From Shared Database. [#6959](https://github.com/JabRef/jabref/issues/6959)
- We added a query parser and mapping layer to enable conversion of queries formulated in simplified lucene syntax by the user into api queries. [#6799](https://github.com/JabRef/jabref/pull/6799)
- We added some basic functionality to customise the look of JabRef by importing a css theme file. [#5790](https://github.com/JabRef/jabref/issues/5790)
- We added connection check function in network preference setting [#6560](https://github.com/JabRef/jabref/issues/6560)
- We added support for exporting to YAML. [#6974](https://github.com/JabRef/jabref/issues/6974)
- We added a DOI format and organization check to detect [American Physical Society](https://journals.aps.org/) journals to copy the article ID to the page field for cases where the page numbers are missing. [#7019](https://github.com/JabRef/jabref/issues/7019)
- We added an error message in the New Entry dialog that is shown in case the fetcher did not find anything . [#7000](https://github.com/JabRef/jabref/issues/7000)
- We added a new formatter to output shorthand month format. [#6579](https://github.com/JabRef/jabref/issues/6579)
- We added support for the new Microsoft Edge browser in all platforms. [#7056](https://github.com/JabRef/jabref/pull/7056)
- We reintroduced emacs/bash-like keybindings. [#6017](https://github.com/JabRef/jabref/issues/6017)
- We added a feature to provide automated cross library search using a cross library query language. This provides support for the search step of systematic literature reviews (SLRs). [koppor#369](https://github.com/koppor/jabref/issues/369)

### Changed

- We changed the default preferences for OpenOffice/LibreOffice integration to automatically sync the bibliography when inserting new citations in a OpenOffic/LibreOffice document. [#6957](https://github.com/JabRef/jabref/issues/6957)
- We restructured the 'File' tab and extracted some parts into the 'Linked files' tab [#6779](https://github.com/JabRef/jabref/pull/6779)
- JabRef now offers journal lists from <https://abbrv.jabref.org>. JabRef the lists which use a dot inside the abbreviations. [#5749](https://github.com/JabRef/jabref/pull/5749)
- We removed two useless preferences in the groups preferences dialog. [#6836](https://github.com/JabRef/jabref/pull/6836)
- Synchronization of SpecialFields to keywords is now disabled by default. [#6621](https://github.com/JabRef/jabref/issues/6621)
- JabRef no longer opens the entry editor with the first entry on startup [#6855](https://github.com/JabRef/jabref/issues/6855)
- We completed the rebranding of `bibtexkey` as `citationkey` which was started in JabRef 5.1.
- JabRef no longer opens the entry editor with the first entry on startup [#6855](https://github.com/JabRef/jabref/issues/6855)
- Fetch by ID: (long) "SAO/NASA Astrophysics Data System" replaced by (short) "SAO/NASA ADS" [#6876](https://github.com/JabRef/jabref/pull/6876)
- We changed the title of the window "Manage field names and content" to have the same title as the corresponding menu item [#6895](https://github.com/JabRef/jabref/pull/6895)
- We renamed the menus "View -> Previous citation style" and "View -> Next citation style" into "View -> Previous preview style" and "View -> Next preview style" and renamed the "Preview" style to "Customized preview style". [#6899](https://github.com/JabRef/jabref/pull/6899)
- We changed the default preference option "Search and store files relative to library file location" to on, as this seems to be a more intuitive behaviour. [#6863](https://github.com/JabRef/jabref/issues/6863)
- We changed the title of the window "Manage field names and content": to have the same title as the corresponding menu item [#6895](https://github.com/JabRef/jabref/pull/6895)
- We improved the detection of "short" DOIs [6880](https://github.com/JabRef/jabref/issues/6880)
- We improved the duplicate detection when identifiers like DOI or arxiv are semantiaclly the same, but just syntactically differ (e.g. with or without http(s):// prefix). [#6707](https://github.com/JabRef/jabref/issues/6707)
- We improved JabRef start up time [6057](https://github.com/JabRef/jabref/issues/6057)
- We changed in the group interface "Generate groups from keywords in a BibTeX field" by "Generate groups from keywords in the following field". [#6983](https://github.com/JabRef/jabref/issues/6983)
- We changed the name of a group type from "Searching for keywords" to "Searching for a keyword". [6995](https://github.com/JabRef/jabref/pull/6995)
- We changed the way JabRef displays the title of a tab and of the window. [4161](https://github.com/JabRef/jabref/issues/4161)
- We changed connect timeouts for server requests to 30 seconds in general and 5 seconds for GROBID server (special) and improved user notifications on connection issues. [7026](https://github.com/JabRef/jabref/pull/7026)
- We changed the order of the library tab context menu items. [#7171](https://github.com/JabRef/jabref/issues/7171)
- We changed the way linked files are opened on Linux to use the native openFile method, compatible with confined packages. [7037](https://github.com/JabRef/jabref/pull/7037)
- We refined the entry preview to show the full names of authors and editors, to list the editor only if no author is present, have the year earlier. [#7083](https://github.com/JabRef/jabref/issues/7083)

### Fixed

- We fixed an issue changing the icon link_variation_off that is not meaningful. [#6834](https://github.com/JabRef/jabref/issues/6834)
- We fixed an issue where the `.sav` file was not deleted upon exiting JabRef. [#6109](https://github.com/JabRef/jabref/issues/6109)
- We fixed a linked identifier icon inconsistency. [#6705](https://github.com/JabRef/jabref/issues/6705)
- We fixed the wrong behavior that font size changes are not reflected in dialogs. [#6039](https://github.com/JabRef/jabref/issues/6039)
- We fixed the failure to Copy citation key and link. [#5835](https://github.com/JabRef/jabref/issues/5835)
- We fixed an issue where the sort order of the entry table was reset after a restart of JabRef. [#6898](https://github.com/JabRef/jabref/pull/6898)
- We fixed an issue where no longer a warning was displayed when inserting references into LibreOffice with an invalid "ReferenceParagraphFormat". [#6907](https://github.com/JabRef/jabref/pull/60907).
- We fixed an issue where a selected field was not removed after the first click in the custom entry types dialog. [#6934](https://github.com/JabRef/jabref/issues/6934)
- We fixed an issue where a remove icon was shown for standard entry types in the custom entry types dialog. [#6906](https://github.com/JabRef/jabref/issues/6906)
- We fixed an issue where it was impossible to connect to OpenOffice/LibreOffice on Mac OSX. [#6970](https://github.com/JabRef/jabref/pull/6970)
- We fixed an issue with the python script used by browser plugins that failed to locate JabRef if not installed in its default location. [#6963](https://github.com/JabRef/jabref/pull/6963/files)
- We fixed an issue where spaces and newlines in an isbn would generate an exception. [#6456](https://github.com/JabRef/jabref/issues/6456)
- We fixed an issue where identity column header had incorrect foreground color in the Dark theme. [#6796](https://github.com/JabRef/jabref/issues/6796)
- We fixed an issue where the RIS exporter added extra blank lines.[#7007](https://github.com/JabRef/jabref/pull/7007/files)
- We fixed an issue where clicking on Collapse All button in the Search for Unlinked Local Files expanded the directory structure erroneously [#6848](https://github.com/JabRef/jabref/issues/6848)
- We fixed an issue, when pulling changes from shared database via shortcut caused creation of a new tech report [6867](https://github.com/JabRef/jabref/issues/6867)
- We fixed an issue where the JabRef GUI does not highlight the "All entries" group on start-up [#6691](https://github.com/JabRef/jabref/issues/6691)
- We fixed an issue where a custom dark theme was not applied to the entry preview tab [7068](https://github.com/JabRef/jabref/issues/7068)
- We fixed an issue where modifications to the Custom preview layout in the preferences were not saved [#6447](https://github.com/JabRef/jabref/issues/6447)
- We fixed an issue where errors from imports were not shown to the user [#7084](https://github.com/JabRef/jabref/pull/7084)
- We fixed an issue where the EndNote XML Import would fail on empty keywords tags [forum#2387](https://discourse.jabref.org/t/importing-in-unknown-format-fails-to-import-xml-library-from-bookends-export/2387)
- We fixed an issue where the color of groups of type "free search expression" not persisting after restarting the application [#6999](https://github.com/JabRef/jabref/issues/6999)
- We fixed an issue where modifications in the source tab where not saved without switching to another field before saving the library [#6622](https://github.com/JabRef/jabref/issues/6622)
- We fixed an issue where the "Document Viewer" did not show the first page of the opened pdf document and did not show the correct total number of pages [#7108](https://github.com/JabRef/jabref/issues/7108)
- We fixed an issue where the context menu was not updated after a file link was changed. [#5777](https://github.com/JabRef/jabref/issues/5777)
- We fixed an issue where the password for a shared SQL database was not remembered [#6869](https://github.com/JabRef/jabref/issues/6869)
- We fixed an issue where newly added entires were not synced to a shared SQL database [#7176](https://github.com/JabRef/jabref/issues/7176)
- We fixed an issue where the PDF-Content importer threw an exception when no DOI number is present at the first page of the PDF document [#7203](https://github.com/JabRef/jabref/issues/7203)
- We fixed an issue where groups created from aux files did not update on file changes [#6394](https://github.com/JabRef/jabref/issues/6394)
- We fixed an issue where authors that only have last names were incorrectly identified as institutes when generating citation keys [#7199](https://github.com/JabRef/jabref/issues/7199)
- We fixed an issue where institutes were incorrectly identified as universities when generating citation keys [#6942](https://github.com/JabRef/jabref/issues/6942)

### Removed

- We removed the Google Scholar fetcher and the ACM fetcher do not work due to traffic limitations [#6369](https://github.com/JabRef/jabref/issues/6369)
- We removed the menu entry "Manage external file types" because it's already in 'Preferences' dialog [#6991](https://github.com/JabRef/jabref/issues/6991)
- We removed the integrity check "Abbreviation detected" for the field journal/journaltitle in the entry editor [#3925](https://github.com/JabRef/jabref/issues/3925)

## [5.1] – 2020-08-30

### Added

- We added a new fetcher to enable users to search mEDRA DOIs [#6602](https://github.com/JabRef/jabref/issues/6602)
- We added a new fetcher to enable users to search "[Collection of Computer Science Bibliographies](https://en.wikipedia.org/wiki/Collection_of_Computer_Science_Bibliographies)". [#6638](https://github.com/JabRef/jabref/issues/6638)
- We added default values for delimiters in Add Subgroup window [#6624](https://github.com/JabRef/jabref/issues/6624)
- We improved responsiveness of general fields specification dialog window. [#6604](https://github.com/JabRef/jabref/issues/6604)
- We added support for importing ris file and load DOI [#6530](https://github.com/JabRef/jabref/issues/6530)
- We added the Library properties to a context menu on the library tabs [#6485](https://github.com/JabRef/jabref/issues/6485)
- We added a new field in the preferences in 'BibTeX key generator' for unwanted characters that can be user-specified. [#6295](https://github.com/JabRef/jabref/issues/6295)
- We added support for searching ShortScience for an entry through the user's browser. [#6018](https://github.com/JabRef/jabref/pull/6018)
- We updated EditionChecker to permit edition to start with a number. [#6144](https://github.com/JabRef/jabref/issues/6144)
- We added tooltips for most fields in the entry editor containing a short description. [#5847](https://github.com/JabRef/jabref/issues/5847)
- We added support for basic markdown in custom formatted previews [#6194](https://github.com/JabRef/jabref/issues/6194)
- We now show the number of items found and selected to import in the online search dialog. [#6248](https://github.com/JabRef/jabref/pull/6248)
- We created a new install screen for macOS. [#5759](https://github.com/JabRef/jabref/issues/5759)
- We added a new integrity check for duplicate DOIs. [koppor#339](https://github.com/koppor/jabref/issues/339)
- We implemented an option to download fulltext files while importing. [#6381](https://github.com/JabRef/jabref/pull/6381)
- We added a progress-indicator showing the average progress of background tasks to the toolbar. Clicking it reveals a pop-over with a list of running background tasks. [6443](https://github.com/JabRef/jabref/pull/6443)
- We fixed the bug when strike the delete key in the text field. [#6421](https://github.com/JabRef/jabref/issues/6421)
- We added a BibTex key modifier for truncating strings. [#3915](https://github.com/JabRef/jabref/issues/3915)
- We added support for jumping to target entry when typing letter/digit after sorting a column in maintable [#6146](https://github.com/JabRef/jabref/issues/6146)
- We added a new fetcher to enable users to search all available E-Libraries simultaneously. [koppor#369](https://github.com/koppor/jabref/issues/369)
- We added the field "entrytype" to the export sort criteria [#6531](https://github.com/JabRef/jabref/pull/6531)
- We added the possibility to change the display order of the fields in the entry editor. The order can now be configured using drag and drop in the "Customize entry types" dialog [#6152](https://github.com/JabRef/jabref/pull/6152)
- We added native support for biblatex-software [#6574](https://github.com/JabRef/jabref/issues/6574)
- We added a missing restart warning for AutoComplete in the preferences dialog. [#6351](https://github.com/JabRef/jabref/issues/6351)
- We added a note to the citation key pattern preferences dialog as a temporary workaround for a JavaFX bug, about committing changes in a table cell, if the focus is lost. [#5825](https://github.com/JabRef/jabref/issues/5825)
- We added support for customized fallback fields in bracketed patterns. [#7111](https://github.com/JabRef/jabref/issues/7111)

### Changed

- We improved the arXiv fetcher. Now it should find entries even more reliably and does no longer include the version (e.g `v1`) in the `eprint` field. [forum#1941](https://discourse.jabref.org/t/remove-version-in-arxiv-import/1941)
- We moved the group search bar and the button "New group" from bottom to top position to make it more prominent. [#6112](https://github.com/JabRef/jabref/pull/6112)
- When JabRef finds a `.sav` file without changes, there is no dialog asking for acceptance of changes anymore.
- We changed the buttons for import/export/show all/reset of preferences to smaller icon buttons in the preferences dialog. [#6130](https://github.com/JabRef/jabref/pull/6130)
- We moved the functionality "Manage field names & content" from the "Library" menu to the "Edit" menu, because it affects the selected entries and not the whole library
- We merged the functionality "Append contents from a BibTeX library into the currently viewed library" into the "Import into database" functionality. Fixes [#6049](https://github.com/JabRef/jabref/issues/6049).
- We changed the directory where fulltext downloads are stored to the directory set in the import-tab in preferences. [#6381](https://github.com/JabRef/jabref/pull/6381)
- We improved the error message for invalid jstyles. [#6303](https://github.com/JabRef/jabref/issues/6303)
- We changed the section name of 'Advanced' to 'Network' in the preferences and removed some obsolete options.[#6489](https://github.com/JabRef/jabref/pull/6489)
- We improved the context menu of the column "Linked identifiers" of the main table, by truncating their texts, if they are too long. [#6499](https://github.com/JabRef/jabref/issues/6499)
- We merged the main table tabs in the preferences dialog. [#6518](https://github.com/JabRef/jabref/pull/6518)
- We changed the command line option 'generateBibtexKeys' to the more generic term 'generateCitationKeys' while the short option remains 'g'.[#6545](https://github.com/JabRef/jabref/pull/6545)
- We improved the "Possible duplicate entries" window to remember its size and position throughout a session. [#6582](https://github.com/JabRef/jabref/issues/6582)
- We divided the toolbar into small parts, so if the application window is to small, only a part of the toolbar is moved into the chevron popup. [#6682](https://github.com/JabRef/jabref/pull/6682)
- We changed the layout for of the buttons in the Open Office side panel to ensure that the button text is always visible, specially when resizing. [#6639](https://github.com/JabRef/jabref/issues/6639)
- We merged the two new library commands in the file menu to one which always creates a new library in the default library mode. [#6359](https://github.com/JabRef/jabref/pull/6539#issuecomment-641056536)

### Fixed

- We fixed an issue where entry preview tab has no name in drop down list. [#6591](https://github.com/JabRef/jabref/issues/6591)
- We fixed to only search file links in the BIB file location directory when preferences has corresponding checkbox checked. [#5891](https://github.com/JabRef/jabref/issues/5891)
- We fixed wrong button order (Apply and Cancel) in ManageProtectedTermsDialog.
- We fixed an issue with incompatible characters at BibTeX key [#6257](https://github.com/JabRef/jabref/issues/6257)
- We fixed an issue where dash (`-`) was reported as illegal BibTeX key [#6295](https://github.com/JabRef/jabref/issues/6295)
- We greatly improved the performance of the overall application and many operations. [#5071](https://github.com/JabRef/jabref/issues/5071)
- We fixed an issue where sort by priority was broken. [#6222](https://github.com/JabRef/jabref/issues/6222)
- We fixed an issue where opening a library from the recent libraries menu was not possible. [#5939](https://github.com/JabRef/jabref/issues/5939)
- We fixed an issue with inconsistent capitalization of file extensions when downloading files. [#6115](https://github.com/JabRef/jabref/issues/6115)
- We fixed the display of language and encoding in the preferences dialog. [#6130](https://github.com/JabRef/jabref/pull/6130)
- Now the link and/or the link description in the column "linked files" of the main table gets truncated or wrapped, if too long, otherwise display issues arise. [#6178](https://github.com/JabRef/jabref/issues/6178)
- We fixed the issue that groups panel does not keep size when resizing window. [#6180](https://github.com/JabRef/jabref/issues/6180)
- We fixed an error that sometimes occurred when using the context menu. [#6085](https://github.com/JabRef/jabref/issues/6085)
- We fixed an issue where search full-text documents downloaded files with same name, overwriting existing files. [#6174](https://github.com/JabRef/jabref/pull/6174)
- We fixed an issue when importing into current library an erroneous message "import cancelled" is displayed even though import is successful. [#6266](https://github.com/JabRef/jabref/issues/6266)
- We fixed an issue where custom jstyles for Open/LibreOffice where not saved correctly. [#6170](https://github.com/JabRef/jabref/issues/6170)
- We fixed an issue where the INSPIRE fetcher was no longer working [#6229](https://github.com/JabRef/jabref/issues/6229)
- We fixed an issue where custom exports with an uppercase file extension could not be selected for "Copy...-> Export to Clipboard" [#6285](https://github.com/JabRef/jabref/issues/6285)
- We fixed the display of icon both in the main table and linked file editor. [#6169](https://github.com/JabRef/jabref/issues/6169)
- We fixed an issue where the windows installer did not create an entry in the start menu [bug report in the forum](https://discourse.jabref.org/t/error-while-fetching-from-doi/2018/3)
- We fixed an issue where only the field `abstract` and `comment` were declared as multiline fields. Other fields can now be configured in the preferences using "Do not wrap the following fields when saving" [4373](https://github.com/JabRef/jabref/issues/4373)
- We fixed an issue where JabRef switched to discrete graphics under macOS [#5935](https://github.com/JabRef/jabref/issues/5935)
- We fixed an issue where the Preferences entry preview will be unexpected modified leads to Value too long exception [#6198](https://github.com/JabRef/jabref/issues/6198)
- We fixed an issue where custom jstyles for Open/LibreOffice would only be valid if a layout line for the entry type `default` was at the end of the layout section [#6303](https://github.com/JabRef/jabref/issues/6303)
- We fixed an issue where a new entry is not shown in the library if a search is active [#6297](https://github.com/JabRef/jabref/issues/6297)
- We fixed an issue where long directory names created from patterns could create an exception. [#3915](https://github.com/JabRef/jabref/issues/3915)
- We fixed an issue where sort on numeric cases was broken. [#6349](https://github.com/JabRef/jabref/issues/6349)
- We fixed an issue where year and month fields were not cleared when converting to biblatex [#6224](https://github.com/JabRef/jabref/issues/6224)
- We fixed an issue where an "Not on FX thread" exception occurred when saving on linux [#6453](https://github.com/JabRef/jabref/issues/6453)
- We fixed an issue where the library sort order was lost. [#6091](https://github.com/JabRef/jabref/issues/6091)
- We fixed an issue where brackets in regular expressions were not working. [6469](https://github.com/JabRef/jabref/pull/6469)
- We fixed an issue where multiple background task popups stacked over each other.. [#6472](https://github.com/JabRef/jabref/issues/6472)
- We fixed an issue where LaTeX citations for specific commands (`\autocite`s) of biblatex-mla were not recognized. [#6476](https://github.com/JabRef/jabref/issues/6476)
- We fixed an issue where drag and drop was not working on empty database. [#6487](https://github.com/JabRef/jabref/issues/6487)
- We fixed an issue where the name fields were not updated after the preferences changed. [#6515](https://github.com/JabRef/jabref/issues/6515)
- We fixed an issue where "null" appeared in generated BibTeX keys. [#6459](https://github.com/JabRef/jabref/issues/6459)
- We fixed an issue where the authors' names were incorrectly displayed in the authors' column when they were bracketed. [#6465](https://github.com/JabRef/jabref/issues/6465) [#6459](https://github.com/JabRef/jabref/issues/6459)
- We fixed an issue where importing certain unlinked files would result in an exception [#5815](https://github.com/JabRef/jabref/issues/5815)
- We fixed an issue where downloaded files would be moved to a directory named after the citationkey when no file directory pattern is specified [#6589](https://github.com/JabRef/jabref/issues/6589)
- We fixed an issue with the creation of a group of cited entries which incorrectly showed the message that the library had been modified externally whenever saving the library. [#6420](https://github.com/JabRef/jabref/issues/6420)
- We fixed an issue with the creation of a group of cited entries. Now the file path to an aux file gets validated. [#6585](https://github.com/JabRef/jabref/issues/6585)
- We fixed an issue on Linux systems where the application would crash upon inotify failure. Now, the user is prompted with a warning, and given the choice to continue the session. [#6073](https://github.com/JabRef/jabref/issues/6073)
- We moved the search modifier buttons into the search bar, as they were not accessible, if autocompletion was disabled. [#6625](https://github.com/JabRef/jabref/issues/6625)
- We fixed an issue about duplicated group color indicators [#6175](https://github.com/JabRef/jabref/issues/6175)
- We fixed an issue where entries with the entry type Misc from an imported aux file would not be saved correctly to the bib file on disk [#6405](https://github.com/JabRef/jabref/issues/6405)
- We fixed an issue where percent sign ('%') was not formatted properly by the HTML formatter [#6753](https://github.com/JabRef/jabref/issues/6753)
- We fixed an issue with the [SAO/NASA Astrophysics Data System](https://docs.jabref.org/collect/add-entry-using-an-id#sao-nasa-a-ds) fetcher where `\textbackslash` appeared at the end of the abstract.
- We fixed an issue with the Science Direct fetcher where PDFs could not be downloaded. Fixes [#5860](https://github.com/JabRef/jabref/issues/5860)
- We fixed an issue with the Library of Congress importer.
- We fixed the [link to the external libraries listing](https://github.com/JabRef/jabref/blob/master/external-libraries.md) in the about dialog
- We fixed an issue regarding pasting on Linux. [#6293](https://github.com/JabRef/jabref/issues/6293)

### Removed

- We removed the option of the "enforce legal key". [#6295](https://github.com/JabRef/jabref/issues/6295)
- We removed the obsolete `External programs / Open PDF` section in the preferences, as the default application to open PDFs is now set in the `Manage external file types` dialog. [#6130](https://github.com/JabRef/jabref/pull/6130)
- We removed the option to configure whether a `.bib.bak` file should be generated upon save. It is now always enabled. Documentation at <https://docs.jabref.org/advanced/autosave>. [#6092](https://github.com/JabRef/jabref/issues/6092)
- We removed the built-in list of IEEE journal abbreviations using BibTeX strings. If you still want to use them, you have to download them separately from <https://abbrv.jabref.org>.

## [5.0] – 2020-03-06

### Changed

- Added browser integration to the snap package for firefox/chromium browsers. [#6062](https://github.com/JabRef/jabref/pull/6062)
- We reintroduced the possibility to extract references from plain text (using [GROBID](https://grobid.readthedocs.io/en/latest/)). [#5614](https://github.com/JabRef/jabref/pull/5614)
- We changed the open office panel to show buttons in rows of three instead of going straight down to save space as the button expanded out to take up unnecessary horizontal space. [#5479](https://github.com/JabRef/jabref/issues/5479)
- We cleaned up the group add/edit dialog. [#5826](https://github.com/JabRef/jabref/pull/5826)
- We reintroduced the index column. [#5844](https://github.com/JabRef/jabref/pull/5844)
- Filenames of external files can no longer contain curly braces. [#5926](https://github.com/JabRef/jabref/pull/5926)
- We made the filters more easily accessible in the integrity check dialog. [#5955](https://github.com/JabRef/jabref/pull/5955)
- We reimplemented and improved the dialog "Customize entry types". [#4719](https://github.com/JabRef/jabref/issues/4719)
- We added an [American Physical Society](https://journals.aps.org/) fetcher. [#818](https://github.com/JabRef/jabref/issues/818)
- We added possibility to enable/disable items quantity in groups. [#6042](https://github.com/JabRef/jabref/issues/6042)

### Fixed

- We fixed an issue where the command line console was always opened in the background. [#5474](https://github.com/JabRef/jabref/issues/5474)
- We fixed and issue where pdf files will not open under some KDE linux distributions when using okular. [#5253](https://github.com/JabRef/jabref/issues/5253)
- We fixed an issue where the Medline fetcher was only working when JabRef was running from source. [#5645](https://github.com/JabRef/jabref/issues/5645)
- We fixed some visual issues in the dark theme. [#5764](https://github.com/JabRef/jabref/pull/5764) [#5753](https://github.com/JabRef/jabref/issues/5753)
- We fixed an issue where non-default previews didn't handle unicode characters. [#5779](https://github.com/JabRef/jabref/issues/5779)
- We improved the performance, especially changing field values in the entry should feel smoother now. [#5843](https://github.com/JabRef/jabref/issues/5843)
- We fixed an issue where the ampersand character wasn't rendering correctly on previews. [#3840](https://github.com/JabRef/jabref/issues/3840)
- We fixed an issue where an erroneous "The library has been modified by another program" message was shown when saving. [#4877](https://github.com/JabRef/jabref/issues/4877)
- We fixed an issue where the file extension was missing after downloading a file (we now fall-back to pdf). [#5816](https://github.com/JabRef/jabref/issues/5816)
- We fixed an issue where cleaning up entries broke web URLs, if "Make paths of linked files relative (if possible)" was enabled, which resulted in various other issues subsequently. [#5861](https://github.com/JabRef/jabref/issues/5861)
- We fixed an issue where the tab "Required fields" of the entry editor did not show all required fields, if at least two of the defined required fields are linked with a logical or. [#5859](https://github.com/JabRef/jabref/issues/5859)
- We fixed several issues concerning managing external file types: Now everything is usable and fully functional. Previously, there were problems with the radio buttons, with saving the settings and with loading an input field value. Furthermore, different behavior for Windows and other operating systems was given, which was unified as well. [#5846](https://github.com/JabRef/jabref/issues/5846)
- We fixed an issue where entries containing Unicode charaters were not parsed correctly [#5899](https://github.com/JabRef/jabref/issues/5899)
- We fixed an issue where an entry containing an external filename with curly braces could not be saved. Curly braces are now longer allowed in filenames. [#5899](https://github.com/JabRef/jabref/issues/5899)
- We fixed an issue where changing the type of an entry did not update the main table [#5906](https://github.com/JabRef/jabref/issues/5906)
- We fixed an issue in the optics of the library properties, that cropped the dialog on scaled displays. [#5969](https://github.com/JabRef/jabref/issues/5969)
- We fixed an issue where changing the type of an entry did not update the main table. [#5906](https://github.com/JabRef/jabref/issues/5906)
- We fixed an issue where opening a library from the recent libraries menu was not possible. [#5939](https://github.com/JabRef/jabref/issues/5939)
- We fixed an issue where the most bottom group in the list got lost, if it was dragged on itself. [#5983](https://github.com/JabRef/jabref/issues/5983)
- We fixed an issue where changing entry type doesn't always work when biblatex source is shown. [#5905](https://github.com/JabRef/jabref/issues/5905)
- We fixed an issue where the group and the link column were not updated after changing the entry in the main table. [#5985](https://github.com/JabRef/jabref/issues/5985)
- We fixed an issue where reordering the groups was not possible after inserting an article. [#6008](https://github.com/JabRef/jabref/issues/6008)
- We fixed an issue where citation styles except the default "Preview" could not be used. [#5622](https://github.com/JabRef/jabref/issues/5622)
- We fixed an issue where a warning was displayed when the title content is made up of two sentences. [#5832](https://github.com/JabRef/jabref/issues/5832)
- We fixed an issue where an exception was thrown when adding a save action without a selected formatter in the library properties [#6069](https://github.com/JabRef/jabref/issues/6069)
- We fixed an issue where JabRef's icon was missing in the Export to clipboard Dialog. [#6286](https://github.com/JabRef/jabref/issues/6286)
- We fixed an issue when an "Abstract field" was duplicating text, when importing from RIS file (Neurons) [#6065](https://github.com/JabRef/jabref/issues/6065)
- We fixed an issue where adding the addition of a new entry was not completely validated [#6370](https://github.com/JabRef/jabref/issues/6370)
- We fixed an issue where the blue and red text colors in the Merge entries dialog were not quite visible [#6334](https://github.com/JabRef/jabref/issues/6334)
- We fixed an issue where underscore character was removed from the file name in the Recent Libraries list in File menu [#6383](https://github.com/JabRef/jabref/issues/6383)
- We fixed an issue where few keyboard shortcuts regarding new entries were missing [#6403](https://github.com/JabRef/jabref/issues/6403)

### Removed

- Ampersands are no longer escaped by default in the `bib` file. If you want to keep the current behaviour, you can use the new "Escape Ampersands" formatter as a save action. [#5869](https://github.com/JabRef/jabref/issues/5869)
- The "Merge Entries" entry was removed from the Quality Menu. Users should use the right-click menu instead. [#6021](https://github.com/JabRef/jabref/pull/6021)

## [5.0-beta] – 2019-12-15

### Changed

- We added a short DOI field formatter which shortens DOI to more human-readable form. [koppor#343](https://github.com/koppor/jabref/issues/343)
- We improved the display of group memberships by adding multiple colored bars if the entry belongs to more than one group. [#4574](https://github.com/JabRef/jabref/issues/4574)
- We added an option to show the preview as an extra tab in the entry editor (instead of in a split view). [#5244](https://github.com/JabRef/jabref/issues/5244)
- A custom Open/LibreOffice jstyle file now requires a layout line for the entry type `default` [#5452](https://github.com/JabRef/jabref/issues/5452)
- The entry editor is now open by default when JabRef starts up. [#5460](https://github.com/JabRef/jabref/issues/5460)
- Customized entry types are now serialized in alphabetical order in the bib file.
- We added a new ADS fetcher to use the new ADS API. [#4949](https://github.com/JabRef/jabref/issues/4949)
- We added support of the [X11 primary selection](https://unix.stackexchange.com/a/139193/18033) [#2389](https://github.com/JabRef/jabref/issues/2389)
- We added support to switch between biblatex and bibtex library types. [#5550](https://github.com/JabRef/jabref/issues/5550)
- We changed the save action buttons to be easier to understand. [#5565](https://github.com/JabRef/jabref/issues/5565)
- We made the columns for groups, files and uri in the main table reorderable and merged the clickable icon columns for uri, url, doi and eprint. [#5544](https://github.com/JabRef/jabref/pull/5544)
- We reduced the number of write actions performed when autosave is enabled [#5679](https://github.com/JabRef/jabref/issues/5679)
- We made the column sort order in the main table persistent [#5730](https://github.com/JabRef/jabref/pull/5730)
- When an entry is modified on disk, the change dialog now shows the merge dialog to highlight the changes [#5688](https://github.com/JabRef/jabref/pull/5688)

### Fixed

- Inherit fields from cross-referenced entries as specified by biblatex. [#5045](https://github.com/JabRef/jabref/issues/5045)
- We fixed an issue where it was no longer possible to connect to LibreOffice. [#5261](https://github.com/JabRef/jabref/issues/5261)
- The "All entries group" is no longer shown when no library is open.
- We fixed an exception which occurred when closing JabRef. [#5348](https://github.com/JabRef/jabref/issues/5348)
- We fixed an issue where JabRef reports incorrectly about customized entry types. [#5332](https://github.com/JabRef/jabref/issues/5332)
- We fixed a few problems that prevented JabFox to communicate with JabRef. [#4737](https://github.com/JabRef/jabref/issues/4737) [#4303](https://github.com/JabRef/jabref/issues/4303)
- We fixed an error where the groups containing an entry loose their highlight color when scrolling. [#5022](https://github.com/JabRef/jabref/issues/5022)
- We fixed an error where scrollbars were not shown. [#5374](https://github.com/JabRef/jabref/issues/5374)
- We fixed an error where an exception was thrown when merging entries. [#5169](https://github.com/JabRef/jabref/issues/5169)
- We fixed an error where certain metadata items were not serialized alphabetically.
- After assigning an entry to a group, the item count is now properly colored to reflect the new membership of the entry. [#3112](https://github.com/JabRef/jabref/issues/3112)
- The group panel is now properly updated when switching between libraries (or when closing/opening one). [#3142](https://github.com/JabRef/jabref/issues/3142)
- We fixed an error where the number of matched entries shown in the group pane was not updated correctly. [#4441](https://github.com/JabRef/jabref/issues/4441)
- We fixed an error where the wrong file is renamed and linked when using the "Copy, rename and link" action. [#5653](https://github.com/JabRef/jabref/issues/5653)
- We fixed a "null" error when writing XMP metadata. [#5449](https://github.com/JabRef/jabref/issues/5449)
- We fixed an issue where empty keywords lead to a strange display of automatic keyword groups. [#5333](https://github.com/JabRef/jabref/issues/5333)
- We fixed an error where the default color of a new group was white instead of dark gray. [#4868](https://github.com/JabRef/jabref/issues/4868)
- We fixed an issue where the first field in the entry editor got the focus while performing a different action (like searching). [#5084](https://github.com/JabRef/jabref/issues/5084)
- We fixed an issue where multiple entries were highlighted in the web search result after scrolling. [#5035](https://github.com/JabRef/jabref/issues/5035)
- We fixed an issue where the hover indication in the web search pane was not working. [#5277](https://github.com/JabRef/jabref/issues/5277)
- We fixed an error mentioning "javafx.controls/com.sun.javafx.scene.control" that was thrown when interacting with the toolbar.
- We fixed an error where a cleared search was restored after switching libraries. [#4846](https://github.com/JabRef/jabref/issues/4846)
- We fixed an exception which occurred when trying to open a non-existing file from the "Recent files"-menu [#5334](https://github.com/JabRef/jabref/issues/5334)
- We fixed an issues where the search highlight in the entry preview did not worked. [#5069](https://github.com/JabRef/jabref/issues/5069)
- The context menu for fields in the entry editor is back. [#5254](https://github.com/JabRef/jabref/issues/5254)
- We fixed an exception which occurred when trying to open a non-existing file from the "Recent files"-menu [#5334](https://github.com/JabRef/jabref/issues/5334)
- We fixed a problem where the "editor" information has been duplicated during saving a .bib-Database. [#5359](https://github.com/JabRef/jabref/issues/5359)
- We re-introduced the feature to switch between different preview styles. [#5221](https://github.com/JabRef/jabref/issues/5221)
- We fixed various issues (including [#5263](https://github.com/JabRef/jabref/issues/5263)) related to copying entries to the clipboard
- We fixed some display errors in the preferences dialog and replaced some of the controls [#5033](https://github.com/JabRef/jabref/pull/5033) [#5047](https://github.com/JabRef/jabref/pull/5047) [#5062](https://github.com/JabRef/jabref/pull/5062) [#5141](https://github.com/JabRef/jabref/pull/5141) [#5185](https://github.com/JabRef/jabref/pull/5185) [#5265](https://github.com/JabRef/jabref/pull/5265) [#5315](https://github.com/JabRef/jabref/pull/5315) [#5360](https://github.com/JabRef/jabref/pull/5360)
- We fixed an exception which occurred when trying to import entries without an open library. [#5447](https://github.com/JabRef/jabref/issues/5447)
- The "Automatically set file links" feature now follows symbolic links. [#5664](https://github.com/JabRef/jabref/issues/5664)
- After successful import of one or multiple bib entries the main table scrolls to the first imported entry [#5383](https://github.com/JabRef/jabref/issues/5383)
- We fixed an exception which occurred when an invalid jstyle was loaded. [#5452](https://github.com/JabRef/jabref/issues/5452)
- We fixed an issue where the command line arguments `importBibtex` and `importToOpen` did not import into the currently open library, but opened a new one. [#5537](https://github.com/JabRef/jabref/issues/5537)
- We fixed an error where the preview theme did not adapt to the "Dark" mode [#5463](https://github.com/JabRef/jabref/issues/5463)
- We fixed an issue where multiple entries were allowed in the "crossref" field [#5284](https://github.com/JabRef/jabref/issues/5284)
- We fixed an issue where the merge dialog showed the wrong text colour in "Dark" mode [#5516](https://github.com/JabRef/jabref/issues/5516)
- We fixed visibility issues with the scrollbar and group selection highlight in "Dark" mode, and enabled "Dark" mode for the OpenOffice preview in the style selection window. [#5522](https://github.com/JabRef/jabref/issues/5522)
- We fixed an issue where the author field was not correctly parsed during bibtex key-generation. [#5551](https://github.com/JabRef/jabref/issues/5551)
- We fixed an issue where notifications where shown during autosave. [#5555](https://github.com/JabRef/jabref/issues/5555)
- We fixed an issue where the side pane was not remembering its position. [#5615](https://github.com/JabRef/jabref/issues/5615)
- We fixed an issue where JabRef could not interact with [Oracle XE](https://www.oracle.com/de/database/technologies/appdev/xe.html) in the [shared SQL database setup](https://docs.jabref.org/collaborative-work/sqldatabase).
- We fixed an issue where the toolbar icons were hidden on smaller screens.
- We fixed an issue where renaming referenced files for bib entries with long titles was not possible. [#5603](https://github.com/JabRef/jabref/issues/5603)
- We fixed an issue where a window which is on an external screen gets unreachable when external screen is removed. [#5037](https://github.com/JabRef/jabref/issues/5037)
- We fixed a bug where the selection of groups was lost after drag and drop. [#2868](https://github.com/JabRef/jabref/issues/2868)
- We fixed an issue where the custom entry types didn't show the correct display name [#5651](https://github.com/JabRef/jabref/issues/5651)

### Removed

- We removed some obsolete notifications. [#5555](https://github.com/JabRef/jabref/issues/5555)
- We removed an internal step in the [ISBN-to-BibTeX fetcher](https://docs.jabref.org/collect/add-entry-using-an-id#isbn): The [ISBN to BibTeX Converter](https://manas.tungare.name/software/isbn-to-bibtex) by [@manastungare](https://github.com/manastungare) is not used anymore, because it is offline: "people using this tool have not been generating enough sales for Amazon."
- We removed the option to control the default drag and drop behaviour. You can use the modifier keys (like CtrL or Alt) instead.

## [5.0-alpha] – 2019-08-25

### Changed

- We added eventitle, eventdate and venue fields to `@unpublished` entry type.
- We added `@software` and `@dataSet` entry type to biblatex.
- All fields are now properly sorted alphabetically (in the subgroups of required/optional fields) when the entry is written to the bib file.
- We fixed an issue where some importers used the field `pubstatus` instead of the standard BibTeX field `pubstate`.
- We changed the latex command removal for docbook exporter. [#3838](https://github.com/JabRef/jabref/issues/3838)
- We changed the location of some fields in the entry editor (you might need to reset your preferences for these changes to come into effect)
  - Journal/Year/Month in biblatex mode -> Deprecated (if filled)
  - DOI/URL: General -> Optional
  - Internal fields like ranking, read status and priority: Other -> General
  - Moreover, empty deprecated fields are no longer shown
- Added server timezone parameter when connecting to a shared database.
- We updated the dialog for setting up general fields.
- URL field formatting is updated. All whitespace chars, located at the beginning/ending of the URL, are trimmed automatically
- We changed the behavior of the field formatting dialog such that the `bibtexkey` is not changed when formatting all fields or all text fields.
- We added a "Move file to file directory and rename file" option for simultaneously moving and renaming of document file. [#4166](https://github.com/JabRef/jabref/issues/4166)
- Use integrated graphics card instead of discrete on macOS [#4070](https://github.com/JabRef/jabref/issues/4070)
- We added a cleanup operation that detects an arXiv identifier in the note, journal or URL field and moves it to the `eprint` field.
  Because of this change, the last-used cleanup operations were reset.
- We changed the minimum required version of Java to 1.8.0_171, as this is the latest release for which the automatic Java update works. [#4093](https://github.com/JabRef/jabref/issues/4093)
- The special fields like `Printed` and `Read status` now show gray icons when the row is hovered.
- We added a button in the tab header which allows you to close the database with one click. [#494](https://github.com/JabRef/jabref/issues/494)
- Sorting in the main table now takes information from cross-referenced entries into account. [#2808](https://github.com/JabRef/jabref/issues/2808)
- If a group has a color specified, then entries matched by this group have a small colored bar in front of them in the main table.
- Change default icon for groups to a circle because a colored version of the old icon was hard to distinguish from its black counterpart.
- In the main table, the context menu appears now when you press the "context menu" button on the keyboard. [feature request in the forum](https://discourse.jabref.org/t/how-to-enable-keyboard-context-key-windows)
- We added icons to the group side panel to quickly switch between `union` and `intersection` group view mode. [#3269](https://github.com/JabRef/jabref/issues/3269).
- We use `https` for [fetching from most online bibliographic database](https://docs.jabref.org/collect/import-using-online-bibliographic-database).
- We changed the default keyboard shortcuts for moving between entries when the entry editor is active to ̀<kbd>alt</kbd> + <kbd>up/down</kbd>.
- Opening a new file now prompts the directory of the currently selected file, instead of the directory of the last opened file.
- Window state is saved on close and restored on start.
- We made the MathSciNet fetcher more reliable.
- We added the ISBN fetcher to the list of fetcher available under "Update with bibliographic information from the web" in the entry editor toolbar.
- Files without a defined external file type are now directly opened with the default application of the operating system
- We streamlined the process to rename and move files by removing the confirmation dialogs.
- We removed the redundant new lines of markings and wrapped the summary in the File annotation tab. [#3823](https://github.com/JabRef/jabref/issues/3823)
- We add auto URL formatting when user paste link to URL field in entry editor. [koppor#254](https://github.com/koppor/jabref/issues/254)
- We added a minimum height for the entry editor so that it can no longer be hidden by accident. [#4279](https://github.com/JabRef/jabref/issues/4279)
- We added a new keyboard shortcut so that the entry editor could be closed by <kbd>Ctrl</kbd> + <kbd>E</kbd>. [#4222](https://github.com/JabRef/jabref/issues/4222)
- We added an option in the preference dialog box, that allows user to pick the dark or light theme option. [#4130](https://github.com/JabRef/jabref/issues/4130)
- We updated the Related Articles tab to accept JSON from the new version of the Mr. DLib service
- We added an option in the preference dialog box that allows user to choose behavior after dragging and dropping files in Entry Editor. [#4356](https://github.com/JabRef/jabref/issues/4356)
- We added the ability to have an export preference where previously "File"-->"Export"/"Export selected entries" would not save the user's preference[#4495](https://github.com/JabRef/jabref/issues/4495)
- We optimized the code responsible for connecting to an external database, which should lead to huge improvements in performance.
- For automatically created groups, added ability to filter groups by entry type. [#4539](https://github.com/JabRef/jabref/issues/4539)
- We added the ability to add field names from the Preferences Dialog [#4546](https://github.com/JabRef/jabref/issues/4546)
- We added the ability to change the column widths directly in the main table. [#4546](https://github.com/JabRef/jabref/issues/4546)
- We added a description of how recommendations were chosen and better error handling to Related Articles tab
- We added the ability to execute default action in dialog by using with <kbd>Ctrl</kbd> + <kbd>Enter</kbd> combination [#4496](https://github.com/JabRef/jabref/issues/4496)
- We grouped and reordered the Main Menu (File, Edit, Library, Quality, Tools, and View tabs & icons). [#4666](https://github.com/JabRef/jabref/issues/4666) [#4667](https://github.com/JabRef/jabref/issues/4667) [#4668](https://github.com/JabRef/jabref/issues/4668) [#4669](https://github.com/JabRef/jabref/issues/4669) [#4670](https://github.com/JabRef/jabref/issues/4670) [#4671](https://github.com/JabRef/jabref/issues/4671) [#4672](https://github.com/JabRef/jabref/issues/4672) [#4673](https://github.com/JabRef/jabref/issues/4673)
- We added additional modifiers (capitalize, titlecase and sentencecase) to the Bibtex key generator. [#1506](https://github.com/JabRef/jabref/issues/1506)
- We have migrated from the mysql jdbc connector to the mariadb one for better authentication scheme support. [#4745](https://github.com/JabRef/jabref/issues/4745)
- We grouped the toolbar icons and changed the Open Library and Copy icons. [#4584](https://github.com/JabRef/jabref/issues/4584)
- We added a browse button next to the path text field for aux-based groups. [#4586](https://github.com/JabRef/jabref/issues/4586)
- We changed the title of Group Dialog to "Add subgroup" from "Edit group" when we select Add subgroup option.
- We enable import button only if entries are selected. [#4755](https://github.com/JabRef/jabref/issues/4755)
- We made modifications to improve the contrast of UI elements. [#4583](https://github.com/JabRef/jabref/issues/4583)
- We added a warning for empty BibTeX keys in the entry editor. [#4440](https://github.com/JabRef/jabref/issues/4440)
- We added an option in the settings to set the default action in JabRef when right clicking on any entry in any database and selecting "Open folder". [#4763](https://github.com/JabRef/jabref/issues/4763)
- The Medline fetcher now normalizes the author names according to the BibTeX-Standard [#4345](https://github.com/JabRef/jabref/issues/4345)
- We added an option on the Linked File Viewer to rename the attached file of an entry directly on the JabRef. [#4844](https://github.com/JabRef/jabref/issues/4844)
- We added an option in the preference dialog box that allows user to enable helpful tooltips.[#3599](https://github.com/JabRef/jabref/issues/3599)
- We reworked the functionality for extracting BibTeX entries from plain text, because our used service [freecite shut down](https://library.brown.edu/libweb/freecite_notice.php). [#5206](https://github.com/JabRef/jabref/pull/5206)
- We moved the dropdown menu for selecting the push-application from the toolbar into the external application preferences. [#674](https://github.com/JabRef/jabref/issues/674)
- We removed the alphabetical ordering of the custom tabs and updated the error message when trying to create a general field with a name containing an illegal character. [#5019](https://github.com/JabRef/jabref/issues/5019)
- We added a context menu to the bib(la)tex-source-editor to copy'n'paste. [#5007](https://github.com/JabRef/jabref/pull/5007)
- We added a tool that allows searching for citations in LaTeX files. It scans directories and shows which entries are used, how many times and where.
- We added a 'LaTeX citations' tab to the entry editor, to search for citations to the active entry in the LaTeX file directory. It can be disabled in the preferences dialog.
- We added an option in preferences to allow for integers in field "edition" when running database in bibtex mode. [#4680](https://github.com/JabRef/jabref/issues/4680)
- We added the ability to use negation in export filter layouts. [#5138](https://github.com/JabRef/jabref/pull/5138)
- Focus on Name Area instead of 'OK' button whenever user presses 'Add subgroup'. [#6307](https://github.com/JabRef/jabref/issues/6307)
- We changed the behavior of merging that the entry which has "smaller" bibkey will be selected. [#7395](https://github.com/JabRef/jabref/issues/7395)

### Fixed

- We fixed an issue where JabRef died silently for the user without enough inotify instances [#4874](https://github.com/JabRef/jabref/issues/4874)
- We fixed an issue where corresponding groups are sometimes not highlighted when clicking on entries [#3112](https://github.com/JabRef/jabref/issues/3112)
- We fixed an issue where custom exports could not be selected in the 'Export (selected) entries' dialog [#4013](https://github.com/JabRef/jabref/issues/4013)
- Italic text is now rendered correctly. [#3356](https://github.com/JabRef/jabref/issues/3356)
- The entry editor no longer gets corrupted after using the source tab. [#3532](https://github.com/JabRef/jabref/issues/3532) [#3608](https://github.com/JabRef/jabref/issues/3608) [#3616](https://github.com/JabRef/jabref/issues/3616)
- We fixed multiple issues where entries did not show up after import if a search was active. [#1513](https://github.com/JabRef/jabref/issues/1513) [#3219](https://github.com/JabRef/jabref/issues/3219))
- We fixed an issue where the group tree was not updated correctly after an entry was changed. [#3618](https://github.com/JabRef/jabref/issues/3618)
- We fixed an issue where a right-click in the main table selected a wrong entry. [#3267](https://github.com/JabRef/jabref/issues/3267)
- We fixed an issue where in rare cases entries where overlayed in the main table. [#3281](https://github.com/JabRef/jabref/issues/3281)
- We fixed an issue where selecting a group messed up the focus of the main table and the entry editor. [#3367](https://github.com/JabRef/jabref/issues/3367)
- We fixed an issue where composite author names were sorted incorrectly. [#2828](https://github.com/JabRef/jabref/issues/2828)
- We fixed an issue where commands followed by `-` didn't work. [#3805](https://github.com/JabRef/jabref/issues/3805)
- We fixed an issue where a non-existing aux file in a group made it impossible to open the library. [#4735](https://github.com/JabRef/jabref/issues/4735)
- We fixed an issue where some journal names were wrongly marked as abbreviated. [#4115](https://github.com/JabRef/jabref/issues/4115)
- We fixed an issue where the custom file column were sorted incorrectly. [#3119](https://github.com/JabRef/jabref/issues/3119)
- We improved the parsing of author names whose infix is abbreviated without a dot. [#4864](https://github.com/JabRef/jabref/issues/4864)
- We fixed an issues where the entry losses focus when a field is edited and at the same time used for sorting. [#3373](https://github.com/JabRef/jabref/issues/3373)
- We fixed an issue where the menu on Mac OS was not displayed in the usual Mac-specific way. [#3146](https://github.com/JabRef/jabref/issues/3146)
- We improved the integrity check for page numbers. [#4113](https://github.com/JabRef/jabref/issues/4113) and [feature request in the forum](https://discourse.jabref.org/t/pages-field-allow-use-of-en-dash/1199)
- We fixed an issue where the order of fields in customized entry types was not saved correctly. [#4033](https://github.com/JabRef/jabref/issues/4033)
- We fixed an issue where renaming a group did not change the group name in the interface. [#3189](https://github.com/JabRef/jabref/issues/3189)
- We fixed an issue where the groups tree of the last database was still shown even after the database was already closed.
- We fixed an issue where the "Open file dialog" may disappear behind other windows. [#3410](https://github.com/JabRef/jabref/issues/3410)
- We fixed an issue where the number of entries matched was not updated correctly upon adding or removing an entry. [#3537](https://github.com/JabRef/jabref/issues/3537)
- We fixed an issue where the default icon of a group was not colored correctly.
- We fixed an issue where the first field in entry editor was not focused when adding a new entry. [#4024](https://github.com/JabRef/jabref/issues/4024)
- We reworked the "Edit file" dialog to make it resizeable and improved the workflow for adding and editing files [#2970](https://github.com/JabRef/jabref/issues/2970)
- We fixed an issue where custom name formatters were no longer found correctly. [#3531](https://github.com/JabRef/jabref/issues/3531)
- We fixed an issue where the month was not shown in the preview. [#3239](https://github.com/JabRef/jabref/issues/3239)
- Rewritten logic to detect a second jabref instance. [#4023](https://github.com/JabRef/jabref/issues/4023)
- We fixed an issue where the "Convert to BibTeX-Cleanup" moved the content of the `file` field to the `pdf` field [#4120](https://github.com/JabRef/jabref/issues/4120)
- We fixed an issue where the preview pane in entry preview in preferences wasn't showing the citation style selected [#3849](https://github.com/JabRef/jabref/issues/3849)
- We fixed an issue where the default entry preview style still contained the field `review`. The field `review` in the style is now replaced with comment to be consistent with the entry editor [#4098](https://github.com/JabRef/jabref/issues/4098)
- We fixed an issue where users were vulnerable to XXE attacks during parsing [#4229](https://github.com/JabRef/jabref/issues/4229)
- We fixed an issue where files added via the "Attach file" contextmenu of an entry were not made relative. [#4201](https://github.com/JabRef/jabref/issues/4201) and [#4241](https://github.com/JabRef/jabref/issues/4241)
- We fixed an issue where author list parser can't generate bibtex for Chinese author. [#4169](https://github.com/JabRef/jabref/issues/4169)
- We fixed an issue where the list of XMP Exclusion fields in the preferences was not be saved [#4072](https://github.com/JabRef/jabref/issues/4072)
- We fixed an issue where the ArXiv Fetcher did not support HTTP URLs [koppor#328](https://github.com/koppor/jabref/issues/328)
- We fixed an issue where only one PDF file could be imported [#4422](https://github.com/JabRef/jabref/issues/4422)
- We fixed an issue where "Move to group" would always move the first entry in the library and not the selected [#4414](https://github.com/JabRef/jabref/issues/4414)
- We fixed an issue where an older dialog appears when downloading full texts from the quality menu. [#4489](https://github.com/JabRef/jabref/issues/4489)
- We fixed an issue where right clicking on any entry in any database and selecting "Open folder" results in the NullPointer exception. [#4763](https://github.com/JabRef/jabref/issues/4763)
- We fixed an issue where option 'open terminal here' with custom command was passing the wrong argument. [#4802](https://github.com/JabRef/jabref/issues/4802)
- We fixed an issue where ranking an entry would generate an IllegalArgumentException. [#4754](https://github.com/JabRef/jabref/issues/4754)
- We fixed an issue where special characters where removed from non-label key generation pattern parts [#4767](https://github.com/JabRef/jabref/issues/4767)
- We fixed an issue where the RIS import would overwite the article date with the value of the acessed date [#4816](https://github.com/JabRef/jabref/issues/4816)
- We fixed an issue where an NullPointer exception was thrown when a referenced entry in an Open/Libre Office document was no longer present in the library. Now an error message with the reference marker of the missing entry is shown. [#4932](https://github.com/JabRef/jabref/issues/4932)
- We fixed an issue where a database exception related to a missing timezone was too big. [#4827](https://github.com/JabRef/jabref/issues/4827)
- We fixed an issue where the IEEE fetcher returned an error if no keywords were present in the result from the IEEE website [#4997](https://github.com/JabRef/jabref/issues/4997)
- We fixed an issue where the command line help text had several errors, and arguments and descriptions have been rewritten to simplify and detail them better. [#2016](https://github.com/JabRef/jabref/issues/2016)
- We fixed an issue where the same menu for changing entry type had two different sizes and weights. [#4977](https://github.com/JabRef/jabref/issues/4977)
- We fixed an issue where the "Attach file" dialog, in the right-click menu for an entry, started on the working directory instead of the user's main directory. [#4995](https://github.com/JabRef/jabref/issues/4995)
- We fixed an issue where the JabRef Icon in the macOS launchpad was not displayed correctly [#5003](https://github.com/JabRef/jabref/issues/5003)
- We fixed an issue where the "Search for unlinked local files" would throw an exception when parsing the content of a PDF-file with missing "series" information [#5128](https://github.com/JabRef/jabref/issues/5128)
- We fixed an issue where the XMP Importer would incorrectly return an empty default entry when importing pdfs [#6577](https://github.com/JabRef/jabref/issues/6577)
- We fixed an issue where opening the menu 'Library properties' marked the library as modified [#6451](https://github.com/JabRef/jabref/issues/6451)
- We fixed an issue when importing resulted in an exception [#7343](https://github.com/JabRef/jabref/issues/7343)
- We fixed an issue where the field in the Field formatter dropdown selection were sorted in random order. [#7710](https://github.com/JabRef/jabref/issues/7710)

### Removed

- The feature to "mark entries" was removed and merged with the groups functionality. For migration, a group is created for every value of the `__markedentry` field and the entry is added to this group.
- The number column was removed.
- We removed the global search feature.
- We removed the coloring of cells in the main table according to whether the field is optional/required.
- We removed the feature to find and resolve duplicate BibTeX keys (as this use case is already covered by the integrity check).
- We removed a few commands from the right-click menu that are not needed often and thus don't need to be placed that prominently:
  - Print entry preview: available through entry preview
  - All commands related to marking: marking is not yet reimplemented
  - Set/clear/append/rename fields: available through Edit menu
  - Manage keywords: available through the Edit menu
  - Copy linked files to folder: available through File menu
  - Add/move/remove from group: removed completely (functionality still available through group interface)
- We removed the option to change the column widths in the preferences dialog. [#4546](https://github.com/JabRef/jabref/issues/4546)

## Older versions

The changelog of JabRef 4.x is available at the [v4.3.1 tag](https://github.com/JabRef/jabref/blob/v4.3.1/CHANGELOG.md).
The changelog of JabRef 3.x is available at the [v3.8.2 tag](https://github.com/JabRef/jabref/blob/v3.8.2/CHANGELOG.md).
The changelog of JabRef 2.11 and all previous versions is available as [text file in the v2.11.1 tag](https://github.com/JabRef/jabref/blob/v2.11.1/CHANGELOG).

[Unreleased]: https://github.com/JabRef/jabref/compare/v5.15...HEAD
[5.15]: https://github.com/JabRef/jabref/compare/v5.14...v5.15
[5.14]: https://github.com/JabRef/jabref/compare/v5.13...v5.14
[5.13]: https://github.com/JabRef/jabref/compare/v5.12...v5.13
[5.12]: https://github.com/JabRef/jabref/compare/v5.11...v5.12
[5.11]: https://github.com/JabRef/jabref/compare/v5.10...v5.11
[5.10]: https://github.com/JabRef/jabref/compare/v5.9...v5.10
[5.9]: https://github.com/JabRef/jabref/compare/v5.8...v5.9
[5.8]: https://github.com/JabRef/jabref/compare/v5.7...v5.8
[5.7]: https://github.com/JabRef/jabref/compare/v5.6...v5.7
[5.6]: https://github.com/JabRef/jabref/compare/v5.5...v5.6
[5.5]: https://github.com/JabRef/jabref/compare/v5.4...v5.5
[5.4]: https://github.com/JabRef/jabref/compare/v5.3...v5.4
[5.3]: https://github.com/JabRef/jabref/compare/v5.2...v5.3
[5.2]: https://github.com/JabRef/jabref/compare/v5.1...v5.2
[5.1]: https://github.com/JabRef/jabref/compare/v5.0...v5.1
[5.0]: https://github.com/JabRef/jabref/compare/v5.0-beta...v5.0
[5.0-beta]: https://github.com/JabRef/jabref/compare/v5.0-alpha...v5.0-beta
[5.0-alpha]: https://github.com/JabRef/jabref/compare/v4.3...v5.0-alpha
<!-- markdownlint-disable-file MD012 MD024 MD033 MD053 --><|MERGE_RESOLUTION|>--- conflicted
+++ resolved
@@ -55,11 +55,8 @@
 - We improved the performance when pasting and importing entries in an existing library. [#11843](https://github.com/JabRef/jabref/pull/11843)
 - When fulltext search is selected but indexing is deactivated, a dialog is now shown asking if the user wants to enable indexing now [#9491](https://github.com/JabRef/jabref/issues/9491)
 - We changed instances of 'Search Selected' to 'Search Pre-configured' in Web Search Preferences UI. [#11871](https://github.com/JabRef/jabref/pull/11871)
-<<<<<<< HEAD
 - We rewrote the [remote SQL database](https://docs.jabref.org/collaborative-work/sqldatabase) support. ⚠️database tables will be migrated. [#11879](https://github.com/JabRef/jabref/pull/11879) 
-=======
 - We added a new CSS style class `main-table` for the main table. [#11881](https://github.com/JabRef/jabref/pull/11881)
->>>>>>> 3502ba61
 
 ### Fixed
 
