--- conflicted
+++ resolved
@@ -39,12 +39,9 @@
 - <kbd>Pos1</kbd> / <kbd>HOME</kbd> now select the first/last entry in the main table and the search result frame.
 - <kbd>UP</kbd> / <kbd>Down</kbd> / <kbd>Tab</kbd> / <kbd>shift+Tab</kbd> in the search result frame have now the same functionality as in the main  table.
 - Importer for MODS format added
-<<<<<<< HEAD
-- Generalize german translation of database into "Datenbank"
+- [#2012](https://github.com/JabRef/jabref/issues/2012) Implemented integrity check for `month` field: Should be an integer or normalized (BibLaTeX), Should be normalized (BibTeX)
+- Generalize German translation of database into "Datenbank"
 - Improve language quality of the German translation of shared database
-=======
-- [#2012](https://github.com/JabRef/jabref/issues/2012) Implemented integrity check for `month` field: Should be an integer or normalized (BibLaTeX), Should be normalized (BibTeX)
->>>>>>> 6c50dcfc
 
 ### Fixed
 - Fixed selecting an entry out of multiple duplicates
