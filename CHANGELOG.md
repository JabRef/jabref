--- conflicted
+++ resolved
@@ -152,13 +152,10 @@
 - We prevented a brief flash of the default JavaFX (Modena) theme on startup. [#13877](https://github.com/JabRef/jabref/pull/13877)
 - We fixed an issue where button-bar buttons truncated long text with ellipsis. [#13877](https://github.com/JabRef/jabref/pull/13877)
 - We fixed an issue where ignoring of subdirectories via `.gitingore` patterns did not work in the "Find unlinked files dialog". [forum#5425](https://discourse.jabref.org/t/set-list-of-ignored-folders-paths/5425/6)
-<<<<<<< HEAD
 - We fixed an issue where CTRL+W does not close the current tab [#12530](https://github.com/JabRef/jabref/issues/12530)
-=======
 - We fixed an issue where the "Applications to push entries to" list in the preferences was not sorted alphabetically. [#14058](https://github.com/JabRef/jabref/issues/14058)
 - We fixed an issue where notice text in AI chat was not automatically refreshed when the user changed preferences.[#13855](https://github.com/JabRef/jabref/issues/13855)
 - We fixed an issue where the user could add custom entry types with spaces in their names. [#14088](https://github.com/JabRef/jabref/issues/14088)
->>>>>>> 4fd2ed0e
 
 ### Removed
 
