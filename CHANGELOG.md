# Changelog

All notable changes to this project will be documented in this file.
The format is based on [Keep a Changelog](https://keepachangelog.com/en/1.0.0/).
We refer to [GitHub issues](https://github.com/JabRef/jabref/issues) by using `#NUM`.
In case, there is no issue present, the pull request implementing the feature is linked.

Note that this project **does not** adhere to [Semantic Versioning](https://semver.org/).

## [Unreleased]

### Added

- We introduced an option in Preferences under (under Linked files -> Linked file name conventions) to automatically rename linked files when an entry data changes. [#11316](https://github.com/JabRef/jabref/issues/11316)
- We added tooltips (on hover) for 'Library-specific file directory', 'User-specific file directory' and 'LaTeX file directory' fields of the library properties window. [#12269](https://github.com/JabRef/jabref/issues/12269)
- A space is now added by default after citations inserted via the Libre/OpenOffice integration. [#13559](https://github.com/JabRef/jabref/issues/13559)
- We added the option to configure 'Add space after citation' in Libre/OpenOffice panel settings. [#13559](https://github.com/JabRef/jabref/issues/13559)
- We added automatic lookup of DOI at citation information. [#13561](https://github.com/JabRef/jabref/issues/13561)
- We added a field for the citation count field on the General tab. [#13477](https://github.com/JabRef/jabref/issues/13477)
- We added automatic lookup of DOI at citation relations [#13234](https://github.com/JabRef/jabref/issues/13234)
- We added focus on the field Link in the "Add file link" dialog. [#13486](https://github.com/JabRef/jabref/issues/13486)
- We introduced a settings parameter to manage citations' relations local storage time-to-live with a default value set to 30 days. [#11189](https://github.com/JabRef/jabref/issues/11189)
- We distribute arm64 images for Linux. [#10842](https://github.com/JabRef/jabref/issues/10842)
- When adding an entry to a library, a warning is displayed if said entry already exists in an active library. [#13261](https://github.com/JabRef/jabref/issues/13261)
- We added the field `monthfiled` to the default list of fields to resolve BibTeX-Strings for [#13375](https://github.com/JabRef/jabref/issues/13375)
- We added a new ID based fetcher for [EuropePMC](https://europepmc.org/). [#13389](https://github.com/JabRef/jabref/pull/13389)
- We added quick settings for welcome tab. [#12664](https://github.com/JabRef/jabref/issues/12664)
- We added an initial [cite as you write](https://retorque.re/zotero-better-bibtex/citing/cayw/) endpoint. [#13187](https://github.com/JabRef/jabref/issues/13187)
- We added "copy preview as markdown" feature. [#12552](https://github.com/JabRef/jabref/issues/12552)
- In case no citation relation information can be fetched, we show the data providers reason. [#13549](https://github.com/JabRef/jabref/pull/13549)
- When relativizing file names, symlinks are now taken into account. [#12995](https://github.com/JabRef/jabref/issues/12995)
- We added a new button for shortening the DOI near the DOI field in the general tab when viewing an entry. [#13639](https://github.com/JabRef/jabref/issues/13639)
<<<<<<< HEAD
- We added a field for the latest ICORE conference ranking lookup on the General Tab. [#13476](https://github.com/JabRef/jabref/issues/13476)
=======
- We added support for finding CSL-Styles based on their short title (e.g. apa instead of "american psychological association"). [#13728](https://github.com/JabRef/jabref/pull/13728)
>>>>>>> 78a2f737

### Changed

- We changed Citation Relations tab and gave tab panes more descriptive titles and tooltips. [#13619](https://github.com/JabRef/jabref/issues/13619)
- We changed the name from Open AI Provider to Open AI (or API compatible). [#13585](https://github.com/JabRef/jabref/issues/13585)
- We improved the citations relations caching by implementing an offline storage. [#11189](https://github.com/JabRef/jabref/issues/11189)
- We added a tooltip to keywords that resemble Math Subject Classification (MSC) codes. [#12944](https://github.com/JabRef/jabref/issues/12944)
- We added a formatter to convert keywords that resemble MSC codes to their descriptions. [#12944](https://github.com/JabRef/jabref/issues/12944)
- We introduced a new command line application called `jabkit`. [#13012](https://github.com/JabRef/jabref/pull/13012) [#110](https://github.com/JabRef/jabref/issues/110)
- We added a new "Add JabRef suggested groups" option in the context menu of "All entries". [#12659](https://github.com/JabRef/jabref/issues/12659)
- We added an option to create entries directly from Bib(La)TeX sources to the 'Create New Entry' tool. [#8808](https://github.com/JabRef/jabref/issues/8808)
- We added the provision to choose different CSL bibliography body formats (e.g. First Line Indent, Hanging Indent, Bibliography 1, etc.) in the LibreOffice integration. [#13049](https://github.com/JabRef/jabref/issues/13049)
- We use `https` to connect to [shortDOI](https://shortdoi.org/) service. [#13637](https://github.com/JabRef/jabref/pull/13637)
- We added "Bibliography Heading" to the available CSL bibliography header formats in the LibreOffice integration. [#13049](https://github.com/JabRef/jabref/issues/13049)
- We added [LOBID](https://lobid.org/) as an alternative ISBN-Fetcher. [#13076](https://github.com/JabRef/jabref/issues/13076)
- We added a success dialog when using the "Copy to" option, indicating whether the entry was successfully copied and specifying if a cross-reference entry was included. [#12486](https://github.com/JabRef/jabref/issues/12486)
- We added a new button to toggle the file path between an absolute and relative formats in context of library properties. [#13031](https://github.com/JabRef/jabref/issues/13031)
- We introduced user-configurable group 'Imported entries' for automatic import of entries from web search, PDF import and web fetchers. [#12548](https://github.com/JabRef/jabref/issues/12548)
- We added automatic selection of the “Enter Identifier” tab with pre-filled clipboard content if the clipboard contains a valid identifier when opening the “Create New Entry” dialog. [#13087](https://github.com/JabRef/jabref/issues/13087)
- We added batch fetching of bibliographic data for multiple entries in the "Lookup" menu. [#12275](https://github.com/JabRef/jabref/issues/12275)
- We added an "Open example library" button to Welcome Tab. [#13014](https://github.com/JabRef/jabref/issues/13014)
- We added automatic detection and selection of the identifier type (e.g., DOI, ISBN, arXiv) based on clipboard content when opening the "New Entry" dialog [#13111](https://github.com/JabRef/jabref/pull/13111)
- We added support for import of a Refer/BibIX file format. [#13069](https://github.com/JabRef/jabref/issues/13069)
- We added markdown rendering and copy capabilities to AI chat responses. [#12234](https://github.com/JabRef/jabref/issues/12234)
- We added a new `jabkit` command `pseudonymize` to pseudonymize the library. [#13109](https://github.com/JabRef/jabref/issues/13109)
- We added functionality to focus running instance when trying to start a second instance. [#13129](https://github.com/JabRef/jabref/issues/13129)
- We added a "Copy Field Content" submenu to the entry context menu, allowing users to quickly copy specific field contents including Author, Journal, Date, Keywords, and Abstract fields from selected entries. [#13280](https://github.com/JabRef/jabref/pull/13280)
- We added a highlighted diff regarding changes to the Group Tree Structure of a bib file, made outside JabRef. [#11221](https://github.com/JabRef/jabref/issues/11221)
- We added a new setting in the 'Entry Editor' preferences to hide the 'File Annotations' tab when no annotations are available. [#13143](https://github.com/JabRef/jabref/issues/13143)
- We added support for multi-file import across different formats. [#13269](https://github.com/JabRef/jabref/issues/13269)
- We improved the detection of DOIs on the first page of a PDF. [#13487](https://github.com/JabRef/jabref/pull/13487)
- We added support for dark title bar on Windows. [#11457](https://github.com/JabRef/jabref/issues/11457)
- We moved some functionality from the graphical application `jabref` with new command verbs `generate-citation-keys`, `check-consistency`, `fetch`, `search`, `convert`, `generate-bib-from-aux`, `preferences` and `pdf` to the new toolkit. [#13012](https://github.com/JabRef/jabref/pull/13012) [#110](https://github.com/JabRef/jabref/issues/110)
- We merged the 'New Entry', 'Import by ID', and 'New Entry from Plain Text' tools into a single 'Create New Entry' tool. [#8808](https://github.com/JabRef/jabref/issues/8808)
- We renamed the "Body Text" CSL bibliography header format name to "Text body" as per internal LibreOffice conventions. [#13074](https://github.com/JabRef/jabref/pull/13074)
- We moved the "Modify bibliography title" option from the CSL styles tab of the Select Style dialog to the OpenOffice/LibreOffice side panel and renamed it to "Bibliography properties". [#13074](https://github.com/JabRef/jabref/pull/13074)
- We changed path output display to show the relative path with respect to library path in context of library properties. [#13031](https://github.com/JabRef/jabref/issues/13031)
- We improved JabRef's internal document viewer. It now allows text section, searching and highlighting of search terms and page rotation [#13193](https://github.com/JabRef/jabref/pull/13193).
- When importing a PDF, there is no empty entry column shown in the multi merge dialog. [#13132](https://github.com/JabRef/jabref/issues/13132)
- We added a progress dialog to the "Check consistency" action and progress output to the corresponding cli command. [#12487](https://github.com/JabRef/jabref/issues/12487)
- We made the `check-consistency` command of the toolkit always return an exit code; 0 means no issues found, a non-zero exit code reflects any issues, which allows CI to fail in these cases [#13328](https://github.com/JabRef/jabref/issues/13328).
- We changed the validation error dialog for overriding the default file directories to a confirmation dialog for saving other preferences under the library properties. [#13488](https://github.com/JabRef/jabref/pull/13488)
- We made the copy sub menu on the context menu consistent with the copy sub menu at "Edit". [#13280](https://github.com/JabRef/jabref/pull/13280)
- We improved file exists warning dialog with clearer options and tooltips [#12565](https://github.com/JabRef/jabref/issues/12565)
- We introduced walkthrough functionality [#12664](https://github.com/JabRef/jabref/issues/12664)
- The Welcome tab now has a responsive layout. [#12664](https://github.com/JabRef/jabref/issues/12664)
- We introduced a donation prompt in the Welcome tab. [#12664](https://github.com/JabRef/jabref/issues/12664)
- We changed to syntax for the websearch to the one of the main search bar. [#13607](https://github.com/JabRef/jabref/issues/13607)

### Fixed

- We fixed an issue where "Specify Bib(La)TeX" tab was not focused when Bib(La)TeX was in the clipboard [#13597](https://github.com/JabRef/jabref/issues/13597)
- We fixed an issue whereby the 'About' dialog was not honouring the user's configured font preferences. [#13558](https://github.com/JabRef/jabref/issues/13558)
- We fixed an issue where the Pagetotal column was sorting the values alphabetically instead of numerically. [#12533](https://github.com/JabRef/jabref/issues/12533)
- We fixed an issue where URLs starting with "www." (without a protocol) in file fields caused an `IllegalArgumentException: URI is not absolute` error. [#12186](https://github.com/JabRef/jabref/issues/12186)
- We fixed the dark mode of the BibTeX Source dialog in the Citation Relations tab. [#13599](https://github.com/JabRef/jabref/issues/13599)
- We fixed an issue where the LibreOffice integration did not support citation keys containing Unicode characters. [#13301](https://github.com/JabRef/jabref/issues/13301)
- We fixed an issue where the "Search ShortScience" action did not convert LaTeX-formatted titles to Unicode. [#13418](https://github.com/JabRef/jabref/issues/13418)
- We fixed an issue where LaTeX file directories were not properly shared between different users on the same host. [#9990](https://github.com/JabRef/jabref/issues/9990)
- We added a fallback for the "Convert to biblatex" cleanup when it failed to populate the `date` field if `year` contained a full date in ISO format (e.g., `2011-11-11`). [#11868](https://github.com/JabRef/jabref/issues/11868)
- We fixed an issue where directory check for relative path was not handled properly under library properties. [#13017](https://github.com/JabRef/jabref/issues/13017)
- We fixed an exception on tab dragging. [#12921](https://github.com/JabRef/jabref/issues/12921)
- We fixed an issue where the option for which method to use when parsing plaintext citations was unavailable in the 'Create New Entry' tool. [#8808](https://github.com/JabRef/jabref/issues/8808)
- We fixed an issue where the "Make/Sync bibliography" button in the OpenOffice/LibreOffice sidebar was not enabled when a jstyle was selected. [#13055](https://github.com/JabRef/jabref/pull/13055)
- We fixed an issue where CSL bibliography title properties would be saved even if the "Modify bibliography title" dialog was closed without pressing the "OK" button. [#13074](https://github.com/JabRef/jabref/pull/13074)
- We added "Hanging Indent" as the default selected bibliography body format for CSL styles that specify it (e.g. APA). [#13074](https://github.com/JabRef/jabref/pull/13074)
- We fixed an issue where bibliography entries generated from CSL styles had leading spaces. [#13074](https://github.com/JabRef/jabref/pull/13074)
- We fixed an issue where the preview area in the "Select Style" dialog of the LibreOffice integration was too small to display full content. [#13051](https://github.com/JabRef/jabref/issues/13051)
- We excluded specific fields (e.g., `comment`, `pdf`, `sortkey`) from the consistency check to reduce false positives [#13131](https://github.com/JabRef/jabref/issues/13131)
- We fixed an issue where moved or renamed linked files in the file directory were not automatically relinked by the “search for unlinked files” feature. [#13264](https://github.com/JabRef/jabref/issues/13264)
- We fixed an issue with proxy setup in the absence of a password. [#12412](https://github.com/JabRef/jabref/issues/12412)
- We fixed an issue with the targets of the menu item "copy to". [#13741](https://github.com/JabRef/jabref/pull/13741)
- We fixed an issue where the tab showing the fulltext search results was not displayed. [#12865](https://github.com/JabRef/jabref/issues/12865)
- We fixed an issue showing an empty tooltip in maintable. [#11681](https://github.com/JabRef/jabref/issues/11681)
- We fixed an issue displaying a warning if a file to open is not found. [#13430](https://github.com/JabRef/jabref/pull/13430)
- We fixed an issue where Document Viewer showed technical exceptions when opening entries with non-PDF files. [#13198](https://github.com/JabRef/jabref/issues/13198)
- When creating a library, if you drag a PDF file containing only a single column, the dialog will now automatically close. [#13262](https://github.com/JabRef/jabref/issues/13262)
- We fixed an issue where the tab showing the fulltext search results would appear blank after switching library. [#13241](https://github.com/JabRef/jabref/issues/13241)
- We fixed an issue where "Copy to" was enabled even if no other library was opened. [#13280](https://github.com/JabRef/jabref/pull/13280)
- We fixed an issue where the groups were still displayed after closing all libraries. [#13382](https://github.com/JabRef/jabref/issues/13382)
- Enhanced field selection logic in the Merge Entries dialog when fetching from DOI to prefer valid years and entry types. [#12549](https://github.com/JabRef/jabref/issues/12549)

### Removed

- We removed the ability to change internal preference values. [#13012](https://github.com/JabRef/jabref/pull/13012)
- We removed support for MySQL/MariaDB and Oracle. [#12990](https://github.com/JabRef/jabref/pull/12990)
- We removed library migrations (users need to use JabRef 6.0-alpha.1 to perform migrations) [#12990](https://github.com/JabRef/jabref/pull/12990)

## [6.0-alpha2] – 2025-04-27

### Added

- We added a button in Privacy notice and Mr. DLib Privacy settings notice for hiding related tabs. [#11707](https://github.com/JabRef/jabref/issues/11707)
- We added buttons "Add example entry" and "Import existing PDFs" when a library is empty, making it easier for new users to get started. [#12662](https://github.com/JabRef/jabref/issues/12662)
- In the Open/LibreOffice integration, we added the provision to modify the bibliography title and its format for CSL styles, in the "Select style" dialog. [#12663](https://github.com/JabRef/jabref/issues/12663)
- We added a new Welcome tab which shows a welcome screen if no database is open. [#12272](https://github.com/JabRef/jabref/issues/12272)
- We added <kbd>F5</kbd> as a shortcut key for fetching data and <kbd>Alt+F</kbd> as a shortcut for looking up data using DOI. [#11802](https://github.com/JabRef/jabref/issues/11802)
- We added a feature to rename the subgroup, with the keybinding (<kbd>F2</kbd>) for quick access. [#11896](https://github.com/JabRef/jabref/issues/11896)
- We added a new functionality that displays a drop-down list of matching suggestions when typing a citation key pattern. [#12502](https://github.com/JabRef/jabref/issues/12502)
- We added a new CLI that supports txt, csv, and console-based output for consistency in BibTeX entries. [#11984](https://github.com/JabRef/jabref/issues/11984)
- We added a new dialog for bibliography consistency check. [#11950](https://github.com/JabRef/jabref/issues/11950)
- We added a feature for copying entries to libraries, available via the context menu, with an option to include cross-references. [#12374](https://github.com/JabRef/jabref/pull/12374)
- We added a new "Copy citation (text)" button in the context menu of the preview. [#12551](https://github.com/JabRef/jabref/issues/12551)
- We added a new "Export to clipboard" button in the context menu of the preview. [#12551](https://github.com/JabRef/jabref/issues/12551)
- We added an integrity check if a URL appears in a title. [#12354](https://github.com/JabRef/jabref/issues/12354)
- We added a feature for enabling drag-and-drop of files into groups  [#12540](https://github.com/JabRef/jabref/issues/12540)
- We added support for reordering keywords via drag and drop, automatic alphabetical ordering, and improved pasting and editing functionalities in the keyword editor. [#10984](https://github.com/JabRef/jabref/issues/10984)
- We added a new functionality where author names having multiple spaces in-between will be considered as separate user block as it does for " and ". [#12701](https://github.com/JabRef/jabref/issues/12701)
- We added a set of example questions to guide users in starting meaningful AI chat interactions. [#12702](https://github.com/JabRef/jabref/issues/12702)
- We added support for loading and displaying BibTeX .blg warnings in the Check integrity dialog, with custom path selection and metadata persistence. [#11998](https://github.com/JabRef/jabref/issues/11998)
- We added an option to choose whether to open the file explorer in the files directory or in the last opened directory when attaching files. [#12554](https://github.com/JabRef/jabref/issues/12554)
- We enhanced support for parsing XMP metadata from PDF files. [#12829](https://github.com/JabRef/jabref/issues/12829)
- We added a "Preview" header in the JStyles tab in the "Select style" dialog, to make it consistent with the CSL styles tab. [#12838](https://github.com/JabRef/jabref/pull/12838)
- We added automatic PubMed URL insertion when importing from PubMed if no URL is present. [#12832](https://github.com/JabRef/jabref/issues/12832/)
- We added a "LTWA" abbreviation feature in the "Quality > Abbreviate journal names > LTWA" menu [#12273](https://github.com/JabRef/jabref/issues/12273/)
- We added path validation to file directories in library properties dialog. [#11840](https://github.com/JabRef/jabref/issues/11840)
- We now support usage of custom CSL styles in the Open/LibreOffice integration. [#12337](https://github.com/JabRef/jabref/issues/12337)
- We added support for citation-only CSL styles which don't specify bibliography formatting. [#12996](https://github.com/JabRef/jabref/pull/12996)

### Changed

- We reordered the settings in the 'Entry editor' tab in preferences. [#11707](https://github.com/JabRef/jabref/issues/11707)
- Added "$" to the citation key generator preferences default list of characters to remove [#12536](https://github.com/JabRef/jabref/issues/12536)
- We changed the message displayed in the Integrity Check Progress dialog to "Waiting for the check to finish...". [#12694](https://github.com/JabRef/jabref/issues/12694)
- We moved the "Generate a new key for imported entries" option from the "Web search" tab to the "Citation key generator" tab in preferences. [#12436](https://github.com/JabRef/jabref/pull/12436)
- We improved the offline parsing of BibTeX data from PDF-documents. [#12278](https://github.com/JabRef/jabref/issues/12278)
- The tab bar is now hidden when only one library is open. [#9971](https://github.com/JabRef/jabref/issues/9971)
- We renamed "Rename file to a given name" to "Rename files to configured filename format pattern" in the entry editor. [#12587](https://github.com/JabRef/jabref/pull/12587)
- We renamed "Move DOIs from note and URL field to DOI field and remove http prefix" to "Move DOIs from 'note' field and 'URL' field to 'DOI' field and remove http prefix" in the Cleanup entries. [#12587](https://github.com/JabRef/jabref/pull/12587)
- We renamed "Move preprint information from 'URL' and 'journal' field to the 'eprint' field" to "Move preprint information from 'URL' field and 'journal' field to the 'eprint' field" in the Cleanup entries. [#12587](https://github.com/JabRef/jabref/pull/12587)
- We renamed "Move URL in note field to url field" to "Move URL in 'note' field to 'URL' field" in the Cleanup entries. [#12587](https://github.com/JabRef/jabref/pull/12587)
- We renamed "Rename PDFs to given filename format pattern" to "Rename files to configured filename format pattern" in the Cleanup entries. [#12587](https://github.com/JabRef/jabref/pull/12587)
- We renamed "Rename only PDFs having a relative path" to "Only rename files that have a relative path" in the Cleanup entries. [#12587](https://github.com/JabRef/jabref/pull/12587)
- We renamed "Filename format pattern: " to "Filename format pattern (from preferences)" in the Cleanup entries. [#12587](https://github.com/JabRef/jabref/pull/12587)
- When working with CSL styles in LibreOffice, citing with a new style now updates all other citations in the document to have the currently selected style. [#12472](https://github.com/JabRef/jabref/pull/12472)
- We improved the user comments field visibility so that it remains displayed if it contains text. Additionally, users can now easily toggle the field on or off via buttons unless disabled in preferences. [#11021](https://github.com/JabRef/jabref/issues/11021)
- The LibreOffice integration for CSL styles is now more performant. [#12472](https://github.com/JabRef/jabref/pull/12472)
- The "automatically sync bibliography when citing" feature of the LibreOffice integration is now disabled by default (can be enabled in settings). [#12472](https://github.com/JabRef/jabref/pull/12472)
- For the Citation key generator patterns, we reverted how `[authorsAlpha]` would behave to the original pattern and renamed the LNI-based pattern introduced in V6.0-alpha to `[authorsAlphaLNI]`. [#12499](https://github.com/JabRef/jabref/pull/12499)
- We keep the list of recent files if one files could not be found. [#12517](https://github.com/JabRef/jabref/pull/12517)
- During the import process, the labels indicating individual paragraphs within an abstract returned by PubMed/Medline XML are preserved. [#12527](https://github.com/JabRef/jabref/issues/12527)
- We changed the "Copy Preview" button to "Copy citation (html) in the context menu of the preview. [#12551](https://github.com/JabRef/jabref/issues/12551)
- Pressing Tab in empty text fields of the entry editor now moves the focus to the next field instead of inserting a tab character. [#11938](https://github.com/JabRef/jabref/issues/11938)
- The embedded PostgresSQL server for the search now supports Linux and macOS ARM based distributions natively [#12607](https://github.com/JabRef/jabref/pull/12607)
- We disabled the search and group fields in the sidebar when no library is opened. [#12657](https://github.com/JabRef/jabref/issues/12657)
- We removed the obsolete Twitter link and added Mastodon and LinkedIn links in Help -> JabRef resources. [#12660](https://github.com/JabRef/jabref/issues/12660)
- We improved the Check Integrity dialog entry interaction so that a single click focuses on the corresponding entry and a double-click both focuses on the entry and closes the dialog. [#12245](https://github.com/JabRef/jabref/issues/12245)
- We improved journal abbreviation lookup with fuzzy matching to handle minor input errors and variations. [#12467](https://github.com/JabRef/jabref/issues/12467)
- We changed the phrase "Cleanup entries" to "Clean up entries". [#12703](https://github.com/JabRef/jabref/issues/12703)
- A tooltip now appears after 300ms (instead of 2s). [#12649](https://github.com/JabRef/jabref/issues/12649)
- We improved search in preferences and keybindings. [#12647](https://github.com/JabRef/jabref/issues/12647)
- We improved the performance of the LibreOffice integration when inserting CSL citations/bibliography. [#12851](https://github.com/JabRef/jabref/pull/12851)
- 'Affected fields' and 'Do not wrap when saving' are now displayed as tags. [#12550](https://github.com/JabRef/jabref/issues/12550)
- We revamped the UI of the Select Style dialog (in the LibreOffice panel) for CSL styles. [#12951](https://github.com/JabRef/jabref/pull/12951)
- We reduced the delay in populating the list of CSL styles in the Select Style dialog of the LibreOffice panel. [#12951](https://github.com/JabRef/jabref/pull/12951)

### Fixed

- We fixed an issue where pasted entries would sometimes end up in the search bar instead of the main table [#12910](https://github.com/JabRef/jabref/issues/12910)
- We fixed an issue where warning signs were improperly positioned next to text fields containing capital letters. [#12884](https://github.com/JabRef/jabref/issues/12884)
- We fixed an issue where the drag'n'drop functionality in entryeditor did not work [#12561](https://github.com/JabRef/jabref/issues/12561)
- We fixed an issue where the F4 shortcut key did not work without opening the right-click context menu. [#6101](https://github.com/JabRef/jabref/pull/6101)
- We fixed an issue where the file renaming dialog was not resizable and its size was too small for long file names. [#12518](https://github.com/JabRef/jabref/pull/12518)
- We fixed an issue where the name of the untitled database was shown as a blank space in the right-click context menu's "Copy to" option. [#12459](https://github.com/JabRef/jabref/pull/12459)
- We fixed an issue where the F3 shortcut key did not work without opening the right-click context menu. [#12417](https://github.com/JabRef/jabref/pull/12417)
- We fixed an issue where a bib file with UFF-8 charset was wrongly loaded with a different charset [forum#5369](https://discourse.jabref.org/t/jabref-5-15-opens-bib-files-with-shift-jis-encoding-instead-of-utf-8/5369/)
- We fixed an issue where new entries were inserted in the middle of the table instead of at the end. [#12371](https://github.com/JabRef/jabref/pull/12371)
- We fixed an issue where removing the sort from the table did not restore the original order. [#12371](https://github.com/JabRef/jabref/pull/12371)
- We fixed an issue where citation keys containing superscript (`^`) and subscript (`_`) characters in text mode were incorrectly flagged by the integrity checker. [#12391](https://github.com/JabRef/jabref/pull/12391)
- We fixed an issue where JabRef icon merges with dark background [#7771](https://github.com/JabRef/jabref/issues/7771)
- We fixed an issue where an entry's group was no longer highlighted on selection [#12413](https://github.com/JabRef/jabref/issues/12413)
- We fixed an issue where BibTeX Strings were not included in the backup file [#12462](https://github.com/JabRef/jabref/issues/12462)
- We fixed an issue where mixing JStyle and CSL style citations in LibreOffice caused two separate bibliography sections to be generated. [#12262](https://github.com/JabRef/jabref/issues/12262)
- We fixed an issue in the LibreOffice integration where the formatting of text (e.g. superscript) was lost when using certain numeric CSL styles. [#12472](https://github.com/JabRef/jabref/pull/12472)
- We fixed an issue where CSL style citations with citation keys having special characters (such as hyphens, colons or slashes) would not be recognized as valid by JabRef. [forum#5431](https://discourse.jabref.org/t/error-when-connecting-to-libreoffice/5431)
- We fixed an issue where the `[authorsAlpha]` pattern in Citation key generator would not behave as per the user documentation. [#12312](https://github.com/JabRef/jabref/issues/12312)
- We fixed an issue where import at "Search for unlinked local files" would re-add already imported files. [#12274](https://github.com/JabRef/jabref/issues/12274)
- We fixed an issue where month values 21–24 (ISO 8601-2019 season codes) in Biblatex date fields were not recognized as seasons during parsing. [#12437](https://github.com/JabRef/jabref/issues/12437)
- We fixed an issue where migration of "Search groups" would fail with an exception when the search query is invalid. [#12555](https://github.com/JabRef/jabref/issues/12555)
- We fixed an issue where not all linked files from BibDesk in the field `bdsk-file-...` were parsed. [#12555](https://github.com/JabRef/jabref/issues/12555)
- We fixed an issue where it was possible to select "Search for unlinked local files" for a new (unsaved) library. [#12558](https://github.com/JabRef/jabref/issues/12558)
- We fixed an issue where user-defined keyword separator does not apply to Merge Groups. [#12535](https://github.com/JabRef/jabref/issues/12535)
- We fixed an issue where duplicate items cannot be removed correctly when merging groups or keywords. [#12585](https://github.com/JabRef/jabref/issues/12585)
- We fixed an issue where JabRef displayed an incorrect deletion notification when canceling entry deletion [#12645](https://github.com/JabRef/jabref/issues/12645)
- We fixed an issue where JabRef displayed an incorrect deletion notification when canceling entry deletion. [#12645](https://github.com/JabRef/jabref/issues/12645)
- We fixed an issue where JabRref wrote wrong field names into the PDF. [#12833](https://github.com/JabRef/jabref/pulls/12833)
- We fixed an issue where an exception would occur when running abbreviate journals for multiple entries. [#12634](https://github.com/JabRef/jabref/issues/12634)
- We fixed an issue Where JabRef displayed an inconsistent search results for date-related queries[#12296](https://github.com/JabRef/jabref/issues/12296)
- We fixed an issue where JabRef displayed dropdown triangle in wrong place in "Search for unlinked local files" dialog [#12713](https://github.com/JabRef/jabref/issues/12713)
- We fixed an issue where JabRef would not open if an invalid external journal abbreviation path was encountered. [#12776](https://github.com/JabRef/jabref/issues/12776)
- We fixed a bug where LaTeX commands were not removed from filenames generated using the `[bibtexkey] - [fulltitle]` pattern. [#12188](https://github.com/JabRef/jabref/issues/12188)
- We fixed an issue where JabRef interface would not properly refresh after a group removal. [#11487](https://github.com/JabRef/jabref/issues/11487)
- We fixed an issue where valid DOI could not be imported if it had special characters like `<` or `>`. [#12434](https://github.com/JabRef/jabref/issues/12434)
- We fixed an issue where JabRef displayed an "unknown format" message when importing a .bib file, preventing the associated groups from being imported as well. [#11025](https://github.com/JabRef/jabref/issues/11025)
- We fixed an issue where the tooltip only displayed the first linked file when hovering. [#12470](https://github.com/JabRef/jabref/issues/12470)
- We fixed an issue where JabRef would crash when trying to display an entry in the Citation Relations tab that had right to left text. [#12410](https://github.com/JabRef/jabref/issues/12410)
- We fixed an issue where some texts in the "Citation Information" tab and the "Preferences" dialog could not be translated. [#12883](https://github.com/JabRef/jabref/pull/12883)
- We fixed an issue where file names were missing the citation key according to the filename format pattern after import. [#12556](https://github.com/JabRef/jabref/issues/12556)
- We fixed an issue where downloading PDFs from URLs to empty entries resulted in meaningless filenames like "-.pdf". [#12917](https://github.com/JabRef/jabref/issues/12917)
- We fixed an issue where pasting a PDF URL into the main table caused an import error instead of creating a new entry. [#12911](https://github.com/JabRef/jabref/pull/12911)
- We fixed an issue where libraries would sometimes be hidden when closing tabs with the Welcome tab open. [#12894](https://github.com/JabRef/jabref/issues/12894)
- We fixed an issue with deleting entries in large libraries that caused it to take a long time. [#8976](https://github.com/JabRef/jabref/issues/8976)
- We fixed an issue where "Reveal in file explorer" option was disabled for newly saved libraries until reopening the file. [#12722](https://github.com/JabRef/jabref/issues/12722)

### Removed

- "Web of Science" [journal abbreviation list](https://docs.jabref.org/advanced/journalabbreviations) was removed. [JabRef/abbrv.jabref.org#176](https://github.com/JabRef/abbrv.jabref.org/issues/176)

## [6.0-alpha] – 2024-12-23

### Added

- We added a Markdown export layout. [#12220](https://github.com/JabRef/jabref/pull/12220)
- We added a "view as BibTeX" option before importing an entry from the citation relation tab. [#11826](https://github.com/JabRef/jabref/issues/11826)
- We added support finding LaTeX-encoded special characters based on plain Unicode and vice versa. [#11542](https://github.com/JabRef/jabref/pull/11542)
- When a search hits a file, the file icon of that entry is changed accordingly. [#11542](https://github.com/JabRef/jabref/pull/11542)
- We added an AI-based chat for entries with linked PDF files. [#11430](https://github.com/JabRef/jabref/pull/11430)
- We added an AI-based summarization possibility for entries with linked PDF files. [#11430](https://github.com/JabRef/jabref/pull/11430)
- We added an AI section in JabRef's [preferences](https://docs.jabref.org/ai/preferences). [#11430](https://github.com/JabRef/jabref/pull/11430)
- We added AI providers: OpenAI, Mistral AI, Hugging Face and Google. [#11430](https://github.com/JabRef/jabref/pull/11430), [#11736](https://github.com/JabRef/jabref/pull/11736)
- We added AI providers: [Ollama](https://docs.jabref.org/ai/local-llm#step-by-step-guide-for-ollama) and GPT4All, which add the possibility to use local LLMs privately on your own device. [#11430](https://github.com/JabRef/jabref/pull/11430), [#11870](https://github.com/JabRef/jabref/issues/11870)
- We added support for selecting and using CSL Styles in JabRef's OpenOffice/LibreOffice integration for inserting bibliographic and in-text citations into a document. [#2146](https://github.com/JabRef/jabref/issues/2146), [#8893](https://github.com/JabRef/jabref/issues/8893)
- We added "Tools > New library based on references in PDF file" ... to create a new library based on the references section in a PDF file. [#11522](https://github.com/JabRef/jabref/pull/11522)
- When converting the references section of a paper (PDF file), more than the last page is treated. [#11522](https://github.com/JabRef/jabref/pull/11522)
- Added the functionality to invoke offline reference parsing explicitly. [#11565](https://github.com/JabRef/jabref/pull/11565)
- The dialog for [adding an entry using reference text](https://docs.jabref.org/collect/newentryfromplaintext) is now filled with the clipboard contents as default. [#11565](https://github.com/JabRef/jabref/pull/11565)
- Added minimal support for [biblatex data annotation](https://mirrors.ctan.org/macros/latex/contrib/biblatex/doc/biblatex.pdf#subsection.3.7) fields in `.layout` files. [#11505](https://github.com/JabRef/jabref/issues/11505)
- Added saving of selected options in the [Lookup -> Search for unlinked local files dialog](https://docs.jabref.org/collect/findunlinkedfiles#link-the-pdfs-to-your-bib-library). [#11439](https://github.com/JabRef/jabref/issues/11439)
- We enabled creating a new file link manually. [#11017](https://github.com/JabRef/jabref/issues/11017)
- We added a toggle button to invert the selected groups. [#9073](https://github.com/JabRef/jabref/issues/9073)
- We reintroduced the floating search in the main table. [#4237](https://github.com/JabRef/jabref/issues/4237)
- We improved [cleanup](https://docs.jabref.org/finding-sorting-and-cleaning-entries/cleanupentries) of `arXiv` IDs in distributed in the fields `note`, `version`, `institution`, and `eid` fields. [#11306](https://github.com/JabRef/jabref/issues/11306)
- We added a switch not to store the linked file URL, because it caused troubles at other apps. [#11735](https://github.com/JabRef/jabref/pull/11735)
- When starting a new SLR, the selected catalogs now persist within and across JabRef sessions. [JabRef/jabref-koppor#614](https://github.com/JabRef/jabref-koppor/issues/614)
- We added support for drag'n'drop on an entry in the maintable to an external application to get the entry preview dropped. [#11846](https://github.com/JabRef/jabref/pull/11846)
- We added the functionality to double click on a [LaTeX citation](https://docs.jabref.org/advanced/entryeditor/latex-citations) to jump to the respective line in the LaTeX editor. [#11996](https://github.com/JabRef/jabref/issues/11996)
- We added a different background color to the search bar to indicate when the search syntax is wrong. [#11658](https://github.com/JabRef/jabref/pull/11658)
- We added a setting which always adds the literal "Cited on pages" text before each JStyle citation. [#11691](https://github.com/jabref/jabref/issues/11691)
- We added a new plain citation parser that uses LLMs. [#11825](https://github.com/JabRef/jabref/issues/11825)
- We added support for `langid` field for biblatex libraries. [#10868](https://github.com/JabRef/jabref/issues/10868)
- We added support for modifier keys when dropping a file on an entry in the main table. [#12001](https://github.com/JabRef/jabref/pull/12001)
- We added an importer for SSRN URLs. [#12021](https://github.com/JabRef/jabref/pull/12021)
- We added a compare button to the duplicates in the citation relations tab to open the "Possible duplicate entries" window. [#11192](https://github.com/JabRef/jabref/issues/11192)
- We added automatic browser extension install on Windows for Chrome and Edge. [#6076](https://github.com/JabRef/jabref/issues/6076)
- We added support to automatically open a `.bib` file in the current/parent folder if no other library is opened. [JabRef/jabref-koppor#377](https://github.com/JabRef/jabref-koppor/issues/377)
- We added a search bar for filtering keyboard shortcuts. [#11686](https://github.com/JabRef/jabref/issues/11686)
- We added new modifiers `camel_case`, `camel_case_n`, `short_title`, and `very_short_title` for the [citation key generator](https://docs.jabref.org/setup/citationkeypatterns). [#11367](https://github.com/JabRef/jabref/issues/11367)
- By double clicking on a local citation in the Citation Relations Tab you can now jump the linked entry. [#11955](https://github.com/JabRef/jabref/pull/11955)
- We use the menu icon for background tasks as a progress indicator to visualise an import's progress when dragging and dropping several PDF files into the main table. [#12072](https://github.com/JabRef/jabref/pull/12072)
- The PDF content importer now supports importing title from upto the second page of the PDF. [#12139](https://github.com/JabRef/jabref/issues/12139)

### Changed

- A search in "any" fields ignores the [groups](https://docs.jabref.org/finding-sorting-and-cleaning-entries/groups). [#7996](https://github.com/JabRef/jabref/issues/7996)
- When a communication error with an [online service](https://docs.jabref.org/collect/import-using-online-bibliographic-database) occurs, JabRef displays the HTTP error. [#11223](https://github.com/JabRef/jabref/issues/11223)
- The Pubmed/Medline Plain importer now imports the PMID field as well [#11488](https://github.com/JabRef/jabref/issues/11488)
- The 'Check for updates' menu bar button is now always enabled. [#11485](https://github.com/JabRef/jabref/pull/11485)
- JabRef respects the [configuration for storing files relative to the .bib file](https://docs.jabref.org/finding-sorting-and-cleaning-entries/filelinks#directories-for-files) in more cases. [#11492](https://github.com/JabRef/jabref/pull/11492)
- JabRef does not show finished background tasks in the status bar popup. [#11821](https://github.com/JabRef/jabref/pull/11821)
- We enhanced the indexing speed. [#11502](https://github.com/JabRef/jabref/pull/11502)
- When dropping a file into the main table, after copy or move, the file is now put in the [configured directory and renamed according to the configured patterns](https://docs.jabref.org/finding-sorting-and-cleaning-entries/filelinks#filename-format-and-file-directory-pattern). [#12001](https://github.com/JabRef/jabref/pull/12001)
- ⚠️ Renamed command line parameters `embeddBibfileInPdf` to `embedBibFileInPdf`, `writeMetadatatoPdf` to `writeMetadataToPdf`, and `writeXMPtoPdf` to `writeXmpToPdf`. [#11575](https://github.com/JabRef/jabref/pull/11575)
- The browse button for a Custom theme now opens in the directory of the current used CSS file. [#11597](https://github.com/JabRef/jabref/pull/11597)
- The browse button for a Custom exporter now opens in the directory of the current used exporter file. [#11717](https://github.com/JabRef/jabref/pull/11717)
- ⚠️ We relaxed the escaping requirements for [bracketed patterns](https://docs.jabref.org/setup/citationkeypatterns), which are used for the [citaton key generator](https://docs.jabref.org/advanced/entryeditor#autogenerate-citation-key) and [filename and directory patterns](https://docs.jabref.org/finding-sorting-and-cleaning-entries/filelinks#auto-linking-files). One only needs to write `\"` if a quote sign should be escaped. All other escapings are not necessary (and working) any more. [#11967](https://github.com/JabRef/jabref/pull/11967)
- When importing BibTeX data starging from on a PDF, the XMP metadata takes precedence over Grobid data. [#11992](https://github.com/JabRef/jabref/pull/11992)
- JabRef now uses TLS 1.2 for all HTTPS connections. [#11852](https://github.com/JabRef/jabref/pull/11852)
- We improved the functionality of getting BibTeX data out of PDF files. [#11999](https://github.com/JabRef/jabref/issues/11999)
- We improved the display of long messages in the integrity check dialog. [#11619](https://github.com/JabRef/jabref/pull/11619)
- We improved the undo/redo buttons in the main toolbar and main menu to be disabled when there is nothing to undo/redo. [#8807](https://github.com/JabRef/jabref/issues/8807)
- We improved the DOI detection in PDF imports. [#11782](https://github.com/JabRef/jabref/pull/11782)
- We improved the performance when pasting and importing entries in an existing library. [#11843](https://github.com/JabRef/jabref/pull/11843)
- When fulltext search is selected but indexing is deactivated, a dialog is now shown asking if the user wants to enable indexing now [#9491](https://github.com/JabRef/jabref/issues/9491)
- We changed instances of 'Search Selected' to 'Search Pre-configured' in Web Search Preferences UI. [#11871](https://github.com/JabRef/jabref/pull/11871)
- We added a new CSS style class `main-table` for the main table. [#11881](https://github.com/JabRef/jabref/pull/11881)
- When renaming a file, the old extension is now used if there is none provided in the new name. [#11903](https://github.com/JabRef/jabref/issues/11903)
- When importing a file using "Find Unlinked Files", when one or more file directories are available, the file path will be relativized where possible [JabRef/jabref-koppor#549](https://github.com/JabRef/jabref-koppor/issues/549)
- We added minimum window sizing for windows dedicated to creating new entries [#11944](https://github.com/JabRef/jabref/issues/11944)
- We changed the name of the library-based file directory from 'General File Directory' to 'Library-specific File Directory' per issue. [#571](https://github.com/JabRef/jabref-koppor/issues/571)
- We changed the defualt [unwanted charachters](https://docs.jabref.org/setup/citationkeypatterns#removing-unwanted-characters) in the citation key generator and allow a dash (`-`) and colon (`:`) being part of a citation key. [#12144](https://github.com/JabRef/jabref/pull/12144)
- The CitationKey column is now a default shown column for the entry table. [#10510](https://github.com/JabRef/jabref/issues/10510)
- We disabled the actions "Open Terminal here" and "Reveal in file explorer" for unsaved libraries. [#11920](https://github.com/JabRef/jabref/issues/11920)
- JabRef now opens the corresponding directory in the library properties when "Browse" is clicked. [#12223](https://github.com/JabRef/jabref/pull/12223)
- We changed the icon for macOS to be more consistent with Apple's Guidelines [#8443](https://github.com/JabRef/jabref/issues/8443)

### Fixed

- We fixed an issue where certain actions were not disabled when no libraries were open. [#11923](https://github.com/JabRef/jabref/issues/11923)
- We fixed an issue where the "Check for updates" preference was not saved. [#11485](https://github.com/JabRef/jabref/pull/11485)
- We fixed an issue where an exception was thrown after changing "show preview as a tab" in the preferences. [#11515](https://github.com/JabRef/jabref/pull/11515)
- We fixed an issue where JabRef put file paths as absolute path when an entry was created using drag and drop of a PDF file. [#11173](https://github.com/JabRef/jabref/issues/11173)
- We fixed an issue that online and offline mode for new library creation were handled incorrectly. [#11565](https://github.com/JabRef/jabref/pull/11565)
- We fixed an issue with colors in the search bar when dark theme is enabled. [#11569](https://github.com/JabRef/jabref/issues/11569)
- We fixed an issue with query transformers (JStor and others). [#11643](https://github.com/JabRef/jabref/pull/11643)
- We fixed an issue where a new unsaved library was not marked with an asterisk. [#11519](https://github.com/JabRef/jabref/pull/11519)
- We fixed an issue where JabRef starts without window decorations. [#11440](https://github.com/JabRef/jabref/pull/11440)
- We fixed an issue where the entry preview highlight was not working when searching before opening the entry editor. [#11659](https://github.com/JabRef/jabref/pull/11659)
- We fixed an issue where text in Dark mode inside "Citation information" was not readable. [#11512](https://github.com/JabRef/jabref/issues/11512)
- We fixed an issue where the selection of an entry in the table lost after searching for a group. [#3176](https://github.com/JabRef/jabref/issues/3176)
- We fixed the non-functionality of the option "Automatically sync bibliography when inserting citations" in the OpenOffice panel, when enabled in case of JStyles. [#11684](https://github.com/JabRef/jabref/issues/11684)
- We fixed an issue where the library was not marked changed after a migration. [#11542](https://github.com/JabRef/jabref/pull/11542)
- We fixed an issue where rebuilding the full-text search index was not working. [#11374](https://github.com/JabRef/jabref/issues/11374)
- We fixed an issue where the progress of indexing linked files showed an incorrect number of files. [#11378](https://github.com/JabRef/jabref/issues/11378)
- We fixed an issue where the full-text search results were incomplete. [#8626](https://github.com/JabRef/jabref/issues/8626)
- We fixed an issue where search result highlighting was incorrectly highlighting the boolean operators. [#11595](https://github.com/JabRef/jabref/issues/11595)
- We fixed an issue where search result highlighting was broken at complex searches. [#8067](https://github.com/JabRef/jabref/issues/8067)
- We fixed an exception when searching for unlinked files. [#11731](https://github.com/JabRef/jabref/issues/11731)
- We fixed an issue with the link to the full text at the BVB fetcher. [#11852](https://github.com/JabRef/jabref/pull/11852)
- We fixed an issue where two contradicting notifications were shown when cutting an entry in the main table. [#11724](https://github.com/JabRef/jabref/pull/11724)
- We fixed an issue where unescaped braces in the arXiv fetcher were not treated. [#11704](https://github.com/JabRef/jabref/issues/11704)
- We fixed an issue where HTML instead of the fulltext pdf was downloaded when importing arXiv entries. [#4913](https://github.com/JabRef/jabref/issues/4913)
- We fixed an issue where the keywords and crossref fields were not properly focused. [#11177](https://github.com/JabRef/jabref/issues/11177)
- We fixed handling of `\"` in [bracketed patterns](https://docs.jabref.org/setup/citationkeypatterns) containing a RegEx. [#11967](https://github.com/JabRef/jabref/pull/11967)
- We fixed an issue where the Undo/Redo buttons were active even when all libraries are closed. [#11837](https://github.com/JabRef/jabref/issues/11837)
- We fixed an issue where recently opened files were not displayed in the main menu properly. [#9042](https://github.com/JabRef/jabref/issues/9042)
- We fixed an issue where the DOI lookup would show an error when a DOI was found for an entry. [#11850](https://github.com/JabRef/jabref/issues/11850)
- We fixed an issue where <kbd>Tab</kbd> cannot be used to jump to next field in some single-line fields. [#11785](https://github.com/JabRef/jabref/issues/11785)
- We fixed an issue where the "Do not ask again" checkbox was not working, when asking for permission to use Grobid [JabRef/jabref-koppor#566](https://github.com/JabRef/jabref-koppor/issues/566).
- We fixed an issue where we display warning message for moving attached open files. [#10121](https://github.com/JabRef/jabref/issues/10121)
- We fixed an issue where it was not possible to select selecting content of other user's comments.[#11106](https://github.com/JabRef/jabref/issues/11106)
- We fixed an issue when handling URLs containing a pipe (`|`) character. [#11876](https://github.com/JabRef/jabref/issues/11876)
- We fixed an issue where web search preferences "Custom API key" table modifications not discarded. [#11925](https://github.com/JabRef/jabref/issues/11925)
- We fixed an issue when opening attached files in [extra file columns](https://docs.jabref.org/finding-sorting-and-cleaning-entries/filelinks#adding-additional-columns-to-entry-table-for-file-types). [#12005](https://github.com/JabRef/jabref/issues/12005)
- We fixed an issue where trying to open a library from a failed mounted directory on Mac would cause an error. [#10548](https://github.com/JabRef/jabref/issues/10548)
- We fixed an issue when the preview was out of sync. [#9172](https://github.com/JabRef/jabref/issues/9172)
- We fixed an issue where identifier paste couldn't work with Unicode REPLACEMENT CHARACTER. [#11986](https://github.com/JabRef/jabref/issues/11986)
- We fixed an issue when click on entry at "Check Integrity" wasn't properly focusing the entry and field. [#11997](https://github.com/JabRef/jabref/issues/11997)
- We fixed an issue with the ui not scaling when changing the font size [#11219](https://github.com/JabRef/jabref/issues/11219)
- We fixed an issue where a custom application for external file types would not be saved [#12311](https://github.com/JabRef/jabref/issues/12311)
- We fixed an issue where a file that no longer exists could not be deleted from an entry using keyboard shortcut [#9731](https://github.com/JabRef/jabref/issues/9731)

### Removed

- We removed the description of search strings. [#11542](https://github.com/JabRef/jabref/pull/11542)
- We removed support for importing using the SilverPlatterImporter (`Record INSPEC`). [#11576](https://github.com/JabRef/jabref/pull/11576)
- We removed support for automatically generating file links using the CLI (`--automaticallySetFileLinks`).

## [5.15] – 2024-07-10

### Added

- We made new groups automatically to focus upon creation. [#11449](https://github.com/JabRef/jabref/issues/11449)

### Fixed

- We fixed an issue where JabRef was no longer built for Intel based macs (x86) [#11468](https://github.com/JabRef/jabref/issues/11468)
- We fixed usage when using running on Snapcraft. [#11465](https://github.com/JabRef/jabref/issues/11465)
- We fixed detection for `soffice.exe` on Windows. [#11478](https://github.com/JabRef/jabref/pull/11478)
- We fixed an issue where saving preferences when importing preferences on first run in a snap did not work [forum#4399](https://discourse.jabref.org/t/how-to-report-problems-in-the-distributed-version-5-14-ensuring-that-one-can-no-longer-work-with-jabref/4399/5)

## [5.14] – 2024-07-08

### Added

- We added support for offline extracting references from PDFs following the IEEE format. [#11156](https://github.com/JabRef/jabref/pull/11156)
- We added a new keyboard shortcut  <kbd>ctrl</kbd> + <kbd>,</kbd> to open the preferences. [#11154](https://github.com/JabRef/jabref/pull/11154)
- We added value selection (such as for month) for content selectors in custom entry types. [#11109](https://github.com/JabRef/jabref/issues/11109)
- We added a duplicate checker for the Citation Relations tab. [#10414](https://github.com/JabRef/jabref/issues/10414)
- We added tooltip on main table cells that shows cell content or cell content and entry preview if set in preferences. [#10925](https://github.com/JabRef/jabref/issues/10925)
- Added a formatter to remove word enclosing braces. [#11222](https://github.com/JabRef/jabref/issues/11222)
- We added the ability to add a keyword/crossref when typing the separator character (e.g., comma) in the keywords/crossref fields. [#11178](https://github.com/JabRef/jabref/issues/11178)
- We added an exporter and improved the importer for Endnote XML format. [#11137](https://github.com/JabRef/jabref/issues/11137)
- We added support for using BibTeX Style files (BST) in the Preview. [#11102](https://github.com/JabRef/jabref/issues/11102)
- We added support for automatically update LaTeX citations when a LaTeX file is created, removed, or modified. [#10585](https://github.com/JabRef/jabref/issues/10585)

### Changed

- We replaced the word "Key bindings" with "Keyboard shortcuts" in the Preferences tab. [#11153](https://github.com/JabRef/jabref/pull/11153)
- We slightly improved the duplicate check if ISBNs are present. [#8885](https://github.com/JabRef/jabref/issues/8885)
- JabRef no longer downloads HTML files of websites when a PDF was not found. [#10149](https://github.com/JabRef/jabref/issues/10149)
- We added the HTTP message (in addition to the response code) if an error is encountered. [#11341](https://github.com/JabRef/jabref/pull/11341)
- We made label wrap text to fit view size when reviewing external group changes. [#11220](https://github.com/JabRef/jabref/issues/11220)

### Fixed

- We fixed an issue where entry type with duplicate fields prevented opening existing libraries with custom entry types. [#11127](https://github.com/JabRef/jabref/issues/11127)
- We fixed an issue where Markdown rendering removed braces from the text. [#10928](https://github.com/JabRef/jabref/issues/10928)
- We fixed an issue when the file was flagged as changed on disk in the case of content selectors or groups. [#9064](https://github.com/JabRef/jabref/issues/9064)
- We fixed crash on opening the entry editor when auto-completion is enabled. [#11188](https://github.com/JabRef/jabref/issues/11188)
- We fixed the usage of the key binding for "Clear search" (default: <kbd>Escape</kbd>). [#10764](https://github.com/JabRef/jabref/issues/10764)
- We fixed an issue where library shown as unsaved and marked (*) after accepting changes made externally to the file. [#11027](https://github.com/JabRef/jabref/issues/11027)
- We fixed an issue where drag and dropping entries from one library to another was not always working. [#11254](https://github.com/JabRef/jabref/issues/11254)
- We fixed an issue where drag and dropping entries created a shallow copy. [#11160](https://github.com/JabRef/jabref/issues/11160)
- We fixed an issue where imports to a custom group would only work for the first entry [#11085](https://github.com/JabRef/jabref/issues/11085), [#11269](https://github.com/JabRef/jabref/issues/11269)
- We fixed an issue when cursor jumped to the beginning of the line. [#5904](https://github.com/JabRef/jabref/issues/5904)
- We fixed an issue where a new entry was not added to the selected group [#8933](https://github.com/JabRef/jabref/issues/8933)
- We fixed an issue where the horizontal position of the Entry Preview inside the entry editor was not remembered across restarts [#11281](https://github.com/JabRef/jabref/issues/11281)
- We fixed an issue where the search index was not updated after linking PDF files. [#11317](https://github.com/JabRef/jabref/pull/11317)
- We fixed rendering of (first) author with a single letter surname. [forum#4330](https://discourse.jabref.org/t/correct-rendering-of-first-author-with-a-single-letter-surname/4330)
- We fixed that the import of the related articles tab sometimes used the wrong library mode. [#11282](https://github.com/JabRef/jabref/pull/11282)
- We fixed an issue where the entry editor context menu was not shown correctly when JabRef is opened on a second, extended screen [#11323](https://github.com/JabRef/jabref/issues/11323), [#11174](https://github.com/JabRef/jabref/issues/11174)
- We fixed an issue where the value of "Override default font settings" was not applied on startup [#11344](https://github.com/JabRef/jabref/issues/11344)
- We fixed an issue when "Library changed on disk" appeared after a save by JabRef. [#4877](https://github.com/JabRef/jabref/issues/4877)
- We fixed an issue where the Pubmed/Medline Plain importer would not respect the user defined keyword separator [#11413](https://github.com/JabRef/jabref/issues/11413)
- We fixed an issue where the value of "Override default font settings" was not applied on startup [#11344](https://github.com/JabRef/jabref/issues/11344)
- We fixed an issue where DatabaseChangeDetailsView was not scrollable when reviewing external metadata changes [#11220](https://github.com/JabRef/jabref/issues/11220)
- We fixed undo/redo for text fields. [#11420](https://github.com/JabRef/jabref/issues/11420)
- We fixed an issue where clicking on a page number in the search results tab opens a wrong file in the document viewer. [#11432](https://github.com/JabRef/jabref/pull/11432)

### Removed

- We removed the misleading message "Doing a cleanup for X entries" when opening the Cleanup entries dialog [#11463](https://github.com/JabRef/jabref/pull/11463)

## [5.13] – 2024-04-01

### Added

- We converted the "Custom API key" list to a table to be more accessible. [#10926](https://github.com/JabRef/jabref/issues/10926)
- We added a "refresh" button for the LaTeX citations tab in the entry editor. [#10584](https://github.com/JabRef/jabref/issues/10584)
- We added the possibility to show the BibTeX source in the [web search](https://docs.jabref.org/collect/import-using-online-bibliographic-database) import screen. [#560](https://github.com/JabRef/jabref-koppor/issues/560)
- We added a fetcher for [ISIDORE](https://isidore.science/), simply paste in the link into the text field or the last 6 digits in the link that identify that paper. [#10423](https://github.com/JabRef/jabref/issues/10423)
- When importing entries form the "Citation relations" tab, the field [cites](https://docs.jabref.org/advanced/entryeditor/entrylinks) is now filled according to the relationship between the entries. [#10752](https://github.com/JabRef/jabref/pull/10752)
- We added a new integrity check and clean up option for strings having Unicode characters not encoded in [Unicode "Normalization Form Canonical Composition" (NFC)](https://en.wikipedia.org/wiki/Unicode_equivalence#Normal_forms"). [#10506](https://github.com/JabRef/jabref/issues/10506)
- We added a new group icon column to the main table showing the icons of the entry's groups. [#10801](https://github.com/JabRef/jabref/pull/10801)
- When deleting an entry, the files linked to the entry are now optionally deleted as well. [#10509](https://github.com/JabRef/jabref/issues/10509)
- We added support to move the file to the system trash (instead of deleting it). [#10591](https://github.com/JabRef/jabref/pull/10591)
- We added ability to jump to an entry in the command line using `-j CITATIONKEY`. [JabRef/jabref-koppor#540](https://github.com/JabRef/jabref-koppor/issues/540)
- We added a new boolean to the style files for Openoffice/Libreoffice integration to switch between ZERO_WIDTH_SPACE (default) and no space. [#10843](https://github.com/JabRef/jabref/pull/10843)
- When pasting HTML into the abstract or a comment field, the hypertext is automatically converted to Markdown. [#10558](https://github.com/JabRef/jabref/issues/10558)
- We added the possibility to redownload files that had been present but are no longer in the specified location. [#10848](https://github.com/JabRef/jabref/issues/10848)
- We added the citation key pattern `[camelN]`. Equivalent to the first N words of the `[camel]` pattern.
- We added importing of static groups and linked files from BibDesk .bib files. [#10381](https://github.com/JabRef/jabref/issues/10381)
- We added ability to export in CFF (Citation File Format) [#10661](https://github.com/JabRef/jabref/issues/10661).
- We added ability to push entries to TeXworks. [#3197](https://github.com/JabRef/jabref/issues/3197)
- We added the ability to zoom in and out in the document viewer using <kbd>Ctrl</kbd> + <kbd>Scroll</kbd>. [#10964](https://github.com/JabRef/jabref/pull/10964)
- We added a Cleanup for removing non-existent files and grouped the related options [#10929](https://github.com/JabRef/jabref/issues/10929)
- We added the functionality to parse the bibliography of PDFs using the GROBID online service. [#10200](https://github.com/JabRef/jabref/issues/10200)
- We added a seperated search bar for the global search window. [#11032](https://github.com/JabRef/jabref/pull/11032)
- We added ability to double-click on an entry in the global search window to select the corresponding entry in the main table. [#11010](https://github.com/JabRef/jabref/pull/11010)
- We added support for BibTeX String constants during copy & paste between libraries. [#10872](https://github.com/JabRef/jabref/issues/10872)
- We added the field `langid` which is important for hyphenation and casing in LaTeX. [#10868](https://github.com/JabRef/jabref/issues/10868)
- Event log entries can now be copied via a context menu. [#11100](https://github.com/JabRef/jabref/issues/11100)

### Changed

- The "Automatically open folders of attached files" preference default status has been changed to enabled on Windows. [JabRef/jabref-koppor#56](https://github.com/JabRef/jabref-koppor/issues/56)
- The Custom export format now uses the custom DOI base URI in the preferences for the `DOICheck`, if activated [forum#4084](https://discourse.jabref.org/t/export-html-disregards-custom-doi-base-uri/4084)
- The index directories for full text search have now more readable names to increase debugging possibilities using Apache Lucense's Lurk. [#10193](https://github.com/JabRef/jabref/issues/10193)
- The fulltext search also indexes files ending with .pdf (but do not having an explicit file type set). [#10193](https://github.com/JabRef/jabref/issues/10193)
- We changed the arrangement of the lists in the "Citation relations" tab. `Cites` are now on the left and `Cited by` on the right [#10752](https://github.com/JabRef/jabref/pull/10752)
- Sub libraries based on `aux` file can now also be generated if some citations are not found library. [#10775](https://github.com/JabRef/jabref/pull/10775)
- We rearranged the tab order in the entry editor and renamed the "Scite Tab" to "Citation information". [#10821](https://github.com/JabRef/jabref/issues/10821)
- We changed the duplicate handling in the Import entries dialog. Potential duplicate entries are marked with an icon and importing will now trigger the merge dialog [#10914](https://github.com/JabRef/jabref/pull/10914)
- We made the command "Push to TexShop" more robust to allow cite commands with a character before the first slash. [forum#2699](https://discourse.jabref.org/t/push-to-texshop-mac/2699/17?u=siedlerchr)
- We only show the notification "Saving library..." if the library contains more than 2000 entries. [#9803](https://github.com/JabRef/jabref/issues/9803)
- JabRef now keeps previous log files upon start. [#11023](https://github.com/JabRef/jabref/pull/11023)
- When normalizing author names, complete enclosing braces are kept. [#10031](https://github.com/JabRef/jabref/issues/10031)
- We enhanced the dialog for adding new fields in the content selector with a selection box containing a list of standard fields. [#10912](https://github.com/JabRef/jabref/pull/10912)
- We store the citation relations in an LRU cache to avoid bloating the memory and out-of-memory exceptions. [#10958](https://github.com/JabRef/jabref/issues/10958)
- Keywords field are now displayed as tags. [#10910](https://github.com/JabRef/jabref/pull/10910)
- Citation relations now get more information, and have quick access to view the articles in a browser without adding them to the library [#10869](https://github.com/JabRef/jabref/issues/10869)
- Importer/Exporter for CFF format now supports JabRef `cites` and `related` relationships, as well as all fields from the CFF specification. [#10993](https://github.com/JabRef/jabref/issues/10993)
- The XMP-Exporter no longer writes the content of the `file`-field. [#11083](https://github.com/JabRef/jabref/pull/11083)
- We added notes, checks and warnings for the case of selection of non-empty directories while starting a new Systematic Literature Review. [#600](https://github.com/JabRef/jabref-koppor/issues/600)
- Text in the import dialog (web search results) will now be wrapped to prevent horizontal scrolling. [#10931](https://github.com/JabRef/jabref/issues/10931)
- We improved the error handling when invalid bibdesk-files are encountered [#11117](https://github.com/JabRef/jabref/issues/11117)

### Fixed

- We fixed an issue where the fulltext search button in entry editor used to disappear on click till the search is completed. [#10425](https://github.com/JabRef/jabref/issues/10425)
- We fixed an issue where attempting to cancel the importing/generation of an entry from id is ignored. [#10508](https://github.com/JabRef/jabref/issues/10508)
- We fixed an issue where the preview panel showing the wrong entry (an entry that is not selected in the entry table). [#9172](https://github.com/JabRef/jabref/issues/9172)
- We fixed an issue where HTML-reserved characters like '&' and '<', in addition to HTML entities like '&amp;' were not rendered correctly in entry preview. [#10677](https://github.com/JabRef/jabref/issues/10677)
- The last page of a PDF is now indexed by the full text search. [#10193](https://github.com/JabRef/jabref/issues/10193)
- The entry editor respects the configured custom tabs when showing "Other fields". [#11012](https://github.com/JabRef/jabref/pull/11012)
- The default owner of an entry can be changed again. [#10924](https://github.com/JabRef/jabref/issues/10924)
- We fixed an issue where the duplicate check did not take umlauts or other LaTeX-encoded characters into account. [#10744](https://github.com/JabRef/jabref/pull/10744)
- We fixed the colors of the icon on hover for unset special fields. [#10431](https://github.com/JabRef/jabref/issues/10431)
- We fixed an issue where the CrossRef field did not work if autocompletion was disabled [#8145](https://github.com/JabRef/jabref/issues/8145)
- In biblatex mode, JabRef distinguishes between "Optional fields" and "Optional fields 2" again. [#11022](https://github.com/JabRef/jabref/pull/11022)
- We fixed an issue where exporting`@electronic` and `@online` entry types to the Office XMl would duplicate the field `title`  [#10807](https://github.com/JabRef/jabref/issues/10807)
- We fixed an issue where the `CommentsTab` was not properly formatted when the `defaultOwner` contained capital or special letters. [#10870](https://github.com/JabRef/jabref/issues/10870)
- We fixed an issue where the `File -> Close library` menu item was not disabled when no library was open. [#10948](https://github.com/JabRef/jabref/issues/10948)
- We fixed an issue where the Document Viewer would show the PDF in only half the window when maximized. [#10934](https://github.com/JabRef/jabref/issues/10934)
- Clicking on the crossref and related tags in the entry editor jumps to the linked entry. [#5484](https://github.com/JabRef/jabref/issues/5484) [#9369](https://github.com/JabRef/jabref/issues/9369)
- We fixed an issue where JabRef could not parse absolute file paths from Zotero exports. [#10959](https://github.com/JabRef/jabref/issues/10959)
- We fixed an issue where an exception occured when toggling between "Live" or "Locked" in the internal Document Viewer. [#10935](https://github.com/JabRef/jabref/issues/10935)
- When fetching article information fom IEEE Xplore, the em dash is now converted correctly. [JabRef/jabref-koppor#286](https://github.com/JabRef/jabref-koppor/issues/286)
- Fixed an issue on Windows where the browser extension reported failure to send an entry to JabRef even though it was sent properly. [JabRef/JabRef-Browser-Extension#493](https://github.com/JabRef/JabRef-Browser-Extension/issues/493)
- Fixed an issue on Windows where TeXworks path was not resolved if it was installed with MiKTeX. [#10977](https://github.com/JabRef/jabref/issues/10977)
- We fixed an issue with where JabRef would throw an error when using MathSciNet search, as it was unable to parse the fetched JSON coreectly. [#10996](https://github.com/JabRef/jabref/issues/10996)
- We fixed an issue where the "Import by ID" function would throw an error when a DOI that contains URL-encoded characters was entered. [#10648](https://github.com/JabRef/jabref/issues/10648)
- We fixed an issue with handling of an "overflow" of authors at `[authIniN]`. [#11087](https://github.com/JabRef/jabref/issues/11087)
- We fixed an issue where an exception occurred when selecting entries in the web search results. [#11081](https://github.com/JabRef/jabref/issues/11081)
- When a new library is unsaved, there is now no warning when fetching entries with PDFs. [#11075](https://github.com/JabRef/jabref/issues/11075)
- We fixed an issue where the message "The libary has been modified by another program" occurred when editing library metadata and saving the library. [#4877](https://github.com/JabRef/jabref/issues/4877)

### Removed

- We removed the predatory journal checks due to a high rate of false positives. [#11066](https://github.com/JabRef/jabref/pull/11066)

## [5.12] – 2023-12-24

### Added

- We added a scite.ai tab in the entry editor that retrieves 'Smart Citation' tallies for citations that have a DOI. [JabRef/jabref-koppor#375](https://github.com/JabRef/jabref-koppor/issues/375)
- We added a dropdown menu to let users change the reference library during AUX file import. [#10472](https://github.com/JabRef/jabref/issues/10472)
- We added a button to let users reset the cite command to the default value. [#10569](https://github.com/JabRef/jabref/issues/10569)
- We added the option to use System Preference for Light/Dark Theme [#8729](https://github.com/JabRef/jabref/issues/8729).
- We added [scholar.archive.org](https://scholar.archive.org/) as a new fetcher. [#10498](https://github.com/JabRef/jabref/issues/10498)
- We integrated predatory journal checking as part of the Integrity Checker based on the [check-bib-for-predatory](https://github.com/CfKu/check-bib-for-predatory). [JabRef/jabref-koppor#348](https://github.com/JabRef/jabref-koppor/issues/348)
- We added a 'More options' section in the main table right click menu opening the preferences dialog. [#9432](https://github.com/JabRef/jabref/issues/9432)
- When creating a new group, it inherits the icon of the parent group. [#10521](https://github.com/JabRef/jabref/pull/10521)

### Changed

- We moved the location of the 'Open only one instance of JabRef' preference option from "Network" to "General". [#9306](https://github.com/JabRef/jabref/issues/9306)
- The two previews in the change resolver dialog now have their scrollbars synchronized. [#9576](https://github.com/JabRef/jabref/issues/9576).
- We changed the setting of the keyword separator to accept a single character only. [#177](https://github.com/JabRef/jabref-koppor/issues/177)
- We replaced "SearchAll" in Web Search by "Search Selected". [#10556](https://github.com/JabRef/jabref/issues/10556)
- Short DOI formatter now checks, if the value is already formatted. If so, it returns the value instead of calling the ShortDOIService again. [#10589](https://github.com/JabRef/jabref/issues/10589)
- We upgraded to JavaFX 21.0.1. As a consequence JabRef requires now macOS 11 or later and GTK 3.8 or later on Linux [#10627](https://github.com/JabRef/jabref/pull/10627).
- A user-specific comment fields is not enabled by default, but can be enabled using the "Add" button. [#10424](https://github.com/JabRef/jabref/issues/10424)
- We upgraded to Lucene 9.9 for the fulltext search. The search index will be rebuild. [#10686](https://github.com/JabRef/jabref/pull/10686)
- When using "Copy..." -> "Copy citation key", the delimiter configured at "Push applications" is respected. [#10707](https://github.com/JabRef/jabref/pull/10707)

### Fixed

- We fixed an issue where the added protected term has unwanted leading and trailing whitespaces, where the formatted text has unwanted empty brackets and where the word at the cursor in the textbox can be added to the list. [#10415](https://github.com/JabRef/jabref/issues/10415)
- We fixed an issue where in the merge dialog the file field of entries was not correctly merged when the first and second entry both contained values inside the file field. [#10572](https://github.com/JabRef/jabref/issues/10572)
- We fixed some small inconsistencies in the user interface. [#10507](https://github.com/JabRef/jabref/issues/10507) [#10458](https://github.com/JabRef/jabref/issues/10458) [#10660](https://github.com/JabRef/jabref/issues/10660)
- We fixed the issue where the Hayagriva YAML exporter would not include a parent field for the publisher/series. [#10596](https://github.com/JabRef/jabref/issues/10596)
- We fixed issues in the external file type dialog w.r.t. duplicate entries in the case of a language switch. [#10271](https://github.com/JabRef/jabref/issues/10271)
- We fixed an issue where the right-click action "Copy cite..." did not respect the configured citation command under "External Programs" -> "[Push Applications](https://docs.jabref.org/cite/pushtoapplications)" [#10615](https://github.com/JabRef/jabref/issues/10615)

### Removed

- We removed duplicate filtering and sorting operations in the MainTable when editing BibEntries. [#10619](https://github.com/JabRef/jabref/pull/10619)

## [5.11] – 2023-10-22

### Added

- We added the ability to sort subgroups in Z-A order, as well as by ascending and descending number of subgroups. [#10249](https://github.com/JabRef/jabref/issues/10249)
- We added the possibility to find (and add) papers that cite or are cited by a given paper. [#6187](https://github.com/JabRef/jabref/issues/6187)
- We added an error-specific message for when a download from a URL fails. [#9826](https://github.com/JabRef/jabref/issues/9826)
- We added support for customizing the citation command (e.g., `[@key1,@key2]`) when [pushing to external applications](https://docs.jabref.org/cite/pushtoapplications). [#10133](https://github.com/JabRef/jabref/issues/10133)
- We added an integrity check for more special characters. [#8712](https://github.com/JabRef/jabref/issues/8712)
- We added protected terms described as "Computer science". [#10222](https://github.com/JabRef/jabref/pull/10222)
- We added a link "Get more themes..." in the preferences to that points to [themes.jabref.org](https://themes.jabref.org) allowing the user to download new themes. [#10243](https://github.com/JabRef/jabref/issues/10243)
- We added a fetcher for [LOBID](https://lobid.org/resources/api) resources. [JabRef/jabref-koppor#386](https://github.com/JabRef/jabref-koppor/issues/386)
- When in `biblatex` mode, the [integrity check](https://docs.jabref.org/finding-sorting-and-cleaning-entries/checkintegrity) for journal titles now also checks the field `journal`.
- We added support for exporting to Hayagriva YAML format. [#10382](https://github.com/JabRef/jabref/issues/10382)
- We added support for pushing citations to [TeXShop](https://pages.uoregon.edu/koch/texshop/) on macOS [forum#2699](https://discourse.jabref.org/t/push-to-texshop-mac/2699).
- We added the 'Bachelor's thesis' type for Biblatex's 'Thesis' EntryType [#10029](https://github.com/JabRef/jabref/issues/10029).

### Changed

- The export formats `listrefs`, `tablerefs`, `tablerefsabsbib`, now use the ISO date format in the footer [#10383](https://github.com/JabRef/jabref/pull/10383).
- When searching for an identifier in the "Web search", the title of the search window is now "Identifier-based Web Search". [#10391](https://github.com/JabRef/jabref/pull/10391)
- The ampersand checker now skips verbatim fields (`file`, `url`, ...). [#10419](https://github.com/JabRef/jabref/pull/10419)
- If no existing document is selected for exporting "XMP annotated pdf" JabRef will now create a new PDF file with a sample text and the metadata. [#10102](https://github.com/JabRef/jabref/issues/10102)
- We modified the DOI cleanup to infer the DOI from an ArXiV ID if it's present. [#10426](https://github.com/JabRef/jabref/issues/10426)
- The ISI importer uses the field `comment` for notes (instead of `review). [#10478](https://github.com/JabRef/jabref/pull/10478)
- If no existing document is selected for exporting "Embedded BibTeX pdf" JabRef will now create a new PDF file with a sample text and the metadata. [#10101](https://github.com/JabRef/jabref/issues/10101)
- Translated titles format no longer raise a warning. [#10459](https://github.com/JabRef/jabref/issues/10459)
- We re-added the empty grey containers in the groups panel to keep an indicator for the current selected group, if displaying of group item count is turned off [#9972](https://github.com/JabRef/jabref/issues/9972)

### Fixed

- We fixed an issue where "Move URL in note field to url field" in the cleanup dialog caused an exception if no note field was present [forum#3999](https://discourse.jabref.org/t/cleanup-entries-cant-get-it-to-work/3999)
- It is possible again to use "current table sort order" for the order of entries when saving. [#9869](https://github.com/JabRef/jabref/issues/9869)
- Passwords can be stored in GNOME key ring. [#10274](https://github.com/JabRef/jabref/issues/10274)
- We fixed an issue where groups based on an aux file could not be created due to an exception [#10350](https://github.com/JabRef/jabref/issues/10350)
- We fixed an issue where the JabRef browser extension could not communicate with JabRef under macOS due to missing files. You should use the `.pkg` for the first installation as it updates all necessary files for the extension [#10308](https://github.com/JabRef/jabref/issues/10308)
- We fixed an issue where the ISBN fetcher returned the entrytype `misc` for certain ISBN numbers [#10348](https://github.com/JabRef/jabref/issues/10348)
- We fixed a bug where an exception was raised when saving less than three export save orders in the preference. [#10157](https://github.com/JabRef/jabref/issues/10157)
- We fixed an issue where it was possible to create a group with no name or with a group separator inside the name [#9776](https://github.com/JabRef/jabref/issues/9776)
- Biblatex's `journaltitle` is now also respected for showing the journal information. [#10397](https://github.com/JabRef/jabref/issues/10397)
- JabRef does not hang anymore when exporting via CLI. [#10380](https://github.com/JabRef/jabref/issues/10380)
- We fixed an issue where it was not possible to save a library on a network share under macOS due to an exception when acquiring a file lock [#10452](https://github.com/JabRef/jabref/issues/10452)
- We fixed an issue where exporting "XMP annotated pdf" without selecting an existing document would produce an exception. [#10102](https://github.com/JabRef/jabref/issues/10102)
- We fixed an issue where the "Enabled" column in the "Protected terms files" tab in the preferences could not be resized [#10285](https://github.com/JabRef/jabref/issues/10285)
- We fixed an issue where after creation of a new library, the new library was not focused. [JabRef/jabref-koppor#592](https://github.com/JabRef/jabref-koppor/issues/592)
- We fixed an issue where double clicking on an url in the file field would trigger an exception instead of opening the browser [#10480](https://github.com/JabRef/jabref/pull/10480)
- We fixed an issue where scrolling was impossible on dragging a citation on the groups panel. [#9754](https://github.com/JabRef/jabref/issues/9754)
- We fixed an issue where exporting "Embedded BibTeX pdf" without selecting an existing document would produce an exception. [#10101](https://github.com/JabRef/jabref/issues/10101)
- We fixed an issue where there was a failure to access the url link for "eprint" for the ArXiv entry.[#10474](https://github.com/JabRef/jabref/issues/10474)
- We fixed an issue where it was not possible to connect to a shared database once a group with entries was added or other metadata modified [#10336](https://github.com/JabRef/jabref/issues/10336)
- We fixed an issue where middle-button paste in X not always worked [#7905](https://github.com/JabRef/jabref/issues/7905)

## [5.10] – 2023-09-02

### Added

- We added a field showing the BibTeX/biblatex source for added and deleted entries in the "External Changes Resolver" dialog. [#9509](https://github.com/JabRef/jabref/issues/9509)
- We added user-specific comment field so that multiple users can make separate comments. [#543](https://github.com/JabRef/jabref-koppor/issues/543)
- We added a search history list in the search field's right click menu. [#7906](https://github.com/JabRef/jabref/issues/7906)
- We added a full text fetcher for IACR eprints. [#9651](https://github.com/JabRef/jabref/pull/9651)
- We added "Attach file from URL" to right-click context menu to download and store a file with the reference library. [#9646](https://github.com/JabRef/jabref/issues/9646)
- We enabled updating an existing entry with data from InspireHEP. [#9351](https://github.com/JabRef/jabref/issues/9351)
- We added a fetcher for the Bibliotheksverbund Bayern (experimental). [#9641](https://github.com/JabRef/jabref/pull/9641)
- We added support for more biblatex date formats for parsing dates. [#2753](https://github.com/JabRef/jabref/issues/2753)
- We added support for multiple languages for exporting to and importing references from MS Office. [#9699](https://github.com/JabRef/jabref/issues/9699)
- We enabled scrolling in the groups list when dragging a group on another group. [#2869](https://github.com/JabRef/jabref/pull/2869)
- We added the option to automatically download online files when a new entry is created from an existing ID (e.g., DOI). The option can be disabled in the preferences under "Import and Export". [#9756](https://github.com/JabRef/jabref/issues/9756)
- We added a new Integrity check for unescaped ampersands. [JabRef/jabref-koppor#585](https://github.com/JabRef/jabref-koppor/issues/585)
- We added support for parsing `$\backslash$` in file paths (as exported by Mendeley). [forum#3470](https://discourse.jabref.org/t/mendeley-bib-import-with-linked-files/3470)
- We added the possibility to automatically fetch entries when an ISBN is pasted on the main table. [#9864](https://github.com/JabRef/jabref/issues/9864)
- We added the option to disable the automatic linking of files in the entry editor [#5105](https://github.com/JabRef/jabref/issues/5105)
- We added the link icon for ISBNs in linked identifiers column. [#9819](https://github.com/JabRef/jabref/issues/9819)
- We added key binding to focus on groups <kbd>alt</kbd> + <kbd>s</kbd> [#9863](https://github.com/JabRef/jabref/issues/9863)
- We added the option to unprotect a text selection, which strips all pairs of curly braces away. [#9950](https://github.com/JabRef/jabref/issues/9950)
- We added drag and drop events for field 'Groups' in entry editor panel. [#569](https://github.com/JabRef/jabref-koppor/issues/569)
- We added support for parsing MathML in the Medline importer. [#4273](https://github.com/JabRef/jabref/issues/4273)
- We added the ability to search for an identifier (DOI, ISBN, ArXiv ID) directly from 'Web Search'. [#7575](https://github.com/JabRef/jabref/issues/7575) [#9674](https://github.com/JabRef/jabref/issues/9674)
- We added a cleanup activity that identifies a URL or a last-visited-date in the `note` field and moves it to the `url` and `urldate` field respectively. [JabRef/jabref-koppor#216](https://github.com/JabRef/jabref-koppor/issues/216)
- We enabled the user to change the name of a field in a custom entry type by double-clicking on it. [#9840](https://github.com/JabRef/jabref/issues/9840)
- We added some preferences options to disable online activity. [#10064](https://github.com/JabRef/jabref/issues/10064)
- We integrated two mail actions ("As Email" and "To Kindle") under a new "Send" option in the right-click & Tools menus. The Kindle option creates an email targeted to the user's Kindle email, which can be set in preferences under "External programs" [#6186](https://github.com/JabRef/jabref/issues/6186)
- We added an option to clear recent libraries' history. [#10003](https://github.com/JabRef/jabref/issues/10003)
- We added an option to encrypt and remember the proxy password. [#8055](https://github.com/JabRef/jabref/issues/8055)[#10044](https://github.com/JabRef/jabref/issues/10044)
- We added support for showing journal information, via info buttons next to the `Journal` and `ISSN` fields in the entry editor. [#6189](https://github.com/JabRef/jabref/issues/6189)
- We added support for pushing citations to Sublime Text 3 [#10098](https://github.com/JabRef/jabref/issues/10098)
- We added support for the Finnish language. [#10183](https://github.com/JabRef/jabref/pull/10183)
- We added the option to automatically replaces illegal characters in the filename when adding a file to JabRef. [#10182](https://github.com/JabRef/jabref/issues/10182)
- We added a privacy policy. [#10064](https://github.com/JabRef/jabref/issues/10064)
- We added a tooltip to show the number of entries in a group [#10208](https://github.com/JabRef/jabref/issues/10208)
- We fixed an issue where it was no longer possible to add or remove selected entries to groups via context menu [#10404](https://github.com/JabRef/jabref/issues/10404), [#10317](https://github.com/JabRef/jabref/issues/10317) [#10374](https://github.com/JabRef/jabref/issues/10374)

### Changed

- We replaced "Close" by "Close library" and placed it after "Save all" in the File menu. [#10043](https://github.com/JabRef/jabref/pull/10043)
- We upgraded to Lucene 9.7 for the fulltext search. The search index will be rebuild. [#10036](https://github.com/JabRef/jabref/pull/10036)
- 'Get full text' now also checks the file url. [#568](https://github.com/JabRef/jabref-koppor/issues/568)
- JabRef writes a new backup file only if there is a change. Before, JabRef created a backup upon start. [#9679](https://github.com/JabRef/jabref/pull/9679)
- We modified the `Add Group` dialog to use the most recently selected group hierarchical context. [#9141](https://github.com/JabRef/jabref/issues/9141)
- We refined the 'main directory not found' error message. [#9625](https://github.com/JabRef/jabref/pull/9625)
- JabRef writes a new backup file only if there is a change. Before, JabRef created a backup upon start. [#9679](https://github.com/JabRef/jabref/pull/9679)
- Backups of libraries are not stored per JabRef version, but collected together. [#9676](https://github.com/JabRef/jabref/pull/9676)
- We streamlined the paths for logs and backups: The parent path fragment is always `logs` or `backups`.
- `log.txt` now contains an entry if a BibTeX entry could not be parsed.
- `log.txt` now contains debug messages. Debugging needs to be enabled explicitly. [#9678](https://github.com/JabRef/jabref/pull/9678)
- `log.txt` does not contain entries for non-found files during PDF indexing. [#9678](https://github.com/JabRef/jabref/pull/9678)
- The hostname is now determined using environment variables (`COMPUTERNAME`/`HOSTNAME`) first. [#9910](https://github.com/JabRef/jabref/pull/9910)
- We improved the Medline importer to correctly import ISO dates for `revised`. [#9536](https://github.com/JabRef/jabref/issues/9536)
- To avoid cluttering of the directory, We always delete the `.sav` file upon successful write. [#9675](https://github.com/JabRef/jabref/pull/9675)
- We improved the unlinking/deletion of multiple linked files of an entry using the <kbd>Delete</kbd> key. [#9473](https://github.com/JabRef/jabref/issues/9473)
- The field names of customized entry types are now exchanged preserving the case. [#9993](https://github.com/JabRef/jabref/pull/9993)
- We moved the custom entry types dialog into the preferences dialog. [#9760](https://github.com/JabRef/jabref/pull/9760)
- We moved the manage content selectors dialog to the library properties. [#9768](https://github.com/JabRef/jabref/pull/9768)
- We moved the preferences menu command from the options menu to the file menu. [#9768](https://github.com/JabRef/jabref/pull/9768)
- We reworked the cross ref labels in the entry editor and added a right click menu. [#10046](https://github.com/JabRef/jabref/pull/10046)
- We reorganized the order of tabs and settings in the library properties. [#9836](https://github.com/JabRef/jabref/pull/9836)
- We changed the handling of an "overflow" of authors at `[authIniN]`: JabRef uses `+` to indicate an overflow. Example: `[authIni2]` produces `A+` (instead of `AB`) for `Aachen and Berlin and Chemnitz`. [#9703](https://github.com/JabRef/jabref/pull/9703)
- We moved the preferences option to open the last edited files on startup to the 'General' tab. [#9808](https://github.com/JabRef/jabref/pull/9808)
- We improved the recognition of DOIs when pasting a link containing a DOI on the maintable. [#9864](https://github.com/JabRef/jabref/issues/9864s)
- We reordered the preferences dialog. [#9839](https://github.com/JabRef/jabref/pull/9839)
- We split the 'Import and Export' tab into 'Web Search' and 'Export'. [#9839](https://github.com/JabRef/jabref/pull/9839)
- We moved the option to run JabRef in memory stick mode into the preferences dialog toolbar. [#9866](https://github.com/JabRef/jabref/pull/9866)
- In case the library contains empty entries, they are not written to disk. [#8645](https://github.com/JabRef/jabref/issues/8645)
- The formatter `remove_unicode_ligatures` is now called `replace_unicode_ligatures`. [#9890](https://github.com/JabRef/jabref/pull/9890)
- We improved the error message when no terminal was found. [#9607](https://github.com/JabRef/jabref/issues/9607)
- In the context of the "systematic literature functionality", we changed the name "database" to "catalog" to use a separate term for online catalogs in comparison to SQL databases. [#9951](https://github.com/JabRef/jabref/pull/9951)
- We now show more fields (including Special Fields) in the dropdown selection for "Save sort order" in the library properties and for "Export sort order" in the preferences. [#10010](https://github.com/JabRef/jabref/issues/10010)
- We now encrypt and store the custom API keys in the OS native credential store. [#10044](https://github.com/JabRef/jabref/issues/10044)
- We changed the behavior of group addition/edit, so that sorting by alphabetical order is not performed by default after the modification. [#10017](https://github.com/JabRef/jabref/issues/10017)
- We fixed an issue with spacing in the cleanup dialogue. [#10081](https://github.com/JabRef/jabref/issues/10081)
- The GVK fetcher now uses the new [K10plus](https://www.bszgbv.de/services/k10plus/) database. [#10189](https://github.com/JabRef/jabref/pull/10189)

### Fixed

- We fixed an issue where clicking the group expansion pane/arrow caused the node to be selected, when it should just expand/detract the node. [#10111](https://github.com/JabRef/jabref/pull/10111)
- We fixed an issue where the browser import would add ' characters before the BibTeX entry on Linux. [#9588](https://github.com/JabRef/jabref/issues/9588)
- We fixed an issue where searching for a specific term with the DOAB fetcher lead to an exception. [#9571](https://github.com/JabRef/jabref/issues/9571)
- We fixed an issue where the "Import" -> "Library to import to" did not show the correct library name if two opened libraries had the same suffix. [#9567](https://github.com/JabRef/jabref/issues/9567)
- We fixed an issue where the rpm-Version of JabRef could not be properly uninstalled and reinstalled. [#9558](https://github.com/JabRef/jabref/issues/9558), [#9603](https://github.com/JabRef/jabref/issues/9603)
- We fixed an issue where the command line export using `--exportMatches` flag does not create an output bib file. [#9581](https://github.com/JabRef/jabref/issues/9581)
- We fixed an issue where custom field in the custom entry types could not be set to mulitline. [#9609](https://github.com/JabRef/jabref/issues/9609)
- We fixed an issue where the Office XML exporter did not resolve BibTeX-Strings when exporting entries. [forum#3741](https://discourse.jabref.org/t/exporting-bibtex-constant-strings-to-ms-office-2007-xml/3741)
- We fixed an issue where the Merge Entries Toolbar configuration was not saved after hitting 'Merge Entries' button. [#9091](https://github.com/JabRef/jabref/issues/9091)
- We fixed an issue where the password is stored in clear text if the user wants to use a proxy with authentication. [#8055](https://github.com/JabRef/jabref/issues/8055)
- JabRef is now more relaxed when parsing field content: In case a field content ended with `\`, the combination `\}` was treated as plain `}`. [#9668](https://github.com/JabRef/jabref/issues/9668)
- We resolved an issue that cut off the number of group entries when it exceeded four digits. [#8797](https://github.com/JabRef/jabref/issues/8797)
- We fixed the issue where the size of the global search window was not retained after closing. [#9362](https://github.com/JabRef/jabref/issues/9362)
- We fixed an issue where the Global Search UI preview is still white in dark theme. [#9362](https://github.com/JabRef/jabref/issues/9362)
- We fixed the double paste issue when <kbd>Cmd</kbd> + <kbd>v</kbd> is pressed on 'New entry from plaintext' dialog. [#9367](https://github.com/JabRef/jabref/issues/9367)
- We fixed an issue where the pin button on the Global Search dialog was located at the bottom and not at the top. [#9362](https://github.com/JabRef/jabref/issues/9362)
- We fixed the log text color in the event log console when using dark mode. [#9732](https://github.com/JabRef/jabref/issues/9732)
- We fixed an issue where searching for unlinked files would include the current library's .bib file. [#9735](https://github.com/JabRef/jabref/issues/9735)
- We fixed an issue where it was no longer possible to connect to a shared mysql database due to an exception. [#9761](https://github.com/JabRef/jabref/issues/9761)
- We fixed an issue where an exception was thrown for the user after <kbd>Ctrl</kbd>+<kbd>Z</kbd> command. [#9737](https://github.com/JabRef/jabref/issues/9737)
- We fixed the citation key generation for [`[authors]`, `[authshort]`, `[authorsAlpha]`, `[authIniN]`, `[authEtAl]`, `[auth.etal]`](https://docs.jabref.org/setup/citationkeypatterns#special-field-markers) to handle `and others` properly. [JabRef/jabref-koppor#626](https://github.com/JabRef/jabref-koppor/issues/626)
- We fixed the Save/save as file type shows BIBTEX_DB instead of "Bibtex library". [#9372](https://github.com/JabRef/jabref/issues/9372)
- We fixed the default main file directory for non-English Linux users. [#8010](https://github.com/JabRef/jabref/issues/8010)
- We fixed an issue when overwriting the owner was disabled. [#9896](https://github.com/JabRef/jabref/pull/9896)
- We fixed an issue regarding recording redundant prefixes in search history. [#9685](https://github.com/JabRef/jabref/issues/9685)
- We fixed an issue where passing a URL containing a DOI led to a "No entry found" notification. [#9821](https://github.com/JabRef/jabref/issues/9821)
- We fixed some minor visual inconsistencies and issues in the preferences dialog. [#9866](https://github.com/JabRef/jabref/pull/9866)
- The order of save actions is now retained. [#9890](https://github.com/JabRef/jabref/pull/9890)
- We fixed an issue where the order of save actions was not retained in the bib file. [#9890](https://github.com/JabRef/jabref/pull/9890)
- We fixed an issue in the preferences 'External file types' tab ignoring a custom application path in the edit dialog. [#9895](https://github.com/JabRef/jabref/issues/9895)
- We fixed an issue in the preferences where custom columns could be added to the entry table with no qualifier. [#9913](https://github.com/JabRef/jabref/issues/9913)
- We fixed an issue where the encoding header in a bib file was not respected when the file contained a BOM (Byte Order Mark). [#9926](https://github.com/JabRef/jabref/issues/9926)
- We fixed an issue where cli help output for import and export format was inconsistent. [JabRef/jabref-koppor#429](https://github.com/JabRef/jabref-koppor/issues/429)
- We fixed an issue where the user could select multiple conflicting options for autocompletion at once. [#10181](https://github.com/JabRef/jabref/issues/10181)
- We fixed an issue where no preview could be generated for some entry types and led to an exception. [#9947](https://github.com/JabRef/jabref/issues/9947)
- We fixed an issue where the Linux terminal working directory argument was malformed and therefore ignored upon opening a terminal [#9953](https://github.com/JabRef/jabref/issues/9953)
- We fixed an issue under Linux where under some systems the file instead of the folder was opened. [#9607](https://github.com/JabRef/jabref/issues/9607)
- We fixed an issue where an Automatic Keyword Group could not be deleted in the UI. [#9778](https://github.com/JabRef/jabref/issues/9778)
- We fixed an issue where the citation key pattern `[edtrN_M]` returned the wrong editor. [#9946](https://github.com/JabRef/jabref/pull/9946)
- We fixed an issue where empty grey containers would remain in the groups panel, if displaying of group item count is turned off. [#9972](https://github.com/JabRef/jabref/issues/9972)
- We fixed an issue where fetching an ISBN could lead to application freezing when the fetcher did not return any results. [#9979](https://github.com/JabRef/jabref/issues/9979)
- We fixed an issue where closing a library containing groups and entries caused an exception [#9997](https://github.com/JabRef/jabref/issues/9997)
- We fixed a bug where the editor for strings in a bibliography file did not sort the entries by their keys [#10083](https://github.com/JabRef/jabref/pull/10083)
- We fixed an issues where clicking on the empty space of specific context menu entries would not trigger the associated action. [#8388](https://github.com/JabRef/jabref/issues/8388)
- We fixed an issue where JabRef would not remember whether the window was in fullscreen. [#4939](https://github.com/JabRef/jabref/issues/4939)
- We fixed an issue where the ACM Portal search sometimes would not return entries for some search queries when the article author had no given name. [#10107](https://github.com/JabRef/jabref/issues/10107)
- We fixed an issue that caused high CPU usage and a zombie process after quitting JabRef because of author names autocompletion. [#10159](https://github.com/JabRef/jabref/pull/10159)
- We fixed an issue where files with illegal characters in the filename could be added to JabRef. [#10182](https://github.com/JabRef/jabref/issues/10182)
- We fixed that checked-out radio buttons under "specified keywords" were not displayed as checked after closing and reopening the "edit group" window. [#10248](https://github.com/JabRef/jabref/issues/10248)
- We fixed that when editing groups, checked-out properties such as case sensitive and regular expression (under "Free search expression") were not displayed checked. [#10108](https://github.com/JabRef/jabref/issues/10108)

### Removed

- We removed the support of BibTeXML. [#9540](https://github.com/JabRef/jabref/issues/9540)
- We removed support for Markdown syntax for strikethrough and task lists in comment fields. [#9726](https://github.com/JabRef/jabref/pull/9726)
- We removed the options menu, because the two contents were moved to the File menu or the properties of the library. [#9768](https://github.com/JabRef/jabref/pull/9768)
- We removed the 'File' tab in the preferences and moved its contents to the 'Export' tab. [#9839](https://github.com/JabRef/jabref/pull/9839)
- We removed the "[Collection of Computer Science Bibliographies](https://en.wikipedia.org/wiki/Collection_of_Computer_Science_Bibliographies)" fetcher the websits is no longer available. [#6638](https://github.com/JabRef/jabref/issues/6638)

## [5.9] – 2023-01-06

### Added

- We added a dropdown menu to let users change the library they want to import into during import. [#6177](https://github.com/JabRef/jabref/issues/6177)
- We added the possibility to add/remove a preview style from the selected list using a double click. [#9490](https://github.com/JabRef/jabref/issues/9490)
- We added the option to define fields as "multine" directly in the custom entry types dialog. [#6448](https://github.com/JabRef/jabref/issues/6448)
- We changed the minWidth and the minHeight of the main window, so it won't have a width and/or a height with the value 0. [#9606](https://github.com/JabRef/jabref/issues/9606)

### Changed

- We changed database structure: in MySQL/MariaDB we renamed tables by adding a `JABREF_` prefix, and in PGSQL we moved tables in `jabref` schema. We added `VersionDBStructure` variable in `METADATA` table to indicate current version of structure, this variable is needed for automatic migration. [#9312](https://github.com/JabRef/jabref/issues/9312)
- We moved some preferences options to a new tab in the preferences dialog. [#9442](https://github.com/JabRef/jabref/pull/9442)
- We renamed "Medline abbreviation" to "dotless abbreviation". [#9504](https://github.com/JabRef/jabref/pull/9504)
- We now have more "dots" in the offered journal abbreviations. [#9504](https://github.com/JabRef/jabref/pull/9504)
- We now disable the button "Full text search" in the Searchbar by default [#9527](https://github.com/JabRef/jabref/pull/9527)

### Fixed

- The tab "deprecated fields" is shown in biblatex-mode only. [#7757](https://github.com/JabRef/jabref/issues/7757)
- In case a journal name of an IEEE journal is abbreviated, the "normal" abbreviation is used - and not the one of the IEEE BibTeX strings. [JabRef/abbrv.jabref.org#91](https://github.com/JabRef/abbrv.jabref.org/issues/91)
- We fixed a performance issue when loading large lists of custom journal abbreviations. [#8928](https://github.com/JabRef/jabref/issues/8928)
- We fixed an issue where the last opened libraries were not remembered when a new unsaved library was open as well. [#9190](https://github.com/JabRef/jabref/issues/9190)
- We fixed an issue where no context menu for the group "All entries" was present. [forum#3682](https://discourse.jabref.org/t/how-sort-groups-a-z-not-subgroups/3682)
- We fixed an issue where extra curly braces in some fields would trigger an exception when selecting the entry or doing an integrity check. [#9475](https://github.com/JabRef/jabref/issues/9475), [#9503](https://github.com/JabRef/jabref/issues/9503)
- We fixed an issue where entering a date in the format "YYYY/MM" in the entry editor date field caused an exception. [#9492](https://github.com/JabRef/jabref/issues/9492)
- For portable versions, the `.deb` file now works on plain debian again. [#9472](https://github.com/JabRef/jabref/issues/9472)
- We fixed an issue where the download of linked online files failed after an import of entries for certain urls. [#9518](https://github.com/JabRef/jabref/issues/9518)
- We fixed an issue where an exception occurred when manually downloading a file from an URL in the entry editor. [#9521](https://github.com/JabRef/jabref/issues/9521)
- We fixed an issue with open office csv file formatting where commas in the abstract field where not escaped. [#9087](https://github.com/JabRef/jabref/issues/9087)
- We fixed an issue with deleting groups where subgroups different from the selected group were deleted. [#9281](https://github.com/JabRef/jabref/issues/9281)

## [5.8] – 2022-12-18

### Added

- We integrated a new three-way merge UI for merging entries in the Entries Merger Dialog, the Duplicate Resolver Dialog, the Entry Importer Dialog, and the External Changes Resolver Dialog. [#8945](https://github.com/JabRef/jabref/pull/8945)
- We added the ability to merge groups, keywords, comments and files when merging entries. [#9022](https://github.com/JabRef/jabref/pull/9022)
- We added a warning message next to the authors field in the merge dialog to warn users when the authors are the same but formatted differently. [#8745](https://github.com/JabRef/jabref/issues/8745)
- The default file directory of a library is used as default directory for [unlinked file lookup](https://docs.jabref.org/collect/findunlinkedfiles#link-the-pdfs-to-your-bib-library). [JabRef/jabref-koppor#546](https://github.com/JabRef/jabref-koppor/issues/546)
- The properties of an existing systematic literature review (SLR) can be edited. [JabRef/jabref-koppor#604](https://github.com/JabRef/jabref-koppor/issues/604)
- An systematic literature review (SLR) can now be started from the SLR itself. [#9131](https://github.com/JabRef/jabref/pull/9131), [JabRef/jabref-koppor#601](https://github.com/JabRef/jabref-koppor/issues/601)
- On startup, JabRef notifies the user if there were parsing errors during opening.
- We added support for the field `fjournal` (in `@article`) for abbreviation and unabbreviation functionalities. [#321](https://github.com/JabRef/jabref/pull/321)
- In case a backup is found, the filename of the backup is shown and one can navigate to the file. [#9311](https://github.com/JabRef/jabref/pull/9311)
- We added support for the Ukrainian and Arabic languages. [#9236](https://github.com/JabRef/jabref/pull/9236), [#9243](https://github.com/JabRef/jabref/pull/9243)

### Changed

- We improved the Citavi Importer to also import so called Knowledge-items into the field `comment` of the corresponding entry [#9025](https://github.com/JabRef/jabref/issues/9025)
- We modified the change case sub-menus and their corresponding tips (displayed when you stay long over the menu) to properly reflect exemplified cases. [#9339](https://github.com/Jabref/jabref/issues/9339)
- We call backup files `.bak` and temporary writing files now `.sav`.
- JabRef keeps 10 older versions of a `.bib` file in the [user data dir](https://github.com/harawata/appdirs#supported-directories) (instead of a single `.sav` (now: `.bak`) file in the directory of the `.bib` file)
- We improved the External Changes Resolver dialog to be more usaable. [#9021](https://github.com/JabRef/jabref/pull/9021)
- We simplified the actions to fast-resolve duplicates to 'Keep Left', 'Keep Right', 'Keep Both' and 'Keep Merged'. [#9056](https://github.com/JabRef/jabref/issues/9056)
- The fallback directory of the file folder now is the general file directory. In case there was a directory configured for a library and this directory was not found, JabRef placed the PDF next to the .bib file and not into the general file directory.
- The global default directory for storing PDFs is now the documents folder in the user's home.
- When adding or editing a subgroup it is placed w.r.t. to alphabetical ordering rather than at the end. [JabRef/jabref-koppor#577](https://github.com/JabRef/jabref-koppor/issues/577)
- Groups context menu now shows appropriate options depending on number of subgroups. [JabRef/jabref-koppor#579](https://github.com/JabRef/jabref-koppor/issues/579)
- We modified the "Delete file" dialog and added the full file path to the dialog text. The file path in the title was changed to file name only. [JabRef/jabref-koppor#534](https://github.com/JabRef/jabref-koppor/issues/534)
- Download from URL now automatically fills with URL from clipboard. [JabRef/jabref-koppor#535](https://github.com/JabRef/jabref-koppor/issues/535)
- We added HTML and Markdown files to Find Unlinked Files and removed BibTeX. [JabRef/jabref-koppor#547](https://github.com/JabRef/jabref-koppor/issues/547)
- ArXiv fetcher now retrieves additional data from related DOIs (both ArXiv and user-assigned). [#9170](https://github.com/JabRef/jabref/pull/9170)
- We modified the Directory of Open Access Books (DOAB) fetcher so that it will now also fetch the ISBN when possible. [#8708](https://github.com/JabRef/jabref/issues/8708)
- Genres are now mapped correctly to entry types when importing MODS files. [#9185](https://github.com/JabRef/jabref/issues/9185)
- We changed the button label from "Return to JabRef" to "Return to library" to better indicate the purpose of the action.
- We changed the color of found text from red to high-contrast colors (background: yellow; font color: purple). [JabRef/jabref-koppor#552](https://github.com/JabRef/jabref-koppor/issues/552)
- We fixed an issue where the wrong icon for a successful import of a bib entry was shown. [#9308](https://github.com/JabRef/jabref/pull/9308)
- We changed the messages after importing unlinked local files to past tense. [JabRef/jabref-koppor#548](https://github.com/JabRef/jabref-koppor/issues/548)
- We fixed an issue where the wrong icon for a successful import of a bib entry was shown [#9308](https://github.com/JabRef/jabref/pull/9308)
- In the context of the [Cleanup dialog](https://docs.jabref.org/finding-sorting-and-cleaning-entries/cleanupentries) we changed the text of the conversion of BibTeX to biblatex (and vice versa) to make it more clear. [JabRef/jabref-koppor#545](https://github.com/JabRef/jabref-koppor/issues/545)
- We removed wrapping of string constants when writing to a `.bib` file.
- In the context of a systematic literature review (SLR), a user can now add arbitrary data into `study.yml`. JabRef just ignores this data. [#9124](https://github.com/JabRef/jabref/pull/9124)
- In the context of a systematic literature review (SLR), we reworked the "Define study" parameters dialog. [#9123](https://github.com/JabRef/jabref/pull/9123)
- We upgraded to Lucene 9.4 for the fulltext search. The search index will be rebuild. [#9213](https://github.com/JabRef/jabref/pull/9213)
- We disabled the "change case" menu for empty fields. [#9214](https://github.com/JabRef/jabref/issues/9214)
- We disabled the conversion menu for empty fields. [#9200](https://github.com/JabRef/jabref/issues/9200)

### Fixed

- We fixed an issue where applied save actions on saving the library file would lead to the dialog "The library has been modified by another program" popping up. [#4877](https://github.com/JabRef/jabref/issues/4877)
- We fixed issues with save actions not correctly loaded when opening the library. [#9122](https://github.com/JabRef/jabref/pull/9122)
- We fixed the behavior of "Discard changes" when reopening a modified library. [#9361](https://github.com/JabRef/jabref/issues/9361)
- We fixed several bugs regarding the manual and the autosave of library files that could lead to exceptions. [#9067](https://github.com/JabRef/jabref/pull/9067), [#8484](https://github.com/JabRef/jabref/issues/8484), [#8746](https://github.com/JabRef/jabref/issues/8746), [#6684](https://github.com/JabRef/jabref/issues/6684), [#6644](https://github.com/JabRef/jabref/issues/6644), [#6102](https://github.com/JabRef/jabref/issues/6102), [#6000](https://github.com/JabRef/jabref/issues/6000)
- We fixed an issue where pdfs were re-indexed on each startup. [#9166](https://github.com/JabRef/jabref/pull/9166)
- We fixed an issue when using an unsafe character in the citation key, the auto-linking feature fails to link files. [#9267](https://github.com/JabRef/jabref/issues/9267)
- We fixed an issue where a message about changed metadata would occur on saving although nothing changed. [#9159](https://github.com/JabRef/jabref/issues/9159)
- We fixed an issue where the possibility to generate a subdatabase from an aux file was writing empty files when called from the commandline. [#9115](https://github.com/JabRef/jabref/issues/9115), [forum#3516](https://discourse.jabref.org/t/export-subdatabase-from-aux-file-on-macos-command-line/3516)
- We fixed an issue where author names with tilde accents (for example ñ) were marked as "Names are not in the standard BibTeX format". [#8071](https://github.com/JabRef/jabref/issues/8071)
- We fixed an issue where capitalize didn't capitalize words after hyphen characters. [#9157](https://github.com/JabRef/jabref/issues/9157)
- We fixed an issue where title case didn't capitalize words after en-dash characters and skip capitalization of conjunctions that comes after en-dash characters. [#9068](https://github.com/JabRef/jabref/pull/9068),[#9142](https://github.com/JabRef/jabref/pull/9142)
- We fixed an issue with the message that is displayed when fetcher returns an empty list of entries for given query. [#9195](https://github.com/JabRef/jabref/issues/9195)
- We fixed an issue where editing entry's "date" field in library mode "biblatex" causes an uncaught exception. [#8747](https://github.com/JabRef/jabref/issues/8747)
- We fixed an issue where importing from XMP would fail for certain PDFs. [#9383](https://github.com/JabRef/jabref/issues/9383)
- We fixed an issue that JabRef displayed the wrong group tree after loading. [JabRef/jabref-koppor#637](https://github.com/JabRef/jabref-koppor/issues/637)
- We fixed that sorting of entries in the maintable by special fields is updated immediately. [#9334](https://github.com/JabRef/jabref/issues/9334)
- We fixed the display of issue, number, eid and pages fields in the entry preview. [#8607](https://github.com/JabRef/jabref/pull/8607), [#8372](https://github.com/JabRef/jabref/issues/8372), [JabRef/jabref-koppor#514](https://github.com/JabRef/jabref-koppor/issues/514), [forum#2390](https://discourse.jabref.org/t/unable-to-edit-my-bibtex-file-that-i-used-before-vers-5-1/2390), [forum#3462](https://discourse.jabref.org/t/jabref-5-6-need-help-with-export-from-jabref-to-microsoft-word-entry-preview-of-apa-7-not-rendering-correctly/3462)
- We fixed the page ranges checker to detect article numbers in the pages field (used at [Check Integrity](https://docs.jabref.org/finding-sorting-and-cleaning-entries/checkintegrity)). [#8607](https://github.com/JabRef/jabref/pull/8607)
- The [HtmlToLaTeXFormatter](https://docs.jabref.org/finding-sorting-and-cleaning-entries/saveactions#html-to-latex) keeps single `<` characters.
- We fixed a performance regression when opening large libraries. [#9041](https://github.com/JabRef/jabref/issues/9041)
- We fixed a bug where spaces are trimmed when highlighting differences in the Entries merge dialog. [JabRef/jabref-koppor#371](https://github.com/JabRef/jabref-koppor/issues/371)
- We fixed some visual glitches with the linked files editor field in the entry editor and increased its height. [#8823](https://github.com/JabRef/jabref/issues/8823)
- We fixed some visual inconsistencies (round corners of highlighted buttons). [#8806](https://github.com/JabRef/jabref/issues/8806)
- We fixed an issue where JabRef would not exit when a connection to a LibreOffice document was established previously and the document is still open. [#9075](https://github.com/JabRef/jabref/issues/9075)
- We fixed an issue about selecting the save order in the preferences. [#9147](https://github.com/JabRef/jabref/issues/9147)
- We fixed an issue where an exception when fetching a DOI was not logged correctly. [JabRef/jabref-koppor#627](https://github.com/JabRef/jabref-koppor/issues/627)
- We fixed an issue where a user could not open an attached file in a new unsaved library. [#9386](https://github.com/JabRef/jabref/issues/9386)
- We fixed a typo within a connection error message. [JabRef/jabref-koppor#625](https://github.com/JabRef/jabref-koppor/issues/625)
- We fixed an issue where journal abbreviations would not abbreviate journal titles with escaped ampersands (\\&). [#8948](https://github.com/JabRef/jabref/issues/8948)
- We fixed the readability of the file field in the dark theme. [#9340](https://github.com/JabRef/jabref/issues/9340)
- We fixed an issue where the 'close dialog' key binding was not closing the Preferences dialog. [#8888](https://github.com/jabref/jabref/issues/8888)
- We fixed an issue where a known journal's medline/dot-less abbreviation does not switch to the full name. [#9370](https://github.com/JabRef/jabref/issues/9370)
- We fixed an issue where hitting enter on the search field within the preferences dialog closed the dialog. [JabRef/jabref-koppor#630](https://github.com/JabRef/jabref-koppor/issues/630)
- We fixed the "Cleanup entries" dialog is partially visible. [#9223](https://github.com/JabRef/jabref/issues/9223)
- We fixed an issue where font size preferences did not apply correctly to preference dialog window and the menu bar. [#8386](https://github.com/JabRef/jabref/issues/8386) and [#9279](https://github.com/JabRef/jabref/issues/9279)
- We fixed the display of the "Customize Entry Types" dialog title. [#9198](https://github.com/JabRef/jabref/issues/9198)
- We fixed an issue where the CSS styles are missing in some dialogs. [#9150](https://github.com/JabRef/jabref/pull/9150)
- We fixed an issue where controls in the preferences dialog could outgrow the window. [#9017](https://github.com/JabRef/jabref/issues/9017)
- We fixed an issue where highlighted text color for entry merge dialogue was not clearly visible. [#9192](https://github.com/JabRef/jabref/issues/9192)

### Removed

- We removed "last-search-date" from the systematic literature review feature, because the last-search-date can be deducted from the git logs. [#9116](https://github.com/JabRef/jabref/pull/9116)
- We removed the [CiteseerX](https://docs.jabref.org/collect/import-using-online-bibliographic-database#citeseerx) fetcher, because the API used by JabRef is sundowned. [#9466](https://github.com/JabRef/jabref/pull/9466)

## [5.7] – 2022-08-05

### Added

- We added a fetcher for [Biodiversity Heritage Library](https://www.biodiversitylibrary.org/). [#8539](https://github.com/JabRef/jabref/issues/8539)
- We added support for multiple messages in the snackbar. [#7340](https://github.com/JabRef/jabref/issues/7340)
- We added an extra option in the 'Find Unlinked Files' dialog view to ignore unnecessary files like Thumbs.db, DS_Store, etc. [JabRef/jabref-koppor#373](https://github.com/JabRef/jabref-koppor/issues/373)
- JabRef now writes log files. Linux: `$home/.cache/jabref/logs/version`, Windows: `%APPDATA%\..\Local\harawata\jabref\version\logs`, Mac: `Users/.../Library/Logs/jabref/version`
- We added an importer for Citavi backup files, support ".ctv5bak" and ".ctv6bak" file formats. [#8322](https://github.com/JabRef/jabref/issues/8322)
- We added a feature to drag selected entries and drop them to other opened inactive library tabs [JabRef/jabref-koppor#521](https://github.com/JabRef/jabref-koppor/issues/521).
- We added support for the [biblatex-apa](https://github.com/plk/biblatex-apa) legal entry types `Legislation`, `Legadminmaterial`, `Jurisdiction`, `Constitution` and `Legal` [#8931](https://github.com/JabRef/jabref/issues/8931)

### Changed

- The file column in the main table now shows the corresponding defined icon for the linked file [#8930](https://github.com/JabRef/jabref/issues/8930).
- We improved the color of the selected entries and the color of the summary in the Import Entries Dialog in the dark theme. [#7927](https://github.com/JabRef/jabref/issues/7927)
- We upgraded to Lucene 9.2 for the fulltext search.
  Thus, the now created search index cannot be read from older versions of JabRef anylonger.
  ⚠️ JabRef will recreate the index in a new folder for new files and this will take a long time for a huge library.
  Moreover, switching back and forth JabRef versions and meanwhile adding PDFs also requires rebuilding the index now and then.
  [#8868](https://github.com/JabRef/jabref/pull/8868)
- We improved the Latex2Unicode conversion [#8639](https://github.com/JabRef/jabref/pull/8639)
- Writing BibTeX data into a PDF (XMP) removes braces. [#8452](https://github.com/JabRef/jabref/issues/8452)
- Writing BibTeX data into a PDF (XMP) does not write the `file` field.
- Writing BibTeX data into a PDF (XMP) considers the configured keyword separator (and does not use "," as default any more)
- The Medline/Pubmed search now also supports the [default fields and operators for searching](https://docs.jabref.org/collect/import-using-online-bibliographic-database#search-syntax). [forum#3554](https://discourse.jabref.org/t/native-pubmed-search/3354)
- We improved group expansion arrow that prevent it from activating group when expanding or collapsing. [#7982](https://github.com/JabRef/jabref/issues/7982), [#3176](https://github.com/JabRef/jabref/issues/3176)
- When configured SSL certificates changed, JabRef warns the user to restart to apply the configuration.
- We improved the appearances and logic of the "Manage field names & content" dialog, and renamed it to "Automatic field editor". [#6536](https://github.com/JabRef/jabref/issues/6536)
- We improved the message explaining the options when modifying an automatic keyword group [#8911](https://github.com/JabRef/jabref/issues/8911)
- We moved the preferences option "Warn about duplicates on import" option from the tab "File" to the tab "Import and Export". [JabRef/jabref-koppor#570](https://github.com/JabRef/jabref-koppor/issues/570)
- When JabRef encounters `% Encoding: UTF-8` header, it is kept during writing (and not removed). [#8964](https://github.com/JabRef/jabref/pull/8964)
- We replace characters which cannot be decoded using the specified encoding by a (probably another) valid character. This happens if JabRef detects the wrong charset (e.g., UTF-8 instead of Windows 1252). One can use the [Integrity Check](https://docs.jabref.org/finding-sorting-and-cleaning-entries/checkintegrity) to find those characters.

### Fixed

- We fixed an issue where linked fails containing parts of the main file directory could not be opened. [#8991](https://github.com/JabRef/jabref/issues/8991)
- Linked files with an absolute path can be opened again. [#8991](https://github.com/JabRef/jabref/issues/8991)
- We fixed an issue where the user could not rate an entry in the main table when an entry was not yet ranked. [#5842](https://github.com/JabRef/jabref/issues/5842)
- We fixed an issue that caused JabRef to sometimes open multiple instances when "Remote Operation" is enabled. [#8653](https://github.com/JabRef/jabref/issues/8653)
- We fixed an issue where linked files with the filetype "application/pdf" in an entry were not shown with the correct PDF-Icon in the main table [#8930](https://github.com/JabRef/jabref/issues/8930)
- We fixed an issue where "open folder" for linked files did not open the folder and did not select the file unter certain Linux desktop environments [#8679](https://github.com/JabRef/jabref/issues/8679), [#8849](https://github.com/JabRef/jabref/issues/8849)
- We fixed an issue where the content of a big shared database library is not shown [#8788](https://github.com/JabRef/jabref/issues/8788)
- We fixed the unnecessary horizontal scroll bar in group panel [#8467](https://github.com/JabRef/jabref/issues/8467)
- We fixed an issue where the notification bar message, icon and actions appeared to be invisible. [#8761](https://github.com/JabRef/jabref/issues/8761)
- We fixed an issue where deprecated fields tab is shown when the fields don't contain any values. [#8396](https://github.com/JabRef/jabref/issues/8396)
- We fixed an issue where an exception for DOI search occurred when the DOI contained urlencoded characters. [#8787](https://github.com/JabRef/jabref/issues/8787)
- We fixed an issue which allow us to select and open identifiers from a popup list in the maintable [#8758](https://github.com/JabRef/jabref/issues/8758), [#8802](https://github.com/JabRef/jabref/issues/8802)
- We fixed an issue where the escape button had no functionality within the "Filter groups" textfield. [JabRef/jabref-koppor#562](https://github.com/JabRef/jabref-koppor/issues/562)
- We fixed an issue where the exception that there are invalid characters in filename. [#8786](https://github.com/JabRef/jabref/issues/8786)
- When the proxy configuration removed the proxy user/password, this change is applied immediately.
- We fixed an issue where removing several groups deletes only one of them. [#8390](https://github.com/JabRef/jabref/issues/8390)
- We fixed an issue where the Sidepane (groups, web search and open office) width is not remembered after restarting JabRef. [#8907](https://github.com/JabRef/jabref/issues/8907)
- We fixed a bug where switching between themes will cause an error/exception. [#8939](https://github.com/JabRef/jabref/pull/8939)
- We fixed a bug where files that were deleted in the source bibtex file were kept in the index. [#8962](https://github.com/JabRef/jabref/pull/8962)
- We fixed "Error while sending to JabRef" when the browser extension interacts with JabRef. [JabRef/JabRef-Browser-Extension#479](https://github.com/JabRef/JabRef-Browser-Extension/issues/479)
- We fixed a bug where updating group view mode (intersection or union) requires re-selecting groups to take effect. [#6998](https://github.com/JabRef/jabref/issues/6998)
- We fixed a bug that prevented external group metadata changes from being merged. [#8873](https://github.com/JabRef/jabref/issues/8873)
- We fixed the shared database opening dialog to remember autosave folder and tick. [#7516](https://github.com/JabRef/jabref/issues/7516)
- We fixed an issue where name formatter could not be saved. [#9120](https://github.com/JabRef/jabref/issues/9120)
- We fixed a bug where after the export of Preferences, custom exports were duplicated. [#10176](https://github.com/JabRef/jabref/issues/10176)

### Removed

- We removed the social media buttons for our Twitter and Facebook pages. [#8774](https://github.com/JabRef/jabref/issues/8774)

## [5.6] – 2022-04-25

### Added

- We enabled the user to customize the API Key for some fetchers. [#6877](https://github.com/JabRef/jabref/issues/6877)
- We added an extra option when right-clicking an entry in the Entry List to copy either the DOI or the DOI url.
- We added a fetcher for [Directory of Open Access Books (DOAB)](https://doabooks.org/) [#8576](https://github.com/JabRef/jabref/issues/8576)
- We added an extra option to ask the user whether they want to open to reveal the folder holding the saved file with the file selected. [#8195](https://github.com/JabRef/jabref/issues/8195)
- We added a new section to network preferences to allow using custom SSL certificates. [#8126](https://github.com/JabRef/jabref/issues/8126)
- We improved the version check to take also beta version into account and now redirect to the right changelog for the version.
- We added two new web and fulltext fetchers: SemanticScholar and ResearchGate.
- We added notifications on success and failure when writing metadata to a PDF-file. [#8276](https://github.com/JabRef/jabref/issues/8276)
- We added a cleanup action that escapes `$` (by adding a backslash in front). [#8673](https://github.com/JabRef/jabref/issues/8673)

### Changed

- We upgraded to Lucene 9.1 for the fulltext search.
  Thus, the now created search index cannot be read from older versions of JabRef any longer.
  ⚠️ JabRef will recreate the index in a new folder for new files and this will take a long time for a huge library.
  Moreover, switching back and forth JabRef versions and meanwhile adding PDFs also requires rebuilding the index now and then.
  [#8362](https://github.com/JabRef/jabref/pull/8362)
- We changed the list of CSL styles to those that support formatting bibliographies. [#8421](https://github.com/JabRef/jabref/issues/8421) [michel-kraemer/citeproc-java#116](https://github.com/michel-kraemer/citeproc-java/issues/116)
- The CSL preview styles now also support displaying data from cross references entries that are linked via the `crossref` field. [#7378](https://github.com/JabRef/jabref/issues/7378)
- We made the Search button in Web Search wider. We also skewed the panel titles to the left. [#8397](https://github.com/JabRef/jabref/issues/8397)
- We introduced a preference to disable fulltext indexing. [#8468](https://github.com/JabRef/jabref/issues/8468)
- When exporting entries, the encoding is always UTF-8.
- When embedding BibTeX data into a PDF, the encoding is always UTF-8.
- We replaced the [OttoBib](https://en.wikipedia.org/wiki/OttoBib) fetcher by a fetcher by [OpenLibrary](https://openlibrary.org/dev/docs/api/books). [#8652](https://github.com/JabRef/jabref/issues/8652)
- We first fetch ISBN data from OpenLibrary, if nothing found, ebook.de is tried.
- We now only show a warning when exiting for tasks that will not be recovered automatically upon relaunch of JabRef. [#8468](https://github.com/JabRef/jabref/issues/8468)

### Fixed

- We fixed an issue where right clicking multiple entries and pressing "Change entry type" would only change one entry. [#8654](https://github.com/JabRef/jabref/issues/8654)
- We fixed an issue where it was no longer possible to add or delete multiple files in the `file` field in the entry editor. [#8659](https://github.com/JabRef/jabref/issues/8659)
- We fixed an issue where the author's lastname was not used for the citation key generation if it started with a lowercase letter. [#8601](https://github.com/JabRef/jabref/issues/8601)
- We fixed an issue where custom "Protected terms" files were missing after a restart of JabRef. [#8608](https://github.com/JabRef/jabref/issues/8608)
- We fixed an issue where JabRef could not start due to a missing directory for the fulltex index. [#8579](https://github.com/JabRef/jabref/issues/8579)
- We fixed an issue where long article numbers in the `pages` field would cause an exception and preventing the citation style to display. [#8381](https://github.com/JabRef/jabref/issues/8381), [michel-kraemer/citeproc-java#114](https://github.com/michel-kraemer/citeproc-java/issues/114)
- We fixed an issue where online links in the file field were not detected correctly and could produce an exception. [#8510](https://github.com/JabRef/jabref/issues/8510)
- We fixed an issue where an exception could occur when saving the preferences [#7614](https://github.com/JabRef/jabref/issues/7614)
- We fixed an issue where "Copy DOI url" in the right-click menu of the Entry List would just copy the DOI and not the DOI url. [#8389](https://github.com/JabRef/jabref/issues/8389)
- We fixed an issue where opening the console from the drop-down menu would cause an exception. [#8466](https://github.com/JabRef/jabref/issues/8466)
- We fixed an issue when reading non-UTF-8 encoded. When no encoding header is present, the encoding is now detected from the file content (and the preference option is disregarded). [#8417](https://github.com/JabRef/jabref/issues/8417)
- We fixed an issue where pasting a URL was replacing `+` signs by spaces making the URL unreachable. [#8448](https://github.com/JabRef/jabref/issues/8448)
- We fixed an issue where creating subsidiary files from aux files created with some versions of biblatex would produce incorrect results. [#8513](https://github.com/JabRef/jabref/issues/8513)
- We fixed an issue where opening the changelog from withing JabRef led to a 404 error. [#8563](https://github.com/JabRef/jabref/issues/8563)
- We fixed an issue where not all found unlinked local files were imported correctly due to some race condition. [#8444](https://github.com/JabRef/jabref/issues/8444)
- We fixed an issue where Merge entries dialog exceeds screen boundaries.
- We fixed an issue where the app lags when selecting an entry after a fresh start. [#8446](https://github.com/JabRef/jabref/issues/8446)
- We fixed an issue where no citationkey was generated on import, pasting a doi or an entry on the main table. [#8406](https://github.com/JabRef/jabref/issues/8406), [JabRef/jabref-koppor#553](https://github.com/JabRef/jabref-koppor/issues/553)
- We fixed an issue where accent search does not perform consistently. [#6815](https://github.com/JabRef/jabref/issues/6815)
- We fixed an issue where the incorrect entry was selected when "New Article" is pressed while search filters are active. [#8674](https://github.com/JabRef/jabref/issues/8674)
- We fixed an issue where "Write BibTeXEntry metadata to PDF" button remains enabled while writing to PDF is in-progress. [#8691](https://github.com/JabRef/jabref/issues/8691)

### Removed

- We removed the option to copy CSL Citation styles data as `XSL_FO`, `ASCIIDOC`, and `RTF` as these have not been working since a long time and are no longer supported in the external library used for processing the styles. [#7378](https://github.com/JabRef/jabref/issues/7378)
- We removed the option to configure the default encoding. The default encoding is now hard-coded to the modern UTF-8 encoding.

## [5.5] – 2022-01-17

### Changed

- We integrated the external file types dialog directly inside the preferences. [#8341](https://github.com/JabRef/jabref/pull/8341)
- We disabled the add group button color change after adding 10 new groups. [#8051](https://github.com/JabRef/jabref/issues/8051)
- We inverted the logic for resolving [BibTeX strings](https://docs.jabref.org/advanced/strings). This helps to keep `#` chars. By default String resolving is only activated for a couple of standard fields. The list of fields can be modified in the preferences. [#7010](https://github.com/JabRef/jabref/issues/7010), [#7012](https://github.com/JabRef/jabref/issues/7012), [#8303](https://github.com/JabRef/jabref/issues/8303)
- We moved the search box in preview preferences closer to the available citation styles list. [#8370](https://github.com/JabRef/jabref/pull/8370)
- Changing the preference to show the preview panel as a separate tab now has effect without restarting JabRef. [#8370](https://github.com/JabRef/jabref/pull/8370)
- We enabled switching themes in JabRef without the need to restart JabRef. [#7335](https://github.com/JabRef/jabref/pull/7335)
- We added support for the field `day`, `rights`, `coverage` and `language` when reading XMP data in Dublin Core format. [#8491](https://github.com/JabRef/jabref/issues/8491)

### Fixed

- We fixed an issue where the preferences for "Search and store files relative to library file location" where ignored when the "Main file directory" field was not empty [#8385](https://github.com/JabRef/jabref/issues/8385)
- We fixed an issue where `#`chars in certain fields would be interpreted as BibTeX strings [#7010](https://github.com/JabRef/jabref/issues/7010), [#7012](https://github.com/JabRef/jabref/issues/7012), [#8303](https://github.com/JabRef/jabref/issues/8303)
- We fixed an issue where the fulltext search on an empty library with no documents would lead to an exception [JabRef/jabref-koppor#522](https://github.com/JabRef/jabref-koppor/issues/522)
- We fixed an issue where clicking on "Accept changes" in the merge dialog would lead to an exception [forum#2418](https://discourse.jabref.org/t/the-library-has-been-modified-by-another-program/2418/8)
- We fixed an issue where clicking on headings in the entry preview could lead to an exception. [#8292](https://github.com/JabRef/jabref/issues/8292)
- We fixed an issue where IntegrityCheck used the system's character encoding instead of the one set by the library or in preferences [#8022](https://github.com/JabRef/jabref/issues/8022)
- We fixed an issue about empty metadata in library properties when called from the right click menu. [#8358](https://github.com/JabRef/jabref/issues/8358)
- We fixed an issue where someone could add a duplicate field in the customize entry type dialog. [#8194](https://github.com/JabRef/jabref/issues/8194)
- We fixed a typo in the library properties tab: "String constants". There, one can configure [BibTeX string constants](https://docs.jabref.org/advanced/strings).
- We fixed an issue when writing a non-UTF-8 encoded file: The header is written again. [#8417](https://github.com/JabRef/jabref/issues/8417)
- We fixed an issue where folder creation during systemic literature review failed due to an illegal fetcher name. [#8552](https://github.com/JabRef/jabref/pull/8552)

## [5.4] – 2021-12-20

### Added

- We added confirmation dialog when user wants to close a library where any empty entries are detected. [#8096](https://github.com/JabRef/jabref/issues/8096)
- We added import support for CFF files. [#7945](https://github.com/JabRef/jabref/issues/7945)
- We added the option to copy the DOI of an entry directly from the context menu copy submenu. [#7826](https://github.com/JabRef/jabref/issues/7826)
- We added a fulltext search feature. [#2838](https://github.com/JabRef/jabref/pull/2838)
- We improved the deduction of bib-entries from imported fulltext pdfs. [#7947](https://github.com/JabRef/jabref/pull/7947)
- We added `unprotect_terms` to the list of bracketed pattern modifiers [#7960](https://github.com/JabRef/jabref/pull/7960)
- We added a dialog that allows to parse metadata from linked pdfs. [#7929](https://github.com/JabRef/jabref/pull/7929)
- We added an icon picker in group edit dialog. [#6142](https://github.com/JabRef/jabref/issues/6142)
- We added a preference to Opt-In to JabRef's online metadata extraction service (Grobid) usage. [#8002](https://github.com/JabRef/jabref/pull/8002)
- We readded the possibility to display the search results of all databases ("Global Search"). It is shown in a separate window. [#4096](https://github.com/JabRef/jabref/issues/4096)
- We readded the possibility to keep the search string when switching tabs. It is implemented by a toggle button. [#4096](https://github.com/JabRef/jabref/issues/4096#issuecomment-575986882)
- We allowed the user to also preview the available citation styles in the preferences besides the selected ones [#8108](https://github.com/JabRef/jabref/issues/8108)
- We added an option to search the available citation styles by name in the preferences [#8108](https://github.com/JabRef/jabref/issues/8108)
- We added an option to generate bib-entries from ID through a popover in the toolbar. [#4183](https://github.com/JabRef/jabref/issues/4183)
- We added a menu option in the right click menu of the main table tabs to display the library properties. [#6527](https://github.com/JabRef/jabref/issues/6527)
- When a `.bib` file ("library") was saved successfully, a notification is shown

### Changed

- Local library settings may overwrite the setting "Search and store files relative to library file location" [#8179](https://github.com/JabRef/jabref/issues/8179)
- The option "Fit table horizontally on screen" in the "Entry table" preferences is now disabled by default [#8148](https://github.com/JabRef/jabref/pull/8148)
- We improved the preferences and descriptions in the "Linked files" preferences tab [#8148](https://github.com/JabRef/jabref/pull/8148)
- We slightly changed the layout of the Journal tab in the preferences for ui consistency. [#7937](https://github.com/JabRef/jabref/pull/7937)
- The JabRefHost on Windows now writes a temporary file and calls `-importToOpen` instead of passing the bibtex via `-importBibtex`. [#7374](https://github.com/JabRef/jabref/issues/7374), [JabRef/JabRef-Browser-Extension#274](https://github.com/JabRef/JabRef-Browser-Extension/issues/274)
- We reordered some entries in the right-click menu of the main table. [#6099](https://github.com/JabRef/jabref/issues/6099)
- We merged the barely used ImportSettingsTab and the CustomizationTab in the preferences into one single tab and moved the option to allow Integers in Edition Fields in Bibtex-Mode to the EntryEditor tab. [#7849](https://github.com/JabRef/jabref/pull/7849)
- We moved the export order in the preferences from `File` to `Import and Export`. [#7935](https://github.com/JabRef/jabref/pull/7935)
- We reworked the export order in the preferences and the save order in the library preferences. You can now set more than three sort criteria in your library preferences. [#7935](https://github.com/JabRef/jabref/pull/7935)
- The metadata-to-pdf actions now also embeds the bibfile to the PDF. [#8037](https://github.com/JabRef/jabref/pull/8037)
- The snap was updated to use the core20 base and to use lzo compression for better startup performance [#8109](https://github.com/JabRef/jabref/pull/8109)
- We moved the union/intersection view button in the group sidepane to the left of the other controls. [#8202](https://github.com/JabRef/jabref/pull/8202)
- We improved the Drag and Drop behavior in the "Customize Entry Types" Dialog [#6338](https://github.com/JabRef/jabref/issues/6338)
- When determining the URL of an ArXiV eprint, the URL now points to the version [#8149](https://github.com/JabRef/jabref/pull/8149)
- We Included all standard fields with citation key when exporting to Old OpenOffice/LibreOffice Calc Format [#8176](https://github.com/JabRef/jabref/pull/8176)
- In case the database is encoded with `UTF8`, the `% Encoding` marker is not written anymore
- The written `.bib` file has the same line endings [#390](https://github.com/JabRef/jabref-koppor/issues/390)
- The written `.bib` file always has a final line break
- The written `.bib` file keeps the newline separator of the loaded `.bib` file
- We present options to manually enter an article or return to the New Entry menu when the fetcher DOI fails to find an entry for an ID [#7870](https://github.com/JabRef/jabref/issues/7870)
- We trim white space and non-ASCII characters from DOI [#8127](https://github.com/JabRef/jabref/issues/8127)
- The duplicate checker now inspects other fields in case no difference in the required and optional fields are found.
- We reworked the library properties dialog and integrated the `Library > Preamble`, `Library > Citation key pattern` and `Library > String constants dialogs` [#8264](https://github.com/JabRef/jabref/pulls/8264)
- We improved the startup time of JabRef by switching from the logging library `log4j2` to `tinylog` [#8007](https://github.com/JabRef/jabref/issues/8007)

### Fixed

- We fixed an issue where an exception occurred when pasting an entry with a publication date-range of the form 1910/1917 [#7864](https://github.com/JabRef/jabref/issues/7864)
- We fixed an issue where an exception occurred when a preview style was edited and afterwards another preview style selected. [#8280](https://github.com/JabRef/jabref/issues/8280)
- We fixed an issue where the actions to move a file to a directory were incorrectly disabled. [#7908](https://github.com/JabRef/jabref/issues/7908)
- We fixed an issue where an exception occurred when a linked online file was edited in the entry editor [#8008](https://github.com/JabRef/jabref/issues/8008)
- We fixed an issue when checking for a new version when JabRef is used behind a corporate proxy. [#7884](https://github.com/JabRef/jabref/issues/7884)
- We fixed some icons that were drawn in the wrong color when JabRef used a custom theme. [#7853](https://github.com/JabRef/jabref/issues/7853)
- We fixed an issue where the `Aux file` on `Edit group` doesn't support relative sub-directories path to import. [#7719](https://github.com/JabRef/jabref/issues/7719).
- We fixed an issue where it was impossible to add or modify groups. [#7912](https://github.com/JabRef/jabref/pull/793://github.com/JabRef/jabref/pull/7921)
- We fixed an issue about the visible side pane components being out of sync with the view menu. [#8115](https://github.com/JabRef/jabref/issues/8115)
- We fixed an issue where the side pane would not close when all its components were closed. [#8082](https://github.com/JabRef/jabref/issues/8082)
- We fixed an issue where exported entries from a Citavi bib containing URLs could not be imported [#7882](https://github.com/JabRef/jabref/issues/7882)
- We fixed an issue where the icons in the search bar had the same color, toggled as well as untoggled. [#8014](https://github.com/JabRef/jabref/pull/8014)
- We fixed an issue where typing an invalid UNC path into the "Main file directory" text field caused an error. [#8107](https://github.com/JabRef/jabref/issues/8107)
- We fixed an issue where "Open Folder" didn't select the file on macOS in Finder [#8130](https://github.com/JabRef/jabref/issues/8130)
- We fixed an issue where importing PDFs resulted in an uncaught exception [#8143](https://github.com/JabRef/jabref/issues/8143)
- We fixed "The library has been modified by another program" showing up when line breaks change [#4877](https://github.com/JabRef/jabref/issues/4877)
- The default directory of the "LaTeX Citations" tab is now the directory of the currently opened database (and not the directory chosen at the last open file dialog or the last database save) [JabRef/jabref-koppor#538](https://github.com/JabRef/jabref-koppor/issues/538)
- When writing a bib file, the `NegativeArraySizeException` should not occur [#8231](https://github.com/JabRef/jabref/issues/8231) [#8265](https://github.com/JabRef/jabref/issues/8265)
- We fixed an issue where some menu entries were available without entries selected. [#4795](https://github.com/JabRef/jabref/issues/4795)
- We fixed an issue where right-clicking on a tab and selecting close will close the focused tab even if it is not the tab we right-clicked [#8193](https://github.com/JabRef/jabref/pull/8193)
- We fixed an issue where selecting a citation style in the preferences would sometimes produce an exception [#7860](https://github.com/JabRef/jabref/issues/7860)
- We fixed an issue where an exception would occur when clicking on a DOI link in the preview pane [#7706](https://github.com/JabRef/jabref/issues/7706)
- We fixed an issue where XMP and embedded BibTeX export would not work [#8278](https://github.com/JabRef/jabref/issues/8278)
- We fixed an issue where the XMP and embedded BibTeX import of a file containing multiple schemas failed [#8278](https://github.com/JabRef/jabref/issues/8278)
- We fixed an issue where writing embedded BibTeX import fails due to write protection or bibtex already being present [#8332](https://github.com/JabRef/jabref/pull/8332)
- We fixed an issue where pdf-paths and the pdf-indexer could get out of sync [#8182](https://github.com/JabRef/jabref/issues/8182)
- We fixed an issue where Status-Logger error messages appeared during the startup of JabRef [#5475](https://github.com/JabRef/jabref/issues/5475)

### Removed

- We removed two orphaned preferences options [#8164](https://github.com/JabRef/jabref/pull/8164)
- We removed the functionality of the `--debug` commandline options. Use the java command line switch `-Dtinylog.level=debug` for debug output instead. [#8226](https://github.com/JabRef/jabref/pull/8226)

## [5.3] – 2021-07-05

### Added

- We added a progress counter to the title bar in Possible Duplicates dialog window. [#7366](https://github.com/JabRef/jabref/issues/7366)
- We added new "Customization" tab to the preferences which includes option to choose a custom address for DOI access. [#7337](https://github.com/JabRef/jabref/issues/7337)
- We added zbmath to the public databases from which the bibliographic information of an existing entry can be updated. [#7437](https://github.com/JabRef/jabref/issues/7437)
- We showed to the find Unlinked Files Dialog the date of the files' most recent modification. [#4652](https://github.com/JabRef/jabref/issues/4652)
- We added to the find Unlinked Files function a filter to show only files based on date of last modification (Last Year, Last Month, Last Week, Last Day). [#4652](https://github.com/JabRef/jabref/issues/4652)
- We added to the find Unlinked Files function a filter that sorts the files based on the date of last modification(Sort by Newest, Sort by Oldest First). [#4652](https://github.com/JabRef/jabref/issues/4652)
- We added the possibility to add a new entry via its zbMath ID (zbMATH can be chosen as ID type in the "Select entry type" window). [#7202](https://github.com/JabRef/jabref/issues/7202)
- We added the extension support and the external application support (For Texshow, Texmaker and LyX) to the flatpak [#7248](https://github.com/JabRef/jabref/pull/7248)
- We added some symbols and keybindings to the context menu in the entry editor. [#7268](https://github.com/JabRef/jabref/pull/7268)
- We added keybindings for setting and clearing the read status. [#7264](https://github.com/JabRef/jabref/issues/7264)
- We added two new fields to track the creation and most recent modification date and time for each entry. [JabRef/jabref-koppor#130](https://github.com/JabRef/jabref-koppor/issues/130)
- We added a feature that allows the user to copy highlighted text in the preview window. [#6962](https://github.com/JabRef/jabref/issues/6962)
- We added a feature that allows you to create new BibEntry via paste arxivId [#2292](https://github.com/JabRef/jabref/issues/2292)
- We added support for conducting automated and systematic literature search across libraries and git support for persistence [#369](https://github.com/JabRef/jabref-koppor/issues/369)
- We added a add group functionality at the bottom of the side pane. [#4682](https://github.com/JabRef/jabref/issues/4682)
- We added a feature that allows the user to choose whether to trust the target site when unable to find a valid certification path from the file download site. [#7616](https://github.com/JabRef/jabref/issues/7616)
- We added a feature that allows the user to open all linked files of multiple selected entries by "Open file" option. [#6966](https://github.com/JabRef/jabref/issues/6966)
- We added a keybinding preset for new entries. [#7705](https://github.com/JabRef/jabref/issues/7705)
- We added a select all button for the library import function. [#7786](https://github.com/JabRef/jabref/issues/7786)
- We added a search feature for journal abbreviations. [#7804](https://github.com/JabRef/jabref/pull/7804)
- We added auto-key-generation progress to the background task list. [#7267](https://github.com/JabRef/jabref/issues/7267)
- We added the option to write XMP metadata to pdfs from the CLI. [#7814](https://github.com/JabRef/jabref/pull/7814)

### Changed

- The export to MS Office XML now exports the author field as `Inventor` if the bibtex entry type is `patent` [#7830](https://github.com/JabRef/jabref/issues/7830)
- We changed the EndNote importer to import the field `label` to the corresponding bibtex field `endnote-label` [forum#2734](https://discourse.jabref.org/t/importing-endnote-label-field-to-jabref-from-xml-file/2734)
- The keywords added via "Manage content selectors" are now displayed in alphabetical order. [#3791](https://github.com/JabRef/jabref/issues/3791)
- We improved the "Find unlinked files" dialog to show import results for each file. [#7209](https://github.com/JabRef/jabref/pull/7209)
- The content of the field `timestamp` is migrated to `creationdate`. In case one configured "udpate timestampe", it is migrated to `modificationdate`. [JabRef/jabref-koppor#130](https://github.com/JabRef/jabref-koppor/issues/130)
- The JabRef specific meta-data content in the main field such as priorities (prio1, prio2, ...) are migrated to their respective fields. They are removed from the keywords. [#6840](https://github.com/jabref/jabref/issues/6840)
- We fixed an issue where groups generated from authors' last names did not include all entries of the authors' [#5833](https://github.com/JabRef/jabref/issues/5833)
- The export to MS Office XML now uses the month name for the field `MonthAcessed` instead of the two digit number [#7354](https://github.com/JabRef/jabref/issues/7354)
- We included some standalone dialogs from the options menu in the main preference dialog and fixed some visual issues in the preferences dialog. [#7384](https://github.com/JabRef/jabref/pull/7384)
- We improved the linking of the `python3` interpreter via the shebang to dynamically use the systems default Python. Related to [JabRef/JabRef-Browser-Extension#177](https://github.com/JabRef/JabRef-Browser-Extension/issues/177)
- Automatically found pdf files now have the linking button to the far left and uses a link icon with a plus instead of a briefcase. The file name also has lowered opacity(70%) until added. [#3607](https://github.com/JabRef/jabref/issues/3607)
- We simplified the select entry type form by splitting it into two parts ("Recommended" and "Others") based on internal usage data. [#6730](https://github.com/JabRef/jabref/issues/6730)
- We improved the submenu list by merging the'Remove group' having two options, with or without subgroups. [#4682](https://github.com/JabRef/jabref/issues/4682)
- The export to MS Office XML now uses the month name for the field `Month` instead of the two digit number [forum#2685](https://discourse.jabref.org/t/export-month-as-text-not-number/2685)
- We reintroduced missing default keybindings for new entries. [#7346](https://github.com/JabRef/jabref/issues/7346) [#7439](https://github.com/JabRef/jabref/issues/7439)
- Lists of available fields are now sorted alphabetically. [#7716](https://github.com/JabRef/jabref/issues/7716)
- The tooltip of the search field explaining the search is always shown. [#7279](https://github.com/JabRef/jabref/pull/7279)
- We rewrote the ACM fetcher to adapt to the new interface. [#5804](https://github.com/JabRef/jabref/issues/5804)
- We moved the select/collapse buttons in the unlinked files dialog into a context menu. [#7383](https://github.com/JabRef/jabref/issues/7383)
- We fixed an issue where journal abbreviations containing curly braces were not recognized [#7773](https://github.com/JabRef/jabref/issues/7773)

### Fixed

- We fixed an issue where some texts (e.g. descriptions) in dialogs could not be translated [#7854](https://github.com/JabRef/jabref/issues/7854)
- We fixed an issue where import hangs for ris files with "ER - " [#7737](https://github.com/JabRef/jabref/issues/7737)
- We fixed an issue where getting bibliograhpic data from DOI or another identifer did not respect the library mode (BibTeX/biblatex)[#6267](https://github.com/JabRef/jabref/issues/6267)
- We fixed an issue where importing entries would not respect the library mode (BibTeX/biblatex)[#1018](https://github.com/JabRef/jabref/issues/1018)
- We fixed an issue where an exception occurred when importing entries from a web search [#7606](https://github.com/JabRef/jabref/issues/7606)
- We fixed an issue where the table column sort order was not properly stored and resulted in unsorted eports [#7524](https://github.com/JabRef/jabref/issues/7524)
- We fixed an issue where the value of the field `school` or `institution` would be printed twice in the HTML Export [forum#2634](https://discourse.jabref.org/t/problem-with-exporting-techreport-phdthesis-mastersthesis-to-html/2634)
- We fixed an issue preventing to connect to a shared database. [#7570](https://github.com/JabRef/jabref/pull/7570)
- We fixed an issue preventing files from being dragged & dropped into an empty library. [#6851](https://github.com/JabRef/jabref/issues/6851)
- We fixed an issue where double-click onto PDF in file list under the 'General' tab section should just open the file. [#7465](https://github.com/JabRef/jabref/issues/7465)
- We fixed an issue where the dark theme did not extend to a group's custom color picker. [#7481](https://github.com/JabRef/jabref/issues/7481)
- We fixed an issue where choosing the fields on which autocompletion should not work in "Entry editor" preferences had no effect. [#7320](https://github.com/JabRef/jabref/issues/7320)
- We fixed an issue where the "Normalize page numbers" formatter did not replace en-dashes or em-dashes with a hyphen-minus sign. [#7239](https://github.com/JabRef/jabref/issues/7239)
- We fixed an issue with the style of highlighted check boxes while searching in preferences. [#7226](https://github.com/JabRef/jabref/issues/7226)
- We fixed an issue where the option "Move file to file directory" was disabled in the entry editor for all files [#7194](https://github.com/JabRef/jabref/issues/7194)
- We fixed an issue where application dialogs were opening in the wrong display when using multiple screens [#7273](https://github.com/JabRef/jabref/pull/7273)
- We fixed an issue where the "Find unlinked files" dialog would freeze JabRef on importing. [#7205](https://github.com/JabRef/jabref/issues/7205)
- We fixed an issue where the "Find unlinked files" would stop importing when importing a single file failed. [#7206](https://github.com/JabRef/jabref/issues/7206)
- We fixed an issue where JabRef froze for a few seconds in MacOS when DNS resolution timed out. [#7441](https://github.com/JabRef/jabref/issues/7441)
- We fixed an issue where an exception would be displayed for previewing and preferences when a custom theme has been configured but is missing [#7177](https://github.com/JabRef/jabref/issues/7177)
- We fixed an issue where URLs in `file` fields could not be handled on Windows. [#7359](https://github.com/JabRef/jabref/issues/7359)
- We fixed an issue where the regex based file search miss-interpreted specific symbols. [#4342](https://github.com/JabRef/jabref/issues/4342)
- We fixed an issue where the Harvard RTF exporter used the wrong default file extension. [#4508](https://github.com/JabRef/jabref/issues/4508)
- We fixed an issue where the Harvard RTF exporter did not use the new authors formatter and therefore did not export "organization" authors correctly. [#4508](https://github.com/JabRef/jabref/issues/4508)
- We fixed an issue where the field `urldate` was not exported to the corresponding fields `YearAccessed`, `MonthAccessed`, `DayAccessed` in MS Office XML [#7354](https://github.com/JabRef/jabref/issues/7354)
- We fixed an issue where the password for a shared SQL database was only remembered if it was the same as the username [#6869](https://github.com/JabRef/jabref/issues/6869)
- We fixed an issue where some custom exports did not use the new authors formatter and therefore did not export authors correctly [#7356](https://github.com/JabRef/jabref/issues/7356)
- We fixed an issue where alt+keyboard shortcuts do not work [#6994](https://github.com/JabRef/jabref/issues/6994)
- We fixed an issue about the file link editor did not allow to change the file name according to the default pattern after changing an entry. [#7525](https://github.com/JabRef/jabref/issues/7525)
- We fixed an issue where the file path is invisible in dark theme. [#7382](https://github.com/JabRef/jabref/issues/7382)
- We fixed an issue where the secondary sorting is not working for some special fields. [#7015](https://github.com/JabRef/jabref/issues/7015)
- We fixed an issue where changing the font size makes the font size field too small. [#7085](https://github.com/JabRef/jabref/issues/7085)
- We fixed an issue with TexGroups on Linux systems, where the modification of an aux-file did not trigger an auto-update for TexGroups. Furthermore, the detection of file modifications is now more reliable. [#7412](https://github.com/JabRef/jabref/pull/7412)
- We fixed an issue where the Unicode to Latex formatter produced wrong results for characters with a codepoint higher than Character.MAX_VALUE. [#7387](https://github.com/JabRef/jabref/issues/7387)
- We fixed an issue where a non valid value as font size results in an uncaught exception. [#7415](https://github.com/JabRef/jabref/issues/7415)
- We fixed an issue where "Merge citations" in the Openoffice/Libreoffice integration panel did not have a corresponding opposite. [#7454](https://github.com/JabRef/jabref/issues/7454)
- We fixed an issue where drag and drop of bib files for opening resulted in uncaught exceptions [#7464](https://github.com/JabRef/jabref/issues/7464)
- We fixed an issue where columns shrink in width when we try to enlarge JabRef window. [#6818](https://github.com/JabRef/jabref/issues/6818)
- We fixed an issue where Content selector does not seem to work for custom fields. [#6819](https://github.com/JabRef/jabref/issues/6819)
- We fixed an issue where font size of the preferences dialog does not update with the rest of the GUI. [#7416](https://github.com/JabRef/jabref/issues/7416)
- We fixed an issue in which a linked online file consisting of a web page was saved as an invalid pdf file upon being downloaded. The user is now notified when downloading a linked file results in an HTML file. [#7452](https://github.com/JabRef/jabref/issues/7452)
- We fixed an issue where opening BibTex file (doubleclick) from Folder with spaces not working. [#6487](https://github.com/JabRef/jabref/issues/6487)
- We fixed the header title in the Add Group/Subgroup Dialog box. [#4682](https://github.com/JabRef/jabref/issues/4682)
- We fixed an issue with saving large `.bib` files [#7265](https://github.com/JabRef/jabref/issues/7265)
- We fixed an issue with very large page numbers [#7590](https://github.com/JabRef/jabref/issues/7590)
- We fixed an issue where the file extension is missing on saving the library file on linux [#7451](https://github.com/JabRef/jabref/issues/7451)
- We fixed an issue with opacity of disabled icon-buttons [#7195](https://github.com/JabRef/jabref/issues/7195)
- We fixed an issue where journal abbreviations in UTF-8 were not recognized [#5850](https://github.com/JabRef/jabref/issues/5850)
- We fixed an issue where the article title with curly brackets fails to download the arXiv link (pdf file). [#7633](https://github.com/JabRef/jabref/issues/7633)
- We fixed an issue with toggle of special fields does not work for sorted entries [#7016](https://github.com/JabRef/jabref/issues/7016)
- We fixed an issue with the default path of external application. [#7641](https://github.com/JabRef/jabref/issues/7641)
- We fixed an issue where urls must be embedded in a style tag when importing EndNote style Xml files. Now it can parse url with or without a style tag. [#6199](https://github.com/JabRef/jabref/issues/6199)
- We fixed an issue where the article title with colon fails to download the arXiv link (pdf file). [#7660](https://github.com/JabRef/jabref/issues/7660)
- We fixed an issue where the keybinding for delete entry did not work on the main table [#7580](https://github.com/JabRef/jabref/pull/7580)
- We fixed an issue where the RFC fetcher is not compatible with the draft [#7305](https://github.com/JabRef/jabref/issues/7305)
- We fixed an issue where duplicate files (both file names and contents are the same) is downloaded and add to linked files [#6197](https://github.com/JabRef/jabref/issues/6197)
- We fixed an issue where changing the appearance of the preview tab did not trigger a restart warning. [#5464](https://github.com/JabRef/jabref/issues/5464)
- We fixed an issue where editing "Custom preview style" triggers exception. [#7526](https://github.com/JabRef/jabref/issues/7526)
- We fixed the [SAO/NASA Astrophysics Data System](https://docs.jabref.org/collect/import-using-online-bibliographic-database#sao-nasa-astrophysics-data-system) fetcher. [#7867](https://github.com/JabRef/jabref/pull/7867)
- We fixed an issue where a title with multiple applied formattings in EndNote was not imported correctly [forum#2734](https://discourse.jabref.org/t/importing-endnote-label-field-to-jabref-from-xml-file/2734)
- We fixed an issue where a `report` in EndNote was imported as `article` [forum#2734](https://discourse.jabref.org/t/importing-endnote-label-field-to-jabref-from-xml-file/2734)
- We fixed an issue where the field `publisher` in EndNote was not imported in JabRef [forum#2734](https://discourse.jabref.org/t/importing-endnote-label-field-to-jabref-from-xml-file/2734)

### Removed

- We removed add group button beside the filter group tab. [#4682](https://github.com/JabRef/jabref/issues/4682)

## [5.2] – 2020-12-24

### Added

- We added a validation to check if the current database location is shared, preventing an exception when Pulling Changes From Shared Database. [#6959](https://github.com/JabRef/jabref/issues/6959)
- We added a query parser and mapping layer to enable conversion of queries formulated in simplified lucene syntax by the user into api queries. [#6799](https://github.com/JabRef/jabref/pull/6799)
- We added some basic functionality to customise the look of JabRef by importing a css theme file. [#5790](https://github.com/JabRef/jabref/issues/5790)
- We added connection check function in network preference setting [#6560](https://github.com/JabRef/jabref/issues/6560)
- We added support for exporting to YAML. [#6974](https://github.com/JabRef/jabref/issues/6974)
- We added a DOI format and organization check to detect [American Physical Society](https://journals.aps.org/) journals to copy the article ID to the page field for cases where the page numbers are missing. [#7019](https://github.com/JabRef/jabref/issues/7019)
- We added an error message in the New Entry dialog that is shown in case the fetcher did not find anything . [#7000](https://github.com/JabRef/jabref/issues/7000)
- We added a new formatter to output shorthand month format. [#6579](https://github.com/JabRef/jabref/issues/6579)
- We added support for the new Microsoft Edge browser in all platforms. [#7056](https://github.com/JabRef/jabref/pull/7056)
- We reintroduced emacs/bash-like keybindings. [#6017](https://github.com/JabRef/jabref/issues/6017)
- We added a feature to provide automated cross library search using a cross library query language. This provides support for the search step of systematic literature reviews (SLRs). [JabRef/jabref-koppor#369](https://github.com/JabRef/jabref-koppor/issues/369)

### Changed

- We changed the default preferences for OpenOffice/LibreOffice integration to automatically sync the bibliography when inserting new citations in a OpenOffic/LibreOffice document. [#6957](https://github.com/JabRef/jabref/issues/6957)
- We restructured the 'File' tab and extracted some parts into the 'Linked files' tab [#6779](https://github.com/JabRef/jabref/pull/6779)
- JabRef now offers journal lists from <https://abbrv.jabref.org>. JabRef the lists which use a dot inside the abbreviations. [#5749](https://github.com/JabRef/jabref/pull/5749)
- We removed two useless preferences in the groups preferences dialog. [#6836](https://github.com/JabRef/jabref/pull/6836)
- Synchronization of SpecialFields to keywords is now disabled by default. [#6621](https://github.com/JabRef/jabref/issues/6621)
- JabRef no longer opens the entry editor with the first entry on startup [#6855](https://github.com/JabRef/jabref/issues/6855)
- We completed the rebranding of `bibtexkey` as `citationkey` which was started in JabRef 5.1.
- JabRef no longer opens the entry editor with the first entry on startup [#6855](https://github.com/JabRef/jabref/issues/6855)
- Fetch by ID: (long) "SAO/NASA Astrophysics Data System" replaced by (short) "SAO/NASA ADS" [#6876](https://github.com/JabRef/jabref/pull/6876)
- We changed the title of the window "Manage field names and content" to have the same title as the corresponding menu item [#6895](https://github.com/JabRef/jabref/pull/6895)
- We renamed the menus "View -> Previous citation style" and "View -> Next citation style" into "View -> Previous preview style" and "View -> Next preview style" and renamed the "Preview" style to "Customized preview style". [#6899](https://github.com/JabRef/jabref/pull/6899)
- We changed the default preference option "Search and store files relative to library file location" to on, as this seems to be a more intuitive behaviour. [#6863](https://github.com/JabRef/jabref/issues/6863)
- We changed the title of the window "Manage field names and content": to have the same title as the corresponding menu item [#6895](https://github.com/JabRef/jabref/pull/6895)
- We improved the detection of "short" DOIs. [#6880](https://github.com/JabRef/jabref/issues/6880)
- We improved the duplicate detection when identifiers like DOI or arXiv are semantically the same, but just syntactically differ (e.g. with or without http(s):// prefix). [#6707](https://github.com/JabRef/jabref/issues/6707)
- We improved JabRef start up time [#6057](https://github.com/JabRef/jabref/issues/6057)
- We changed in the group interface "Generate groups from keywords in a BibTeX field" by "Generate groups from keywords in the following field". [#6983](https://github.com/JabRef/jabref/issues/6983)
- We changed the name of a group type from "Searching for keywords" to "Searching for a keyword". [#6995](https://github.com/JabRef/jabref/pull/6995)
- We changed the way JabRef displays the title of a tab and of the window. [#4161](https://github.com/JabRef/jabref/issues/4161)
- We changed connect timeouts for server requests to 30 seconds in general and 5 seconds for GROBID server (special) and improved user notifications on connection issues. [#7026](https://github.com/JabRef/jabref/pull/7026)
- We changed the order of the library tab context menu items. [#7171](https://github.com/JabRef/jabref/issues/7171)
- We changed the way linked files are opened on Linux to use the native openFile method, compatible with confined packages. [#7037](https://github.com/JabRef/jabref/pull/7037)
- We refined the entry preview to show the full names of authors and editors, to list the editor only if no author is present, have the year earlier. [#7083](https://github.com/JabRef/jabref/issues/7083)

### Fixed

- We fixed an issue changing the icon link_variation_off that is not meaningful. [#6834](https://github.com/JabRef/jabref/issues/6834)
- We fixed an issue where the `.sav` file was not deleted upon exiting JabRef. [#6109](https://github.com/JabRef/jabref/issues/6109)
- We fixed a linked identifier icon inconsistency. [#6705](https://github.com/JabRef/jabref/issues/6705)
- We fixed the wrong behavior that font size changes are not reflected in dialogs. [#6039](https://github.com/JabRef/jabref/issues/6039)
- We fixed the failure to Copy citation key and link. [#5835](https://github.com/JabRef/jabref/issues/5835)
- We fixed an issue where the sort order of the entry table was reset after a restart of JabRef. [#6898](https://github.com/JabRef/jabref/pull/6898)
- We fixed an issue where no longer a warning was displayed when inserting references into LibreOffice with an invalid "ReferenceParagraphFormat". [#6907](https://github.com/JabRef/jabref/pull/6907).
- We fixed an issue where a selected field was not removed after the first click in the custom entry types dialog. [#6934](https://github.com/JabRef/jabref/issues/6934)
- We fixed an issue where a remove icon was shown for standard entry types in the custom entry types dialog. [#6906](https://github.com/JabRef/jabref/issues/6906)
- We fixed an issue where it was impossible to connect to OpenOffice/LibreOffice on Mac OSX. [#6970](https://github.com/JabRef/jabref/pull/6970)
- We fixed an issue with the python script used by browser plugins that failed to locate JabRef if not installed in its default location. [#6963](https://github.com/JabRef/jabref/pull/6963/files)
- We fixed an issue where spaces and newlines in an isbn would generate an exception. [#6456](https://github.com/JabRef/jabref/issues/6456)
- We fixed an issue where identity column header had incorrect foreground color in the Dark theme. [#6796](https://github.com/JabRef/jabref/issues/6796)
- We fixed an issue where the RIS exporter added extra blank lines.[#7007](https://github.com/JabRef/jabref/pull/7007/files)
- We fixed an issue where clicking on Collapse All button in the Search for Unlinked Local Files expanded the directory structure erroneously [#6848](https://github.com/JabRef/jabref/issues/6848)
- We fixed an issue, when pulling changes from shared database via shortcut caused creation of a new tech report [#6867](https://github.com/JabRef/jabref/issues/6867)
- We fixed an issue where the JabRef GUI does not highlight the "All entries" group on start-up [#6691](https://github.com/JabRef/jabref/issues/6691)
- We fixed an issue where a custom dark theme was not applied to the entry preview tab [#7068](https://github.com/JabRef/jabref/issues/7068)
- We fixed an issue where modifications to the Custom preview layout in the preferences were not saved [#6447](https://github.com/JabRef/jabref/issues/6447)
- We fixed an issue where errors from imports were not shown to the user [#7084](https://github.com/JabRef/jabref/pull/7084)
- We fixed an issue where the EndNote XML Import would fail on empty keywords tags [forum#2387](https://discourse.jabref.org/t/importing-in-unknown-format-fails-to-import-xml-library-from-bookends-export/2387)
- We fixed an issue where the color of groups of type "free search expression" not persisting after restarting the application [#6999](https://github.com/JabRef/jabref/issues/6999)
- We fixed an issue where modifications in the source tab where not saved without switching to another field before saving the library [#6622](https://github.com/JabRef/jabref/issues/6622)
- We fixed an issue where the "Document Viewer" did not show the first page of the opened pdf document and did not show the correct total number of pages [#7108](https://github.com/JabRef/jabref/issues/7108)
- We fixed an issue where the context menu was not updated after a file link was changed. [#5777](https://github.com/JabRef/jabref/issues/5777)
- We fixed an issue where the password for a shared SQL database was not remembered [#6869](https://github.com/JabRef/jabref/issues/6869)
- We fixed an issue where newly added entires were not synced to a shared SQL database [#7176](https://github.com/JabRef/jabref/issues/7176)
- We fixed an issue where the PDF-Content importer threw an exception when no DOI number is present at the first page of the PDF document [#7203](https://github.com/JabRef/jabref/issues/7203)
- We fixed an issue where groups created from aux files did not update on file changes [#6394](https://github.com/JabRef/jabref/issues/6394)
- We fixed an issue where authors that only have last names were incorrectly identified as institutes when generating citation keys [#7199](https://github.com/JabRef/jabref/issues/7199)
- We fixed an issue where institutes were incorrectly identified as universities when generating citation keys [#6942](https://github.com/JabRef/jabref/issues/6942)

### Removed

- We removed the Google Scholar fetcher and the ACM fetcher do not work due to traffic limitations [#6369](https://github.com/JabRef/jabref/issues/6369)
- We removed the menu entry "Manage external file types" because it's already in 'Preferences' dialog [#6991](https://github.com/JabRef/jabref/issues/6991)
- We removed the integrity check "Abbreviation detected" for the field journal/journaltitle in the entry editor [#3925](https://github.com/JabRef/jabref/issues/3925)

## [5.1] – 2020-08-30

### Added

- We added a new fetcher to enable users to search mEDRA DOIs [#6602](https://github.com/JabRef/jabref/issues/6602)
- We added a new fetcher to enable users to search "[Collection of Computer Science Bibliographies](https://en.wikipedia.org/wiki/Collection_of_Computer_Science_Bibliographies)". [#6638](https://github.com/JabRef/jabref/issues/6638)
- We added default values for delimiters in Add Subgroup window [#6624](https://github.com/JabRef/jabref/issues/6624)
- We improved responsiveness of general fields specification dialog window. [#6604](https://github.com/JabRef/jabref/issues/6604)
- We added support for importing ris file and load DOI [#6530](https://github.com/JabRef/jabref/issues/6530)
- We added the Library properties to a context menu on the library tabs [#6485](https://github.com/JabRef/jabref/issues/6485)
- We added a new field in the preferences in 'BibTeX key generator' for unwanted characters that can be user-specified. [#6295](https://github.com/JabRef/jabref/issues/6295)
- We added support for searching ShortScience for an entry through the user's browser. [#6018](https://github.com/JabRef/jabref/pull/6018)
- We updated EditionChecker to permit edition to start with a number. [#6144](https://github.com/JabRef/jabref/issues/6144)
- We added tooltips for most fields in the entry editor containing a short description. [#5847](https://github.com/JabRef/jabref/issues/5847)
- We added support for basic markdown in custom formatted previews [#6194](https://github.com/JabRef/jabref/issues/6194)
- We now show the number of items found and selected to import in the online search dialog. [#6248](https://github.com/JabRef/jabref/pull/6248)
- We created a new install screen for macOS. [#5759](https://github.com/JabRef/jabref/issues/5759)
- We added a new integrity check for duplicate DOIs. [JabRef/jabref-koppor#339](https://github.com/JabRef/jabref-koppor/issues/339)
- We implemented an option to download fulltext files while importing. [#6381](https://github.com/JabRef/jabref/pull/6381)
- We added a progress-indicator showing the average progress of background tasks to the toolbar. Clicking it reveals a pop-over with a list of running background tasks. [#6443](https://github.com/JabRef/jabref/pull/6443)
- We fixed the bug when strike the delete key in the text field. [#6421](https://github.com/JabRef/jabref/issues/6421)
- We added a BibTex key modifier for truncating strings. [#3915](https://github.com/JabRef/jabref/issues/3915)
- We added support for jumping to target entry when typing letter/digit after sorting a column in maintable [#6146](https://github.com/JabRef/jabref/issues/6146)
- We added a new fetcher to enable users to search all available E-Libraries simultaneously. [JabRef/jabref-koppor#369](https://github.com/JabRef/jabref-koppor/issues/369)
- We added the field "entrytype" to the export sort criteria [#6531](https://github.com/JabRef/jabref/pull/6531)
- We added the possibility to change the display order of the fields in the entry editor. The order can now be configured using drag and drop in the "Customize entry types" dialog [#6152](https://github.com/JabRef/jabref/pull/6152)
- We added native support for biblatex-software [#6574](https://github.com/JabRef/jabref/issues/6574)
- We added a missing restart warning for AutoComplete in the preferences dialog. [#6351](https://github.com/JabRef/jabref/issues/6351)
- We added a note to the citation key pattern preferences dialog as a temporary workaround for a JavaFX bug, about committing changes in a table cell, if the focus is lost. [#5825](https://github.com/JabRef/jabref/issues/5825)
- We added support for customized fallback fields in bracketed patterns. [#7111](https://github.com/JabRef/jabref/issues/7111)

### Changed

- We improved the arXiv fetcher. Now it should find entries even more reliably and does no longer include the version (e.g `v1`) in the `eprint` field. [forum#1941](https://discourse.jabref.org/t/remove-version-in-arxiv-import/1941)
- We moved the group search bar and the button "New group" from bottom to top position to make it more prominent. [#6112](https://github.com/JabRef/jabref/pull/6112)
- When JabRef finds a `.sav` file without changes, there is no dialog asking for acceptance of changes anymore.
- We changed the buttons for import/export/show all/reset of preferences to smaller icon buttons in the preferences dialog. [#6130](https://github.com/JabRef/jabref/pull/6130)
- We moved the functionality "Manage field names & content" from the "Library" menu to the "Edit" menu, because it affects the selected entries and not the whole library
- We merged the functionality "Append contents from a BibTeX library into the currently viewed library" into the "Import into database" functionality. Fixes [#6049](https://github.com/JabRef/jabref/issues/6049).
- We changed the directory where fulltext downloads are stored to the directory set in the import-tab in preferences. [#6381](https://github.com/JabRef/jabref/pull/6381)
- We improved the error message for invalid jstyles. [#6303](https://github.com/JabRef/jabref/issues/6303)
- We changed the section name of 'Advanced' to 'Network' in the preferences and removed some obsolete options.[#6489](https://github.com/JabRef/jabref/pull/6489)
- We improved the context menu of the column "Linked identifiers" of the main table, by truncating their texts, if they are too long. [#6499](https://github.com/JabRef/jabref/issues/6499)
- We merged the main table tabs in the preferences dialog. [#6518](https://github.com/JabRef/jabref/pull/6518)
- We changed the command line option 'generateBibtexKeys' to the more generic term 'generateCitationKeys' while the short option remains 'g'.[#6545](https://github.com/JabRef/jabref/pull/6545)
- We improved the "Possible duplicate entries" window to remember its size and position throughout a session. [#6582](https://github.com/JabRef/jabref/issues/6582)
- We divided the toolbar into small parts, so if the application window is to small, only a part of the toolbar is moved into the chevron popup. [#6682](https://github.com/JabRef/jabref/pull/6682)
- We changed the layout for of the buttons in the Open Office side panel to ensure that the button text is always visible, specially when resizing. [#6639](https://github.com/JabRef/jabref/issues/6639)
- We merged the two new library commands in the file menu to one which always creates a new library in the default library mode. [#6539](https://github.com/JabRef/jabref/pull/6539#issuecomment-641056536)

### Fixed

- We fixed an issue where entry preview tab has no name in drop down list. [#6591](https://github.com/JabRef/jabref/issues/6591)
- We fixed to only search file links in the BIB file location directory when preferences has corresponding checkbox checked. [#5891](https://github.com/JabRef/jabref/issues/5891)
- We fixed wrong button order (Apply and Cancel) in ManageProtectedTermsDialog.
- We fixed an issue with incompatible characters at BibTeX key [#6257](https://github.com/JabRef/jabref/issues/6257)
- We fixed an issue where dash (`-`) was reported as illegal BibTeX key [#6295](https://github.com/JabRef/jabref/issues/6295)
- We greatly improved the performance of the overall application and many operations. [#5071](https://github.com/JabRef/jabref/issues/5071)
- We fixed an issue where sort by priority was broken. [#6222](https://github.com/JabRef/jabref/issues/6222)
- We fixed an issue where opening a library from the recent libraries menu was not possible. [#5939](https://github.com/JabRef/jabref/issues/5939)
- We fixed an issue with inconsistent capitalization of file extensions when downloading files. [#6115](https://github.com/JabRef/jabref/issues/6115)
- We fixed the display of language and encoding in the preferences dialog. [#6130](https://github.com/JabRef/jabref/pull/6130)
- Now the link and/or the link description in the column "linked files" of the main table gets truncated or wrapped, if too long, otherwise display issues arise. [#6178](https://github.com/JabRef/jabref/issues/6178)
- We fixed the issue that groups panel does not keep size when resizing window. [#6180](https://github.com/JabRef/jabref/issues/6180)
- We fixed an error that sometimes occurred when using the context menu. [#6085](https://github.com/JabRef/jabref/issues/6085)
- We fixed an issue where search full-text documents downloaded files with same name, overwriting existing files. [#6174](https://github.com/JabRef/jabref/pull/6174)
- We fixed an issue when importing into current library an erroneous message "import cancelled" is displayed even though import is successful. [#6266](https://github.com/JabRef/jabref/issues/6266)
- We fixed an issue where custom jstyles for Open/LibreOffice where not saved correctly. [#6170](https://github.com/JabRef/jabref/issues/6170)
- We fixed an issue where the INSPIRE fetcher was no longer working [#6229](https://github.com/JabRef/jabref/issues/6229)
- We fixed an issue where custom exports with an uppercase file extension could not be selected for "Copy...-> Export to Clipboard" [#6285](https://github.com/JabRef/jabref/issues/6285)
- We fixed the display of icon both in the main table and linked file editor. [#6169](https://github.com/JabRef/jabref/issues/6169)
- We fixed an issue where the windows installer did not create an entry in the start menu [bug report in the forum](https://discourse.jabref.org/t/error-while-fetching-from-doi/2018/3)
- We fixed an issue where only the field `abstract` and `comment` were declared as multiline fields. Other fields can now be configured in the preferences using "Do not wrap the following fields when saving" [#4373](https://github.com/JabRef/jabref/issues/4373)
- We fixed an issue where JabRef switched to discrete graphics under macOS [#5935](https://github.com/JabRef/jabref/issues/5935)
- We fixed an issue where the Preferences entry preview will be unexpected modified leads to Value too long exception [#6198](https://github.com/JabRef/jabref/issues/6198)
- We fixed an issue where custom jstyles for Open/LibreOffice would only be valid if a layout line for the entry type `default` was at the end of the layout section [#6303](https://github.com/JabRef/jabref/issues/6303)
- We fixed an issue where a new entry is not shown in the library if a search is active [#6297](https://github.com/JabRef/jabref/issues/6297)
- We fixed an issue where long directory names created from patterns could create an exception. [#3915](https://github.com/JabRef/jabref/issues/3915)
- We fixed an issue where sort on numeric cases was broken. [#6349](https://github.com/JabRef/jabref/issues/6349)
- We fixed an issue where year and month fields were not cleared when converting to biblatex [#6224](https://github.com/JabRef/jabref/issues/6224)
- We fixed an issue where an "Not on FX thread" exception occurred when saving on linux [#6453](https://github.com/JabRef/jabref/issues/6453)
- We fixed an issue where the library sort order was lost. [#6091](https://github.com/JabRef/jabref/issues/6091)
- We fixed an issue where brackets in regular expressions were not working. [#6469](https://github.com/JabRef/jabref/pull/6469)
- We fixed an issue where multiple background task popups stacked over each other.. [#6472](https://github.com/JabRef/jabref/issues/6472)
- We fixed an issue where LaTeX citations for specific commands (`\autocite`s) of biblatex-mla were not recognized. [#6476](https://github.com/JabRef/jabref/issues/6476)
- We fixed an issue where drag and drop was not working on empty database. [#6487](https://github.com/JabRef/jabref/issues/6487)
- We fixed an issue where the name fields were not updated after the preferences changed. [#6515](https://github.com/JabRef/jabref/issues/6515)
- We fixed an issue where "null" appeared in generated BibTeX keys. [#6459](https://github.com/JabRef/jabref/issues/6459)
- We fixed an issue where the authors' names were incorrectly displayed in the authors' column when they were bracketed. [#6465](https://github.com/JabRef/jabref/issues/6465) [#6459](https://github.com/JabRef/jabref/issues/6459)
- We fixed an issue where importing certain unlinked files would result in an exception [#5815](https://github.com/JabRef/jabref/issues/5815)
- We fixed an issue where downloaded files would be moved to a directory named after the citationkey when no file directory pattern is specified [#6589](https://github.com/JabRef/jabref/issues/6589)
- We fixed an issue with the creation of a group of cited entries which incorrectly showed the message that the library had been modified externally whenever saving the library. [#6420](https://github.com/JabRef/jabref/issues/6420)
- We fixed an issue with the creation of a group of cited entries. Now the file path to an aux file gets validated. [#6585](https://github.com/JabRef/jabref/issues/6585)
- We fixed an issue on Linux systems where the application would crash upon inotify failure. Now, the user is prompted with a warning, and given the choice to continue the session. [#6073](https://github.com/JabRef/jabref/issues/6073)
- We moved the search modifier buttons into the search bar, as they were not accessible, if autocompletion was disabled. [#6625](https://github.com/JabRef/jabref/issues/6625)
- We fixed an issue about duplicated group color indicators [#6175](https://github.com/JabRef/jabref/issues/6175)
- We fixed an issue where entries with the entry type Misc from an imported aux file would not be saved correctly to the bib file on disk [#6405](https://github.com/JabRef/jabref/issues/6405)
- We fixed an issue where percent sign ('%') was not formatted properly by the HTML formatter [#6753](https://github.com/JabRef/jabref/issues/6753)
- We fixed an issue with the [SAO/NASA Astrophysics Data System](https://docs.jabref.org/collect/add-entry-using-an-id#sao-nasa-a-ds) fetcher where `\textbackslash` appeared at the end of the abstract.
- We fixed an issue with the Science Direct fetcher where PDFs could not be downloaded. Fixes [#5860](https://github.com/JabRef/jabref/issues/5860)
- We fixed an issue with the Library of Congress importer.
- We fixed the [link to the external libraries listing](https://github.com/JabRef/jabref/blob/master/external-libraries.md) in the about dialog
- We fixed an issue regarding pasting on Linux. [#6293](https://github.com/JabRef/jabref/issues/6293)

### Removed

- We removed the option of the "enforce legal key". [#6295](https://github.com/JabRef/jabref/issues/6295)
- We removed the obsolete `External programs / Open PDF` section in the preferences, as the default application to open PDFs is now set in the `Manage external file types` dialog. [#6130](https://github.com/JabRef/jabref/pull/6130)
- We removed the option to configure whether a `.bib.bak` file should be generated upon save. It is now always enabled. Documentation at <https://docs.jabref.org/advanced/autosave>. [#6092](https://github.com/JabRef/jabref/issues/6092)
- We removed the built-in list of IEEE journal abbreviations using BibTeX strings. If you still want to use them, you have to download them separately from <https://abbrv.jabref.org>.

## [5.0] – 2020-03-06

### Changed

- Added browser integration to the snap package for firefox/chromium browsers. [#6062](https://github.com/JabRef/jabref/pull/6062)
- We reintroduced the possibility to extract references from plain text (using [GROBID](https://grobid.readthedocs.io/en/latest/)). [#5614](https://github.com/JabRef/jabref/pull/5614)
- We changed the open office panel to show buttons in rows of three instead of going straight down to save space as the button expanded out to take up unnecessary horizontal space. [#5479](https://github.com/JabRef/jabref/issues/5479)
- We cleaned up the group add/edit dialog. [#5826](https://github.com/JabRef/jabref/pull/5826)
- We reintroduced the index column. [#5844](https://github.com/JabRef/jabref/pull/5844)
- Filenames of external files can no longer contain curly braces. [#5926](https://github.com/JabRef/jabref/pull/5926)
- We made the filters more easily accessible in the integrity check dialog. [#5955](https://github.com/JabRef/jabref/pull/5955)
- We reimplemented and improved the dialog "Customize entry types". [#4719](https://github.com/JabRef/jabref/issues/4719)
- We added an [American Physical Society](https://journals.aps.org/) fetcher. [#818](https://github.com/JabRef/jabref/issues/818)
- We added possibility to enable/disable items quantity in groups. [#6042](https://github.com/JabRef/jabref/issues/6042)

### Fixed

- We fixed an issue where the command line console was always opened in the background. [#5474](https://github.com/JabRef/jabref/issues/5474)
- We fixed and issue where pdf files will not open under some KDE linux distributions when using okular. [#5253](https://github.com/JabRef/jabref/issues/5253)
- We fixed an issue where the Medline fetcher was only working when JabRef was running from source. [#5645](https://github.com/JabRef/jabref/issues/5645)
- We fixed some visual issues in the dark theme. [#5764](https://github.com/JabRef/jabref/pull/5764) [#5753](https://github.com/JabRef/jabref/issues/5753)
- We fixed an issue where non-default previews didn't handle unicode characters. [#5779](https://github.com/JabRef/jabref/issues/5779)
- We improved the performance, especially changing field values in the entry should feel smoother now. [#5843](https://github.com/JabRef/jabref/issues/5843)
- We fixed an issue where the ampersand character wasn't rendering correctly on previews. [#3840](https://github.com/JabRef/jabref/issues/3840)
- We fixed an issue where an erroneous "The library has been modified by another program" message was shown when saving. [#4877](https://github.com/JabRef/jabref/issues/4877)
- We fixed an issue where the file extension was missing after downloading a file (we now fall-back to pdf). [#5816](https://github.com/JabRef/jabref/issues/5816)
- We fixed an issue where cleaning up entries broke web URLs, if "Make paths of linked files relative (if possible)" was enabled, which resulted in various other issues subsequently. [#5861](https://github.com/JabRef/jabref/issues/5861)
- We fixed an issue where the tab "Required fields" of the entry editor did not show all required fields, if at least two of the defined required fields are linked with a logical or. [#5859](https://github.com/JabRef/jabref/issues/5859)
- We fixed several issues concerning managing external file types: Now everything is usable and fully functional. Previously, there were problems with the radio buttons, with saving the settings and with loading an input field value. Furthermore, different behavior for Windows and other operating systems was given, which was unified as well. [#5846](https://github.com/JabRef/jabref/issues/5846)
- We fixed an issue where entries containing Unicode charaters were not parsed correctly [#5899](https://github.com/JabRef/jabref/issues/5899)
- We fixed an issue where an entry containing an external filename with curly braces could not be saved. Curly braces are now longer allowed in filenames. [#5899](https://github.com/JabRef/jabref/issues/5899)
- We fixed an issue where changing the type of an entry did not update the main table [#5906](https://github.com/JabRef/jabref/issues/5906)
- We fixed an issue in the optics of the library properties, that cropped the dialog on scaled displays. [#5969](https://github.com/JabRef/jabref/issues/5969)
- We fixed an issue where changing the type of an entry did not update the main table. [#5906](https://github.com/JabRef/jabref/issues/5906)
- We fixed an issue where opening a library from the recent libraries menu was not possible. [#5939](https://github.com/JabRef/jabref/issues/5939)
- We fixed an issue where the most bottom group in the list got lost, if it was dragged on itself. [#5983](https://github.com/JabRef/jabref/issues/5983)
- We fixed an issue where changing entry type doesn't always work when biblatex source is shown. [#5905](https://github.com/JabRef/jabref/issues/5905)
- We fixed an issue where the group and the link column were not updated after changing the entry in the main table. [#5985](https://github.com/JabRef/jabref/issues/5985)
- We fixed an issue where reordering the groups was not possible after inserting an article. [#6008](https://github.com/JabRef/jabref/issues/6008)
- We fixed an issue where citation styles except the default "Preview" could not be used. [#5622](https://github.com/JabRef/jabref/issues/5622)
- We fixed an issue where a warning was displayed when the title content is made up of two sentences. [#5832](https://github.com/JabRef/jabref/issues/5832)
- We fixed an issue where an exception was thrown when adding a save action without a selected formatter in the library properties [#6069](https://github.com/JabRef/jabref/issues/6069)
- We fixed an issue where JabRef's icon was missing in the Export to clipboard Dialog. [#6286](https://github.com/JabRef/jabref/issues/6286)
- We fixed an issue when an "Abstract field" was duplicating text, when importing from RIS file (Neurons) [#6065](https://github.com/JabRef/jabref/issues/6065)
- We fixed an issue where adding the addition of a new entry was not completely validated [#6370](https://github.com/JabRef/jabref/issues/6370)
- We fixed an issue where the blue and red text colors in the Merge entries dialog were not quite visible [#6334](https://github.com/JabRef/jabref/issues/6334)
- We fixed an issue where underscore character was removed from the file name in the Recent Libraries list in File menu [#6383](https://github.com/JabRef/jabref/issues/6383)
- We fixed an issue where few keyboard shortcuts regarding new entries were missing [#6403](https://github.com/JabRef/jabref/issues/6403)

### Removed

- Ampersands are no longer escaped by default in the `bib` file. If you want to keep the current behaviour, you can use the new "Escape Ampersands" formatter as a save action. [#5869](https://github.com/JabRef/jabref/issues/5869)
- The "Merge Entries" entry was removed from the Quality Menu. Users should use the right-click menu instead. [#6021](https://github.com/JabRef/jabref/pull/6021)

## [5.0-beta] – 2019-12-15

### Changed

- We added a short DOI field formatter which shortens DOI to more human-readable form. [JabRef/jabref-koppor#343](https://github.com/JabRef/jabref-koppor/issues/343)
- We improved the display of group memberships by adding multiple colored bars if the entry belongs to more than one group. [#4574](https://github.com/JabRef/jabref/issues/4574)
- We added an option to show the preview as an extra tab in the entry editor (instead of in a split view). [#5244](https://github.com/JabRef/jabref/issues/5244)
- A custom Open/LibreOffice jstyle file now requires a layout line for the entry type `default` [#5452](https://github.com/JabRef/jabref/issues/5452)
- The entry editor is now open by default when JabRef starts up. [#5460](https://github.com/JabRef/jabref/issues/5460)
- Customized entry types are now serialized in alphabetical order in the bib file.
- We added a new ADS fetcher to use the new ADS API. [#4949](https://github.com/JabRef/jabref/issues/4949)
- We added support of the [X11 primary selection](https://unix.stackexchange.com/a/139193/18033) [#2389](https://github.com/JabRef/jabref/issues/2389)
- We added support to switch between biblatex and bibtex library types. [#5550](https://github.com/JabRef/jabref/issues/5550)
- We changed the save action buttons to be easier to understand. [#5565](https://github.com/JabRef/jabref/issues/5565)
- We made the columns for groups, files and uri in the main table reorderable and merged the clickable icon columns for uri, url, doi and eprint. [#5544](https://github.com/JabRef/jabref/pull/5544)
- We reduced the number of write actions performed when autosave is enabled [#5679](https://github.com/JabRef/jabref/issues/5679)
- We made the column sort order in the main table persistent [#5730](https://github.com/JabRef/jabref/pull/5730)
- When an entry is modified on disk, the change dialog now shows the merge dialog to highlight the changes [#5688](https://github.com/JabRef/jabref/pull/5688)

### Fixed

- Inherit fields from cross-referenced entries as specified by biblatex. [#5045](https://github.com/JabRef/jabref/issues/5045)
- We fixed an issue where it was no longer possible to connect to LibreOffice. [#5261](https://github.com/JabRef/jabref/issues/5261)
- The "All entries group" is no longer shown when no library is open.
- We fixed an exception which occurred when closing JabRef. [#5348](https://github.com/JabRef/jabref/issues/5348)
- We fixed an issue where JabRef reports incorrectly about customized entry types. [#5332](https://github.com/JabRef/jabref/issues/5332)
- We fixed a few problems that prevented JabFox to communicate with JabRef. [#4737](https://github.com/JabRef/jabref/issues/4737) [#4303](https://github.com/JabRef/jabref/issues/4303)
- We fixed an error where the groups containing an entry loose their highlight color when scrolling. [#5022](https://github.com/JabRef/jabref/issues/5022)
- We fixed an error where scrollbars were not shown. [#5374](https://github.com/JabRef/jabref/issues/5374)
- We fixed an error where an exception was thrown when merging entries. [#5169](https://github.com/JabRef/jabref/issues/5169)
- We fixed an error where certain metadata items were not serialized alphabetically.
- After assigning an entry to a group, the item count is now properly colored to reflect the new membership of the entry. [#3112](https://github.com/JabRef/jabref/issues/3112)
- The group panel is now properly updated when switching between libraries (or when closing/opening one). [#3142](https://github.com/JabRef/jabref/issues/3142)
- We fixed an error where the number of matched entries shown in the group pane was not updated correctly. [#4441](https://github.com/JabRef/jabref/issues/4441)
- We fixed an error where the wrong file is renamed and linked when using the "Copy, rename and link" action. [#5653](https://github.com/JabRef/jabref/issues/5653)
- We fixed a "null" error when writing XMP metadata. [#5449](https://github.com/JabRef/jabref/issues/5449)
- We fixed an issue where empty keywords lead to a strange display of automatic keyword groups. [#5333](https://github.com/JabRef/jabref/issues/5333)
- We fixed an error where the default color of a new group was white instead of dark gray. [#4868](https://github.com/JabRef/jabref/issues/4868)
- We fixed an issue where the first field in the entry editor got the focus while performing a different action (like searching). [#5084](https://github.com/JabRef/jabref/issues/5084)
- We fixed an issue where multiple entries were highlighted in the web search result after scrolling. [#5035](https://github.com/JabRef/jabref/issues/5035)
- We fixed an issue where the hover indication in the web search pane was not working. [#5277](https://github.com/JabRef/jabref/issues/5277)
- We fixed an error mentioning "javafx.controls/com.sun.javafx.scene.control" that was thrown when interacting with the toolbar.
- We fixed an error where a cleared search was restored after switching libraries. [#4846](https://github.com/JabRef/jabref/issues/4846)
- We fixed an exception which occurred when trying to open a non-existing file from the "Recent files"-menu [#5334](https://github.com/JabRef/jabref/issues/5334)
- We fixed an issues where the search highlight in the entry preview did not worked. [#5069](https://github.com/JabRef/jabref/issues/5069)
- The context menu for fields in the entry editor is back. [#5254](https://github.com/JabRef/jabref/issues/5254)
- We fixed an exception which occurred when trying to open a non-existing file from the "Recent files"-menu [#5334](https://github.com/JabRef/jabref/issues/5334)
- We fixed a problem where the "editor" information has been duplicated during saving a .bib-Database. [#5359](https://github.com/JabRef/jabref/issues/5359)
- We re-introduced the feature to switch between different preview styles. [#5221](https://github.com/JabRef/jabref/issues/5221)
- We fixed various issues (including [#5263](https://github.com/JabRef/jabref/issues/5263)) related to copying entries to the clipboard
- We fixed some display errors in the preferences dialog and replaced some of the controls [#5033](https://github.com/JabRef/jabref/pull/5033) [#5047](https://github.com/JabRef/jabref/pull/5047) [#5062](https://github.com/JabRef/jabref/pull/5062) [#5141](https://github.com/JabRef/jabref/pull/5141) [#5185](https://github.com/JabRef/jabref/pull/5185) [#5265](https://github.com/JabRef/jabref/pull/5265) [#5315](https://github.com/JabRef/jabref/pull/5315) [#5360](https://github.com/JabRef/jabref/pull/5360)
- We fixed an exception which occurred when trying to import entries without an open library. [#5447](https://github.com/JabRef/jabref/issues/5447)
- The "Automatically set file links" feature now follows symbolic links. [#5664](https://github.com/JabRef/jabref/issues/5664)
- After successful import of one or multiple bib entries the main table scrolls to the first imported entry [#5383](https://github.com/JabRef/jabref/issues/5383)
- We fixed an exception which occurred when an invalid jstyle was loaded. [#5452](https://github.com/JabRef/jabref/issues/5452)
- We fixed an issue where the command line arguments `importBibtex` and `importToOpen` did not import into the currently open library, but opened a new one. [#5537](https://github.com/JabRef/jabref/issues/5537)
- We fixed an error where the preview theme did not adapt to the "Dark" mode [#5463](https://github.com/JabRef/jabref/issues/5463)
- We fixed an issue where multiple entries were allowed in the "crossref" field [#5284](https://github.com/JabRef/jabref/issues/5284)
- We fixed an issue where the merge dialog showed the wrong text colour in "Dark" mode [#5516](https://github.com/JabRef/jabref/issues/5516)
- We fixed visibility issues with the scrollbar and group selection highlight in "Dark" mode, and enabled "Dark" mode for the OpenOffice preview in the style selection window. [#5522](https://github.com/JabRef/jabref/issues/5522)
- We fixed an issue where the author field was not correctly parsed during bibtex key-generation. [#5551](https://github.com/JabRef/jabref/issues/5551)
- We fixed an issue where notifications where shown during autosave. [#5555](https://github.com/JabRef/jabref/issues/5555)
- We fixed an issue where the side pane was not remembering its position. [#5615](https://github.com/JabRef/jabref/issues/5615)
- We fixed an issue where JabRef could not interact with [Oracle XE](https://www.oracle.com/de/database/technologies/appdev/xe.html) in the [shared SQL database setup](https://docs.jabref.org/collaborative-work/sqldatabase).
- We fixed an issue where the toolbar icons were hidden on smaller screens.
- We fixed an issue where renaming referenced files for bib entries with long titles was not possible. [#5603](https://github.com/JabRef/jabref/issues/5603)
- We fixed an issue where a window which is on an external screen gets unreachable when external screen is removed. [#5037](https://github.com/JabRef/jabref/issues/5037)
- We fixed a bug where the selection of groups was lost after drag and drop. [#2868](https://github.com/JabRef/jabref/issues/2868)
- We fixed an issue where the custom entry types didn't show the correct display name [#5651](https://github.com/JabRef/jabref/issues/5651)

### Removed

- We removed some obsolete notifications. [#5555](https://github.com/JabRef/jabref/issues/5555)
- We removed an internal step in the [ISBN-to-BibTeX fetcher](https://docs.jabref.org/collect/add-entry-using-an-id#isbn): The [ISBN to BibTeX Converter](https://manas.tungare.name/software/isbn-to-bibtex) by [@manastungare](https://github.com/manastungare) is not used anymore, because it is offline: "people using this tool have not been generating enough sales for Amazon."
- We removed the option to control the default drag and drop behaviour. You can use the modifier keys (like CtrL or Alt) instead.

## [5.0-alpha] – 2019-08-25

### Changed

- We added eventitle, eventdate and venue fields to `@unpublished` entry type.
- We added `@software` and `@dataSet` entry type to biblatex.
- All fields are now properly sorted alphabetically (in the subgroups of required/optional fields) when the entry is written to the bib file.
- We fixed an issue where some importers used the field `pubstatus` instead of the standard BibTeX field `pubstate`.
- We changed the latex command removal for docbook exporter. [#3838](https://github.com/JabRef/jabref/issues/3838)
- We changed the location of some fields in the entry editor (you might need to reset your preferences for these changes to come into effect)
  - Journal/Year/Month in biblatex mode -> Deprecated (if filled)
  - DOI/URL: General -> Optional
  - Internal fields like ranking, read status and priority: Other -> General
  - Moreover, empty deprecated fields are no longer shown
- Added server timezone parameter when connecting to a shared database.
- We updated the dialog for setting up general fields.
- URL field formatting is updated. All whitespace chars, located at the beginning/ending of the URL, are trimmed automatically
- We changed the behavior of the field formatting dialog such that the `bibtexkey` is not changed when formatting all fields or all text fields.
- We added a "Move file to file directory and rename file" option for simultaneously moving and renaming of document file. [#4166](https://github.com/JabRef/jabref/issues/4166)
- Use integrated graphics card instead of discrete on macOS [#4070](https://github.com/JabRef/jabref/issues/4070)
- We added a cleanup operation that detects an arXiv identifier in the note, journal or URL field and moves it to the `eprint` field.
  Because of this change, the last-used cleanup operations were reset.
- We changed the minimum required version of Java to 1.8.0_171, as this is the latest release for which the automatic Java update works. [#4093](https://github.com/JabRef/jabref/issues/4093)
- The special fields like `Printed` and `Read status` now show gray icons when the row is hovered.
- We added a button in the tab header which allows you to close the database with one click. [#494](https://github.com/JabRef/jabref/issues/494)
- Sorting in the main table now takes information from cross-referenced entries into account. [#2808](https://github.com/JabRef/jabref/issues/2808)
- If a group has a color specified, then entries matched by this group have a small colored bar in front of them in the main table.
- Change default icon for groups to a circle because a colored version of the old icon was hard to distinguish from its black counterpart.
- In the main table, the context menu appears now when you press the "context menu" button on the keyboard. [feature request in the forum](https://discourse.jabref.org/t/how-to-enable-keyboard-context-key-windows)
- We added icons to the group side panel to quickly switch between `union` and `intersection` group view mode. [#3269](https://github.com/JabRef/jabref/issues/3269).
- We use `https` for [fetching from most online bibliographic database](https://docs.jabref.org/collect/import-using-online-bibliographic-database).
- We changed the default keyboard shortcuts for moving between entries when the entry editor is active to ̀<kbd>alt</kbd> + <kbd>up/down</kbd>.
- Opening a new file now prompts the directory of the currently selected file, instead of the directory of the last opened file.
- Window state is saved on close and restored on start.
- We made the MathSciNet fetcher more reliable.
- We added the ISBN fetcher to the list of fetcher available under "Update with bibliographic information from the web" in the entry editor toolbar.
- Files without a defined external file type are now directly opened with the default application of the operating system
- We streamlined the process to rename and move files by removing the confirmation dialogs.
- We removed the redundant new lines of markings and wrapped the summary in the File annotation tab. [#3823](https://github.com/JabRef/jabref/issues/3823)
- We add auto URL formatting when user paste link to URL field in entry editor. [JabRef/jabref-koppor#254](https://github.com/JabRef/jabref-koppor/issues/254)
- We added a minimum height for the entry editor so that it can no longer be hidden by accident. [#4279](https://github.com/JabRef/jabref/issues/4279)
- We added a new keyboard shortcut so that the entry editor could be closed by <kbd>Ctrl</kbd> + <kbd>E</kbd>. [#4222](https://github.com/JabRef/jabref/issues/4222)
- We added an option in the preference dialog box, that allows user to pick the dark or light theme option. [#4130](https://github.com/JabRef/jabref/issues/4130)
- We updated the Related Articles tab to accept JSON from the new version of the Mr. DLib service
- We added an option in the preference dialog box that allows user to choose behavior after dragging and dropping files in Entry Editor. [#4356](https://github.com/JabRef/jabref/issues/4356)
- We added the ability to have an export preference where previously "File"-->"Export"/"Export selected entries" would not save the user's preference[#4495](https://github.com/JabRef/jabref/issues/4495)
- We optimized the code responsible for connecting to an external database, which should lead to huge improvements in performance.
- For automatically created groups, added ability to filter groups by entry type. [#4539](https://github.com/JabRef/jabref/issues/4539)
- We added the ability to add field names from the Preferences Dialog [#4546](https://github.com/JabRef/jabref/issues/4546)
- We added the ability to change the column widths directly in the main table. [#4546](https://github.com/JabRef/jabref/issues/4546)
- We added a description of how recommendations were chosen and better error handling to Related Articles tab
- We added the ability to execute default action in dialog by using with <kbd>Ctrl</kbd> + <kbd>Enter</kbd> combination [#4496](https://github.com/JabRef/jabref/issues/4496)
- We grouped and reordered the Main Menu (File, Edit, Library, Quality, Tools, and View tabs & icons). [#4666](https://github.com/JabRef/jabref/issues/4666) [#4667](https://github.com/JabRef/jabref/issues/4667) [#4668](https://github.com/JabRef/jabref/issues/4668) [#4669](https://github.com/JabRef/jabref/issues/4669) [#4670](https://github.com/JabRef/jabref/issues/4670) [#4671](https://github.com/JabRef/jabref/issues/4671) [#4672](https://github.com/JabRef/jabref/issues/4672) [#4673](https://github.com/JabRef/jabref/issues/4673)
- We added additional modifiers (capitalize, titlecase and sentencecase) to the Bibtex key generator. [#1506](https://github.com/JabRef/jabref/issues/1506)
- We have migrated from the mysql jdbc connector to the mariadb one for better authentication scheme support. [#4745](https://github.com/JabRef/jabref/issues/4745)
- We grouped the toolbar icons and changed the Open Library and Copy icons. [#4584](https://github.com/JabRef/jabref/issues/4584)
- We added a browse button next to the path text field for aux-based groups. [#4586](https://github.com/JabRef/jabref/issues/4586)
- We changed the title of Group Dialog to "Add subgroup" from "Edit group" when we select Add subgroup option.
- We enable import button only if entries are selected. [#4755](https://github.com/JabRef/jabref/issues/4755)
- We made modifications to improve the contrast of UI elements. [#4583](https://github.com/JabRef/jabref/issues/4583)
- We added a warning for empty BibTeX keys in the entry editor. [#4440](https://github.com/JabRef/jabref/issues/4440)
- We added an option in the settings to set the default action in JabRef when right clicking on any entry in any database and selecting "Open folder". [#4763](https://github.com/JabRef/jabref/issues/4763)
- The Medline fetcher now normalizes the author names according to the BibTeX-Standard [#4345](https://github.com/JabRef/jabref/issues/4345)
- We added an option on the Linked File Viewer to rename the attached file of an entry directly on the JabRef. [#4844](https://github.com/JabRef/jabref/issues/4844)
- We added an option in the preference dialog box that allows user to enable helpful tooltips.[#3599](https://github.com/JabRef/jabref/issues/3599)
- We reworked the functionality for extracting BibTeX entries from plain text, because our used service [freecite shut down](https://library.brown.edu/libweb/freecite_notice.php). [#5206](https://github.com/JabRef/jabref/pull/5206)
- We moved the dropdown menu for selecting the push-application from the toolbar into the external application preferences. [#674](https://github.com/JabRef/jabref/issues/674)
- We removed the alphabetical ordering of the custom tabs and updated the error message when trying to create a general field with a name containing an illegal character. [#5019](https://github.com/JabRef/jabref/issues/5019)
- We added a context menu to the bib(la)tex-source-editor to copy'n'paste. [#5007](https://github.com/JabRef/jabref/pull/5007)
- We added a tool that allows searching for citations in LaTeX files. It scans directories and shows which entries are used, how many times and where.
- We added a 'LaTeX citations' tab to the entry editor, to search for citations to the active entry in the LaTeX file directory. It can be disabled in the preferences dialog.
- We added an option in preferences to allow for integers in field "edition" when running database in bibtex mode. [#4680](https://github.com/JabRef/jabref/issues/4680)
- We added the ability to use negation in export filter layouts. [#5138](https://github.com/JabRef/jabref/pull/5138)
- Focus on Name Area instead of 'OK' button whenever user presses 'Add subgroup'. [#6307](https://github.com/JabRef/jabref/issues/6307)
- We changed the behavior of merging that the entry which has "smaller" bibkey will be selected. [#7395](https://github.com/JabRef/jabref/issues/7395)

### Fixed

- We fixed an issue where JabRef died silently for the user without enough inotify instances [#4874](https://github.com/JabRef/jabref/issues/4874)
- We fixed an issue where corresponding groups are sometimes not highlighted when clicking on entries [#3112](https://github.com/JabRef/jabref/issues/3112)
- We fixed an issue where custom exports could not be selected in the 'Export (selected) entries' dialog [#4013](https://github.com/JabRef/jabref/issues/4013)
- Italic text is now rendered correctly. [#3356](https://github.com/JabRef/jabref/issues/3356)
- The entry editor no longer gets corrupted after using the source tab. [#3532](https://github.com/JabRef/jabref/issues/3532) [#3608](https://github.com/JabRef/jabref/issues/3608) [#3616](https://github.com/JabRef/jabref/issues/3616)
- We fixed multiple issues where entries did not show up after import if a search was active. [#1513](https://github.com/JabRef/jabref/issues/1513) [#3219](https://github.com/JabRef/jabref/issues/3219))
- We fixed an issue where the group tree was not updated correctly after an entry was changed. [#3618](https://github.com/JabRef/jabref/issues/3618)
- We fixed an issue where a right-click in the main table selected a wrong entry. [#3267](https://github.com/JabRef/jabref/issues/3267)
- We fixed an issue where in rare cases entries where overlayed in the main table. [#3281](https://github.com/JabRef/jabref/issues/3281)
- We fixed an issue where selecting a group messed up the focus of the main table and the entry editor. [#3367](https://github.com/JabRef/jabref/issues/3367)
- We fixed an issue where composite author names were sorted incorrectly. [#2828](https://github.com/JabRef/jabref/issues/2828)
- We fixed an issue where commands followed by `-` didn't work. [#3805](https://github.com/JabRef/jabref/issues/3805)
- We fixed an issue where a non-existing aux file in a group made it impossible to open the library. [#4735](https://github.com/JabRef/jabref/issues/4735)
- We fixed an issue where some journal names were wrongly marked as abbreviated. [#4115](https://github.com/JabRef/jabref/issues/4115)
- We fixed an issue where the custom file column were sorted incorrectly. [#3119](https://github.com/JabRef/jabref/issues/3119)
- We improved the parsing of author names whose infix is abbreviated without a dot. [#4864](https://github.com/JabRef/jabref/issues/4864)
- We fixed an issues where the entry losses focus when a field is edited and at the same time used for sorting. [#3373](https://github.com/JabRef/jabref/issues/3373)
- We fixed an issue where the menu on Mac OS was not displayed in the usual Mac-specific way. [#3146](https://github.com/JabRef/jabref/issues/3146)
- We improved the integrity check for page numbers. [#4113](https://github.com/JabRef/jabref/issues/4113) and [feature request in the forum](https://discourse.jabref.org/t/pages-field-allow-use-of-en-dash/1199)
- We fixed an issue where the order of fields in customized entry types was not saved correctly. [#4033](https://github.com/JabRef/jabref/issues/4033)
- We fixed an issue where renaming a group did not change the group name in the interface. [#3189](https://github.com/JabRef/jabref/issues/3189)
- We fixed an issue where the groups tree of the last database was still shown even after the database was already closed.
- We fixed an issue where the "Open file dialog" may disappear behind other windows. [#3410](https://github.com/JabRef/jabref/issues/3410)
- We fixed an issue where the number of entries matched was not updated correctly upon adding or removing an entry. [#3537](https://github.com/JabRef/jabref/issues/3537)
- We fixed an issue where the default icon of a group was not colored correctly.
- We fixed an issue where the first field in entry editor was not focused when adding a new entry. [#4024](https://github.com/JabRef/jabref/issues/4024)
- We reworked the "Edit file" dialog to make it resizeable and improved the workflow for adding and editing files [#2970](https://github.com/JabRef/jabref/issues/2970)
- We fixed an issue where custom name formatters were no longer found correctly. [#3531](https://github.com/JabRef/jabref/issues/3531)
- We fixed an issue where the month was not shown in the preview. [#3239](https://github.com/JabRef/jabref/issues/3239)
- Rewritten logic to detect a second jabref instance. [#4023](https://github.com/JabRef/jabref/issues/4023)
- We fixed an issue where the "Convert to BibTeX-Cleanup" moved the content of the `file` field to the `pdf` field [#4120](https://github.com/JabRef/jabref/issues/4120)
- We fixed an issue where the preview pane in entry preview in preferences wasn't showing the citation style selected [#3849](https://github.com/JabRef/jabref/issues/3849)
- We fixed an issue where the default entry preview style still contained the field `review`. The field `review` in the style is now replaced with comment to be consistent with the entry editor [#4098](https://github.com/JabRef/jabref/issues/4098)
- We fixed an issue where users were vulnerable to XXE attacks during parsing [#4229](https://github.com/JabRef/jabref/issues/4229)
- We fixed an issue where files added via the "Attach file" contextmenu of an entry were not made relative. [#4201](https://github.com/JabRef/jabref/issues/4201) and [#4241](https://github.com/JabRef/jabref/issues/4241)
- We fixed an issue where author list parser can't generate bibtex for Chinese author. [#4169](https://github.com/JabRef/jabref/issues/4169)
- We fixed an issue where the list of XMP Exclusion fields in the preferences was not be saved [#4072](https://github.com/JabRef/jabref/issues/4072)
- We fixed an issue where the ArXiv Fetcher did not support HTTP URLs [JabRef/jabref-koppor#328](https://github.com/JabRef/jabref-koppor/issues/328)
- We fixed an issue where only one PDF file could be imported [#4422](https://github.com/JabRef/jabref/issues/4422)
- We fixed an issue where "Move to group" would always move the first entry in the library and not the selected [#4414](https://github.com/JabRef/jabref/issues/4414)
- We fixed an issue where an older dialog appears when downloading full texts from the quality menu. [#4489](https://github.com/JabRef/jabref/issues/4489)
- We fixed an issue where right clicking on any entry in any database and selecting "Open folder" results in the NullPointer exception. [#4763](https://github.com/JabRef/jabref/issues/4763)
- We fixed an issue where option 'open terminal here' with custom command was passing the wrong argument. [#4802](https://github.com/JabRef/jabref/issues/4802)
- We fixed an issue where ranking an entry would generate an IllegalArgumentException. [#4754](https://github.com/JabRef/jabref/issues/4754)
- We fixed an issue where special characters where removed from non-label key generation pattern parts [#4767](https://github.com/JabRef/jabref/issues/4767)
- We fixed an issue where the RIS import would overwite the article date with the value of the acessed date [#4816](https://github.com/JabRef/jabref/issues/4816)
- We fixed an issue where an NullPointer exception was thrown when a referenced entry in an Open/Libre Office document was no longer present in the library. Now an error message with the reference marker of the missing entry is shown. [#4932](https://github.com/JabRef/jabref/issues/4932)
- We fixed an issue where a database exception related to a missing timezone was too big. [#4827](https://github.com/JabRef/jabref/issues/4827)
- We fixed an issue where the IEEE fetcher returned an error if no keywords were present in the result from the IEEE website [#4997](https://github.com/JabRef/jabref/issues/4997)
- We fixed an issue where the command line help text had several errors, and arguments and descriptions have been rewritten to simplify and detail them better. [#2016](https://github.com/JabRef/jabref/issues/2016)
- We fixed an issue where the same menu for changing entry type had two different sizes and weights. [#4977](https://github.com/JabRef/jabref/issues/4977)
- We fixed an issue where the "Attach file" dialog, in the right-click menu for an entry, started on the working directory instead of the user's main directory. [#4995](https://github.com/JabRef/jabref/issues/4995)
- We fixed an issue where the JabRef Icon in the macOS launchpad was not displayed correctly [#5003](https://github.com/JabRef/jabref/issues/5003)
- We fixed an issue where the "Search for unlinked local files" would throw an exception when parsing the content of a PDF-file with missing "series" information [#5128](https://github.com/JabRef/jabref/issues/5128)
- We fixed an issue where the XMP Importer would incorrectly return an empty default entry when importing pdfs [#6577](https://github.com/JabRef/jabref/issues/6577)
- We fixed an issue where opening the menu 'Library properties' marked the library as modified [#6451](https://github.com/JabRef/jabref/issues/6451)
- We fixed an issue when importing resulted in an exception [#7343](https://github.com/JabRef/jabref/issues/7343)
- We fixed an issue where the field in the Field formatter dropdown selection were sorted in random order. [#7710](https://github.com/JabRef/jabref/issues/7710)

### Removed

- The feature to "mark entries" was removed and merged with the groups functionality. For migration, a group is created for every value of the `__markedentry` field and the entry is added to this group.
- The number column was removed.
- We removed the global search feature.
- We removed the coloring of cells in the main table according to whether the field is optional/required.
- We removed the feature to find and resolve duplicate BibTeX keys (as this use case is already covered by the integrity check).
- We removed a few commands from the right-click menu that are not needed often and thus don't need to be placed that prominently:
  - Print entry preview: available through entry preview
  - All commands related to marking: marking is not yet reimplemented
  - Set/clear/append/rename fields: available through Edit menu
  - Manage keywords: available through the Edit menu
  - Copy linked files to folder: available through File menu
  - Add/move/remove from group: removed completely (functionality still available through group interface)
- We removed the option to change the column widths in the preferences dialog. [#4546](https://github.com/JabRef/jabref/issues/4546)

## Older versions

The changelog of JabRef 4.x is available at the [v4.3.1 tag](https://github.com/JabRef/jabref/blob/v4.3.1/CHANGELOG.md).
The changelog of JabRef 3.x is available at the [v3.8.2 tag](https://github.com/JabRef/jabref/blob/v3.8.2/CHANGELOG.md).
The changelog of JabRef 2.11 and all previous versions is available as [text file in the v2.11.1 tag](https://github.com/JabRef/jabref/blob/v2.11.1/CHANGELOG).

[Unreleased]: https://github.com/JabRef/jabref/compare/v6.0-alpha2...HEAD
[6.0-alpha2]: https://github.com/JabRef/jabref/compare/v6.0-alpha...v6.0-alpha2
[6.0-alpha]: https://github.com/JabRef/jabref/compare/v5.15...v6.0-alpha
[5.15]: https://github.com/JabRef/jabref/compare/v5.14...v5.15
[5.14]: https://github.com/JabRef/jabref/compare/v5.13...v5.14
[5.13]: https://github.com/JabRef/jabref/compare/v5.12...v5.13
[5.12]: https://github.com/JabRef/jabref/compare/v5.11...v5.12
[5.11]: https://github.com/JabRef/jabref/compare/v5.10...v5.11
[5.10]: https://github.com/JabRef/jabref/compare/v5.9...v5.10
[5.9]: https://github.com/JabRef/jabref/compare/v5.8...v5.9
[5.8]: https://github.com/JabRef/jabref/compare/v5.7...v5.8
[5.7]: https://github.com/JabRef/jabref/compare/v5.6...v5.7
[5.6]: https://github.com/JabRef/jabref/compare/v5.5...v5.6
[5.5]: https://github.com/JabRef/jabref/compare/v5.4...v5.5
[5.4]: https://github.com/JabRef/jabref/compare/v5.3...v5.4
[5.3]: https://github.com/JabRef/jabref/compare/v5.2...v5.3
[5.2]: https://github.com/JabRef/jabref/compare/v5.1...v5.2
[5.1]: https://github.com/JabRef/jabref/compare/v5.0...v5.1
[5.0]: https://github.com/JabRef/jabref/compare/v5.0-beta...v5.0
[5.0-beta]: https://github.com/JabRef/jabref/compare/v5.0-alpha...v5.0-beta
[5.0-alpha]: https://github.com/JabRef/jabref/compare/v4.3...v5.0-alpha

<!-- markdownlint-disable-file MD024 MD033 MD053 --><|MERGE_RESOLUTION|>--- conflicted
+++ resolved
@@ -30,11 +30,8 @@
 - In case no citation relation information can be fetched, we show the data providers reason. [#13549](https://github.com/JabRef/jabref/pull/13549)
 - When relativizing file names, symlinks are now taken into account. [#12995](https://github.com/JabRef/jabref/issues/12995)
 - We added a new button for shortening the DOI near the DOI field in the general tab when viewing an entry. [#13639](https://github.com/JabRef/jabref/issues/13639)
-<<<<<<< HEAD
+- We added support for finding CSL-Styles based on their short title (e.g. apa instead of "american psychological association"). [#13728](https://github.com/JabRef/jabref/pull/13728)
 - We added a field for the latest ICORE conference ranking lookup on the General Tab. [#13476](https://github.com/JabRef/jabref/issues/13476)
-=======
-- We added support for finding CSL-Styles based on their short title (e.g. apa instead of "american psychological association"). [#13728](https://github.com/JabRef/jabref/pull/13728)
->>>>>>> 78a2f737
 
 ### Changed
 
