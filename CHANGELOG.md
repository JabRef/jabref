--- conflicted
+++ resolved
@@ -116,14 +116,11 @@
 - We reintroduced the index column. [#5844](https://github.com/JabRef/jabref/pull/5844)
 - Filenames of external files can no longer contain curly braces. [#5926](https://github.com/JabRef/jabref/pull/5926)
 - We made the filters more easily accessible in the integrity check dialog. [#5955](https://github.com/JabRef/jabref/pull/5955)
-<<<<<<< HEAD
 - We reimplemented and improved the dialog "Customize entry types". [#4719](https://github.com/JabRef/jabref/issues/4719)
 - We added an [American Physical Society](https://journals.aps.org/) fetcher. [#818](https://github.com/JabRef/jabref/issues/818)
 - We added possibility to enable/disable items quantity in groups. [#6042](https://github.com/JabRef/jabref/issues/6042)
-=======
 - We reimplemented and improved the dialog "Customize entry types" [#4719](https://github.com/JabRef/jabref/issues/4719)
 - We made it possible to customise the look of JabRef by importing custom CSS files. We also made it possible to export both the standard _Light_ and _Dark_ themes as well as imported themes. [#5790](https://github.com/JabRef/jabref/issues/5790)
->>>>>>> 00d8ef60
 
 ### Fixed
 
