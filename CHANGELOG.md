--- conflicted
+++ resolved
@@ -11,12 +11,9 @@
 
 ### Added
 
-<<<<<<< HEAD
 - We added tooltips(on hover) for 'User-specific file directory' and 'LaTeX file directory' fields of the library properties window. [#12269](https://github.com/JabRef/jabref/issues/12269)
-=======
 - A space is now added by default after citations inserted via the Libre/OpenOffice integration. [#13559](https://github.com/JabRef/jabref/issues/13559)
 - We added the option to configure 'Add space after citation' in Libre/OpenOffice panel settings. [#13559](https://github.com/JabRef/jabref/issues/13559)
->>>>>>> 8547513e
 - We added automatic lookup of DOI at citation information. [#13561](https://github.com/JabRef/jabref/issues/13561)
 - We added a field for the citation count field on the General tab. [#13477](https://github.com/JabRef/jabref/issues/13477)
 - We added automatic lookup of DOI at citation relations [#13234](https://github.com/JabRef/jabref/issues/13234)
