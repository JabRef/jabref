--- conflicted
+++ resolved
@@ -91,12 +91,8 @@
 - Fixed [#2090](https://github.com/JabRef/jabref/issues/#2090): If special fields were not selected, two menu item separator were shown
 - Fixed [#2064](https://github.com/JabRef/jabref/issues/2064): Not all `other fields` are shown on entry change of same type
 - Fixed [#2104](https://github.com/JabRef/jabref/issues/#2104): Crash after saving BibTeX source with parsing error
-<<<<<<< HEAD
+- Fixed [#2109](https://github.com/JabRef/jabref/issues/#2109): <kbd>Ctrl-s</kbd> doesn't trigger parsing error message
 - Fixed RTFChars would only use "?" for characters with unicode over the value of 127, now it uses the base character (é -> e instead of ?)
-=======
-- Fixed [#2109](https://github.com/JabRef/jabref/issues/#2109): <kbd>Ctrl-s</kbd> doesn't trigger parsing error message
-
->>>>>>> da2846c8
 
 ### Removed
 - Removed 2nd preview style
