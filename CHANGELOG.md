# Changelog

All notable changes to this project will be documented in this file.
The format is based on [Keep a Changelog](https://keepachangelog.com/en/1.0.0/).
We refer to [GitHub issues](https://github.com/JabRef/jabref/issues) by using `#NUM`.
In case, there is no issue present, the pull request implementing the feature is linked.

Note that this project **does not** adhere to [Semantic Versioning](https://semver.org/).

## [Unreleased]

### Added

- Improved merge dialog decisions for fields containing person names (e.g., `author`, `editor`) by using a new plausibility comparator. JabRef now prefers the side with more detailed/complete author information. [#14454](https://github.com/JabRef/jabref/issues/14454)
- We added 15 non-standard BibLaTeX entry types (Audio, Image, Legal, ...) to the group "Non-standard types" group in the New Entry dialog and in the context menu. [#12963](https://github.com/JabRef/jabref/issues/12963)
- We added a drop-down menu to those custom fields in the main table for which content selector values exists. [#14087](https://github.com/JabRef/jabref/issues/14087)
- We added a "Jump to Field" dialog (`Ctrl+J`) to quickly search for and navigate to any field across all tabs. [#12276](https://github.com/JabRef/jabref/issues/12276).
- We added "IEEE" as another option for parsing plain text citations. [#14233](github.com/JabRef/jabref/pull/14233)
- We added automatic date-based groups that create year/month/day subgroups from an entry’s date fields. [#10822](https://github.com/JabRef/jabref/issues/10822)
- We added `doi-to-bibtex` to `JabKit`. [#14244](https://github.com/JabRef/jabref/pull/14244)
- We added `--provider=crossref` to `get-cited-works` at `JabKit`. [#14357](https://github.com/JabRef/jabref/pull/14357)
- We added [unpaywall](https://unpaywall.org/) as fulltext fetcher. [#14340](https://github.com/JabRef/jabref/pull/14340)
- We added the possibility to configure the email provided to unpaywall. [#14340](https://github.com/JabRef/jabref/pull/14340)
- We added "Close library" to the File menu. [#14381](https://github.com/JabRef/jabref/issues/14381)
- We added a "Regenerate" button for the AI chat allowing the user to make the language model reformulate its response to the previous prompt. [#12191](https://github.com/JabRef/jabref/issues/12191)
- We added the option to enable auto-copying and adjusting of attached files when copy and pasting (Preferences → Linked files → Attached files) [#12267](https://github.com/JabRef/jabref/issues/12267)
- We added support for transliteration of fields to English and automatic transliteration of generated citation key. [#11377](https://github.com/JabRef/jabref/issues/11377)
- We added the generation of follow-up questions in AI chat. [#12243](https://github.com/JabRef/jabref/issues/12243)
- We added support for getting bibliographic information based on the arXiv ID or the ISSN. [#14458](https://github.com/JabRef/jabref/pull/14458)
- We added support for "Search Google Scholar" and "Search Semantic Scholar" to quickly search for a selected entry's title in Google Scholar or Semantic Scholar directly from the main table's context menu [#12268](https://github.com/JabRef/jabref/issues/12268)
- We added support for `html` when parsing the arXiv identifiers. [#14451](https://github.com/JabRef/jabref/issues/14451)
- We added the option to change the Git username and PAT in Network Preferences. [#14509](https://github.com/JabRef/jabref/pull/14509)
- When parsing a plain text citation, we added support for recognizing and extracting arXiv identifiers. [#14455](https://github.com/JabRef/jabref/pull/14455)
- We introduced a new "Search Engine URL Template" setting in Preferences to allow users to customize their search engine URL templates [#12268](https://github.com/JabRef/jabref/issues/12268)
<<<<<<< HEAD
- We enabled CLI parameters for customizing citation key generation in JabKit, allowing users to override citation key patterns without modifying GUI settings. [#14361](https://github.com/JabRef/jabref/issues/14361)
=======
- We added the option to pseudonymize a library using the GUI, via the tools tab in the Main Menu. [#14118](https://github.com/JabRef/jabref/issues/14118)
>>>>>>> e3fbc796

### Changed

- We replaced the standard ComboBox with a SearchableComboBox and added a free text field in custom Entry Types [#14082](https://github.com/JabRef/jabref/issues/14082)
- In case of invalid BibTeX in the source tab, a notification is displayed (instead of an exception). [#14504](https://github.com/JabRef/jabref/pull/14504)
- We separated the "Clean up entries" dialog into three tabs for clarity [#13819](https://github.com/JabRef/jabref/issues/13819)
- `JabKit`: `--porcelain` does not output any logs to the console anymore. [#14244](https://github.com/JabRef/jabref/pull/14244)
- <kbd>Ctrl</kbd> + <kbd>Shift</kbd> + <kbd>L</kbd> now opens the terminal in the active library directory. [#14130](https://github.com/JabRef/jabref/issues/14130)
- After importing, now all imported entries are marked. [#13535](https://github.com/JabRef/jabref/pull/13535)
- The URL integrity check now checks the complete URL syntax. [#14370](https://github.com/JabRef/jabref/pull/14370)
- <kbd>Tab</kbd> in the last text field of a tab moves the focus to the next tab in the entry editor. [#11937](https://github.com/JabRef/jabref/issues/11937)
- When pasting invalid BibTeX data, the content is now pasted as `@Misc` with the raw data in the `comment` field. [#14520](https://github.com/JabRef/jabref/pull/14520)
- We changed fixed-value ComboBoxes to SearchableComboBox for better usability. [#14083](https://github.com/JabRef/jabref/issues/14083)
- We renamed "Search pre-configured" to "Search pre-selected" and "Web search fetchers" to "Pre-selected fetchers". [#14557](https://github.com/JabRef/jabref/issues/14557)

### Fixed

- We fixed an issue where pressing <kbd>ESC</kbd> in the preferences dialog would not always close the dialog. [#8888](https://github.com/JabRef/jabref/issues/8888)
- We fixed the checkbox in merge dialog "Treat duplicates the same way" to make it functional. [#14224](https://github.com/JabRef/jabref/pull/14224)
- We fixed the fallback window height (786 → 768) in JabRefGUI. [#14295](https://github.com/JabRef/jabref/pull/14295)
- We fixed localization of the "New Entries" dialog. [#14455](https://github.com/JabRef/jabref/pull/14455)
- We fixed an issue where keybindings could not be edited and saved. [#14237](https://github.com/JabRef/jabref/issues/14237)
- We readded the missing gui commands for importing and exporting preferences. [#14492](https://github.com/JabRef/jabref/pull/14492)

### Removed

## [6.0-alpha.3] – 2025-10-30

### Added

- We added an initial [cite as you write](https://retorque.re/zotero-better-bibtex/citing/cayw/) ("CAYW") endpoint. [#13187](https://github.com/JabRef/jabref/issues/13187)
- We added a field for the latest ICORE conference ranking lookup on the General Tab. [#13476](https://github.com/JabRef/jabref/issues/13476)
- We added the option to enable the language server in the preferences. [#13697](https://github.com/JabRef/jabref/pull/13697)
- We introduced an option in Preferences under (under Linked files -> Linked file name conventions) to automatically rename linked files when an entry data changes. [#11316](https://github.com/JabRef/jabref/issues/11316)
- We added tooltips (on hover) for 'Library-specific file directory', 'User-specific file directory' and 'LaTeX file directory' fields of the library properties window. [#12269](https://github.com/JabRef/jabref/issues/12269)
- We added the option to configure 'Add space after citation' in Libre/OpenOffice panel settings. [#13559](https://github.com/JabRef/jabref/issues/13559)
- We added automatic lookup of DOI at citation information. [#13561](https://github.com/JabRef/jabref/issues/13561)
- We added a field for the citation count field on the General tab. [#13477](https://github.com/JabRef/jabref/issues/13477)
- We added automatic lookup of DOI at citation relations [#13234](https://github.com/JabRef/jabref/issues/13234)
- We added focus on the field Link in the "Add file link" dialog. [#13486](https://github.com/JabRef/jabref/issues/13486)
- We introduced a settings parameter to manage citations' relations local storage time-to-live with a default value set to 30 days. [#11189](https://github.com/JabRef/jabref/issues/11189)
- We distribute arm64 images for Linux. [#10842](https://github.com/JabRef/jabref/issues/10842)
- When adding an entry to a library, a warning is displayed if said entry already exists in an active library. [#13261](https://github.com/JabRef/jabref/issues/13261)
- We added the field `monthfiled` to the default list of fields to resolve BibTeX-Strings for [#13375](https://github.com/JabRef/jabref/issues/13375)
- We added a new ID based fetcher for [EuropePMC](https://europepmc.org/). [#13389](https://github.com/JabRef/jabref/pull/13389)
- We added quick settings for welcome tab. [#12664](https://github.com/JabRef/jabref/issues/12664)
- We added pagination support for the web search entries dialog, improving navigation for large search results. [#5507](https://github.com/JabRef/jabref/issues/5507)
- We added "copy preview as markdown" feature. [#12552](https://github.com/JabRef/jabref/issues/12552)
- In case no citation relation information can be fetched, we show the data providers reason. [#13549](https://github.com/JabRef/jabref/pull/13549)
- When relativizing file names, symlinks are now taken into account. [#12995](https://github.com/JabRef/jabref/issues/12995)
- We added a new button for shortening the DOI near the DOI field in the general tab when viewing an entry. [#13639](https://github.com/JabRef/jabref/issues/13639)
- We added support for finding CSL-Styles based on their short title (e.g. apa instead of "american psychological association"). [#13728](https://github.com/JabRef/jabref/pull/13728)
- We added BibLaTeX datamodel validation support in order to improve error message quality in entries' fields validation. [#13318](https://github.com/JabRef/jabref/issues/13318)
- We added chronological navigation for entries in each library. [#6352](https://github.com/JabRef/jabref/issues/6352)
- We added support for using Medline/Pubmed fetcher with an API key. [#11296](https://github.com/JabRef/jabref/issues/11296#issuecomment-3289005011)
- We added support for using OpenAlex fetcher. [#13940](https://github.com/JabRef/jabref/issues/13940)
- We added [LOBID](https://lobid.org/) as an alternative ISBN-Fetcher. [#13076](https://github.com/JabRef/jabref/issues/13076)
- We added an option to choose the group during import of the entry(s). [#9191](https://github.com/JabRef/jabref/issues/9191)
- We added an option to search and filter the fields and formatters in the clean up entries dialog. [#13890](https://github.com/JabRef/jabref/issues/13890)
- We added support for managing multiple linked files via the entry context menu. [#12567](https://github.com/JabRef/jabref/issues/12567)
- We made the "Configure API key" option in the Web Search preferences tab searchable via preferences search. [#13929](https://github.com/JabRef/jabref/issues/13929)
- We added support for Cygwin-file paths on a Windows Operating System. [#13274](https://github.com/JabRef/jabref/issues/13274)
- We added a success dialog when using the "Copy to" option, indicating whether the entry was successfully copied and specifying if a cross-reference entry was included. [#12486](https://github.com/JabRef/jabref/issues/12486)
- We added a new button to toggle the file path between an absolute and relative formats in context of library properties. [#13031](https://github.com/JabRef/jabref/issues/13031)
- We added automatic selection of the “Enter Identifier” tab with pre-filled clipboard content if the clipboard contains a valid identifier when opening the “Create New Entry” dialog. [#13087](https://github.com/JabRef/jabref/issues/13087)
- We added batch fetching of bibliographic data for multiple entries in the "Lookup" menu. [#12275](https://github.com/JabRef/jabref/issues/12275)
- We added an "Open example library" button to Welcome Tab. [#13014](https://github.com/JabRef/jabref/issues/13014)
- We added automatic detection and selection of the identifier type (e.g., DOI, ISBN, arXiv) based on clipboard content when opening the "New Entry" dialog [#13111](https://github.com/JabRef/jabref/pull/13111)
- We added support for import of a Refer/BibIX file format. [#13069](https://github.com/JabRef/jabref/issues/13069)
- We added markdown rendering and copy capabilities to AI chat responses. [#12234](https://github.com/JabRef/jabref/issues/12234)
- We introduced a user-configurable group 'Imported entries' for automatic import of entries from web search, PDF import and web fetchers. [#12548](https://github.com/JabRef/jabref/issues/12548)
- We added a tooltip to keywords that resemble Math Subject Classification (MSC) codes. [#12944](https://github.com/JabRef/jabref/issues/12944)
- We added a formatter to convert keywords that resemble MSC codes to their descriptions. [#12944](https://github.com/JabRef/jabref/issues/12944)
- We added support for multi-file import across different formats. [#13269](https://github.com/JabRef/jabref/issues/13269)
- We added support for dark title bar on Windows. [#11457](https://github.com/JabRef/jabref/issues/11457)
- We added functionality to focus running instance when trying to start a second instance. [#13129](https://github.com/JabRef/jabref/issues/13129)
- We added a "Copy Field Content" submenu to the entry context menu, allowing users to quickly copy specific field contents including Author, Journal, Date, Keywords, and Abstract fields from selected entries. [#13280](https://github.com/JabRef/jabref/pull/13280)
- We added a highlighted diff regarding changes to the Group Tree Structure of a bib file, made outside JabRef. [#11221](https://github.com/JabRef/jabref/issues/11221)
- We added a new setting in the 'Entry Editor' preferences to hide the 'File Annotations' tab when no annotations are available. [#13143](https://github.com/JabRef/jabref/issues/13143)
- We added a new "Add JabRef suggested groups" option in the context menu of "All entries". [#12659](https://github.com/JabRef/jabref/issues/12659)
- We added an option to create entries directly from Bib(La)TeX sources to the 'Create New Entry' tool. [#8808](https://github.com/JabRef/jabref/issues/8808)
- We added the provision to choose different CSL bibliography body formats (e.g. First Line Indent, Hanging Indent, Bibliography 1, etc.) in the LibreOffice integration. [#13049](https://github.com/JabRef/jabref/issues/13049)
- We introduced walkthrough functionality [#12664](https://github.com/JabRef/jabref/issues/12664)
- The Welcome Tab now has a responsive layout. [#12664](https://github.com/JabRef/jabref/issues/12664)
- We introduced a donation prompt in the Welcome tab. [#12664](https://github.com/JabRef/jabref/issues/12664)
- We introduced a new command line application called `jabkit`. [#13012](https://github.com/JabRef/jabref/pull/13012) [#110](https://github.com/JabRef/jabref/issues/110)
- We added a new `jabkit` command `pseudonymize` to pseudonymize the library. [#13109](https://github.com/JabRef/jabref/issues/13109)
- We added the integrity check to the jabkit cli application. [#13848](https://github.com/JabRef/jabref/issues/13848)
- We added "Bibliography Heading" to the available CSL bibliography header formats in the LibreOffice integration. [#13049](https://github.com/JabRef/jabref/issues/13049)

### Changed

- We merged the 'New Entry', 'Import by ID', and 'New Entry from Plain Text' tools into a single 'Create New Entry' tool. [#8808](https://github.com/JabRef/jabref/issues/8808)
- We moved all sorting options into a dedicated “Sort” sub-menu in the Groups menu. ([#14017](https://github.com/JabRef/jabref/issues/14017))
- We merged `Citation information` and `Citation relations` into a singular tab. [#13618](https://github.com/JabRef/jabref/issues/13618)
- We changed `ISSNCleanup` into `NormalizeIssn` a `ISSN` formatter. [#13748](https://github.com/JabRef/jabref/issues/13748)
- We changed Citation Relations tab and gave tab panes more descriptive titles and tooltips. [#13619](https://github.com/JabRef/jabref/issues/13619)
- We changed the name from Open AI Provider to Open AI (or API compatible). [#13585](https://github.com/JabRef/jabref/issues/13585)
- We use `https` to connect to [shortDOI](https://shortdoi.org/) service. [#13637](https://github.com/JabRef/jabref/pull/13637)
- We moved the clear fields mechanic in the Automatic Field Editor from the edit content tab to a separate tab. [#13780](https://github.com/JabRef/jabref/issues/13780)
- We improved the detection of DOIs on the first page of a PDF. [#13487](https://github.com/JabRef/jabref/pull/13487)
- We moved some functionality from the graphical application `jabref` with new command verbs `generate-citation-keys`, `check-consistency`, `fetch`, `search`, `convert`, `generate-bib-from-aux`, `preferences` and `pdf` to the new toolkit. [#13012](https://github.com/JabRef/jabref/pull/13012) [#110](https://github.com/JabRef/jabref/issues/110)
- We renamed the "Body Text" CSL bibliography header format name to "Text body" as per internal LibreOffice conventions. [#13074](https://github.com/JabRef/jabref/pull/13074)
- We moved the "Modify bibliography title" option from the CSL styles tab of the Select Style dialog to the OpenOffice/LibreOffice side panel and renamed it to "Bibliography properties". [#13074](https://github.com/JabRef/jabref/pull/13074)
- We changed path output display to show the relative path with respect to library path in context of library properties. [#13031](https://github.com/JabRef/jabref/issues/13031)
- We improved JabRef's internal document viewer. It now allows text section, searching and highlighting of search terms and page rotation [#13193](https://github.com/JabRef/jabref/pull/13193).
- When importing a PDF, there is no empty entry column shown in the multi merge dialog. [#13132](https://github.com/JabRef/jabref/issues/13132)
- We added a progress dialog to the "Check consistency" action and progress output to the corresponding cli command. [#12487](https://github.com/JabRef/jabref/issues/12487)
- The BibTeX source is now formatted using the JabRef style at the import inspection dialog. [#13015](https://github.com/JabRef/jabref/issues/13015)
- We made the `check-consistency` command of the toolkit always return an exit code; 0 means no issues found, a non-zero exit code reflects any issues, which allows CI to fail in these cases [#13328](https://github.com/JabRef/jabref/issues/13328).
- We changed the validation error dialog for overriding the default file directories to a confirmation dialog for saving other preferences under the library properties. [#13488](https://github.com/JabRef/jabref/pull/13488)
- We made the copy sub menu on the context menu consistent with the copy sub menu at "Edit". [#13280](https://github.com/JabRef/jabref/pull/13280)
- We improved file exists warning dialog with clearer options and tooltips [#12565](https://github.com/JabRef/jabref/issues/12565)
- We changed the syntax for the web search to the one of the main search bar. [#13607](https://github.com/JabRef/jabref/issues/13607)
- We improved nested scrolling for the web search tab in the preferences dialog [#13791](https://github.com/JabRef/jabref/pull/13791)
- We improved the event viewer for debugging [#13783](https://github.com/JabRef/jabref/pull/13783).
- We improved "REDACTED" replacement of API key value in web fetcher search URL [#13796](https://github.com/JabRef/jabref/issues/13796)
- When the pin "Keep dialog always on top" in the global search dialog is selected, the search window stays open when double-clicking on an entry. [#13840](https://github.com/JabRef/jabref/issues/13840)
- We improved the UI of regex replacement in the citation key generator tab. [#13939](https://github.com/JabRef/jabref/pull/13939)
- We improved the way we check for matching curly braces in BibTeX fields and made error messages easier to understand. [#12605](https://github.com/JabRef/jabref/issues/12605)
- We improved the citations relations caching by implementing an offline storage. [#11189](https://github.com/JabRef/jabref/issues/11189)
- A space is now added by default after citations inserted via the Libre/OpenOffice integration. [#13559](https://github.com/JabRef/jabref/issues/13559)

### Fixed

- We fixed an issue where search results would show stale entries after deleting entries from search results. [#13984](https://github.com/JabRef/jabref/issues/13984)
- When filename pattern is missing for linked files, pattern handling has been introduced to avoid suggesting meaningless filenames like "-". [#13735](https://github.com/JabRef/jabref/issues/13735)
- We fixed an issue where "Print preview" would throw a `NullPointerException` if no printers were available. [#13708](https://github.com/JabRef/jabref/issues/13708)
- We fixed an issue where "Specify Bib(La)TeX" tab was not focused when Bib(La)TeX was in the clipboard. [#13597](https://github.com/JabRef/jabref/issues/13597)
- We fixed an issue whereby the 'About' dialog was not honouring the user's configured font preferences. [#13558](https://github.com/JabRef/jabref/issues/13558)
- We fixed an issue where the Pagetotal column was sorting the values alphabetically instead of numerically. [#12533](https://github.com/JabRef/jabref/issues/12533)
- We fixed an issue where URLs starting with "www." (without a protocol) in file fields caused an `IllegalArgumentException: URI is not absolute` error. [#12186](https://github.com/JabRef/jabref/issues/12186)
- We fixed the dark mode of the BibTeX Source dialog in the Citation Relations tab. [#13599](https://github.com/JabRef/jabref/issues/13599)
- We fixed an issue where the LibreOffice integration did not support citation keys containing Unicode characters. [#13301](https://github.com/JabRef/jabref/issues/13301)
- We fixed an issue where the "Search ShortScience" action did not convert LaTeX-formatted titles to Unicode. [#13418](https://github.com/JabRef/jabref/issues/13418)
- We fixed an issue where LaTeX file directories were not properly shared between different users on the same host. [#9990](https://github.com/JabRef/jabref/issues/9990)
- We added a fallback for the "Convert to biblatex" cleanup when it failed to populate the `date` field if `year` contained a full date in ISO format (e.g., `2011-11-11`). [#11868](https://github.com/JabRef/jabref/issues/11868)
- We fixed an issue where directory check for relative path was not handled properly under library properties. [#13017](https://github.com/JabRef/jabref/issues/13017)
- We fixed an exception on tab dragging. [#12921](https://github.com/JabRef/jabref/issues/12921)
- We fixed an issue where the option for which method to use when parsing plaintext citations was unavailable in the 'Create New Entry' tool. [#8808](https://github.com/JabRef/jabref/issues/8808)
- We fixed an issue where the "Make/Sync bibliography" button in the OpenOffice/LibreOffice sidebar was not enabled when a jstyle was selected. [#13055](https://github.com/JabRef/jabref/pull/13055)
- We fixed an issue where CSL bibliography title properties would be saved even if the "Modify bibliography title" dialog was closed without pressing the "OK" button. [#13074](https://github.com/JabRef/jabref/pull/13074)
- We added "Hanging Indent" as the default selected bibliography body format for CSL styles that specify it (e.g. APA). [#13074](https://github.com/JabRef/jabref/pull/13074)
- We fixed an issue where bibliography entries generated from CSL styles had leading spaces. [#13074](https://github.com/JabRef/jabref/pull/13074)
- We fixed an issue where the preview area in the "Select Style" dialog of the LibreOffice integration was too small to display full content. [#13051](https://github.com/JabRef/jabref/issues/13051)
- We excluded specific fields (e.g., `comment`, `pdf`, `sortkey`) from the consistency check to reduce false positives [#13131](https://github.com/JabRef/jabref/issues/13131)
- We fixed an issue where moved or renamed linked files in the file directory were not automatically relinked by the “search for unlinked files” feature. [#13264](https://github.com/JabRef/jabref/issues/13264)
- We fixed an issue with proxy setup in the absence of a password. [#12412](https://github.com/JabRef/jabref/issues/12412)
- We fixed an issue with the targets of the menu item "copy to". [#13741](https://github.com/JabRef/jabref/pull/13741)
- We fixed an issue where the tab showing the fulltext search results was not displayed. [#12865](https://github.com/JabRef/jabref/issues/12865)
- We fixed an issue showing an empty tooltip in maintable. [#11681](https://github.com/JabRef/jabref/issues/11681)
- We fixed an issue displaying a warning if a file to open is not found. [#13430](https://github.com/JabRef/jabref/pull/13430)
- We fixed an issue where Document Viewer showed technical exceptions when opening entries with non-PDF files. [#13198](https://github.com/JabRef/jabref/issues/13198)
- We fixed an issue with double display of the library filename in the tab tooltip in the case of a changed library. [#13781](https://github.com/JabRef/jabref/pull/13781)
- When creating a library, if you drag a PDF file containing only a single column, the dialog will now automatically close. [#13262](https://github.com/JabRef/jabref/issues/13262)
- We fixed an issue where the tab showing the fulltext search results would appear blank after switching libraries. [#13241](https://github.com/JabRef/jabref/issues/13241)
- We fixed an issue where field names were inconsistently capitalized. [#10590](https://github.com/JabRef/jabref/issues/10590)
- We fixed an issue where "Copy to" was enabled even if no other library was opened. [#13280](https://github.com/JabRef/jabref/pull/13280)
- We fixed an issue where the groups were still displayed after closing all libraries. [#13382](https://github.com/JabRef/jabref/issues/13382)
- Enhanced field selection logic in the Merge Entries dialog when fetching from DOI to prefer valid years and entry types. [#12549](https://github.com/JabRef/jabref/issues/12549)
- We fixed an issue where the "Check Consistency" dialog is unresponsive. [#13700](https://github.com/JabRef/jabref/issues/13700)
- We fixed an issue where opening the Three Way Merge dialog would throw an exception when year field contains an invalid year value. [#13673](https://github.com/JabRef/jabref/issues/13673)
- We improved consistency in the Add Buttons. [#13791](https://github.com/JabRef/jabref/pull/13791)
- We fixed an issue where theme or font size are not respected for all dialogs [#13558](https://github.com/JabRef/jabref/issues/13558)
- We removed unnecessary spacing and margin in the AutomaticFieldEditor. [#13792](https://github.com/JabRef/jabref/pull/13792)
- We fixed an issue where global search auto-completion only worked after switching tabs. [#11428](https://github.com/JabRef/jabref/issues/11428)
- We fixed an issue where hierarchical keywords would only show the parent keyword in the entry editor. [#11390](https://github.com/JabRef/jabref/issues/11390)
- We fixed an issue where some file choosers regarding LaTeX-aux files did not open in the directory of the last selected file. [#13861](https://github.com/JabRef/jabref/pull/13861)
- We fixed an issue where the LaTeX file directory was not stored correctly in combination with the usage of groups from aux files. [#8344](https://github.com/JabRef/jabref/issues/8344)
- We prevented a brief flash of the default JavaFX (Modena) theme on startup. [#13877](https://github.com/JabRef/jabref/pull/13877)
- We fixed an issue where button-bar buttons truncated long text with ellipsis. [#13877](https://github.com/JabRef/jabref/pull/13877)
- We fixed an issue where ignoring of subdirectories via `.gitingore` patterns did not work in the "Find unlinked files dialog". [forum#5425](https://discourse.jabref.org/t/set-list-of-ignored-folders-paths/5425/6)
- We fixed an issue where CTRL+W does not close the current tab [#12530](https://github.com/JabRef/jabref/issues/12530)
- We fixed an issue where the "Applications to push entries to" list in the preferences was not sorted alphabetically. [#14058](https://github.com/JabRef/jabref/issues/14058)
- We fixed an issue where notice text in AI chat was not automatically refreshed when the user changed preferences.[#13855](https://github.com/JabRef/jabref/issues/13855)
- We fixed an issue where the user could add custom entry types with spaces in their names. [#14088](https://github.com/JabRef/jabref/issues/14088)
- We fixed various issues that triggered `IndexOutOfBoundsException`s, when editing entries. [#8012](https://github.com/JabRef/jabref/issues/8012), [#8826](https://github.com/JabRef/jabref/issues/8826), [#8217](https://github.com/JabRef/jabref/issues/8217), [#8281](https://github.com/JabRef/jabref/issues/8281)

### Removed

- We removed the ability to change internal preference values. [#13012](https://github.com/JabRef/jabref/pull/13012)
- We removed support for MySQL/MariaDB and Oracle. [#12990](https://github.com/JabRef/jabref/pull/12990)
- We removed library migrations (users need to use JabRef 6.0-alpha.1 to perform migrations) [#12990](https://github.com/JabRef/jabref/pull/12990)

## [6.0-alpha2] – 2025-04-27

### Added

- We added a button in Privacy notice and Mr. DLib Privacy settings notice for hiding related tabs. [#11707](https://github.com/JabRef/jabref/issues/11707)
- We added buttons "Add example entry" and "Import existing PDFs" when a library is empty, making it easier for new users to get started. [#12662](https://github.com/JabRef/jabref/issues/12662)
- In the Open/LibreOffice integration, we added the provision to modify the bibliography title and its format for CSL styles, in the "Select style" dialog. [#12663](https://github.com/JabRef/jabref/issues/12663)
- We added a new Welcome tab which shows a welcome screen if no database is open. [#12272](https://github.com/JabRef/jabref/issues/12272)
- We added <kbd>F5</kbd> as a shortcut key for fetching data and <kbd>Alt+F</kbd> as a shortcut for looking up data using DOI. [#11802](https://github.com/JabRef/jabref/issues/11802)
- We added a feature to rename the subgroup, with the keybinding (<kbd>F2</kbd>) for quick access. [#11896](https://github.com/JabRef/jabref/issues/11896)
- We added a new functionality that displays a drop-down list of matching suggestions when typing a citation key pattern. [#12502](https://github.com/JabRef/jabref/issues/12502)
- We added a new CLI that supports txt, csv, and console-based output for consistency in BibTeX entries. [#11984](https://github.com/JabRef/jabref/issues/11984)
- We added a new dialog for bibliography consistency check. [#11950](https://github.com/JabRef/jabref/issues/11950)
- We added a feature for copying entries to libraries, available via the context menu, with an option to include cross-references. [#12374](https://github.com/JabRef/jabref/pull/12374)
- We added a new "Copy citation (text)" button in the context menu of the preview. [#12551](https://github.com/JabRef/jabref/issues/12551)
- We added a new "Export to clipboard" button in the context menu of the preview. [#12551](https://github.com/JabRef/jabref/issues/12551)
- We added an integrity check if a URL appears in a title. [#12354](https://github.com/JabRef/jabref/issues/12354)
- We added a feature for enabling drag-and-drop of files into groups  [#12540](https://github.com/JabRef/jabref/issues/12540)
- We added support for reordering keywords via drag and drop, automatic alphabetical ordering, and improved pasting and editing functionalities in the keyword editor. [#10984](https://github.com/JabRef/jabref/issues/10984)
- We added a new functionality where author names having multiple spaces in-between will be considered as separate user block as it does for " and ". [#12701](https://github.com/JabRef/jabref/issues/12701)
- We added a set of example questions to guide users in starting meaningful AI chat interactions. [#12702](https://github.com/JabRef/jabref/issues/12702)
- We added support for loading and displaying BibTeX .blg warnings in the Check integrity dialog, with custom path selection and metadata persistence. [#11998](https://github.com/JabRef/jabref/issues/11998)
- We added an option to choose whether to open the file explorer in the files directory or in the last opened directory when attaching files. [#12554](https://github.com/JabRef/jabref/issues/12554)
- We enhanced support for parsing XMP metadata from PDF files. [#12829](https://github.com/JabRef/jabref/issues/12829)
- We added a "Preview" header in the JStyles tab in the "Select style" dialog, to make it consistent with the CSL styles tab. [#12838](https://github.com/JabRef/jabref/pull/12838)
- We added automatic PubMed URL insertion when importing from PubMed if no URL is present. [#12832](https://github.com/JabRef/jabref/issues/12832/)
- We added a "LTWA" abbreviation feature in the "Quality > Abbreviate journal names > LTWA" menu [#12273](https://github.com/JabRef/jabref/issues/12273/)
- We added path validation to file directories in library properties dialog. [#11840](https://github.com/JabRef/jabref/issues/11840)
- We now support usage of custom CSL styles in the Open/LibreOffice integration. [#12337](https://github.com/JabRef/jabref/issues/12337)
- We added support for citation-only CSL styles which don't specify bibliography formatting. [#12996](https://github.com/JabRef/jabref/pull/12996)

### Changed

- We reordered the settings in the 'Entry editor' tab in preferences. [#11707](https://github.com/JabRef/jabref/issues/11707)
- Added "$" to the citation key generator preferences default list of characters to remove [#12536](https://github.com/JabRef/jabref/issues/12536)
- We changed the message displayed in the Integrity Check Progress dialog to "Waiting for the check to finish...". [#12694](https://github.com/JabRef/jabref/issues/12694)
- We moved the "Generate a new key for imported entries" option from the "Web search" tab to the "Citation key generator" tab in preferences. [#12436](https://github.com/JabRef/jabref/pull/12436)
- We improved the offline parsing of BibTeX data from PDF-documents. [#12278](https://github.com/JabRef/jabref/issues/12278)
- The tab bar is now hidden when only one library is open. [#9971](https://github.com/JabRef/jabref/issues/9971)
- We renamed "Rename file to a given name" to "Rename files to configured filename format pattern" in the entry editor. [#12587](https://github.com/JabRef/jabref/pull/12587)
- We renamed "Move DOIs from note and URL field to DOI field and remove http prefix" to "Move DOIs from 'note' field and 'URL' field to 'DOI' field and remove http prefix" in the Cleanup entries. [#12587](https://github.com/JabRef/jabref/pull/12587)
- We renamed "Move preprint information from 'URL' and 'journal' field to the 'eprint' field" to "Move preprint information from 'URL' field and 'journal' field to the 'eprint' field" in the Cleanup entries. [#12587](https://github.com/JabRef/jabref/pull/12587)
- We renamed "Move URL in note field to url field" to "Move URL in 'note' field to 'URL' field" in the Cleanup entries. [#12587](https://github.com/JabRef/jabref/pull/12587)
- We renamed "Rename PDFs to given filename format pattern" to "Rename files to configured filename format pattern" in the Cleanup entries. [#12587](https://github.com/JabRef/jabref/pull/12587)
- We renamed "Rename only PDFs having a relative path" to "Only rename files that have a relative path" in the Cleanup entries. [#12587](https://github.com/JabRef/jabref/pull/12587)
- We renamed "Filename format pattern: " to "Filename format pattern (from preferences)" in the Cleanup entries. [#12587](https://github.com/JabRef/jabref/pull/12587)
- When working with CSL styles in LibreOffice, citing with a new style now updates all other citations in the document to have the currently selected style. [#12472](https://github.com/JabRef/jabref/pull/12472)
- We improved the user comments field visibility so that it remains displayed if it contains text. Additionally, users can now easily toggle the field on or off via buttons unless disabled in preferences. [#11021](https://github.com/JabRef/jabref/issues/11021)
- The LibreOffice integration for CSL styles is now more performant. [#12472](https://github.com/JabRef/jabref/pull/12472)
- The "automatically sync bibliography when citing" feature of the LibreOffice integration is now disabled by default (can be enabled in settings). [#12472](https://github.com/JabRef/jabref/pull/12472)
- For the Citation key generator patterns, we reverted how `[authorsAlpha]` would behave to the original pattern and renamed the LNI-based pattern introduced in V6.0-alpha to `[authorsAlphaLNI]`. [#12499](https://github.com/JabRef/jabref/pull/12499)
- We keep the list of recent files if one files could not be found. [#12517](https://github.com/JabRef/jabref/pull/12517)
- During the import process, the labels indicating individual paragraphs within an abstract returned by PubMed/Medline XML are preserved. [#12527](https://github.com/JabRef/jabref/issues/12527)
- We changed the "Copy Preview" button to "Copy citation (html) in the context menu of the preview. [#12551](https://github.com/JabRef/jabref/issues/12551)
- Pressing Tab in empty text fields of the entry editor now moves the focus to the next field instead of inserting a tab character. [#11938](https://github.com/JabRef/jabref/issues/11938)
- The embedded PostgresSQL server for the search now supports Linux and macOS ARM based distributions natively [#12607](https://github.com/JabRef/jabref/pull/12607)
- We disabled the search and group fields in the sidebar when no library is opened. [#12657](https://github.com/JabRef/jabref/issues/12657)
- We removed the obsolete Twitter link and added Mastodon and LinkedIn links in Help -> JabRef resources. [#12660](https://github.com/JabRef/jabref/issues/12660)
- We improved the Check Integrity dialog entry interaction so that a single click focuses on the corresponding entry and a double-click both focuses on the entry and closes the dialog. [#12245](https://github.com/JabRef/jabref/issues/12245)
- We improved journal abbreviation lookup with fuzzy matching to handle minor input errors and variations. [#12467](https://github.com/JabRef/jabref/issues/12467)
- We changed the phrase "Cleanup entries" to "Clean up entries". [#12703](https://github.com/JabRef/jabref/issues/12703)
- A tooltip now appears after 300ms (instead of 2s). [#12649](https://github.com/JabRef/jabref/issues/12649)
- We improved search in preferences and keybindings. [#12647](https://github.com/JabRef/jabref/issues/12647)
- We improved the performance of the LibreOffice integration when inserting CSL citations/bibliography. [#12851](https://github.com/JabRef/jabref/pull/12851)
- 'Affected fields' and 'Do not wrap when saving' are now displayed as tags. [#12550](https://github.com/JabRef/jabref/issues/12550)
- We revamped the UI of the Select Style dialog (in the LibreOffice panel) for CSL styles. [#12951](https://github.com/JabRef/jabref/pull/12951)
- We reduced the delay in populating the list of CSL styles in the Select Style dialog of the LibreOffice panel. [#12951](https://github.com/JabRef/jabref/pull/12951)

### Fixed

- We fixed an issue where pasted entries would sometimes end up in the search bar instead of the main table [#12910](https://github.com/JabRef/jabref/issues/12910)
- We fixed an issue where warning signs were improperly positioned next to text fields containing capital letters. [#12884](https://github.com/JabRef/jabref/issues/12884)
- We fixed an issue where the drag'n'drop functionality in entryeditor did not work [#12561](https://github.com/JabRef/jabref/issues/12561)
- We fixed an issue where the F4 shortcut key did not work without opening the right-click context menu. [#6101](https://github.com/JabRef/jabref/pull/6101)
- We fixed an issue where the file renaming dialog was not resizable and its size was too small for long file names. [#12518](https://github.com/JabRef/jabref/pull/12518)
- We fixed an issue where the name of the untitled database was shown as a blank space in the right-click context menu's "Copy to" option. [#12459](https://github.com/JabRef/jabref/pull/12459)
- We fixed an issue where the F3 shortcut key did not work without opening the right-click context menu. [#12417](https://github.com/JabRef/jabref/pull/12417)
- We fixed an issue where a bib file with UFF-8 charset was wrongly loaded with a different charset [forum#5369](https://discourse.jabref.org/t/jabref-5-15-opens-bib-files-with-shift-jis-encoding-instead-of-utf-8/5369/)
- We fixed an issue where new entries were inserted in the middle of the table instead of at the end. [#12371](https://github.com/JabRef/jabref/pull/12371)
- We fixed an issue where removing the sort from the table did not restore the original order. [#12371](https://github.com/JabRef/jabref/pull/12371)
- We fixed an issue where citation keys containing superscript (`^`) and subscript (`_`) characters in text mode were incorrectly flagged by the integrity checker. [#12391](https://github.com/JabRef/jabref/pull/12391)
- We fixed an issue where JabRef icon merges with dark background [#7771](https://github.com/JabRef/jabref/issues/7771)
- We fixed an issue where an entry's group was no longer highlighted on selection [#12413](https://github.com/JabRef/jabref/issues/12413)
- We fixed an issue where BibTeX Strings were not included in the backup file [#12462](https://github.com/JabRef/jabref/issues/12462)
- We fixed an issue where mixing JStyle and CSL style citations in LibreOffice caused two separate bibliography sections to be generated. [#12262](https://github.com/JabRef/jabref/issues/12262)
- We fixed an issue in the LibreOffice integration where the formatting of text (e.g. superscript) was lost when using certain numeric CSL styles. [#12472](https://github.com/JabRef/jabref/pull/12472)
- We fixed an issue where CSL style citations with citation keys having special characters (such as hyphens, colons or slashes) would not be recognized as valid by JabRef. [forum#5431](https://discourse.jabref.org/t/error-when-connecting-to-libreoffice/5431)
- We fixed an issue where the `[authorsAlpha]` pattern in Citation key generator would not behave as per the user documentation. [#12312](https://github.com/JabRef/jabref/issues/12312)
- We fixed an issue where import at "Search for unlinked local files" would re-add already imported files. [#12274](https://github.com/JabRef/jabref/issues/12274)
- We fixed an issue where month values 21–24 (ISO 8601-2019 season codes) in Biblatex date fields were not recognized as seasons during parsing. [#12437](https://github.com/JabRef/jabref/issues/12437)
- We fixed an issue where migration of "Search groups" would fail with an exception when the search query is invalid. [#12555](https://github.com/JabRef/jabref/issues/12555)
- We fixed an issue where not all linked files from BibDesk in the field `bdsk-file-...` were parsed. [#12555](https://github.com/JabRef/jabref/issues/12555)
- We fixed an issue where it was possible to select "Search for unlinked local files" for a new (unsaved) library. [#12558](https://github.com/JabRef/jabref/issues/12558)
- We fixed an issue where user-defined keyword separator does not apply to Merge Groups. [#12535](https://github.com/JabRef/jabref/issues/12535)
- We fixed an issue where duplicate items cannot be removed correctly when merging groups or keywords. [#12585](https://github.com/JabRef/jabref/issues/12585)
- We fixed an issue where JabRef displayed an incorrect deletion notification when canceling entry deletion [#12645](https://github.com/JabRef/jabref/issues/12645)
- We fixed an issue where JabRef displayed an incorrect deletion notification when canceling entry deletion. [#12645](https://github.com/JabRef/jabref/issues/12645)
- We fixed an issue where JabRref wrote wrong field names into the PDF. [#12833](https://github.com/JabRef/jabref/pulls/12833)
- We fixed an issue where an exception would occur when running abbreviate journals for multiple entries. [#12634](https://github.com/JabRef/jabref/issues/12634)
- We fixed an issue Where JabRef displayed an inconsistent search results for date-related queries[#12296](https://github.com/JabRef/jabref/issues/12296)
- We fixed an issue where JabRef displayed dropdown triangle in wrong place in "Search for unlinked local files" dialog [#12713](https://github.com/JabRef/jabref/issues/12713)
- We fixed an issue where JabRef would not open if an invalid external journal abbreviation path was encountered. [#12776](https://github.com/JabRef/jabref/issues/12776)
- We fixed a bug where LaTeX commands were not removed from filenames generated using the `[bibtexkey] - [fulltitle]` pattern. [#12188](https://github.com/JabRef/jabref/issues/12188)
- We fixed an issue where JabRef interface would not properly refresh after a group removal. [#11487](https://github.com/JabRef/jabref/issues/11487)
- We fixed an issue where valid DOI could not be imported if it had special characters like `<` or `>`. [#12434](https://github.com/JabRef/jabref/issues/12434)
- We fixed an issue where JabRef displayed an "unknown format" message when importing a .bib file, preventing the associated groups from being imported as well. [#11025](https://github.com/JabRef/jabref/issues/11025)
- We fixed an issue where the tooltip only displayed the first linked file when hovering. [#12470](https://github.com/JabRef/jabref/issues/12470)
- We fixed an issue where JabRef would crash when trying to display an entry in the Citation Relations tab that had right to left text. [#12410](https://github.com/JabRef/jabref/issues/12410)
- We fixed an issue where some texts in the "Citation Information" tab and the "Preferences" dialog could not be translated. [#12883](https://github.com/JabRef/jabref/pull/12883)
- We fixed an issue where file names were missing the citation key according to the filename format pattern after import. [#12556](https://github.com/JabRef/jabref/issues/12556)
- We fixed an issue where downloading PDFs from URLs to empty entries resulted in meaningless filenames like "-.pdf". [#12917](https://github.com/JabRef/jabref/issues/12917)
- We fixed an issue where pasting a PDF URL into the main table caused an import error instead of creating a new entry. [#12911](https://github.com/JabRef/jabref/pull/12911)
- We fixed an issue where libraries would sometimes be hidden when closing tabs with the Welcome tab open. [#12894](https://github.com/JabRef/jabref/issues/12894)
- We fixed an issue with deleting entries in large libraries that caused it to take a long time. [#8976](https://github.com/JabRef/jabref/issues/8976)
- We fixed an issue where "Reveal in file explorer" option was disabled for newly saved libraries until reopening the file. [#12722](https://github.com/JabRef/jabref/issues/12722)

### Removed

- "Web of Science" [journal abbreviation list](https://docs.jabref.org/advanced/journalabbreviations) was removed. [JabRef/abbrv.jabref.org#176](https://github.com/JabRef/abbrv.jabref.org/issues/176)

## [6.0-alpha] – 2024-12-23

### Added

- We added a Markdown export layout. [#12220](https://github.com/JabRef/jabref/pull/12220)
- We added a "view as BibTeX" option before importing an entry from the citation relation tab. [#11826](https://github.com/JabRef/jabref/issues/11826)
- We added support finding LaTeX-encoded special characters based on plain Unicode and vice versa. [#11542](https://github.com/JabRef/jabref/pull/11542)
- When a search hits a file, the file icon of that entry is changed accordingly. [#11542](https://github.com/JabRef/jabref/pull/11542)
- We added an AI-based chat for entries with linked PDF files. [#11430](https://github.com/JabRef/jabref/pull/11430)
- We added an AI-based summarization possibility for entries with linked PDF files. [#11430](https://github.com/JabRef/jabref/pull/11430)
- We added an AI section in JabRef's [preferences](https://docs.jabref.org/ai/preferences). [#11430](https://github.com/JabRef/jabref/pull/11430)
- We added AI providers: OpenAI, Mistral AI, Hugging Face and Google. [#11430](https://github.com/JabRef/jabref/pull/11430), [#11736](https://github.com/JabRef/jabref/pull/11736)
- We added AI providers: [Ollama](https://docs.jabref.org/ai/local-llm#step-by-step-guide-for-ollama) and GPT4All, which add the possibility to use local LLMs privately on your own device. [#11430](https://github.com/JabRef/jabref/pull/11430), [#11870](https://github.com/JabRef/jabref/issues/11870)
- We added support for selecting and using CSL Styles in JabRef's OpenOffice/LibreOffice integration for inserting bibliographic and in-text citations into a document. [#2146](https://github.com/JabRef/jabref/issues/2146), [#8893](https://github.com/JabRef/jabref/issues/8893)
- We added "Tools > New library based on references in PDF file" ... to create a new library based on the references section in a PDF file. [#11522](https://github.com/JabRef/jabref/pull/11522)
- When converting the references section of a paper (PDF file), more than the last page is treated. [#11522](https://github.com/JabRef/jabref/pull/11522)
- Added the functionality to invoke offline reference parsing explicitly. [#11565](https://github.com/JabRef/jabref/pull/11565)
- The dialog for [adding an entry using reference text](https://docs.jabref.org/collect/newentryfromplaintext) is now filled with the clipboard contents as default. [#11565](https://github.com/JabRef/jabref/pull/11565)
- Added minimal support for [biblatex data annotation](https://mirrors.ctan.org/macros/latex/contrib/biblatex/doc/biblatex.pdf#subsection.3.7) fields in `.layout` files. [#11505](https://github.com/JabRef/jabref/issues/11505)
- Added saving of selected options in the [Lookup -> Search for unlinked local files dialog](https://docs.jabref.org/collect/findunlinkedfiles#link-the-pdfs-to-your-bib-library). [#11439](https://github.com/JabRef/jabref/issues/11439)
- We enabled creating a new file link manually. [#11017](https://github.com/JabRef/jabref/issues/11017)
- We added a toggle button to invert the selected groups. [#9073](https://github.com/JabRef/jabref/issues/9073)
- We reintroduced the floating search in the main table. [#4237](https://github.com/JabRef/jabref/issues/4237)
- We improved [cleanup](https://docs.jabref.org/finding-sorting-and-cleaning-entries/cleanupentries) of `arXiv` IDs in distributed in the fields `note`, `version`, `institution`, and `eid` fields. [#11306](https://github.com/JabRef/jabref/issues/11306)
- We added a switch not to store the linked file URL, because it caused troubles at other apps. [#11735](https://github.com/JabRef/jabref/pull/11735)
- When starting a new SLR, the selected catalogs now persist within and across JabRef sessions. [JabRef/jabref-koppor#614](https://github.com/JabRef/jabref-koppor/issues/614)
- We added support for drag'n'drop on an entry in the maintable to an external application to get the entry preview dropped. [#11846](https://github.com/JabRef/jabref/pull/11846)
- We added the functionality to double click on a [LaTeX citation](https://docs.jabref.org/advanced/entryeditor/latex-citations) to jump to the respective line in the LaTeX editor. [#11996](https://github.com/JabRef/jabref/issues/11996)
- We added a different background color to the search bar to indicate when the search syntax is wrong. [#11658](https://github.com/JabRef/jabref/pull/11658)
- We added a setting which always adds the literal "Cited on pages" text before each JStyle citation. [#11691](https://github.com/jabref/jabref/issues/11691)
- We added a new plain citation parser that uses LLMs. [#11825](https://github.com/JabRef/jabref/issues/11825)
- We added support for `langid` field for biblatex libraries. [#10868](https://github.com/JabRef/jabref/issues/10868)
- We added support for modifier keys when dropping a file on an entry in the main table. [#12001](https://github.com/JabRef/jabref/pull/12001)
- We added an importer for SSRN URLs. [#12021](https://github.com/JabRef/jabref/pull/12021)
- We added a compare button to the duplicates in the citation relations tab to open the "Possible duplicate entries" window. [#11192](https://github.com/JabRef/jabref/issues/11192)
- We added automatic browser extension install on Windows for Chrome and Edge. [#6076](https://github.com/JabRef/jabref/issues/6076)
- We added support to automatically open a `.bib` file in the current/parent folder if no other library is opened. [JabRef/jabref-koppor#377](https://github.com/JabRef/jabref-koppor/issues/377)
- We added a search bar for filtering keyboard shortcuts. [#11686](https://github.com/JabRef/jabref/issues/11686)
- We added new modifiers `camel_case`, `camel_case_n`, `short_title`, and `very_short_title` for the [citation key generator](https://docs.jabref.org/setup/citationkeypatterns). [#11367](https://github.com/JabRef/jabref/issues/11367)
- By double clicking on a local citation in the Citation Relations Tab you can now jump the linked entry. [#11955](https://github.com/JabRef/jabref/pull/11955)
- We use the menu icon for background tasks as a progress indicator to visualise an import's progress when dragging and dropping several PDF files into the main table. [#12072](https://github.com/JabRef/jabref/pull/12072)
- The PDF content importer now supports importing title from upto the second page of the PDF. [#12139](https://github.com/JabRef/jabref/issues/12139)

### Changed

- A search in "any" fields ignores the [groups](https://docs.jabref.org/finding-sorting-and-cleaning-entries/groups). [#7996](https://github.com/JabRef/jabref/issues/7996)
- When a communication error with an [online service](https://docs.jabref.org/collect/import-using-online-bibliographic-database) occurs, JabRef displays the HTTP error. [#11223](https://github.com/JabRef/jabref/issues/11223)
- The Pubmed/Medline Plain importer now imports the PMID field as well [#11488](https://github.com/JabRef/jabref/issues/11488)
- The 'Check for updates' menu bar button is now always enabled. [#11485](https://github.com/JabRef/jabref/pull/11485)
- JabRef respects the [configuration for storing files relative to the .bib file](https://docs.jabref.org/finding-sorting-and-cleaning-entries/filelinks#directories-for-files) in more cases. [#11492](https://github.com/JabRef/jabref/pull/11492)
- JabRef does not show finished background tasks in the status bar popup. [#11821](https://github.com/JabRef/jabref/pull/11821)
- We enhanced the indexing speed. [#11502](https://github.com/JabRef/jabref/pull/11502)
- When dropping a file into the main table, after copy or move, the file is now put in the [configured directory and renamed according to the configured patterns](https://docs.jabref.org/finding-sorting-and-cleaning-entries/filelinks#filename-format-and-file-directory-pattern). [#12001](https://github.com/JabRef/jabref/pull/12001)
- ⚠️ Renamed command line parameters `embeddBibfileInPdf` to `embedBibFileInPdf`, `writeMetadatatoPdf` to `writeMetadataToPdf`, and `writeXMPtoPdf` to `writeXmpToPdf`. [#11575](https://github.com/JabRef/jabref/pull/11575)
- The browse button for a Custom theme now opens in the directory of the current used CSS file. [#11597](https://github.com/JabRef/jabref/pull/11597)
- The browse button for a Custom exporter now opens in the directory of the current used exporter file. [#11717](https://github.com/JabRef/jabref/pull/11717)
- ⚠️ We relaxed the escaping requirements for [bracketed patterns](https://docs.jabref.org/setup/citationkeypatterns), which are used for the [citaton key generator](https://docs.jabref.org/advanced/entryeditor#autogenerate-citation-key) and [filename and directory patterns](https://docs.jabref.org/finding-sorting-and-cleaning-entries/filelinks#auto-linking-files). One only needs to write `\"` if a quote sign should be escaped. All other escapings are not necessary (and working) any more. [#11967](https://github.com/JabRef/jabref/pull/11967)
- When importing BibTeX data starging from on a PDF, the XMP metadata takes precedence over Grobid data. [#11992](https://github.com/JabRef/jabref/pull/11992)
- JabRef now uses TLS 1.2 for all HTTPS connections. [#11852](https://github.com/JabRef/jabref/pull/11852)
- We improved the functionality of getting BibTeX data out of PDF files. [#11999](https://github.com/JabRef/jabref/issues/11999)
- We improved the display of long messages in the integrity check dialog. [#11619](https://github.com/JabRef/jabref/pull/11619)
- We improved the undo/redo buttons in the main toolbar and main menu to be disabled when there is nothing to undo/redo. [#8807](https://github.com/JabRef/jabref/issues/8807)
- We improved the DOI detection in PDF imports. [#11782](https://github.com/JabRef/jabref/pull/11782)
- We improved the performance when pasting and importing entries in an existing library. [#11843](https://github.com/JabRef/jabref/pull/11843)
- When fulltext search is selected but indexing is deactivated, a dialog is now shown asking if the user wants to enable indexing now [#9491](https://github.com/JabRef/jabref/issues/9491)
- We changed instances of 'Search Selected' to 'Search Pre-configured' in Web Search Preferences UI. [#11871](https://github.com/JabRef/jabref/pull/11871)
- We added a new CSS style class `main-table` for the main table. [#11881](https://github.com/JabRef/jabref/pull/11881)
- When renaming a file, the old extension is now used if there is none provided in the new name. [#11903](https://github.com/JabRef/jabref/issues/11903)
- When importing a file using "Find Unlinked Files", when one or more file directories are available, the file path will be relativized where possible [JabRef/jabref-koppor#549](https://github.com/JabRef/jabref-koppor/issues/549)
- We added minimum window sizing for windows dedicated to creating new entries [#11944](https://github.com/JabRef/jabref/issues/11944)
- We changed the name of the library-based file directory from 'General File Directory' to 'Library-specific File Directory' per issue. [#571](https://github.com/JabRef/jabref-koppor/issues/571)
- We changed the defualt [unwanted charachters](https://docs.jabref.org/setup/citationkeypatterns#removing-unwanted-characters) in the citation key generator and allow a dash (`-`) and colon (`:`) being part of a citation key. [#12144](https://github.com/JabRef/jabref/pull/12144)
- The CitationKey column is now a default shown column for the entry table. [#10510](https://github.com/JabRef/jabref/issues/10510)
- We disabled the actions "Open Terminal here" and "Reveal in file explorer" for unsaved libraries. [#11920](https://github.com/JabRef/jabref/issues/11920)
- JabRef now opens the corresponding directory in the library properties when "Browse" is clicked. [#12223](https://github.com/JabRef/jabref/pull/12223)
- We changed the icon for macOS to be more consistent with Apple's Guidelines [#8443](https://github.com/JabRef/jabref/issues/8443)

### Fixed

- We fixed an issue where certain actions were not disabled when no libraries were open. [#11923](https://github.com/JabRef/jabref/issues/11923)
- We fixed an issue where the "Check for updates" preference was not saved. [#11485](https://github.com/JabRef/jabref/pull/11485)
- We fixed an issue where an exception was thrown after changing "show preview as a tab" in the preferences. [#11515](https://github.com/JabRef/jabref/pull/11515)
- We fixed an issue where JabRef put file paths as absolute path when an entry was created using drag and drop of a PDF file. [#11173](https://github.com/JabRef/jabref/issues/11173)
- We fixed an issue that online and offline mode for new library creation were handled incorrectly. [#11565](https://github.com/JabRef/jabref/pull/11565)
- We fixed an issue with colors in the search bar when dark theme is enabled. [#11569](https://github.com/JabRef/jabref/issues/11569)
- We fixed an issue with query transformers (JStor and others). [#11643](https://github.com/JabRef/jabref/pull/11643)
- We fixed an issue where a new unsaved library was not marked with an asterisk. [#11519](https://github.com/JabRef/jabref/pull/11519)
- We fixed an issue where JabRef starts without window decorations. [#11440](https://github.com/JabRef/jabref/pull/11440)
- We fixed an issue where the entry preview highlight was not working when searching before opening the entry editor. [#11659](https://github.com/JabRef/jabref/pull/11659)
- We fixed an issue where text in Dark mode inside "Citation information" was not readable. [#11512](https://github.com/JabRef/jabref/issues/11512)
- We fixed an issue where the selection of an entry in the table lost after searching for a group. [#3176](https://github.com/JabRef/jabref/issues/3176)
- We fixed the non-functionality of the option "Automatically sync bibliography when inserting citations" in the OpenOffice panel, when enabled in case of JStyles. [#11684](https://github.com/JabRef/jabref/issues/11684)
- We fixed an issue where the library was not marked changed after a migration. [#11542](https://github.com/JabRef/jabref/pull/11542)
- We fixed an issue where rebuilding the full-text search index was not working. [#11374](https://github.com/JabRef/jabref/issues/11374)
- We fixed an issue where the progress of indexing linked files showed an incorrect number of files. [#11378](https://github.com/JabRef/jabref/issues/11378)
- We fixed an issue where the full-text search results were incomplete. [#8626](https://github.com/JabRef/jabref/issues/8626)
- We fixed an issue where search result highlighting was incorrectly highlighting the boolean operators. [#11595](https://github.com/JabRef/jabref/issues/11595)
- We fixed an issue where search result highlighting was broken at complex searches. [#8067](https://github.com/JabRef/jabref/issues/8067)
- We fixed an exception when searching for unlinked files. [#11731](https://github.com/JabRef/jabref/issues/11731)
- We fixed an issue with the link to the full text at the BVB fetcher. [#11852](https://github.com/JabRef/jabref/pull/11852)
- We fixed an issue where two contradicting notifications were shown when cutting an entry in the main table. [#11724](https://github.com/JabRef/jabref/pull/11724)
- We fixed an issue where unescaped braces in the arXiv fetcher were not treated. [#11704](https://github.com/JabRef/jabref/issues/11704)
- We fixed an issue where HTML instead of the fulltext pdf was downloaded when importing arXiv entries. [#4913](https://github.com/JabRef/jabref/issues/4913)
- We fixed an issue where the keywords and crossref fields were not properly focused. [#11177](https://github.com/JabRef/jabref/issues/11177)
- We fixed handling of `\"` in [bracketed patterns](https://docs.jabref.org/setup/citationkeypatterns) containing a RegEx. [#11967](https://github.com/JabRef/jabref/pull/11967)
- We fixed an issue where the Undo/Redo buttons were active even when all libraries are closed. [#11837](https://github.com/JabRef/jabref/issues/11837)
- We fixed an issue where recently opened files were not displayed in the main menu properly. [#9042](https://github.com/JabRef/jabref/issues/9042)
- We fixed an issue where the DOI lookup would show an error when a DOI was found for an entry. [#11850](https://github.com/JabRef/jabref/issues/11850)
- We fixed an issue where <kbd>Tab</kbd> cannot be used to jump to next field in some single-line fields. [#11785](https://github.com/JabRef/jabref/issues/11785)
- We fixed an issue where the "Do not ask again" checkbox was not working, when asking for permission to use Grobid [JabRef/jabref-koppor#566](https://github.com/JabRef/jabref-koppor/issues/566).
- We fixed an issue where we display warning message for moving attached open files. [#10121](https://github.com/JabRef/jabref/issues/10121)
- We fixed an issue where it was not possible to select selecting content of other user's comments.[#11106](https://github.com/JabRef/jabref/issues/11106)
- We fixed an issue when handling URLs containing a pipe (`|`) character. [#11876](https://github.com/JabRef/jabref/issues/11876)
- We fixed an issue where web search preferences "Custom API key" table modifications not discarded. [#11925](https://github.com/JabRef/jabref/issues/11925)
- We fixed an issue when opening attached files in [extra file columns](https://docs.jabref.org/finding-sorting-and-cleaning-entries/filelinks#adding-additional-columns-to-entry-table-for-file-types). [#12005](https://github.com/JabRef/jabref/issues/12005)
- We fixed an issue where trying to open a library from a failed mounted directory on Mac would cause an error. [#10548](https://github.com/JabRef/jabref/issues/10548)
- We fixed an issue when the preview was out of sync. [#9172](https://github.com/JabRef/jabref/issues/9172)
- We fixed an issue where identifier paste couldn't work with Unicode REPLACEMENT CHARACTER. [#11986](https://github.com/JabRef/jabref/issues/11986)
- We fixed an issue when click on entry at "Check Integrity" wasn't properly focusing the entry and field. [#11997](https://github.com/JabRef/jabref/issues/11997)
- We fixed an issue with the ui not scaling when changing the font size [#11219](https://github.com/JabRef/jabref/issues/11219)
- We fixed an issue where a custom application for external file types would not be saved [#12311](https://github.com/JabRef/jabref/issues/12311)
- We fixed an issue where a file that no longer exists could not be deleted from an entry using keyboard shortcut [#9731](https://github.com/JabRef/jabref/issues/9731)

### Removed

- We removed the description of search strings. [#11542](https://github.com/JabRef/jabref/pull/11542)
- We removed support for importing using the SilverPlatterImporter (`Record INSPEC`). [#11576](https://github.com/JabRef/jabref/pull/11576)
- We removed support for automatically generating file links using the CLI (`--automaticallySetFileLinks`).

## [5.15] – 2024-07-10

### Added

- We made new groups automatically to focus upon creation. [#11449](https://github.com/JabRef/jabref/issues/11449)

### Fixed

- We fixed an issue where JabRef was no longer built for Intel based macs (x86) [#11468](https://github.com/JabRef/jabref/issues/11468)
- We fixed usage when using running on Snapcraft. [#11465](https://github.com/JabRef/jabref/issues/11465)
- We fixed detection for `soffice.exe` on Windows. [#11478](https://github.com/JabRef/jabref/pull/11478)
- We fixed an issue where saving preferences when importing preferences on first run in a snap did not work [forum#4399](https://discourse.jabref.org/t/how-to-report-problems-in-the-distributed-version-5-14-ensuring-that-one-can-no-longer-work-with-jabref/4399/5)

## [5.14] – 2024-07-08

### Added

- We added support for offline extracting references from PDFs following the IEEE format. [#11156](https://github.com/JabRef/jabref/pull/11156)
- We added a new keyboard shortcut  <kbd>ctrl</kbd> + <kbd>,</kbd> to open the preferences. [#11154](https://github.com/JabRef/jabref/pull/11154)
- We added value selection (such as for month) for content selectors in custom entry types. [#11109](https://github.com/JabRef/jabref/issues/11109)
- We added a duplicate checker for the Citation Relations tab. [#10414](https://github.com/JabRef/jabref/issues/10414)
- We added tooltip on main table cells that shows cell content or cell content and entry preview if set in preferences. [#10925](https://github.com/JabRef/jabref/issues/10925)
- Added a formatter to remove word enclosing braces. [#11222](https://github.com/JabRef/jabref/issues/11222)
- We added the ability to add a keyword/crossref when typing the separator character (e.g., comma) in the keywords/crossref fields. [#11178](https://github.com/JabRef/jabref/issues/11178)
- We added an exporter and improved the importer for Endnote XML format. [#11137](https://github.com/JabRef/jabref/issues/11137)
- We added support for using BibTeX Style files (BST) in the Preview. [#11102](https://github.com/JabRef/jabref/issues/11102)
- We added support for automatically update LaTeX citations when a LaTeX file is created, removed, or modified. [#10585](https://github.com/JabRef/jabref/issues/10585)

### Changed

- We replaced the word "Key bindings" with "Keyboard shortcuts" in the Preferences tab. [#11153](https://github.com/JabRef/jabref/pull/11153)
- We slightly improved the duplicate check if ISBNs are present. [#8885](https://github.com/JabRef/jabref/issues/8885)
- JabRef no longer downloads HTML files of websites when a PDF was not found. [#10149](https://github.com/JabRef/jabref/issues/10149)
- We added the HTTP message (in addition to the response code) if an error is encountered. [#11341](https://github.com/JabRef/jabref/pull/11341)
- We made label wrap text to fit view size when reviewing external group changes. [#11220](https://github.com/JabRef/jabref/issues/11220)

### Fixed

- We fixed an issue where entry type with duplicate fields prevented opening existing libraries with custom entry types. [#11127](https://github.com/JabRef/jabref/issues/11127)
- We fixed an issue where Markdown rendering removed braces from the text. [#10928](https://github.com/JabRef/jabref/issues/10928)
- We fixed an issue when the file was flagged as changed on disk in the case of content selectors or groups. [#9064](https://github.com/JabRef/jabref/issues/9064)
- We fixed crash on opening the entry editor when auto-completion is enabled. [#11188](https://github.com/JabRef/jabref/issues/11188)
- We fixed the usage of the key binding for "Clear search" (default: <kbd>Escape</kbd>). [#10764](https://github.com/JabRef/jabref/issues/10764)
- We fixed an issue where library shown as unsaved and marked (*) after accepting changes made externally to the file. [#11027](https://github.com/JabRef/jabref/issues/11027)
- We fixed an issue where drag and dropping entries from one library to another was not always working. [#11254](https://github.com/JabRef/jabref/issues/11254)
- We fixed an issue where drag and dropping entries created a shallow copy. [#11160](https://github.com/JabRef/jabref/issues/11160)
- We fixed an issue where imports to a custom group would only work for the first entry [#11085](https://github.com/JabRef/jabref/issues/11085), [#11269](https://github.com/JabRef/jabref/issues/11269)
- We fixed an issue when cursor jumped to the beginning of the line. [#5904](https://github.com/JabRef/jabref/issues/5904)
- We fixed an issue where a new entry was not added to the selected group [#8933](https://github.com/JabRef/jabref/issues/8933)
- We fixed an issue where the horizontal position of the Entry Preview inside the entry editor was not remembered across restarts [#11281](https://github.com/JabRef/jabref/issues/11281)
- We fixed an issue where the search index was not updated after linking PDF files. [#11317](https://github.com/JabRef/jabref/pull/11317)
- We fixed rendering of (first) author with a single letter surname. [forum#4330](https://discourse.jabref.org/t/correct-rendering-of-first-author-with-a-single-letter-surname/4330)
- We fixed that the import of the related articles tab sometimes used the wrong library mode. [#11282](https://github.com/JabRef/jabref/pull/11282)
- We fixed an issue where the entry editor context menu was not shown correctly when JabRef is opened on a second, extended screen [#11323](https://github.com/JabRef/jabref/issues/11323), [#11174](https://github.com/JabRef/jabref/issues/11174)
- We fixed an issue where the value of "Override default font settings" was not applied on startup [#11344](https://github.com/JabRef/jabref/issues/11344)
- We fixed an issue when "Library changed on disk" appeared after a save by JabRef. [#4877](https://github.com/JabRef/jabref/issues/4877)
- We fixed an issue where the Pubmed/Medline Plain importer would not respect the user defined keyword separator [#11413](https://github.com/JabRef/jabref/issues/11413)
- We fixed an issue where the value of "Override default font settings" was not applied on startup [#11344](https://github.com/JabRef/jabref/issues/11344)
- We fixed an issue where DatabaseChangeDetailsView was not scrollable when reviewing external metadata changes [#11220](https://github.com/JabRef/jabref/issues/11220)
- We fixed undo/redo for text fields. [#11420](https://github.com/JabRef/jabref/issues/11420)
- We fixed an issue where clicking on a page number in the search results tab opens a wrong file in the document viewer. [#11432](https://github.com/JabRef/jabref/pull/11432)

### Removed

- We removed the misleading message "Doing a cleanup for X entries" when opening the Cleanup entries dialog [#11463](https://github.com/JabRef/jabref/pull/11463)

## [5.13] – 2024-04-01

### Added

- We converted the "Custom API key" list to a table to be more accessible. [#10926](https://github.com/JabRef/jabref/issues/10926)
- We added a "refresh" button for the LaTeX citations tab in the entry editor. [#10584](https://github.com/JabRef/jabref/issues/10584)
- We added the possibility to show the BibTeX source in the [web search](https://docs.jabref.org/collect/import-using-online-bibliographic-database) import screen. [#560](https://github.com/JabRef/jabref-koppor/issues/560)
- We added a fetcher for [ISIDORE](https://isidore.science/), simply paste in the link into the text field or the last 6 digits in the link that identify that paper. [#10423](https://github.com/JabRef/jabref/issues/10423)
- When importing entries form the "Citation relations" tab, the field [cites](https://docs.jabref.org/advanced/entryeditor/entrylinks) is now filled according to the relationship between the entries. [#10752](https://github.com/JabRef/jabref/pull/10752)
- We added a new integrity check and clean up option for strings having Unicode characters not encoded in [Unicode "Normalization Form Canonical Composition" (NFC)](https://en.wikipedia.org/wiki/Unicode_equivalence#Normal_forms"). [#10506](https://github.com/JabRef/jabref/issues/10506)
- We added a new group icon column to the main table showing the icons of the entry's groups. [#10801](https://github.com/JabRef/jabref/pull/10801)
- When deleting an entry, the files linked to the entry are now optionally deleted as well. [#10509](https://github.com/JabRef/jabref/issues/10509)
- We added support to move the file to the system trash (instead of deleting it). [#10591](https://github.com/JabRef/jabref/pull/10591)
- We added ability to jump to an entry in the command line using `-j CITATIONKEY`. [JabRef/jabref-koppor#540](https://github.com/JabRef/jabref-koppor/issues/540)
- We added a new boolean to the style files for Openoffice/Libreoffice integration to switch between ZERO_WIDTH_SPACE (default) and no space. [#10843](https://github.com/JabRef/jabref/pull/10843)
- When pasting HTML into the abstract or a comment field, the hypertext is automatically converted to Markdown. [#10558](https://github.com/JabRef/jabref/issues/10558)
- We added the possibility to redownload files that had been present but are no longer in the specified location. [#10848](https://github.com/JabRef/jabref/issues/10848)
- We added the citation key pattern `[camelN]`. Equivalent to the first N words of the `[camel]` pattern.
- We added importing of static groups and linked files from BibDesk .bib files. [#10381](https://github.com/JabRef/jabref/issues/10381)
- We added ability to export in CFF (Citation File Format) [#10661](https://github.com/JabRef/jabref/issues/10661).
- We added ability to push entries to TeXworks. [#3197](https://github.com/JabRef/jabref/issues/3197)
- We added the ability to zoom in and out in the document viewer using <kbd>Ctrl</kbd> + <kbd>Scroll</kbd>. [#10964](https://github.com/JabRef/jabref/pull/10964)
- We added a Cleanup for removing non-existent files and grouped the related options [#10929](https://github.com/JabRef/jabref/issues/10929)
- We added the functionality to parse the bibliography of PDFs using the GROBID online service. [#10200](https://github.com/JabRef/jabref/issues/10200)
- We added a seperated search bar for the global search window. [#11032](https://github.com/JabRef/jabref/pull/11032)
- We added ability to double-click on an entry in the global search window to select the corresponding entry in the main table. [#11010](https://github.com/JabRef/jabref/pull/11010)
- We added support for BibTeX String constants during copy & paste between libraries. [#10872](https://github.com/JabRef/jabref/issues/10872)
- We added the field `langid` which is important for hyphenation and casing in LaTeX. [#10868](https://github.com/JabRef/jabref/issues/10868)
- Event log entries can now be copied via a context menu. [#11100](https://github.com/JabRef/jabref/issues/11100)

### Changed

- The "Automatically open folders of attached files" preference default status has been changed to enabled on Windows. [JabRef/jabref-koppor#56](https://github.com/JabRef/jabref-koppor/issues/56)
- The Custom export format now uses the custom DOI base URI in the preferences for the `DOICheck`, if activated [forum#4084](https://discourse.jabref.org/t/export-html-disregards-custom-doi-base-uri/4084)
- The index directories for full text search have now more readable names to increase debugging possibilities using Apache Lucense's Lurk. [#10193](https://github.com/JabRef/jabref/issues/10193)
- The fulltext search also indexes files ending with .pdf (but do not having an explicit file type set). [#10193](https://github.com/JabRef/jabref/issues/10193)
- We changed the arrangement of the lists in the "Citation relations" tab. `Cites` are now on the left and `Cited by` on the right [#10752](https://github.com/JabRef/jabref/pull/10752)
- Sub libraries based on `aux` file can now also be generated if some citations are not found library. [#10775](https://github.com/JabRef/jabref/pull/10775)
- We rearranged the tab order in the entry editor and renamed the "Scite Tab" to "Citation information". [#10821](https://github.com/JabRef/jabref/issues/10821)
- We changed the duplicate handling in the Import entries dialog. Potential duplicate entries are marked with an icon and importing will now trigger the merge dialog [#10914](https://github.com/JabRef/jabref/pull/10914)
- We made the command "Push to TexShop" more robust to allow cite commands with a character before the first slash. [forum#2699](https://discourse.jabref.org/t/push-to-texshop-mac/2699/17?u=siedlerchr)
- We only show the notification "Saving library..." if the library contains more than 2000 entries. [#9803](https://github.com/JabRef/jabref/issues/9803)
- JabRef now keeps previous log files upon start. [#11023](https://github.com/JabRef/jabref/pull/11023)
- When normalizing author names, complete enclosing braces are kept. [#10031](https://github.com/JabRef/jabref/issues/10031)
- We enhanced the dialog for adding new fields in the content selector with a selection box containing a list of standard fields. [#10912](https://github.com/JabRef/jabref/pull/10912)
- We store the citation relations in an LRU cache to avoid bloating the memory and out-of-memory exceptions. [#10958](https://github.com/JabRef/jabref/issues/10958)
- Keywords field are now displayed as tags. [#10910](https://github.com/JabRef/jabref/pull/10910)
- Citation relations now get more information, and have quick access to view the articles in a browser without adding them to the library [#10869](https://github.com/JabRef/jabref/issues/10869)
- Importer/Exporter for CFF format now supports JabRef `cites` and `related` relationships, as well as all fields from the CFF specification. [#10993](https://github.com/JabRef/jabref/issues/10993)
- The XMP-Exporter no longer writes the content of the `file`-field. [#11083](https://github.com/JabRef/jabref/pull/11083)
- We added notes, checks and warnings for the case of selection of non-empty directories while starting a new Systematic Literature Review. [#600](https://github.com/JabRef/jabref-koppor/issues/600)
- Text in the import dialog (web search results) will now be wrapped to prevent horizontal scrolling. [#10931](https://github.com/JabRef/jabref/issues/10931)
- We improved the error handling when invalid bibdesk-files are encountered [#11117](https://github.com/JabRef/jabref/issues/11117)

### Fixed

- We fixed an issue where the fulltext search button in entry editor used to disappear on click till the search is completed. [#10425](https://github.com/JabRef/jabref/issues/10425)
- We fixed an issue where attempting to cancel the importing/generation of an entry from id is ignored. [#10508](https://github.com/JabRef/jabref/issues/10508)
- We fixed an issue where the preview panel showing the wrong entry (an entry that is not selected in the entry table). [#9172](https://github.com/JabRef/jabref/issues/9172)
- We fixed an issue where HTML-reserved characters like '&' and '<', in addition to HTML entities like '&amp;' were not rendered correctly in entry preview. [#10677](https://github.com/JabRef/jabref/issues/10677)
- The last page of a PDF is now indexed by the full text search. [#10193](https://github.com/JabRef/jabref/issues/10193)
- The entry editor respects the configured custom tabs when showing "Other fields". [#11012](https://github.com/JabRef/jabref/pull/11012)
- The default owner of an entry can be changed again. [#10924](https://github.com/JabRef/jabref/issues/10924)
- We fixed an issue where the duplicate check did not take umlauts or other LaTeX-encoded characters into account. [#10744](https://github.com/JabRef/jabref/pull/10744)
- We fixed the colors of the icon on hover for unset special fields. [#10431](https://github.com/JabRef/jabref/issues/10431)
- We fixed an issue where the CrossRef field did not work if autocompletion was disabled [#8145](https://github.com/JabRef/jabref/issues/8145)
- In biblatex mode, JabRef distinguishes between "Optional fields" and "Optional fields 2" again. [#11022](https://github.com/JabRef/jabref/pull/11022)
- We fixed an issue where exporting`@electronic` and `@online` entry types to the Office XMl would duplicate the field `title`  [#10807](https://github.com/JabRef/jabref/issues/10807)
- We fixed an issue where the `CommentsTab` was not properly formatted when the `defaultOwner` contained capital or special letters. [#10870](https://github.com/JabRef/jabref/issues/10870)
- We fixed an issue where the `File -> Close library` menu item was not disabled when no library was open. [#10948](https://github.com/JabRef/jabref/issues/10948)
- We fixed an issue where the Document Viewer would show the PDF in only half the window when maximized. [#10934](https://github.com/JabRef/jabref/issues/10934)
- Clicking on the crossref and related tags in the entry editor jumps to the linked entry. [#5484](https://github.com/JabRef/jabref/issues/5484) [#9369](https://github.com/JabRef/jabref/issues/9369)
- We fixed an issue where JabRef could not parse absolute file paths from Zotero exports. [#10959](https://github.com/JabRef/jabref/issues/10959)
- We fixed an issue where an exception occured when toggling between "Live" or "Locked" in the internal Document Viewer. [#10935](https://github.com/JabRef/jabref/issues/10935)
- When fetching article information fom IEEE Xplore, the em dash is now converted correctly. [JabRef/jabref-koppor#286](https://github.com/JabRef/jabref-koppor/issues/286)
- Fixed an issue on Windows where the browser extension reported failure to send an entry to JabRef even though it was sent properly. [JabRef/JabRef-Browser-Extension#493](https://github.com/JabRef/JabRef-Browser-Extension/issues/493)
- Fixed an issue on Windows where TeXworks path was not resolved if it was installed with MiKTeX. [#10977](https://github.com/JabRef/jabref/issues/10977)
- We fixed an issue with where JabRef would throw an error when using MathSciNet search, as it was unable to parse the fetched JSON coreectly. [#10996](https://github.com/JabRef/jabref/issues/10996)
- We fixed an issue where the "Import by ID" function would throw an error when a DOI that contains URL-encoded characters was entered. [#10648](https://github.com/JabRef/jabref/issues/10648)
- We fixed an issue with handling of an "overflow" of authors at `[authIniN]`. [#11087](https://github.com/JabRef/jabref/issues/11087)
- We fixed an issue where an exception occurred when selecting entries in the web search results. [#11081](https://github.com/JabRef/jabref/issues/11081)
- When a new library is unsaved, there is now no warning when fetching entries with PDFs. [#11075](https://github.com/JabRef/jabref/issues/11075)
- We fixed an issue where the message "The libary has been modified by another program" occurred when editing library metadata and saving the library. [#4877](https://github.com/JabRef/jabref/issues/4877)

### Removed

- We removed the predatory journal checks due to a high rate of false positives. [#11066](https://github.com/JabRef/jabref/pull/11066)

## [5.12] – 2023-12-24

### Added

- We added a scite.ai tab in the entry editor that retrieves 'Smart Citation' tallies for citations that have a DOI. [JabRef/jabref-koppor#375](https://github.com/JabRef/jabref-koppor/issues/375)
- We added a dropdown menu to let users change the reference library during AUX file import. [#10472](https://github.com/JabRef/jabref/issues/10472)
- We added a button to let users reset the cite command to the default value. [#10569](https://github.com/JabRef/jabref/issues/10569)
- We added the option to use System Preference for Light/Dark Theme [#8729](https://github.com/JabRef/jabref/issues/8729).
- We added [scholar.archive.org](https://scholar.archive.org/) as a new fetcher. [#10498](https://github.com/JabRef/jabref/issues/10498)
- We integrated predatory journal checking as part of the Integrity Checker based on the [check-bib-for-predatory](https://github.com/CfKu/check-bib-for-predatory). [JabRef/jabref-koppor#348](https://github.com/JabRef/jabref-koppor/issues/348)
- We added a 'More options' section in the main table right click menu opening the preferences dialog. [#9432](https://github.com/JabRef/jabref/issues/9432)
- When creating a new group, it inherits the icon of the parent group. [#10521](https://github.com/JabRef/jabref/pull/10521)

### Changed

- We moved the location of the 'Open only one instance of JabRef' preference option from "Network" to "General". [#9306](https://github.com/JabRef/jabref/issues/9306)
- The two previews in the change resolver dialog now have their scrollbars synchronized. [#9576](https://github.com/JabRef/jabref/issues/9576).
- We changed the setting of the keyword separator to accept a single character only. [#177](https://github.com/JabRef/jabref-koppor/issues/177)
- We replaced "SearchAll" in Web Search by "Search Selected". [#10556](https://github.com/JabRef/jabref/issues/10556)
- Short DOI formatter now checks, if the value is already formatted. If so, it returns the value instead of calling the ShortDOIService again. [#10589](https://github.com/JabRef/jabref/issues/10589)
- We upgraded to JavaFX 21.0.1. As a consequence JabRef requires now macOS 11 or later and GTK 3.8 or later on Linux [#10627](https://github.com/JabRef/jabref/pull/10627).
- A user-specific comment fields is not enabled by default, but can be enabled using the "Add" button. [#10424](https://github.com/JabRef/jabref/issues/10424)
- We upgraded to Lucene 9.9 for the fulltext search. The search index will be rebuild. [#10686](https://github.com/JabRef/jabref/pull/10686)
- When using "Copy..." -> "Copy citation key", the delimiter configured at "Push applications" is respected. [#10707](https://github.com/JabRef/jabref/pull/10707)

### Fixed

- We fixed an issue where the added protected term has unwanted leading and trailing whitespaces, where the formatted text has unwanted empty brackets and where the word at the cursor in the textbox can be added to the list. [#10415](https://github.com/JabRef/jabref/issues/10415)
- We fixed an issue where in the merge dialog the file field of entries was not correctly merged when the first and second entry both contained values inside the file field. [#10572](https://github.com/JabRef/jabref/issues/10572)
- We fixed some small inconsistencies in the user interface. [#10507](https://github.com/JabRef/jabref/issues/10507) [#10458](https://github.com/JabRef/jabref/issues/10458) [#10660](https://github.com/JabRef/jabref/issues/10660)
- We fixed the issue where the Hayagriva YAML exporter would not include a parent field for the publisher/series. [#10596](https://github.com/JabRef/jabref/issues/10596)
- We fixed issues in the external file type dialog w.r.t. duplicate entries in the case of a language switch. [#10271](https://github.com/JabRef/jabref/issues/10271)
- We fixed an issue where the right-click action "Copy cite..." did not respect the configured citation command under "External Programs" -> "[Push Applications](https://docs.jabref.org/cite/pushtoapplications)" [#10615](https://github.com/JabRef/jabref/issues/10615)

### Removed

- We removed duplicate filtering and sorting operations in the MainTable when editing BibEntries. [#10619](https://github.com/JabRef/jabref/pull/10619)

## [5.11] – 2023-10-22

### Added

- We added the ability to sort subgroups in Z-A order, as well as by ascending and descending number of subgroups. [#10249](https://github.com/JabRef/jabref/issues/10249)
- We added the possibility to find (and add) papers that cite or are cited by a given paper. [#6187](https://github.com/JabRef/jabref/issues/6187)
- We added an error-specific message for when a download from a URL fails. [#9826](https://github.com/JabRef/jabref/issues/9826)
- We added support for customizing the citation command (e.g., `[@key1,@key2]`) when [pushing to external applications](https://docs.jabref.org/cite/pushtoapplications). [#10133](https://github.com/JabRef/jabref/issues/10133)
- We added an integrity check for more special characters. [#8712](https://github.com/JabRef/jabref/issues/8712)
- We added protected terms described as "Computer science". [#10222](https://github.com/JabRef/jabref/pull/10222)
- We added a link "Get more themes..." in the preferences to that points to [themes.jabref.org](https://themes.jabref.org) allowing the user to download new themes. [#10243](https://github.com/JabRef/jabref/issues/10243)
- We added a fetcher for [LOBID](https://lobid.org/resources/api) resources. [JabRef/jabref-koppor#386](https://github.com/JabRef/jabref-koppor/issues/386)
- When in `biblatex` mode, the [integrity check](https://docs.jabref.org/finding-sorting-and-cleaning-entries/checkintegrity) for journal titles now also checks the field `journal`.
- We added support for exporting to Hayagriva YAML format. [#10382](https://github.com/JabRef/jabref/issues/10382)
- We added support for pushing citations to [TeXShop](https://pages.uoregon.edu/koch/texshop/) on macOS [forum#2699](https://discourse.jabref.org/t/push-to-texshop-mac/2699).
- We added the 'Bachelor's thesis' type for Biblatex's 'Thesis' EntryType [#10029](https://github.com/JabRef/jabref/issues/10029).

### Changed

- The export formats `listrefs`, `tablerefs`, `tablerefsabsbib`, now use the ISO date format in the footer [#10383](https://github.com/JabRef/jabref/pull/10383).
- When searching for an identifier in the "Web search", the title of the search window is now "Identifier-based Web Search". [#10391](https://github.com/JabRef/jabref/pull/10391)
- The ampersand checker now skips verbatim fields (`file`, `url`, ...). [#10419](https://github.com/JabRef/jabref/pull/10419)
- If no existing document is selected for exporting "XMP annotated pdf" JabRef will now create a new PDF file with a sample text and the metadata. [#10102](https://github.com/JabRef/jabref/issues/10102)
- We modified the DOI cleanup to infer the DOI from an ArXiV ID if it's present. [#10426](https://github.com/JabRef/jabref/issues/10426)
- The ISI importer uses the field `comment` for notes (instead of `review). [#10478](https://github.com/JabRef/jabref/pull/10478)
- If no existing document is selected for exporting "Embedded BibTeX pdf" JabRef will now create a new PDF file with a sample text and the metadata. [#10101](https://github.com/JabRef/jabref/issues/10101)
- Translated titles format no longer raise a warning. [#10459](https://github.com/JabRef/jabref/issues/10459)
- We re-added the empty grey containers in the groups panel to keep an indicator for the current selected group, if displaying of group item count is turned off [#9972](https://github.com/JabRef/jabref/issues/9972)

### Fixed

- We fixed an issue where "Move URL in note field to url field" in the cleanup dialog caused an exception if no note field was present [forum#3999](https://discourse.jabref.org/t/cleanup-entries-cant-get-it-to-work/3999)
- It is possible again to use "current table sort order" for the order of entries when saving. [#9869](https://github.com/JabRef/jabref/issues/9869)
- Passwords can be stored in GNOME key ring. [#10274](https://github.com/JabRef/jabref/issues/10274)
- We fixed an issue where groups based on an aux file could not be created due to an exception [#10350](https://github.com/JabRef/jabref/issues/10350)
- We fixed an issue where the JabRef browser extension could not communicate with JabRef under macOS due to missing files. You should use the `.pkg` for the first installation as it updates all necessary files for the extension [#10308](https://github.com/JabRef/jabref/issues/10308)
- We fixed an issue where the ISBN fetcher returned the entrytype `misc` for certain ISBN numbers [#10348](https://github.com/JabRef/jabref/issues/10348)
- We fixed a bug where an exception was raised when saving less than three export save orders in the preference. [#10157](https://github.com/JabRef/jabref/issues/10157)
- We fixed an issue where it was possible to create a group with no name or with a group separator inside the name [#9776](https://github.com/JabRef/jabref/issues/9776)
- Biblatex's `journaltitle` is now also respected for showing the journal information. [#10397](https://github.com/JabRef/jabref/issues/10397)
- JabRef does not hang anymore when exporting via CLI. [#10380](https://github.com/JabRef/jabref/issues/10380)
- We fixed an issue where it was not possible to save a library on a network share under macOS due to an exception when acquiring a file lock [#10452](https://github.com/JabRef/jabref/issues/10452)
- We fixed an issue where exporting "XMP annotated pdf" without selecting an existing document would produce an exception. [#10102](https://github.com/JabRef/jabref/issues/10102)
- We fixed an issue where the "Enabled" column in the "Protected terms files" tab in the preferences could not be resized [#10285](https://github.com/JabRef/jabref/issues/10285)
- We fixed an issue where after creation of a new library, the new library was not focused. [JabRef/jabref-koppor#592](https://github.com/JabRef/jabref-koppor/issues/592)
- We fixed an issue where double clicking on an url in the file field would trigger an exception instead of opening the browser [#10480](https://github.com/JabRef/jabref/pull/10480)
- We fixed an issue where scrolling was impossible on dragging a citation on the groups panel. [#9754](https://github.com/JabRef/jabref/issues/9754)
- We fixed an issue where exporting "Embedded BibTeX pdf" without selecting an existing document would produce an exception. [#10101](https://github.com/JabRef/jabref/issues/10101)
- We fixed an issue where there was a failure to access the url link for "eprint" for the ArXiv entry.[#10474](https://github.com/JabRef/jabref/issues/10474)
- We fixed an issue where it was not possible to connect to a shared database once a group with entries was added or other metadata modified [#10336](https://github.com/JabRef/jabref/issues/10336)
- We fixed an issue where middle-button paste in X not always worked [#7905](https://github.com/JabRef/jabref/issues/7905)

## [5.10] – 2023-09-02

### Added

- We added a field showing the BibTeX/biblatex source for added and deleted entries in the "External Changes Resolver" dialog. [#9509](https://github.com/JabRef/jabref/issues/9509)
- We added user-specific comment field so that multiple users can make separate comments. [#543](https://github.com/JabRef/jabref-koppor/issues/543)
- We added a search history list in the search field's right click menu. [#7906](https://github.com/JabRef/jabref/issues/7906)
- We added a full text fetcher for IACR eprints. [#9651](https://github.com/JabRef/jabref/pull/9651)
- We added "Attach file from URL" to right-click context menu to download and store a file with the reference library. [#9646](https://github.com/JabRef/jabref/issues/9646)
- We enabled updating an existing entry with data from InspireHEP. [#9351](https://github.com/JabRef/jabref/issues/9351)
- We added a fetcher for the Bibliotheksverbund Bayern (experimental). [#9641](https://github.com/JabRef/jabref/pull/9641)
- We added support for more biblatex date formats for parsing dates. [#2753](https://github.com/JabRef/jabref/issues/2753)
- We added support for multiple languages for exporting to and importing references from MS Office. [#9699](https://github.com/JabRef/jabref/issues/9699)
- We enabled scrolling in the groups list when dragging a group on another group. [#2869](https://github.com/JabRef/jabref/pull/2869)
- We added the option to automatically download online files when a new entry is created from an existing ID (e.g., DOI). The option can be disabled in the preferences under "Import and Export". [#9756](https://github.com/JabRef/jabref/issues/9756)
- We added a new Integrity check for unescaped ampersands. [JabRef/jabref-koppor#585](https://github.com/JabRef/jabref-koppor/issues/585)
- We added support for parsing `$\backslash$` in file paths (as exported by Mendeley). [forum#3470](https://discourse.jabref.org/t/mendeley-bib-import-with-linked-files/3470)
- We added the possibility to automatically fetch entries when an ISBN is pasted on the main table. [#9864](https://github.com/JabRef/jabref/issues/9864)
- We added the option to disable the automatic linking of files in the entry editor [#5105](https://github.com/JabRef/jabref/issues/5105)
- We added the link icon for ISBNs in linked identifiers column. [#9819](https://github.com/JabRef/jabref/issues/9819)
- We added key binding to focus on groups <kbd>alt</kbd> + <kbd>s</kbd> [#9863](https://github.com/JabRef/jabref/issues/9863)
- We added the option to unprotect a text selection, which strips all pairs of curly braces away. [#9950](https://github.com/JabRef/jabref/issues/9950)
- We added drag and drop events for field 'Groups' in entry editor panel. [#569](https://github.com/JabRef/jabref-koppor/issues/569)
- We added support for parsing MathML in the Medline importer. [#4273](https://github.com/JabRef/jabref/issues/4273)
- We added the ability to search for an identifier (DOI, ISBN, ArXiv ID) directly from 'Web Search'. [#7575](https://github.com/JabRef/jabref/issues/7575) [#9674](https://github.com/JabRef/jabref/issues/9674)
- We added a cleanup activity that identifies a URL or a last-visited-date in the `note` field and moves it to the `url` and `urldate` field respectively. [JabRef/jabref-koppor#216](https://github.com/JabRef/jabref-koppor/issues/216)
- We enabled the user to change the name of a field in a custom entry type by double-clicking on it. [#9840](https://github.com/JabRef/jabref/issues/9840)
- We added some preferences options to disable online activity. [#10064](https://github.com/JabRef/jabref/issues/10064)
- We integrated two mail actions ("As Email" and "To Kindle") under a new "Send" option in the right-click & Tools menus. The Kindle option creates an email targeted to the user's Kindle email, which can be set in preferences under "External programs" [#6186](https://github.com/JabRef/jabref/issues/6186)
- We added an option to clear recent libraries' history. [#10003](https://github.com/JabRef/jabref/issues/10003)
- We added an option to encrypt and remember the proxy password. [#8055](https://github.com/JabRef/jabref/issues/8055)[#10044](https://github.com/JabRef/jabref/issues/10044)
- We added support for showing journal information, via info buttons next to the `Journal` and `ISSN` fields in the entry editor. [#6189](https://github.com/JabRef/jabref/issues/6189)
- We added support for pushing citations to Sublime Text 3 [#10098](https://github.com/JabRef/jabref/issues/10098)
- We added support for the Finnish language. [#10183](https://github.com/JabRef/jabref/pull/10183)
- We added the option to automatically replaces illegal characters in the filename when adding a file to JabRef. [#10182](https://github.com/JabRef/jabref/issues/10182)
- We added a privacy policy. [#10064](https://github.com/JabRef/jabref/issues/10064)
- We added a tooltip to show the number of entries in a group [#10208](https://github.com/JabRef/jabref/issues/10208)
- We fixed an issue where it was no longer possible to add or remove selected entries to groups via context menu [#10404](https://github.com/JabRef/jabref/issues/10404), [#10317](https://github.com/JabRef/jabref/issues/10317) [#10374](https://github.com/JabRef/jabref/issues/10374)

### Changed

- We replaced "Close" by "Close library" and placed it after "Save all" in the File menu. [#10043](https://github.com/JabRef/jabref/pull/10043)
- We upgraded to Lucene 9.7 for the fulltext search. The search index will be rebuild. [#10036](https://github.com/JabRef/jabref/pull/10036)
- 'Get full text' now also checks the file url. [#568](https://github.com/JabRef/jabref-koppor/issues/568)
- JabRef writes a new backup file only if there is a change. Before, JabRef created a backup upon start. [#9679](https://github.com/JabRef/jabref/pull/9679)
- We modified the `Add Group` dialog to use the most recently selected group hierarchical context. [#9141](https://github.com/JabRef/jabref/issues/9141)
- We refined the 'main directory not found' error message. [#9625](https://github.com/JabRef/jabref/pull/9625)
- JabRef writes a new backup file only if there is a change. Before, JabRef created a backup upon start. [#9679](https://github.com/JabRef/jabref/pull/9679)
- Backups of libraries are not stored per JabRef version, but collected together. [#9676](https://github.com/JabRef/jabref/pull/9676)
- We streamlined the paths for logs and backups: The parent path fragment is always `logs` or `backups`.
- `log.txt` now contains an entry if a BibTeX entry could not be parsed.
- `log.txt` now contains debug messages. Debugging needs to be enabled explicitly. [#9678](https://github.com/JabRef/jabref/pull/9678)
- `log.txt` does not contain entries for non-found files during PDF indexing. [#9678](https://github.com/JabRef/jabref/pull/9678)
- The hostname is now determined using environment variables (`COMPUTERNAME`/`HOSTNAME`) first. [#9910](https://github.com/JabRef/jabref/pull/9910)
- We improved the Medline importer to correctly import ISO dates for `revised`. [#9536](https://github.com/JabRef/jabref/issues/9536)
- To avoid cluttering of the directory, We always delete the `.sav` file upon successful write. [#9675](https://github.com/JabRef/jabref/pull/9675)
- We improved the unlinking/deletion of multiple linked files of an entry using the <kbd>Delete</kbd> key. [#9473](https://github.com/JabRef/jabref/issues/9473)
- The field names of customized entry types are now exchanged preserving the case. [#9993](https://github.com/JabRef/jabref/pull/9993)
- We moved the custom entry types dialog into the preferences dialog. [#9760](https://github.com/JabRef/jabref/pull/9760)
- We moved the manage content selectors dialog to the library properties. [#9768](https://github.com/JabRef/jabref/pull/9768)
- We moved the preferences menu command from the options menu to the file menu. [#9768](https://github.com/JabRef/jabref/pull/9768)
- We reworked the cross ref labels in the entry editor and added a right click menu. [#10046](https://github.com/JabRef/jabref/pull/10046)
- We reorganized the order of tabs and settings in the library properties. [#9836](https://github.com/JabRef/jabref/pull/9836)
- We changed the handling of an "overflow" of authors at `[authIniN]`: JabRef uses `+` to indicate an overflow. Example: `[authIni2]` produces `A+` (instead of `AB`) for `Aachen and Berlin and Chemnitz`. [#9703](https://github.com/JabRef/jabref/pull/9703)
- We moved the preferences option to open the last edited files on startup to the 'General' tab. [#9808](https://github.com/JabRef/jabref/pull/9808)
- We improved the recognition of DOIs when pasting a link containing a DOI on the maintable. [#9864](https://github.com/JabRef/jabref/issues/9864s)
- We reordered the preferences dialog. [#9839](https://github.com/JabRef/jabref/pull/9839)
- We split the 'Import and Export' tab into 'Web Search' and 'Export'. [#9839](https://github.com/JabRef/jabref/pull/9839)
- We moved the option to run JabRef in memory stick mode into the preferences dialog toolbar. [#9866](https://github.com/JabRef/jabref/pull/9866)
- In case the library contains empty entries, they are not written to disk. [#8645](https://github.com/JabRef/jabref/issues/8645)
- The formatter `remove_unicode_ligatures` is now called `replace_unicode_ligatures`. [#9890](https://github.com/JabRef/jabref/pull/9890)
- We improved the error message when no terminal was found. [#9607](https://github.com/JabRef/jabref/issues/9607)
- In the context of the "systematic literature functionality", we changed the name "database" to "catalog" to use a separate term for online catalogs in comparison to SQL databases. [#9951](https://github.com/JabRef/jabref/pull/9951)
- We now show more fields (including Special Fields) in the dropdown selection for "Save sort order" in the library properties and for "Export sort order" in the preferences. [#10010](https://github.com/JabRef/jabref/issues/10010)
- We now encrypt and store the custom API keys in the OS native credential store. [#10044](https://github.com/JabRef/jabref/issues/10044)
- We changed the behavior of group addition/edit, so that sorting by alphabetical order is not performed by default after the modification. [#10017](https://github.com/JabRef/jabref/issues/10017)
- We fixed an issue with spacing in the cleanup dialogue. [#10081](https://github.com/JabRef/jabref/issues/10081)
- The GVK fetcher now uses the new [K10plus](https://www.bszgbv.de/services/k10plus/) database. [#10189](https://github.com/JabRef/jabref/pull/10189)

### Fixed

- We fixed an issue where clicking the group expansion pane/arrow caused the node to be selected, when it should just expand/detract the node. [#10111](https://github.com/JabRef/jabref/pull/10111)
- We fixed an issue where the browser import would add ' characters before the BibTeX entry on Linux. [#9588](https://github.com/JabRef/jabref/issues/9588)
- We fixed an issue where searching for a specific term with the DOAB fetcher lead to an exception. [#9571](https://github.com/JabRef/jabref/issues/9571)
- We fixed an issue where the "Import" -> "Library to import to" did not show the correct library name if two opened libraries had the same suffix. [#9567](https://github.com/JabRef/jabref/issues/9567)
- We fixed an issue where the rpm-Version of JabRef could not be properly uninstalled and reinstalled. [#9558](https://github.com/JabRef/jabref/issues/9558), [#9603](https://github.com/JabRef/jabref/issues/9603)
- We fixed an issue where the command line export using `--exportMatches` flag does not create an output bib file. [#9581](https://github.com/JabRef/jabref/issues/9581)
- We fixed an issue where custom field in the custom entry types could not be set to mulitline. [#9609](https://github.com/JabRef/jabref/issues/9609)
- We fixed an issue where the Office XML exporter did not resolve BibTeX-Strings when exporting entries. [forum#3741](https://discourse.jabref.org/t/exporting-bibtex-constant-strings-to-ms-office-2007-xml/3741)
- We fixed an issue where the Merge Entries Toolbar configuration was not saved after hitting 'Merge Entries' button. [#9091](https://github.com/JabRef/jabref/issues/9091)
- We fixed an issue where the password is stored in clear text if the user wants to use a proxy with authentication. [#8055](https://github.com/JabRef/jabref/issues/8055)
- JabRef is now more relaxed when parsing field content: In case a field content ended with `\`, the combination `\}` was treated as plain `}`. [#9668](https://github.com/JabRef/jabref/issues/9668)
- We resolved an issue that cut off the number of group entries when it exceeded four digits. [#8797](https://github.com/JabRef/jabref/issues/8797)
- We fixed the issue where the size of the global search window was not retained after closing. [#9362](https://github.com/JabRef/jabref/issues/9362)
- We fixed an issue where the Global Search UI preview is still white in dark theme. [#9362](https://github.com/JabRef/jabref/issues/9362)
- We fixed the double paste issue when <kbd>Cmd</kbd> + <kbd>v</kbd> is pressed on 'New entry from plaintext' dialog. [#9367](https://github.com/JabRef/jabref/issues/9367)
- We fixed an issue where the pin button on the Global Search dialog was located at the bottom and not at the top. [#9362](https://github.com/JabRef/jabref/issues/9362)
- We fixed the log text color in the event log console when using dark mode. [#9732](https://github.com/JabRef/jabref/issues/9732)
- We fixed an issue where searching for unlinked files would include the current library's .bib file. [#9735](https://github.com/JabRef/jabref/issues/9735)
- We fixed an issue where it was no longer possible to connect to a shared mysql database due to an exception. [#9761](https://github.com/JabRef/jabref/issues/9761)
- We fixed an issue where an exception was thrown for the user after <kbd>Ctrl</kbd>+<kbd>Z</kbd> command. [#9737](https://github.com/JabRef/jabref/issues/9737)
- We fixed the citation key generation for [`[authors]`, `[authshort]`, `[authorsAlpha]`, `[authIniN]`, `[authEtAl]`, `[auth.etal]`](https://docs.jabref.org/setup/citationkeypatterns#special-field-markers) to handle `and others` properly. [JabRef/jabref-koppor#626](https://github.com/JabRef/jabref-koppor/issues/626)
- We fixed the Save/save as file type shows BIBTEX_DB instead of "Bibtex library". [#9372](https://github.com/JabRef/jabref/issues/9372)
- We fixed the default main file directory for non-English Linux users. [#8010](https://github.com/JabRef/jabref/issues/8010)
- We fixed an issue when overwriting the owner was disabled. [#9896](https://github.com/JabRef/jabref/pull/9896)
- We fixed an issue regarding recording redundant prefixes in search history. [#9685](https://github.com/JabRef/jabref/issues/9685)
- We fixed an issue where passing a URL containing a DOI led to a "No entry found" notification. [#9821](https://github.com/JabRef/jabref/issues/9821)
- We fixed some minor visual inconsistencies and issues in the preferences dialog. [#9866](https://github.com/JabRef/jabref/pull/9866)
- The order of save actions is now retained. [#9890](https://github.com/JabRef/jabref/pull/9890)
- We fixed an issue where the order of save actions was not retained in the bib file. [#9890](https://github.com/JabRef/jabref/pull/9890)
- We fixed an issue in the preferences 'External file types' tab ignoring a custom application path in the edit dialog. [#9895](https://github.com/JabRef/jabref/issues/9895)
- We fixed an issue in the preferences where custom columns could be added to the entry table with no qualifier. [#9913](https://github.com/JabRef/jabref/issues/9913)
- We fixed an issue where the encoding header in a bib file was not respected when the file contained a BOM (Byte Order Mark). [#9926](https://github.com/JabRef/jabref/issues/9926)
- We fixed an issue where cli help output for import and export format was inconsistent. [JabRef/jabref-koppor#429](https://github.com/JabRef/jabref-koppor/issues/429)
- We fixed an issue where the user could select multiple conflicting options for autocompletion at once. [#10181](https://github.com/JabRef/jabref/issues/10181)
- We fixed an issue where no preview could be generated for some entry types and led to an exception. [#9947](https://github.com/JabRef/jabref/issues/9947)
- We fixed an issue where the Linux terminal working directory argument was malformed and therefore ignored upon opening a terminal [#9953](https://github.com/JabRef/jabref/issues/9953)
- We fixed an issue under Linux where under some systems the file instead of the folder was opened. [#9607](https://github.com/JabRef/jabref/issues/9607)
- We fixed an issue where an Automatic Keyword Group could not be deleted in the UI. [#9778](https://github.com/JabRef/jabref/issues/9778)
- We fixed an issue where the citation key pattern `[edtrN_M]` returned the wrong editor. [#9946](https://github.com/JabRef/jabref/pull/9946)
- We fixed an issue where empty grey containers would remain in the groups panel, if displaying of group item count is turned off. [#9972](https://github.com/JabRef/jabref/issues/9972)
- We fixed an issue where fetching an ISBN could lead to application freezing when the fetcher did not return any results. [#9979](https://github.com/JabRef/jabref/issues/9979)
- We fixed an issue where closing a library containing groups and entries caused an exception [#9997](https://github.com/JabRef/jabref/issues/9997)
- We fixed a bug where the editor for strings in a bibliography file did not sort the entries by their keys [#10083](https://github.com/JabRef/jabref/pull/10083)
- We fixed an issues where clicking on the empty space of specific context menu entries would not trigger the associated action. [#8388](https://github.com/JabRef/jabref/issues/8388)
- We fixed an issue where JabRef would not remember whether the window was in fullscreen. [#4939](https://github.com/JabRef/jabref/issues/4939)
- We fixed an issue where the ACM Portal search sometimes would not return entries for some search queries when the article author had no given name. [#10107](https://github.com/JabRef/jabref/issues/10107)
- We fixed an issue that caused high CPU usage and a zombie process after quitting JabRef because of author names autocompletion. [#10159](https://github.com/JabRef/jabref/pull/10159)
- We fixed an issue where files with illegal characters in the filename could be added to JabRef. [#10182](https://github.com/JabRef/jabref/issues/10182)
- We fixed that checked-out radio buttons under "specified keywords" were not displayed as checked after closing and reopening the "edit group" window. [#10248](https://github.com/JabRef/jabref/issues/10248)
- We fixed that when editing groups, checked-out properties such as case sensitive and regular expression (under "Free search expression") were not displayed checked. [#10108](https://github.com/JabRef/jabref/issues/10108)

### Removed

- We removed the support of BibTeXML. [#9540](https://github.com/JabRef/jabref/issues/9540)
- We removed support for Markdown syntax for strikethrough and task lists in comment fields. [#9726](https://github.com/JabRef/jabref/pull/9726)
- We removed the options menu, because the two contents were moved to the File menu or the properties of the library. [#9768](https://github.com/JabRef/jabref/pull/9768)
- We removed the 'File' tab in the preferences and moved its contents to the 'Export' tab. [#9839](https://github.com/JabRef/jabref/pull/9839)
- We removed the "[Collection of Computer Science Bibliographies](https://en.wikipedia.org/wiki/Collection_of_Computer_Science_Bibliographies)" fetcher the websits is no longer available. [#6638](https://github.com/JabRef/jabref/issues/6638)

## [5.9] – 2023-01-06

### Added

- We added a dropdown menu to let users change the library they want to import into during import. [#6177](https://github.com/JabRef/jabref/issues/6177)
- We added the possibility to add/remove a preview style from the selected list using a double click. [#9490](https://github.com/JabRef/jabref/issues/9490)
- We added the option to define fields as "multine" directly in the custom entry types dialog. [#6448](https://github.com/JabRef/jabref/issues/6448)
- We changed the minWidth and the minHeight of the main window, so it won't have a width and/or a height with the value 0. [#9606](https://github.com/JabRef/jabref/issues/9606)

### Changed

- We changed database structure: in MySQL/MariaDB we renamed tables by adding a `JABREF_` prefix, and in PGSQL we moved tables in `jabref` schema. We added `VersionDBStructure` variable in `METADATA` table to indicate current version of structure, this variable is needed for automatic migration. [#9312](https://github.com/JabRef/jabref/issues/9312)
- We moved some preferences options to a new tab in the preferences dialog. [#9442](https://github.com/JabRef/jabref/pull/9442)
- We renamed "Medline abbreviation" to "dotless abbreviation". [#9504](https://github.com/JabRef/jabref/pull/9504)
- We now have more "dots" in the offered journal abbreviations. [#9504](https://github.com/JabRef/jabref/pull/9504)
- We now disable the button "Full text search" in the Searchbar by default [#9527](https://github.com/JabRef/jabref/pull/9527)

### Fixed

- The tab "deprecated fields" is shown in biblatex-mode only. [#7757](https://github.com/JabRef/jabref/issues/7757)
- In case a journal name of an IEEE journal is abbreviated, the "normal" abbreviation is used - and not the one of the IEEE BibTeX strings. [JabRef/abbrv.jabref.org#91](https://github.com/JabRef/abbrv.jabref.org/issues/91)
- We fixed a performance issue when loading large lists of custom journal abbreviations. [#8928](https://github.com/JabRef/jabref/issues/8928)
- We fixed an issue where the last opened libraries were not remembered when a new unsaved library was open as well. [#9190](https://github.com/JabRef/jabref/issues/9190)
- We fixed an issue where no context menu for the group "All entries" was present. [forum#3682](https://discourse.jabref.org/t/how-sort-groups-a-z-not-subgroups/3682)
- We fixed an issue where extra curly braces in some fields would trigger an exception when selecting the entry or doing an integrity check. [#9475](https://github.com/JabRef/jabref/issues/9475), [#9503](https://github.com/JabRef/jabref/issues/9503)
- We fixed an issue where entering a date in the format "YYYY/MM" in the entry editor date field caused an exception. [#9492](https://github.com/JabRef/jabref/issues/9492)
- For portable versions, the `.deb` file now works on plain debian again. [#9472](https://github.com/JabRef/jabref/issues/9472)
- We fixed an issue where the download of linked online files failed after an import of entries for certain urls. [#9518](https://github.com/JabRef/jabref/issues/9518)
- We fixed an issue where an exception occurred when manually downloading a file from an URL in the entry editor. [#9521](https://github.com/JabRef/jabref/issues/9521)
- We fixed an issue with open office csv file formatting where commas in the abstract field where not escaped. [#9087](https://github.com/JabRef/jabref/issues/9087)
- We fixed an issue with deleting groups where subgroups different from the selected group were deleted. [#9281](https://github.com/JabRef/jabref/issues/9281)

## [5.8] – 2022-12-18

### Added

- We integrated a new three-way merge UI for merging entries in the Entries Merger Dialog, the Duplicate Resolver Dialog, the Entry Importer Dialog, and the External Changes Resolver Dialog. [#8945](https://github.com/JabRef/jabref/pull/8945)
- We added the ability to merge groups, keywords, comments and files when merging entries. [#9022](https://github.com/JabRef/jabref/pull/9022)
- We added a warning message next to the authors field in the merge dialog to warn users when the authors are the same but formatted differently. [#8745](https://github.com/JabRef/jabref/issues/8745)
- The default file directory of a library is used as default directory for [unlinked file lookup](https://docs.jabref.org/collect/findunlinkedfiles#link-the-pdfs-to-your-bib-library). [JabRef/jabref-koppor#546](https://github.com/JabRef/jabref-koppor/issues/546)
- The properties of an existing systematic literature review (SLR) can be edited. [JabRef/jabref-koppor#604](https://github.com/JabRef/jabref-koppor/issues/604)
- An systematic literature review (SLR) can now be started from the SLR itself. [#9131](https://github.com/JabRef/jabref/pull/9131), [JabRef/jabref-koppor#601](https://github.com/JabRef/jabref-koppor/issues/601)
- On startup, JabRef notifies the user if there were parsing errors during opening.
- We added support for the field `fjournal` (in `@article`) for abbreviation and unabbreviation functionalities. [#321](https://github.com/JabRef/jabref/pull/321)
- In case a backup is found, the filename of the backup is shown and one can navigate to the file. [#9311](https://github.com/JabRef/jabref/pull/9311)
- We added support for the Ukrainian and Arabic languages. [#9236](https://github.com/JabRef/jabref/pull/9236), [#9243](https://github.com/JabRef/jabref/pull/9243)

### Changed

- We improved the Citavi Importer to also import so called Knowledge-items into the field `comment` of the corresponding entry [#9025](https://github.com/JabRef/jabref/issues/9025)
- We modified the change case sub-menus and their corresponding tips (displayed when you stay long over the menu) to properly reflect exemplified cases. [#9339](https://github.com/Jabref/jabref/issues/9339)
- We call backup files `.bak` and temporary writing files now `.sav`.
- JabRef keeps 10 older versions of a `.bib` file in the [user data dir](https://github.com/harawata/appdirs#supported-directories) (instead of a single `.sav` (now: `.bak`) file in the directory of the `.bib` file)
- We improved the External Changes Resolver dialog to be more usaable. [#9021](https://github.com/JabRef/jabref/pull/9021)
- We simplified the actions to fast-resolve duplicates to 'Keep Left', 'Keep Right', 'Keep Both' and 'Keep Merged'. [#9056](https://github.com/JabRef/jabref/issues/9056)
- The fallback directory of the file folder now is the general file directory. In case there was a directory configured for a library and this directory was not found, JabRef placed the PDF next to the .bib file and not into the general file directory.
- The global default directory for storing PDFs is now the documents folder in the user's home.
- When adding or editing a subgroup it is placed w.r.t. to alphabetical ordering rather than at the end. [JabRef/jabref-koppor#577](https://github.com/JabRef/jabref-koppor/issues/577)
- Groups context menu now shows appropriate options depending on number of subgroups. [JabRef/jabref-koppor#579](https://github.com/JabRef/jabref-koppor/issues/579)
- We modified the "Delete file" dialog and added the full file path to the dialog text. The file path in the title was changed to file name only. [JabRef/jabref-koppor#534](https://github.com/JabRef/jabref-koppor/issues/534)
- Download from URL now automatically fills with URL from clipboard. [JabRef/jabref-koppor#535](https://github.com/JabRef/jabref-koppor/issues/535)
- We added HTML and Markdown files to Find Unlinked Files and removed BibTeX. [JabRef/jabref-koppor#547](https://github.com/JabRef/jabref-koppor/issues/547)
- ArXiv fetcher now retrieves additional data from related DOIs (both ArXiv and user-assigned). [#9170](https://github.com/JabRef/jabref/pull/9170)
- We modified the Directory of Open Access Books (DOAB) fetcher so that it will now also fetch the ISBN when possible. [#8708](https://github.com/JabRef/jabref/issues/8708)
- Genres are now mapped correctly to entry types when importing MODS files. [#9185](https://github.com/JabRef/jabref/issues/9185)
- We changed the button label from "Return to JabRef" to "Return to library" to better indicate the purpose of the action.
- We changed the color of found text from red to high-contrast colors (background: yellow; font color: purple). [JabRef/jabref-koppor#552](https://github.com/JabRef/jabref-koppor/issues/552)
- We fixed an issue where the wrong icon for a successful import of a bib entry was shown. [#9308](https://github.com/JabRef/jabref/pull/9308)
- We changed the messages after importing unlinked local files to past tense. [JabRef/jabref-koppor#548](https://github.com/JabRef/jabref-koppor/issues/548)
- We fixed an issue where the wrong icon for a successful import of a bib entry was shown [#9308](https://github.com/JabRef/jabref/pull/9308)
- In the context of the [Cleanup dialog](https://docs.jabref.org/finding-sorting-and-cleaning-entries/cleanupentries) we changed the text of the conversion of BibTeX to biblatex (and vice versa) to make it more clear. [JabRef/jabref-koppor#545](https://github.com/JabRef/jabref-koppor/issues/545)
- We removed wrapping of string constants when writing to a `.bib` file.
- In the context of a systematic literature review (SLR), a user can now add arbitrary data into `study.yml`. JabRef just ignores this data. [#9124](https://github.com/JabRef/jabref/pull/9124)
- In the context of a systematic literature review (SLR), we reworked the "Define study" parameters dialog. [#9123](https://github.com/JabRef/jabref/pull/9123)
- We upgraded to Lucene 9.4 for the fulltext search. The search index will be rebuild. [#9213](https://github.com/JabRef/jabref/pull/9213)
- We disabled the "change case" menu for empty fields. [#9214](https://github.com/JabRef/jabref/issues/9214)
- We disabled the conversion menu for empty fields. [#9200](https://github.com/JabRef/jabref/issues/9200)

### Fixed

- We fixed an issue where applied save actions on saving the library file would lead to the dialog "The library has been modified by another program" popping up. [#4877](https://github.com/JabRef/jabref/issues/4877)
- We fixed issues with save actions not correctly loaded when opening the library. [#9122](https://github.com/JabRef/jabref/pull/9122)
- We fixed the behavior of "Discard changes" when reopening a modified library. [#9361](https://github.com/JabRef/jabref/issues/9361)
- We fixed several bugs regarding the manual and the autosave of library files that could lead to exceptions. [#9067](https://github.com/JabRef/jabref/pull/9067), [#8484](https://github.com/JabRef/jabref/issues/8484), [#8746](https://github.com/JabRef/jabref/issues/8746), [#6684](https://github.com/JabRef/jabref/issues/6684), [#6644](https://github.com/JabRef/jabref/issues/6644), [#6102](https://github.com/JabRef/jabref/issues/6102), [#6000](https://github.com/JabRef/jabref/issues/6000)
- We fixed an issue where pdfs were re-indexed on each startup. [#9166](https://github.com/JabRef/jabref/pull/9166)
- We fixed an issue when using an unsafe character in the citation key, the auto-linking feature fails to link files. [#9267](https://github.com/JabRef/jabref/issues/9267)
- We fixed an issue where a message about changed metadata would occur on saving although nothing changed. [#9159](https://github.com/JabRef/jabref/issues/9159)
- We fixed an issue where the possibility to generate a subdatabase from an aux file was writing empty files when called from the commandline. [#9115](https://github.com/JabRef/jabref/issues/9115), [forum#3516](https://discourse.jabref.org/t/export-subdatabase-from-aux-file-on-macos-command-line/3516)
- We fixed an issue where author names with tilde accents (for example ñ) were marked as "Names are not in the standard BibTeX format". [#8071](https://github.com/JabRef/jabref/issues/8071)
- We fixed an issue where capitalize didn't capitalize words after hyphen characters. [#9157](https://github.com/JabRef/jabref/issues/9157)
- We fixed an issue where title case didn't capitalize words after en-dash characters and skip capitalization of conjunctions that comes after en-dash characters. [#9068](https://github.com/JabRef/jabref/pull/9068),[#9142](https://github.com/JabRef/jabref/pull/9142)
- We fixed an issue with the message that is displayed when fetcher returns an empty list of entries for given query. [#9195](https://github.com/JabRef/jabref/issues/9195)
- We fixed an issue where editing entry's "date" field in library mode "biblatex" causes an uncaught exception. [#8747](https://github.com/JabRef/jabref/issues/8747)
- We fixed an issue where importing from XMP would fail for certain PDFs. [#9383](https://github.com/JabRef/jabref/issues/9383)
- We fixed an issue that JabRef displayed the wrong group tree after loading. [JabRef/jabref-koppor#637](https://github.com/JabRef/jabref-koppor/issues/637)
- We fixed that sorting of entries in the maintable by special fields is updated immediately. [#9334](https://github.com/JabRef/jabref/issues/9334)
- We fixed the display of issue, number, eid and pages fields in the entry preview. [#8607](https://github.com/JabRef/jabref/pull/8607), [#8372](https://github.com/JabRef/jabref/issues/8372), [JabRef/jabref-koppor#514](https://github.com/JabRef/jabref-koppor/issues/514), [forum#2390](https://discourse.jabref.org/t/unable-to-edit-my-bibtex-file-that-i-used-before-vers-5-1/2390), [forum#3462](https://discourse.jabref.org/t/jabref-5-6-need-help-with-export-from-jabref-to-microsoft-word-entry-preview-of-apa-7-not-rendering-correctly/3462)
- We fixed the page ranges checker to detect article numbers in the pages field (used at [Check Integrity](https://docs.jabref.org/finding-sorting-and-cleaning-entries/checkintegrity)). [#8607](https://github.com/JabRef/jabref/pull/8607)
- The [HtmlToLaTeXFormatter](https://docs.jabref.org/finding-sorting-and-cleaning-entries/saveactions#html-to-latex) keeps single `<` characters.
- We fixed a performance regression when opening large libraries. [#9041](https://github.com/JabRef/jabref/issues/9041)
- We fixed a bug where spaces are trimmed when highlighting differences in the Entries merge dialog. [JabRef/jabref-koppor#371](https://github.com/JabRef/jabref-koppor/issues/371)
- We fixed some visual glitches with the linked files editor field in the entry editor and increased its height. [#8823](https://github.com/JabRef/jabref/issues/8823)
- We fixed some visual inconsistencies (round corners of highlighted buttons). [#8806](https://github.com/JabRef/jabref/issues/8806)
- We fixed an issue where JabRef would not exit when a connection to a LibreOffice document was established previously and the document is still open. [#9075](https://github.com/JabRef/jabref/issues/9075)
- We fixed an issue about selecting the save order in the preferences. [#9147](https://github.com/JabRef/jabref/issues/9147)
- We fixed an issue where an exception when fetching a DOI was not logged correctly. [JabRef/jabref-koppor#627](https://github.com/JabRef/jabref-koppor/issues/627)
- We fixed an issue where a user could not open an attached file in a new unsaved library. [#9386](https://github.com/JabRef/jabref/issues/9386)
- We fixed a typo within a connection error message. [JabRef/jabref-koppor#625](https://github.com/JabRef/jabref-koppor/issues/625)
- We fixed an issue where journal abbreviations would not abbreviate journal titles with escaped ampersands (\\&). [#8948](https://github.com/JabRef/jabref/issues/8948)
- We fixed the readability of the file field in the dark theme. [#9340](https://github.com/JabRef/jabref/issues/9340)
- We fixed an issue where the 'close dialog' key binding was not closing the Preferences dialog. [#8888](https://github.com/jabref/jabref/issues/8888)
- We fixed an issue where a known journal's medline/dot-less abbreviation does not switch to the full name. [#9370](https://github.com/JabRef/jabref/issues/9370)
- We fixed an issue where hitting enter on the search field within the preferences dialog closed the dialog. [JabRef/jabref-koppor#630](https://github.com/JabRef/jabref-koppor/issues/630)
- We fixed the "Cleanup entries" dialog is partially visible. [#9223](https://github.com/JabRef/jabref/issues/9223)
- We fixed an issue where font size preferences did not apply correctly to preference dialog window and the menu bar. [#8386](https://github.com/JabRef/jabref/issues/8386) and [#9279](https://github.com/JabRef/jabref/issues/9279)
- We fixed the display of the "Customize Entry Types" dialog title. [#9198](https://github.com/JabRef/jabref/issues/9198)
- We fixed an issue where the CSS styles are missing in some dialogs. [#9150](https://github.com/JabRef/jabref/pull/9150)
- We fixed an issue where controls in the preferences dialog could outgrow the window. [#9017](https://github.com/JabRef/jabref/issues/9017)
- We fixed an issue where highlighted text color for entry merge dialogue was not clearly visible. [#9192](https://github.com/JabRef/jabref/issues/9192)

### Removed

- We removed "last-search-date" from the systematic literature review feature, because the last-search-date can be deducted from the git logs. [#9116](https://github.com/JabRef/jabref/pull/9116)
- We removed the [CiteseerX](https://docs.jabref.org/collect/import-using-online-bibliographic-database#citeseerx) fetcher, because the API used by JabRef is sundowned. [#9466](https://github.com/JabRef/jabref/pull/9466)

## [5.7] – 2022-08-05

### Added

- We added a fetcher for [Biodiversity Heritage Library](https://www.biodiversitylibrary.org/). [#8539](https://github.com/JabRef/jabref/issues/8539)
- We added support for multiple messages in the snackbar. [#7340](https://github.com/JabRef/jabref/issues/7340)
- We added an extra option in the 'Find Unlinked Files' dialog view to ignore unnecessary files like Thumbs.db, DS_Store, etc. [JabRef/jabref-koppor#373](https://github.com/JabRef/jabref-koppor/issues/373)
- JabRef now writes log files. Linux: `$home/.cache/jabref/logs/version`, Windows: `%APPDATA%\..\Local\harawata\jabref\version\logs`, Mac: `Users/.../Library/Logs/jabref/version`
- We added an importer for Citavi backup files, support ".ctv5bak" and ".ctv6bak" file formats. [#8322](https://github.com/JabRef/jabref/issues/8322)
- We added a feature to drag selected entries and drop them to other opened inactive library tabs [JabRef/jabref-koppor#521](https://github.com/JabRef/jabref-koppor/issues/521).
- We added support for the [biblatex-apa](https://github.com/plk/biblatex-apa) legal entry types `Legislation`, `Legadminmaterial`, `Jurisdiction`, `Constitution` and `Legal` [#8931](https://github.com/JabRef/jabref/issues/8931)

### Changed

- The file column in the main table now shows the corresponding defined icon for the linked file [#8930](https://github.com/JabRef/jabref/issues/8930).
- We improved the color of the selected entries and the color of the summary in the Import Entries Dialog in the dark theme. [#7927](https://github.com/JabRef/jabref/issues/7927)
- We upgraded to Lucene 9.2 for the fulltext search.
  Thus, the now created search index cannot be read from older versions of JabRef anylonger.
  ⚠️ JabRef will recreate the index in a new folder for new files and this will take a long time for a huge library.
  Moreover, switching back and forth JabRef versions and meanwhile adding PDFs also requires rebuilding the index now and then.
  [#8868](https://github.com/JabRef/jabref/pull/8868)
- We improved the Latex2Unicode conversion [#8639](https://github.com/JabRef/jabref/pull/8639)
- Writing BibTeX data into a PDF (XMP) removes braces. [#8452](https://github.com/JabRef/jabref/issues/8452)
- Writing BibTeX data into a PDF (XMP) does not write the `file` field.
- Writing BibTeX data into a PDF (XMP) considers the configured keyword separator (and does not use "," as default any more)
- The Medline/Pubmed search now also supports the [default fields and operators for searching](https://docs.jabref.org/collect/import-using-online-bibliographic-database#search-syntax). [forum#3554](https://discourse.jabref.org/t/native-pubmed-search/3354)
- We improved group expansion arrow that prevent it from activating group when expanding or collapsing. [#7982](https://github.com/JabRef/jabref/issues/7982), [#3176](https://github.com/JabRef/jabref/issues/3176)
- When configured SSL certificates changed, JabRef warns the user to restart to apply the configuration.
- We improved the appearances and logic of the "Manage field names & content" dialog, and renamed it to "Automatic field editor". [#6536](https://github.com/JabRef/jabref/issues/6536)
- We improved the message explaining the options when modifying an automatic keyword group [#8911](https://github.com/JabRef/jabref/issues/8911)
- We moved the preferences option "Warn about duplicates on import" option from the tab "File" to the tab "Import and Export". [JabRef/jabref-koppor#570](https://github.com/JabRef/jabref-koppor/issues/570)
- When JabRef encounters `% Encoding: UTF-8` header, it is kept during writing (and not removed). [#8964](https://github.com/JabRef/jabref/pull/8964)
- We replace characters which cannot be decoded using the specified encoding by a (probably another) valid character. This happens if JabRef detects the wrong charset (e.g., UTF-8 instead of Windows 1252). One can use the [Integrity Check](https://docs.jabref.org/finding-sorting-and-cleaning-entries/checkintegrity) to find those characters.

### Fixed

- We fixed an issue where linked fails containing parts of the main file directory could not be opened. [#8991](https://github.com/JabRef/jabref/issues/8991)
- Linked files with an absolute path can be opened again. [#8991](https://github.com/JabRef/jabref/issues/8991)
- We fixed an issue where the user could not rate an entry in the main table when an entry was not yet ranked. [#5842](https://github.com/JabRef/jabref/issues/5842)
- We fixed an issue that caused JabRef to sometimes open multiple instances when "Remote Operation" is enabled. [#8653](https://github.com/JabRef/jabref/issues/8653)
- We fixed an issue where linked files with the filetype "application/pdf" in an entry were not shown with the correct PDF-Icon in the main table [#8930](https://github.com/JabRef/jabref/issues/8930)
- We fixed an issue where "open folder" for linked files did not open the folder and did not select the file unter certain Linux desktop environments [#8679](https://github.com/JabRef/jabref/issues/8679), [#8849](https://github.com/JabRef/jabref/issues/8849)
- We fixed an issue where the content of a big shared database library is not shown [#8788](https://github.com/JabRef/jabref/issues/8788)
- We fixed the unnecessary horizontal scroll bar in group panel [#8467](https://github.com/JabRef/jabref/issues/8467)
- We fixed an issue where the notification bar message, icon and actions appeared to be invisible. [#8761](https://github.com/JabRef/jabref/issues/8761)
- We fixed an issue where deprecated fields tab is shown when the fields don't contain any values. [#8396](https://github.com/JabRef/jabref/issues/8396)
- We fixed an issue where an exception for DOI search occurred when the DOI contained urlencoded characters. [#8787](https://github.com/JabRef/jabref/issues/8787)
- We fixed an issue which allow us to select and open identifiers from a popup list in the maintable [#8758](https://github.com/JabRef/jabref/issues/8758), [#8802](https://github.com/JabRef/jabref/issues/8802)
- We fixed an issue where the escape button had no functionality within the "Filter groups" textfield. [JabRef/jabref-koppor#562](https://github.com/JabRef/jabref-koppor/issues/562)
- We fixed an issue where the exception that there are invalid characters in filename. [#8786](https://github.com/JabRef/jabref/issues/8786)
- When the proxy configuration removed the proxy user/password, this change is applied immediately.
- We fixed an issue where removing several groups deletes only one of them. [#8390](https://github.com/JabRef/jabref/issues/8390)
- We fixed an issue where the Sidepane (groups, web search and open office) width is not remembered after restarting JabRef. [#8907](https://github.com/JabRef/jabref/issues/8907)
- We fixed a bug where switching between themes will cause an error/exception. [#8939](https://github.com/JabRef/jabref/pull/8939)
- We fixed a bug where files that were deleted in the source bibtex file were kept in the index. [#8962](https://github.com/JabRef/jabref/pull/8962)
- We fixed "Error while sending to JabRef" when the browser extension interacts with JabRef. [JabRef/JabRef-Browser-Extension#479](https://github.com/JabRef/JabRef-Browser-Extension/issues/479)
- We fixed a bug where updating group view mode (intersection or union) requires re-selecting groups to take effect. [#6998](https://github.com/JabRef/jabref/issues/6998)
- We fixed a bug that prevented external group metadata changes from being merged. [#8873](https://github.com/JabRef/jabref/issues/8873)
- We fixed the shared database opening dialog to remember autosave folder and tick. [#7516](https://github.com/JabRef/jabref/issues/7516)
- We fixed an issue where name formatter could not be saved. [#9120](https://github.com/JabRef/jabref/issues/9120)
- We fixed a bug where after the export of Preferences, custom exports were duplicated. [#10176](https://github.com/JabRef/jabref/issues/10176)

### Removed

- We removed the social media buttons for our Twitter and Facebook pages. [#8774](https://github.com/JabRef/jabref/issues/8774)

## [5.6] – 2022-04-25

### Added

- We enabled the user to customize the API Key for some fetchers. [#6877](https://github.com/JabRef/jabref/issues/6877)
- We added an extra option when right-clicking an entry in the Entry List to copy either the DOI or the DOI url.
- We added a fetcher for [Directory of Open Access Books (DOAB)](https://doabooks.org/) [#8576](https://github.com/JabRef/jabref/issues/8576)
- We added an extra option to ask the user whether they want to open to reveal the folder holding the saved file with the file selected. [#8195](https://github.com/JabRef/jabref/issues/8195)
- We added a new section to network preferences to allow using custom SSL certificates. [#8126](https://github.com/JabRef/jabref/issues/8126)
- We improved the version check to take also beta version into account and now redirect to the right changelog for the version.
- We added two new web and fulltext fetchers: SemanticScholar and ResearchGate.
- We added notifications on success and failure when writing metadata to a PDF-file. [#8276](https://github.com/JabRef/jabref/issues/8276)
- We added a cleanup action that escapes `$` (by adding a backslash in front). [#8673](https://github.com/JabRef/jabref/issues/8673)

### Changed

- We upgraded to Lucene 9.1 for the fulltext search.
  Thus, the now created search index cannot be read from older versions of JabRef any longer.
  ⚠️ JabRef will recreate the index in a new folder for new files and this will take a long time for a huge library.
  Moreover, switching back and forth JabRef versions and meanwhile adding PDFs also requires rebuilding the index now and then.
  [#8362](https://github.com/JabRef/jabref/pull/8362)
- We changed the list of CSL styles to those that support formatting bibliographies. [#8421](https://github.com/JabRef/jabref/issues/8421) [michel-kraemer/citeproc-java#116](https://github.com/michel-kraemer/citeproc-java/issues/116)
- The CSL preview styles now also support displaying data from cross references entries that are linked via the `crossref` field. [#7378](https://github.com/JabRef/jabref/issues/7378)
- We made the Search button in Web Search wider. We also skewed the panel titles to the left. [#8397](https://github.com/JabRef/jabref/issues/8397)
- We introduced a preference to disable fulltext indexing. [#8468](https://github.com/JabRef/jabref/issues/8468)
- When exporting entries, the encoding is always UTF-8.
- When embedding BibTeX data into a PDF, the encoding is always UTF-8.
- We replaced the [OttoBib](https://en.wikipedia.org/wiki/OttoBib) fetcher by a fetcher by [OpenLibrary](https://openlibrary.org/dev/docs/api/books). [#8652](https://github.com/JabRef/jabref/issues/8652)
- We first fetch ISBN data from OpenLibrary, if nothing found, ebook.de is tried.
- We now only show a warning when exiting for tasks that will not be recovered automatically upon relaunch of JabRef. [#8468](https://github.com/JabRef/jabref/issues/8468)

### Fixed

- We fixed an issue where right clicking multiple entries and pressing "Change entry type" would only change one entry. [#8654](https://github.com/JabRef/jabref/issues/8654)
- We fixed an issue where it was no longer possible to add or delete multiple files in the `file` field in the entry editor. [#8659](https://github.com/JabRef/jabref/issues/8659)
- We fixed an issue where the author's lastname was not used for the citation key generation if it started with a lowercase letter. [#8601](https://github.com/JabRef/jabref/issues/8601)
- We fixed an issue where custom "Protected terms" files were missing after a restart of JabRef. [#8608](https://github.com/JabRef/jabref/issues/8608)
- We fixed an issue where JabRef could not start due to a missing directory for the fulltex index. [#8579](https://github.com/JabRef/jabref/issues/8579)
- We fixed an issue where long article numbers in the `pages` field would cause an exception and preventing the citation style to display. [#8381](https://github.com/JabRef/jabref/issues/8381), [michel-kraemer/citeproc-java#114](https://github.com/michel-kraemer/citeproc-java/issues/114)
- We fixed an issue where online links in the file field were not detected correctly and could produce an exception. [#8510](https://github.com/JabRef/jabref/issues/8510)
- We fixed an issue where an exception could occur when saving the preferences [#7614](https://github.com/JabRef/jabref/issues/7614)
- We fixed an issue where "Copy DOI url" in the right-click menu of the Entry List would just copy the DOI and not the DOI url. [#8389](https://github.com/JabRef/jabref/issues/8389)
- We fixed an issue where opening the console from the drop-down menu would cause an exception. [#8466](https://github.com/JabRef/jabref/issues/8466)
- We fixed an issue when reading non-UTF-8 encoded. When no encoding header is present, the encoding is now detected from the file content (and the preference option is disregarded). [#8417](https://github.com/JabRef/jabref/issues/8417)
- We fixed an issue where pasting a URL was replacing `+` signs by spaces making the URL unreachable. [#8448](https://github.com/JabRef/jabref/issues/8448)
- We fixed an issue where creating subsidiary files from aux files created with some versions of biblatex would produce incorrect results. [#8513](https://github.com/JabRef/jabref/issues/8513)
- We fixed an issue where opening the changelog from withing JabRef led to a 404 error. [#8563](https://github.com/JabRef/jabref/issues/8563)
- We fixed an issue where not all found unlinked local files were imported correctly due to some race condition. [#8444](https://github.com/JabRef/jabref/issues/8444)
- We fixed an issue where Merge entries dialog exceeds screen boundaries.
- We fixed an issue where the app lags when selecting an entry after a fresh start. [#8446](https://github.com/JabRef/jabref/issues/8446)
- We fixed an issue where no citationkey was generated on import, pasting a doi or an entry on the main table. [#8406](https://github.com/JabRef/jabref/issues/8406), [JabRef/jabref-koppor#553](https://github.com/JabRef/jabref-koppor/issues/553)
- We fixed an issue where accent search does not perform consistently. [#6815](https://github.com/JabRef/jabref/issues/6815)
- We fixed an issue where the incorrect entry was selected when "New Article" is pressed while search filters are active. [#8674](https://github.com/JabRef/jabref/issues/8674)
- We fixed an issue where "Write BibTeXEntry metadata to PDF" button remains enabled while writing to PDF is in-progress. [#8691](https://github.com/JabRef/jabref/issues/8691)

### Removed

- We removed the option to copy CSL Citation styles data as `XSL_FO`, `ASCIIDOC`, and `RTF` as these have not been working since a long time and are no longer supported in the external library used for processing the styles. [#7378](https://github.com/JabRef/jabref/issues/7378)
- We removed the option to configure the default encoding. The default encoding is now hard-coded to the modern UTF-8 encoding.

## [5.5] – 2022-01-17

### Changed

- We integrated the external file types dialog directly inside the preferences. [#8341](https://github.com/JabRef/jabref/pull/8341)
- We disabled the add group button color change after adding 10 new groups. [#8051](https://github.com/JabRef/jabref/issues/8051)
- We inverted the logic for resolving [BibTeX strings](https://docs.jabref.org/advanced/strings). This helps to keep `#` chars. By default String resolving is only activated for a couple of standard fields. The list of fields can be modified in the preferences. [#7010](https://github.com/JabRef/jabref/issues/7010), [#7012](https://github.com/JabRef/jabref/issues/7012), [#8303](https://github.com/JabRef/jabref/issues/8303)
- We moved the search box in preview preferences closer to the available citation styles list. [#8370](https://github.com/JabRef/jabref/pull/8370)
- Changing the preference to show the preview panel as a separate tab now has effect without restarting JabRef. [#8370](https://github.com/JabRef/jabref/pull/8370)
- We enabled switching themes in JabRef without the need to restart JabRef. [#7335](https://github.com/JabRef/jabref/pull/7335)
- We added support for the field `day`, `rights`, `coverage` and `language` when reading XMP data in Dublin Core format. [#8491](https://github.com/JabRef/jabref/issues/8491)

### Fixed

- We fixed an issue where the preferences for "Search and store files relative to library file location" where ignored when the "Main file directory" field was not empty [#8385](https://github.com/JabRef/jabref/issues/8385)
- We fixed an issue where `#`chars in certain fields would be interpreted as BibTeX strings [#7010](https://github.com/JabRef/jabref/issues/7010), [#7012](https://github.com/JabRef/jabref/issues/7012), [#8303](https://github.com/JabRef/jabref/issues/8303)
- We fixed an issue where the fulltext search on an empty library with no documents would lead to an exception [JabRef/jabref-koppor#522](https://github.com/JabRef/jabref-koppor/issues/522)
- We fixed an issue where clicking on "Accept changes" in the merge dialog would lead to an exception [forum#2418](https://discourse.jabref.org/t/the-library-has-been-modified-by-another-program/2418/8)
- We fixed an issue where clicking on headings in the entry preview could lead to an exception. [#8292](https://github.com/JabRef/jabref/issues/8292)
- We fixed an issue where IntegrityCheck used the system's character encoding instead of the one set by the library or in preferences [#8022](https://github.com/JabRef/jabref/issues/8022)
- We fixed an issue about empty metadata in library properties when called from the right click menu. [#8358](https://github.com/JabRef/jabref/issues/8358)
- We fixed an issue where someone could add a duplicate field in the customize entry type dialog. [#8194](https://github.com/JabRef/jabref/issues/8194)
- We fixed a typo in the library properties tab: "String constants". There, one can configure [BibTeX string constants](https://docs.jabref.org/advanced/strings).
- We fixed an issue when writing a non-UTF-8 encoded file: The header is written again. [#8417](https://github.com/JabRef/jabref/issues/8417)
- We fixed an issue where folder creation during systemic literature review failed due to an illegal fetcher name. [#8552](https://github.com/JabRef/jabref/pull/8552)

## [5.4] – 2021-12-20

### Added

- We added confirmation dialog when user wants to close a library where any empty entries are detected. [#8096](https://github.com/JabRef/jabref/issues/8096)
- We added import support for CFF files. [#7945](https://github.com/JabRef/jabref/issues/7945)
- We added the option to copy the DOI of an entry directly from the context menu copy submenu. [#7826](https://github.com/JabRef/jabref/issues/7826)
- We added a fulltext search feature. [#2838](https://github.com/JabRef/jabref/pull/2838)
- We improved the deduction of bib-entries from imported fulltext pdfs. [#7947](https://github.com/JabRef/jabref/pull/7947)
- We added `unprotect_terms` to the list of bracketed pattern modifiers [#7960](https://github.com/JabRef/jabref/pull/7960)
- We added a dialog that allows to parse metadata from linked pdfs. [#7929](https://github.com/JabRef/jabref/pull/7929)
- We added an icon picker in group edit dialog. [#6142](https://github.com/JabRef/jabref/issues/6142)
- We added a preference to Opt-In to JabRef's online metadata extraction service (Grobid) usage. [#8002](https://github.com/JabRef/jabref/pull/8002)
- We readded the possibility to display the search results of all databases ("Global Search"). It is shown in a separate window. [#4096](https://github.com/JabRef/jabref/issues/4096)
- We readded the possibility to keep the search string when switching tabs. It is implemented by a toggle button. [#4096](https://github.com/JabRef/jabref/issues/4096#issuecomment-575986882)
- We allowed the user to also preview the available citation styles in the preferences besides the selected ones [#8108](https://github.com/JabRef/jabref/issues/8108)
- We added an option to search the available citation styles by name in the preferences [#8108](https://github.com/JabRef/jabref/issues/8108)
- We added an option to generate bib-entries from ID through a popover in the toolbar. [#4183](https://github.com/JabRef/jabref/issues/4183)
- We added a menu option in the right click menu of the main table tabs to display the library properties. [#6527](https://github.com/JabRef/jabref/issues/6527)
- When a `.bib` file ("library") was saved successfully, a notification is shown

### Changed

- Local library settings may overwrite the setting "Search and store files relative to library file location" [#8179](https://github.com/JabRef/jabref/issues/8179)
- The option "Fit table horizontally on screen" in the "Entry table" preferences is now disabled by default [#8148](https://github.com/JabRef/jabref/pull/8148)
- We improved the preferences and descriptions in the "Linked files" preferences tab [#8148](https://github.com/JabRef/jabref/pull/8148)
- We slightly changed the layout of the Journal tab in the preferences for ui consistency. [#7937](https://github.com/JabRef/jabref/pull/7937)
- The JabRefHost on Windows now writes a temporary file and calls `-importToOpen` instead of passing the bibtex via `-importBibtex`. [#7374](https://github.com/JabRef/jabref/issues/7374), [JabRef/JabRef-Browser-Extension#274](https://github.com/JabRef/JabRef-Browser-Extension/issues/274)
- We reordered some entries in the right-click menu of the main table. [#6099](https://github.com/JabRef/jabref/issues/6099)
- We merged the barely used ImportSettingsTab and the CustomizationTab in the preferences into one single tab and moved the option to allow Integers in Edition Fields in Bibtex-Mode to the EntryEditor tab. [#7849](https://github.com/JabRef/jabref/pull/7849)
- We moved the export order in the preferences from `File` to `Import and Export`. [#7935](https://github.com/JabRef/jabref/pull/7935)
- We reworked the export order in the preferences and the save order in the library preferences. You can now set more than three sort criteria in your library preferences. [#7935](https://github.com/JabRef/jabref/pull/7935)
- The metadata-to-pdf actions now also embeds the bibfile to the PDF. [#8037](https://github.com/JabRef/jabref/pull/8037)
- The snap was updated to use the core20 base and to use lzo compression for better startup performance [#8109](https://github.com/JabRef/jabref/pull/8109)
- We moved the union/intersection view button in the group sidepane to the left of the other controls. [#8202](https://github.com/JabRef/jabref/pull/8202)
- We improved the Drag and Drop behavior in the "Customize Entry Types" Dialog [#6338](https://github.com/JabRef/jabref/issues/6338)
- When determining the URL of an ArXiV eprint, the URL now points to the version [#8149](https://github.com/JabRef/jabref/pull/8149)
- We Included all standard fields with citation key when exporting to Old OpenOffice/LibreOffice Calc Format [#8176](https://github.com/JabRef/jabref/pull/8176)
- In case the database is encoded with `UTF8`, the `% Encoding` marker is not written anymore
- The written `.bib` file has the same line endings [#390](https://github.com/JabRef/jabref-koppor/issues/390)
- The written `.bib` file always has a final line break
- The written `.bib` file keeps the newline separator of the loaded `.bib` file
- We present options to manually enter an article or return to the New Entry menu when the fetcher DOI fails to find an entry for an ID [#7870](https://github.com/JabRef/jabref/issues/7870)
- We trim white space and non-ASCII characters from DOI [#8127](https://github.com/JabRef/jabref/issues/8127)
- The duplicate checker now inspects other fields in case no difference in the required and optional fields are found.
- We reworked the library properties dialog and integrated the `Library > Preamble`, `Library > Citation key pattern` and `Library > String constants dialogs` [#8264](https://github.com/JabRef/jabref/pulls/8264)
- We improved the startup time of JabRef by switching from the logging library `log4j2` to `tinylog` [#8007](https://github.com/JabRef/jabref/issues/8007)

### Fixed

- We fixed an issue where an exception occurred when pasting an entry with a publication date-range of the form 1910/1917 [#7864](https://github.com/JabRef/jabref/issues/7864)
- We fixed an issue where an exception occurred when a preview style was edited and afterwards another preview style selected. [#8280](https://github.com/JabRef/jabref/issues/8280)
- We fixed an issue where the actions to move a file to a directory were incorrectly disabled. [#7908](https://github.com/JabRef/jabref/issues/7908)
- We fixed an issue where an exception occurred when a linked online file was edited in the entry editor [#8008](https://github.com/JabRef/jabref/issues/8008)
- We fixed an issue when checking for a new version when JabRef is used behind a corporate proxy. [#7884](https://github.com/JabRef/jabref/issues/7884)
- We fixed some icons that were drawn in the wrong color when JabRef used a custom theme. [#7853](https://github.com/JabRef/jabref/issues/7853)
- We fixed an issue where the `Aux file` on `Edit group` doesn't support relative sub-directories path to import. [#7719](https://github.com/JabRef/jabref/issues/7719).
- We fixed an issue where it was impossible to add or modify groups. [#7912](https://github.com/JabRef/jabref/pull/793://github.com/JabRef/jabref/pull/7921)
- We fixed an issue about the visible side pane components being out of sync with the view menu. [#8115](https://github.com/JabRef/jabref/issues/8115)
- We fixed an issue where the side pane would not close when all its components were closed. [#8082](https://github.com/JabRef/jabref/issues/8082)
- We fixed an issue where exported entries from a Citavi bib containing URLs could not be imported [#7882](https://github.com/JabRef/jabref/issues/7882)
- We fixed an issue where the icons in the search bar had the same color, toggled as well as untoggled. [#8014](https://github.com/JabRef/jabref/pull/8014)
- We fixed an issue where typing an invalid UNC path into the "Main file directory" text field caused an error. [#8107](https://github.com/JabRef/jabref/issues/8107)
- We fixed an issue where "Open Folder" didn't select the file on macOS in Finder [#8130](https://github.com/JabRef/jabref/issues/8130)
- We fixed an issue where importing PDFs resulted in an uncaught exception [#8143](https://github.com/JabRef/jabref/issues/8143)
- We fixed "The library has been modified by another program" showing up when line breaks change [#4877](https://github.com/JabRef/jabref/issues/4877)
- The default directory of the "LaTeX Citations" tab is now the directory of the currently opened database (and not the directory chosen at the last open file dialog or the last database save) [JabRef/jabref-koppor#538](https://github.com/JabRef/jabref-koppor/issues/538)
- When writing a bib file, the `NegativeArraySizeException` should not occur [#8231](https://github.com/JabRef/jabref/issues/8231) [#8265](https://github.com/JabRef/jabref/issues/8265)
- We fixed an issue where some menu entries were available without entries selected. [#4795](https://github.com/JabRef/jabref/issues/4795)
- We fixed an issue where right-clicking on a tab and selecting close will close the focused tab even if it is not the tab we right-clicked [#8193](https://github.com/JabRef/jabref/pull/8193)
- We fixed an issue where selecting a citation style in the preferences would sometimes produce an exception [#7860](https://github.com/JabRef/jabref/issues/7860)
- We fixed an issue where an exception would occur when clicking on a DOI link in the preview pane [#7706](https://github.com/JabRef/jabref/issues/7706)
- We fixed an issue where XMP and embedded BibTeX export would not work [#8278](https://github.com/JabRef/jabref/issues/8278)
- We fixed an issue where the XMP and embedded BibTeX import of a file containing multiple schemas failed [#8278](https://github.com/JabRef/jabref/issues/8278)
- We fixed an issue where writing embedded BibTeX import fails due to write protection or bibtex already being present [#8332](https://github.com/JabRef/jabref/pull/8332)
- We fixed an issue where pdf-paths and the pdf-indexer could get out of sync [#8182](https://github.com/JabRef/jabref/issues/8182)
- We fixed an issue where Status-Logger error messages appeared during the startup of JabRef [#5475](https://github.com/JabRef/jabref/issues/5475)

### Removed

- We removed two orphaned preferences options [#8164](https://github.com/JabRef/jabref/pull/8164)
- We removed the functionality of the `--debug` commandline options. Use the java command line switch `-Dtinylog.level=debug` for debug output instead. [#8226](https://github.com/JabRef/jabref/pull/8226)

## [5.3] – 2021-07-05

### Added

- We added a progress counter to the title bar in Possible Duplicates dialog window. [#7366](https://github.com/JabRef/jabref/issues/7366)
- We added new "Customization" tab to the preferences which includes option to choose a custom address for DOI access. [#7337](https://github.com/JabRef/jabref/issues/7337)
- We added zbmath to the public databases from which the bibliographic information of an existing entry can be updated. [#7437](https://github.com/JabRef/jabref/issues/7437)
- We showed to the find Unlinked Files Dialog the date of the files' most recent modification. [#4652](https://github.com/JabRef/jabref/issues/4652)
- We added to the find Unlinked Files function a filter to show only files based on date of last modification (Last Year, Last Month, Last Week, Last Day). [#4652](https://github.com/JabRef/jabref/issues/4652)
- We added to the find Unlinked Files function a filter that sorts the files based on the date of last modification(Sort by Newest, Sort by Oldest First). [#4652](https://github.com/JabRef/jabref/issues/4652)
- We added the possibility to add a new entry via its zbMath ID (zbMATH can be chosen as ID type in the "Select entry type" window). [#7202](https://github.com/JabRef/jabref/issues/7202)
- We added the extension support and the external application support (For Texshow, Texmaker and LyX) to the flatpak [#7248](https://github.com/JabRef/jabref/pull/7248)
- We added some symbols and keybindings to the context menu in the entry editor. [#7268](https://github.com/JabRef/jabref/pull/7268)
- We added keybindings for setting and clearing the read status. [#7264](https://github.com/JabRef/jabref/issues/7264)
- We added two new fields to track the creation and most recent modification date and time for each entry. [JabRef/jabref-koppor#130](https://github.com/JabRef/jabref-koppor/issues/130)
- We added a feature that allows the user to copy highlighted text in the preview window. [#6962](https://github.com/JabRef/jabref/issues/6962)
- We added a feature that allows you to create new BibEntry via paste arxivId [#2292](https://github.com/JabRef/jabref/issues/2292)
- We added support for conducting automated and systematic literature search across libraries and git support for persistence [#369](https://github.com/JabRef/jabref-koppor/issues/369)
- We added a add group functionality at the bottom of the side pane. [#4682](https://github.com/JabRef/jabref/issues/4682)
- We added a feature that allows the user to choose whether to trust the target site when unable to find a valid certification path from the file download site. [#7616](https://github.com/JabRef/jabref/issues/7616)
- We added a feature that allows the user to open all linked files of multiple selected entries by "Open file" option. [#6966](https://github.com/JabRef/jabref/issues/6966)
- We added a keybinding preset for new entries. [#7705](https://github.com/JabRef/jabref/issues/7705)
- We added a select all button for the library import function. [#7786](https://github.com/JabRef/jabref/issues/7786)
- We added a search feature for journal abbreviations. [#7804](https://github.com/JabRef/jabref/pull/7804)
- We added auto-key-generation progress to the background task list. [#7267](https://github.com/JabRef/jabref/issues/7267)
- We added the option to write XMP metadata to pdfs from the CLI. [#7814](https://github.com/JabRef/jabref/pull/7814)

### Changed

- The export to MS Office XML now exports the author field as `Inventor` if the bibtex entry type is `patent` [#7830](https://github.com/JabRef/jabref/issues/7830)
- We changed the EndNote importer to import the field `label` to the corresponding bibtex field `endnote-label` [forum#2734](https://discourse.jabref.org/t/importing-endnote-label-field-to-jabref-from-xml-file/2734)
- The keywords added via "Manage content selectors" are now displayed in alphabetical order. [#3791](https://github.com/JabRef/jabref/issues/3791)
- We improved the "Find unlinked files" dialog to show import results for each file. [#7209](https://github.com/JabRef/jabref/pull/7209)
- The content of the field `timestamp` is migrated to `creationdate`. In case one configured "udpate timestampe", it is migrated to `modificationdate`. [JabRef/jabref-koppor#130](https://github.com/JabRef/jabref-koppor/issues/130)
- The JabRef specific meta-data content in the main field such as priorities (prio1, prio2, ...) are migrated to their respective fields. They are removed from the keywords. [#6840](https://github.com/jabref/jabref/issues/6840)
- We fixed an issue where groups generated from authors' last names did not include all entries of the authors' [#5833](https://github.com/JabRef/jabref/issues/5833)
- The export to MS Office XML now uses the month name for the field `MonthAcessed` instead of the two digit number [#7354](https://github.com/JabRef/jabref/issues/7354)
- We included some standalone dialogs from the options menu in the main preference dialog and fixed some visual issues in the preferences dialog. [#7384](https://github.com/JabRef/jabref/pull/7384)
- We improved the linking of the `python3` interpreter via the shebang to dynamically use the systems default Python. Related to [JabRef/JabRef-Browser-Extension#177](https://github.com/JabRef/JabRef-Browser-Extension/issues/177)
- Automatically found pdf files now have the linking button to the far left and uses a link icon with a plus instead of a briefcase. The file name also has lowered opacity(70%) until added. [#3607](https://github.com/JabRef/jabref/issues/3607)
- We simplified the select entry type form by splitting it into two parts ("Recommended" and "Others") based on internal usage data. [#6730](https://github.com/JabRef/jabref/issues/6730)
- We improved the submenu list by merging the'Remove group' having two options, with or without subgroups. [#4682](https://github.com/JabRef/jabref/issues/4682)
- The export to MS Office XML now uses the month name for the field `Month` instead of the two digit number [forum#2685](https://discourse.jabref.org/t/export-month-as-text-not-number/2685)
- We reintroduced missing default keybindings for new entries. [#7346](https://github.com/JabRef/jabref/issues/7346) [#7439](https://github.com/JabRef/jabref/issues/7439)
- Lists of available fields are now sorted alphabetically. [#7716](https://github.com/JabRef/jabref/issues/7716)
- The tooltip of the search field explaining the search is always shown. [#7279](https://github.com/JabRef/jabref/pull/7279)
- We rewrote the ACM fetcher to adapt to the new interface. [#5804](https://github.com/JabRef/jabref/issues/5804)
- We moved the select/collapse buttons in the unlinked files dialog into a context menu. [#7383](https://github.com/JabRef/jabref/issues/7383)
- We fixed an issue where journal abbreviations containing curly braces were not recognized [#7773](https://github.com/JabRef/jabref/issues/7773)

### Fixed

- We fixed an issue where some texts (e.g. descriptions) in dialogs could not be translated [#7854](https://github.com/JabRef/jabref/issues/7854)
- We fixed an issue where import hangs for ris files with "ER - " [#7737](https://github.com/JabRef/jabref/issues/7737)
- We fixed an issue where getting bibliograhpic data from DOI or another identifer did not respect the library mode (BibTeX/biblatex)[#6267](https://github.com/JabRef/jabref/issues/6267)
- We fixed an issue where importing entries would not respect the library mode (BibTeX/biblatex)[#1018](https://github.com/JabRef/jabref/issues/1018)
- We fixed an issue where an exception occurred when importing entries from a web search [#7606](https://github.com/JabRef/jabref/issues/7606)
- We fixed an issue where the table column sort order was not properly stored and resulted in unsorted eports [#7524](https://github.com/JabRef/jabref/issues/7524)
- We fixed an issue where the value of the field `school` or `institution` would be printed twice in the HTML Export [forum#2634](https://discourse.jabref.org/t/problem-with-exporting-techreport-phdthesis-mastersthesis-to-html/2634)
- We fixed an issue preventing to connect to a shared database. [#7570](https://github.com/JabRef/jabref/pull/7570)
- We fixed an issue preventing files from being dragged & dropped into an empty library. [#6851](https://github.com/JabRef/jabref/issues/6851)
- We fixed an issue where double-click onto PDF in file list under the 'General' tab section should just open the file. [#7465](https://github.com/JabRef/jabref/issues/7465)
- We fixed an issue where the dark theme did not extend to a group's custom color picker. [#7481](https://github.com/JabRef/jabref/issues/7481)
- We fixed an issue where choosing the fields on which autocompletion should not work in "Entry editor" preferences had no effect. [#7320](https://github.com/JabRef/jabref/issues/7320)
- We fixed an issue where the "Normalize page numbers" formatter did not replace en-dashes or em-dashes with a hyphen-minus sign. [#7239](https://github.com/JabRef/jabref/issues/7239)
- We fixed an issue with the style of highlighted check boxes while searching in preferences. [#7226](https://github.com/JabRef/jabref/issues/7226)
- We fixed an issue where the option "Move file to file directory" was disabled in the entry editor for all files [#7194](https://github.com/JabRef/jabref/issues/7194)
- We fixed an issue where application dialogs were opening in the wrong display when using multiple screens [#7273](https://github.com/JabRef/jabref/pull/7273)
- We fixed an issue where the "Find unlinked files" dialog would freeze JabRef on importing. [#7205](https://github.com/JabRef/jabref/issues/7205)
- We fixed an issue where the "Find unlinked files" would stop importing when importing a single file failed. [#7206](https://github.com/JabRef/jabref/issues/7206)
- We fixed an issue where JabRef froze for a few seconds in MacOS when DNS resolution timed out. [#7441](https://github.com/JabRef/jabref/issues/7441)
- We fixed an issue where an exception would be displayed for previewing and preferences when a custom theme has been configured but is missing [#7177](https://github.com/JabRef/jabref/issues/7177)
- We fixed an issue where URLs in `file` fields could not be handled on Windows. [#7359](https://github.com/JabRef/jabref/issues/7359)
- We fixed an issue where the regex based file search miss-interpreted specific symbols. [#4342](https://github.com/JabRef/jabref/issues/4342)
- We fixed an issue where the Harvard RTF exporter used the wrong default file extension. [#4508](https://github.com/JabRef/jabref/issues/4508)
- We fixed an issue where the Harvard RTF exporter did not use the new authors formatter and therefore did not export "organization" authors correctly. [#4508](https://github.com/JabRef/jabref/issues/4508)
- We fixed an issue where the field `urldate` was not exported to the corresponding fields `YearAccessed`, `MonthAccessed`, `DayAccessed` in MS Office XML [#7354](https://github.com/JabRef/jabref/issues/7354)
- We fixed an issue where the password for a shared SQL database was only remembered if it was the same as the username [#6869](https://github.com/JabRef/jabref/issues/6869)
- We fixed an issue where some custom exports did not use the new authors formatter and therefore did not export authors correctly [#7356](https://github.com/JabRef/jabref/issues/7356)
- We fixed an issue where alt+keyboard shortcuts do not work [#6994](https://github.com/JabRef/jabref/issues/6994)
- We fixed an issue about the file link editor did not allow to change the file name according to the default pattern after changing an entry. [#7525](https://github.com/JabRef/jabref/issues/7525)
- We fixed an issue where the file path is invisible in dark theme. [#7382](https://github.com/JabRef/jabref/issues/7382)
- We fixed an issue where the secondary sorting is not working for some special fields. [#7015](https://github.com/JabRef/jabref/issues/7015)
- We fixed an issue where changing the font size makes the font size field too small. [#7085](https://github.com/JabRef/jabref/issues/7085)
- We fixed an issue with TexGroups on Linux systems, where the modification of an aux-file did not trigger an auto-update for TexGroups. Furthermore, the detection of file modifications is now more reliable. [#7412](https://github.com/JabRef/jabref/pull/7412)
- We fixed an issue where the Unicode to Latex formatter produced wrong results for characters with a codepoint higher than Character.MAX_VALUE. [#7387](https://github.com/JabRef/jabref/issues/7387)
- We fixed an issue where a non valid value as font size results in an uncaught exception. [#7415](https://github.com/JabRef/jabref/issues/7415)
- We fixed an issue where "Merge citations" in the Openoffice/Libreoffice integration panel did not have a corresponding opposite. [#7454](https://github.com/JabRef/jabref/issues/7454)
- We fixed an issue where drag and drop of bib files for opening resulted in uncaught exceptions [#7464](https://github.com/JabRef/jabref/issues/7464)
- We fixed an issue where columns shrink in width when we try to enlarge JabRef window. [#6818](https://github.com/JabRef/jabref/issues/6818)
- We fixed an issue where Content selector does not seem to work for custom fields. [#6819](https://github.com/JabRef/jabref/issues/6819)
- We fixed an issue where font size of the preferences dialog does not update with the rest of the GUI. [#7416](https://github.com/JabRef/jabref/issues/7416)
- We fixed an issue in which a linked online file consisting of a web page was saved as an invalid pdf file upon being downloaded. The user is now notified when downloading a linked file results in an HTML file. [#7452](https://github.com/JabRef/jabref/issues/7452)
- We fixed an issue where opening BibTex file (doubleclick) from Folder with spaces not working. [#6487](https://github.com/JabRef/jabref/issues/6487)
- We fixed the header title in the Add Group/Subgroup Dialog box. [#4682](https://github.com/JabRef/jabref/issues/4682)
- We fixed an issue with saving large `.bib` files [#7265](https://github.com/JabRef/jabref/issues/7265)
- We fixed an issue with very large page numbers [#7590](https://github.com/JabRef/jabref/issues/7590)
- We fixed an issue where the file extension is missing on saving the library file on linux [#7451](https://github.com/JabRef/jabref/issues/7451)
- We fixed an issue with opacity of disabled icon-buttons [#7195](https://github.com/JabRef/jabref/issues/7195)
- We fixed an issue where journal abbreviations in UTF-8 were not recognized [#5850](https://github.com/JabRef/jabref/issues/5850)
- We fixed an issue where the article title with curly brackets fails to download the arXiv link (pdf file). [#7633](https://github.com/JabRef/jabref/issues/7633)
- We fixed an issue with toggle of special fields does not work for sorted entries [#7016](https://github.com/JabRef/jabref/issues/7016)
- We fixed an issue with the default path of external application. [#7641](https://github.com/JabRef/jabref/issues/7641)
- We fixed an issue where urls must be embedded in a style tag when importing EndNote style Xml files. Now it can parse url with or without a style tag. [#6199](https://github.com/JabRef/jabref/issues/6199)
- We fixed an issue where the article title with colon fails to download the arXiv link (pdf file). [#7660](https://github.com/JabRef/jabref/issues/7660)
- We fixed an issue where the keybinding for delete entry did not work on the main table [#7580](https://github.com/JabRef/jabref/pull/7580)
- We fixed an issue where the RFC fetcher is not compatible with the draft [#7305](https://github.com/JabRef/jabref/issues/7305)
- We fixed an issue where duplicate files (both file names and contents are the same) is downloaded and add to linked files [#6197](https://github.com/JabRef/jabref/issues/6197)
- We fixed an issue where changing the appearance of the preview tab did not trigger a restart warning. [#5464](https://github.com/JabRef/jabref/issues/5464)
- We fixed an issue where editing "Custom preview style" triggers exception. [#7526](https://github.com/JabRef/jabref/issues/7526)
- We fixed the [SAO/NASA Astrophysics Data System](https://docs.jabref.org/collect/import-using-online-bibliographic-database#sao-nasa-astrophysics-data-system) fetcher. [#7867](https://github.com/JabRef/jabref/pull/7867)
- We fixed an issue where a title with multiple applied formattings in EndNote was not imported correctly [forum#2734](https://discourse.jabref.org/t/importing-endnote-label-field-to-jabref-from-xml-file/2734)
- We fixed an issue where a `report` in EndNote was imported as `article` [forum#2734](https://discourse.jabref.org/t/importing-endnote-label-field-to-jabref-from-xml-file/2734)
- We fixed an issue where the field `publisher` in EndNote was not imported in JabRef [forum#2734](https://discourse.jabref.org/t/importing-endnote-label-field-to-jabref-from-xml-file/2734)

### Removed

- We removed add group button beside the filter group tab. [#4682](https://github.com/JabRef/jabref/issues/4682)

## [5.2] – 2020-12-24

### Added

- We added a validation to check if the current database location is shared, preventing an exception when Pulling Changes From Shared Database. [#6959](https://github.com/JabRef/jabref/issues/6959)
- We added a query parser and mapping layer to enable conversion of queries formulated in simplified lucene syntax by the user into api queries. [#6799](https://github.com/JabRef/jabref/pull/6799)
- We added some basic functionality to customise the look of JabRef by importing a css theme file. [#5790](https://github.com/JabRef/jabref/issues/5790)
- We added connection check function in network preference setting [#6560](https://github.com/JabRef/jabref/issues/6560)
- We added support for exporting to YAML. [#6974](https://github.com/JabRef/jabref/issues/6974)
- We added a DOI format and organization check to detect [American Physical Society](https://journals.aps.org/) journals to copy the article ID to the page field for cases where the page numbers are missing. [#7019](https://github.com/JabRef/jabref/issues/7019)
- We added an error message in the New Entry dialog that is shown in case the fetcher did not find anything . [#7000](https://github.com/JabRef/jabref/issues/7000)
- We added a new formatter to output shorthand month format. [#6579](https://github.com/JabRef/jabref/issues/6579)
- We added support for the new Microsoft Edge browser in all platforms. [#7056](https://github.com/JabRef/jabref/pull/7056)
- We reintroduced emacs/bash-like keybindings. [#6017](https://github.com/JabRef/jabref/issues/6017)
- We added a feature to provide automated cross library search using a cross library query language. This provides support for the search step of systematic literature reviews (SLRs). [JabRef/jabref-koppor#369](https://github.com/JabRef/jabref-koppor/issues/369)

### Changed

- We changed the default preferences for OpenOffice/LibreOffice integration to automatically sync the bibliography when inserting new citations in a OpenOffic/LibreOffice document. [#6957](https://github.com/JabRef/jabref/issues/6957)
- We restructured the 'File' tab and extracted some parts into the 'Linked files' tab [#6779](https://github.com/JabRef/jabref/pull/6779)
- JabRef now offers journal lists from <https://abbrv.jabref.org>. JabRef the lists which use a dot inside the abbreviations. [#5749](https://github.com/JabRef/jabref/pull/5749)
- We removed two useless preferences in the groups preferences dialog. [#6836](https://github.com/JabRef/jabref/pull/6836)
- Synchronization of SpecialFields to keywords is now disabled by default. [#6621](https://github.com/JabRef/jabref/issues/6621)
- JabRef no longer opens the entry editor with the first entry on startup [#6855](https://github.com/JabRef/jabref/issues/6855)
- We completed the rebranding of `bibtexkey` as `citationkey` which was started in JabRef 5.1.
- JabRef no longer opens the entry editor with the first entry on startup [#6855](https://github.com/JabRef/jabref/issues/6855)
- Fetch by ID: (long) "SAO/NASA Astrophysics Data System" replaced by (short) "SAO/NASA ADS" [#6876](https://github.com/JabRef/jabref/pull/6876)
- We changed the title of the window "Manage field names and content" to have the same title as the corresponding menu item [#6895](https://github.com/JabRef/jabref/pull/6895)
- We renamed the menus "View -> Previous citation style" and "View -> Next citation style" into "View -> Previous preview style" and "View -> Next preview style" and renamed the "Preview" style to "Customized preview style". [#6899](https://github.com/JabRef/jabref/pull/6899)
- We changed the default preference option "Search and store files relative to library file location" to on, as this seems to be a more intuitive behaviour. [#6863](https://github.com/JabRef/jabref/issues/6863)
- We changed the title of the window "Manage field names and content": to have the same title as the corresponding menu item [#6895](https://github.com/JabRef/jabref/pull/6895)
- We improved the detection of "short" DOIs. [#6880](https://github.com/JabRef/jabref/issues/6880)
- We improved the duplicate detection when identifiers like DOI or arXiv are semantically the same, but just syntactically differ (e.g. with or without http(s):// prefix). [#6707](https://github.com/JabRef/jabref/issues/6707)
- We improved JabRef start up time [#6057](https://github.com/JabRef/jabref/issues/6057)
- We changed in the group interface "Generate groups from keywords in a BibTeX field" by "Generate groups from keywords in the following field". [#6983](https://github.com/JabRef/jabref/issues/6983)
- We changed the name of a group type from "Searching for keywords" to "Searching for a keyword". [#6995](https://github.com/JabRef/jabref/pull/6995)
- We changed the way JabRef displays the title of a tab and of the window. [#4161](https://github.com/JabRef/jabref/issues/4161)
- We changed connect timeouts for server requests to 30 seconds in general and 5 seconds for GROBID server (special) and improved user notifications on connection issues. [#7026](https://github.com/JabRef/jabref/pull/7026)
- We changed the order of the library tab context menu items. [#7171](https://github.com/JabRef/jabref/issues/7171)
- We changed the way linked files are opened on Linux to use the native openFile method, compatible with confined packages. [#7037](https://github.com/JabRef/jabref/pull/7037)
- We refined the entry preview to show the full names of authors and editors, to list the editor only if no author is present, have the year earlier. [#7083](https://github.com/JabRef/jabref/issues/7083)

### Fixed

- We fixed an issue changing the icon link_variation_off that is not meaningful. [#6834](https://github.com/JabRef/jabref/issues/6834)
- We fixed an issue where the `.sav` file was not deleted upon exiting JabRef. [#6109](https://github.com/JabRef/jabref/issues/6109)
- We fixed a linked identifier icon inconsistency. [#6705](https://github.com/JabRef/jabref/issues/6705)
- We fixed the wrong behavior that font size changes are not reflected in dialogs. [#6039](https://github.com/JabRef/jabref/issues/6039)
- We fixed the failure to Copy citation key and link. [#5835](https://github.com/JabRef/jabref/issues/5835)
- We fixed an issue where the sort order of the entry table was reset after a restart of JabRef. [#6898](https://github.com/JabRef/jabref/pull/6898)
- We fixed an issue where no longer a warning was displayed when inserting references into LibreOffice with an invalid "ReferenceParagraphFormat". [#6907](https://github.com/JabRef/jabref/pull/6907).
- We fixed an issue where a selected field was not removed after the first click in the custom entry types dialog. [#6934](https://github.com/JabRef/jabref/issues/6934)
- We fixed an issue where a remove icon was shown for standard entry types in the custom entry types dialog. [#6906](https://github.com/JabRef/jabref/issues/6906)
- We fixed an issue where it was impossible to connect to OpenOffice/LibreOffice on Mac OSX. [#6970](https://github.com/JabRef/jabref/pull/6970)
- We fixed an issue with the python script used by browser plugins that failed to locate JabRef if not installed in its default location. [#6963](https://github.com/JabRef/jabref/pull/6963/files)
- We fixed an issue where spaces and newlines in an isbn would generate an exception. [#6456](https://github.com/JabRef/jabref/issues/6456)
- We fixed an issue where identity column header had incorrect foreground color in the Dark theme. [#6796](https://github.com/JabRef/jabref/issues/6796)
- We fixed an issue where the RIS exporter added extra blank lines.[#7007](https://github.com/JabRef/jabref/pull/7007/files)
- We fixed an issue where clicking on Collapse All button in the Search for Unlinked Local Files expanded the directory structure erroneously [#6848](https://github.com/JabRef/jabref/issues/6848)
- We fixed an issue, when pulling changes from shared database via shortcut caused creation of a new tech report [#6867](https://github.com/JabRef/jabref/issues/6867)
- We fixed an issue where the JabRef GUI does not highlight the "All entries" group on start-up [#6691](https://github.com/JabRef/jabref/issues/6691)
- We fixed an issue where a custom dark theme was not applied to the entry preview tab [#7068](https://github.com/JabRef/jabref/issues/7068)
- We fixed an issue where modifications to the Custom preview layout in the preferences were not saved [#6447](https://github.com/JabRef/jabref/issues/6447)
- We fixed an issue where errors from imports were not shown to the user [#7084](https://github.com/JabRef/jabref/pull/7084)
- We fixed an issue where the EndNote XML Import would fail on empty keywords tags [forum#2387](https://discourse.jabref.org/t/importing-in-unknown-format-fails-to-import-xml-library-from-bookends-export/2387)
- We fixed an issue where the color of groups of type "free search expression" not persisting after restarting the application [#6999](https://github.com/JabRef/jabref/issues/6999)
- We fixed an issue where modifications in the source tab where not saved without switching to another field before saving the library [#6622](https://github.com/JabRef/jabref/issues/6622)
- We fixed an issue where the "Document Viewer" did not show the first page of the opened pdf document and did not show the correct total number of pages [#7108](https://github.com/JabRef/jabref/issues/7108)
- We fixed an issue where the context menu was not updated after a file link was changed. [#5777](https://github.com/JabRef/jabref/issues/5777)
- We fixed an issue where the password for a shared SQL database was not remembered [#6869](https://github.com/JabRef/jabref/issues/6869)
- We fixed an issue where newly added entires were not synced to a shared SQL database [#7176](https://github.com/JabRef/jabref/issues/7176)
- We fixed an issue where the PDF-Content importer threw an exception when no DOI number is present at the first page of the PDF document [#7203](https://github.com/JabRef/jabref/issues/7203)
- We fixed an issue where groups created from aux files did not update on file changes [#6394](https://github.com/JabRef/jabref/issues/6394)
- We fixed an issue where authors that only have last names were incorrectly identified as institutes when generating citation keys [#7199](https://github.com/JabRef/jabref/issues/7199)
- We fixed an issue where institutes were incorrectly identified as universities when generating citation keys [#6942](https://github.com/JabRef/jabref/issues/6942)

### Removed

- We removed the Google Scholar fetcher and the ACM fetcher do not work due to traffic limitations [#6369](https://github.com/JabRef/jabref/issues/6369)
- We removed the menu entry "Manage external file types" because it's already in 'Preferences' dialog [#6991](https://github.com/JabRef/jabref/issues/6991)
- We removed the integrity check "Abbreviation detected" for the field journal/journaltitle in the entry editor [#3925](https://github.com/JabRef/jabref/issues/3925)

## [5.1] – 2020-08-30

### Added

- We added a new fetcher to enable users to search mEDRA DOIs [#6602](https://github.com/JabRef/jabref/issues/6602)
- We added a new fetcher to enable users to search "[Collection of Computer Science Bibliographies](https://en.wikipedia.org/wiki/Collection_of_Computer_Science_Bibliographies)". [#6638](https://github.com/JabRef/jabref/issues/6638)
- We added default values for delimiters in Add Subgroup window [#6624](https://github.com/JabRef/jabref/issues/6624)
- We improved responsiveness of general fields specification dialog window. [#6604](https://github.com/JabRef/jabref/issues/6604)
- We added support for importing ris file and load DOI [#6530](https://github.com/JabRef/jabref/issues/6530)
- We added the Library properties to a context menu on the library tabs [#6485](https://github.com/JabRef/jabref/issues/6485)
- We added a new field in the preferences in 'BibTeX key generator' for unwanted characters that can be user-specified. [#6295](https://github.com/JabRef/jabref/issues/6295)
- We added support for searching ShortScience for an entry through the user's browser. [#6018](https://github.com/JabRef/jabref/pull/6018)
- We updated EditionChecker to permit edition to start with a number. [#6144](https://github.com/JabRef/jabref/issues/6144)
- We added tooltips for most fields in the entry editor containing a short description. [#5847](https://github.com/JabRef/jabref/issues/5847)
- We added support for basic markdown in custom formatted previews [#6194](https://github.com/JabRef/jabref/issues/6194)
- We now show the number of items found and selected to import in the online search dialog. [#6248](https://github.com/JabRef/jabref/pull/6248)
- We created a new install screen for macOS. [#5759](https://github.com/JabRef/jabref/issues/5759)
- We added a new integrity check for duplicate DOIs. [JabRef/jabref-koppor#339](https://github.com/JabRef/jabref-koppor/issues/339)
- We implemented an option to download fulltext files while importing. [#6381](https://github.com/JabRef/jabref/pull/6381)
- We added a progress-indicator showing the average progress of background tasks to the toolbar. Clicking it reveals a pop-over with a list of running background tasks. [#6443](https://github.com/JabRef/jabref/pull/6443)
- We fixed the bug when strike the delete key in the text field. [#6421](https://github.com/JabRef/jabref/issues/6421)
- We added a BibTex key modifier for truncating strings. [#3915](https://github.com/JabRef/jabref/issues/3915)
- We added support for jumping to target entry when typing letter/digit after sorting a column in maintable [#6146](https://github.com/JabRef/jabref/issues/6146)
- We added a new fetcher to enable users to search all available E-Libraries simultaneously. [JabRef/jabref-koppor#369](https://github.com/JabRef/jabref-koppor/issues/369)
- We added the field "entrytype" to the export sort criteria [#6531](https://github.com/JabRef/jabref/pull/6531)
- We added the possibility to change the display order of the fields in the entry editor. The order can now be configured using drag and drop in the "Customize entry types" dialog [#6152](https://github.com/JabRef/jabref/pull/6152)
- We added native support for biblatex-software [#6574](https://github.com/JabRef/jabref/issues/6574)
- We added a missing restart warning for AutoComplete in the preferences dialog. [#6351](https://github.com/JabRef/jabref/issues/6351)
- We added a note to the citation key pattern preferences dialog as a temporary workaround for a JavaFX bug, about committing changes in a table cell, if the focus is lost. [#5825](https://github.com/JabRef/jabref/issues/5825)
- We added support for customized fallback fields in bracketed patterns. [#7111](https://github.com/JabRef/jabref/issues/7111)

### Changed

- We improved the arXiv fetcher. Now it should find entries even more reliably and does no longer include the version (e.g `v1`) in the `eprint` field. [forum#1941](https://discourse.jabref.org/t/remove-version-in-arxiv-import/1941)
- We moved the group search bar and the button "New group" from bottom to top position to make it more prominent. [#6112](https://github.com/JabRef/jabref/pull/6112)
- When JabRef finds a `.sav` file without changes, there is no dialog asking for acceptance of changes anymore.
- We changed the buttons for import/export/show all/reset of preferences to smaller icon buttons in the preferences dialog. [#6130](https://github.com/JabRef/jabref/pull/6130)
- We moved the functionality "Manage field names & content" from the "Library" menu to the "Edit" menu, because it affects the selected entries and not the whole library
- We merged the functionality "Append contents from a BibTeX library into the currently viewed library" into the "Import into database" functionality. Fixes [#6049](https://github.com/JabRef/jabref/issues/6049).
- We changed the directory where fulltext downloads are stored to the directory set in the import-tab in preferences. [#6381](https://github.com/JabRef/jabref/pull/6381)
- We improved the error message for invalid jstyles. [#6303](https://github.com/JabRef/jabref/issues/6303)
- We changed the section name of 'Advanced' to 'Network' in the preferences and removed some obsolete options.[#6489](https://github.com/JabRef/jabref/pull/6489)
- We improved the context menu of the column "Linked identifiers" of the main table, by truncating their texts, if they are too long. [#6499](https://github.com/JabRef/jabref/issues/6499)
- We merged the main table tabs in the preferences dialog. [#6518](https://github.com/JabRef/jabref/pull/6518)
- We changed the command line option 'generateBibtexKeys' to the more generic term 'generateCitationKeys' while the short option remains 'g'.[#6545](https://github.com/JabRef/jabref/pull/6545)
- We improved the "Possible duplicate entries" window to remember its size and position throughout a session. [#6582](https://github.com/JabRef/jabref/issues/6582)
- We divided the toolbar into small parts, so if the application window is to small, only a part of the toolbar is moved into the chevron popup. [#6682](https://github.com/JabRef/jabref/pull/6682)
- We changed the layout for of the buttons in the Open Office side panel to ensure that the button text is always visible, specially when resizing. [#6639](https://github.com/JabRef/jabref/issues/6639)
- We merged the two new library commands in the file menu to one which always creates a new library in the default library mode. [#6539](https://github.com/JabRef/jabref/pull/6539#issuecomment-641056536)

### Fixed

- We fixed an issue where entry preview tab has no name in drop down list. [#6591](https://github.com/JabRef/jabref/issues/6591)
- We fixed to only search file links in the BIB file location directory when preferences has corresponding checkbox checked. [#5891](https://github.com/JabRef/jabref/issues/5891)
- We fixed wrong button order (Apply and Cancel) in ManageProtectedTermsDialog.
- We fixed an issue with incompatible characters at BibTeX key [#6257](https://github.com/JabRef/jabref/issues/6257)
- We fixed an issue where dash (`-`) was reported as illegal BibTeX key [#6295](https://github.com/JabRef/jabref/issues/6295)
- We greatly improved the performance of the overall application and many operations. [#5071](https://github.com/JabRef/jabref/issues/5071)
- We fixed an issue where sort by priority was broken. [#6222](https://github.com/JabRef/jabref/issues/6222)
- We fixed an issue where opening a library from the recent libraries menu was not possible. [#5939](https://github.com/JabRef/jabref/issues/5939)
- We fixed an issue with inconsistent capitalization of file extensions when downloading files. [#6115](https://github.com/JabRef/jabref/issues/6115)
- We fixed the display of language and encoding in the preferences dialog. [#6130](https://github.com/JabRef/jabref/pull/6130)
- Now the link and/or the link description in the column "linked files" of the main table gets truncated or wrapped, if too long, otherwise display issues arise. [#6178](https://github.com/JabRef/jabref/issues/6178)
- We fixed the issue that groups panel does not keep size when resizing window. [#6180](https://github.com/JabRef/jabref/issues/6180)
- We fixed an error that sometimes occurred when using the context menu. [#6085](https://github.com/JabRef/jabref/issues/6085)
- We fixed an issue where search full-text documents downloaded files with same name, overwriting existing files. [#6174](https://github.com/JabRef/jabref/pull/6174)
- We fixed an issue when importing into current library an erroneous message "import cancelled" is displayed even though import is successful. [#6266](https://github.com/JabRef/jabref/issues/6266)
- We fixed an issue where custom jstyles for Open/LibreOffice where not saved correctly. [#6170](https://github.com/JabRef/jabref/issues/6170)
- We fixed an issue where the INSPIRE fetcher was no longer working [#6229](https://github.com/JabRef/jabref/issues/6229)
- We fixed an issue where custom exports with an uppercase file extension could not be selected for "Copy...-> Export to Clipboard" [#6285](https://github.com/JabRef/jabref/issues/6285)
- We fixed the display of icon both in the main table and linked file editor. [#6169](https://github.com/JabRef/jabref/issues/6169)
- We fixed an issue where the windows installer did not create an entry in the start menu [bug report in the forum](https://discourse.jabref.org/t/error-while-fetching-from-doi/2018/3)
- We fixed an issue where only the field `abstract` and `comment` were declared as multiline fields. Other fields can now be configured in the preferences using "Do not wrap the following fields when saving" [#4373](https://github.com/JabRef/jabref/issues/4373)
- We fixed an issue where JabRef switched to discrete graphics under macOS [#5935](https://github.com/JabRef/jabref/issues/5935)
- We fixed an issue where the Preferences entry preview will be unexpected modified leads to Value too long exception [#6198](https://github.com/JabRef/jabref/issues/6198)
- We fixed an issue where custom jstyles for Open/LibreOffice would only be valid if a layout line for the entry type `default` was at the end of the layout section [#6303](https://github.com/JabRef/jabref/issues/6303)
- We fixed an issue where a new entry is not shown in the library if a search is active [#6297](https://github.com/JabRef/jabref/issues/6297)
- We fixed an issue where long directory names created from patterns could create an exception. [#3915](https://github.com/JabRef/jabref/issues/3915)
- We fixed an issue where sort on numeric cases was broken. [#6349](https://github.com/JabRef/jabref/issues/6349)
- We fixed an issue where year and month fields were not cleared when converting to biblatex [#6224](https://github.com/JabRef/jabref/issues/6224)
- We fixed an issue where an "Not on FX thread" exception occurred when saving on linux [#6453](https://github.com/JabRef/jabref/issues/6453)
- We fixed an issue where the library sort order was lost. [#6091](https://github.com/JabRef/jabref/issues/6091)
- We fixed an issue where brackets in regular expressions were not working. [#6469](https://github.com/JabRef/jabref/pull/6469)
- We fixed an issue where multiple background task popups stacked over each other.. [#6472](https://github.com/JabRef/jabref/issues/6472)
- We fixed an issue where LaTeX citations for specific commands (`\autocite`s) of biblatex-mla were not recognized. [#6476](https://github.com/JabRef/jabref/issues/6476)
- We fixed an issue where drag and drop was not working on empty database. [#6487](https://github.com/JabRef/jabref/issues/6487)
- We fixed an issue where the name fields were not updated after the preferences changed. [#6515](https://github.com/JabRef/jabref/issues/6515)
- We fixed an issue where "null" appeared in generated BibTeX keys. [#6459](https://github.com/JabRef/jabref/issues/6459)
- We fixed an issue where the authors' names were incorrectly displayed in the authors' column when they were bracketed. [#6465](https://github.com/JabRef/jabref/issues/6465) [#6459](https://github.com/JabRef/jabref/issues/6459)
- We fixed an issue where importing certain unlinked files would result in an exception [#5815](https://github.com/JabRef/jabref/issues/5815)
- We fixed an issue where downloaded files would be moved to a directory named after the citationkey when no file directory pattern is specified [#6589](https://github.com/JabRef/jabref/issues/6589)
- We fixed an issue with the creation of a group of cited entries which incorrectly showed the message that the library had been modified externally whenever saving the library. [#6420](https://github.com/JabRef/jabref/issues/6420)
- We fixed an issue with the creation of a group of cited entries. Now the file path to an aux file gets validated. [#6585](https://github.com/JabRef/jabref/issues/6585)
- We fixed an issue on Linux systems where the application would crash upon inotify failure. Now, the user is prompted with a warning, and given the choice to continue the session. [#6073](https://github.com/JabRef/jabref/issues/6073)
- We moved the search modifier buttons into the search bar, as they were not accessible, if autocompletion was disabled. [#6625](https://github.com/JabRef/jabref/issues/6625)
- We fixed an issue about duplicated group color indicators [#6175](https://github.com/JabRef/jabref/issues/6175)
- We fixed an issue where entries with the entry type Misc from an imported aux file would not be saved correctly to the bib file on disk [#6405](https://github.com/JabRef/jabref/issues/6405)
- We fixed an issue where percent sign ('%') was not formatted properly by the HTML formatter [#6753](https://github.com/JabRef/jabref/issues/6753)
- We fixed an issue with the [SAO/NASA Astrophysics Data System](https://docs.jabref.org/collect/add-entry-using-an-id#sao-nasa-a-ds) fetcher where `\textbackslash` appeared at the end of the abstract.
- We fixed an issue with the Science Direct fetcher where PDFs could not be downloaded. Fixes [#5860](https://github.com/JabRef/jabref/issues/5860)
- We fixed an issue with the Library of Congress importer.
- We fixed the [link to the external libraries listing](https://github.com/JabRef/jabref/blob/master/external-libraries.md) in the about dialog
- We fixed an issue regarding pasting on Linux. [#6293](https://github.com/JabRef/jabref/issues/6293)

### Removed

- We removed the option of the "enforce legal key". [#6295](https://github.com/JabRef/jabref/issues/6295)
- We removed the obsolete `External programs / Open PDF` section in the preferences, as the default application to open PDFs is now set in the `Manage external file types` dialog. [#6130](https://github.com/JabRef/jabref/pull/6130)
- We removed the option to configure whether a `.bib.bak` file should be generated upon save. It is now always enabled. Documentation at <https://docs.jabref.org/advanced/autosave>. [#6092](https://github.com/JabRef/jabref/issues/6092)
- We removed the built-in list of IEEE journal abbreviations using BibTeX strings. If you still want to use them, you have to download them separately from <https://abbrv.jabref.org>.

## [5.0] – 2020-03-06

### Changed

- Added browser integration to the snap package for firefox/chromium browsers. [#6062](https://github.com/JabRef/jabref/pull/6062)
- We reintroduced the possibility to extract references from plain text (using [GROBID](https://grobid.readthedocs.io/en/latest/)). [#5614](https://github.com/JabRef/jabref/pull/5614)
- We changed the open office panel to show buttons in rows of three instead of going straight down to save space as the button expanded out to take up unnecessary horizontal space. [#5479](https://github.com/JabRef/jabref/issues/5479)
- We cleaned up the group add/edit dialog. [#5826](https://github.com/JabRef/jabref/pull/5826)
- We reintroduced the index column. [#5844](https://github.com/JabRef/jabref/pull/5844)
- Filenames of external files can no longer contain curly braces. [#5926](https://github.com/JabRef/jabref/pull/5926)
- We made the filters more easily accessible in the integrity check dialog. [#5955](https://github.com/JabRef/jabref/pull/5955)
- We reimplemented and improved the dialog "Customize entry types". [#4719](https://github.com/JabRef/jabref/issues/4719)
- We added an [American Physical Society](https://journals.aps.org/) fetcher. [#818](https://github.com/JabRef/jabref/issues/818)
- We added possibility to enable/disable items quantity in groups. [#6042](https://github.com/JabRef/jabref/issues/6042)

### Fixed

- We fixed an issue where the command line console was always opened in the background. [#5474](https://github.com/JabRef/jabref/issues/5474)
- We fixed and issue where pdf files will not open under some KDE linux distributions when using okular. [#5253](https://github.com/JabRef/jabref/issues/5253)
- We fixed an issue where the Medline fetcher was only working when JabRef was running from source. [#5645](https://github.com/JabRef/jabref/issues/5645)
- We fixed some visual issues in the dark theme. [#5764](https://github.com/JabRef/jabref/pull/5764) [#5753](https://github.com/JabRef/jabref/issues/5753)
- We fixed an issue where non-default previews didn't handle unicode characters. [#5779](https://github.com/JabRef/jabref/issues/5779)
- We improved the performance, especially changing field values in the entry should feel smoother now. [#5843](https://github.com/JabRef/jabref/issues/5843)
- We fixed an issue where the ampersand character wasn't rendering correctly on previews. [#3840](https://github.com/JabRef/jabref/issues/3840)
- We fixed an issue where an erroneous "The library has been modified by another program" message was shown when saving. [#4877](https://github.com/JabRef/jabref/issues/4877)
- We fixed an issue where the file extension was missing after downloading a file (we now fall-back to pdf). [#5816](https://github.com/JabRef/jabref/issues/5816)
- We fixed an issue where cleaning up entries broke web URLs, if "Make paths of linked files relative (if possible)" was enabled, which resulted in various other issues subsequently. [#5861](https://github.com/JabRef/jabref/issues/5861)
- We fixed an issue where the tab "Required fields" of the entry editor did not show all required fields, if at least two of the defined required fields are linked with a logical or. [#5859](https://github.com/JabRef/jabref/issues/5859)
- We fixed several issues concerning managing external file types: Now everything is usable and fully functional. Previously, there were problems with the radio buttons, with saving the settings and with loading an input field value. Furthermore, different behavior for Windows and other operating systems was given, which was unified as well. [#5846](https://github.com/JabRef/jabref/issues/5846)
- We fixed an issue where entries containing Unicode charaters were not parsed correctly [#5899](https://github.com/JabRef/jabref/issues/5899)
- We fixed an issue where an entry containing an external filename with curly braces could not be saved. Curly braces are now longer allowed in filenames. [#5899](https://github.com/JabRef/jabref/issues/5899)
- We fixed an issue where changing the type of an entry did not update the main table [#5906](https://github.com/JabRef/jabref/issues/5906)
- We fixed an issue in the optics of the library properties, that cropped the dialog on scaled displays. [#5969](https://github.com/JabRef/jabref/issues/5969)
- We fixed an issue where changing the type of an entry did not update the main table. [#5906](https://github.com/JabRef/jabref/issues/5906)
- We fixed an issue where opening a library from the recent libraries menu was not possible. [#5939](https://github.com/JabRef/jabref/issues/5939)
- We fixed an issue where the most bottom group in the list got lost, if it was dragged on itself. [#5983](https://github.com/JabRef/jabref/issues/5983)
- We fixed an issue where changing entry type doesn't always work when biblatex source is shown. [#5905](https://github.com/JabRef/jabref/issues/5905)
- We fixed an issue where the group and the link column were not updated after changing the entry in the main table. [#5985](https://github.com/JabRef/jabref/issues/5985)
- We fixed an issue where reordering the groups was not possible after inserting an article. [#6008](https://github.com/JabRef/jabref/issues/6008)
- We fixed an issue where citation styles except the default "Preview" could not be used. [#5622](https://github.com/JabRef/jabref/issues/5622)
- We fixed an issue where a warning was displayed when the title content is made up of two sentences. [#5832](https://github.com/JabRef/jabref/issues/5832)
- We fixed an issue where an exception was thrown when adding a save action without a selected formatter in the library properties [#6069](https://github.com/JabRef/jabref/issues/6069)
- We fixed an issue where JabRef's icon was missing in the Export to clipboard Dialog. [#6286](https://github.com/JabRef/jabref/issues/6286)
- We fixed an issue when an "Abstract field" was duplicating text, when importing from RIS file (Neurons) [#6065](https://github.com/JabRef/jabref/issues/6065)
- We fixed an issue where adding the addition of a new entry was not completely validated [#6370](https://github.com/JabRef/jabref/issues/6370)
- We fixed an issue where the blue and red text colors in the Merge entries dialog were not quite visible [#6334](https://github.com/JabRef/jabref/issues/6334)
- We fixed an issue where underscore character was removed from the file name in the Recent Libraries list in File menu [#6383](https://github.com/JabRef/jabref/issues/6383)
- We fixed an issue where few keyboard shortcuts regarding new entries were missing [#6403](https://github.com/JabRef/jabref/issues/6403)

### Removed

- Ampersands are no longer escaped by default in the `bib` file. If you want to keep the current behaviour, you can use the new "Escape Ampersands" formatter as a save action. [#5869](https://github.com/JabRef/jabref/issues/5869)
- The "Merge Entries" entry was removed from the Quality Menu. Users should use the right-click menu instead. [#6021](https://github.com/JabRef/jabref/pull/6021)

## [5.0-beta] – 2019-12-15

### Changed

- We added a short DOI field formatter which shortens DOI to more human-readable form. [JabRef/jabref-koppor#343](https://github.com/JabRef/jabref-koppor/issues/343)
- We improved the display of group memberships by adding multiple colored bars if the entry belongs to more than one group. [#4574](https://github.com/JabRef/jabref/issues/4574)
- We added an option to show the preview as an extra tab in the entry editor (instead of in a split view). [#5244](https://github.com/JabRef/jabref/issues/5244)
- A custom Open/LibreOffice jstyle file now requires a layout line for the entry type `default` [#5452](https://github.com/JabRef/jabref/issues/5452)
- The entry editor is now open by default when JabRef starts up. [#5460](https://github.com/JabRef/jabref/issues/5460)
- Customized entry types are now serialized in alphabetical order in the bib file.
- We added a new ADS fetcher to use the new ADS API. [#4949](https://github.com/JabRef/jabref/issues/4949)
- We added support of the [X11 primary selection](https://unix.stackexchange.com/a/139193/18033) [#2389](https://github.com/JabRef/jabref/issues/2389)
- We added support to switch between biblatex and bibtex library types. [#5550](https://github.com/JabRef/jabref/issues/5550)
- We changed the save action buttons to be easier to understand. [#5565](https://github.com/JabRef/jabref/issues/5565)
- We made the columns for groups, files and uri in the main table reorderable and merged the clickable icon columns for uri, url, doi and eprint. [#5544](https://github.com/JabRef/jabref/pull/5544)
- We reduced the number of write actions performed when autosave is enabled [#5679](https://github.com/JabRef/jabref/issues/5679)
- We made the column sort order in the main table persistent [#5730](https://github.com/JabRef/jabref/pull/5730)
- When an entry is modified on disk, the change dialog now shows the merge dialog to highlight the changes [#5688](https://github.com/JabRef/jabref/pull/5688)

### Fixed

- Inherit fields from cross-referenced entries as specified by biblatex. [#5045](https://github.com/JabRef/jabref/issues/5045)
- We fixed an issue where it was no longer possible to connect to LibreOffice. [#5261](https://github.com/JabRef/jabref/issues/5261)
- The "All entries group" is no longer shown when no library is open.
- We fixed an exception which occurred when closing JabRef. [#5348](https://github.com/JabRef/jabref/issues/5348)
- We fixed an issue where JabRef reports incorrectly about customized entry types. [#5332](https://github.com/JabRef/jabref/issues/5332)
- We fixed a few problems that prevented JabFox to communicate with JabRef. [#4737](https://github.com/JabRef/jabref/issues/4737) [#4303](https://github.com/JabRef/jabref/issues/4303)
- We fixed an error where the groups containing an entry loose their highlight color when scrolling. [#5022](https://github.com/JabRef/jabref/issues/5022)
- We fixed an error where scrollbars were not shown. [#5374](https://github.com/JabRef/jabref/issues/5374)
- We fixed an error where an exception was thrown when merging entries. [#5169](https://github.com/JabRef/jabref/issues/5169)
- We fixed an error where certain metadata items were not serialized alphabetically.
- After assigning an entry to a group, the item count is now properly colored to reflect the new membership of the entry. [#3112](https://github.com/JabRef/jabref/issues/3112)
- The group panel is now properly updated when switching between libraries (or when closing/opening one). [#3142](https://github.com/JabRef/jabref/issues/3142)
- We fixed an error where the number of matched entries shown in the group pane was not updated correctly. [#4441](https://github.com/JabRef/jabref/issues/4441)
- We fixed an error where the wrong file is renamed and linked when using the "Copy, rename and link" action. [#5653](https://github.com/JabRef/jabref/issues/5653)
- We fixed a "null" error when writing XMP metadata. [#5449](https://github.com/JabRef/jabref/issues/5449)
- We fixed an issue where empty keywords lead to a strange display of automatic keyword groups. [#5333](https://github.com/JabRef/jabref/issues/5333)
- We fixed an error where the default color of a new group was white instead of dark gray. [#4868](https://github.com/JabRef/jabref/issues/4868)
- We fixed an issue where the first field in the entry editor got the focus while performing a different action (like searching). [#5084](https://github.com/JabRef/jabref/issues/5084)
- We fixed an issue where multiple entries were highlighted in the web search result after scrolling. [#5035](https://github.com/JabRef/jabref/issues/5035)
- We fixed an issue where the hover indication in the web search pane was not working. [#5277](https://github.com/JabRef/jabref/issues/5277)
- We fixed an error mentioning "javafx.controls/com.sun.javafx.scene.control" that was thrown when interacting with the toolbar.
- We fixed an error where a cleared search was restored after switching libraries. [#4846](https://github.com/JabRef/jabref/issues/4846)
- We fixed an exception which occurred when trying to open a non-existing file from the "Recent files"-menu [#5334](https://github.com/JabRef/jabref/issues/5334)
- We fixed an issues where the search highlight in the entry preview did not worked. [#5069](https://github.com/JabRef/jabref/issues/5069)
- The context menu for fields in the entry editor is back. [#5254](https://github.com/JabRef/jabref/issues/5254)
- We fixed an exception which occurred when trying to open a non-existing file from the "Recent files"-menu [#5334](https://github.com/JabRef/jabref/issues/5334)
- We fixed a problem where the "editor" information has been duplicated during saving a .bib-Database. [#5359](https://github.com/JabRef/jabref/issues/5359)
- We re-introduced the feature to switch between different preview styles. [#5221](https://github.com/JabRef/jabref/issues/5221)
- We fixed various issues (including [#5263](https://github.com/JabRef/jabref/issues/5263)) related to copying entries to the clipboard
- We fixed some display errors in the preferences dialog and replaced some of the controls [#5033](https://github.com/JabRef/jabref/pull/5033) [#5047](https://github.com/JabRef/jabref/pull/5047) [#5062](https://github.com/JabRef/jabref/pull/5062) [#5141](https://github.com/JabRef/jabref/pull/5141) [#5185](https://github.com/JabRef/jabref/pull/5185) [#5265](https://github.com/JabRef/jabref/pull/5265) [#5315](https://github.com/JabRef/jabref/pull/5315) [#5360](https://github.com/JabRef/jabref/pull/5360)
- We fixed an exception which occurred when trying to import entries without an open library. [#5447](https://github.com/JabRef/jabref/issues/5447)
- The "Automatically set file links" feature now follows symbolic links. [#5664](https://github.com/JabRef/jabref/issues/5664)
- After successful import of one or multiple bib entries the main table scrolls to the first imported entry [#5383](https://github.com/JabRef/jabref/issues/5383)
- We fixed an exception which occurred when an invalid jstyle was loaded. [#5452](https://github.com/JabRef/jabref/issues/5452)
- We fixed an issue where the command line arguments `importBibtex` and `importToOpen` did not import into the currently open library, but opened a new one. [#5537](https://github.com/JabRef/jabref/issues/5537)
- We fixed an error where the preview theme did not adapt to the "Dark" mode [#5463](https://github.com/JabRef/jabref/issues/5463)
- We fixed an issue where multiple entries were allowed in the "crossref" field [#5284](https://github.com/JabRef/jabref/issues/5284)
- We fixed an issue where the merge dialog showed the wrong text colour in "Dark" mode [#5516](https://github.com/JabRef/jabref/issues/5516)
- We fixed visibility issues with the scrollbar and group selection highlight in "Dark" mode, and enabled "Dark" mode for the OpenOffice preview in the style selection window. [#5522](https://github.com/JabRef/jabref/issues/5522)
- We fixed an issue where the author field was not correctly parsed during bibtex key-generation. [#5551](https://github.com/JabRef/jabref/issues/5551)
- We fixed an issue where notifications where shown during autosave. [#5555](https://github.com/JabRef/jabref/issues/5555)
- We fixed an issue where the side pane was not remembering its position. [#5615](https://github.com/JabRef/jabref/issues/5615)
- We fixed an issue where JabRef could not interact with [Oracle XE](https://www.oracle.com/de/database/technologies/appdev/xe.html) in the [shared SQL database setup](https://docs.jabref.org/collaborative-work/sqldatabase).
- We fixed an issue where the toolbar icons were hidden on smaller screens.
- We fixed an issue where renaming referenced files for bib entries with long titles was not possible. [#5603](https://github.com/JabRef/jabref/issues/5603)
- We fixed an issue where a window which is on an external screen gets unreachable when external screen is removed. [#5037](https://github.com/JabRef/jabref/issues/5037)
- We fixed a bug where the selection of groups was lost after drag and drop. [#2868](https://github.com/JabRef/jabref/issues/2868)
- We fixed an issue where the custom entry types didn't show the correct display name [#5651](https://github.com/JabRef/jabref/issues/5651)

### Removed

- We removed some obsolete notifications. [#5555](https://github.com/JabRef/jabref/issues/5555)
- We removed an internal step in the [ISBN-to-BibTeX fetcher](https://docs.jabref.org/collect/add-entry-using-an-id#isbn): The [ISBN to BibTeX Converter](https://manas.tungare.name/software/isbn-to-bibtex) by [@manastungare](https://github.com/manastungare) is not used anymore, because it is offline: "people using this tool have not been generating enough sales for Amazon."
- We removed the option to control the default drag and drop behaviour. You can use the modifier keys (like CtrL or Alt) instead.

## [5.0-alpha] – 2019-08-25

### Changed

- We added eventitle, eventdate and venue fields to `@unpublished` entry type.
- We added `@software` and `@dataSet` entry type to biblatex.
- All fields are now properly sorted alphabetically (in the subgroups of required/optional fields) when the entry is written to the bib file.
- We fixed an issue where some importers used the field `pubstatus` instead of the standard BibTeX field `pubstate`.
- We changed the latex command removal for docbook exporter. [#3838](https://github.com/JabRef/jabref/issues/3838)
- We changed the location of some fields in the entry editor (you might need to reset your preferences for these changes to come into effect)
  - Journal/Year/Month in biblatex mode -> Deprecated (if filled)
  - DOI/URL: General -> Optional
  - Internal fields like ranking, read status and priority: Other -> General
  - Moreover, empty deprecated fields are no longer shown
- Added server timezone parameter when connecting to a shared database.
- We updated the dialog for setting up general fields.
- URL field formatting is updated. All whitespace chars, located at the beginning/ending of the URL, are trimmed automatically
- We changed the behavior of the field formatting dialog such that the `bibtexkey` is not changed when formatting all fields or all text fields.
- We added a "Move file to file directory and rename file" option for simultaneously moving and renaming of document file. [#4166](https://github.com/JabRef/jabref/issues/4166)
- Use integrated graphics card instead of discrete on macOS [#4070](https://github.com/JabRef/jabref/issues/4070)
- We added a cleanup operation that detects an arXiv identifier in the note, journal or URL field and moves it to the `eprint` field.
  Because of this change, the last-used cleanup operations were reset.
- We changed the minimum required version of Java to 1.8.0_171, as this is the latest release for which the automatic Java update works. [#4093](https://github.com/JabRef/jabref/issues/4093)
- The special fields like `Printed` and `Read status` now show gray icons when the row is hovered.
- We added a button in the tab header which allows you to close the database with one click. [#494](https://github.com/JabRef/jabref/issues/494)
- Sorting in the main table now takes information from cross-referenced entries into account. [#2808](https://github.com/JabRef/jabref/issues/2808)
- If a group has a color specified, then entries matched by this group have a small colored bar in front of them in the main table.
- Change default icon for groups to a circle because a colored version of the old icon was hard to distinguish from its black counterpart.
- In the main table, the context menu appears now when you press the "context menu" button on the keyboard. [feature request in the forum](https://discourse.jabref.org/t/how-to-enable-keyboard-context-key-windows)
- We added icons to the group side panel to quickly switch between `union` and `intersection` group view mode. [#3269](https://github.com/JabRef/jabref/issues/3269).
- We use `https` for [fetching from most online bibliographic database](https://docs.jabref.org/collect/import-using-online-bibliographic-database).
- We changed the default keyboard shortcuts for moving between entries when the entry editor is active to ̀<kbd>alt</kbd> + <kbd>up/down</kbd>.
- Opening a new file now prompts the directory of the currently selected file, instead of the directory of the last opened file.
- Window state is saved on close and restored on start.
- We made the MathSciNet fetcher more reliable.
- We added the ISBN fetcher to the list of fetcher available under "Update with bibliographic information from the web" in the entry editor toolbar.
- Files without a defined external file type are now directly opened with the default application of the operating system
- We streamlined the process to rename and move files by removing the confirmation dialogs.
- We removed the redundant new lines of markings and wrapped the summary in the File annotation tab. [#3823](https://github.com/JabRef/jabref/issues/3823)
- We add auto URL formatting when user paste link to URL field in entry editor. [JabRef/jabref-koppor#254](https://github.com/JabRef/jabref-koppor/issues/254)
- We added a minimum height for the entry editor so that it can no longer be hidden by accident. [#4279](https://github.com/JabRef/jabref/issues/4279)
- We added a new keyboard shortcut so that the entry editor could be closed by <kbd>Ctrl</kbd> + <kbd>E</kbd>. [#4222](https://github.com/JabRef/jabref/issues/4222)
- We added an option in the preference dialog box, that allows user to pick the dark or light theme option. [#4130](https://github.com/JabRef/jabref/issues/4130)
- We updated the Related Articles tab to accept JSON from the new version of the Mr. DLib service
- We added an option in the preference dialog box that allows user to choose behavior after dragging and dropping files in Entry Editor. [#4356](https://github.com/JabRef/jabref/issues/4356)
- We added the ability to have an export preference where previously "File"-->"Export"/"Export selected entries" would not save the user's preference[#4495](https://github.com/JabRef/jabref/issues/4495)
- We optimized the code responsible for connecting to an external database, which should lead to huge improvements in performance.
- For automatically created groups, added ability to filter groups by entry type. [#4539](https://github.com/JabRef/jabref/issues/4539)
- We added the ability to add field names from the Preferences Dialog [#4546](https://github.com/JabRef/jabref/issues/4546)
- We added the ability to change the column widths directly in the main table. [#4546](https://github.com/JabRef/jabref/issues/4546)
- We added a description of how recommendations were chosen and better error handling to Related Articles tab
- We added the ability to execute default action in dialog by using with <kbd>Ctrl</kbd> + <kbd>Enter</kbd> combination [#4496](https://github.com/JabRef/jabref/issues/4496)
- We grouped and reordered the Main Menu (File, Edit, Library, Quality, Tools, and View tabs & icons). [#4666](https://github.com/JabRef/jabref/issues/4666) [#4667](https://github.com/JabRef/jabref/issues/4667) [#4668](https://github.com/JabRef/jabref/issues/4668) [#4669](https://github.com/JabRef/jabref/issues/4669) [#4670](https://github.com/JabRef/jabref/issues/4670) [#4671](https://github.com/JabRef/jabref/issues/4671) [#4672](https://github.com/JabRef/jabref/issues/4672) [#4673](https://github.com/JabRef/jabref/issues/4673)
- We added additional modifiers (capitalize, titlecase and sentencecase) to the Bibtex key generator. [#1506](https://github.com/JabRef/jabref/issues/1506)
- We have migrated from the mysql jdbc connector to the mariadb one for better authentication scheme support. [#4745](https://github.com/JabRef/jabref/issues/4745)
- We grouped the toolbar icons and changed the Open Library and Copy icons. [#4584](https://github.com/JabRef/jabref/issues/4584)
- We added a browse button next to the path text field for aux-based groups. [#4586](https://github.com/JabRef/jabref/issues/4586)
- We changed the title of Group Dialog to "Add subgroup" from "Edit group" when we select Add subgroup option.
- We enable import button only if entries are selected. [#4755](https://github.com/JabRef/jabref/issues/4755)
- We made modifications to improve the contrast of UI elements. [#4583](https://github.com/JabRef/jabref/issues/4583)
- We added a warning for empty BibTeX keys in the entry editor. [#4440](https://github.com/JabRef/jabref/issues/4440)
- We added an option in the settings to set the default action in JabRef when right clicking on any entry in any database and selecting "Open folder". [#4763](https://github.com/JabRef/jabref/issues/4763)
- The Medline fetcher now normalizes the author names according to the BibTeX-Standard [#4345](https://github.com/JabRef/jabref/issues/4345)
- We added an option on the Linked File Viewer to rename the attached file of an entry directly on the JabRef. [#4844](https://github.com/JabRef/jabref/issues/4844)
- We added an option in the preference dialog box that allows user to enable helpful tooltips.[#3599](https://github.com/JabRef/jabref/issues/3599)
- We reworked the functionality for extracting BibTeX entries from plain text, because our used service [freecite shut down](https://library.brown.edu/libweb/freecite_notice.php). [#5206](https://github.com/JabRef/jabref/pull/5206)
- We moved the dropdown menu for selecting the push-application from the toolbar into the external application preferences. [#674](https://github.com/JabRef/jabref/issues/674)
- We removed the alphabetical ordering of the custom tabs and updated the error message when trying to create a general field with a name containing an illegal character. [#5019](https://github.com/JabRef/jabref/issues/5019)
- We added a context menu to the bib(la)tex-source-editor to copy'n'paste. [#5007](https://github.com/JabRef/jabref/pull/5007)
- We added a tool that allows searching for citations in LaTeX files. It scans directories and shows which entries are used, how many times and where.
- We added a 'LaTeX citations' tab to the entry editor, to search for citations to the active entry in the LaTeX file directory. It can be disabled in the preferences dialog.
- We added an option in preferences to allow for integers in field "edition" when running database in bibtex mode. [#4680](https://github.com/JabRef/jabref/issues/4680)
- We added the ability to use negation in export filter layouts. [#5138](https://github.com/JabRef/jabref/pull/5138)
- Focus on Name Area instead of 'OK' button whenever user presses 'Add subgroup'. [#6307](https://github.com/JabRef/jabref/issues/6307)
- We changed the behavior of merging that the entry which has "smaller" bibkey will be selected. [#7395](https://github.com/JabRef/jabref/issues/7395)

### Fixed

- We fixed an issue where JabRef died silently for the user without enough inotify instances [#4874](https://github.com/JabRef/jabref/issues/4874)
- We fixed an issue where corresponding groups are sometimes not highlighted when clicking on entries [#3112](https://github.com/JabRef/jabref/issues/3112)
- We fixed an issue where custom exports could not be selected in the 'Export (selected) entries' dialog [#4013](https://github.com/JabRef/jabref/issues/4013)
- Italic text is now rendered correctly. [#3356](https://github.com/JabRef/jabref/issues/3356)
- The entry editor no longer gets corrupted after using the source tab. [#3532](https://github.com/JabRef/jabref/issues/3532) [#3608](https://github.com/JabRef/jabref/issues/3608) [#3616](https://github.com/JabRef/jabref/issues/3616)
- We fixed multiple issues where entries did not show up after import if a search was active. [#1513](https://github.com/JabRef/jabref/issues/1513) [#3219](https://github.com/JabRef/jabref/issues/3219))
- We fixed an issue where the group tree was not updated correctly after an entry was changed. [#3618](https://github.com/JabRef/jabref/issues/3618)
- We fixed an issue where a right-click in the main table selected a wrong entry. [#3267](https://github.com/JabRef/jabref/issues/3267)
- We fixed an issue where in rare cases entries where overlayed in the main table. [#3281](https://github.com/JabRef/jabref/issues/3281)
- We fixed an issue where selecting a group messed up the focus of the main table and the entry editor. [#3367](https://github.com/JabRef/jabref/issues/3367)
- We fixed an issue where composite author names were sorted incorrectly. [#2828](https://github.com/JabRef/jabref/issues/2828)
- We fixed an issue where commands followed by `-` didn't work. [#3805](https://github.com/JabRef/jabref/issues/3805)
- We fixed an issue where a non-existing aux file in a group made it impossible to open the library. [#4735](https://github.com/JabRef/jabref/issues/4735)
- We fixed an issue where some journal names were wrongly marked as abbreviated. [#4115](https://github.com/JabRef/jabref/issues/4115)
- We fixed an issue where the custom file column were sorted incorrectly. [#3119](https://github.com/JabRef/jabref/issues/3119)
- We improved the parsing of author names whose infix is abbreviated without a dot. [#4864](https://github.com/JabRef/jabref/issues/4864)
- We fixed an issues where the entry losses focus when a field is edited and at the same time used for sorting. [#3373](https://github.com/JabRef/jabref/issues/3373)
- We fixed an issue where the menu on Mac OS was not displayed in the usual Mac-specific way. [#3146](https://github.com/JabRef/jabref/issues/3146)
- We improved the integrity check for page numbers. [#4113](https://github.com/JabRef/jabref/issues/4113) and [feature request in the forum](https://discourse.jabref.org/t/pages-field-allow-use-of-en-dash/1199)
- We fixed an issue where the order of fields in customized entry types was not saved correctly. [#4033](https://github.com/JabRef/jabref/issues/4033)
- We fixed an issue where renaming a group did not change the group name in the interface. [#3189](https://github.com/JabRef/jabref/issues/3189)
- We fixed an issue where the groups tree of the last database was still shown even after the database was already closed.
- We fixed an issue where the "Open file dialog" may disappear behind other windows. [#3410](https://github.com/JabRef/jabref/issues/3410)
- We fixed an issue where the number of entries matched was not updated correctly upon adding or removing an entry. [#3537](https://github.com/JabRef/jabref/issues/3537)
- We fixed an issue where the default icon of a group was not colored correctly.
- We fixed an issue where the first field in entry editor was not focused when adding a new entry. [#4024](https://github.com/JabRef/jabref/issues/4024)
- We reworked the "Edit file" dialog to make it resizeable and improved the workflow for adding and editing files [#2970](https://github.com/JabRef/jabref/issues/2970)
- We fixed an issue where custom name formatters were no longer found correctly. [#3531](https://github.com/JabRef/jabref/issues/3531)
- We fixed an issue where the month was not shown in the preview. [#3239](https://github.com/JabRef/jabref/issues/3239)
- Rewritten logic to detect a second jabref instance. [#4023](https://github.com/JabRef/jabref/issues/4023)
- We fixed an issue where the "Convert to BibTeX-Cleanup" moved the content of the `file` field to the `pdf` field [#4120](https://github.com/JabRef/jabref/issues/4120)
- We fixed an issue where the preview pane in entry preview in preferences wasn't showing the citation style selected [#3849](https://github.com/JabRef/jabref/issues/3849)
- We fixed an issue where the default entry preview style still contained the field `review`. The field `review` in the style is now replaced with comment to be consistent with the entry editor [#4098](https://github.com/JabRef/jabref/issues/4098)
- We fixed an issue where users were vulnerable to XXE attacks during parsing [#4229](https://github.com/JabRef/jabref/issues/4229)
- We fixed an issue where files added via the "Attach file" contextmenu of an entry were not made relative. [#4201](https://github.com/JabRef/jabref/issues/4201) and [#4241](https://github.com/JabRef/jabref/issues/4241)
- We fixed an issue where author list parser can't generate bibtex for Chinese author. [#4169](https://github.com/JabRef/jabref/issues/4169)
- We fixed an issue where the list of XMP Exclusion fields in the preferences was not be saved [#4072](https://github.com/JabRef/jabref/issues/4072)
- We fixed an issue where the ArXiv Fetcher did not support HTTP URLs [JabRef/jabref-koppor#328](https://github.com/JabRef/jabref-koppor/issues/328)
- We fixed an issue where only one PDF file could be imported [#4422](https://github.com/JabRef/jabref/issues/4422)
- We fixed an issue where "Move to group" would always move the first entry in the library and not the selected [#4414](https://github.com/JabRef/jabref/issues/4414)
- We fixed an issue where an older dialog appears when downloading full texts from the quality menu. [#4489](https://github.com/JabRef/jabref/issues/4489)
- We fixed an issue where right clicking on any entry in any database and selecting "Open folder" results in the NullPointer exception. [#4763](https://github.com/JabRef/jabref/issues/4763)
- We fixed an issue where option 'open terminal here' with custom command was passing the wrong argument. [#4802](https://github.com/JabRef/jabref/issues/4802)
- We fixed an issue where ranking an entry would generate an IllegalArgumentException. [#4754](https://github.com/JabRef/jabref/issues/4754)
- We fixed an issue where special characters where removed from non-label key generation pattern parts [#4767](https://github.com/JabRef/jabref/issues/4767)
- We fixed an issue where the RIS import would overwite the article date with the value of the acessed date [#4816](https://github.com/JabRef/jabref/issues/4816)
- We fixed an issue where an NullPointer exception was thrown when a referenced entry in an Open/Libre Office document was no longer present in the library. Now an error message with the reference marker of the missing entry is shown. [#4932](https://github.com/JabRef/jabref/issues/4932)
- We fixed an issue where a database exception related to a missing timezone was too big. [#4827](https://github.com/JabRef/jabref/issues/4827)
- We fixed an issue where the IEEE fetcher returned an error if no keywords were present in the result from the IEEE website [#4997](https://github.com/JabRef/jabref/issues/4997)
- We fixed an issue where the command line help text had several errors, and arguments and descriptions have been rewritten to simplify and detail them better. [#2016](https://github.com/JabRef/jabref/issues/2016)
- We fixed an issue where the same menu for changing entry type had two different sizes and weights. [#4977](https://github.com/JabRef/jabref/issues/4977)
- We fixed an issue where the "Attach file" dialog, in the right-click menu for an entry, started on the working directory instead of the user's main directory. [#4995](https://github.com/JabRef/jabref/issues/4995)
- We fixed an issue where the JabRef Icon in the macOS launchpad was not displayed correctly [#5003](https://github.com/JabRef/jabref/issues/5003)
- We fixed an issue where the "Search for unlinked local files" would throw an exception when parsing the content of a PDF-file with missing "series" information [#5128](https://github.com/JabRef/jabref/issues/5128)
- We fixed an issue where the XMP Importer would incorrectly return an empty default entry when importing pdfs [#6577](https://github.com/JabRef/jabref/issues/6577)
- We fixed an issue where opening the menu 'Library properties' marked the library as modified [#6451](https://github.com/JabRef/jabref/issues/6451)
- We fixed an issue when importing resulted in an exception [#7343](https://github.com/JabRef/jabref/issues/7343)
- We fixed an issue where the field in the Field formatter dropdown selection were sorted in random order. [#7710](https://github.com/JabRef/jabref/issues/7710)

### Removed

- The feature to "mark entries" was removed and merged with the groups functionality. For migration, a group is created for every value of the `__markedentry` field and the entry is added to this group.
- The number column was removed.
- We removed the global search feature.
- We removed the coloring of cells in the main table according to whether the field is optional/required.
- We removed the feature to find and resolve duplicate BibTeX keys (as this use case is already covered by the integrity check).
- We removed a few commands from the right-click menu that are not needed often and thus don't need to be placed that prominently:
  - Print entry preview: available through entry preview
  - All commands related to marking: marking is not yet reimplemented
  - Set/clear/append/rename fields: available through Edit menu
  - Manage keywords: available through the Edit menu
  - Copy linked files to folder: available through File menu
  - Add/move/remove from group: removed completely (functionality still available through group interface)
- We removed the option to change the column widths in the preferences dialog. [#4546](https://github.com/JabRef/jabref/issues/4546)

## Older versions

The changelog of JabRef 4.x is available at the [v4.3.1 tag](https://github.com/JabRef/jabref/blob/v4.3.1/CHANGELOG.md).
The changelog of JabRef 3.x is available at the [v3.8.2 tag](https://github.com/JabRef/jabref/blob/v3.8.2/CHANGELOG.md).
The changelog of JabRef 2.11 and all previous versions is available as [text file in the v2.11.1 tag](https://github.com/JabRef/jabref/blob/v2.11.1/CHANGELOG).

[Unreleased]: https://github.com/JabRef/jabref/compare/v6.0-alpha.3...HEAD
[6.0-alpha.3]: https://github.com/JabRef/jabref/compare/v6.0-alpha2...v6.0-alpha.3
[6.0-alpha2]: https://github.com/JabRef/jabref/compare/v6.0-alpha...v6.0-alpha2
[6.0-alpha]: https://github.com/JabRef/jabref/compare/v5.15...v6.0-alpha
[5.15]: https://github.com/JabRef/jabref/compare/v5.14...v5.15
[5.14]: https://github.com/JabRef/jabref/compare/v5.13...v5.14
[5.13]: https://github.com/JabRef/jabref/compare/v5.12...v5.13
[5.12]: https://github.com/JabRef/jabref/compare/v5.11...v5.12
[5.11]: https://github.com/JabRef/jabref/compare/v5.10...v5.11
[5.10]: https://github.com/JabRef/jabref/compare/v5.9...v5.10
[5.9]: https://github.com/JabRef/jabref/compare/v5.8...v5.9
[5.8]: https://github.com/JabRef/jabref/compare/v5.7...v5.8
[5.7]: https://github.com/JabRef/jabref/compare/v5.6...v5.7
[5.6]: https://github.com/JabRef/jabref/compare/v5.5...v5.6
[5.5]: https://github.com/JabRef/jabref/compare/v5.4...v5.5
[5.4]: https://github.com/JabRef/jabref/compare/v5.3...v5.4
[5.3]: https://github.com/JabRef/jabref/compare/v5.2...v5.3
[5.2]: https://github.com/JabRef/jabref/compare/v5.1...v5.2
[5.1]: https://github.com/JabRef/jabref/compare/v5.0...v5.1
[5.0]: https://github.com/JabRef/jabref/compare/v5.0-beta...v5.0
[5.0-beta]: https://github.com/JabRef/jabref/compare/v5.0-alpha...v5.0-beta
[5.0-alpha]: https://github.com/JabRef/jabref/compare/v4.3...v5.0-alpha
<!-- markdownlint-disable-file MD024 MD033 MD053 --><|MERGE_RESOLUTION|>--- conflicted
+++ resolved
@@ -32,11 +32,8 @@
 - We added the option to change the Git username and PAT in Network Preferences. [#14509](https://github.com/JabRef/jabref/pull/14509)
 - When parsing a plain text citation, we added support for recognizing and extracting arXiv identifiers. [#14455](https://github.com/JabRef/jabref/pull/14455)
 - We introduced a new "Search Engine URL Template" setting in Preferences to allow users to customize their search engine URL templates [#12268](https://github.com/JabRef/jabref/issues/12268)
-<<<<<<< HEAD
 - We enabled CLI parameters for customizing citation key generation in JabKit, allowing users to override citation key patterns without modifying GUI settings. [#14361](https://github.com/JabRef/jabref/issues/14361)
-=======
 - We added the option to pseudonymize a library using the GUI, via the tools tab in the Main Menu. [#14118](https://github.com/JabRef/jabref/issues/14118)
->>>>>>> e3fbc796
 
 ### Changed
 
