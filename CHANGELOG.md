# Changelog
All notable changes to this project will be documented in this file.
This project **does not** adhere to [Semantic Versioning](http://semver.org/).
This file tries to follow the conventions proposed by [keepachangelog.com](http://keepachangelog.com/).
Here, the categories "Changed" for added and changed functionality,
"Fixed" for fixed functionality, and
"Removed" for removed functionality is used.

We refer to [GitHub issues](https://github.com/JabRef/jabref/issues) by using `#NUM`.


## [Unreleased]

### Changed
- Add session restoring functionality for shared database. Related to [#1703](https://github.com/JabRef/jabref/issues/1703)
- Implementation of LiveUpdate for PostgreSQL & Oracle systems. Related to [#970](https://github.com/JabRef/jabref/issues/970).
- Added support for [1.0.1 CitationStyles](http://citationstyles.org/)
- You can set and cycle between different preview styles (including CitationStyles)
- Added fetcher for [MathSciNet](http://www.ams.org/mathscinet), [zbMATH](https://www.zbmath.org/) and [Astrophysics Data System](http://www.adsabs.harvard.edu/)
- Improved search:
  - Search queries consisting of a normal query and a field-based query are now supported (for example, `JabRef AND author == you`)
  - Implemented [#825](https://github.com/JabRef/jabref/issues/825): Search Bar across all bib files instead each having its own
  - Implemented [#573](https://github.com/JabRef/jabref/issues/573): Add key shortcut for global search (`ctrl+shift+f`, if the searchfield is empty it will be focused instead)
  - The search result Window will now show which entry belongs to which bib file
  - The search result Window will now remember its location
  - The search result Window won't stay on top anymore if the main Window is focused and will be present in the taskbar
  - The user can jump from the searchbar to the maintable  with `ctrl+enter`
  - Implemented [#573 (comment)](https://github.com/JabRef/jabref/issues/573#issuecomment-232284156): Added shortcut: closing the search result window with `ctrl+w`
- Added integrity check for fields with BibTeX keys, e.g., `crossref` and `related`, to check that the key exists
- Fields linking to other entries (e.g., `crossref` and `related`) have now specialized editors in the entry editor. Check the tabs "Other fields" and "General".
- [#1496](https://github.com/JabRef/jabref/issues/1496) Keep track of which entry a downloaded file belongs to
- Made it possible to download multiple entries in one action
- [#1506](https://github.com/JabRef/jabref/issues/1506) It is possible to apply two new key modifier `title_case` for Title Case, `capitalize` for Capitalized first character of each word (difference is that title case will leave prepositions etc in lower case), and `sentence_case` for normal sentence case (first word capitalized). In addition `lower_case` and `upper_case` can be used instead of `lower` and `upper`. 
- Added two new pseudo-fields for search: `anykeyword` to search for a specific keyword and `anyfield` to search in all fields (useful in combination with search in specific fields)
- [#1813](https://github.com/JabRef/jabref/issues/1813) Import/Export preferences dialog default directory set to working directory
- [#1897](https://github.com/JabRef/jabref/issues/1897) Implemented integrity check for `year` field: Last four nonpunctuation characters should be numerals
- Address in MS-Office 2007 xml format is now imported as `location`
- [#1912](https://github.com/JabRef/jabref/issues/1912) Implemented integrity check for `edition` field: Should have the first letter capitalized (BibTeX), Should contain an integer or a literal (BibLaTeX)
- The dialog for choosing new entries additionally supports ID-based entry generation
- `number` field is now exported as `number` field in MS-Office 2007 xml format, if no `issue` field is present and the entry type is not `patent`
- `note` field is now exported as `comments` field in MS-Office 2007 xml format
- `comments` field in MS-Office 2007 xml format is now imported as `note` field
- [#463](https://github.com/JabRef/jabref/issues/463): Disable menu-item and toolbar-buttons while no database is open
- Implemented integrity check for `note` and `howpublished` field: Should have the first letter capitalized (BibTeX)
- <kbd>Pos1</kbd> / <kbd>HOME</kbd> now select the first/last entry in the main table and the search result frame.
- <kbd>UP</kbd> / <kbd>Down</kbd> / <kbd>Tab</kbd> / <kbd>shift+Tab</kbd> in the search result frame have now the same functionality as in the main  table.
- Importer for MODS format added
- [#2012](https://github.com/JabRef/jabref/issues/2012) Implemented integrity check for `month` field: Should be an integer or normalized (BibLaTeX), Should be normalized (BibTeX)
- [#1779](https://github.com/JabRef/jabref/issues/1779) Implemented integrity check for `bibtexkey` field: Empty BibTeX key
- Prohibit more than one connections to the same shared database.
<<<<<<< HEAD
- Generalize German translation of database into "Datenbank"
- Improve language quality of the German translation of shared database
=======
- Implemented integrity check for `journaltitle` field: BibLaTeX field only (BibTeX)
>>>>>>> eef6e7c4

### Fixed
- Fixed [#2054](https://github.com/JabRef/jabref/issues/2054): Ignoring a new version now works as expected
- Fixed selecting an entry out of multiple duplicates
- Fixed [#617](https://github.com/JabRef/jabref/issues/617): `Enter` in global search opens the selected entry & `Enter` in search dialog window opens the selected entry
- Entries in the SearchResultPanel will be shown correctly (Latex to Unicode)
- Suggestions in the autocomplete will be shown correctly (Latex to Unicode)
- Fixed: When searching the first match will be selected if the current selection is no match
- Selecting an entry in the search result Window will now select the correct entry in the bib file
- Entries in the SearchResultDialog are now converted to Unicode
- Suggestions in the autocomplete (search) are now in Unicode
- Fixed NullPointerException when opening search result window for an untitled database
- Fixed entry table traversal with Tab (no column traversal thus no double jump)
- Fixed [#1757](https://github.com/JabRef/jabref/issues/1757): Crash after saving illegal argument in entry editor
- Fixed [#1663](https://github.com/JabRef/jabref/issues/1663): Better multi-monitor support
- Fixed [#1882](https://github.com/JabRef/jabref/issues/1882): Crash after saving illegal bibtexkey in entry editor
- Fixed field `location` containing only city is not exported correctly to MS-Office 2007 xml format
- Fixed [#1235](https://github.com/JabRef/jabref/issues/1235): Modified Key bindings do not work correctly
- Fixed field `key` field is not exported to MS-Office 2008 xml format
- Fixed [#1181](https://github.com/JabRef/jabref/issues/1181) and [#1504](https://github.com/JabRef/jabref/issues/1504): Improved "Normalize to BibTeX name format": Support separated names with commas and colons. Considered name affixes such as "Jr".
- Fixed download files failed silently when an invalid directory is selected
- Fixed [#1949](https://github.com/JabRef/jabref/issues/1949): Error message directs to the wrong preference tab
- Fixed InvalidBackgroundColor flickering with Ctrl-s and File > Save database
- Fixed loop when pulling changes (shared database) when current selected field has changed
- Fixed [#1958](https://github.com/JabRef/jabref/issues/1958): Verbatim fields are no longer checked for HTML encoded characters by integrity checks
- Fixed [#1937](https://github.com/JabRef/jabref/issues/1937): If no help page for the current chosen language exists, the english help page will be shown
<<<<<<< HEAD
- Fixed [#1996](https://github.com/JabRef/jabref/issues/1996): Unnecessary other fields tab in entry editor removed (BibTeX mode)
- Fixed file menu displays wrong hotkey in the German translation
=======
- Fixed [#2060](https://github.com/JabRef/jabref/issues/2060): Medline fetcher now imports data in UTF-8 encoding
>>>>>>> eef6e7c4

### Removed
- Removed 2nd preview style
- The non-supported feature of being able to define file directories for any extension is removed. Still, it should work for older databases using the legacy `ps` and `pdf` fields, although we strongly encourage using the `file` field.
- Automatic migration for the `evastar_pdf` field is removed.


















































































## [3.6] - 2016-08-26

### Changed
- [#462](https://github.com/JabRef/jabref/issues/462) Extend the OpenConsoleFeature by offering a selection between default terminal emulator and configurable command execution.
- [#970](https://github.com/JabRef/jabref/issues/970): Implementation of shared database support (full system) with event based synchronization for MySQL, PostgreSQL and Oracle database systems.
- [#1026](https://github.com/JabRef/jabref/issues/1026) JabRef does no longer delete user comments outside of BibTeX entries and strings
- [#1225](https://github.com/JabRef/jabref/issues/1225): Hotkeys are now consistent
- [#1249](https://github.com/JabRef/jabref/issues/1249) Date layout formatter added
- [#1345](https://github.com/JabRef/jabref/issues/1345) Cleanup ISSN
- [#1516](https://github.com/JabRef/jabref/issues/1516) Selected field names are written in uppercase in the entry editor
- [#1751](https://github.com/JabRef/jabref/issues/1751) Added tooltip to web search button
- [#1758](https://github.com/JabRef/jabref/issues/1758) Added a button to open Database Properties dialog help
- [#1841](https://github.com/JabRef/jabref/issues/1841) The "etal"-string in the Authors layout formatter can now be empty
- Added EntryTypeFormatter to add camel casing to entry type in layouts, e.g., InProceedings
- Added print entry preview to the right click menu
- Added links to JabRef internet resources
- Added integrity check to avoid non-ASCII characters in BibTeX files
- Added ISBN integrity checker
- Added filter to not show selected integrity checks
- Automatically generated group names are now converted from LaTeX to Unicode
- Enhance the entry customization dialog to give better visual feedback
- Externally fetched information can be merged for entries with an ISBN
- Externally fetched information can be merged for entries with an ArXiv eprint
- File open dialogs now use default extensions as primary file filter
- For developers: Moved the bst package into logic. This requires the regeneration of antlr sources, execute: `gradlew generateSource`
- It is now possible to generate a new BIB database from the citations in an OpenOffice/LibreOffice document
- It is now possible to add your own lists of protected terms, see Options -> Manage protected terms
- Improve focus of the maintable after a sidepane gets closed (Before it would focus the toolbar or it would focus the wrong entry)
- Table row height is adjusted on Windows which is useful for high resolution displays
- The field name in the layout files for entry type is changed from `bibtextype` to `entrytype`. Please update your existing files as support for `bibtextype` will be removed eventually.
- The contents of `crossref` and `related` will be automatically updated if a linked entry changes key
- The information shown in the main table now resolves crossrefs and strings and it can be shown which fields are resolved in this way (Preferences -> Appearance -> Color codes for resolved fields)
- The formatting of the main table is based on the actual field shown when using e.g. `title/author`
- The arXiv fetcher now also supports free-text search queries
- Undo/redo are enabled/disabled and show the action in the tool tip
- Unified dialogs for opening/saving files

### Fixed
- Fixed [#636](https://github.com/JabRef/jabref/issues/636): DOI in export filters
- Fixed [#1257](https://github.com/JabRef/jabref/issues/1324): Preferences for the BibTeX key generator set in a version prior to 3.2 are now migrated automatically to the new version
- Fixed [#1264](https://github.com/JabRef/jabref/issues/1264): S with caron does not render correctly
- Fixed [#1288](https://github.com/JabRef/jabref/issues/1288): Newly opened bib-file is not focused
- Fixed [#1321](https://github.com/JabRef/jabref/issues/1321): LaTeX commands in fields not displayed in the list of references
- Fixed [#1324](https://github.com/JabRef/jabref/issues/1324): Save-Dialog for Lookup fulltext document now opens in the specified working directory
- Fixed [#1499](https://github.com/JabRef/jabref/issues/1499): {} braces are now treated correctly in in author/editor
- Fixed [#1527](https://github.com/JabRef/jabref/issues/1527): 'Get BibTeX data from DOI' Removes Marking
- Fixed [#1519](https://github.com/JabRef/jabref/issues/1519): The word "Seiten" is automatically removed when fetching info from ISBN
- Fixed [#1531](https://github.com/JabRef/jabref/issues/1531): `\relax` can be used for abbreviation of author names
- Fixed [#1554](https://github.com/JabRef/jabref/issues/1554): Import dialog is no longer hidden behind main window
- Fixed [#1592](https://github.com/JabRef/jabref/issues/1592): LibreOffice: wrong numbers in citation labels
- Fixed [#1609](https://github.com/JabRef/jabref/issues/1324): Adding a file to an entry opened dialog in the parent folder of the working directory
- Fixed [#1632](https://github.com/JabRef/jabref/issues/1632): User comments (`@Comment`) with or without brackets are now kept
- Fixed [#1639](https://github.com/JabRef/jabref/issues/1639): Google Scholar fetching works again.
- Fixed [#1643](https://github.com/JabRef/jabref/issues/1643): Searching with double quotes in a specific field ignores the last character
- Fixed [#1669](https://github.com/JabRef/jabref/issues/1669): Dialog for manual connection to OpenOffice/LibreOffice works again on Linux
- Fixed [#1682](https://github.com/JabRef/jabref/issues/1682): An entry now must have a BibTeX key to be cited in OpenOffice/LibreOffice
- Fixed [#1687](https://github.com/JabRef/jabref/issues/1687): "month" field ascending/descending sorting swapped
- Fixed [#1716](https://github.com/JabRef/jabref/issues/1716): `@`-Symbols stored in BibTeX fields no longer break the database
- Fixed [#1750](https://github.com/JabRef/jabref/issues/1750): BibLaTeX `date` field is now correctly exported as `year` in MS-Office 2007 xml format
- Fixed [#1760](https://github.com/JabRef/jabref/issues/1760): Preview updated correctly when selecting a single entry after selecting multiple entries
- Fixed [#1771](https://github.com/JabRef/jabref/issues/1771): Show all supported import types as default
- Fixed [#1804](https://github.com/JabRef/jabref/issues/1804): Integrity check no longer removes URL field by mistake
- Fixed: LaTeX characters in author names are now converted to Unicode before export in MS-Office 2007 xml format
- Fixed: `volume`, `journaltitle`, `issue` and `number`(for patents) fields are now exported correctly in MS-Office 2007 xml format
- Fixed NullPointerException when clicking OK without specifying a field name in set/clear/rename fields
- Fixed IndexOutOfBoundsException when trying to download a full text document without selecting an entry
- Fixed NullPointerException when trying to set a special field or mark an entry through the menu without having an open database
- Fixed NullPointerException when trying to synchronize file field with an entry without BibTeX key
- Fixed NullPointerException when importing PDFs and pressing cancel when selecting entry type
- Fixed a number of issues related to accessing the GUI from outside the EDT
- Fixed NullPointerException when using BibTeX key pattern `authFirstFull` and the author does not have a "von"-part
- Fixed NullPointerException when opening Customize entry type dialog without an open database
- LaTeX to Unicode converter now handles combining accents
- Fixed NullPointerException when clicking Browse in Journal abbreviations with empty text field
- Fixed NullPointerException when opening file in Plain text import
- Fixed NullPointerException when appending database
- Fixed NullPointerException when loading a style file that has not got a default style
- Date fields in the BibLatex standard are now always formatted in the correct way, independent of the preferences
- The merge entry dialog showed wrong heading after merging from DOI
- Manage content selectors now saves edited existing lists again and only marks database as changed when the content selectors are changed
- When inserting a duplicate the right entry will be selected
- Preview panel height is now saved immediately, thus is shown correctly if the panel height is changed, closed and opened again

### Removed
- [#1610](https://github.com/JabRef/jabref/issues/1610) Removed the possibility to auto show or hide the groups interface
- It is not longer possible to choose to convert HTML sub- and superscripts to equations
- Removed option to open right-click menu with ctrl + left-click as it was not working
- Removed option to disable entry editor when multiple entries are selected as it was not working
- Removed option to show warning for empty key as it was not working
- Removed option to show warning for duplicate key as it was not working
- Removed preview toolbar (since long disabled)


## [3.5] - 2016-07-13

### Changed
- Implemented [#1356](https://github.com/JabRef/jabref/issues/1356): Added a formatter for converting HTML to Unicode
- Implemented [#661](https://github.com/JabRef/jabref/issues/661): Introducing a "check for updates" mechnism (manually/automatic at startup)
- Implemented [#1338](https://github.com/JabRef/jabref/issues/1338): clicking on a crossref in the main table selects the parent entry and added a button in the entry editor to select the parent entry.
- Implemented [#1485](https://github.com/JabRef/jabref/issues/1485): Biblatex field shorttitle is now exported/imported as standard field ShortTitle to Word bibliography
- Implemented [#1431](https://github.com/JabRef/jabref/issues/1431): Import dialog shows file extensions and filters the view
- When resolving duplicate BibTeX-keys there is now an "Ignore" button. "Cancel" and close key now quits the resolving.
- The [online forum](http://discourse.jabref.org/) is now directly accessible via the "Help" menu
- Updated German translation

### Fixed
- Fixed [#1530](https://github.com/JabRef/jabref/issues/1530): Unescaped hashes in the url field are ignored by the integrity checker
- Fixed [#405](https://github.com/JabRef/jabref/issues/405): Added more {} around capital letters in Unicode/HTML to LaTeX conversion to preserve them
- Fixed [#1476](https://github.com/JabRef/jabref/issues/1476): NPE when importing from SQL DB because of missing DatabaseMode
- Fixed [#1481](https://github.com/JabRef/jabref/issues/1481): Mac OS X binary seems broken for JabRef 3.4 release
- Fixed [#1430](https://github.com/JabRef/jabref/issues/1430): "review changes" did misinterpret changes
- Fixed [#1434](https://github.com/JabRef/jabref/issues/1434): Static groups are now longer displayed as dynamic ones
- Fixed [#1482](https://github.com/JabRef/jabref/issues/1482): Correct number of matched entries is displayed for refining subgroups
- Fixed [#1444](https://github.com/JabRef/jabref/issues/1444): Implement getExtension and getDescription for importers.
- Fixed [#1507](https://github.com/JabRef/jabref/issues/1507): Keywords are now separated by the delimiter specified in the preferences
- Fixed [#1484](https://github.com/JabRef/jabref/issues/1484): HTML export handles some UTF characters wrong
- Fixed [#1534](https://github.com/JabRef/jabref/issues/1534): "Mark entries imported into database" does not work correctly
- Fixed [#1500](https://github.com/JabRef/jabref/issues/1500): Renaming of explicit groups now changes entries accordingly
- Fixed issue where field changes were not undoable if the time stamp was updated on editing
- Springer fetcher now fetches the requested number of entries (not one less as before)
- Alleviate multiuser concurrency issue when near simultaneous saves occur to a shared database file


## [3.4] - 2016-06-02

### Changed
- Implemented [#629](https://github.com/JabRef/jabref/issues/629): Explicit groups are now written in the "groups" field of the entry instead of at the end of the bib file
- Main table now accepts pasted DOIs and tries to retrieve the entry
- Added support for several Biblatex-fields through drop-down lists with valid alternatives
- Added integrity checker for an odd number of unescaped '#'
- Implemented [feature request 384](https://sourceforge.net/p/jabref/features/384): The merge entries dialog now show all text and colored differences between the fields
- Implemented [#1233](https://github.com/JabRef/jabref/issues/1233): Group side pane now takes up all the remaining space
- Added integrity check detecting HTML-encoded characters
- Added missing help files
- Implemented [feature request #1294](https://github.com/JabRef/jabref/issues/1294): Added possibility to filter for `*.jstyle` files in OpenOffice/LibreOffice style selection dialog. Open style selection dialog in directory of last selected file
- Added integrity check for ISSN
- Add LaTeX to Unicode converter as cleanup operation
- Added an option in the about dialog to easily copy the version information of JabRef
- Integrity check table can be sorted by clicking on column headings
- Added \SOFTWARE\Jabref 'Path' registry entry for installation path inside the installer
- Added an additional icon to distinguish DOI and URL links ([feature request #696](https://github.com/JabRef/jabref/issues/696))
- Added nbib fields to Medlineplain importer and to MedlineImporter
- Implemented [#1342](https://github.com/JabRef/jabref/issues/1342): show description of case converters as tooltip 
- Updated German translation

### Fixed
- Fixed [#473](https://github.com/JabRef/jabref/issues/473): Values in an entry containing symbols like ' are now properly escaped for exporting to the database
- Fixed [#1270](https://github.com/JabRef/jabref/issues/1270): Auto save is now working again as expected (without leaving a bunch of temporary files behind)
- Fixed [#1234](https://github.com/JabRef/jabref/issues/1234): NPE when getting information from retrieved DOI
- Fixed [#1245](https://github.com/JabRef/jabref/issues/1245): Empty jstyle properties can now be specified as ""
- Fixed [#1259](https://github.com/JabRef/jabref/issues/1259): NPE when sorting tabs
- Fixed display bug in the cleanup dialog: field formatters are now correctly displayed using their name 
- Fixed [#1271](https://github.com/JabRef/jabref/issues/1271): Authors with compound first names are displayed properly 
- Fixed: Selecting invalid jstyle causes NPE and prevents opening of style selection dialog
- Fixed: Move linked files to default directory works again
- Fixed [#1327](https://github.com/JabRef/jabref/issues/1327): PDF cleanup changes order of linked pdfs
- Fixed [#1313](https://github.com/JabRef/jabref/issues/1313): Remove UI for a configuration option which was no longer available
- Fixed [#1340](https://github.com/JabRef/jabref/issues/1340): Edit -> Mark Specific Color Dysfunctional on OSX
- Fixed [#1245](https://github.com/JabRef/jabref/issues/1245): Empty jstyle properties can now be specified as ""
- Fixed [#1364](https://github.com/JabRef/jabref/issues/1364): Windows: install to LOCALAPPDATA directory for non-admin users
- Fixed [#1365](https://github.com/JabRef/jabref/issues/1365): Default label pattern back to `[auth][year]`
- Fixed [#796](https://github.com/JabRef/jabref/issues/796): Undoing more than one entry at the same time is now working
- Fixed [#1122](https://github.com/JabRef/jabref/issues/1122): Group view is immediately updated after adding an entry to a group
- Fixed [#171](https://github.com/JabRef/jabref/issues/171): Dragging an entry to a group preserves scrolling
- Fixed [#1353](https://github.com/JabRef/jabref/issues/1353): Fetch-Preview did not display updated BibTeX-Key after clicking on `Generate Now`
- Fixed [#1381](https://github.com/JabRef/jabref/issues/1381): File links containing blanks are broken if non-default viewer is set
- Fixed sourceforge bug 1000: shorttitleINI can generate the initials of the shorttitle
- Fixed [#1394](https://github.com/JabRef/jabref/issues/1394): Personal journal abbrevations could not be saved
- Fixed [#1400](https://github.com/JabRef/jabref/issues/1400): Detect path constructs wrong path for Windows
- Fixed [#973](https://github.com/JabRef/jabref/issues/973): Add additional DOI field for English version of MS Office 2007 XML
- Fixed [#1412](https://github.com/JabRef/jabref/issues/1412): Save action *protect terms* protects terms within words unecessarily
- Fixed [#1420](https://github.com/JabRef/jabref/issues/1420): Auto downloader should respect file pattern and propose correct filename
- Fixed [#651](https://github.com/JabRef/jabref/issues/651): Improve parsing of author names containing braces
- Fixed [#1421](https://github.com/JabRef/jabref/issues/1421): Auto downloader should try to retrieve DOI if not present and fetch afterwards
- Fixed [#1457](https://github.com/JabRef/jabref/issues/1457): Support multiple words inside LaTeX commands to RTF export
- Entries retain their groupmembership when undoing their cut/deletion
- Fixed [#1450](https://github.com/JabRef/jabref/issues/1450): EntryEditor is restored in the correct size after preference changes
- Fixed [#421](https://github.com/JabRef/jabref/issues/421): Remove LaTeX commands from all BibTeX fields when exporting to Word Bibliography

### Removed
- Removed possibility to export entries/databases to an `.sql` file, as the logic cannot easily use the correct escape logic
- Removed support of old groups format, which was used prior to JabRef version 1.6. If you happen to have a 10 years old .bib file, then JabRef 3.3 can be used to convert it to the current format.
- Removed possibility to automatically add braces via Option - Preferences - File - Store the following fields with braces around capital letters. Please use save actions instead for adding braces automatically.
- Removed button to refresh groups view. This button shouldn't be needed anymore. Please report any cases where the groups view is not updated automatically.
- Medline and GVK importer no longer try to expand author initials (i.e.  `EH Wissler -> E. H. Wissler`).
- Removed not-working option "Select Matches" under Groups -> Settings.


## [3.3] - 2016-04-17

### Changed
- Migrated JabRef help to markdown at https://github.com/JabRef/help.jabref.org
- Add possibility to lookup DOI from BibTeX entry contents inside the DOI field
- PDFs can be automatically fetched from IEEE (given that you have access without logging in)
- The OpenOffice/LibreOffice style file handling is changed to have only a single list of available style and you need to add your custom styles again
- OpenOffice/LibreOffice style files are now always read and written with the same default encoding as for the database (found in the preferences)
- The user journal abbreviation list is now always read and written with the same default encoding as for the database (found in the preferences)
- The mass edit function "Set/clear/rename fields" is now in the Edit menu
- Implemented [#455](https://github.com/JabRef/jabref/issues/455): Add button in preference dialog to reset preferences
- Add ability to run arbitrary formatters as cleanup actions (some old cleanup jobs are replaced by this functionality)
- Add "Move linked files to default file directory" as cleanup procedure
- Implemented [#756](https://github.com/JabRef/jabref/issues/756): Add possibility to reformat all entries on save (under Preferences, File)
- All fields in a bib entry are written without any leading and trailing whitespace 
- Comments and preamble are serialized with capitalized first letter, i.e. `@Comment` instead of `@comment` and `@Preamble` instead of `@PREAMBLE`.
- Global sorting options and preferences are removed. Databases can still be sorted on save, but this is configured locally and stored in the file
- OvidImporter now also imports fields: doi, issn, language and keywords
- Implemented [#647](https://github.com/JabRef/jabref/issues/647): The preview can now be copied
- [#459](https://github.com/JabRef/jabref/issues/459) Open default directory when trying to add files to an entry
- Implemented [#668](https://github.com/JabRef/jabref/issues/668): Replace clear with icon to reduce search bar width
- Improved layout for OSX: Toolbar buttons and search field
- BibTeX and BibLaTeX mode is now file based and can be switched at runtime. The information is stored in the .bib file, and if it is not there detected by the entry types.
- Moved all quality-related database actions inside a new quality menu
- [#684](https://github.com/JabRef/jabref/issues/684): ISBNtoBibTex Error Message is now more clear
- Moved default bibliography mode to general preferences tab
- Add dialog to show all preferences in their raw form plus some filtering
- Added Ordinal formatter (1 -> 1st etc)
- [#492](https://github.com/JabRef/jabref/issues/492): If no text is marked, the whole field is copied. Preview of pasted text in tool tip
- [#454](https://github.com/JabRef/jabref/issues/454) Add a tab that shows all remaining entry fields that are not displayed in any other tab
- The LaTeX to Unicode/HTML functionality is much improved by covering many more cases
- Ability to convert from LaTeX to Unicode in right-click field menu
- Regex-based search is know only applied entirely and not split up to different regexes on whitespaces
- [#492](https://github.com/JabRef/jabref/issues/492): If no text is marked, the whole field is copied. Preview of pasted text in tool tip
- Integrity check now also checks broken file links, abbreviations in `journal` and `booktitle`, and incorrect use of proceedings with page numbers
- PdfContentImporter does not write the content of the first page into the review field any more
- Implemented [#462](https://github.com/JabRef/jabref/issues/462): Add new action to open console where opened database file is located. New button, menu entry and shortcut (CTRL+SHIFT+J) for this action have also been added.
- [#957](https://github.com/JabRef/jabref/issues/957) Improved usability of Export save order selection in Preferences and Database Properties
- [#958](https://github.com/JabRef/jabref/issues/958) Adjusted size and changed layout of database dialog
- [#1023](https://github.com/JabRef/jabref/issues/492) ArXiv fetcher now also fetches based on eprint id
- Moved "Get BibTeX data from DOI" from main table context menu to DOI field in entry editor
- Added open buttons to DOI and URL field
- Move Look & Feel settings from advanced to appearance tab in preferences
- JabRef installer now automatically determines the user rights and installs to home directory/program dir when user is restricted/admin
- Move PDF file directory configuration from external tab to file tab in preferences
- Implemented [#672](https://github.com/JabRef/jabref/issues/672): FileList now distributes its space dependent on the width of its columns
- Added missing German translations
- Swedish is added as a language option (still not a complete translation)
- [#969](https://github.com/JabRef/jabref/issues/969) Adding and replacing old event system mechanisms with Google Guava EventBus.

### Fixed
- Fixed [#318](https://github.com/JabRef/jabref/issues/318): Improve normalization of author names
- Fixed [#598](https://github.com/JabRef/jabref/issues/598) and [#402](https://github.com/JabRef/jabref/issues/402): No more issues with invalid icons for ExternalFileTypes in global search or after editing the settings
- Fixed [#883](https://github.com/JabRef/jabref/issues/883): No NPE during cleanup
- Fixed [#845](https://github.com/JabRef/jabref/issues/845): Add checkboxes for highlighting in groups menu, fixes other toggle highlighting as well for all toggle buttons
- Fixed [#890](https://github.com/JabRef/jabref/issues/890): No NPE when renaming file
- Fixed [#466](https://github.com/JabRef/jabref/issues/466): Rename PDF cleanup now also changes case of file name
- Fixed [#621](https://github.com/JabRef/jabref/issues/621) and [#669](https://github.com/JabRef/jabref/issues/669): Encoding and preamble now end with newline.
- Make BibTex parser more robust against missing newlines
- Fix bug that prevented the import of BibTex entries having only a key as content
- Fixed [#666](https://github.com/JabRef/jabref/issues/666): MS Office 2007 export is working again
- Fixed [#670](https://github.com/JabRef/jabref/issues/670): Expressions using enclosed quotes (`keywords="one two"`) did not work.
- Fixed [#667](https://github.com/JabRef/jabref/issues/667): URL field is not sanitized anymore upon opening in browser.
- Fixed [#687](https://github.com/JabRef/jabref/issues/687): Fixed NPE when closing JabRef with new unsaved database.
- Fixed [#680](https://github.com/JabRef/jabref/issues/680): Synchronize Files key binding works again.
- Fixed [#212](https://github.com/JabRef/jabref/issues/212): Added command line option `-g` for autogenerating bibtex keys
- Fixed [#213](https://github.com/JabRef/jabref/issues/212): Added command line option `-asfl` for autosetting file links
- Fixed [#671](https://github.com/JabRef/jabref/issues/671): Remember working directory of last import
- IEEEXplore fetcher replaces keyword separator with the preferred
- Fixed [#710](https://github.com/JabRef/jabref/issues/710): Fixed quit behavior under OSX
- "Merge from DOI" now honors removed fields
- Fixed [#778](https://github.com/JabRef/jabref/issues/778): Fixed NPE when exporting to `.sql` File
- Fixed [#824](https://github.com/JabRef/jabref/issues/824): MimeTypeDetector can now also handle local file links
- Fixed [#803](https://github.com/JabRef/jabref/issues/803): Fixed dynamically group, free-form search
- Fixed [#743](https://github.com/JabRef/jabref/issues/743): Logger not configured when JAR is started
- Fixed [#822](https://github.com/JabRef/jabref/issues/822): OSX - Exception when adding the icon to the dock
- Fixed [#609](https://github.com/JabRef/jabref/issues/609): Sort Arrows are shown in the main table if table is sorted
- Fixed [#685](https://github.com/JabRef/jabref/issues/685): Fixed MySQL exporting for more than one entry
- Fixed [#815](https://github.com/JabRef/jabref/issues/815): Curly Braces no longer ignored in OpenOffice/LibreOffice citation
- Fixed [#855](https://github.com/JabRef/jabref/issues/856): Fixed OpenOffice Manual connect - Clicking on browse does now work correctly
- Fixed [#649](https://github.com/JabRef/jabref/issues/649): Key bindings are now working in the preview panel
- Fixed [#410](https://github.com/JabRef/jabref/issues/410): Find unlinked files no longer freezes when extracting entry from PDF content
- Fixed [#936](https://github.com/JabRef/jabref/issues/936): Preview panel is now updated when an entry is cut/deleted
- Fixed [#1001](https://github.com/JabRef/jabref/issues/1001): No NPE when exporting a complete database
- Fixed [#991](https://github.com/JabRef/jabref/issues/991): Entry is now correctly removed from the BibDatabase
- Fixed [#1062](https://github.com/JabRef/jabref/issues/1062): Merge entry with DOI information now also applies changes to entry type
- Fixed [#535](https://github.com/JabRef/jabref/issues/535): Add merge action to right click menu
- Fixed [#1115](https://github.com/JabRef/jabref/issues/1115): Wrong warning message when importing duplicate entries
- Fixed [#935](https://github.com/JabRef/jabref/issues/935): PDFs, which are readable, but carry a protection for editing, are treated by the XMP parser and the importer generating a BibTeX entry based on the content.
- Fixed: Showing the preview panel with a single-click at startup

### Removed
- Removed JabRef offline help files which are replaced by the new online documentation at https://github.com/JabRef/help.jabref.org
- Fixed [#627](https://github.com/JabRef/jabref/issues/627): The `pdf` field is removed from the export formats, use the `file` field
- Removed configuration option to use database file directory as base directory for attached files and make it default instead
- Removed save session functionality as it just saved the last opened tabs which is done by default
- Removed CLI option `-l` to load a session
- Removed PDF preview functionality
- Removed Sixpackimporter it is not used in the wild anymore
- Removed double click listener from `doi` and `url` fields


## [3.2] - 2016-01-10

### Changed
- All import/open database warnings are now shown in a scrolling text area
- Add an integrity check to ensure that a url has a correct protocol, implements [#358](https://github.com/JabRef/jabref/issues/358)

### Fixed
- Changes in customized entry types are now directly reflected in the table when clicking "Apply" or "OK"
- Fixed [#608](https://github.com/JabRef/jabref/issues/608): Export works again
- Fixed [#417](https://github.com/JabRef/jabref/issues/417): Table now updates when switching groups
- Fixed [#534](https://github.com/JabRef/jabref/issues/534): No OpenOffice setup panel in preferences
- Fixed [#545](https://github.com/JabRef/jabref/issues/545): ACM fetcher works again
- Fixed [#593](https://github.com/JabRef/jabref/issues/593): Reference list generation works for OpenOffice/LibreOffice again
- Fixed [#598](https://github.com/JabRef/jabref/issues/598): Use default file icon for custom external file types
- Fixed [#607](https://github.com/JabRef/jabref/issues/607): OpenOffice/LibreOffice works on OSX again

### Removed
- OpenOffice/LibreOffice is removed from the push-to-application button and only accessed through the side panel


## [3.1] - 2015-12-24

### Changed
- Added new DoiResolution fetcher that tries to download full text PDF from DOI link
- Add options to close other/all databases in tab right-click menu
- Implements [#470](https://github.com/JabRef/jabref/issues/470): Show editor (as an alternative to author) and booktitle (as an alternative to journal) in the main table by default
- Restore focus to last focused tab on start
- Add ability to format/cleanup the date field
- Add support for proxy authentication via VM args and GUI settings, this implements [feature request 388](https://sourceforge.net/p/jabref/feature-requests/388/)
- Move Bibtex and Biblatex mode switcher to File menu
- Display active edit mode (BibTeX or Biblatex) at window title
- Implements [#444](https://github.com/JabRef/jabref/issues/444): The search is cleared by either clicking the clear-button or by pressing ESC with having focus in the search field.
- Icons are shown as Header for icon columns in the entry table ([#315](https://github.com/JabRef/jabref/issues/315))
- Tooltips are shown for header columns and contents which are too wide to be displayed in the entry table ([#384](https://github.com/JabRef/jabref/issues/384))
- Default order in entry table:  # | all file based icons (file, URL/DOI, ...) | all bibtex field based icons (bibtexkey, entrytype, author, title, ...) | all activated special field icons (ranking, quality, ...)
- Write all field keys in lower case. No more camel casing of field names. E.g., `title` is written instead of `Title`, `howpublished` instead of `HowPublished`, and `doi` instead of `DOI`. The configuration option `Use camel case for field names (e.g., "HowPublished" instead of "howpublished")` is gone.
- All field saving options are removed. There is no more customization of field sorting. '=' is now appended to the field key instead of its value. The intendation is aligned for an entry and not for the entire database. Entry names are written in title case format.
- Entries are only reformatted if they were changed during a session. There is no more mandatory reformatting of the entire database on save.
- Implements [#565](https://github.com/JabRef/jabref/issues/565): Highlighting matches works now also for regular expressions in preview panel and entry editor
- IEEEXplore search now downloads the full Bibtex record instead of parsing the fields from the HTML webpage result (fixes [bug 1146](https://sourceforge.net/p/jabref/bugs/1146/) and [bug 1267](https://sourceforge.net/p/jabref/bugs/1267/))
- Christmas color theme (red and green)
- Implements #444: The search is cleared by either clicking the clear-button or by pressing ESC with having focus in the search field. 
- Added command line switch --debug to show more detailed logging messages

### Fixed
- Fixed [bug 482](https://sourceforge.net/p/jabref/bugs/482/) partly: escaped brackets are now parsed properly when opening a bib file
- Fixed [#479](https://github.com/JabRef/jabref/issues/479): Import works again
- Fixed [#434](https://github.com/JabRef/jabref/issues/434): Revert to old 'JabRef' installation folder name instead of 'jabref'
- Fixed [#435](https://github.com/JabRef/jabref/issues/435): Retrieve non open access ScienceDirect PDFs via HTTP DOM
- Fixed: Cleanup process aborts if linked file does not exists
- Fixed [#420](https://github.com/JabRef/jabref/issues/420): Reenable preference changes
- Fixed [#414](https://github.com/JabRef/jabref/issues/414): Rework BibLatex entry types with correct required and optional fields
- Fixed [#413](https://github.com/JabRef/jabref/issues/413): Help links in released jar version are not working
- Fixes [#412](https://github.com/JabRef/jabref/issues/412): Biblatex preserves capital letters, checking whether letters may be converted to lowercase within the Integrity Check action is obsolete.
- Fixed [#437](https://github.com/JabRef/jabref/issues/437): The toolbar after the search field is now correctly wrapped when using a small window size for JabRef
- Fixed [#438](https://github.com/JabRef/jabref/issues/438): Cut, Copy and Paste are now translated correctly in the menu
- Fixed [#443](https://github.com/JabRef/jabref/issues/443)/[#445](https://github.com/JabRef/jabref/issues/445): Fixed sorting and moving special field columns
- Fixed [#498](https://github.com/JabRef/jabref/issues/498): non-working legacy PDF/PS column removed
- Fixed [#473](https://github.com/JabRef/jabref/issues/473): Import/export to external database works again
- Fixed [#526](https://github.com/JabRef/jabref/issues/526): OpenOffice/LibreOffice connection works again on Linux/OSX
- Fixed [#533](https://github.com/JabRef/jabref/issues/533): Preview parsed incorrectly when regular expression was enabled
- Fixed: MedlinePlain Importer made more resistant for malformed entries
- Fixed [#564](https://github.com/JabRef/jabref/issues/564): Cite command changes are immediately reflected in the push-to-application actions, and not only after restart

### Removed
- Removed BioMail format importer
- Removed file history size preference (never available from the UI)
- Removed jstorImporter because it's hardly ever used, even Jstor.org doesn't support/export said format anymore
- Removed ScifinderImporter because it's hardly ever used, and we could not get resource files to test against
- Removed option "Show one letter heading for icon columns" which is obsolete with the fix of [#315](https://github.com/JabRef/jabref/issues/315)/[#384](https://github.com/JabRef/jabref/issues/384)
- Removed table column "PDF/PS" which refers to legacy fields "ps" resp. "pdf" which are no longer supported (see also fix [#498](https://github.com/JabRef/jabref/issues/498))
- Removed the ability to export references on the CLI interface based on year ranges


## [3.0] - 2015-11-29

### Changed
 - Updated to support OpenOffice 4 and LibreOffice 5
 - Add toolbar icon for deleting an entry, and move menu item for this action to BibTeX
 - Better support for IEEEtranBSTCTL entries
 - Quick selection of month in entry editor
 - Unknown entry types will be converted to 'Misc' (was 'Other' before).
 - EntryTypes are now clustered per group on the 'new entry' GUI screen.
 - Tab shows the minimal unique folder name substring if multiple database files share the same name
 - Added a page numbers integrity checker
 - Position and size of certain dialogs are stored and restored.
 - Feature: Search Springer
 - Feature: Search DOAJ, Directory of Open Access Journals
 - Changes the old integrity check by improving the code base (+tests) and converting it to a simple issues table
 - Added combo box in MassSetFieldAction to simplify selecting the correct field name
 - Feature: Merge information from both entries on duplication detection
 - Always use import inspection dialog on import from file
 - All duplicate whitespaces / tabs / newlines are now removed from non-multiline fields
 - Improvements to search:
   - Search bar is now at the top
   - A summary of the search result is shown in textual form in the search bar
   - The search text field changes its color based on the search result (red if nothing is found, green if at least one entry is found)
   - Autocompletion suggestions are shown in a popup
   - Search options are available via a drop-down list, this implements [feature request 853](https://sourceforge.net/p/jabref/feature-requests/853/)
   - "Clear search" button also clears search field, this implements [feature request 601](https://sourceforge.net/p/jabref/feature-requests/601/)
   - Every search is done automatically (live) as soon as the search text is changed
   - Search is local by default. To do a global search, one has to do a local search and then this search can be done globally as well, opening a new window. 
   - The local search results can be shown in a new window. 
 - Feature: Merge information from a DOI generated BibTex entry to an entry
 - Added more characters to HTML/Unicode converter
 - Feature: Push citations to Texmaker ([bug 318](https://sourceforge.net/p/jabref/bugs/318/), [bug 582](https://sourceforge.net/p/jabref/bugs/582/))
 - Case changers improved to honor words (not yet more than single words) within {}
 - Feature: Added converters from HTML and Unicode to LaTeX on right click in text fields ([#191](https://github.com/JabRef/jabref/issues/191))
 - Feature: Add an option to the FileList context menu to delete an associated file from the file system
 - Feature: Field names "Doi", "Ee", and "Url" are now written as "DOI", "EE", and "URL"
 - The default language is now automatically set to the system's locale.
 - Use correct encoding names ([#155](https://github.com/JabRef/jabref/issues/155)) and replace old encoding names in bibtex files. This changes the file header.
 - No longer write JabRef version to BibTex file header.
 - No longer add blank lines inside a bibtex entry
 - Feature: When pasting a Google search URL, meta data will be automatically stripped before insertion.
 - Feature: PDF auto download from ACS, arXiv, ScienceDirect, SpringerLink, and Google Scholar
 - List of authors is now auto generated `scripts/generate-authors.sh` and inserted into L10N About.html
 - Streamline logging API: Replace usages of java.util.logging with commons.logging
 - Remove support for custom icon themes. The user has to use the default one.
 - Solved [feature request 767](https://sourceforge.net/p/jabref/feature-requests/767/): New subdatabase based on AUX file (biblatex)
 - Feature: DOItoBibTeX fetcher now also handles HTTP URLs
 - Feature: "Normalize to BibTeX name format" also removes newlines
 - Tweak of preference defaults
   - Autolink requires that the filename starts with the given BibTeX key and the default filename patterns is key followed by title
   - Default sorting changed
   - Default label pattern changed from `[auth][year]` to `[authors3][year]`
 - Feature: case changers now leave protected areas (enclosed with curly brackets) alone
 - BREAKING: The BibTeX key generator settings from previous versions are lost
 - BREAKING: LabelPatterns `[auth.etal]`, `[authEtAl]`, `[authors]`, `[authorsN]`, `[authorLast]` and more to omit spaces and commas (and work as described at http://jabref.sourceforge.net/help/LabelPatterns.php)
 - BREAKING: `[keywordN]` returns the Nth keyword (as described in the help) and not the first N keywords
 - BREAKING: If field consists of blanks only or an emtpy string, it is not written at all
 - Feature: new LabelPattern `[authFirstFull]` returning the last name of the first author and also a "van" or "von" if it exists
 - Feature: all new lines when writing an entry are obeying the globally configured new line (File -> newline separator). Affects fields: abstract and review
 - Feature: `[veryShortTitle]` and `[shortTitle]` also skip words like "in", "among", "before", ...
 - Feature: New LabelPattern `[keywordsN]`, where N is optional. Returns the first N keywords. If no N is specified ("`[keywords]`"), all keywords are returned. Spaces are removed.
 - Update supported LookAndFeels
 - Show replaced journal abbreviations on console
 - Integrated [GVK-Plugin](http://www.gbv.de/wikis/cls/Jabref-GVK-Plugin)
 - The three options to manage file references are moved to their own separated group in the Tools menu. 
 - Default preferences: Remote server (port 6050) always started on first JabRef instance. This prevents JabRef loaded twice when opening a bib file.

### Fixed
 - Fixed the bug that the file encoding was not correctly determined from the first (or second) line
 - Fixed [#325](https://github.com/JabRef/jabref/issues/325): Deactivating AutoCompletion crashes EntryEditor
 - Fixed bug when having added and then removed a personal journal list, an exception is always shown on startup
 - Fixed a bug in the IEEEXploreFetcher
 - Fixed [bug 1282](https://sourceforge.net/p/jabref/bugs/1282/) related to backslashes duplication.
 - Fixed [bug 1285](https://sourceforge.net/p/jabref/bugs/1285/): Editing position is not lost on saving
 - Fixed [bug 1297](https://sourceforge.net/p/jabref/bugs/1297/): No console message on closing
 - Fixed [#194](https://github.com/JabRef/jabref/issues/194): JabRef starts again on Win XP and Win Vista
 - Fixed: Tooltips are now shown for the #-field when the bibtex entry is incomplete.
 - Fixed [#173](https://github.com/JabRef/jabref/issues/173): Personal journal abbreviation list is not loaded twice
 - Bugfix: Preview of external journal abbreviation list now displays the correct list
 - Fixed [#223](https://github.com/JabRef/jabref/issues/223): Window is displayed in visible area even when having multiple screens
 - Localization tweaks: "can not" -> "cannot" and "file name" -> "filename"
 - Fixed: When reconfiguring the BibTeX key generator, changes are applied instantly without requiring a restart of JabRef
 - Fixed [#250](https://github.com/JabRef/jabref/issues/250): No hard line breaks after 70 chars in serialized JabRef meta data
 - Fixed [bug 1296](https://sourceforge.net/p/jabref/bugs/1296/): External links in the help open in the standard browser
 - Fixed behavior of opening files: If an existing database is opened, it is focused now instead of opening it twice.

### Removed
 - Entry type 'Other' is not selectable anymore as it is no real entry type. Will be converted to 'Misc'.
 - BREAKING: Remove plugin functionality.
 - The key bindings for searching specific databases are removed
 - Remove option to toggle native file dialog on mac by making JabRef always use native file dialogs on mac
 - Remove options to set PDF and PS directories per .bib database as the general options have also been deleted.
 - Remove option to disable renaming in FileChooser dialogs.
 - Remove option to hide the BibTeX Code tab in the entry editor.
 - Remove option to set a custom icon for the external file types. This is not possible anymore with the new icon font.
 - Remove legacy options to sync files in the "pdf" or "ps" field
 - Remove button to merge entries and keep the old ones.
 - Remove non-compact rank symbols in favor of compact rank
 - Remove Mr.DLib support as MR.DLib will be shut down in 2015
 - Remove support for key bindings per external application by allowing only the key binding "push to application" for the currently selected external application.
 - Remove "edit preamble" from toolbar
 - Remove support to the move-to-SysTray action
 - Remove incremental search
 - Remove option to disable autocompleters for search and make this always one
 - Remove option to highlight matches and make this always one when not using regex or grammar-based search
 - Remove non-working web searches: JSTOR and Sciencedirect (planned to be fixed for the next release)
 - Remove option Tools -> Open PDF or PS which is replaced by Tools -> Open File

## 2.80 - never released

Version 2.80 was intended as intermediate step to JabRef 3.0.
Since much functionality has changed during development, a release of this version was skipped.

## 2.11

The changelog of 2.11 and versions before is maintained as [text file](https://github.com/JabRef/jabref/blob/v2.11.1/CHANGELOG) in the [v2.11.1 tag](https://github.com/JabRef/jabref/tree/v2.11.1).

[Unreleased]: https://github.com/JabRef/jabref/compare/v3.6...HEAD
[3.6]: https://github.com/JabRef/jabref/compare/v3.5...v3.6
[3.5]: https://github.com/JabRef/jabref/compare/v3.4...v3.5
[3.4]: https://github.com/JabRef/jabref/compare/v3.3...v3.4
[3.3]: https://github.com/JabRef/jabref/compare/v3.2...v3.3
[3.2]: https://github.com/JabRef/jabref/compare/v3.1...v3.2
[3.1]: https://github.com/JabRef/jabref/compare/v3.0...v3.1
[3.0]: https://github.com/JabRef/jabref/compare/v2.11.1...v3.0
[dev_2.11]: https://github.com/JabRef/jabref/compare/v2.11.1...dev_2.11
[2.11.1]: https://github.com/JabRef/jabref/compare/v2.11...v2.11.1<|MERGE_RESOLUTION|>--- conflicted
+++ resolved
@@ -48,12 +48,9 @@
 - [#2012](https://github.com/JabRef/jabref/issues/2012) Implemented integrity check for `month` field: Should be an integer or normalized (BibLaTeX), Should be normalized (BibTeX)
 - [#1779](https://github.com/JabRef/jabref/issues/1779) Implemented integrity check for `bibtexkey` field: Empty BibTeX key
 - Prohibit more than one connections to the same shared database.
-<<<<<<< HEAD
+- Implemented integrity check for `journaltitle` field: BibLaTeX field only (BibTeX)
 - Generalize German translation of database into "Datenbank"
 - Improve language quality of the German translation of shared database
-=======
-- Implemented integrity check for `journaltitle` field: BibLaTeX field only (BibTeX)
->>>>>>> eef6e7c4
 
 ### Fixed
 - Fixed [#2054](https://github.com/JabRef/jabref/issues/2054): Ignoring a new version now works as expected
@@ -80,12 +77,9 @@
 - Fixed loop when pulling changes (shared database) when current selected field has changed
 - Fixed [#1958](https://github.com/JabRef/jabref/issues/1958): Verbatim fields are no longer checked for HTML encoded characters by integrity checks
 - Fixed [#1937](https://github.com/JabRef/jabref/issues/1937): If no help page for the current chosen language exists, the english help page will be shown
-<<<<<<< HEAD
 - Fixed [#1996](https://github.com/JabRef/jabref/issues/1996): Unnecessary other fields tab in entry editor removed (BibTeX mode)
+- Fixed [#2060](https://github.com/JabRef/jabref/issues/2060): Medline fetcher now imports data in UTF-8 encoding
 - Fixed file menu displays wrong hotkey in the German translation
-=======
-- Fixed [#2060](https://github.com/JabRef/jabref/issues/2060): Medline fetcher now imports data in UTF-8 encoding
->>>>>>> eef6e7c4
 
 ### Removed
 - Removed 2nd preview style
