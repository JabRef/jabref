# Changelog

All notable changes to this project will be documented in this file.
The format is based on [Keep a Changelog](https://keepachangelog.com/en/1.0.0/).
We refer to [GitHub issues](https://github.com/JabRef/jabref/issues) by using `#NUM`.
In case, there is no issue present, the pull request implementing the feature is linked.

Note that this project **does not** adhere to [Semantic Versioning](https://semver.org/).

## [Unreleased]

### Added

- We converted the "Custom API key" list to a table to be more accessible. [#10926](https://github.com/JabRef/jabref/issues/10926)
- We added a "refresh" button for the LaTeX citations tab in the entry editor. [#10584](https://github.com/JabRef/jabref/issues/10584)
- We added the possibility to show the BibTeX source in the [web search](https://docs.jabref.org/collect/import-using-online-bibliographic-database) import screen. [#560](https://github.com/koppor/jabref/issues/560)
- We added a fetcher for [ISIDORE](https://isidore.science/), simply paste in the link into the text field or the last 6 digits in the link that identify that paper. [#10423](https://github.com/JabRef/jabref/issues/10423)
- When importing entries form the "Citation relations" tab, the field [cites](https://docs.jabref.org/advanced/entryeditor/entrylinks) is now filled according to the relationship between the entries. [#10572](https://github.com/JabRef/jabref/pull/10752)
- We added a new integrity check and clean up option for strings having Unicode characters not encoded in [Unicode "Normalization Form Canonical Composition" (NFC)](https://en.wikipedia.org/wiki/Unicode_equivalence#Normal_forms"). [#10506](https://github.com/JabRef/jabref/issues/10506)
- We added a new group icon column to the main table showing the icons of the entry's groups. [#10801](https://github.com/JabRef/jabref/pull/10801)
- When deleting an entry, the files linked to the entry are now optionally deleted as well. [#10509](https://github.com/JabRef/jabref/issues/10509)
- We added support to move the file to the system trash (instead of deleting it). [#10591](https://github.com/JabRef/jabref/pull/10591)
- We added ability to jump to an entry in the command line using `-j CITATIONKEY`. [koppor#540](https://github.com/koppor/jabref/issues/540)
- We added a new boolean to the style files for Openoffice/Libreoffice integration to switch between ZERO_WIDTH_SPACE (default) and no space. [#10843](https://github.com/JabRef/jabref/pull/10843)
- When pasting HTML into the abstract or a comment field, the hypertext is automatically converted to Markdown. [#10558](https://github.com/JabRef/jabref/issues/10558)
- We added the possibility to redownload files that had been present but are no longer in the specified location. [#10848](https://github.com/JabRef/jabref/issues/10848)
- We added the citation key pattern `[camelN]`. Equivalent to the first N words of the `[camel]` pattern.
- We added importing of static groups and linked files from BibDesk .bib files. [#10381](https://github.com/JabRef/jabref/issues/10381)
- We added ability to export in CFF (Citation File Format) [#10661](https://github.com/JabRef/jabref/issues/10661).
- We added ability to push entries to TeXworks. [#3197](https://github.com/JabRef/jabref/issues/3197)
- We added the ability to zoom in and out in the document viewer using <kbd>Ctrl</kbd> + <kbd>Scroll</kbd>. [#10964](https://github.com/JabRef/jabref/pull/10964)
- We added a Cleanup for removing non-existent files and grouped the related options [#10929](https://github.com/JabRef/jabref/issues/10929)
- We added the functionality to parse the bibliography of PDFs using the GROBID online service. [#10200](https://github.com/JabRef/jabref/issues/10200)
- We added a seperated search bar for the global search window. [#11032](https://github.com/JabRef/jabref/pull/11032)
- We added ability to double-click on an entry in the global search window to select the corresponding entry in the main table. [#11010](https://github.com/JabRef/jabref/pull/11010)
- We added support for BibTeX String constants during copy & paste between libraries. [#10872](https://github.com/JabRef/jabref/issues/10872)
- We added the field `langid` which is important for hyphenation and casing in LaTeX. [#10868](https://github.com/JabRef/jabref/issues/10868)

### Changed

- The "Automatically open folders of attached files" preference default status has been changed to enabled on Windows. [koppor#56](https://github.com/koppor/jabref/issues/56)
- The Custom export format now uses the custom DOI base URI in the preferences for the `DOICheck`, if activated [forum#4084](https://discourse.jabref.org/t/export-html-disregards-custom-doi-base-uri/4084)
- The index directories for full text search have now more readable names to increase debugging possibilities using Apache Lucense's Lurk. [#10193](https://github.com/JabRef/jabref/issues/10193)
- The fulltext search also indexes files ending with .pdf (but do not having an explicit file type set). [#10193](https://github.com/JabRef/jabref/issues/10193)
- We changed the arrangement of the lists in the "Citation relations" tab. `Cites` are now on the left and `Cited by` on the right [#10572](https://github.com/JabRef/jabref/pull/10752)
- Sub libraries based on `aux` file can now also be generated if some citations are not found library. [#10775](https://github.com/JabRef/jabref/pull/10775)
- We rearranged the tab order in the entry editor and renamed the "Scite Tab" to "Citation information". [#10821](https://github.com/JabRef/jabref/issues/10821)
- We changed the duplicate handling in the Import entries dialog. Potential duplicate entries are marked with an icon and importing will now trigger the merge dialog [#10914](https://github.com/JabRef/jabref/pull/10914)
- We made the command "Push to TexShop" more robust to allow cite commands with a character before the first slash. [forum#2699](https://discourse.jabref.org/t/push-to-texshop-mac/2699/17?u=siedlerchr)
- We only show the notification "Saving library..." if the library contains more than 2000 entries. [#9803](https://github.com/JabRef/jabref/issues/9803)
- JabRef now keeps previous log files upon start. [#11023](https://github.com/JabRef/jabref/pull/11023)
- When normalizing author names, complete enclosing braces are kept. [#10031](https://github.com/JabRef/jabref/issues/10031)
- We enhanced the dialog for adding new fields in the content selector with a selection box containing a list of standard fields. [#10912](https://github.com/JabRef/jabref/pull/10912)
- We store the citation relations in an LRU cache to avoid bloating the memory and out-of-memory exceptions. [#10958](https://github.com/JabRef/jabref/issues/10958)
- Keywords field are now displayed as tags. [#10910](https://github.com/JabRef/jabref/pull/10910)
- Citation relations now get more information, and have quick access to view the articles in a browser without adding them to the library [#10869](https://github.com/JabRef/jabref/issues/10869)
- Importer/Exporter for CFF format now supports JabRef `cites` and `related` relationships, as well as all fields from the CFF specification. [#10993](https://github.com/JabRef/jabref/issues/10993)

### Fixed

- We fixed an issue where the fulltext search button in entry editor used to disappear on click till the search is completed. [#10425](https://github.com/JabRef/jabref/issues/10425)
- We fixed an issue where attempting to cancel the importing/generation of an entry from id is ignored. [#10508](https://github.com/JabRef/jabref/issues/10508)
- We fixed an issue where the preview panel showing the wrong entry (an entry that is not selected in the entry table). [#9172](https://github.com/JabRef/jabref/issues/9172)
- We fixed an issue where HTML-reserved characters like '&' and '<', in addition to HTML entities like '&amp;' were not rendered correctly in entry preview. [#10677](https://github.com/JabRef/jabref/issues/10677)
- The last page of a PDF is now indexed by the full text search. [#10193](https://github.com/JabRef/jabref/issues/10193)
- The entry editor respects the configured custom tabs when showing "Other fields". [#11012](https://github.com/JabRef/jabref/pull/11012)
- The default owner of an entry can be changed again. [#10924](https://github.com/JabRef/jabref/issues/10924)
- We fixed an issue where the duplicate check did not take umlauts or other LaTeX-encoded characters into account. [#10744](https://github.com/JabRef/jabref/pull/10744)
- We fixed the colors of the icon on hover for unset special fields. [#10431](https://github.com/JabRef/jabref/issues/10431)
- We fixed an issue where the CrossRef field did not work if autocompletion was disabled [#8145](https://github.com/JabRef/jabref/issues/8145)
- In biblatex mode, JabRef distinguishes between "Optional fields" and "Optional fields 2" again. [#11022](https://github.com/JabRef/jabref/pull/11022)
- We fixed an issue where exporting`@electronic` and `@online` entry types to the Office XMl would duplicate the field `title`  [#10807](https://github.com/JabRef/jabref/issues/10807)
- We fixed an issue where the `CommentsTab` was not properly formatted when the `defaultOwner` contained capital or special letters. [#10870](https://github.com/JabRef/jabref/issues/10870)
- We fixed an issue where the `File -> Close library` menu item was not disabled when no library was open. [#10948](https://github.com/JabRef/jabref/issues/10948)
- We fixed an issue where the Document Viewer would show the PDF in only half the window when maximized. [#10934](https://github.com/JabRef/jabref/issues/10934)
- Clicking on the crossref and related tags in the entry editor jumps to the linked entry. [#5484](https://github.com/JabRef/jabref/issues/5484) [#9369](https://github.com/JabRef/jabref/issues/9369)
- We fixed an issue where JabRef could not parse absolute file paths from Zotero exports. [#10959](https://github.com/JabRef/jabref/issues/10959)
- We fixed an issue where an exception occured when toggling between "Live" or "Locked" in the internal Document Viewer. [#10935](https://github.com/JabRef/jabref/issues/10935)
- Fixed an issue on Windows where the browser extension reported failure to send an entry to JabRef even though it was sent properly. [JabRef-Browser-Extension#493](https://github.com/JabRef/JabRef-Browser-Extension/issues/493)
<<<<<<< HEAD
- Fixed an issue on Windows where TeXworks path was not resolved if it was installed with MiKTeX. [#10977](https://github.com/JabRef/jabref/issues/10977)
=======
- We fixed an issue with where JabRef would throw an error when using MathSciNet search, as it was unable to parse the fetched JSON coreectly. [10996](https://github.com/JabRef/jabref/issues/10996)
>>>>>>> 2fd16dba

### Removed

- We removed the predatory journal checks due to a high rate of false positives. [#11066](https://github.com/JabRef/jabref/pull/11066)

## [5.12] – 2023-12-24

### Added

- We added a scite.ai tab in the entry editor that retrieves 'Smart Citation' tallies for citations that have a DOI. [koppor#375](https://github.com/koppor/jabref/issues/375)  
- We added a dropdown menu to let users change the reference library during AUX file import. [#10472](https://github.com/JabRef/jabref/issues/10472)
- We added a button to let users reset the cite command to the default value. [#10569](https://github.com/JabRef/jabref/issues/10569)
- We added the option to use System Preference for Light/Dark Theme [#8729](https://github.com/JabRef/jabref/issues/8729).
- We added [scholar.archive.org](https://scholar.archive.org/) as a new fetcher. [#10498](https://github.com/JabRef/jabref/issues/10498)
- We integrated predatory journal checking as part of the Integrity Checker based on the [check-bib-for-predatory](https://github.com/CfKu/check-bib-for-predatory). [koppor#348](https://github.com/koppor/jabref/issues/348)
- We added a 'More options' section in the main table right click menu opening the preferences dialog. [#9432](https://github.com/JabRef/jabref/issues/9432)
- When creating a new group, it inherits the icon of the parent group. [#10521](https://github.com/JabRef/jabref/pull/10521)

### Changed

- We moved the location of the 'Open only one instance of JabRef' preference option from "Network" to "General". [#9306](https://github.com/JabRef/jabref/issues/9306)
- The two previews in the change resolver dialog now have their scrollbars synchronized. [#9576](https://github.com/JabRef/jabref/issues/9576).
- We changed the setting of the keyword separator to accept a single character only. [#177](https://github.com/koppor/jabref/issues/177)
- We replaced "SearchAll" in Web Search by "Search Selected". [#10556](https://github.com/JabRef/jabref/issues/10556)
- Short DOI formatter now checks, if the value is already formatted. If so, it returns the value instead of calling the ShortDOIService again. [#10589](https://github.com/JabRef/jabref/issues/10589)
- We upgraded to JavaFX 21.0.1. As a consequence JabRef requires now macOS 11 or later and GTK 3.8 or later on Linux [10627](https://github.com/JabRef/jabref/pull/10627).
- A user-specific comment fields is not enabled by default, but can be enabled using the "Add" button. [#10424](https://github.com/JabRef/jabref/issues/10424)
- We upgraded to Lucene 9.9 for the fulltext search. The search index will be rebuild. [#10686](https://github.com/JabRef/jabref/pull/10686)
- When using "Copy..." -> "Copy citation key", the delimiter configured at "Push applications" is respected. [#10707](https://github.com/JabRef/jabref/pull/10707)

### Fixed

- We fixed an issue where the added protected term has unwanted leading and trailing whitespaces, where the formatted text has unwanted empty brackets and where the word at the cursor in the textbox can be added to the list. [#10415](https://github.com/JabRef/jabref/issues/10415)
- We fixed an issue where in the merge dialog the file field of entries was not correctly merged when the first and second entry both contained values inside the file field. [#10572](https://github.com/JabRef/jabref/issues/10572)
- We fixed some small inconsistencies in the user interface. [#10507](https://github.com/JabRef/jabref/issues/10507) [#10458](https://github.com/JabRef/jabref/issues/10458) [#10660](https://github.com/JabRef/jabref/issues/10660)
- We fixed the issue where the Hayagriva YAML exporter would not include a parent field for the publisher/series. [#10596](https://github.com/JabRef/jabref/issues/10596)
- We fixed issues in the external file type dialog w.r.t. duplicate entries in the case of a language switch. [#10271](https://github.com/JabRef/jabref/issues/10271)
- We fixed an issue where the right-click action "Copy cite..." did not respect the configured citation command under "External Programs" -> "[Push Applications](https://docs.jabref.org/cite/pushtoapplications)" [#10615](https://github.com/JabRef/jabref/issues/10615)

### Removed

- We removed duplicate filtering and sorting operations in the MainTable when editing BibEntries. [#10619](https://github.com/JabRef/jabref/pull/10619)

## [5.11] – 2023-10-22

### Added

- We added the ability to sort subgroups in Z-A order, as well as by ascending and descending number of subgroups. [#10249](https://github.com/JabRef/jabref/issues/10249)
- We added the possibility to find (and add) papers that cite or are cited by a given paper. [#6187](https://github.com/JabRef/jabref/issues/6187)
- We added an error-specific message for when a download from a URL fails. [#9826](https://github.com/JabRef/jabref/issues/9826)
- We added support for customizing the citation command (e.g., `[@key1,@key2]`) when [pushing to external applications](https://docs.jabref.org/cite/pushtoapplications). [#10133](https://github.com/JabRef/jabref/issues/10133)
- We added an integrity check for more special characters. [#8712](https://github.com/JabRef/jabref/issues/8712)
- We added protected terms described as "Computer science". [#10222](https://github.com/JabRef/jabref/pull/10222)
- We added a link "Get more themes..." in the preferences to that points to [themes.jabref.org](https://themes.jabref.org) allowing the user to download new themes. [#10243](https://github.com/JabRef/jabref/issues/10243)
- We added a fetcher for [LOBID](https://lobid.org/resources/api) resources. [koppor#386](https://github.com/koppor/jabref/issues/386)
- When in `biblatex` mode, the [integrity check](https://docs.jabref.org/finding-sorting-and-cleaning-entries/checkintegrity) for journal titles now also checks the field `journal`.
- We added support for exporting to Hayagriva YAML format. [#10382](https://github.com/JabRef/jabref/issues/10382)
- We added support for pushing citations to [TeXShop](https://pages.uoregon.edu/koch/texshop/) on macOS [forum#2699](https://discourse.jabref.org/t/push-to-texshop-mac/2699).
- We added the 'Bachelor's thesis' type for Biblatex's 'Thesis' EntryType [#10029](https://github.com/JabRef/jabref/issues/10029).

### Changed

- The export formats `listrefs`, `tablerefs`, `tablerefsabsbib`, now use the ISO date format in the footer [#10383](https://github.com/JabRef/jabref/pull/10383).
- When searching for an identifier in the "Web search", the title of the search window is now "Identifier-based Web Search". [#10391](https://github.com/JabRef/jabref/pull/10391)
- The ampersand checker now skips verbatim fields (`file`, `url`, ...). [#10419](https://github.com/JabRef/jabref/pull/10419)
- If no existing document is selected for exporting "XMP annotated pdf" JabRef will now create a new PDF file with a sample text and the metadata. [#10102](https://github.com/JabRef/jabref/issues/10102)
- We modified the DOI cleanup to infer the DOI from an ArXiV ID if it's present. [#10426](https://github.com/JabRef/jabref/issues/10426)
- The ISI importer uses the field `comment` for notes (instead of `review). [#10478](https://github.com/JabRef/jabref/pull/10478)
- If no existing document is selected for exporting "Embedded BibTeX pdf" JabRef will now create a new PDF file with a sample text and the metadata. [#10101](https://github.com/JabRef/jabref/issues/10101)
- Translated titles format no longer raise a warning. [#10459](https://github.com/JabRef/jabref/issues/10459)
- We re-added the empty grey containers in the groups panel to keep an indicator for the current selected group, if displaying of group item count is turned off [#9972](https://github.com/JabRef/jabref/issues/9972)

### Fixed

- We fixed an issue where "Move URL in note field to url field" in the cleanup dialog caused an exception if no note field was present [forum#3999](https://discourse.jabref.org/t/cleanup-entries-cant-get-it-to-work/3999)
- It is possible again to use "current table sort order" for the order of entries when saving. [#9869](https://github.com/JabRef/jabref/issues/9869)
- Passwords can be stored in GNOME key ring. [#10274](https://github.com/JabRef/jabref/issues/10274)
- We fixed an issue where groups based on an aux file could not be created due to an exception [#10350](https://github.com/JabRef/jabref/issues/10350)
- We fixed an issue where the JabRef browser extension could not communicate with JabRef under macOS due to missing files. You should use the `.pkg` for the first installation as it updates all necessary files for the extension [#10308](https://github.com/JabRef/jabref/issues/10308)
- We fixed an issue where the ISBN fetcher returned the entrytype `misc` for certain ISBN numbers [#10348](https://github.com/JabRef/jabref/issues/10348)
- We fixed a bug where an exception was raised when saving less than three export save orders in the preference. [#10157](https://github.com/JabRef/jabref/issues/10157)
- We fixed an issue where it was possible to create a group with no name or with a group separator inside the name [#9776](https://github.com/JabRef/jabref/issues/9776)
- Biblatex's `journaltitle` is now also respected for showing the journal information. [#10397](https://github.com/JabRef/jabref/issues/10397)
- JabRef does not hang anymore when exporting via CLI. [#10380](https://github.com/JabRef/jabref/issues/10380)
- We fixed an issue where it was not possible to save a library on a network share under macOS due to an exception when acquiring a file lock [#10452](https://github.com/JabRef/jabref/issues/10452)
- We fixed an issue where exporting "XMP annotated pdf" without selecting an existing document would produce an exception. [#10102](https://github.com/JabRef/jabref/issues/10102)
- We fixed an issue where the "Enabled" column in the "Protected terms files" tab in the preferences could not be resized [#10285](https://github.com/JabRef/jabref/issues/10285)
- We fixed an issue where after creation of a new library, the new library was not focused. [koppor#592](https://github.com/koppor/jabref/issues/592)
- We fixed an issue where double clicking on an url in the file field would trigger an exception instead of opening the browser [#10480](https://github.com/JabRef/jabref/pull/10480)
- We fixed an issue where scrolling was impossible on dragging a citation on the groups panel. [#9754](https://github.com/JabRef/jabref/issues/9754)
- We fixed an issue where exporting "Embedded BibTeX pdf" without selecting an existing document would produce an exception. [#10101](https://github.com/JabRef/jabref/issues/10101)
- We fixed an issue where there was a failure to access the url link for "eprint" for the ArXiv entry.[#10474](https://github.com/JabRef/jabref/issues/10474)
- We fixed an issue where it was not possible to connect to a shared database once a group with entries was added or other metadata modified [#10336](https://github.com/JabRef/jabref/issues/10336)
- We fixed an issue where middle-button paste in X not always worked [#7905](https://github.com/JabRef/jabref/issues/7905)

## [5.10] – 2023-09-02

### Added

- We added a field showing the BibTeX/biblatex source for added and deleted entries in the "External Changes Resolver" dialog. [#9509](https://github.com/JabRef/jabref/issues/9509)
- We added user-specific comment field so that multiple users can make separate comments. [#543](https://github.com/koppor/jabref/issues/543)
- We added a search history list in the search field's right click menu. [#7906](https://github.com/JabRef/jabref/issues/7906)
- We added a full text fetcher for IACR eprints. [#9651](https://github.com/JabRef/jabref/pull/9651)
- We added "Attach file from URL" to right-click context menu to download and store a file with the reference library. [#9646](https://github.com/JabRef/jabref/issues/9646)
- We enabled updating an existing entry with data from InspireHEP. [#9351](https://github.com/JabRef/jabref/issues/9351)
- We added a fetcher for the Bibliotheksverbund Bayern (experimental). [#9641](https://github.com/JabRef/jabref/pull/9641)
- We added support for more biblatex date formats for parsing dates. [#2753](https://github.com/JabRef/jabref/issues/2753)
- We added support for multiple languages for exporting to and importing references from MS Office. [#9699](https://github.com/JabRef/jabref/issues/9699)
- We enabled scrolling in the groups list when dragging a group on another group. [#2869](https://github.com/JabRef/jabref/pull/2869)
- We added the option to automatically download online files when a new entry is created from an existing ID (e.g., DOI). The option can be disabled in the preferences under "Import and Export". [#9756](https://github.com/JabRef/jabref/issues/9756)
- We added a new Integrity check for unescaped ampersands. [koppor#585](https://github.com/koppor/jabref/issues/585)
- We added support for parsing `$\backslash$` in file paths (as exported by Mendeley). [forum#3470](https://discourse.jabref.org/t/mendeley-bib-import-with-linked-files/3470)
- We added the possibility to automatically fetch entries when an ISBN is pasted on the main table. [#9864](https://github.com/JabRef/jabref/issues/9864)
- We added the option to disable the automatic linking of files in the entry editor [#5105](https://github.com/JabRef/jabref/issues/5105)
- We added the link icon for ISBNs in linked identifiers column. [#9819](https://github.com/JabRef/jabref/issues/9819)
- We added key binding to focus on groups <kbd>alt</kbd> + <kbd>s</kbd> [#9863](https://github.com/JabRef/jabref/issues/9863)
- We added the option to unprotect a text selection, which strips all pairs of curly braces away. [#9950](https://github.com/JabRef/jabref/issues/9950)
- We added drag and drop events for field 'Groups' in entry editor panel. [#569](https://github.com/koppor/jabref/issues/569)
- We added support for parsing MathML in the Medline importer. [#4273](https://github.com/JabRef/jabref/issues/4273)
- We added the ability to search for an identifier (DOI, ISBN, ArXiv ID) directly from 'Web Search'. [#7575](https://github.com/JabRef/jabref/issues/7575) [#9674](https://github.com/JabRef/jabref/issues/9674)
- We added a cleanup activity that identifies a URL or a last-visited-date in the `note` field and moves it to the `url` and `urldate` field respectively. [koppor#216](https://github.com/koppor/jabref/issues/216)
- We enabled the user to change the name of a field in a custom entry type by double-clicking on it. [#9840](https://github.com/JabRef/jabref/issues/9840)
- We added some preferences options to disable online activity. [#10064](https://github.com/JabRef/jabref/issues/10064)
- We integrated two mail actions ("As Email" and "To Kindle") under a new "Send" option in the right-click & Tools menus. The Kindle option creates an email targeted to the user's Kindle email, which can be set in preferences under "External programs" [#6186](https://github.com/JabRef/jabref/issues/6186)
- We added an option to clear recent libraries' history. [#10003](https://github.com/JabRef/jabref/issues/10003)
- We added an option to encrypt and remember the proxy password. [#8055](https://github.com/JabRef/jabref/issues/8055)[#10044](https://github.com/JabRef/jabref/issues/10044)
- We added support for showing journal information, via info buttons next to the `Journal` and `ISSN` fields in the entry editor. [#6189](https://github.com/JabRef/jabref/issues/6189)
- We added support for pushing citations to Sublime Text 3 [#10098](https://github.com/JabRef/jabref/issues/10098)
- We added support for the Finnish language. [#10183](https://github.com/JabRef/jabref/pull/10183)
- We added the option to automatically replaces illegal characters in the filename when adding a file to JabRef. [#10182](https://github.com/JabRef/jabref/issues/10182)
- We added a privacy policy. [#10064](https://github.com/JabRef/jabref/issues/10064)
- We added a tooltip to show the number of entries in a group [#10208](https://github.com/JabRef/jabref/issues/10208)
- We fixed an issue where it was no longer possible to add or remove selected entries to groups via context menu [#10404](https://github.com/JabRef/jabref/issues/10404), [#10317](https://github.com/JabRef/jabref/issues/10317) [#10374](https://github.com/JabRef/jabref/issues/10374)

### Changed

- We replaced "Close" by "Close library" and placed it after "Save all" in the File menu. [#10043](https://github.com/JabRef/jabref/pull/10043)
- We upgraded to Lucene 9.7 for the fulltext search. The search index will be rebuild. [#9584](https://github.com/JabRef/jabref/pull/10036)
- 'Get full text' now also checks the file url. [#568](https://github.com/koppor/jabref/issues/568)
- JabRef writes a new backup file only if there is a change. Before, JabRef created a backup upon start. [#9679](https://github.com/JabRef/jabref/pull/9679)
- We modified the `Add Group` dialog to use the most recently selected group hierarchical context. [#9141](https://github.com/JabRef/jabref/issues/9141)
- We refined the 'main directory not found' error message. [#9625](https://github.com/JabRef/jabref/pull/9625)
- JabRef writes a new backup file only if there is a change. Before, JabRef created a backup upon start. [#9679](https://github.com/JabRef/jabref/pull/9679)
- Backups of libraries are not stored per JabRef version, but collected together. [#9676](https://github.com/JabRef/jabref/pull/9676)
- We streamlined the paths for logs and backups: The parent path fragment is always `logs` or `backups`.
- `log.txt` now contains an entry if a BibTeX entry could not be parsed.
- `log.txt` now contains debug messages. Debugging needs to be enabled explicitly. [#9678](https://github.com/JabRef/jabref/pull/9678)
- `log.txt` does not contain entries for non-found files during PDF indexing. [#9678](https://github.com/JabRef/jabref/pull/9678)
- The hostname is now determined using environment variables (`COMPUTERNAME`/`HOSTNAME`) first. [#9910](https://github.com/JabRef/jabref/pull/9910)
- We improved the Medline importer to correctly import ISO dates for `revised`. [#9536](https://github.com/JabRef/jabref/issues/9536)
- To avoid cluttering of the directory, We always delete the `.sav` file upon successful write. [#9675](https://github.com/JabRef/jabref/pull/9675)
- We improved the unlinking/deletion of multiple linked files of an entry using the <kbd>Delete</kbd> key. [#9473](https://github.com/JabRef/jabref/issues/9473)
- The field names of customized entry types are now exchanged preserving the case. [#9993](https://github.com/JabRef/jabref/pull/9993)
- We moved the custom entry types dialog into the preferences dialog. [#9760](https://github.com/JabRef/jabref/pull/9760)
- We moved the manage content selectors dialog to the library properties. [#9768](https://github.com/JabRef/jabref/pull/9768)
- We moved the preferences menu command from the options menu to the file menu. [#9768](https://github.com/JabRef/jabref/pull/9768)
- We reworked the cross ref labels in the entry editor and added a right click menu. [#10046](https://github.com/JabRef/jabref/pull/10046)
- We reorganized the order of tabs and settings in the library properties. [#9836](https://github.com/JabRef/jabref/pull/9836)
- We changed the handling of an "overflow" of authors at `[authIniN]`: JabRef uses `+` to indicate an overflow. Example: `[authIni2]` produces `A+` (instead of `AB`) for `Aachen and Berlin and Chemnitz`. [#9703](https://github.com/JabRef/jabref/pull/9703)
- We moved the preferences option to open the last edited files on startup to the 'General' tab. [#9808](https://github.com/JabRef/jabref/pull/9808)
- We improved the recognition of DOIs when pasting a link containing a DOI on the maintable. [#9864](https://github.com/JabRef/jabref/issues/9864s)
- We reordered the preferences dialog. [#9839](https://github.com/JabRef/jabref/pull/9839)
- We split the 'Import and Export' tab into 'Web Search' and 'Export'. [#9839](https://github.com/JabRef/jabref/pull/9839)
- We moved the option to run JabRef in memory stick mode into the preferences dialog toolbar. [#9866](https://github.com/JabRef/jabref/pull/9866)
- In case the library contains empty entries, they are not written to disk. [#8645](https://github.com/JabRef/jabref/issues/8645)
- The formatter `remove_unicode_ligatures` is now called `replace_unicode_ligatures`. [#9890](https://github.com/JabRef/jabref/pull/9890)
- We improved the error message when no terminal was found. [#9607](https://github.com/JabRef/jabref/issues/9607)
- In the context of the "systematic literature functionality", we changed the name "database" to "catalog" to use a separate term for online catalogs in comparison to SQL databases. [#9951](https://github.com/JabRef/jabref/pull/9951)
- We now show more fields (including Special Fields) in the dropdown selection for "Save sort order" in the library properties and for "Export sort order" in the preferences. [#10010](https://github.com/JabRef/jabref/issues/10010)
- We now encrypt and store the custom API keys in the OS native credential store. [#10044](https://github.com/JabRef/jabref/issues/10044)
- We changed the behavior of group addition/edit, so that sorting by alphabetical order is not performed by default after the modification. [#10017](https://github.com/JabRef/jabref/issues/10017)
- We fixed an issue with spacing in the cleanup dialogue. [#10081](https://github.com/JabRef/jabref/issues/10081)
- The GVK fetcher now uses the new [K10plus](https://www.bszgbv.de/services/k10plus/) database. [#10189](https://github.com/JabRef/jabref/pull/10189)

### Fixed

- We fixed an issue where clicking the group expansion pane/arrow caused the node to be selected, when it should just expand/detract the node. [#10111](https://github.com/JabRef/jabref/pull/10111)
- We fixed an issue where the browser import would add ' characters before the BibTeX entry on Linux. [#9588](https://github.com/JabRef/jabref/issues/9588)
- We fixed an issue where searching for a specific term with the DOAB fetcher lead to an exception. [#9571](https://github.com/JabRef/jabref/issues/9571)
- We fixed an issue where the "Import" -> "Library to import to" did not show the correct library name if two opened libraries had the same suffix. [#9567](https://github.com/JabRef/jabref/issues/9567)
- We fixed an issue where the rpm-Version of JabRef could not be properly uninstalled and reinstalled. [#9558](https://github.com/JabRef/jabref/issues/9558), [#9603](https://github.com/JabRef/jabref/issues/9603)
- We fixed an issue where the command line export using `--exportMatches` flag does not create an output bib file. [#9581](https://github.com/JabRef/jabref/issues/9581)
- We fixed an issue where custom field in the custom entry types could not be set to mulitline. [#9609](https://github.com/JabRef/jabref/issues/9609)
- We fixed an issue where the Office XML exporter did not resolve BibTeX-Strings when exporting entries. [forum#3741](https://discourse.jabref.org/t/exporting-bibtex-constant-strings-to-ms-office-2007-xml/3741)
- We fixed an issue where the Merge Entries Toolbar configuration was not saved after hitting 'Merge Entries' button. [#9091](https://github.com/JabRef/jabref/issues/9091)
- We fixed an issue where the password is stored in clear text if the user wants to use a proxy with authentication. [#8055](https://github.com/JabRef/jabref/issues/8055)
- JabRef is now more relaxed when parsing field content: In case a field content ended with `\`, the combination `\}` was treated as plain `}`. [#9668](https://github.com/JabRef/jabref/issues/9668)
- We resolved an issue that cut off the number of group entries when it exceeded four digits. [#8797](https://github.com/JabRef/jabref/issues/8797)
- We fixed the issue where the size of the global search window was not retained after closing. [#9362](https://github.com/JabRef/jabref/issues/9362)
- We fixed an issue where the Global Search UI preview is still white in dark theme. [#9362](https://github.com/JabRef/jabref/issues/9362)
- We fixed the double paste issue when <kbd>Cmd</kbd> + <kbd>v</kbd> is pressed on 'New entry from plaintext' dialog. [#9367](https://github.com/JabRef/jabref/issues/9367)
- We fixed an issue where the pin button on the Global Search dialog was located at the bottom and not at the top. [#9362](https://github.com/JabRef/jabref/issues/9362)
- We fixed the log text color in the event log console when using dark mode. [#9732](https://github.com/JabRef/jabref/issues/9732)
- We fixed an issue where searching for unlinked files would include the current library's .bib file. [#9735](https://github.com/JabRef/jabref/issues/9735)
- We fixed an issue where it was no longer possible to connect to a shared mysql database due to an exception. [#9761](https://github.com/JabRef/jabref/issues/9761)
- We fixed an issue where an exception was thrown for the user after <kbd>Ctrl</kbd>+<kbd>Z</kbd> command. [#9737](https://github.com/JabRef/jabref/issues/9737)
- We fixed the citation key generation for [`[authors]`, `[authshort]`, `[authorsAlpha]`, `[authIniN]`, `[authEtAl]`, `[auth.etal]`](https://docs.jabref.org/setup/citationkeypatterns#special-field-markers) to handle `and others` properly. [koppor#626](https://github.com/koppor/jabref/issues/626)
- We fixed the Save/save as file type shows BIBTEX_DB instead of "Bibtex library". [#9372](https://github.com/JabRef/jabref/issues/9372)
- We fixed the default main file directory for non-English Linux users. [#8010](https://github.com/JabRef/jabref/issues/8010)
- We fixed an issue when overwriting the owner was disabled. [#9896](https://github.com/JabRef/jabref/pull/9896)
- We fixed an issue regarding recording redundant prefixes in search history. [#9685](https://github.com/JabRef/jabref/issues/9685)
- We fixed an issue where passing a URL containing a DOI led to a "No entry found" notification. [#9821](https://github.com/JabRef/jabref/issues/9821)
- We fixed some minor visual inconsistencies and issues in the preferences dialog. [#9866](https://github.com/JabRef/jabref/pull/9866)
- The order of save actions is now retained. [#9890](https://github.com/JabRef/jabref/pull/9890)
- We fixed an issue where the order of save actions was not retained in the bib file. [#9890](https://github.com/JabRef/jabref/pull/9890)
- We fixed an issue in the preferences 'External file types' tab ignoring a custom application path in the edit dialog. [#9895](https://github.com/JabRef/jabref/issues/9895)
- We fixed an issue in the preferences where custom columns could be added to the entry table with no qualifier. [#9913](https://github.com/JabRef/jabref/issues/9913)
- We fixed an issue where the encoding header in a bib file was not respected when the file contained a BOM (Byte Order Mark). [#9926](https://github.com/JabRef/jabref/issues/9926)
- We fixed an issue where cli help output for import and export format was inconsistent. [koppor#429](https://github.com/koppor/jabref/issues/429)
- We fixed an issue where the user could select multiple conflicting options for autocompletion at once. [#10181](https://github.com/JabRef/jabref/issues/10181)
- We fixed an issue where no preview could be generated for some entry types and led to an exception. [#9947](https://github.com/JabRef/jabref/issues/9947)
- We fixed an issue where the Linux terminal working directory argument was malformed and therefore ignored upon opening a terminal [#9953](https://github.com/JabRef/jabref/issues/9953)
- We fixed an issue under Linux where under some systems the file instead of the folder was opened. [#9607](https://github.com/JabRef/jabref/issues/9607)
- We fixed an issue where an Automatic Keyword Group could not be deleted in the UI. [#9778](https://github.com/JabRef/jabref/issues/9778)
- We fixed an issue where the citation key pattern `[edtrN_M]` returned the wrong editor. [#9946](https://github.com/JabRef/jabref/pull/9946)
- We fixed an issue where empty grey containers would remain in the groups panel, if displaying of group item count is turned off. [#9972](https://github.com/JabRef/jabref/issues/9972)
- We fixed an issue where fetching an ISBN could lead to application freezing when the fetcher did not return any results. [#9979](https://github.com/JabRef/jabref/issues/9979)
- We fixed an issue where closing a library containing groups and entries caused an exception [#9997](https://github.com/JabRef/jabref/issues/9997)
- We fixed a bug where the editor for strings in a bibliography file did not sort the entries by their keys [#10083](https://github.com/JabRef/jabref/pull/10083)
- We fixed an issues where clicking on the empty space of specific context menu entries would not trigger the associated action. [#8388](https://github.com/JabRef/jabref/issues/8388)
- We fixed an issue where JabRef would not remember whether the window was in fullscreen. [#4939](https://github.com/JabRef/jabref/issues/4939)
- We fixed an issue where the ACM Portal search sometimes would not return entries for some search queries when the article author had no given name. [#10107](https://github.com/JabRef/jabref/issues/10107)
- We fixed an issue that caused high CPU usage and a zombie process after quitting JabRef because of author names autocompletion. [#10159](https://github.com/JabRef/jabref/pull/10159)
- We fixed an issue where files with illegal characters in the filename could be added to JabRef. [#10182](https://github.com/JabRef/jabref/issues/10182)
- We fixed that checked-out radio buttons under "specified keywords" were not displayed as checked after closing and reopening the "edit group" window. [#10248](https://github.com/JabRef/jabref/issues/10248)
- We fixed that when editing groups, checked-out properties such as case sensitive and regular expression (under "Free search expression") were not displayed checked. [#10108](https://github.com/JabRef/jabref/issues/10108)

### Removed

- We removed the support of BibTeXML. [#9540](https://github.com/JabRef/jabref/issues/9540)
- We removed support for Markdown syntax for strikethrough and task lists in comment fields. [#9726](https://github.com/JabRef/jabref/pull/9726)
- We removed the options menu, because the two contents were moved to the File menu or the properties of the library. [#9768](https://github.com/JabRef/jabref/pull/9768)
- We removed the 'File' tab in the preferences and moved its contents to the 'Export' tab. [#9839](https://github.com/JabRef/jabref/pull/9839)
- We removed the "[Collection of Computer Science Bibliographies](https://en.wikipedia.org/wiki/Collection_of_Computer_Science_Bibliographies)" fetcher the websits is no longer available. [#6638](https://github.com/JabRef/jabref/issues/6638)

## [5.9] – 2023-01-06

### Added

- We added a dropdown menu to let users change the library they want to import into during import. [#6177](https://github.com/JabRef/jabref/issues/6177)
- We added the possibility to add/remove a preview style from the selected list using a double click. [#9490](https://github.com/JabRef/jabref/issues/9490)
- We added the option to define fields as "multine" directly in the custom entry types dialog. [#6448](https://github.com/JabRef/jabref/issues/6448)
- We changed the minWidth and the minHeight of the main window, so it won't have a width and/or a height with the value 0. [#9606](https://github.com/JabRef/jabref/issues/9606)

### Changed

- We changed database structure: in MySQL/MariaDB we renamed tables by adding a `JABREF_` prefix, and in PGSQL we moved tables in `jabref` schema. We added `VersionDBStructure` variable in `METADATA` table to indicate current version of structure, this variable is needed for automatic migration. [#9312](https://github.com/JabRef/jabref/issues/9312)
- We moved some preferences options to a new tab in the preferences dialog. [#9442](https://github.com/JabRef/jabref/pull/9308)
- We renamed "Medline abbreviation" to "dotless abbreviation". [#9504](https://github.com/JabRef/jabref/pull/9504)
- We now have more "dots" in the offered journal abbreviations. [#9504](https://github.com/JabRef/jabref/pull/9504)
- We now disable the button "Full text search" in the Searchbar by default [#9527](https://github.com/JabRef/jabref/pull/9527)


### Fixed

- The tab "deprecated fields" is shown in biblatex-mode only. [#7757](https://github.com/JabRef/jabref/issues/7757)
- In case a journal name of an IEEE journal is abbreviated, the "normal" abbreviation is used - and not the one of the IEEE BibTeX strings. [abbrv#91](https://github.com/JabRef/abbrv.jabref.org/issues/91)
- We fixed a performance issue when loading large lists of custom journal abbreviations. [#8928](https://github.com/JabRef/jabref/issues/8928)
- We fixed an issue where the last opened libraries were not remembered when a new unsaved library was open as well. [#9190](https://github.com/JabRef/jabref/issues/9190)
- We fixed an issue where no context menu for the group "All entries" was present. [forum#3682](https://discourse.jabref.org/t/how-sort-groups-a-z-not-subgroups/3682)
- We fixed an issue where extra curly braces in some fields would trigger an exception when selecting the entry or doing an integrity check. [#9475](https://github.com/JabRef/jabref/issues/9475), [#9503](https://github.com/JabRef/jabref/issues/9503)
- We fixed an issue where entering a date in the format "YYYY/MM" in the entry editor date field caused an exception. [#9492](https://github.com/JabRef/jabref/issues/9492)
- For portable versions, the `.deb` file now works on plain debian again. [#9472](https://github.com/JabRef/jabref/issues/9472)
- We fixed an issue where the download of linked online files failed after an import of entries for certain urls. [#9518](https://github.com/JabRef/jabref/issues/9518)
- We fixed an issue where an exception occurred when manually downloading a file from an URL in the entry editor. [#9521](https://github.com/JabRef/jabref/issues/9521)
- We fixed an issue with open office csv file formatting where commas in the abstract field where not escaped. [#9087](https://github.com/JabRef/jabref/issues/9087)
- We fixed an issue with deleting groups where subgroups different from the selected group were deleted. [#9281](https://github.com/JabRef/jabref/issues/9281)

## [5.8] – 2022-12-18

### Added

- We integrated a new three-way merge UI for merging entries in the Entries Merger Dialog, the Duplicate Resolver Dialog, the Entry Importer Dialog, and the External Changes Resolver Dialog. [#8945](https://github.com/JabRef/jabref/pull/8945)
- We added the ability to merge groups, keywords, comments and files when merging entries. [#9022](https://github.com/JabRef/jabref/pull/9022)
- We added a warning message next to the authors field in the merge dialog to warn users when the authors are the same but formatted differently. [#8745](https://github.com/JabRef/jabref/issues/8745)
- The default file directory of a library is used as default directory for [unlinked file lookup](https://docs.jabref.org/collect/findunlinkedfiles#link-the-pdfs-to-your-bib-library). [koppor#546](https://github.com/koppor/jabref/issues/546)
- The properties of an existing systematic literature review (SLR) can be edited. [koppor#604](https://github.com/koppor/jabref/issues/604)
- An systematic literature review (SLR) can now be started from the SLR itself. [#9131](https://github.com/JabRef/jabref/pull/9131), [koppor#601](https://github.com/koppor/jabref/issues/601)
- On startup, JabRef notifies the user if there were parsing errors during opening.
- We added support for the field `fjournal` (in `@article`) for abbreviation and unabbreviation functionalities. [#321](https://github.com/JabRef/jabref/pull/321)
- In case a backup is found, the filename of the backup is shown and one can navigate to the file. [#9311](https://github.com/JabRef/jabref/pull/9311)
- We added support for the Ukrainian and Arabic languages. [#9236](https://github.com/JabRef/jabref/pull/9236), [#9243](https://github.com/JabRef/jabref/pull/9243)

### Changed

- We improved the Citavi Importer to also import so called Knowledge-items into the field `comment` of the corresponding entry [#9025](https://github.com/JabRef/jabref/issues/9025)
- We modified the change case sub-menus and their corresponding tips (displayed when you stay long over the menu) to properly reflect exemplified cases. [#9339](https://github.com/Jabref/jabref/issues/9339)
- We call backup files `.bak` and temporary writing files now `.sav`.
- JabRef keeps 10 older versions of a `.bib` file in the [user data dir](https://github.com/harawata/appdirs#supported-directories) (instead of a single `.sav` (now: `.bak`) file in the directory of the `.bib` file)
- We improved the External Changes Resolver dialog to be more usaable. [#9021](https://github.com/JabRef/jabref/pull/9021)
- We simplified the actions to fast-resolve duplicates to 'Keep Left', 'Keep Right', 'Keep Both' and 'Keep Merged'. [#9056](https://github.com/JabRef/jabref/issues/9056)
- The fallback directory of the file folder now is the general file directory. In case there was a directory configured for a library and this directory was not found, JabRef placed the PDF next to the .bib file and not into the general file directory.
- The global default directory for storing PDFs is now the documents folder in the user's home.
- When adding or editing a subgroup it is placed w.r.t. to alphabetical ordering rather than at the end. [koppor#577](https://github.com/koppor/jabref/issues/577)
- Groups context menu now shows appropriate options depending on number of subgroups. [koppor#579](https://github.com/koppor/jabref/issues/579)
- We modified the "Delete file" dialog and added the full file path to the dialog text. The file path in the title was changed to file name only. [koppor#534](https://github.com/koppor/jabref/issues/534)
- Download from URL now automatically fills with URL from clipboard. [koppor#535](https://github.com/koppor/jabref/issues/535)
- We added HTML and Markdown files to Find Unlinked Files and removed BibTeX. [koppor#547](https://github.com/koppor/jabref/issues/547)
- ArXiv fetcher now retrieves additional data from related DOIs (both ArXiv and user-assigned). [#9170](https://github.com/JabRef/jabref/pull/9170)
- We modified the Directory of Open Access Books (DOAB) fetcher so that it will now also fetch the ISBN when possible. [#8708](https://github.com/JabRef/jabref/issues/8708)
- Genres are now mapped correctly to entry types when importing MODS files. [#9185](https://github.com/JabRef/jabref/issues/9185)
- We changed the button label from "Return to JabRef" to "Return to library" to better indicate the purpose of the action.
- We changed the color of found text from red to high-contrast colors (background: yellow; font color: purple). [koppor#552](https://github.com/koppor/jabref/issues/552)
- We fixed an issue where the wrong icon for a successful import of a bib entry was shown. [#9308](https://github.com/JabRef/jabref/pull/9308)
- We changed the messages after importing unlinked local files to past tense. [koppor#548](https://github.com/koppor/jabref/issues/548)
- We fixed an issue where the wrong icon for a successful import of a bib entry was shown [#9308](https://github.com/JabRef/jabref/pull/9308)
- In the context of the [Cleanup dialog](https://docs.jabref.org/finding-sorting-and-cleaning-entries/cleanupentries) we changed the text of the conversion of BibTeX to biblatex (and vice versa) to make it more clear. [koppor#545](https://github.com/koppor/jabref/issues/545)
- We removed wrapping of string constants when writing to a `.bib` file.
- In the context of a systematic literature review (SLR), a user can now add arbitrary data into `study.yml`. JabRef just ignores this data. [#9124](https://github.com/JabRef/jabref/pull/9124)
- In the context of a systematic literature review (SLR), we reworked the "Define study" parameters dialog. [#9123](https://github.com/JabRef/jabref/pull/9123)
- We upgraded to Lucene 9.4 for the fulltext search. The search index will be rebuild. [#9213](https://github.com/JabRef/jabref/pull/9213)
- We disabled the "change case" menu for empty fields. [#9214](https://github.com/JabRef/jabref/issues/9214)
- We disabled the conversion menu for empty fields. [#9200](https://github.com/JabRef/jabref/issues/9200)

### Fixed

- We fixed an issue where applied save actions on saving the library file would lead to the dialog "The library has been modified by another program" popping up. [#4877](https://github.com/JabRef/jabref/issues/4877)
- We fixed issues with save actions not correctly loaded when opening the library. [#9122](https://github.com/JabRef/jabref/pull/9122)
- We fixed the behavior of "Discard changes" when reopening a modified library. [#9361](https://github.com/JabRef/jabref/issues/9361)
- We fixed several bugs regarding the manual and the autosave of library files that could lead to exceptions. [#9067](https://github.com/JabRef/jabref/pull/9067), [#8484](https://github.com/JabRef/jabref/issues/8484), [#8746](https://github.com/JabRef/jabref/issues/8746), [#6684](https://github.com/JabRef/jabref/issues/6684), [#6644](https://github.com/JabRef/jabref/issues/6644), [#6102](https://github.com/JabRef/jabref/issues/6102), [#6000](https://github.com/JabRef/jabref/issues/6000)
- We fixed an issue where pdfs were re-indexed on each startup. [#9166](https://github.com/JabRef/jabref/pull/9166)
- We fixed an issue when using an unsafe character in the citation key, the auto-linking feature fails to link files. [#9267](https://github.com/JabRef/jabref/issues/9267)
- We fixed an issue where a message about changed metadata would occur on saving although nothing changed. [#9159](https://github.com/JabRef/jabref/issues/9159)
- We fixed an issue where the possibility to generate a subdatabase from an aux file was writing empty files when called from the commandline. [#9115](https://github.com/JabRef/jabref/issues/9115), [forum#3516](https://discourse.jabref.org/t/export-subdatabase-from-aux-file-on-macos-command-line/3516)
- We fixed an issue where author names with tilde accents (for example ñ) were marked as "Names are not in the standard BibTeX format". [#8071](https://github.com/JabRef/jabref/issues/8071)
- We fixed an issue where capitalize didn't capitalize words after hyphen characters. [#9157](https://github.com/JabRef/jabref/issues/9157)
- We fixed an issue where title case didn't capitalize words after en-dash characters and skip capitalization of conjunctions that comes after en-dash characters. [#9068](https://github.com/JabRef/jabref/pull/9068),[#9142](https://github.com/JabRef/jabref/pull/9142)
- We fixed an issue with the message that is displayed when fetcher returns an empty list of entries for given query. [#9195](https://github.com/JabRef/jabref/issues/9195)
- We fixed an issue where editing entry's "date" field in library mode "biblatex" causes an uncaught exception. [#8747](https://github.com/JabRef/jabref/issues/8747)
- We fixed an issue where importing from XMP would fail for certain PDFs. [#9383](https://github.com/JabRef/jabref/issues/9383)
- We fixed an issue that JabRef displayed the wrong group tree after loading. [koppor#637](https://github.com/koppor/jabref/issues/637)
- We fixed that sorting of entries in the maintable by special fields is updated immediately. [#9334](https://github.com/JabRef/jabref/issues/9334)
- We fixed the display of issue, number, eid and pages fields in the entry preview. [#8607](https://github.com/JabRef/jabref/pull/8607), [#8372](https://github.com/JabRef/jabref/issues/8372), [Koppor#514](https://github.com/koppor/jabref/issues/514), [forum#2390](https://discourse.jabref.org/t/unable-to-edit-my-bibtex-file-that-i-used-before-vers-5-1/2390), [forum#3462](https://discourse.jabref.org/t/jabref-5-6-need-help-with-export-from-jabref-to-microsoft-word-entry-preview-of-apa-7-not-rendering-correctly/3462)
- We fixed the page ranges checker to detect article numbers in the pages field (used at [Check Integrity](https://docs.jabref.org/finding-sorting-and-cleaning-entries/checkintegrity)). [#8607](https://github.com/JabRef/jabref/pull/8607)
- The [HtmlToLaTeXFormatter](https://docs.jabref.org/finding-sorting-and-cleaning-entries/saveactions#html-to-latex) keeps single `<` characters.
- We fixed a performance regression when opening large libraries. [#9041](https://github.com/JabRef/jabref/issues/9041)
- We fixed a bug where spaces are trimmed when highlighting differences in the Entries merge dialog. [koppor#371](https://github.com/koppor/jabref/issues/371)
- We fixed some visual glitches with the linked files editor field in the entry editor and increased its height. [#8823](https://github.com/JabRef/jabref/issues/8823)
- We fixed some visual inconsistencies (round corners of highlighted buttons). [#8806](https://github.com/JabRef/jabref/issues/8806)
- We fixed an issue where JabRef would not exit when a connection to a LibreOffice document was established previously and the document is still open. [#9075](https://github.com/JabRef/jabref/issues/9075)
- We fixed an issue about selecting the save order in the preferences. [#9147](https://github.com/JabRef/jabref/issues/9147)
- We fixed an issue where an exception when fetching a DOI was not logged correctly. [koppor#627](https://github.com/koppor/jabref/issues/627)
- We fixed an issue where a user could not open an attached file in a new unsaved library. [#9386](https://github.com/JabRef/jabref/issues/9386)
- We fixed a typo within a connection error message. [koppor#625](https://github.com/koppor/jabref/issues/625)
- We fixed an issue where journal abbreviations would not abbreviate journal titles with escaped ampersands (\\&). [#8948](https://github.com/JabRef/jabref/issues/8948)
- We fixed the readability of the file field in the dark theme. [#9340](https://github.com/JabRef/jabref/issues/9340)
- We fixed an issue where the 'close dialog' key binding was not closing the Preferences dialog. [#8888](https://github.com/jabref/jabref/issues/8888)
- We fixed an issue where a known journal's medline/dot-less abbreviation does not switch to the full name. [#9370](https://github.com/JabRef/jabref/issues/9370)
- We fixed an issue where hitting enter on the search field within the preferences dialog closed the dialog. [koppor#630](https://github.com/koppor/jabref/issues/630)
- We fixed the "Cleanup entries" dialog is partially visible. [#9223](https://github.com/JabRef/jabref/issues/9223)
- We fixed an issue where font size preferences did not apply correctly to preference dialog window and the menu bar. [#8386](https://github.com/JabRef/jabref/issues/8386) and [#9279](https://github.com/JabRef/jabref/issues/9279)
- We fixed the display of the "Customize Entry Types" dialog title. [#9198](https://github.com/JabRef/jabref/issues/9198)
- We fixed an issue where the CSS styles are missing in some dialogs. [#9150](https://github.com/JabRef/jabref/pull/9150)
- We fixed an issue where controls in the preferences dialog could outgrow the window. [#9017](https://github.com/JabRef/jabref/issues/9017)
- We fixed an issue where highlighted text color for entry merge dialogue was not clearly visible. [#9192](https://github.com/JabRef/jabref/issues/9192)

### Removed

- We removed "last-search-date" from the systematic literature review feature, because the last-search-date can be deducted from the git logs. [#9116](https://github.com/JabRef/jabref/pull/9116)
- We removed the [CiteseerX](https://docs.jabref.org/collect/import-using-online-bibliographic-database#citeseerx) fetcher, because the API used by JabRef is sundowned. [#9466](https://github.com/JabRef/jabref/pull/9466)

## [5.7] – 2022-08-05

### Added

- We added a fetcher for [Biodiversity Heritage Library](https://www.biodiversitylibrary.org/). [8539](https://github.com/JabRef/jabref/issues/8539)
- We added support for multiple messages in the snackbar. [#7340](https://github.com/JabRef/jabref/issues/7340)
- We added an extra option in the 'Find Unlinked Files' dialog view to ignore unnecessary files like Thumbs.db, DS_Store, etc. [koppor#373](https://github.com/koppor/jabref/issues/373)
- JabRef now writes log files. Linux: `$home/.cache/jabref/logs/version`, Windows: `%APPDATA%\..\Local\harawata\jabref\version\logs`, Mac: `Users/.../Library/Logs/jabref/version`
- We added an importer for Citavi backup files, support ".ctv5bak" and ".ctv6bak" file formats. [#8322](https://github.com/JabRef/jabref/issues/8322)
- We added a feature to drag selected entries and drop them to other opened inactive library tabs [koppor521](https://github.com/koppor/jabref/issues/521).
- We added support for the [biblatex-apa](https://github.com/plk/biblatex-apa) legal entry types `Legislation`, `Legadminmaterial`, `Jurisdiction`, `Constitution` and `Legal` [#8931](https://github.com/JabRef/jabref/issues/8931)

### Changed

- The file column in the main table now shows the corresponding defined icon for the linked file [8930](https://github.com/JabRef/jabref/issues/8930).
- We improved the color of the selected entries and the color of the summary in the Import Entries Dialog in the dark theme. [#7927](https://github.com/JabRef/jabref/issues/7927)
- We upgraded to Lucene 9.2 for the fulltext search.
  Thus, the now created search index cannot be read from older versions of JabRef anylonger.
  ⚠️ JabRef will recreate the index in a new folder for new files and this will take a long time for a huge library.
  Moreover, switching back and forth JabRef versions and meanwhile adding PDFs also requires rebuilding the index now and then.
  [#8868](https://github.com/JabRef/jabref/pull/8868)
- We improved the Latex2Unicode conversion [#8639](https://github.com/JabRef/jabref/pull/8639)
- Writing BibTeX data into a PDF (XMP) removes braces. [#8452](https://github.com/JabRef/jabref/issues/8452)
- Writing BibTeX data into a PDF (XMP) does not write the `file` field.
- Writing BibTeX data into a PDF (XMP) considers the configured keyword separator (and does not use "," as default any more)
- The Medline/Pubmed search now also supports the [default fields and operators for searching](https://docs.jabref.org/collect/import-using-online-bibliographic-database#search-syntax). [forum#3554](https://discourse.jabref.org/t/native-pubmed-search/3354)
- We improved group expansion arrow that prevent it from activating group when expanding or collapsing. [#7982](https://github.com/JabRef/jabref/issues/7982), [#3176](https://github.com/JabRef/jabref/issues/3176)
- When configured SSL certificates changed, JabRef warns the user to restart to apply the configuration.
- We improved the appearances and logic of the "Manage field names & content" dialog, and renamed it to "Automatic field editor". [#6536](https://github.com/JabRef/jabref/issues/6536)
- We improved the message explaining the options when modifying an automatic keyword group [#8911](https://github.com/JabRef/jabref/issues/8911)
- We moved the preferences option "Warn about duplicates on import" option from the tab "File" to the tab "Import and Export". [koppor#570](https://github.com/koppor/jabref/issues/570)
- When JabRef encounters `% Encoding: UTF-8` header, it is kept during writing (and not removed). [#8964](https://github.com/JabRef/jabref/pull/8964)
- We replace characters which cannot be decoded using the specified encoding by a (probably another) valid character. This happens if JabRef detects the wrong charset (e.g., UTF-8 instead of Windows 1252). One can use the [Integrity Check](https://docs.jabref.org/finding-sorting-and-cleaning-entries/checkintegrity) to find those characters.

### Fixed

- We fixed an issue where linked fails containing parts of the main file directory could not be opened. [#8991](https://github.com/JabRef/jabref/issues/8991)
- Linked files with an absolute path can be opened again. [#8991](https://github.com/JabRef/jabref/issues/8991)
- We fixed an issue where the user could not rate an entry in the main table when an entry was not yet ranked. [#5842](https://github.com/JabRef/jabref/issues/5842)
- We fixed an issue that caused JabRef to sometimes open multiple instances when "Remote Operation" is enabled. [#8653](https://github.com/JabRef/jabref/issues/8653)
- We fixed an issue where linked files with the filetype "application/pdf" in an entry were not shown with the correct PDF-Icon in the main table [8930](https://github.com/JabRef/jabref/issues/8930)
- We fixed an issue where "open folder" for linked files did not open the folder and did not select the file unter certain Linux desktop environments [#8679](https://github.com/JabRef/jabref/issues/8679), [#8849](https://github.com/JabRef/jabref/issues/8849)
- We fixed an issue where the content of a big shared database library is not shown [#8788](https://github.com/JabRef/jabref/issues/8788)
- We fixed the unnecessary horizontal scroll bar in group panel [#8467](https://github.com/JabRef/jabref/issues/8467)
- We fixed an issue where the notification bar message, icon and actions appeared to be invisible. [#8761](https://github.com/JabRef/jabref/issues/8761)
- We fixed an issue where deprecated fields tab is shown when the fields don't contain any values. [#8396](https://github.com/JabRef/jabref/issues/8396)
- We fixed an issue where an exception for DOI search occurred when the DOI contained urlencoded characters. [#8787](https://github.com/JabRef/jabref/issues/8787)
- We fixed an issue which allow us to select and open identifiers from a popup list in the maintable [#8758](https://github.com/JabRef/jabref/issues/8758), [8802](https://github.com/JabRef/jabref/issues/8802)
- We fixed an issue where the escape button had no functionality within the "Filter groups" textfield. [koppor#562](https://github.com/koppor/jabref/issues/562)
- We fixed an issue where the exception that there are invalid characters in filename. [#8786](https://github.com/JabRef/jabref/issues/8786)
- When the proxy configuration removed the proxy user/password, this change is applied immediately.
- We fixed an issue where removing several groups deletes only one of them. [#8390](https://github.com/JabRef/jabref/issues/8390)
- We fixed an issue where the Sidepane (groups, web search and open office) width is not remembered after restarting JabRef. [#8907](https://github.com/JabRef/jabref/issues/8907)
- We fixed a bug where switching between themes will cause an error/exception. [#8939](https://github.com/JabRef/jabref/pull/8939)
- We fixed a bug where files that were deleted in the source bibtex file were kept in the index. [#8962](https://github.com/JabRef/jabref/pull/8962)
- We fixed "Error while sending to JabRef" when the browser extension interacts with JabRef. [JabRef-Browser-Extension#479](https://github.com/JabRef/JabRef-Browser-Extension/issues/479)
- We fixed a bug where updating group view mode (intersection or union) requires re-selecting groups to take effect. [#6998](https://github.com/JabRef/jabref/issues/6998)
- We fixed a bug that prevented external group metadata changes from being merged. [#8873](https://github.com/JabRef/jabref/issues/8873)
- We fixed the shared database opening dialog to remember autosave folder and tick. [#7516](https://github.com/JabRef/jabref/issues/7516)
- We fixed an issue where name formatter could not be saved. [#9120](https://github.com/JabRef/jabref/issues/9120)
- We fixed a bug where after the export of Preferences, custom exports were duplicated. [#10176](https://github.com/JabRef/jabref/issues/10176)

### Removed

- We removed the social media buttons for our Twitter and Facebook pages. [#8774](https://github.com/JabRef/jabref/issues/8774)

## [5.6] – 2022-04-25

### Added

- We enabled the user to customize the API Key for some fetchers. [#6877](https://github.com/JabRef/jabref/issues/6877)
- We added an extra option when right-clicking an entry in the Entry List to copy either the DOI or the DOI url.
- We added a fetcher for [Directory of Open Access Books (DOAB)](https://doabooks.org/) [8576](https://github.com/JabRef/jabref/issues/8576)
- We added an extra option to ask the user whether they want to open to reveal the folder holding the saved file with the file selected. [#8195](https://github.com/JabRef/jabref/issues/8195)
- We added a new section to network preferences to allow using custom SSL certificates. [#8126](https://github.com/JabRef/jabref/issues/8126)
- We improved the version check to take also beta version into account and now redirect to the right changelog for the version.
- We added two new web and fulltext fetchers: SemanticScholar and ResearchGate.
- We added notifications on success and failure when writing metadata to a PDF-file. [#8276](https://github.com/JabRef/jabref/issues/8276)
- We added a cleanup action that escapes `$` (by adding a backslash in front). [#8673](https://github.com/JabRef/jabref/issues/8673)

### Changed

- We upgraded to Lucene 9.1 for the fulltext search.
  Thus, the now created search index cannot be read from older versions of JabRef any longer.
  ⚠️ JabRef will recreate the index in a new folder for new files and this will take a long time for a huge library.
  Moreover, switching back and forth JabRef versions and meanwhile adding PDFs also requires rebuilding the index now and then.
  [#8362](https://github.com/JabRef/jabref/pull/8362)
- We changed the list of CSL styles to those that support formatting bibliographies. [#8421](https://github.com/JabRef/jabref/issues/8421) [citeproc-java#116](https://github.com/michel-kraemer/citeproc-java/issues/116)
- The CSL preview styles now also support displaying data from cross references entries that are linked via the `crossref` field. [#7378](https://github.com/JabRef/jabref/issues/7378)
- We made the Search button in Web Search wider. We also skewed the panel titles to the left. [#8397](https://github.com/JabRef/jabref/issues/8397)
- We introduced a preference to disable fulltext indexing. [#8468](https://github.com/JabRef/jabref/issues/8468)
- When exporting entries, the encoding is always UTF-8.
- When embedding BibTeX data into a PDF, the encoding is always UTF-8.
- We replaced the [OttoBib](https://en.wikipedia.org/wiki/OttoBib) fetcher by a fetcher by [OpenLibrary](https://openlibrary.org/dev/docs/api/books). [#8652](https://github.com/JabRef/jabref/issues/8652)
- We first fetch ISBN data from OpenLibrary, if nothing found, ebook.de is tried.
- We now only show a warning when exiting for tasks that will not be recovered automatically upon relaunch of JabRef. [#8468](https://github.com/JabRef/jabref/issues/8468)

### Fixed

- We fixed an issue where right clicking multiple entries and pressing "Change entry type" would only change one entry. [#8654](https://github.com/JabRef/jabref/issues/8654)
- We fixed an issue where it was no longer possible to add or delete multiple files in the `file` field in the entry editor. [#8659](https://github.com/JabRef/jabref/issues/8659)
- We fixed an issue where the author's lastname was not used for the citation key generation if it started with a lowercase letter. [#8601](https://github.com/JabRef/jabref/issues/8601)
- We fixed an issue where custom "Protected terms" files were missing after a restart of JabRef. [#8608](https://github.com/JabRef/jabref/issues/8608)
- We fixed an issue where JabRef could not start due to a missing directory for the fulltex index. [#8579](https://github.com/JabRef/jabref/issues/8579)
- We fixed an issue where long article numbers in the `pages` field would cause an exception and preventing the citation style to display. [#8381](https://github.com/JabRef/jabref/issues/8381), [citeproc-java](https://github.com/michel-kraemer/citeproc-java/issues/114)
- We fixed an issue where online links in the file field were not detected correctly and could produce an exception. [#8510](https://github.com/JabRef/jabref/issues/8510)
- We fixed an issue where an exception could occur when saving the preferences [#7614](https://github.com/JabRef/jabref/issues/7614)
- We fixed an issue where "Copy DOI url" in the right-click menu of the Entry List would just copy the DOI and not the DOI url. [#8389](https://github.com/JabRef/jabref/issues/8389)
- We fixed an issue where opening the console from the drop-down menu would cause an exception. [#8466](https://github.com/JabRef/jabref/issues/8466)
- We fixed an issue when reading non-UTF-8 encoded. When no encoding header is present, the encoding is now detected from the file content (and the preference option is disregarded). [#8417](https://github.com/JabRef/jabref/issues/8417)
- We fixed an issue where pasting a URL was replacing `+` signs by spaces making the URL unreachable. [#8448](https://github.com/JabRef/jabref/issues/8448)
- We fixed an issue where creating subsidiary files from aux files created with some versions of biblatex would produce incorrect results. [#8513](https://github.com/JabRef/jabref/issues/8513)
- We fixed an issue where opening the changelog from withing JabRef led to a 404 error. [#8563](https://github.com/JabRef/jabref/issues/8563)
- We fixed an issue where not all found unlinked local files were imported correctly due to some race condition. [#8444](https://github.com/JabRef/jabref/issues/8444)
- We fixed an issue where Merge entries dialog exceeds screen boundaries.
- We fixed an issue where the app lags when selecting an entry after a fresh start. [#8446](https://github.com/JabRef/jabref/issues/8446)
- We fixed an issue where no citationkey was generated on import, pasting a doi or an entry on the main table. [8406](https://github.com/JabRef/jabref/issues/8406), [koppor#553](https://github.com/koppor/jabref/issues/553)
- We fixed an issue where accent search does not perform consistently. [#6815](https://github.com/JabRef/jabref/issues/6815)
- We fixed an issue where the incorrect entry was selected when "New Article" is pressed while search filters are active. [#8674](https://github.com/JabRef/jabref/issues/8674)
- We fixed an issue where "Write BibTeXEntry metadata to PDF" button remains enabled while writing to PDF is in-progress. [#8691](https://github.com/JabRef/jabref/issues/8691)

### Removed

- We removed the option to copy CSL Citation styles data as `XSL_FO`, `ASCIIDOC`, and `RTF` as these have not been working since a long time and are no longer supported in the external library used for processing the styles. [#7378](https://github.com/JabRef/jabref/issues/7378)
- We removed the option to configure the default encoding. The default encoding is now hard-coded to the modern UTF-8 encoding.

## [5.5] – 2022-01-17

### Changed

- We integrated the external file types dialog directly inside the preferences. [#8341](https://github.com/JabRef/jabref/pull/8341)
- We disabled the add group button color change after adding 10 new groups. [#8051](https://github.com/JabRef/jabref/issues/8051)
- We inverted the logic for resolving [BibTeX strings](https://docs.jabref.org/advanced/strings). This helps to keep `#` chars. By default String resolving is only activated for a couple of standard fields. The list of fields can be modified in the preferences. [#7010](https://github.com/JabRef/jabref/issues/7010), [#7012](https://github.com/JabRef/jabref/issues/7012), [#8303](https://github.com/JabRef/jabref/issues/8303)
- We moved the search box in preview preferences closer to the available citation styles list. [#8370](https://github.com/JabRef/jabref/pull/8370)
- Changing the preference to show the preview panel as a separate tab now has effect without restarting JabRef. [#8370](https://github.com/JabRef/jabref/pull/8370)
- We enabled switching themes in JabRef without the need to restart JabRef. [#7335](https://github.com/JabRef/jabref/pull/7335)
- We added support for the field `day`, `rights`, `coverage` and `language` when reading XMP data in Dublin Core format. [#8491](https://github.com/JabRef/jabref/issues/8491)

### Fixed

- We fixed an issue where the preferences for "Search and store files relative to library file location" where ignored when the "Main file directory" field was not empty [#8385](https://github.com/JabRef/jabref/issues/8385)
- We fixed an issue where `#`chars in certain fields would be interpreted as BibTeX strings [#7010](https://github.com/JabRef/jabref/issues/7010), [#7012](https://github.com/JabRef/jabref/issues/7012), [#8303](https://github.com/JabRef/jabref/issues/8303)
- We fixed an issue where the fulltext search on an empty library with no documents would lead to an exception [koppor#522](https://github.com/koppor/jabref/issues/522)
- We fixed an issue where clicking on "Accept changes" in the merge dialog would lead to an exception [forum#2418](https://discourse.jabref.org/t/the-library-has-been-modified-by-another-program/2418/8)
- We fixed an issue where clicking on headings in the entry preview could lead to an exception. [#8292](https://github.com/JabRef/jabref/issues/8292)
- We fixed an issue where IntegrityCheck used the system's character encoding instead of the one set by the library or in preferences [#8022](https://github.com/JabRef/jabref/issues/8022)
- We fixed an issue about empty metadata in library properties when called from the right click menu. [#8358](https://github.com/JabRef/jabref/issues/8358)
- We fixed an issue where someone could add a duplicate field in the customize entry type dialog. [#8194](https://github.com/JabRef/jabref/issues/8194)
- We fixed a typo in the library properties tab: "String constants". There, one can configure [BibTeX string constants](https://docs.jabref.org/advanced/strings).
- We fixed an issue when writing a non-UTF-8 encoded file: The header is written again. [#8417](https://github.com/JabRef/jabref/issues/8417)
- We fixed an issue where folder creation during systemic literature review failed due to an illegal fetcher name. [#8552](https://github.com/JabRef/jabref/pull/8552)

## [5.4] – 2021-12-20

### Added

- We added confirmation dialog when user wants to close a library where any empty entries are detected. [#8096](https://github.com/JabRef/jabref/issues/8096)
- We added import support for CFF files. [#7945](https://github.com/JabRef/jabref/issues/7945)
- We added the option to copy the DOI of an entry directly from the context menu copy submenu. [#7826](https://github.com/JabRef/jabref/issues/7826)
- We added a fulltext search feature. [#2838](https://github.com/JabRef/jabref/pull/2838)
- We improved the deduction of bib-entries from imported fulltext pdfs. [#7947](https://github.com/JabRef/jabref/pull/7947)
- We added unprotect_terms to the list of bracketed pattern modifiers [#7826](https://github.com/JabRef/jabref/pull/7960)
- We added a dialog that allows to parse metadata from linked pdfs. [#7929](https://github.com/JabRef/jabref/pull/7929)
- We added an icon picker in group edit dialog. [#6142](https://github.com/JabRef/jabref/issues/6142)
- We added a preference to Opt-In to JabRef's online metadata extraction service (Grobid) usage. [#8002](https://github.com/JabRef/jabref/pull/8002)
- We readded the possibility to display the search results of all databases ("Global Search"). It is shown in a separate window. [#4096](https://github.com/JabRef/jabref/issues/4096)
- We readded the possibility to keep the search string when switching tabs. It is implemented by a toggle button. [#4096](https://github.com/JabRef/jabref/issues/4096#issuecomment-575986882)
- We allowed the user to also preview the available citation styles in the preferences besides the selected ones [#8108](https://github.com/JabRef/jabref/issues/8108)
- We added an option to search the available citation styles by name in the preferences [#8108](https://github.com/JabRef/jabref/issues/8108)
- We added an option to generate bib-entries from ID through a popover in the toolbar. [#4183](https://github.com/JabRef/jabref/issues/4183)
- We added a menu option in the right click menu of the main table tabs to display the library properties. [#6527](https://github.com/JabRef/jabref/issues/6527)
- When a `.bib` file ("library") was saved successfully, a notification is shown

### Changed

- Local library settings may overwrite the setting "Search and store files relative to library file location" [#8179](https://github.com/JabRef/jabref/issues/8179)
- The option "Fit table horizontally on screen" in the "Entry table" preferences is now disabled by default [#8148](https://github.com/JabRef/jabref/pull/8148)
- We improved the preferences and descriptions in the "Linked files" preferences tab [#8148](https://github.com/JabRef/jabref/pull/8148)
- We slightly changed the layout of the Journal tab in the preferences for ui consistency. [#7937](https://github.com/JabRef/jabref/pull/7937)
- The JabRefHost on Windows now writes a temporary file and calls `-importToOpen` instead of passing the bibtex via `-importBibtex`. [#7374](https://github.com/JabRef/jabref/issues/7374), [JabRef Browser Ext #274](https://github.com/JabRef/JabRef-Browser-Extension/issues/274)
- We reordered some entries in the right-click menu of the main table. [#6099](https://github.com/JabRef/jabref/issues/6099)
- We merged the barely used ImportSettingsTab and the CustomizationTab in the preferences into one single tab and moved the option to allow Integers in Edition Fields in Bibtex-Mode to the EntryEditor tab. [#7849](https://github.com/JabRef/jabref/pull/7849)
- We moved the export order in the preferences from `File` to `Import and Export`. [#7935](https://github.com/JabRef/jabref/pull/7935)
- We reworked the export order in the preferences and the save order in the library preferences. You can now set more than three sort criteria in your library preferences. [#7935](https://github.com/JabRef/jabref/pull/7935)
- The metadata-to-pdf actions now also embeds the bibfile to the PDF. [#8037](https://github.com/JabRef/jabref/pull/8037)
- The snap was updated to use the core20 base and to use lzo compression for better startup performance [#8109](https://github.com/JabRef/jabref/pull/8109)
- We moved the union/intersection view button in the group sidepane to the left of the other controls. [#8202](https://github.com/JabRef/jabref/pull/8202)
- We improved the Drag and Drop behavior in the "Customize Entry Types" Dialog [#6338](https://github.com/JabRef/jabref/issues/6338)
- When determining the URL of an ArXiV eprint, the URL now points to the version [#8149](https://github.com/JabRef/jabref/pull/8149)
- We Included all standard fields with citation key when exporting to Old OpenOffice/LibreOffice Calc Format [#8176](https://github.com/JabRef/jabref/pull/8176)
- In case the database is encoded with `UTF8`, the `% Encoding` marker is not written anymore
- The written `.bib` file has the same line endings [#390](https://github.com/koppor/jabref/issues/390)
- The written `.bib` file always has a final line break
- The written `.bib` file keeps the newline separator of the loaded `.bib` file
- We present options to manually enter an article or return to the New Entry menu when the fetcher DOI fails to find an entry for an ID [#7870](https://github.com/JabRef/jabref/issues/7870)
- We trim white space and non-ASCII characters from DOI [#8127](https://github.com/JabRef/jabref/issues/8127)
- The duplicate checker now inspects other fields in case no difference in the required and optional fields are found.
- We reworked the library properties dialog and integrated the `Library > Preamble`, `Library > Citation key pattern` and `Library > String constants dialogs` [#8264](https://github.com/JabRef/jabref/pulls/8264)
- We improved the startup time of JabRef by switching from the logging library `log4j2` to `tinylog` [#8007](https://github.com/JabRef/jabref/issues/8007)

### Fixed

- We fixed an issue where an exception occurred when pasting an entry with a publication date-range of the form 1910/1917 [#7864](https://github.com/JabRef/jabref/issues/7864)
- We fixed an issue where an exception occurred when a preview style was edited and afterwards another preview style selected. [#8280](https://github.com/JabRef/jabref/issues/8280)
- We fixed an issue where the actions to move a file to a directory were incorrectly disabled. [#7908](https://github.com/JabRef/jabref/issues/7908)
- We fixed an issue where an exception occurred when a linked online file was edited in the entry editor [#8008](https://github.com/JabRef/jabref/issues/8008)
- We fixed an issue when checking for a new version when JabRef is used behind a corporate proxy. [#7884](https://github.com/JabRef/jabref/issues/7884)
- We fixed some icons that were drawn in the wrong color when JabRef used a custom theme. [#7853](https://github.com/JabRef/jabref/issues/7853)
- We fixed an issue where the `Aux file` on `Edit group` doesn't support relative sub-directories path to import. [#7719](https://github.com/JabRef/jabref/issues/7719).
- We fixed an issue where it was impossible to add or modify groups. [#7912](https://github.com/JabRef/jabref/pull/793://github.com/JabRef/jabref/pull/7921)
- We fixed an issue about the visible side pane components being out of sync with the view menu. [#8115](https://github.com/JabRef/jabref/issues/8115)
- We fixed an issue where the side pane would not close when all its components were closed. [#8082](https://github.com/JabRef/jabref/issues/8082)
- We fixed an issue where exported entries from a Citavi bib containing URLs could not be imported [#7882](https://github.com/JabRef/jabref/issues/7882)
- We fixed an issue where the icons in the search bar had the same color, toggled as well as untoggled. [#8014](https://github.com/JabRef/jabref/pull/8014)
- We fixed an issue where typing an invalid UNC path into the "Main file directory" text field caused an error. [#8107](https://github.com/JabRef/jabref/issues/8107)
- We fixed an issue where "Open Folder" didn't select the file on macOS in Finder [#8130](https://github.com/JabRef/jabref/issues/8130)
- We fixed an issue where importing PDFs resulted in an uncaught exception [#8143](https://github.com/JabRef/jabref/issues/8143)
- We fixed "The library has been modified by another program" showing up when line breaks change [#4877](https://github.com/JabRef/jabref/issues/4877)
- The default directory of the "LaTeX Citations" tab is now the directory of the currently opened database (and not the directory chosen at the last open file dialog or the last database save) [koppor#538](https://github.com/koppor/jabref/issues/538)
- When writing a bib file, the `NegativeArraySizeException` should not occur [#8231](https://github.com/JabRef/jabref/issues/8231) [#8265](https://github.com/JabRef/jabref/issues/8265)
- We fixed an issue where some menu entries were available without entries selected. [#4795](https://github.com/JabRef/jabref/issues/4795)
- We fixed an issue where right-clicking on a tab and selecting close will close the focused tab even if it is not the tab we right-clicked [#8193](https://github.com/JabRef/jabref/pull/8193)
- We fixed an issue where selecting a citation style in the preferences would sometimes produce an exception [#7860](https://github.com/JabRef/jabref/issues/7860)
- We fixed an issue where an exception would occur when clicking on a DOI link in the preview pane [#7706](https://github.com/JabRef/jabref/issues/7706)
- We fixed an issue where XMP and embedded BibTeX export would not work [#8278](https://github.com/JabRef/jabref/issues/8278)
- We fixed an issue where the XMP and embedded BibTeX import of a file containing multiple schemas failed [#8278](https://github.com/JabRef/jabref/issues/8278)
- We fixed an issue where writing embedded BibTeX import fails due to write protection or bibtex already being present [#8332](https://github.com/JabRef/jabref/pull/8332)
- We fixed an issue where pdf-paths and the pdf-indexer could get out of sync [#8182](https://github.com/JabRef/jabref/issues/8182)
- We fixed an issue where Status-Logger error messages appeared during the startup of JabRef [#5475](https://github.com/JabRef/jabref/issues/5475)

### Removed

- We removed two orphaned preferences options [#8164](https://github.com/JabRef/jabref/pull/8164)
- We removed the functionality of the `--debug` commandline options. Use the java command line switch `-Dtinylog.level=debug` for debug output instead. [#8226](https://github.com/JabRef/jabref/pull/8226)

## [5.3] – 2021-07-05

### Added

- We added a progress counter to the title bar in Possible Duplicates dialog window. [#7366](https://github.com/JabRef/jabref/issues/7366)
- We added new "Customization" tab to the preferences which includes option to choose a custom address for DOI access. [#7337](https://github.com/JabRef/jabref/issues/7337)
- We added zbmath to the public databases from which the bibliographic information of an existing entry can be updated. [#7437](https://github.com/JabRef/jabref/issues/7437)
- We showed to the find Unlinked Files Dialog the date of the files' most recent modification. [#4652](https://github.com/JabRef/jabref/issues/4652)
- We added to the find Unlinked Files function a filter to show only files based on date of last modification (Last Year, Last Month, Last Week, Last Day). [#4652](https://github.com/JabRef/jabref/issues/4652)
- We added to the find Unlinked Files function a filter that sorts the files based on the date of last modification(Sort by Newest, Sort by Oldest First). [#4652](https://github.com/JabRef/jabref/issues/4652)
- We added the possibility to add a new entry via its zbMath ID (zbMATH can be chosen as ID type in the "Select entry type" window). [#7202](https://github.com/JabRef/jabref/issues/7202)
- We added the extension support and the external application support (For Texshow, Texmaker and LyX) to the flatpak [#7248](https://github.com/JabRef/jabref/pull/7248)
- We added some symbols and keybindings to the context menu in the entry editor. [#7268](https://github.com/JabRef/jabref/pull/7268)
- We added keybindings for setting and clearing the read status. [#7264](https://github.com/JabRef/jabref/issues/7264)
- We added two new fields to track the creation and most recent modification date and time for each entry. [koppor#130](https://github.com/koppor/jabref/issues/130)
- We added a feature that allows the user to copy highlighted text in the preview window. [#6962](https://github.com/JabRef/jabref/issues/6962)
- We added a feature that allows you to create new BibEntry via paste arxivId [#2292](https://github.com/JabRef/jabref/issues/2292)
- We added support for conducting automated and systematic literature search across libraries and git support for persistence [#369](https://github.com/koppor/jabref/issues/369)
- We added a add group functionality at the bottom of the side pane. [#4682](https://github.com/JabRef/jabref/issues/4682)
- We added a feature that allows the user to choose whether to trust the target site when unable to find a valid certification path from the file download site. [#7616](https://github.com/JabRef/jabref/issues/7616)
- We added a feature that allows the user to open all linked files of multiple selected entries by "Open file" option. [#6966](https://github.com/JabRef/jabref/issues/6966)
- We added a keybinding preset for new entries. [#7705](https://github.com/JabRef/jabref/issues/7705)
- We added a select all button for the library import function. [#7786](https://github.com/JabRef/jabref/issues/7786)
- We added a search feature for journal abbreviations. [#7804](https://github.com/JabRef/jabref/pull/7804)
- We added auto-key-generation progress to the background task list. [#7267](https://github.com/JabRef/jabref/issues/7267)
- We added the option to write XMP metadata to pdfs from the CLI. [7814](https://github.com/JabRef/jabref/pull/7814)

### Changed

- The export to MS Office XML now exports the author field as `Inventor` if the bibtex entry type is `patent` [#7830](https://github.com/JabRef/jabref/issues/7830)
- We changed the EndNote importer to import the field `label` to the corresponding bibtex field `endnote-label` [forum#2734](https://discourse.jabref.org/t/importing-endnote-label-field-to-jabref-from-xml-file/2734)
- The keywords added via "Manage content selectors" are now displayed in alphabetical order. [#3791](https://github.com/JabRef/jabref/issues/3791)
- We improved the "Find unlinked files" dialog to show import results for each file. [#7209](https://github.com/JabRef/jabref/pull/7209)
- The content of the field `timestamp` is migrated to `creationdate`. In case one configured "udpate timestampe", it is migrated to `modificationdate`. [koppor#130](https://github.com/koppor/jabref/issues/130)
- The JabRef specific meta-data content in the main field such as priorities (prio1, prio2, ...) are migrated to their respective fields. They are removed from the keywords. [#6840](https://github.com/jabref/jabref/issues/6840)
- We fixed an issue where groups generated from authors' last names did not include all entries of the authors' [#5833](https://github.com/JabRef/jabref/issues/5833)
- The export to MS Office XML now uses the month name for the field `MonthAcessed` instead of the two digit number [#7354](https://github.com/JabRef/jabref/issues/7354)
- We included some standalone dialogs from the options menu in the main preference dialog and fixed some visual issues in the preferences dialog. [#7384](https://github.com/JabRef/jabref/pull/7384)
- We improved the linking of the `python3` interpreter via the shebang to dynamically use the systems default Python. Related to [JabRef-Browser-Extension #177](https://github.com/JabRef/JabRef-Browser-Extension/issues/177)
- Automatically found pdf files now have the linking button to the far left and uses a link icon with a plus instead of a briefcase. The file name also has lowered opacity(70%) until added. [#3607](https://github.com/JabRef/jabref/issues/3607)
- We simplified the select entry type form by splitting it into two parts ("Recommended" and "Others") based on internal usage data. [#6730](https://github.com/JabRef/jabref/issues/6730)
- We improved the submenu list by merging the'Remove group' having two options, with or without subgroups. [#4682](https://github.com/JabRef/jabref/issues/4682)
- The export to MS Office XML now uses the month name for the field `Month` instead of the two digit number [forum#2685](https://discourse.jabref.org/t/export-month-as-text-not-number/2685)
- We reintroduced missing default keybindings for new entries. [#7346](https://github.com/JabRef/jabref/issues/7346) [#7439](https://github.com/JabRef/jabref/issues/7439)
- Lists of available fields are now sorted alphabetically. [#7716](https://github.com/JabRef/jabref/issues/7716)
- The tooltip of the search field explaining the search is always shown. [#7279](https://github.com/JabRef/jabref/pull/7279)
- We rewrote the ACM fetcher to adapt to the new interface. [#5804](https://github.com/JabRef/jabref/issues/5804)
- We moved the select/collapse buttons in the unlinked files dialog into a context menu. [#7383](https://github.com/JabRef/jabref/issues/7383)
- We fixed an issue where journal abbreviations containing curly braces were not recognized [#7773](https://github.com/JabRef/jabref/issues/7773)

### Fixed

- We fixed an issue where some texts (e.g. descriptions) in dialogs could not be translated [#7854](https://github.com/JabRef/jabref/issues/7854)
- We fixed an issue where import hangs for ris files with "ER - " [#7737](https://github.com/JabRef/jabref/issues/7737)
- We fixed an issue where getting bibliograhpic data from DOI or another identifer did not respect the library mode (BibTeX/biblatex)[#6267](https://github.com/JabRef/jabref/issues/6267)
- We fixed an issue where importing entries would not respect the library mode (BibTeX/biblatex)[#1018](https://github.com/JabRef/jabref/issues/1018)
- We fixed an issue where an exception occurred when importing entries from a web search [#7606](https://github.com/JabRef/jabref/issues/7606)
- We fixed an issue where the table column sort order was not properly stored and resulted in unsorted eports [#7524](https://github.com/JabRef/jabref/issues/7524)
- We fixed an issue where the value of the field `school` or `institution` would be printed twice in the HTML Export [forum#2634](https://discourse.jabref.org/t/problem-with-exporting-techreport-phdthesis-mastersthesis-to-html/2634)
- We fixed an issue preventing to connect to a shared database. [#7570](https://github.com/JabRef/jabref/pull/7570)
- We fixed an issue preventing files from being dragged & dropped into an empty library. [#6851](https://github.com/JabRef/jabref/issues/6851)
- We fixed an issue where double-click onto PDF in file list under the 'General' tab section should just open the file. [#7465](https://github.com/JabRef/jabref/issues/7465)
- We fixed an issue where the dark theme did not extend to a group's custom color picker. [#7481](https://github.com/JabRef/jabref/issues/7481)
- We fixed an issue where choosing the fields on which autocompletion should not work in "Entry editor" preferences had no effect. [#7320](https://github.com/JabRef/jabref/issues/7320)
- We fixed an issue where the "Normalize page numbers" formatter did not replace en-dashes or em-dashes with a hyphen-minus sign. [#7239](https://github.com/JabRef/jabref/issues/7239)
- We fixed an issue with the style of highlighted check boxes while searching in preferences. [#7226](https://github.com/JabRef/jabref/issues/7226)
- We fixed an issue where the option "Move file to file directory" was disabled in the entry editor for all files [#7194](https://github.com/JabRef/jabref/issues/7194)
- We fixed an issue where application dialogs were opening in the wrong display when using multiple screens [#7273](https://github.com/JabRef/jabref/pull/7273)
- We fixed an issue where the "Find unlinked files" dialog would freeze JabRef on importing. [#7205](https://github.com/JabRef/jabref/issues/7205)
- We fixed an issue where the "Find unlinked files" would stop importing when importing a single file failed. [#7206](https://github.com/JabRef/jabref/issues/7206)
- We fixed an issue where JabRef froze for a few seconds in MacOS when DNS resolution timed out. [#7441](https://github.com/JabRef/jabref/issues/7441)
- We fixed an issue where an exception would be displayed for previewing and preferences when a custom theme has been configured but is missing [#7177](https://github.com/JabRef/jabref/issues/7177)
- We fixed an issue where URLs in `file` fields could not be handled on Windows. [#7359](https://github.com/JabRef/jabref/issues/7359)
- We fixed an issue where the regex based file search miss-interpreted specific symbols. [#4342](https://github.com/JabRef/jabref/issues/4342)
- We fixed an issue where the Harvard RTF exporter used the wrong default file extension. [4508](https://github.com/JabRef/jabref/issues/4508)
- We fixed an issue where the Harvard RTF exporter did not use the new authors formatter and therefore did not export "organization" authors correctly. [4508](https://github.com/JabRef/jabref/issues/4508)
- We fixed an issue where the field `urldate` was not exported to the corresponding fields `YearAccessed`, `MonthAccessed`, `DayAccessed` in MS Office XML [#7354](https://github.com/JabRef/jabref/issues/7354)
- We fixed an issue where the password for a shared SQL database was only remembered if it was the same as the username [#6869](https://github.com/JabRef/jabref/issues/6869)
- We fixed an issue where some custom exports did not use the new authors formatter and therefore did not export authors correctly [#7356](https://github.com/JabRef/jabref/issues/7356)
- We fixed an issue where alt+keyboard shortcuts do not work [#6994](https://github.com/JabRef/jabref/issues/6994)
- We fixed an issue about the file link editor did not allow to change the file name according to the default pattern after changing an entry. [#7525](https://github.com/JabRef/jabref/issues/7525)
- We fixed an issue where the file path is invisible in dark theme. [#7382](https://github.com/JabRef/jabref/issues/7382)
- We fixed an issue where the secondary sorting is not working for some special fields. [#7015](https://github.com/JabRef/jabref/issues/7015)
- We fixed an issue where changing the font size makes the font size field too small. [#7085](https://github.com/JabRef/jabref/issues/7085)
- We fixed an issue with TexGroups on Linux systems, where the modification of an aux-file did not trigger an auto-update for TexGroups. Furthermore, the detection of file modifications is now more reliable. [#7412](https://github.com/JabRef/jabref/pull/7412)
- We fixed an issue where the Unicode to Latex formatter produced wrong results for characters with a codepoint higher than Character.MAX_VALUE. [#7387](https://github.com/JabRef/jabref/issues/7387)
- We fixed an issue where a non valid value as font size results in an uncaught exception. [#7415](https://github.com/JabRef/jabref/issues/7415)
- We fixed an issue where "Merge citations" in the Openoffice/Libreoffice integration panel did not have a corresponding opposite. [#7454](https://github.com/JabRef/jabref/issues/7454)
- We fixed an issue where drag and drop of bib files for opening resulted in uncaught exceptions [#7464](https://github.com/JabRef/jabref/issues/7464)
- We fixed an issue where columns shrink in width when we try to enlarge JabRef window. [#6818](https://github.com/JabRef/jabref/issues/6818)
- We fixed an issue where Content selector does not seem to work for custom fields. [#6819](https://github.com/JabRef/jabref/issues/6819)
- We fixed an issue where font size of the preferences dialog does not update with the rest of the GUI. [#7416](https://github.com/JabRef/jabref/issues/7416)
- We fixed an issue in which a linked online file consisting of a web page was saved as an invalid pdf file upon being downloaded. The user is now notified when downloading a linked file results in an HTML file. [#7452](https://github.com/JabRef/jabref/issues/7452)
- We fixed an issue where opening BibTex file (doubleclick) from Folder with spaces not working. [#6487](https://github.com/JabRef/jabref/issues/6487)
- We fixed the header title in the Add Group/Subgroup Dialog box. [#4682](https://github.com/JabRef/jabref/issues/4682)
- We fixed an issue with saving large `.bib` files [#7265](https://github.com/JabRef/jabref/issues/7265)
- We fixed an issue with very large page numbers [#7590](https://github.com/JabRef/jabref/issues/7590)
- We fixed an issue where the file extension is missing on saving the library file on linux [#7451](https://github.com/JabRef/jabref/issues/7451)
- We fixed an issue with opacity of disabled icon-buttons [#7195](https://github.com/JabRef/jabref/issues/7195)
- We fixed an issue where journal abbreviations in UTF-8 were not recognized [#5850](https://github.com/JabRef/jabref/issues/5850)
- We fixed an issue where the article title with curly brackets fails to download the arXiv link (pdf file). [#7633](https://github.com/JabRef/jabref/issues/7633)
- We fixed an issue with toggle of special fields does not work for sorted entries [#7016](https://github.com/JabRef/jabref/issues/7016)
- We fixed an issue with the default path of external application. [#7641](https://github.com/JabRef/jabref/issues/7641)
- We fixed an issue where urls must be embedded in a style tag when importing EndNote style Xml files. Now it can parse url with or without a style tag. [#6199](https://github.com/JabRef/jabref/issues/6199)
- We fixed an issue where the article title with colon fails to download the arXiv link (pdf file). [#7660](https://github.com/JabRef/jabref/issues/7660)
- We fixed an issue where the keybinding for delete entry did not work on the main table [7580](https://github.com/JabRef/jabref/pull/7580)
- We fixed an issue where the RFC fetcher is not compatible with the draft [7305](https://github.com/JabRef/jabref/issues/7305)
- We fixed an issue where duplicate files (both file names and contents are the same) is downloaded and add to linked files [#6197](https://github.com/JabRef/jabref/issues/6197)
- We fixed an issue where changing the appearance of the preview tab did not trigger a restart warning. [#5464](https://github.com/JabRef/jabref/issues/5464)
- We fixed an issue where editing "Custom preview style" triggers exception. [#7526](https://github.com/JabRef/jabref/issues/7526)
- We fixed the [SAO/NASA Astrophysics Data System](https://docs.jabref.org/collect/import-using-online-bibliographic-database#sao-nasa-astrophysics-data-system) fetcher. [#7867](https://github.com/JabRef/jabref/pull/7867)
- We fixed an issue where a title with multiple applied formattings in EndNote was not imported correctly [forum#2734](https://discourse.jabref.org/t/importing-endnote-label-field-to-jabref-from-xml-file/2734)
- We fixed an issue where a `report` in EndNote was imported as `article` [forum#2734](https://discourse.jabref.org/t/importing-endnote-label-field-to-jabref-from-xml-file/2734)
- We fixed an issue where the field `publisher` in EndNote was not imported in JabRef [forum#2734](https://discourse.jabref.org/t/importing-endnote-label-field-to-jabref-from-xml-file/2734)

### Removed

- We removed add group button beside the filter group tab. [#4682](https://github.com/JabRef/jabref/issues/4682)

## [5.2] – 2020-12-24

### Added

- We added a validation to check if the current database location is shared, preventing an exception when Pulling Changes From Shared Database. [#6959](https://github.com/JabRef/jabref/issues/6959)
- We added a query parser and mapping layer to enable conversion of queries formulated in simplified lucene syntax by the user into api queries. [#6799](https://github.com/JabRef/jabref/pull/6799)
- We added some basic functionality to customise the look of JabRef by importing a css theme file. [#5790](https://github.com/JabRef/jabref/issues/5790)
- We added connection check function in network preference setting [#6560](https://github.com/JabRef/jabref/issues/6560)
- We added support for exporting to YAML. [#6974](https://github.com/JabRef/jabref/issues/6974)
- We added a DOI format and organization check to detect [American Physical Society](https://journals.aps.org/) journals to copy the article ID to the page field for cases where the page numbers are missing. [#7019](https://github.com/JabRef/jabref/issues/7019)
- We added an error message in the New Entry dialog that is shown in case the fetcher did not find anything . [#7000](https://github.com/JabRef/jabref/issues/7000)
- We added a new formatter to output shorthand month format. [#6579](https://github.com/JabRef/jabref/issues/6579)
- We added support for the new Microsoft Edge browser in all platforms. [#7056](https://github.com/JabRef/jabref/pull/7056)
- We reintroduced emacs/bash-like keybindings. [#6017](https://github.com/JabRef/jabref/issues/6017)
- We added a feature to provide automated cross library search using a cross library query language. This provides support for the search step of systematic literature reviews (SLRs). [koppor#369](https://github.com/koppor/jabref/issues/369)

### Changed

- We changed the default preferences for OpenOffice/LibreOffice integration to automatically sync the bibliography when inserting new citations in a OpenOffic/LibreOffice document. [#6957](https://github.com/JabRef/jabref/issues/6957)
- We restructured the 'File' tab and extracted some parts into the 'Linked files' tab [#6779](https://github.com/JabRef/jabref/pull/6779)
- JabRef now offers journal lists from <https://abbrv.jabref.org>. JabRef the lists which use a dot inside the abbreviations. [#5749](https://github.com/JabRef/jabref/pull/5749)
- We removed two useless preferences in the groups preferences dialog. [#6836](https://github.com/JabRef/jabref/pull/6836)
- Synchronization of SpecialFields to keywords is now disabled by default. [#6621](https://github.com/JabRef/jabref/issues/6621)
- JabRef no longer opens the entry editor with the first entry on startup [#6855](https://github.com/JabRef/jabref/issues/6855)
- We completed the rebranding of `bibtexkey` as `citationkey` which was started in JabRef 5.1.
- JabRef no longer opens the entry editor with the first entry on startup [#6855](https://github.com/JabRef/jabref/issues/6855)
- Fetch by ID: (long) "SAO/NASA Astrophysics Data System" replaced by (short) "SAO/NASA ADS" [#6876](https://github.com/JabRef/jabref/pull/6876)
- We changed the title of the window "Manage field names and content" to have the same title as the corresponding menu item [#6895](https://github.com/JabRef/jabref/pull/6895)
- We renamed the menus "View -> Previous citation style" and "View -> Next citation style" into "View -> Previous preview style" and "View -> Next preview style" and renamed the "Preview" style to "Customized preview style". [#6899](https://github.com/JabRef/jabref/pull/6899)
- We changed the default preference option "Search and store files relative to library file location" to on, as this seems to be a more intuitive behaviour. [#6863](https://github.com/JabRef/jabref/issues/6863)
- We changed the title of the window "Manage field names and content": to have the same title as the corresponding menu item [#6895](https://github.com/JabRef/jabref/pull/6895)
- We improved the detection of "short" DOIs [6880](https://github.com/JabRef/jabref/issues/6880)
- We improved the duplicate detection when identifiers like DOI or arxiv are semantiaclly the same, but just syntactically differ (e.g. with or without http(s):// prefix). [#6707](https://github.com/JabRef/jabref/issues/6707)
- We improved JabRef start up time [6057](https://github.com/JabRef/jabref/issues/6057)
- We changed in the group interface "Generate groups from keywords in a BibTeX field" by "Generate groups from keywords in the following field". [#6983](https://github.com/JabRef/jabref/issues/6983)
- We changed the name of a group type from "Searching for keywords" to "Searching for a keyword". [6995](https://github.com/JabRef/jabref/pull/6995)
- We changed the way JabRef displays the title of a tab and of the window. [4161](https://github.com/JabRef/jabref/issues/4161)
- We changed connect timeouts for server requests to 30 seconds in general and 5 seconds for GROBID server (special) and improved user notifications on connection issues. [7026](https://github.com/JabRef/jabref/pull/7026)
- We changed the order of the library tab context menu items. [#7171](https://github.com/JabRef/jabref/issues/7171)
- We changed the way linked files are opened on Linux to use the native openFile method, compatible with confined packages. [7037](https://github.com/JabRef/jabref/pull/7037)
- We refined the entry preview to show the full names of authors and editors, to list the editor only if no author is present, have the year earlier. [#7083](https://github.com/JabRef/jabref/issues/7083)

### Fixed

- We fixed an issue changing the icon link_variation_off that is not meaningful. [#6834](https://github.com/JabRef/jabref/issues/6834)
- We fixed an issue where the `.sav` file was not deleted upon exiting JabRef. [#6109](https://github.com/JabRef/jabref/issues/6109)
- We fixed a linked identifier icon inconsistency. [#6705](https://github.com/JabRef/jabref/issues/6705)
- We fixed the wrong behavior that font size changes are not reflected in dialogs. [#6039](https://github.com/JabRef/jabref/issues/6039)
- We fixed the failure to Copy citation key and link. [#5835](https://github.com/JabRef/jabref/issues/5835)
- We fixed an issue where the sort order of the entry table was reset after a restart of JabRef. [#6898](https://github.com/JabRef/jabref/pull/6898)
- We fixed an issue where no longer a warning was displayed when inserting references into LibreOffice with an invalid "ReferenceParagraphFormat". [#6907](https://github.com/JabRef/jabref/pull/60907).
- We fixed an issue where a selected field was not removed after the first click in the custom entry types dialog. [#6934](https://github.com/JabRef/jabref/issues/6934)
- We fixed an issue where a remove icon was shown for standard entry types in the custom entry types dialog. [#6906](https://github.com/JabRef/jabref/issues/6906)
- We fixed an issue where it was impossible to connect to OpenOffice/LibreOffice on Mac OSX. [#6970](https://github.com/JabRef/jabref/pull/6970)
- We fixed an issue with the python script used by browser plugins that failed to locate JabRef if not installed in its default location. [#6963](https://github.com/JabRef/jabref/pull/6963/files)
- We fixed an issue where spaces and newlines in an isbn would generate an exception. [#6456](https://github.com/JabRef/jabref/issues/6456)
- We fixed an issue where identity column header had incorrect foreground color in the Dark theme. [#6796](https://github.com/JabRef/jabref/issues/6796)
- We fixed an issue where the RIS exporter added extra blank lines.[#7007](https://github.com/JabRef/jabref/pull/7007/files)
- We fixed an issue where clicking on Collapse All button in the Search for Unlinked Local Files expanded the directory structure erroneously [#6848](https://github.com/JabRef/jabref/issues/6848)
- We fixed an issue, when pulling changes from shared database via shortcut caused creation of a new tech report [6867](https://github.com/JabRef/jabref/issues/6867)
- We fixed an issue where the JabRef GUI does not highlight the "All entries" group on start-up [#6691](https://github.com/JabRef/jabref/issues/6691)
- We fixed an issue where a custom dark theme was not applied to the entry preview tab [7068](https://github.com/JabRef/jabref/issues/7068)
- We fixed an issue where modifications to the Custom preview layout in the preferences were not saved [#6447](https://github.com/JabRef/jabref/issues/6447)
- We fixed an issue where errors from imports were not shown to the user [#7084](https://github.com/JabRef/jabref/pull/7084)
- We fixed an issue where the EndNote XML Import would fail on empty keywords tags [forum#2387](https://discourse.jabref.org/t/importing-in-unknown-format-fails-to-import-xml-library-from-bookends-export/2387)
- We fixed an issue where the color of groups of type "free search expression" not persisting after restarting the application [#6999](https://github.com/JabRef/jabref/issues/6999)
- We fixed an issue where modifications in the source tab where not saved without switching to another field before saving the library [#6622](https://github.com/JabRef/jabref/issues/6622)
- We fixed an issue where the "Document Viewer" did not show the first page of the opened pdf document and did not show the correct total number of pages [#7108](https://github.com/JabRef/jabref/issues/7108)
- We fixed an issue where the context menu was not updated after a file link was changed. [#5777](https://github.com/JabRef/jabref/issues/5777)
- We fixed an issue where the password for a shared SQL database was not remembered [#6869](https://github.com/JabRef/jabref/issues/6869)
- We fixed an issue where newly added entires were not synced to a shared SQL database [#7176](https://github.com/JabRef/jabref/issues/7176)
- We fixed an issue where the PDF-Content importer threw an exception when no DOI number is present at the first page of the PDF document [#7203](https://github.com/JabRef/jabref/issues/7203)
- We fixed an issue where groups created from aux files did not update on file changes [#6394](https://github.com/JabRef/jabref/issues/6394)
- We fixed an issue where authors that only have last names were incorrectly identified as institutes when generating citation keys [#7199](https://github.com/JabRef/jabref/issues/7199)
- We fixed an issue where institutes were incorrectly identified as universities when generating citation keys [#6942](https://github.com/JabRef/jabref/issues/6942)

### Removed

- We removed the Google Scholar fetcher and the ACM fetcher do not work due to traffic limitations [#6369](https://github.com/JabRef/jabref/issues/6369)
- We removed the menu entry "Manage external file types" because it's already in 'Preferences' dialog [#6991](https://github.com/JabRef/jabref/issues/6991)
- We removed the integrity check "Abbreviation detected" for the field journal/journaltitle in the entry editor [#3925](https://github.com/JabRef/jabref/issues/3925)

## [5.1] – 2020-08-30

### Added

- We added a new fetcher to enable users to search mEDRA DOIs [#6602](https://github.com/JabRef/jabref/issues/6602)
- We added a new fetcher to enable users to search "[Collection of Computer Science Bibliographies](https://en.wikipedia.org/wiki/Collection_of_Computer_Science_Bibliographies)". [#6638](https://github.com/JabRef/jabref/issues/6638)
- We added default values for delimiters in Add Subgroup window [#6624](https://github.com/JabRef/jabref/issues/6624)
- We improved responsiveness of general fields specification dialog window. [#6604](https://github.com/JabRef/jabref/issues/6604)
- We added support for importing ris file and load DOI [#6530](https://github.com/JabRef/jabref/issues/6530)
- We added the Library properties to a context menu on the library tabs [#6485](https://github.com/JabRef/jabref/issues/6485)
- We added a new field in the preferences in 'BibTeX key generator' for unwanted characters that can be user-specified. [#6295](https://github.com/JabRef/jabref/issues/6295)
- We added support for searching ShortScience for an entry through the user's browser. [#6018](https://github.com/JabRef/jabref/pull/6018)
- We updated EditionChecker to permit edition to start with a number. [#6144](https://github.com/JabRef/jabref/issues/6144)
- We added tooltips for most fields in the entry editor containing a short description. [#5847](https://github.com/JabRef/jabref/issues/5847)
- We added support for basic markdown in custom formatted previews [#6194](https://github.com/JabRef/jabref/issues/6194)
- We now show the number of items found and selected to import in the online search dialog. [#6248](https://github.com/JabRef/jabref/pull/6248)
- We created a new install screen for macOS. [#5759](https://github.com/JabRef/jabref/issues/5759)
- We added a new integrity check for duplicate DOIs. [koppor#339](https://github.com/koppor/jabref/issues/339)
- We implemented an option to download fulltext files while importing. [#6381](https://github.com/JabRef/jabref/pull/6381)
- We added a progress-indicator showing the average progress of background tasks to the toolbar. Clicking it reveals a pop-over with a list of running background tasks. [6443](https://github.com/JabRef/jabref/pull/6443)
- We fixed the bug when strike the delete key in the text field. [#6421](https://github.com/JabRef/jabref/issues/6421)
- We added a BibTex key modifier for truncating strings. [#3915](https://github.com/JabRef/jabref/issues/3915)
- We added support for jumping to target entry when typing letter/digit after sorting a column in maintable [#6146](https://github.com/JabRef/jabref/issues/6146)
- We added a new fetcher to enable users to search all available E-Libraries simultaneously. [koppor#369](https://github.com/koppor/jabref/issues/369)
- We added the field "entrytype" to the export sort criteria [#6531](https://github.com/JabRef/jabref/pull/6531)
- We added the possibility to change the display order of the fields in the entry editor. The order can now be configured using drag and drop in the "Customize entry types" dialog [#6152](https://github.com/JabRef/jabref/pull/6152)
- We added native support for biblatex-software [#6574](https://github.com/JabRef/jabref/issues/6574)
- We added a missing restart warning for AutoComplete in the preferences dialog. [#6351](https://github.com/JabRef/jabref/issues/6351)
- We added a note to the citation key pattern preferences dialog as a temporary workaround for a JavaFX bug, about committing changes in a table cell, if the focus is lost. [#5825](https://github.com/JabRef/jabref/issues/5825)
- We added support for customized fallback fields in bracketed patterns. [#7111](https://github.com/JabRef/jabref/issues/7111)

### Changed

- We improved the arXiv fetcher. Now it should find entries even more reliably and does no longer include the version (e.g `v1`) in the `eprint` field. [forum#1941](https://discourse.jabref.org/t/remove-version-in-arxiv-import/1941)
- We moved the group search bar and the button "New group" from bottom to top position to make it more prominent. [#6112](https://github.com/JabRef/jabref/pull/6112)
- When JabRef finds a `.sav` file without changes, there is no dialog asking for acceptance of changes anymore.
- We changed the buttons for import/export/show all/reset of preferences to smaller icon buttons in the preferences dialog. [#6130](https://github.com/JabRef/jabref/pull/6130)
- We moved the functionality "Manage field names & content" from the "Library" menu to the "Edit" menu, because it affects the selected entries and not the whole library
- We merged the functionality "Append contents from a BibTeX library into the currently viewed library" into the "Import into database" functionality. Fixes [#6049](https://github.com/JabRef/jabref/issues/6049).
- We changed the directory where fulltext downloads are stored to the directory set in the import-tab in preferences. [#6381](https://github.com/JabRef/jabref/pull/6381)
- We improved the error message for invalid jstyles. [#6303](https://github.com/JabRef/jabref/issues/6303)
- We changed the section name of 'Advanced' to 'Network' in the preferences and removed some obsolete options.[#6489](https://github.com/JabRef/jabref/pull/6489)
- We improved the context menu of the column "Linked identifiers" of the main table, by truncating their texts, if they are too long. [#6499](https://github.com/JabRef/jabref/issues/6499)
- We merged the main table tabs in the preferences dialog. [#6518](https://github.com/JabRef/jabref/pull/6518)
- We changed the command line option 'generateBibtexKeys' to the more generic term 'generateCitationKeys' while the short option remains 'g'.[#6545](https://github.com/JabRef/jabref/pull/6545)
- We improved the "Possible duplicate entries" window to remember its size and position throughout a session. [#6582](https://github.com/JabRef/jabref/issues/6582)
- We divided the toolbar into small parts, so if the application window is to small, only a part of the toolbar is moved into the chevron popup. [#6682](https://github.com/JabRef/jabref/pull/6682)
- We changed the layout for of the buttons in the Open Office side panel to ensure that the button text is always visible, specially when resizing. [#6639](https://github.com/JabRef/jabref/issues/6639)
- We merged the two new library commands in the file menu to one which always creates a new library in the default library mode. [#6359](https://github.com/JabRef/jabref/pull/6539#issuecomment-641056536)

### Fixed

- We fixed an issue where entry preview tab has no name in drop down list. [#6591](https://github.com/JabRef/jabref/issues/6591)
- We fixed to only search file links in the BIB file location directory when preferences has corresponding checkbox checked. [#5891](https://github.com/JabRef/jabref/issues/5891)
- We fixed wrong button order (Apply and Cancel) in ManageProtectedTermsDialog.
- We fixed an issue with incompatible characters at BibTeX key [#6257](https://github.com/JabRef/jabref/issues/6257)
- We fixed an issue where dash (`-`) was reported as illegal BibTeX key [#6295](https://github.com/JabRef/jabref/issues/6295)
- We greatly improved the performance of the overall application and many operations. [#5071](https://github.com/JabRef/jabref/issues/5071)
- We fixed an issue where sort by priority was broken. [#6222](https://github.com/JabRef/jabref/issues/6222)
- We fixed an issue where opening a library from the recent libraries menu was not possible. [#5939](https://github.com/JabRef/jabref/issues/5939)
- We fixed an issue with inconsistent capitalization of file extensions when downloading files. [#6115](https://github.com/JabRef/jabref/issues/6115)
- We fixed the display of language and encoding in the preferences dialog. [#6130](https://github.com/JabRef/jabref/pull/6130)
- Now the link and/or the link description in the column "linked files" of the main table gets truncated or wrapped, if too long, otherwise display issues arise. [#6178](https://github.com/JabRef/jabref/issues/6178)
- We fixed the issue that groups panel does not keep size when resizing window. [#6180](https://github.com/JabRef/jabref/issues/6180)
- We fixed an error that sometimes occurred when using the context menu. [#6085](https://github.com/JabRef/jabref/issues/6085)
- We fixed an issue where search full-text documents downloaded files with same name, overwriting existing files. [#6174](https://github.com/JabRef/jabref/pull/6174)
- We fixed an issue when importing into current library an erroneous message "import cancelled" is displayed even though import is successful. [#6266](https://github.com/JabRef/jabref/issues/6266)
- We fixed an issue where custom jstyles for Open/LibreOffice where not saved correctly. [#6170](https://github.com/JabRef/jabref/issues/6170)
- We fixed an issue where the INSPIRE fetcher was no longer working [#6229](https://github.com/JabRef/jabref/issues/6229)
- We fixed an issue where custom exports with an uppercase file extension could not be selected for "Copy...-> Export to Clipboard" [#6285](https://github.com/JabRef/jabref/issues/6285)
- We fixed the display of icon both in the main table and linked file editor. [#6169](https://github.com/JabRef/jabref/issues/6169)
- We fixed an issue where the windows installer did not create an entry in the start menu [bug report in the forum](https://discourse.jabref.org/t/error-while-fetching-from-doi/2018/3)
- We fixed an issue where only the field `abstract` and `comment` were declared as multiline fields. Other fields can now be configured in the preferences using "Do not wrap the following fields when saving" [4373](https://github.com/JabRef/jabref/issues/4373)
- We fixed an issue where JabRef switched to discrete graphics under macOS [#5935](https://github.com/JabRef/jabref/issues/5935)
- We fixed an issue where the Preferences entry preview will be unexpected modified leads to Value too long exception [#6198](https://github.com/JabRef/jabref/issues/6198)
- We fixed an issue where custom jstyles for Open/LibreOffice would only be valid if a layout line for the entry type `default` was at the end of the layout section [#6303](https://github.com/JabRef/jabref/issues/6303)
- We fixed an issue where a new entry is not shown in the library if a search is active [#6297](https://github.com/JabRef/jabref/issues/6297)
- We fixed an issue where long directory names created from patterns could create an exception. [#3915](https://github.com/JabRef/jabref/issues/3915)
- We fixed an issue where sort on numeric cases was broken. [#6349](https://github.com/JabRef/jabref/issues/6349)
- We fixed an issue where year and month fields were not cleared when converting to biblatex [#6224](https://github.com/JabRef/jabref/issues/6224)
- We fixed an issue where an "Not on FX thread" exception occurred when saving on linux [#6453](https://github.com/JabRef/jabref/issues/6453)
- We fixed an issue where the library sort order was lost. [#6091](https://github.com/JabRef/jabref/issues/6091)
- We fixed an issue where brackets in regular expressions were not working. [6469](https://github.com/JabRef/jabref/pull/6469)
- We fixed an issue where multiple background task popups stacked over each other.. [#6472](https://github.com/JabRef/jabref/issues/6472)
- We fixed an issue where LaTeX citations for specific commands (`\autocite`s) of biblatex-mla were not recognized. [#6476](https://github.com/JabRef/jabref/issues/6476)
- We fixed an issue where drag and drop was not working on empty database. [#6487](https://github.com/JabRef/jabref/issues/6487)
- We fixed an issue where the name fields were not updated after the preferences changed. [#6515](https://github.com/JabRef/jabref/issues/6515)
- We fixed an issue where "null" appeared in generated BibTeX keys. [#6459](https://github.com/JabRef/jabref/issues/6459)
- We fixed an issue where the authors' names were incorrectly displayed in the authors' column when they were bracketed. [#6465](https://github.com/JabRef/jabref/issues/6465) [#6459](https://github.com/JabRef/jabref/issues/6459)
- We fixed an issue where importing certain unlinked files would result in an exception [#5815](https://github.com/JabRef/jabref/issues/5815)
- We fixed an issue where downloaded files would be moved to a directory named after the citationkey when no file directory pattern is specified [#6589](https://github.com/JabRef/jabref/issues/6589)
- We fixed an issue with the creation of a group of cited entries which incorrectly showed the message that the library had been modified externally whenever saving the library. [#6420](https://github.com/JabRef/jabref/issues/6420)
- We fixed an issue with the creation of a group of cited entries. Now the file path to an aux file gets validated. [#6585](https://github.com/JabRef/jabref/issues/6585)
- We fixed an issue on Linux systems where the application would crash upon inotify failure. Now, the user is prompted with a warning, and given the choice to continue the session. [#6073](https://github.com/JabRef/jabref/issues/6073)
- We moved the search modifier buttons into the search bar, as they were not accessible, if autocompletion was disabled. [#6625](https://github.com/JabRef/jabref/issues/6625)
- We fixed an issue about duplicated group color indicators [#6175](https://github.com/JabRef/jabref/issues/6175)
- We fixed an issue where entries with the entry type Misc from an imported aux file would not be saved correctly to the bib file on disk [#6405](https://github.com/JabRef/jabref/issues/6405)
- We fixed an issue where percent sign ('%') was not formatted properly by the HTML formatter [#6753](https://github.com/JabRef/jabref/issues/6753)
- We fixed an issue with the [SAO/NASA Astrophysics Data System](https://docs.jabref.org/collect/add-entry-using-an-id#sao-nasa-a-ds) fetcher where `\textbackslash` appeared at the end of the abstract.
- We fixed an issue with the Science Direct fetcher where PDFs could not be downloaded. Fixes [#5860](https://github.com/JabRef/jabref/issues/5860)
- We fixed an issue with the Library of Congress importer.
- We fixed the [link to the external libraries listing](https://github.com/JabRef/jabref/blob/master/external-libraries.md) in the about dialog
- We fixed an issue regarding pasting on Linux. [#6293](https://github.com/JabRef/jabref/issues/6293)

### Removed

- We removed the option of the "enforce legal key". [#6295](https://github.com/JabRef/jabref/issues/6295)
- We removed the obsolete `External programs / Open PDF` section in the preferences, as the default application to open PDFs is now set in the `Manage external file types` dialog. [#6130](https://github.com/JabRef/jabref/pull/6130)
- We removed the option to configure whether a `.bib.bak` file should be generated upon save. It is now always enabled. Documentation at <https://docs.jabref.org/advanced/autosave>. [#6092](https://github.com/JabRef/jabref/issues/6092)
- We removed the built-in list of IEEE journal abbreviations using BibTeX strings. If you still want to use them, you have to download them separately from <https://abbrv.jabref.org>.

## [5.0] – 2020-03-06

### Changed

- Added browser integration to the snap package for firefox/chromium browsers. [#6062](https://github.com/JabRef/jabref/pull/6062)
- We reintroduced the possibility to extract references from plain text (using [GROBID](https://grobid.readthedocs.io/en/latest/)). [#5614](https://github.com/JabRef/jabref/pull/5614)
- We changed the open office panel to show buttons in rows of three instead of going straight down to save space as the button expanded out to take up unnecessary horizontal space. [#5479](https://github.com/JabRef/jabref/issues/5479)
- We cleaned up the group add/edit dialog. [#5826](https://github.com/JabRef/jabref/pull/5826)
- We reintroduced the index column. [#5844](https://github.com/JabRef/jabref/pull/5844)
- Filenames of external files can no longer contain curly braces. [#5926](https://github.com/JabRef/jabref/pull/5926)
- We made the filters more easily accessible in the integrity check dialog. [#5955](https://github.com/JabRef/jabref/pull/5955)
- We reimplemented and improved the dialog "Customize entry types". [#4719](https://github.com/JabRef/jabref/issues/4719)
- We added an [American Physical Society](https://journals.aps.org/) fetcher. [#818](https://github.com/JabRef/jabref/issues/818)
- We added possibility to enable/disable items quantity in groups. [#6042](https://github.com/JabRef/jabref/issues/6042)

### Fixed

- We fixed an issue where the command line console was always opened in the background. [#5474](https://github.com/JabRef/jabref/issues/5474)
- We fixed and issue where pdf files will not open under some KDE linux distributions when using okular. [#5253](https://github.com/JabRef/jabref/issues/5253)
- We fixed an issue where the Medline fetcher was only working when JabRef was running from source. [#5645](https://github.com/JabRef/jabref/issues/5645)
- We fixed some visual issues in the dark theme. [#5764](https://github.com/JabRef/jabref/pull/5764) [#5753](https://github.com/JabRef/jabref/issues/5753)
- We fixed an issue where non-default previews didn't handle unicode characters. [#5779](https://github.com/JabRef/jabref/issues/5779)
- We improved the performance, especially changing field values in the entry should feel smoother now. [#5843](https://github.com/JabRef/jabref/issues/5843)
- We fixed an issue where the ampersand character wasn't rendering correctly on previews. [#3840](https://github.com/JabRef/jabref/issues/3840)
- We fixed an issue where an erroneous "The library has been modified by another program" message was shown when saving. [#4877](https://github.com/JabRef/jabref/issues/4877)
- We fixed an issue where the file extension was missing after downloading a file (we now fall-back to pdf). [#5816](https://github.com/JabRef/jabref/issues/5816)
- We fixed an issue where cleaning up entries broke web URLs, if "Make paths of linked files relative (if possible)" was enabled, which resulted in various other issues subsequently. [#5861](https://github.com/JabRef/jabref/issues/5861)
- We fixed an issue where the tab "Required fields" of the entry editor did not show all required fields, if at least two of the defined required fields are linked with a logical or. [#5859](https://github.com/JabRef/jabref/issues/5859)
- We fixed several issues concerning managing external file types: Now everything is usable and fully functional. Previously, there were problems with the radio buttons, with saving the settings and with loading an input field value. Furthermore, different behavior for Windows and other operating systems was given, which was unified as well. [#5846](https://github.com/JabRef/jabref/issues/5846)
- We fixed an issue where entries containing Unicode charaters were not parsed correctly [#5899](https://github.com/JabRef/jabref/issues/5899)
- We fixed an issue where an entry containing an external filename with curly braces could not be saved. Curly braces are now longer allowed in filenames. [#5899](https://github.com/JabRef/jabref/issues/5899)
- We fixed an issue where changing the type of an entry did not update the main table [#5906](https://github.com/JabRef/jabref/issues/5906)
- We fixed an issue in the optics of the library properties, that cropped the dialog on scaled displays. [#5969](https://github.com/JabRef/jabref/issues/5969)
- We fixed an issue where changing the type of an entry did not update the main table. [#5906](https://github.com/JabRef/jabref/issues/5906)
- We fixed an issue where opening a library from the recent libraries menu was not possible. [#5939](https://github.com/JabRef/jabref/issues/5939)
- We fixed an issue where the most bottom group in the list got lost, if it was dragged on itself. [#5983](https://github.com/JabRef/jabref/issues/5983)
- We fixed an issue where changing entry type doesn't always work when biblatex source is shown. [#5905](https://github.com/JabRef/jabref/issues/5905)
- We fixed an issue where the group and the link column were not updated after changing the entry in the main table. [#5985](https://github.com/JabRef/jabref/issues/5985)
- We fixed an issue where reordering the groups was not possible after inserting an article. [#6008](https://github.com/JabRef/jabref/issues/6008)
- We fixed an issue where citation styles except the default "Preview" could not be used. [#5622](https://github.com/JabRef/jabref/issues/5622)
- We fixed an issue where a warning was displayed when the title content is made up of two sentences. [#5832](https://github.com/JabRef/jabref/issues/5832)
- We fixed an issue where an exception was thrown when adding a save action without a selected formatter in the library properties [#6069](https://github.com/JabRef/jabref/issues/6069)
- We fixed an issue where JabRef's icon was missing in the Export to clipboard Dialog. [#6286](https://github.com/JabRef/jabref/issues/6286)
- We fixed an issue when an "Abstract field" was duplicating text, when importing from RIS file (Neurons) [#6065](https://github.com/JabRef/jabref/issues/6065)
- We fixed an issue where adding the addition of a new entry was not completely validated [#6370](https://github.com/JabRef/jabref/issues/6370)
- We fixed an issue where the blue and red text colors in the Merge entries dialog were not quite visible [#6334](https://github.com/JabRef/jabref/issues/6334)
- We fixed an issue where underscore character was removed from the file name in the Recent Libraries list in File menu [#6383](https://github.com/JabRef/jabref/issues/6383)
- We fixed an issue where few keyboard shortcuts regarding new entries were missing [#6403](https://github.com/JabRef/jabref/issues/6403)

### Removed

- Ampersands are no longer escaped by default in the `bib` file. If you want to keep the current behaviour, you can use the new "Escape Ampersands" formatter as a save action. [#5869](https://github.com/JabRef/jabref/issues/5869)
- The "Merge Entries" entry was removed from the Quality Menu. Users should use the right-click menu instead. [#6021](https://github.com/JabRef/jabref/pull/6021)

## [5.0-beta] – 2019-12-15

### Changed

- We added a short DOI field formatter which shortens DOI to more human-readable form. [koppor#343](https://github.com/koppor/jabref/issues/343)
- We improved the display of group memberships by adding multiple colored bars if the entry belongs to more than one group. [#4574](https://github.com/JabRef/jabref/issues/4574)
- We added an option to show the preview as an extra tab in the entry editor (instead of in a split view). [#5244](https://github.com/JabRef/jabref/issues/5244)
- A custom Open/LibreOffice jstyle file now requires a layout line for the entry type `default` [#5452](https://github.com/JabRef/jabref/issues/5452)
- The entry editor is now open by default when JabRef starts up. [#5460](https://github.com/JabRef/jabref/issues/5460)
- Customized entry types are now serialized in alphabetical order in the bib file.
- We added a new ADS fetcher to use the new ADS API. [#4949](https://github.com/JabRef/jabref/issues/4949)
- We added support of the [X11 primary selection](https://unix.stackexchange.com/a/139193/18033) [#2389](https://github.com/JabRef/jabref/issues/2389)
- We added support to switch between biblatex and bibtex library types. [#5550](https://github.com/JabRef/jabref/issues/5550)
- We changed the save action buttons to be easier to understand. [#5565](https://github.com/JabRef/jabref/issues/5565)
- We made the columns for groups, files and uri in the main table reorderable and merged the clickable icon columns for uri, url, doi and eprint. [#5544](https://github.com/JabRef/jabref/pull/5544)
- We reduced the number of write actions performed when autosave is enabled [#5679](https://github.com/JabRef/jabref/issues/5679)
- We made the column sort order in the main table persistent [#5730](https://github.com/JabRef/jabref/pull/5730)
- When an entry is modified on disk, the change dialog now shows the merge dialog to highlight the changes [#5688](https://github.com/JabRef/jabref/pull/5688)

### Fixed

- Inherit fields from cross-referenced entries as specified by biblatex. [#5045](https://github.com/JabRef/jabref/issues/5045)
- We fixed an issue where it was no longer possible to connect to LibreOffice. [#5261](https://github.com/JabRef/jabref/issues/5261)
- The "All entries group" is no longer shown when no library is open.
- We fixed an exception which occurred when closing JabRef. [#5348](https://github.com/JabRef/jabref/issues/5348)
- We fixed an issue where JabRef reports incorrectly about customized entry types. [#5332](https://github.com/JabRef/jabref/issues/5332)
- We fixed a few problems that prevented JabFox to communicate with JabRef. [#4737](https://github.com/JabRef/jabref/issues/4737) [#4303](https://github.com/JabRef/jabref/issues/4303)
- We fixed an error where the groups containing an entry loose their highlight color when scrolling. [#5022](https://github.com/JabRef/jabref/issues/5022)
- We fixed an error where scrollbars were not shown. [#5374](https://github.com/JabRef/jabref/issues/5374)
- We fixed an error where an exception was thrown when merging entries. [#5169](https://github.com/JabRef/jabref/issues/5169)
- We fixed an error where certain metadata items were not serialized alphabetically.
- After assigning an entry to a group, the item count is now properly colored to reflect the new membership of the entry. [#3112](https://github.com/JabRef/jabref/issues/3112)
- The group panel is now properly updated when switching between libraries (or when closing/opening one). [#3142](https://github.com/JabRef/jabref/issues/3142)
- We fixed an error where the number of matched entries shown in the group pane was not updated correctly. [#4441](https://github.com/JabRef/jabref/issues/4441)
- We fixed an error where the wrong file is renamed and linked when using the "Copy, rename and link" action. [#5653](https://github.com/JabRef/jabref/issues/5653)
- We fixed a "null" error when writing XMP metadata. [#5449](https://github.com/JabRef/jabref/issues/5449)
- We fixed an issue where empty keywords lead to a strange display of automatic keyword groups. [#5333](https://github.com/JabRef/jabref/issues/5333)
- We fixed an error where the default color of a new group was white instead of dark gray. [#4868](https://github.com/JabRef/jabref/issues/4868)
- We fixed an issue where the first field in the entry editor got the focus while performing a different action (like searching). [#5084](https://github.com/JabRef/jabref/issues/5084)
- We fixed an issue where multiple entries were highlighted in the web search result after scrolling. [#5035](https://github.com/JabRef/jabref/issues/5035)
- We fixed an issue where the hover indication in the web search pane was not working. [#5277](https://github.com/JabRef/jabref/issues/5277)
- We fixed an error mentioning "javafx.controls/com.sun.javafx.scene.control" that was thrown when interacting with the toolbar.
- We fixed an error where a cleared search was restored after switching libraries. [#4846](https://github.com/JabRef/jabref/issues/4846)
- We fixed an exception which occurred when trying to open a non-existing file from the "Recent files"-menu [#5334](https://github.com/JabRef/jabref/issues/5334)
- We fixed an issues where the search highlight in the entry preview did not worked. [#5069](https://github.com/JabRef/jabref/issues/5069)
- The context menu for fields in the entry editor is back. [#5254](https://github.com/JabRef/jabref/issues/5254)
- We fixed an exception which occurred when trying to open a non-existing file from the "Recent files"-menu [#5334](https://github.com/JabRef/jabref/issues/5334)
- We fixed a problem where the "editor" information has been duplicated during saving a .bib-Database. [#5359](https://github.com/JabRef/jabref/issues/5359)
- We re-introduced the feature to switch between different preview styles. [#5221](https://github.com/JabRef/jabref/issues/5221)
- We fixed various issues (including [#5263](https://github.com/JabRef/jabref/issues/5263)) related to copying entries to the clipboard
- We fixed some display errors in the preferences dialog and replaced some of the controls [#5033](https://github.com/JabRef/jabref/pull/5033) [#5047](https://github.com/JabRef/jabref/pull/5047) [#5062](https://github.com/JabRef/jabref/pull/5062) [#5141](https://github.com/JabRef/jabref/pull/5141) [#5185](https://github.com/JabRef/jabref/pull/5185) [#5265](https://github.com/JabRef/jabref/pull/5265) [#5315](https://github.com/JabRef/jabref/pull/5315) [#5360](https://github.com/JabRef/jabref/pull/5360)
- We fixed an exception which occurred when trying to import entries without an open library. [#5447](https://github.com/JabRef/jabref/issues/5447)
- The "Automatically set file links" feature now follows symbolic links. [#5664](https://github.com/JabRef/jabref/issues/5664)
- After successful import of one or multiple bib entries the main table scrolls to the first imported entry [#5383](https://github.com/JabRef/jabref/issues/5383)
- We fixed an exception which occurred when an invalid jstyle was loaded. [#5452](https://github.com/JabRef/jabref/issues/5452)
- We fixed an issue where the command line arguments `importBibtex` and `importToOpen` did not import into the currently open library, but opened a new one. [#5537](https://github.com/JabRef/jabref/issues/5537)
- We fixed an error where the preview theme did not adapt to the "Dark" mode [#5463](https://github.com/JabRef/jabref/issues/5463)
- We fixed an issue where multiple entries were allowed in the "crossref" field [#5284](https://github.com/JabRef/jabref/issues/5284)
- We fixed an issue where the merge dialog showed the wrong text colour in "Dark" mode [#5516](https://github.com/JabRef/jabref/issues/5516)
- We fixed visibility issues with the scrollbar and group selection highlight in "Dark" mode, and enabled "Dark" mode for the OpenOffice preview in the style selection window. [#5522](https://github.com/JabRef/jabref/issues/5522)
- We fixed an issue where the author field was not correctly parsed during bibtex key-generation. [#5551](https://github.com/JabRef/jabref/issues/5551)
- We fixed an issue where notifications where shown during autosave. [#5555](https://github.com/JabRef/jabref/issues/5555)
- We fixed an issue where the side pane was not remembering its position. [#5615](https://github.com/JabRef/jabref/issues/5615)
- We fixed an issue where JabRef could not interact with [Oracle XE](https://www.oracle.com/de/database/technologies/appdev/xe.html) in the [shared SQL database setup](https://docs.jabref.org/collaborative-work/sqldatabase).
- We fixed an issue where the toolbar icons were hidden on smaller screens.
- We fixed an issue where renaming referenced files for bib entries with long titles was not possible. [#5603](https://github.com/JabRef/jabref/issues/5603)
- We fixed an issue where a window which is on an external screen gets unreachable when external screen is removed. [#5037](https://github.com/JabRef/jabref/issues/5037)
- We fixed a bug where the selection of groups was lost after drag and drop. [#2868](https://github.com/JabRef/jabref/issues/2868)
- We fixed an issue where the custom entry types didn't show the correct display name [#5651](https://github.com/JabRef/jabref/issues/5651)

### Removed

- We removed some obsolete notifications. [#5555](https://github.com/JabRef/jabref/issues/5555)
- We removed an internal step in the [ISBN-to-BibTeX fetcher](https://docs.jabref.org/collect/add-entry-using-an-id#isbn): The [ISBN to BibTeX Converter](https://manas.tungare.name/software/isbn-to-bibtex) by [@manastungare](https://github.com/manastungare) is not used anymore, because it is offline: "people using this tool have not been generating enough sales for Amazon."
- We removed the option to control the default drag and drop behaviour. You can use the modifier keys (like CtrL or Alt) instead.

## [5.0-alpha] – 2019-08-25

### Changed

- We added eventitle, eventdate and venue fields to `@unpublished` entry type.
- We added `@software` and `@dataSet` entry type to biblatex.
- All fields are now properly sorted alphabetically (in the subgroups of required/optional fields) when the entry is written to the bib file.
- We fixed an issue where some importers used the field `pubstatus` instead of the standard BibTeX field `pubstate`.
- We changed the latex command removal for docbook exporter. [#3838](https://github.com/JabRef/jabref/issues/3838)
- We changed the location of some fields in the entry editor (you might need to reset your preferences for these changes to come into effect)
  - Journal/Year/Month in biblatex mode -> Deprecated (if filled)
  - DOI/URL: General -> Optional
  - Internal fields like ranking, read status and priority: Other -> General
  - Moreover, empty deprecated fields are no longer shown
- Added server timezone parameter when connecting to a shared database.
- We updated the dialog for setting up general fields.
- URL field formatting is updated. All whitespace chars, located at the beginning/ending of the URL, are trimmed automatically
- We changed the behavior of the field formatting dialog such that the `bibtexkey` is not changed when formatting all fields or all text fields.
- We added a "Move file to file directory and rename file" option for simultaneously moving and renaming of document file. [#4166](https://github.com/JabRef/jabref/issues/4166)
- Use integrated graphics card instead of discrete on macOS [#4070](https://github.com/JabRef/jabref/issues/4070)
- We added a cleanup operation that detects an arXiv identifier in the note, journal or URL field and moves it to the `eprint` field.
  Because of this change, the last-used cleanup operations were reset.
- We changed the minimum required version of Java to 1.8.0_171, as this is the latest release for which the automatic Java update works. [#4093](https://github.com/JabRef/jabref/issues/4093)
- The special fields like `Printed` and `Read status` now show gray icons when the row is hovered.
- We added a button in the tab header which allows you to close the database with one click. [#494](https://github.com/JabRef/jabref/issues/494)
- Sorting in the main table now takes information from cross-referenced entries into account. [#2808](https://github.com/JabRef/jabref/issues/2808)
- If a group has a color specified, then entries matched by this group have a small colored bar in front of them in the main table.
- Change default icon for groups to a circle because a colored version of the old icon was hard to distinguish from its black counterpart.
- In the main table, the context menu appears now when you press the "context menu" button on the keyboard. [feature request in the forum](https://discourse.jabref.org/t/how-to-enable-keyboard-context-key-windows)
- We added icons to the group side panel to quickly switch between `union` and `intersection` group view mode. [#3269](https://github.com/JabRef/jabref/issues/3269).
- We use `https` for [fetching from most online bibliographic database](https://docs.jabref.org/collect/import-using-online-bibliographic-database).
- We changed the default keyboard shortcuts for moving between entries when the entry editor is active to ̀<kbd>alt</kbd> + <kbd>up/down</kbd>.
- Opening a new file now prompts the directory of the currently selected file, instead of the directory of the last opened file.
- Window state is saved on close and restored on start.
- We made the MathSciNet fetcher more reliable.
- We added the ISBN fetcher to the list of fetcher available under "Update with bibliographic information from the web" in the entry editor toolbar.
- Files without a defined external file type are now directly opened with the default application of the operating system
- We streamlined the process to rename and move files by removing the confirmation dialogs.
- We removed the redundant new lines of markings and wrapped the summary in the File annotation tab. [#3823](https://github.com/JabRef/jabref/issues/3823)
- We add auto URL formatting when user paste link to URL field in entry editor. [koppor#254](https://github.com/koppor/jabref/issues/254)
- We added a minimum height for the entry editor so that it can no longer be hidden by accident. [#4279](https://github.com/JabRef/jabref/issues/4279)
- We added a new keyboard shortcut so that the entry editor could be closed by <kbd>Ctrl</kbd> + <kbd>E</kbd>. [#4222](https://github.com/JabRef/jabref/issues/4222)
- We added an option in the preference dialog box, that allows user to pick the dark or light theme option. [#4130](https://github.com/JabRef/jabref/issues/4130)
- We updated the Related Articles tab to accept JSON from the new version of the Mr. DLib service
- We added an option in the preference dialog box that allows user to choose behavior after dragging and dropping files in Entry Editor. [#4356](https://github.com/JabRef/jabref/issues/4356)
- We added the ability to have an export preference where previously "File"-->"Export"/"Export selected entries" would not save the user's preference[#4495](https://github.com/JabRef/jabref/issues/4495)
- We optimized the code responsible for connecting to an external database, which should lead to huge improvements in performance.
- For automatically created groups, added ability to filter groups by entry type. [#4539](https://github.com/JabRef/jabref/issues/4539)
- We added the ability to add field names from the Preferences Dialog [#4546](https://github.com/JabRef/jabref/issues/4546)
- We added the ability to change the column widths directly in the main table. [#4546](https://github.com/JabRef/jabref/issues/4546)
- We added a description of how recommendations were chosen and better error handling to Related Articles tab
- We added the ability to execute default action in dialog by using with <kbd>Ctrl</kbd> + <kbd>Enter</kbd> combination [#4496](https://github.com/JabRef/jabref/issues/4496)
- We grouped and reordered the Main Menu (File, Edit, Library, Quality, Tools, and View tabs & icons). [#4666](https://github.com/JabRef/jabref/issues/4666) [#4667](https://github.com/JabRef/jabref/issues/4667) [#4668](https://github.com/JabRef/jabref/issues/4668) [#4669](https://github.com/JabRef/jabref/issues/4669) [#4670](https://github.com/JabRef/jabref/issues/4670) [#4671](https://github.com/JabRef/jabref/issues/4671) [#4672](https://github.com/JabRef/jabref/issues/4672) [#4673](https://github.com/JabRef/jabref/issues/4673)
- We added additional modifiers (capitalize, titlecase and sentencecase) to the Bibtex key generator. [#1506](https://github.com/JabRef/jabref/issues/1506)
- We have migrated from the mysql jdbc connector to the mariadb one for better authentication scheme support. [#4745](https://github.com/JabRef/jabref/issues/4745)
- We grouped the toolbar icons and changed the Open Library and Copy icons. [#4584](https://github.com/JabRef/jabref/issues/4584)
- We added a browse button next to the path text field for aux-based groups. [#4586](https://github.com/JabRef/jabref/issues/4586)
- We changed the title of Group Dialog to "Add subgroup" from "Edit group" when we select Add subgroup option.
- We enable import button only if entries are selected. [#4755](https://github.com/JabRef/jabref/issues/4755)
- We made modifications to improve the contrast of UI elements. [#4583](https://github.com/JabRef/jabref/issues/4583)
- We added a warning for empty BibTeX keys in the entry editor. [#4440](https://github.com/JabRef/jabref/issues/4440)
- We added an option in the settings to set the default action in JabRef when right clicking on any entry in any database and selecting "Open folder". [#4763](https://github.com/JabRef/jabref/issues/4763)
- The Medline fetcher now normalizes the author names according to the BibTeX-Standard [#4345](https://github.com/JabRef/jabref/issues/4345)
- We added an option on the Linked File Viewer to rename the attached file of an entry directly on the JabRef. [#4844](https://github.com/JabRef/jabref/issues/4844)
- We added an option in the preference dialog box that allows user to enable helpful tooltips.[#3599](https://github.com/JabRef/jabref/issues/3599)
- We reworked the functionality for extracting BibTeX entries from plain text, because our used service [freecite shut down](https://library.brown.edu/libweb/freecite_notice.php). [#5206](https://github.com/JabRef/jabref/pull/5206)
- We moved the dropdown menu for selecting the push-application from the toolbar into the external application preferences. [#674](https://github.com/JabRef/jabref/issues/674)
- We removed the alphabetical ordering of the custom tabs and updated the error message when trying to create a general field with a name containing an illegal character. [#5019](https://github.com/JabRef/jabref/issues/5019)
- We added a context menu to the bib(la)tex-source-editor to copy'n'paste. [#5007](https://github.com/JabRef/jabref/pull/5007)
- We added a tool that allows searching for citations in LaTeX files. It scans directories and shows which entries are used, how many times and where.
- We added a 'LaTeX citations' tab to the entry editor, to search for citations to the active entry in the LaTeX file directory. It can be disabled in the preferences dialog.
- We added an option in preferences to allow for integers in field "edition" when running database in bibtex mode. [#4680](https://github.com/JabRef/jabref/issues/4680)
- We added the ability to use negation in export filter layouts. [#5138](https://github.com/JabRef/jabref/pull/5138)
- Focus on Name Area instead of 'OK' button whenever user presses 'Add subgroup'. [#6307](https://github.com/JabRef/jabref/issues/6307)
- We changed the behavior of merging that the entry which has "smaller" bibkey will be selected. [#7395](https://github.com/JabRef/jabref/issues/7395)

### Fixed

- We fixed an issue where JabRef died silently for the user without enough inotify instances [#4874](https://github.com/JabRef/jabref/issues/4874)
- We fixed an issue where corresponding groups are sometimes not highlighted when clicking on entries [#3112](https://github.com/JabRef/jabref/issues/3112)
- We fixed an issue where custom exports could not be selected in the 'Export (selected) entries' dialog [#4013](https://github.com/JabRef/jabref/issues/4013)
- Italic text is now rendered correctly. [#3356](https://github.com/JabRef/jabref/issues/3356)
- The entry editor no longer gets corrupted after using the source tab. [#3532](https://github.com/JabRef/jabref/issues/3532) [#3608](https://github.com/JabRef/jabref/issues/3608) [#3616](https://github.com/JabRef/jabref/issues/3616)
- We fixed multiple issues where entries did not show up after import if a search was active. [#1513](https://github.com/JabRef/jabref/issues/1513) [#3219](https://github.com/JabRef/jabref/issues/3219))
- We fixed an issue where the group tree was not updated correctly after an entry was changed. [#3618](https://github.com/JabRef/jabref/issues/3618)
- We fixed an issue where a right-click in the main table selected a wrong entry. [#3267](https://github.com/JabRef/jabref/issues/3267)
- We fixed an issue where in rare cases entries where overlayed in the main table. [#3281](https://github.com/JabRef/jabref/issues/3281)
- We fixed an issue where selecting a group messed up the focus of the main table and the entry editor. [#3367](https://github.com/JabRef/jabref/issues/3367)
- We fixed an issue where composite author names were sorted incorrectly. [#2828](https://github.com/JabRef/jabref/issues/2828)
- We fixed an issue where commands followed by `-` didn't work. [#3805](https://github.com/JabRef/jabref/issues/3805)
- We fixed an issue where a non-existing aux file in a group made it impossible to open the library. [#4735](https://github.com/JabRef/jabref/issues/4735)
- We fixed an issue where some journal names were wrongly marked as abbreviated. [#4115](https://github.com/JabRef/jabref/issues/4115)
- We fixed an issue where the custom file column were sorted incorrectly. [#3119](https://github.com/JabRef/jabref/issues/3119)
- We improved the parsing of author names whose infix is abbreviated without a dot. [#4864](https://github.com/JabRef/jabref/issues/4864)
- We fixed an issues where the entry losses focus when a field is edited and at the same time used for sorting. [#3373](https://github.com/JabRef/jabref/issues/3373)
- We fixed an issue where the menu on Mac OS was not displayed in the usual Mac-specific way. [#3146](https://github.com/JabRef/jabref/issues/3146)
- We improved the integrity check for page numbers. [#4113](https://github.com/JabRef/jabref/issues/4113) and [feature request in the forum](https://discourse.jabref.org/t/pages-field-allow-use-of-en-dash/1199)
- We fixed an issue where the order of fields in customized entry types was not saved correctly. [#4033](https://github.com/JabRef/jabref/issues/4033)
- We fixed an issue where renaming a group did not change the group name in the interface. [#3189](https://github.com/JabRef/jabref/issues/3189)
- We fixed an issue where the groups tree of the last database was still shown even after the database was already closed.
- We fixed an issue where the "Open file dialog" may disappear behind other windows. [#3410](https://github.com/JabRef/jabref/issues/3410)
- We fixed an issue where the number of entries matched was not updated correctly upon adding or removing an entry. [#3537](https://github.com/JabRef/jabref/issues/3537)
- We fixed an issue where the default icon of a group was not colored correctly.
- We fixed an issue where the first field in entry editor was not focused when adding a new entry. [#4024](https://github.com/JabRef/jabref/issues/4024)
- We reworked the "Edit file" dialog to make it resizeable and improved the workflow for adding and editing files [#2970](https://github.com/JabRef/jabref/issues/2970)
- We fixed an issue where custom name formatters were no longer found correctly. [#3531](https://github.com/JabRef/jabref/issues/3531)
- We fixed an issue where the month was not shown in the preview. [#3239](https://github.com/JabRef/jabref/issues/3239)
- Rewritten logic to detect a second jabref instance. [#4023](https://github.com/JabRef/jabref/issues/4023)
- We fixed an issue where the "Convert to BibTeX-Cleanup" moved the content of the `file` field to the `pdf` field [#4120](https://github.com/JabRef/jabref/issues/4120)
- We fixed an issue where the preview pane in entry preview in preferences wasn't showing the citation style selected [#3849](https://github.com/JabRef/jabref/issues/3849)
- We fixed an issue where the default entry preview style still contained the field `review`. The field `review` in the style is now replaced with comment to be consistent with the entry editor [#4098](https://github.com/JabRef/jabref/issues/4098)
- We fixed an issue where users were vulnerable to XXE attacks during parsing [#4229](https://github.com/JabRef/jabref/issues/4229)
- We fixed an issue where files added via the "Attach file" contextmenu of an entry were not made relative. [#4201](https://github.com/JabRef/jabref/issues/4201) and [#4241](https://github.com/JabRef/jabref/issues/4241)
- We fixed an issue where author list parser can't generate bibtex for Chinese author. [#4169](https://github.com/JabRef/jabref/issues/4169)
- We fixed an issue where the list of XMP Exclusion fields in the preferences was not be saved [#4072](https://github.com/JabRef/jabref/issues/4072)
- We fixed an issue where the ArXiv Fetcher did not support HTTP URLs [koppor#328](https://github.com/koppor/jabref/issues/328)
- We fixed an issue where only one PDF file could be imported [#4422](https://github.com/JabRef/jabref/issues/4422)
- We fixed an issue where "Move to group" would always move the first entry in the library and not the selected [#4414](https://github.com/JabRef/jabref/issues/4414)
- We fixed an issue where an older dialog appears when downloading full texts from the quality menu. [#4489](https://github.com/JabRef/jabref/issues/4489)
- We fixed an issue where right clicking on any entry in any database and selecting "Open folder" results in the NullPointer exception. [#4763](https://github.com/JabRef/jabref/issues/4763)
- We fixed an issue where option 'open terminal here' with custom command was passing the wrong argument. [#4802](https://github.com/JabRef/jabref/issues/4802)
- We fixed an issue where ranking an entry would generate an IllegalArgumentException. [#4754](https://github.com/JabRef/jabref/issues/4754)
- We fixed an issue where special characters where removed from non-label key generation pattern parts [#4767](https://github.com/JabRef/jabref/issues/4767)
- We fixed an issue where the RIS import would overwite the article date with the value of the acessed date [#4816](https://github.com/JabRef/jabref/issues/4816)
- We fixed an issue where an NullPointer exception was thrown when a referenced entry in an Open/Libre Office document was no longer present in the library. Now an error message with the reference marker of the missing entry is shown. [#4932](https://github.com/JabRef/jabref/issues/4932)
- We fixed an issue where a database exception related to a missing timezone was too big. [#4827](https://github.com/JabRef/jabref/issues/4827)
- We fixed an issue where the IEEE fetcher returned an error if no keywords were present in the result from the IEEE website [#4997](https://github.com/JabRef/jabref/issues/4997)
- We fixed an issue where the command line help text had several errors, and arguments and descriptions have been rewritten to simplify and detail them better. [#2016](https://github.com/JabRef/jabref/issues/2016)
- We fixed an issue where the same menu for changing entry type had two different sizes and weights. [#4977](https://github.com/JabRef/jabref/issues/4977)
- We fixed an issue where the "Attach file" dialog, in the right-click menu for an entry, started on the working directory instead of the user's main directory. [#4995](https://github.com/JabRef/jabref/issues/4995)
- We fixed an issue where the JabRef Icon in the macOS launchpad was not displayed correctly [#5003](https://github.com/JabRef/jabref/issues/5003)
- We fixed an issue where the "Search for unlinked local files" would throw an exception when parsing the content of a PDF-file with missing "series" information [#5128](https://github.com/JabRef/jabref/issues/5128)
- We fixed an issue where the XMP Importer would incorrectly return an empty default entry when importing pdfs [#6577](https://github.com/JabRef/jabref/issues/6577)
- We fixed an issue where opening the menu 'Library properties' marked the library as modified [#6451](https://github.com/JabRef/jabref/issues/6451)
- We fixed an issue when importing resulted in an exception [#7343](https://github.com/JabRef/jabref/issues/7343)
- We fixed an issue where the field in the Field formatter dropdown selection were sorted in random order. [#7710](https://github.com/JabRef/jabref/issues/7710)

### Removed

- The feature to "mark entries" was removed and merged with the groups functionality. For migration, a group is created for every value of the `__markedentry` field and the entry is added to this group.
- The number column was removed.
- We removed the global search feature.
- We removed the coloring of cells in the main table according to whether the field is optional/required.
- We removed the feature to find and resolve duplicate BibTeX keys (as this use case is already covered by the integrity check).
- We removed a few commands from the right-click menu that are not needed often and thus don't need to be placed that prominently:
  - Print entry preview: available through entry preview
  - All commands related to marking: marking is not yet reimplemented
  - Set/clear/append/rename fields: available through Edit menu
  - Manage keywords: available through the Edit menu
  - Copy linked files to folder: available through File menu
  - Add/move/remove from group: removed completely (functionality still available through group interface)
- We removed the option to change the column widths in the preferences dialog. [#4546](https://github.com/JabRef/jabref/issues/4546)

## Older versions

The changelog of JabRef 4.x is available at the [v4.3.1 tag](https://github.com/JabRef/jabref/blob/v4.3.1/CHANGELOG.md).
The changelog of JabRef 3.x is available at the [v3.8.2 tag](https://github.com/JabRef/jabref/blob/v3.8.2/CHANGELOG.md).
The changelog of JabRef 2.11 and all previous versions is available as [text file in the v2.11.1 tag](https://github.com/JabRef/jabref/blob/v2.11.1/CHANGELOG).

[Unreleased]: https://github.com/JabRef/jabref/compare/v5.12...HEAD
[5.12]: https://github.com/JabRef/jabref/compare/v5.11...v5.12
[5.11]: https://github.com/JabRef/jabref/compare/v5.10...v5.11
[5.10]: https://github.com/JabRef/jabref/compare/v5.9...v5.10
[5.9]: https://github.com/JabRef/jabref/compare/v5.8...v5.9
[5.8]: https://github.com/JabRef/jabref/compare/v5.7...v5.8
[5.7]: https://github.com/JabRef/jabref/compare/v5.6...v5.7
[5.6]: https://github.com/JabRef/jabref/compare/v5.5...v5.6
[5.5]: https://github.com/JabRef/jabref/compare/v5.4...v5.5
[5.4]: https://github.com/JabRef/jabref/compare/v5.3...v5.4
[5.3]: https://github.com/JabRef/jabref/compare/v5.2...v5.3
[5.2]: https://github.com/JabRef/jabref/compare/v5.1...v5.2
[5.1]: https://github.com/JabRef/jabref/compare/v5.0...v5.1
[5.0]: https://github.com/JabRef/jabref/compare/v5.0-beta...v5.0
[5.0-beta]: https://github.com/JabRef/jabref/compare/v5.0-alpha...v5.0-beta
[5.0-alpha]: https://github.com/JabRef/jabref/compare/v4.3...v5.0-alpha
<!-- markdownlint-disable-file MD012 MD024 MD033 MD053 --><|MERGE_RESOLUTION|>--- conflicted
+++ resolved
@@ -77,11 +77,8 @@
 - We fixed an issue where JabRef could not parse absolute file paths from Zotero exports. [#10959](https://github.com/JabRef/jabref/issues/10959)
 - We fixed an issue where an exception occured when toggling between "Live" or "Locked" in the internal Document Viewer. [#10935](https://github.com/JabRef/jabref/issues/10935)
 - Fixed an issue on Windows where the browser extension reported failure to send an entry to JabRef even though it was sent properly. [JabRef-Browser-Extension#493](https://github.com/JabRef/JabRef-Browser-Extension/issues/493)
-<<<<<<< HEAD
 - Fixed an issue on Windows where TeXworks path was not resolved if it was installed with MiKTeX. [#10977](https://github.com/JabRef/jabref/issues/10977)
-=======
 - We fixed an issue with where JabRef would throw an error when using MathSciNet search, as it was unable to parse the fetched JSON coreectly. [10996](https://github.com/JabRef/jabref/issues/10996)
->>>>>>> 2fd16dba
 
 ### Removed
 
