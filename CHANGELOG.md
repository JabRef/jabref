--- conflicted
+++ resolved
@@ -41,11 +41,8 @@
 - We made the command "Push to TexShop" more robust to allow cite commands with a character before the first slash. [forum#2699](https://discourse.jabref.org/t/push-to-texshop-mac/2699/17?u=siedlerchr)
 - We only show the notification "Saving library..." if the library contains more than 2000 entries. [#9803](https://github.com/JabRef/jabref/issues/9803)
 - We enhanced the dialog for adding new fields in the content selector with a selection box containing a list of standard fields. [#10912](https://github.com/JabRef/jabref/pull/10912)
-<<<<<<< HEAD
-- We store the citation relations in an LRU cache to avoid bloating the memory and out-of-memory exceptions [#10958](https://github.com/JabRef/jabref/issues/10958)
-=======
+- We store the citation relations in an LRU cache to avoid bloating the memory and out-of-memory exceptions. [#10958](https://github.com/JabRef/jabref/issues/10958)
 - Keywords filed are now displayed as tags. [#10910](https://github.com/JabRef/jabref/pull/10910)
->>>>>>> 967b6518
 
 ### Fixed
 
