--- conflicted
+++ resolved
@@ -64,11 +64,8 @@
 - We fixed an issue where moved or renamed linked files in the file directory were not automatically relinked by the “search for unlinked files” feature. [#13264](https://github.com/JabRef/jabref/issues/13264)
 - We fixed an issue where the tab showing the fulltext search results was not displayed. [#12865](https://github.com/JabRef/jabref/issues/12865)
 - We fixed an issue showing an empty tooltip in maintable. [#11681](https://github.com/JabRef/jabref/issues/11681)
-<<<<<<< HEAD
 - When creating a library, if you drag a PDF file containing only a single column, the dialog will now automatically close. [#13262](https://github.com/JabRef/jabref/issues/13262)
-=======
 - We fixed an issue where Document Viewer showed technical exceptions when opening entries with non-PDF files. [#13198](https://github.com/JabRef/jabref/issues/13198)
->>>>>>> 3df7a7c0
 
 ### Removed
 
