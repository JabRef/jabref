# Changelog

All notable changes to this project will be documented in this file.
The format is based on [Keep a Changelog](https://keepachangelog.com/en/1.0.0/).
We refer to [GitHub issues](https://github.com/JabRef/jabref/issues) by using `#NUM`.
In case, there is no issue present, the pull request implementing the feature is linked.

Note that this project **does not** adhere to [Semantic Versioning](https://semver.org/).

## [Unreleased]

### Added

- We added a button in Privacy notice and Mr. DLib Privacy settings notice for hiding related tabs. [#11707](https://github.com/JabRef/jabref/issues/11707)
- We added buttons "Add example entry" and "Import existing PDFs" when a library is empty, making it easier for new users to get started. [#12662](https://github.com/JabRef/jabref/issues/12662)
- In the Open/LibreOffice integration, we added the provision to modify the bibliography title and its format for CSL styles, in the "Select style" dialog. [#12663](https://github.com/JabRef/jabref/issues/12663)
- We added a new Welcome tab which shows a welcome screen if no database is open. [#12272](https://github.com/JabRef/jabref/issues/12272)
- We added <kbd>F5</kbd> as a shortcut key for fetching data and <kbd>Alt+F</kbd> as a shortcut for looking up data using DOI. [#11802](https://github.com/JabRef/jabref/issues/11802)
- We added a feature to rename the subgroup, with the keybinding (<kbd>F2</kbd>) for quick access. [#11896](https://github.com/JabRef/jabref/issues/11896)
- We added a new functionality that displays a drop-down list of matching suggestions when typing a citation key pattern. [#12502](https://github.com/JabRef/jabref/issues/12502)
- We added a new CLI that supports txt, csv, and console-based output for consistency in BibTeX entries. [#11984](https://github.com/JabRef/jabref/issues/11984)
- We added a new dialog for bibliography consistency check. [#11950](https://github.com/JabRef/jabref/issues/11950)
- We added a feature for copying entries to libraries, available via the context menu, with an option to include cross-references. [#12374](https://github.com/JabRef/jabref/pull/12374)
- We added a new "Copy citation (text)" button in the context menu of the preview. [#12551](https://github.com/JabRef/jabref/issues/12551)
- We added a new "Export to clipboard" button in the context menu of the preview. [#12551](https://github.com/JabRef/jabref/issues/12551)
- We added an integrity check if a URL appears in a title. [#12354](https://github.com/JabRef/jabref/issues/12354)
- We added a feature for enabling drag-and-drop of files into groups  [#12540](https://github.com/JabRef/jabref/issues/12540)
- We added support for reordering keywords via drag and drop, automatic alphabetical ordering, and improved pasting and editing functionalities in the keyword editor. [#10984](https://github.com/JabRef/jabref/issues/10984)
- We added a new functionality where author names having multiple spaces in-between will be considered as separate user block as it does for " and ". [#12701](https://github.com/JabRef/jabref/issues/12701)
- We added a set of example questions to guide users in starting meaningful AI chat interactions. [#12702](https://github.com/JabRef/jabref/issues/12702)
- We added support for loading and displaying BibTeX .blg warnings in the Check integrity dialog, with custom path selection and metadata persistence. [#11998](https://github.com/JabRef/jabref/issues/11998)
- We added an option to choose whether to open the file explorer in the files directory or in the last opened directory when attaching files. [#12554](https://github.com/JabRef/jabref/issues/12554)
- We enhanced support for parsing XMP metadata from PDF files. [#12829](https://github.com/JabRef/jabref/issues/12829)
- We added a "Preview" header in the JStyles tab in the "Select style" dialog, to make it consistent with the CSL styles tab. [#12838](https://github.com/JabRef/jabref/pull/12838)
- We added automatic PubMed URL insertion when importing from PubMed if no URL is present. [#12832](https://github.com/JabRef/jabref/issues/12832/)
- We added a "LTWA" abbreviation feature in the "Quality > Abbreviate journal names > LTWA" menu [#12273](https://github.com/JabRef/jabref/issues/12273/)
- We added path validation to file directories in library properties dialog. [#11840](https://github.com/JabRef/jabref/issues/11840)
- We now support usage of custom CSL styles in the Open/LibreOffice integration. [#12337](https://github.com/JabRef/jabref/issues/12337)
<<<<<<< HEAD
- We added ability to toggle journal abbreviation lists (including built-in and external CSV files) on/off in preferences. [#12468](https://github.com/JabRef/jabref/pull/12468)
=======
- We added support for citation-only CSL styles which don't specify bibliography formatting. [#12996](https://github.com/JabRef/jabref/pull/12996)
>>>>>>> 95dcbe64

### Changed

- We reordered the settings in the 'Entry editor' tab in preferences. [#11707](https://github.com/JabRef/jabref/issues/11707)
- Added "$" to the citation key generator preferences default list of characters to remove [#12536](https://github.com/JabRef/jabref/issues/12536)
- We changed the message displayed in the Integrity Check Progress dialog to "Waiting for the check to finish...". [#12694](https://github.com/JabRef/jabref/issues/12694)
- We moved the "Generate a new key for imported entries" option from the "Web search" tab to the "Citation key generator" tab in preferences. [#12436](https://github.com/JabRef/jabref/pull/12436)
- We improved the offline parsing of BibTeX data from PDF-documents. [#12278](https://github.com/JabRef/jabref/issues/12278)
- The tab bar is now hidden when only one library is open. [#9971](https://github.com/JabRef/jabref/issues/9971)
- We renamed "Rename file to a given name" to "Rename files to configured filename format pattern" in the entry editor. [#12587](https://github.com/JabRef/jabref/pull/12587)
- We renamed "Move DOIs from note and URL field to DOI field and remove http prefix" to "Move DOIs from 'note' field and 'URL' field to 'DOI' field and remove http prefix" in the Cleanup entries. [#12587](https://github.com/JabRef/jabref/pull/12587)
- We renamed "Move preprint information from 'URL' and 'journal' field to the 'eprint' field" to "Move preprint information from 'URL' field and 'journal' field to the 'eprint' field" in the Cleanup entries. [#12587](https://github.com/JabRef/jabref/pull/12587)
- We renamed "Move URL in note field to url field" to "Move URL in 'note' field to 'URL' field" in the Cleanup entries. [#12587](https://github.com/JabRef/jabref/pull/12587)
- We renamed "Rename PDFs to given filename format pattern" to "Rename files to configured filename format pattern" in the Cleanup entries. [#12587](https://github.com/JabRef/jabref/pull/12587)
- We renamed "Rename only PDFs having a relative path" to "Only rename files that have a relative path" in the Cleanup entries. [#12587](https://github.com/JabRef/jabref/pull/12587)
- We renamed "Filename format pattern: " to "Filename format pattern (from preferences)" in the Cleanup entries. [#12587](https://github.com/JabRef/jabref/pull/12587)
- When working with CSL styles in LibreOffice, citing with a new style now updates all other citations in the document to have the currently selected style. [#12472](https://github.com/JabRef/jabref/pull/12472)
- We improved the user comments field visibility so that it remains displayed if it contains text. Additionally, users can now easily toggle the field on or off via buttons unless disabled in preferences. [#11021](https://github.com/JabRef/jabref/issues/11021)
- The LibreOffice integration for CSL styles is now more performant. [#12472](https://github.com/JabRef/jabref/pull/12472)
- The "automatically sync bibliography when citing" feature of the LibreOffice integration is now disabled by default (can be enabled in settings). [#12472](https://github.com/JabRef/jabref/pull/12472)
- For the Citation key generator patterns, we reverted how `[authorsAlpha]` would behave to the original pattern and renamed the LNI-based pattern introduced in V6.0-alpha to `[authorsAlphaLNI]`. [#12499](https://github.com/JabRef/jabref/pull/12499)
- We keep the list of recent files if one files could not be found. [#12517](https://github.com/JabRef/jabref/pull/12517)
- During the import process, the labels indicating individual paragraphs within an abstract returned by PubMed/Medline XML are preserved. [#12527](https://github.com/JabRef/jabref/issues/12527)
- We changed the "Copy Preview" button to "Copy citation (html) in the context menu of the preview. [#12551](https://github.com/JabRef/jabref/issues/12551)
- Pressing Tab in empty text fields of the entry editor now moves the focus to the next field instead of inserting a tab character. [#11938](https://github.com/JabRef/jabref/issues/11938)
- The embedded PostgresSQL server for the search now supports Linux and macOS ARM based distributions natively [#12607](https://github.com/JabRef/jabref/pull/12607)
- We disabled the search and group fields in the sidebar when no library is opened. [#12657](https://github.com/JabRef/jabref/issues/12657)
- We removed the obsolete Twitter link and added Mastodon and LinkedIn links in Help -> JabRef resources. [#12660](https://github.com/JabRef/jabref/issues/12660)
- We improved the Check Integrity dialog entry interaction so that a single click focuses on the corresponding entry and a double-click both focuses on the entry and closes the dialog. [#12245](https://github.com/JabRef/jabref/issues/12245)
- We improved journal abbreviation lookup with fuzzy matching to handle minor input errors and variations. [#12467](https://github.com/JabRef/jabref/issues/12467)
- We changed the phrase "Cleanup entries" to "Clean up entries". [#12703](https://github.com/JabRef/jabref/issues/12703)
- A tooltip now appears after 300ms (instead of 2s). [#12649](https://github.com/JabRef/jabref/issues/12649)
- We improved search in preferences and keybindings. [#12647](https://github.com/JabRef/jabref/issues/12647)
- We improved the performance of the LibreOffice integration when inserting CSL citations/bibliography. [#12851](https://github.com/JabRef/jabref/pull/12851)
- 'Affected fields' and 'Do not wrap when saving' are now displayed as tags. [#12550](https://github.com/JabRef/jabref/issues/12550)
- We revamped the UI of the Select Style dialog (in the LibreOffice panel) for CSL styles. [#12951](https://github.com/JabRef/jabref/pull/12951)
- We reduced the delay in populating the list of CSL styles in the Select Style dialog of the LibreOffice panel. [#12951](https://github.com/JabRef/jabref/pull/12951)

### Fixed

- We fixed an issue where pasted entries would sometimes end up in the search bar instead of the main table [#12910](https://github.com/JabRef/jabref/issues/12910)
- We fixed an issue where warning signs were improperly positioned next to text fields containing capital letters. [#12884](https://github.com/JabRef/jabref/issues/12884)
- We fixed an issue where the drag'n'drop functionality in entryeditor did not work [#12561](https://github.com/JabRef/jabref/issues/12561)
- We fixed an issue where the F4 shortcut key did not work without opening the right-click context menu. [#6101](https://github.com/JabRef/jabref/pull/6101)
- We fixed an issue where the file renaming dialog was not resizable and its size was too small for long file names. [#12518](https://github.com/JabRef/jabref/pull/12518)
- We fixed an issue where the name of the untitled database was shown as a blank space in the right-click context menu's "Copy to" option. [#12459](https://github.com/JabRef/jabref/pull/12459)
- We fixed an issue where the F3 shortcut key did not work without opening the right-click context menu. [#12417](https://github.com/JabRef/jabref/pull/12417)
- We fixed an issue where a bib file with UFF-8 charset was wrongly loaded with a different charset [forum#5369](https://discourse.jabref.org/t/jabref-5-15-opens-bib-files-with-shift-jis-encoding-instead-of-utf-8/5369/)
- We fixed an issue where new entries were inserted in the middle of the table instead of at the end. [#12371](https://github.com/JabRef/jabref/pull/12371)
- We fixed an issue where removing the sort from the table did not restore the original order. [#12371](https://github.com/JabRef/jabref/pull/12371)
- We fixed an issue where citation keys containing superscript (`^`) and subscript (`_`) characters in text mode were incorrectly flagged by the integrity checker. [#12391](https://github.com/JabRef/jabref/pull/12391)
- We fixed an issue where JabRef icon merges with dark background [#7771](https://github.com/JabRef/jabref/issues/7771)
- We fixed an issue where an entry's group was no longer highlighted on selection [#12413](https://github.com/JabRef/jabref/issues/12413)
- We fixed an issue where BibTeX Strings were not included in the backup file [#12462](https://github.com/JabRef/jabref/issues/12462)
- We fixed an issue where mixing JStyle and CSL style citations in LibreOffice caused two separate bibliography sections to be generated. [#12262](https://github.com/JabRef/jabref/issues/12262)
- We fixed an issue in the LibreOffice integration where the formatting of text (e.g. superscript) was lost when using certain numeric CSL styles. [melting-pot#772](https://github.com/JabRef/jabref-issue-melting-pot/issues/772)
- We fixed an issue where CSL style citations with citation keys having special characters (such as hyphens, colons or slashes) would not be recognized as valid by JabRef. [forum#5431](https://discourse.jabref.org/t/error-when-connecting-to-libreoffice/5431)
- We fixed an issue where the `[authorsAlpha]` pattern in Citation key generator would not behave as per the user documentation. [#12312](https://github.com/JabRef/jabref/issues/12312)
- We fixed an issue where import at "Search for unlinked local files" would re-add already imported files. [#12274](https://github.com/JabRef/jabref/issues/12274)
- We fixed an issue where month values 21–24 (ISO 8601-2019 season codes) in Biblatex date fields were not recognized as seasons during parsing. [#12437](https://github.com/JabRef/jabref/issues/12437)
- We fixed an issue where migration of "Search groups" would fail with an exception when the search query is invalid. [#12555](https://github.com/JabRef/jabref/issues/12555)
- We fixed an issue where not all linked files from BibDesk in the field `bdsk-file-...` were parsed. [#12555](https://github.com/JabRef/jabref/issues/12555)
- We fixed an issue where it was possible to select "Search for unlinked local files" for a new (unsaved) library. [#12558](https://github.com/JabRef/jabref/issues/12558)
- We fixed an issue where user-defined keyword separator does not apply to Merge Groups. [#12535](https://github.com/JabRef/jabref/issues/12535)
- We fixed an issue where duplicate items cannot be removed correctly when merging groups or keywords. [#12585](https://github.com/JabRef/jabref/issues/12585)
- We fixed an issue where JabRef displayed an incorrect deletion notification when canceling entry deletion [#12645](https://github.com/JabRef/jabref/issues/12645)
- We fixed an issue where JabRef displayed an incorrect deletion notification when canceling entry deletion. [#12645](https://github.com/JabRef/jabref/issues/12645)
- We fixed an issue where JabRref wrote wrong field names into the PDF. [#12833](https://github.com/JabRef/jabref/pulls/12833)
- We fixed an issue where an exception would occur when running abbreviate journals for multiple entries. [#12634](https://github.com/JabRef/jabref/issues/12634)
- We fixed an issue Where JabRef displayed an inconsistent search results for date-related queries[#12296](https://github.com/JabRef/jabref/issues/12296)
- We fixed an issue where JabRef displayed dropdown triangle in wrong place in "Search for unlinked local files" dialog [#12713](https://github.com/JabRef/jabref/issues/12713)
- We fixed an issue where JabRef would not open if an invalid external journal abbreviation path was encountered. [#12776](https://github.com/JabRef/jabref/issues/12776)
- We fixed a bug where LaTeX commands were not removed from filenames generated using the `[bibtexkey] - [fulltitle]` pattern. [#12188](https://github.com/JabRef/jabref/issues/12188)
- We fixed an issue where JabRef interface would not properly refresh after a group removal. [#11487](https://github.com/JabRef/jabref/issues/11487)
- We fixed an issue where valid DOI could not be imported if it had special characters like `<` or `>`. [#12434](https://github.com/JabRef/jabref/issues/12434)
- We fixed an issue where JabRef displayed an "unknown format" message when importing a .bib file, preventing the associated groups from being imported as well. [#11025](https://github.com/JabRef/jabref/issues/11025)
- We fixed an issue where the tooltip only displayed the first linked file when hovering. [#12470](https://github.com/JabRef/jabref/issues/12470)
- We fixed an issue where JabRef would crash when trying to display an entry in the Citation Relations tab that had right to left text. [#12410](https://github.com/JabRef/jabref/issues/12410)
- We fixed an issue where some texts in the "Citation Information" tab and the "Preferences" dialog could not be translated. [#12883](https://github.com/JabRef/jabref/pull/12883)
- We fixed an issue where file names were missing the citation key according to the filename format pattern after import. [#12556](https://github.com/JabRef/jabref/issues/12556)
- We fixed an issue where downloading PDFs from URLs to empty entries resulted in meaningless filenames like "-.pdf". [#12917](https://github.com/JabRef/jabref/issues/12917)
- We fixed an issue where pasting a PDF URL into the main table caused an import error instead of creating a new entry. [#12911](https://github.com/JabRef/jabref/pull/12911)
- We fixed an issue where libraries would sometimes be hidden when closing tabs with the Welcome tab open. [#12894](https://github.com/JabRef/jabref/issues/12894)
- We fixed an issue with deleting entries in large libraries that caused it to take a long time. [#8976](https://github.com/JabRef/jabref/issues/8976)
- We fixed an issue where "Reveal in file explorer" option was disabled for newly saved libraries until reopening the file. [#12722](https://github.com/JabRef/jabref/issues/12722)

### Removed

- "Web of Science" [journal abbreviation list](https://docs.jabref.org/advanced/journalabbreviations) was removed. [abbrv.jabref.org#176](https://github.com/JabRef/abbrv.jabref.org/issues/176)

## [6.0-alpha] – 2024-12-23

### Added

- We added a Markdown export layout. [#12220](https://github.com/JabRef/jabref/pull/12220)
- We added a "view as BibTeX" option before importing an entry from the citation relation tab. [#11826](https://github.com/JabRef/jabref/issues/11826)
- We added support finding LaTeX-encoded special characters based on plain Unicode and vice versa. [#11542](https://github.com/JabRef/jabref/pull/11542)
- When a search hits a file, the file icon of that entry is changed accordingly. [#11542](https://github.com/JabRef/jabref/pull/11542)
- We added an AI-based chat for entries with linked PDF files. [#11430](https://github.com/JabRef/jabref/pull/11430)
- We added an AI-based summarization possibility for entries with linked PDF files. [#11430](https://github.com/JabRef/jabref/pull/11430)
- We added an AI section in JabRef's [preferences](https://docs.jabref.org/ai/preferences). [#11430](https://github.com/JabRef/jabref/pull/11430)
- We added AI providers: OpenAI, Mistral AI, Hugging Face and Google. [#11430](https://github.com/JabRef/jabref/pull/11430), [#11736](https://github.com/JabRef/jabref/pull/11736)
- We added AI providers: [Ollama](https://docs.jabref.org/ai/local-llm#step-by-step-guide-for-ollama) and GPT4All, which add the possibility to use local LLMs privately on your own device. [#11430](https://github.com/JabRef/jabref/pull/11430), [#11870](https://github.com/JabRef/jabref/issues/11870)
- We added support for selecting and using CSL Styles in JabRef's OpenOffice/LibreOffice integration for inserting bibliographic and in-text citations into a document. [#2146](https://github.com/JabRef/jabref/issues/2146), [#8893](https://github.com/JabRef/jabref/issues/8893)
- We added "Tools > New library based on references in PDF file" ... to create a new library based on the references section in a PDF file. [#11522](https://github.com/JabRef/jabref/pull/11522)
- When converting the references section of a paper (PDF file), more than the last page is treated. [#11522](https://github.com/JabRef/jabref/pull/11522)
- Added the functionality to invoke offline reference parsing explicitly. [#11565](https://github.com/JabRef/jabref/pull/11565)
- The dialog for [adding an entry using reference text](https://docs.jabref.org/collect/newentryfromplaintext) is now filled with the clipboard contents as default. [#11565](https://github.com/JabRef/jabref/pull/11565)
- Added minimal support for [biblatex data annotation](https://mirrors.ctan.org/macros/latex/contrib/biblatex/doc/biblatex.pdf#subsection.3.7) fields in `.layout` files. [#11505](https://github.com/JabRef/jabref/issues/11505)
- Added saving of selected options in the [Lookup -> Search for unlinked local files dialog](https://docs.jabref.org/collect/findunlinkedfiles#link-the-pdfs-to-your-bib-library). [#11439](https://github.com/JabRef/jabref/issues/11439)
- We enabled creating a new file link manually. [#11017](https://github.com/JabRef/jabref/issues/11017)
- We added a toggle button to invert the selected groups. [#9073](https://github.com/JabRef/jabref/issues/9073)
- We reintroduced the floating search in the main table. [#4237](https://github.com/JabRef/jabref/issues/4237)
- We improved [cleanup](https://docs.jabref.org/finding-sorting-and-cleaning-entries/cleanupentries) of `arXiv` IDs in distributed in the fields `note`, `version`, `institution`, and `eid` fields. [#11306](https://github.com/JabRef/jabref/issues/11306)
- We added a switch not to store the linked file URL, because it caused troubles at other apps. [#11735](https://github.com/JabRef/jabref/pull/11735)
- When starting a new SLR, the selected catalogs now persist within and across JabRef sessions. [koppor#614](https://github.com/koppor/jabref/issues/614)
- We added support for drag'n'drop on an entry in the maintable to an external application to get the entry preview dropped. [#11846](https://github.com/JabRef/jabref/pull/11846)
- We added the functionality to double click on a [LaTeX citation](https://docs.jabref.org/advanced/entryeditor/latex-citations) to jump to the respective line in the LaTeX editor. [#11996](https://github.com/JabRef/jabref/issues/11996)
- We added a different background color to the search bar to indicate when the search syntax is wrong. [#11658](https://github.com/JabRef/jabref/pull/11658)
- We added a setting which always adds the literal "Cited on pages" text before each JStyle citation. [#11691](https://github.com/jabref/jabref/issues/11691)
- We added a new plain citation parser that uses LLMs. [#11825](https://github.com/JabRef/jabref/issues/11825)
- We added support for `langid` field for biblatex libraries. [#10868](https://github.com/JabRef/jabref/issues/10868)
- We added support for modifier keys when dropping a file on an entry in the main table. [#12001](https://github.com/JabRef/jabref/pull/12001)
- We added an importer for SSRN URLs. [#12021](https://github.com/JabRef/jabref/pull/12021)
- We added a compare button to the duplicates in the citation relations tab to open the "Possible duplicate entries" window. [#11192](https://github.com/JabRef/jabref/issues/11192)
- We added automatic browser extension install on Windows for Chrome and Edge. [#6076](https://github.com/JabRef/jabref/issues/6076)
- We added support to automatically open a `.bib` file in the current/parent folder if no other library is opened. [koppor#377](https://github.com/koppor/jabref/issues/377)
- We added a search bar for filtering keyboard shortcuts. [#11686](https://github.com/JabRef/jabref/issues/11686)
- We added new modifiers `camel_case`, `camel_case_n`, `short_title`, and `very_short_title` for the [citation key generator](https://docs.jabref.org/setup/citationkeypatterns). [#11367](https://github.com/JabRef/jabref/issues/11367)
- By double clicking on a local citation in the Citation Relations Tab you can now jump the linked entry. [#11955](https://github.com/JabRef/jabref/pull/11955)
- We use the menu icon for background tasks as a progress indicator to visualise an import's progress when dragging and dropping several PDF files into the main table. [#12072](https://github.com/JabRef/jabref/pull/12072)
- The PDF content importer now supports importing title from upto the second page of the PDF. [#12139](https://github.com/JabRef/jabref/issues/12139)

### Changed

- A search in "any" fields ignores the [groups](https://docs.jabref.org/finding-sorting-and-cleaning-entries/groups). [#7996](https://github.com/JabRef/jabref/issues/7996)
- When a communication error with an [online service](https://docs.jabref.org/collect/import-using-online-bibliographic-database) occurs, JabRef displays the HTTP error. [#11223](https://github.com/JabRef/jabref/issues/11223)
- The Pubmed/Medline Plain importer now imports the PMID field as well [#11488](https://github.com/JabRef/jabref/issues/11488)
- The 'Check for updates' menu bar button is now always enabled. [#11485](https://github.com/JabRef/jabref/pull/11485)
- JabRef respects the [configuration for storing files relative to the .bib file](https://docs.jabref.org/finding-sorting-and-cleaning-entries/filelinks#directories-for-files) in more cases. [#11492](https://github.com/JabRef/jabref/pull/11492)
- JabRef does not show finished background tasks in the status bar popup. [#11821](https://github.com/JabRef/jabref/pull/11821)
- We enhanced the indexing speed. [#11502](https://github.com/JabRef/jabref/pull/11502)
- When dropping a file into the main table, after copy or move, the file is now put in the [configured directory and renamed according to the configured patterns](https://docs.jabref.org/finding-sorting-and-cleaning-entries/filelinks#filename-format-and-file-directory-pattern). [#12001](https://github.com/JabRef/jabref/pull/12001)
- ⚠️ Renamed command line parameters `embeddBibfileInPdf` to `embedBibFileInPdf`, `writeMetadatatoPdf` to `writeMetadataToPdf`, and `writeXMPtoPdf` to `writeXmpToPdf`. [#11575](https://github.com/JabRef/jabref/pull/11575)
- The browse button for a Custom theme now opens in the directory of the current used CSS file. [#11597](https://github.com/JabRef/jabref/pull/11597)
- The browse button for a Custom exporter now opens in the directory of the current used exporter file. [#11717](https://github.com/JabRef/jabref/pull/11717)
- ⚠️ We relaxed the escaping requirements for [bracketed patterns](https://docs.jabref.org/setup/citationkeypatterns), which are used for the [citaton key generator](https://docs.jabref.org/advanced/entryeditor#autogenerate-citation-key) and [filename and directory patterns](https://docs.jabref.org/finding-sorting-and-cleaning-entries/filelinks#auto-linking-files). One only needs to write `\"` if a quote sign should be escaped. All other escapings are not necessary (and working) any more. [#11967](https://github.com/JabRef/jabref/pull/11967)
- When importing BibTeX data starging from on a PDF, the XMP metadata takes precedence over Grobid data. [#11992](https://github.com/JabRef/jabref/pull/11992)
- JabRef now uses TLS 1.2 for all HTTPS connections. [#11852](https://github.com/JabRef/jabref/pull/11852)
- We improved the functionality of getting BibTeX data out of PDF files. [#11999](https://github.com/JabRef/jabref/issues/11999)
- We improved the display of long messages in the integrity check dialog. [#11619](https://github.com/JabRef/jabref/pull/11619)
- We improved the undo/redo buttons in the main toolbar and main menu to be disabled when there is nothing to undo/redo. [#8807](https://github.com/JabRef/jabref/issues/8807)
- We improved the DOI detection in PDF imports. [#11782](https://github.com/JabRef/jabref/pull/11782)
- We improved the performance when pasting and importing entries in an existing library. [#11843](https://github.com/JabRef/jabref/pull/11843)
- When fulltext search is selected but indexing is deactivated, a dialog is now shown asking if the user wants to enable indexing now [#9491](https://github.com/JabRef/jabref/issues/9491)
- We changed instances of 'Search Selected' to 'Search Pre-configured' in Web Search Preferences UI. [#11871](https://github.com/JabRef/jabref/pull/11871)
- We added a new CSS style class `main-table` for the main table. [#11881](https://github.com/JabRef/jabref/pull/11881)
- When renaming a file, the old extension is now used if there is none provided in the new name. [#11903](https://github.com/JabRef/jabref/issues/11903)
- When importing a file using "Find Unlinked Files", when one or more file directories are available, the file path will be relativized where possible [koppor#549](https://github.com/koppor/jabref/issues/549)
- We added minimum window sizing for windows dedicated to creating new entries [#11944](https://github.com/JabRef/jabref/issues/11944)
- We changed the name of the library-based file directory from 'General File Directory' to 'Library-specific File Directory' per issue. [#571](https://github.com/koppor/jabref/issues/571)
- We changed the defualt [unwanted charachters](https://docs.jabref.org/setup/citationkeypatterns#removing-unwanted-characters) in the citation key generator and allow a dash (`-`) and colon (`:`) being part of a citation key. [#12144](https://github.com/JabRef/jabref/pull/12144)
- The CitationKey column is now a default shown column for the entry table. [#10510](https://github.com/JabRef/jabref/issues/10510)
- We disabled the actions "Open Terminal here" and "Reveal in file explorer" for unsaved libraries. [#11920](https://github.com/JabRef/jabref/issues/11920)
- JabRef now opens the corresponding directory in the library properties when "Browse" is clicked. [#12223](https://github.com/JabRef/jabref/pull/12223)
- We changed the icon for macOS to be more consistent with Apple's Guidelines [#8443](https://github.com/JabRef/jabref/issues/8443)

### Fixed

- We fixed an issue where certain actions were not disabled when no libraries were open. [#11923](https://github.com/JabRef/jabref/issues/11923)
- We fixed an issue where the "Check for updates" preference was not saved. [#11485](https://github.com/JabRef/jabref/pull/11485)
- We fixed an issue where an exception was thrown after changing "show preview as a tab" in the preferences. [#11515](https://github.com/JabRef/jabref/pull/11515)
- We fixed an issue where JabRef put file paths as absolute path when an entry was created using drag and drop of a PDF file. [#11173](https://github.com/JabRef/jabref/issues/11173)
- We fixed an issue that online and offline mode for new library creation were handled incorrectly. [#11565](https://github.com/JabRef/jabref/pull/11565)
- We fixed an issue with colors in the search bar when dark theme is enabled. [#11569](https://github.com/JabRef/jabref/issues/11569)
- We fixed an issue with query transformers (JStor and others). [#11643](https://github.com/JabRef/jabref/pull/11643)
- We fixed an issue where a new unsaved library was not marked with an asterisk. [#11519](https://github.com/JabRef/jabref/pull/11519)
- We fixed an issue where JabRef starts without window decorations. [#11440](https://github.com/JabRef/jabref/pull/11440)
- We fixed an issue where the entry preview highlight was not working when searching before opening the entry editor. [#11659](https://github.com/JabRef/jabref/pull/11659)
- We fixed an issue where text in Dark mode inside "Citation information" was not readable. [#11512](https://github.com/JabRef/jabref/issues/11512)
- We fixed an issue where the selection of an entry in the table lost after searching for a group. [#3176](https://github.com/JabRef/jabref/issues/3176)
- We fixed the non-functionality of the option "Automatically sync bibliography when inserting citations" in the OpenOffice panel, when enabled in case of JStyles. [#11684](https://github.com/JabRef/jabref/issues/11684)
- We fixed an issue where the library was not marked changed after a migration. [#11542](https://github.com/JabRef/jabref/pull/11542)
- We fixed an issue where rebuilding the full-text search index was not working. [#11374](https://github.com/JabRef/jabref/issues/11374)
- We fixed an issue where the progress of indexing linked files showed an incorrect number of files. [#11378](https://github.com/JabRef/jabref/issues/11378)
- We fixed an issue where the full-text search results were incomplete. [#8626](https://github.com/JabRef/jabref/issues/8626)
- We fixed an issue where search result highlighting was incorrectly highlighting the boolean operators. [#11595](https://github.com/JabRef/jabref/issues/11595)
- We fixed an issue where search result highlighting was broken at complex searches. [#8067](https://github.com/JabRef/jabref/issues/8067)
- We fixed an exception when searching for unlinked files. [#11731](https://github.com/JabRef/jabref/issues/11731)
- We fixed an issue with the link to the full text at the BVB fetcher. [#11852](https://github.com/JabRef/jabref/pull/11852)
- We fixed an issue where two contradicting notifications were shown when cutting an entry in the main table. [#11724](https://github.com/JabRef/jabref/pull/11724)
- We fixed an issue where unescaped braces in the arXiv fetcher were not treated. [#11704](https://github.com/JabRef/jabref/issues/11704)
- We fixed an issue where HTML instead of the fulltext pdf was downloaded when importing arXiv entries. [#4913](https://github.com/JabRef/jabref/issues/4913)
- We fixed an issue where the keywords and crossref fields were not properly focused. [#11177](https://github.com/JabRef/jabref/issues/11177)
- We fixed handling of `\"` in [bracketed patterns](https://docs.jabref.org/setup/citationkeypatterns) containing a RegEx. [#11967](https://github.com/JabRef/jabref/pull/11967)
- We fixed an issue where the Undo/Redo buttons were active even when all libraries are closed. [#11837](https://github.com/JabRef/jabref/issues/11837)
- We fixed an issue where recently opened files were not displayed in the main menu properly. [#9042](https://github.com/JabRef/jabref/issues/9042)
- We fixed an issue where the DOI lookup would show an error when a DOI was found for an entry. [#11850](https://github.com/JabRef/jabref/issues/11850)
- We fixed an issue where <kbd>Tab</kbd> cannot be used to jump to next field in some single-line fields. [#11785](https://github.com/JabRef/jabref/issues/11785)
- We fixed an issue where the "Do not ask again" checkbox was not working, when asking for permission to use Grobid [koppor#556](https://github.com/koppor/jabref/issues/566).
- We fixed an issue where we display warning message for moving attached open files. [#10121](https://github.com/JabRef/jabref/issues/10121)
- We fixed an issue where it was not possible to select selecting content of other user's comments.[#11106](https://github.com/JabRef/jabref/issues/11106)
- We fixed an issue when handling URLs containing a pipe (`|`) character. [#11876](https://github.com/JabRef/jabref/issues/11876)
- We fixed an issue where web search preferences "Custom API key" table modifications not discarded. [#11925](https://github.com/JabRef/jabref/issues/11925)
- We fixed an issue when opening attached files in [extra file columns](https://docs.jabref.org/finding-sorting-and-cleaning-entries/filelinks#adding-additional-columns-to-entry-table-for-file-types). [#12005](https://github.com/JabRef/jabref/issues/12005)
- We fixed an issue where trying to open a library from a failed mounted directory on Mac would cause an error. [#10548](https://github.com/JabRef/jabref/issues/10548)
- We fixed an issue when the preview was out of sync. [#9172](https://github.com/JabRef/jabref/issues/9172)
- We fixed an issue where identifier paste couldn't work with Unicode REPLACEMENT CHARACTER. [#11986](https://github.com/JabRef/jabref/issues/11986)
- We fixed an issue when click on entry at "Check Integrity" wasn't properly focusing the entry and field. [#11997](https://github.com/JabRef/jabref/issues/11997)
- We fixed an issue with the ui not scaling when changing the font size [#11219](https://github.com/JabRef/jabref/issues/11219)
- We fixed an issue where a custom application for external file types would not be saved [#12311](https://github.com/JabRef/jabref/issues/12311)
- We fixed an issue where a file that no longer exists could not be deleted from an entry using keyboard shortcut [#9731](https://github.com/JabRef/jabref/issues/9731)

### Removed

- We removed the description of search strings. [#11542](https://github.com/JabRef/jabref/pull/11542)
- We removed support for importing using the SilverPlatterImporter (`Record INSPEC`). [#11576](https://github.com/JabRef/jabref/pull/11576)
- We removed support for automatically generating file links using the CLI (`--automaticallySetFileLinks`).

## [5.15] – 2024-07-10

### Added

- We made new groups automatically to focus upon creation. [#11449](https://github.com/JabRef/jabref/issues/11449)

### Fixed

- We fixed an issue where JabRef was no longer built for Intel based macs (x86) [#11468](https://github.com/JabRef/jabref/issues/11468)
- We fixed usage when using running on Snapcraft. [#11465](https://github.com/JabRef/jabref/issues/11465)
- We fixed detection for `soffice.exe` on Windows. [#11478](https://github.com/JabRef/jabref/pull/11478)
- We fixed an issue where saving preferences when importing preferences on first run in a snap did not work [forum#4399](https://discourse.jabref.org/t/how-to-report-problems-in-the-distributed-version-5-14-ensuring-that-one-can-no-longer-work-with-jabref/4399/5)

## [5.14] – 2024-07-08

### Added

- We added support for offline extracting references from PDFs following the IEEE format. [#11156](https://github.com/JabRef/jabref/pull/11156)
- We added a new keyboard shortcut  <kbd>ctrl</kbd> + <kbd>,</kbd> to open the preferences. [#11154](https://github.com/JabRef/jabref/pull/11154)
- We added value selection (such as for month) for content selectors in custom entry types. [#11109](https://github.com/JabRef/jabref/issues/11109)
- We added a duplicate checker for the Citation Relations tab. [#10414](https://github.com/JabRef/jabref/issues/10414)
- We added tooltip on main table cells that shows cell content or cell content and entry preview if set in preferences. [10925](https://github.com/JabRef/jabref/issues/10925)
- Added a formatter to remove word enclosing braces. [#11222](https://github.com/JabRef/jabref/issues/11222)
- We added the ability to add a keyword/crossref when typing the separator character (e.g., comma) in the keywords/crossref fields. [#11178](https://github.com/JabRef/jabref/issues/11178)
- We added an exporter and improved the importer for Endnote XML format. [#11137](https://github.com/JabRef/jabref/issues/11137)
- We added support for using BibTeX Style files (BST) in the Preview. [#11102](https://github.com/JabRef/jabref/issues/11102)
- We added support for automatically update LaTeX citations when a LaTeX file is created, removed, or modified. [#10585](https://github.com/JabRef/jabref/issues/10585)

### Changed

- We replaced the word "Key bindings" with "Keyboard shortcuts" in the Preferences tab. [#11153](https://github.com/JabRef/jabref/pull/11153)
- We slightly improved the duplicate check if ISBNs are present. [#8885](https://github.com/JabRef/jabref/issues/8885)
- JabRef no longer downloads HTML files of websites when a PDF was not found. [#10149](https://github.com/JabRef/jabref/issues/10149)
- We added the HTTP message (in addition to the response code) if an error is encountered. [#11341](https://github.com/JabRef/jabref/pull/11341)
- We made label wrap text to fit view size when reviewing external group changes. [#11220](https://github.com/JabRef/jabref/issues/11220)

### Fixed

- We fixed an issue where entry type with duplicate fields prevented opening existing libraries with custom entry types. [#11127](https://github.com/JabRef/jabref/issues/11127)
- We fixed an issue where Markdown rendering removed braces from the text. [#10928](https://github.com/JabRef/jabref/issues/10928)
- We fixed an issue when the file was flagged as changed on disk in the case of content selectors or groups. [#9064](https://github.com/JabRef/jabref/issues/9064)
- We fixed crash on opening the entry editor when auto-completion is enabled. [#11188](https://github.com/JabRef/jabref/issues/11188)
- We fixed the usage of the key binding for "Clear search" (default: <kbd>Escape</kbd>). [#10764](https://github.com/JabRef/jabref/issues/10764)
- We fixed an issue where library shown as unsaved and marked (*) after accepting changes made externally to the file. [#11027](https://github.com/JabRef/jabref/issues/11027)
- We fixed an issue where drag and dropping entries from one library to another was not always working. [#11254](https://github.com/JabRef/jabref/issues/11254)
- We fixed an issue where drag and dropping entries created a shallow copy. [#11160](https://github.com/JabRef/jabref/issues/11160)
- We fixed an issue where imports to a custom group would only work for the first entry [#11085](https://github.com/JabRef/jabref/issues/11085), [#11269](https://github.com/JabRef/jabref/issues/11269)
- We fixed an issue when cursor jumped to the beginning of the line. [#5904](https://github.com/JabRef/jabref/issues/5904)
- We fixed an issue where a new entry was not added to the selected group [#8933](https://github.com/JabRef/jabref/issues/8933)
- We fixed an issue where the horizontal position of the Entry Preview inside the entry editor was not remembered across restarts [#11281](https://github.com/JabRef/jabref/issues/11281)
- We fixed an issue where the search index was not updated after linking PDF files. [#11317](https://github.com/JabRef/jabref/pull/11317)
- We fixed rendering of (first) author with a single letter surname. [forum#4330](https://discourse.jabref.org/t/correct-rendering-of-first-author-with-a-single-letter-surname/4330)
- We fixed that the import of the related articles tab sometimes used the wrong library mode. [#11282](https://github.com/JabRef/jabref/pull/11282)
- We fixed an issue where the entry editor context menu was not shown correctly when JabRef is opened on a second, extended screen [#11323](https://github.com/JabRef/jabref/issues/11323), [#11174](https://github.com/JabRef/jabref/issues/11174)
- We fixed an issue where the value of "Override default font settings" was not applied on startup [#11344](https://github.com/JabRef/jabref/issues/11344)
- We fixed an issue when "Library changed on disk" appeared after a save by JabRef. [#4877](https://github.com/JabRef/jabref/issues/4877)  
- We fixed an issue where the Pubmed/Medline Plain importer would not respect the user defined keyword separator [#11413](https://github.com/JabRef/jabref/issues/11413)
- We fixed an issue where the value of "Override default font settings" was not applied on startup [#11344](https://github.com/JabRef/jabref/issues/11344)
- We fixed an issue where DatabaseChangeDetailsView was not scrollable when reviewing external metadata changes [#11220](https://github.com/JabRef/jabref/issues/11220)
- We fixed undo/redo for text fields. [#11420](https://github.com/JabRef/jabref/issues/11420)
- We fixed an issue where clicking on a page number in the search results tab opens a wrong file in the document viewer. [#11432](https://github.com/JabRef/jabref/pull/11432)

### Removed

- We removed the misleading message "Doing a cleanup for X entries" when opening the Cleanup entries dialog [#11463](https://github.com/JabRef/jabref/pull/11463)

## [5.13] – 2024-04-01

### Added

- We converted the "Custom API key" list to a table to be more accessible. [#10926](https://github.com/JabRef/jabref/issues/10926)
- We added a "refresh" button for the LaTeX citations tab in the entry editor. [#10584](https://github.com/JabRef/jabref/issues/10584)
- We added the possibility to show the BibTeX source in the [web search](https://docs.jabref.org/collect/import-using-online-bibliographic-database) import screen. [#560](https://github.com/koppor/jabref/issues/560)
- We added a fetcher for [ISIDORE](https://isidore.science/), simply paste in the link into the text field or the last 6 digits in the link that identify that paper. [#10423](https://github.com/JabRef/jabref/issues/10423)
- When importing entries form the "Citation relations" tab, the field [cites](https://docs.jabref.org/advanced/entryeditor/entrylinks) is now filled according to the relationship between the entries. [#10752](https://github.com/JabRef/jabref/pull/10752)
- We added a new integrity check and clean up option for strings having Unicode characters not encoded in [Unicode "Normalization Form Canonical Composition" (NFC)](https://en.wikipedia.org/wiki/Unicode_equivalence#Normal_forms"). [#10506](https://github.com/JabRef/jabref/issues/10506)
- We added a new group icon column to the main table showing the icons of the entry's groups. [#10801](https://github.com/JabRef/jabref/pull/10801)
- When deleting an entry, the files linked to the entry are now optionally deleted as well. [#10509](https://github.com/JabRef/jabref/issues/10509)
- We added support to move the file to the system trash (instead of deleting it). [#10591](https://github.com/JabRef/jabref/pull/10591)
- We added ability to jump to an entry in the command line using `-j CITATIONKEY`. [koppor#540](https://github.com/koppor/jabref/issues/540)
- We added a new boolean to the style files for Openoffice/Libreoffice integration to switch between ZERO_WIDTH_SPACE (default) and no space. [#10843](https://github.com/JabRef/jabref/pull/10843)
- When pasting HTML into the abstract or a comment field, the hypertext is automatically converted to Markdown. [#10558](https://github.com/JabRef/jabref/issues/10558)
- We added the possibility to redownload files that had been present but are no longer in the specified location. [#10848](https://github.com/JabRef/jabref/issues/10848)
- We added the citation key pattern `[camelN]`. Equivalent to the first N words of the `[camel]` pattern.
- We added importing of static groups and linked files from BibDesk .bib files. [#10381](https://github.com/JabRef/jabref/issues/10381)
- We added ability to export in CFF (Citation File Format) [#10661](https://github.com/JabRef/jabref/issues/10661).
- We added ability to push entries to TeXworks. [#3197](https://github.com/JabRef/jabref/issues/3197)
- We added the ability to zoom in and out in the document viewer using <kbd>Ctrl</kbd> + <kbd>Scroll</kbd>. [#10964](https://github.com/JabRef/jabref/pull/10964)
- We added a Cleanup for removing non-existent files and grouped the related options [#10929](https://github.com/JabRef/jabref/issues/10929)
- We added the functionality to parse the bibliography of PDFs using the GROBID online service. [#10200](https://github.com/JabRef/jabref/issues/10200)
- We added a seperated search bar for the global search window. [#11032](https://github.com/JabRef/jabref/pull/11032)
- We added ability to double-click on an entry in the global search window to select the corresponding entry in the main table. [#11010](https://github.com/JabRef/jabref/pull/11010)
- We added support for BibTeX String constants during copy & paste between libraries. [#10872](https://github.com/JabRef/jabref/issues/10872)
- We added the field `langid` which is important for hyphenation and casing in LaTeX. [#10868](https://github.com/JabRef/jabref/issues/10868)
- Event log entries can now be copied via a context menu. [#11100](https://github.com/JabRef/jabref/issues/11100)

### Changed

- The "Automatically open folders of attached files" preference default status has been changed to enabled on Windows. [koppor#56](https://github.com/koppor/jabref/issues/56)
- The Custom export format now uses the custom DOI base URI in the preferences for the `DOICheck`, if activated [forum#4084](https://discourse.jabref.org/t/export-html-disregards-custom-doi-base-uri/4084)
- The index directories for full text search have now more readable names to increase debugging possibilities using Apache Lucense's Lurk. [#10193](https://github.com/JabRef/jabref/issues/10193)
- The fulltext search also indexes files ending with .pdf (but do not having an explicit file type set). [#10193](https://github.com/JabRef/jabref/issues/10193)
- We changed the arrangement of the lists in the "Citation relations" tab. `Cites` are now on the left and `Cited by` on the right [#10752](https://github.com/JabRef/jabref/pull/10752)
- Sub libraries based on `aux` file can now also be generated if some citations are not found library. [#10775](https://github.com/JabRef/jabref/pull/10775)
- We rearranged the tab order in the entry editor and renamed the "Scite Tab" to "Citation information". [#10821](https://github.com/JabRef/jabref/issues/10821)
- We changed the duplicate handling in the Import entries dialog. Potential duplicate entries are marked with an icon and importing will now trigger the merge dialog [#10914](https://github.com/JabRef/jabref/pull/10914)
- We made the command "Push to TexShop" more robust to allow cite commands with a character before the first slash. [forum#2699](https://discourse.jabref.org/t/push-to-texshop-mac/2699/17?u=siedlerchr)
- We only show the notification "Saving library..." if the library contains more than 2000 entries. [#9803](https://github.com/JabRef/jabref/issues/9803)
- JabRef now keeps previous log files upon start. [#11023](https://github.com/JabRef/jabref/pull/11023)
- When normalizing author names, complete enclosing braces are kept. [#10031](https://github.com/JabRef/jabref/issues/10031)
- We enhanced the dialog for adding new fields in the content selector with a selection box containing a list of standard fields. [#10912](https://github.com/JabRef/jabref/pull/10912)
- We store the citation relations in an LRU cache to avoid bloating the memory and out-of-memory exceptions. [#10958](https://github.com/JabRef/jabref/issues/10958)
- Keywords field are now displayed as tags. [#10910](https://github.com/JabRef/jabref/pull/10910)
- Citation relations now get more information, and have quick access to view the articles in a browser without adding them to the library [#10869](https://github.com/JabRef/jabref/issues/10869)
- Importer/Exporter for CFF format now supports JabRef `cites` and `related` relationships, as well as all fields from the CFF specification. [#10993](https://github.com/JabRef/jabref/issues/10993)
- The XMP-Exporter no longer writes the content of the `file`-field. [#11083](https://github.com/JabRef/jabref/pull/11083)
- We added notes, checks and warnings for the case of selection of non-empty directories while starting a new Systematic Literature Review. [#600](https://github.com/koppor/jabref/issues/600)
- Text in the import dialog (web search results) will now be wrapped to prevent horizontal scrolling. [#10931](https://github.com/JabRef/jabref/issues/10931)
- We improved the error handling when invalid bibdesk-files are encountered [#11117](https://github.com/JabRef/jabref/issues/11117)

### Fixed

- We fixed an issue where the fulltext search button in entry editor used to disappear on click till the search is completed. [#10425](https://github.com/JabRef/jabref/issues/10425)
- We fixed an issue where attempting to cancel the importing/generation of an entry from id is ignored. [#10508](https://github.com/JabRef/jabref/issues/10508)
- We fixed an issue where the preview panel showing the wrong entry (an entry that is not selected in the entry table). [#9172](https://github.com/JabRef/jabref/issues/9172)
- We fixed an issue where HTML-reserved characters like '&' and '<', in addition to HTML entities like '&amp;' were not rendered correctly in entry preview. [#10677](https://github.com/JabRef/jabref/issues/10677)
- The last page of a PDF is now indexed by the full text search. [#10193](https://github.com/JabRef/jabref/issues/10193)
- The entry editor respects the configured custom tabs when showing "Other fields". [#11012](https://github.com/JabRef/jabref/pull/11012)
- The default owner of an entry can be changed again. [#10924](https://github.com/JabRef/jabref/issues/10924)
- We fixed an issue where the duplicate check did not take umlauts or other LaTeX-encoded characters into account. [#10744](https://github.com/JabRef/jabref/pull/10744)
- We fixed the colors of the icon on hover for unset special fields. [#10431](https://github.com/JabRef/jabref/issues/10431)
- We fixed an issue where the CrossRef field did not work if autocompletion was disabled [#8145](https://github.com/JabRef/jabref/issues/8145)
- In biblatex mode, JabRef distinguishes between "Optional fields" and "Optional fields 2" again. [#11022](https://github.com/JabRef/jabref/pull/11022)
- We fixed an issue where exporting`@electronic` and `@online` entry types to the Office XMl would duplicate the field `title`  [#10807](https://github.com/JabRef/jabref/issues/10807)
- We fixed an issue where the `CommentsTab` was not properly formatted when the `defaultOwner` contained capital or special letters. [#10870](https://github.com/JabRef/jabref/issues/10870)
- We fixed an issue where the `File -> Close library` menu item was not disabled when no library was open. [#10948](https://github.com/JabRef/jabref/issues/10948)
- We fixed an issue where the Document Viewer would show the PDF in only half the window when maximized. [#10934](https://github.com/JabRef/jabref/issues/10934)
- Clicking on the crossref and related tags in the entry editor jumps to the linked entry. [#5484](https://github.com/JabRef/jabref/issues/5484) [#9369](https://github.com/JabRef/jabref/issues/9369)
- We fixed an issue where JabRef could not parse absolute file paths from Zotero exports. [#10959](https://github.com/JabRef/jabref/issues/10959)
- We fixed an issue where an exception occured when toggling between "Live" or "Locked" in the internal Document Viewer. [#10935](https://github.com/JabRef/jabref/issues/10935)
- When fetching article information fom IEEE Xplore, the em dash is now converted correctly. [koppor#286](https://github.com/koppor/jabref/issues/286)
- Fixed an issue on Windows where the browser extension reported failure to send an entry to JabRef even though it was sent properly. [JabRef-Browser-Extension#493](https://github.com/JabRef/JabRef-Browser-Extension/issues/493)
- Fixed an issue on Windows where TeXworks path was not resolved if it was installed with MiKTeX. [#10977](https://github.com/JabRef/jabref/issues/10977)
- We fixed an issue with where JabRef would throw an error when using MathSciNet search, as it was unable to parse the fetched JSON coreectly. [10996](https://github.com/JabRef/jabref/issues/10996)
- We fixed an issue where the "Import by ID" function would throw an error when a DOI that contains URL-encoded characters was entered. [#10648](https://github.com/JabRef/jabref/issues/10648)
- We fixed an issue with handling of an "overflow" of authors at `[authIniN]`. [#11087](https://github.com/JabRef/jabref/issues/11087)
- We fixed an issue where an exception occurred when selecting entries in the web search results. [#11081](https://github.com/JabRef/jabref/issues/11081)
- When a new library is unsaved, there is now no warning when fetching entries with PDFs. [#11075](https://github.com/JabRef/jabref/issues/11075)
- We fixed an issue where the message "The libary has been modified by another program" occurred when editing library metadata and saving the library. [#4877](https://github.com/JabRef/jabref/issues/4877)

### Removed

- We removed the predatory journal checks due to a high rate of false positives. [#11066](https://github.com/JabRef/jabref/pull/11066)

## [5.12] – 2023-12-24

### Added

- We added a scite.ai tab in the entry editor that retrieves 'Smart Citation' tallies for citations that have a DOI. [koppor#375](https://github.com/koppor/jabref/issues/375)  
- We added a dropdown menu to let users change the reference library during AUX file import. [#10472](https://github.com/JabRef/jabref/issues/10472)
- We added a button to let users reset the cite command to the default value. [#10569](https://github.com/JabRef/jabref/issues/10569)
- We added the option to use System Preference for Light/Dark Theme [#8729](https://github.com/JabRef/jabref/issues/8729).
- We added [scholar.archive.org](https://scholar.archive.org/) as a new fetcher. [#10498](https://github.com/JabRef/jabref/issues/10498)
- We integrated predatory journal checking as part of the Integrity Checker based on the [check-bib-for-predatory](https://github.com/CfKu/check-bib-for-predatory). [koppor#348](https://github.com/koppor/jabref/issues/348)
- We added a 'More options' section in the main table right click menu opening the preferences dialog. [#9432](https://github.com/JabRef/jabref/issues/9432)
- When creating a new group, it inherits the icon of the parent group. [#10521](https://github.com/JabRef/jabref/pull/10521)

### Changed

- We moved the location of the 'Open only one instance of JabRef' preference option from "Network" to "General". [#9306](https://github.com/JabRef/jabref/issues/9306)
- The two previews in the change resolver dialog now have their scrollbars synchronized. [#9576](https://github.com/JabRef/jabref/issues/9576).
- We changed the setting of the keyword separator to accept a single character only. [#177](https://github.com/koppor/jabref/issues/177)
- We replaced "SearchAll" in Web Search by "Search Selected". [#10556](https://github.com/JabRef/jabref/issues/10556)
- Short DOI formatter now checks, if the value is already formatted. If so, it returns the value instead of calling the ShortDOIService again. [#10589](https://github.com/JabRef/jabref/issues/10589)
- We upgraded to JavaFX 21.0.1. As a consequence JabRef requires now macOS 11 or later and GTK 3.8 or later on Linux [10627](https://github.com/JabRef/jabref/pull/10627).
- A user-specific comment fields is not enabled by default, but can be enabled using the "Add" button. [#10424](https://github.com/JabRef/jabref/issues/10424)
- We upgraded to Lucene 9.9 for the fulltext search. The search index will be rebuild. [#10686](https://github.com/JabRef/jabref/pull/10686)
- When using "Copy..." -> "Copy citation key", the delimiter configured at "Push applications" is respected. [#10707](https://github.com/JabRef/jabref/pull/10707)

### Fixed

- We fixed an issue where the added protected term has unwanted leading and trailing whitespaces, where the formatted text has unwanted empty brackets and where the word at the cursor in the textbox can be added to the list. [#10415](https://github.com/JabRef/jabref/issues/10415)
- We fixed an issue where in the merge dialog the file field of entries was not correctly merged when the first and second entry both contained values inside the file field. [#10572](https://github.com/JabRef/jabref/issues/10572)
- We fixed some small inconsistencies in the user interface. [#10507](https://github.com/JabRef/jabref/issues/10507) [#10458](https://github.com/JabRef/jabref/issues/10458) [#10660](https://github.com/JabRef/jabref/issues/10660)
- We fixed the issue where the Hayagriva YAML exporter would not include a parent field for the publisher/series. [#10596](https://github.com/JabRef/jabref/issues/10596)
- We fixed issues in the external file type dialog w.r.t. duplicate entries in the case of a language switch. [#10271](https://github.com/JabRef/jabref/issues/10271)
- We fixed an issue where the right-click action "Copy cite..." did not respect the configured citation command under "External Programs" -> "[Push Applications](https://docs.jabref.org/cite/pushtoapplications)" [#10615](https://github.com/JabRef/jabref/issues/10615)

### Removed

- We removed duplicate filtering and sorting operations in the MainTable when editing BibEntries. [#10619](https://github.com/JabRef/jabref/pull/10619)

## [5.11] – 2023-10-22

### Added

- We added the ability to sort subgroups in Z-A order, as well as by ascending and descending number of subgroups. [#10249](https://github.com/JabRef/jabref/issues/10249)
- We added the possibility to find (and add) papers that cite or are cited by a given paper. [#6187](https://github.com/JabRef/jabref/issues/6187)
- We added an error-specific message for when a download from a URL fails. [#9826](https://github.com/JabRef/jabref/issues/9826)
- We added support for customizing the citation command (e.g., `[@key1,@key2]`) when [pushing to external applications](https://docs.jabref.org/cite/pushtoapplications). [#10133](https://github.com/JabRef/jabref/issues/10133)
- We added an integrity check for more special characters. [#8712](https://github.com/JabRef/jabref/issues/8712)
- We added protected terms described as "Computer science". [#10222](https://github.com/JabRef/jabref/pull/10222)
- We added a link "Get more themes..." in the preferences to that points to [themes.jabref.org](https://themes.jabref.org) allowing the user to download new themes. [#10243](https://github.com/JabRef/jabref/issues/10243)
- We added a fetcher for [LOBID](https://lobid.org/resources/api) resources. [koppor#386](https://github.com/koppor/jabref/issues/386)
- When in `biblatex` mode, the [integrity check](https://docs.jabref.org/finding-sorting-and-cleaning-entries/checkintegrity) for journal titles now also checks the field `journal`.
- We added support for exporting to Hayagriva YAML format. [#10382](https://github.com/JabRef/jabref/issues/10382)
- We added support for pushing citations to [TeXShop](https://pages.uoregon.edu/koch/texshop/) on macOS [forum#2699](https://discourse.jabref.org/t/push-to-texshop-mac/2699).
- We added the 'Bachelor's thesis' type for Biblatex's 'Thesis' EntryType [#10029](https://github.com/JabRef/jabref/issues/10029).

### Changed

- The export formats `listrefs`, `tablerefs`, `tablerefsabsbib`, now use the ISO date format in the footer [#10383](https://github.com/JabRef/jabref/pull/10383).
- When searching for an identifier in the "Web search", the title of the search window is now "Identifier-based Web Search". [#10391](https://github.com/JabRef/jabref/pull/10391)
- The ampersand checker now skips verbatim fields (`file`, `url`, ...). [#10419](https://github.com/JabRef/jabref/pull/10419)
- If no existing document is selected for exporting "XMP annotated pdf" JabRef will now create a new PDF file with a sample text and the metadata. [#10102](https://github.com/JabRef/jabref/issues/10102)
- We modified the DOI cleanup to infer the DOI from an ArXiV ID if it's present. [#10426](https://github.com/JabRef/jabref/issues/10426)
- The ISI importer uses the field `comment` for notes (instead of `review). [#10478](https://github.com/JabRef/jabref/pull/10478)
- If no existing document is selected for exporting "Embedded BibTeX pdf" JabRef will now create a new PDF file with a sample text and the metadata. [#10101](https://github.com/JabRef/jabref/issues/10101)
- Translated titles format no longer raise a warning. [#10459](https://github.com/JabRef/jabref/issues/10459)
- We re-added the empty grey containers in the groups panel to keep an indicator for the current selected group, if displaying of group item count is turned off [#9972](https://github.com/JabRef/jabref/issues/9972)

### Fixed

- We fixed an issue where "Move URL in note field to url field" in the cleanup dialog caused an exception if no note field was present [forum#3999](https://discourse.jabref.org/t/cleanup-entries-cant-get-it-to-work/3999)
- It is possible again to use "current table sort order" for the order of entries when saving. [#9869](https://github.com/JabRef/jabref/issues/9869)
- Passwords can be stored in GNOME key ring. [#10274](https://github.com/JabRef/jabref/issues/10274)
- We fixed an issue where groups based on an aux file could not be created due to an exception [#10350](https://github.com/JabRef/jabref/issues/10350)
- We fixed an issue where the JabRef browser extension could not communicate with JabRef under macOS due to missing files. You should use the `.pkg` for the first installation as it updates all necessary files for the extension [#10308](https://github.com/JabRef/jabref/issues/10308)
- We fixed an issue where the ISBN fetcher returned the entrytype `misc` for certain ISBN numbers [#10348](https://github.com/JabRef/jabref/issues/10348)
- We fixed a bug where an exception was raised when saving less than three export save orders in the preference. [#10157](https://github.com/JabRef/jabref/issues/10157)
- We fixed an issue where it was possible to create a group with no name or with a group separator inside the name [#9776](https://github.com/JabRef/jabref/issues/9776)
- Biblatex's `journaltitle` is now also respected for showing the journal information. [#10397](https://github.com/JabRef/jabref/issues/10397)
- JabRef does not hang anymore when exporting via CLI. [#10380](https://github.com/JabRef/jabref/issues/10380)
- We fixed an issue where it was not possible to save a library on a network share under macOS due to an exception when acquiring a file lock [#10452](https://github.com/JabRef/jabref/issues/10452)
- We fixed an issue where exporting "XMP annotated pdf" without selecting an existing document would produce an exception. [#10102](https://github.com/JabRef/jabref/issues/10102)
- We fixed an issue where the "Enabled" column in the "Protected terms files" tab in the preferences could not be resized [#10285](https://github.com/JabRef/jabref/issues/10285)
- We fixed an issue where after creation of a new library, the new library was not focused. [koppor#592](https://github.com/koppor/jabref/issues/592)
- We fixed an issue where double clicking on an url in the file field would trigger an exception instead of opening the browser [#10480](https://github.com/JabRef/jabref/pull/10480)
- We fixed an issue where scrolling was impossible on dragging a citation on the groups panel. [#9754](https://github.com/JabRef/jabref/issues/9754)
- We fixed an issue where exporting "Embedded BibTeX pdf" without selecting an existing document would produce an exception. [#10101](https://github.com/JabRef/jabref/issues/10101)
- We fixed an issue where there was a failure to access the url link for "eprint" for the ArXiv entry.[#10474](https://github.com/JabRef/jabref/issues/10474)
- We fixed an issue where it was not possible to connect to a shared database once a group with entries was added or other metadata modified [#10336](https://github.com/JabRef/jabref/issues/10336)
- We fixed an issue where middle-button paste in X not always worked [#7905](https://github.com/JabRef/jabref/issues/7905)

## [5.10] – 2023-09-02

### Added

- We added a field showing the BibTeX/biblatex source for added and deleted entries in the "External Changes Resolver" dialog. [#9509](https://github.com/JabRef/jabref/issues/9509)
- We added user-specific comment field so that multiple users can make separate comments. [#543](https://github.com/koppor/jabref/issues/543)
- We added a search history list in the search field's right click menu. [#7906](https://github.com/JabRef/jabref/issues/7906)
- We added a full text fetcher for IACR eprints. [#9651](https://github.com/JabRef/jabref/pull/9651)
- We added "Attach file from URL" to right-click context menu to download and store a file with the reference library. [#9646](https://github.com/JabRef/jabref/issues/9646)
- We enabled updating an existing entry with data from InspireHEP. [#9351](https://github.com/JabRef/jabref/issues/9351)
- We added a fetcher for the Bibliotheksverbund Bayern (experimental). [#9641](https://github.com/JabRef/jabref/pull/9641)
- We added support for more biblatex date formats for parsing dates. [#2753](https://github.com/JabRef/jabref/issues/2753)
- We added support for multiple languages for exporting to and importing references from MS Office. [#9699](https://github.com/JabRef/jabref/issues/9699)
- We enabled scrolling in the groups list when dragging a group on another group. [#2869](https://github.com/JabRef/jabref/pull/2869)
- We added the option to automatically download online files when a new entry is created from an existing ID (e.g., DOI). The option can be disabled in the preferences under "Import and Export". [#9756](https://github.com/JabRef/jabref/issues/9756)
- We added a new Integrity check for unescaped ampersands. [koppor#585](https://github.com/koppor/jabref/issues/585)
- We added support for parsing `$\backslash$` in file paths (as exported by Mendeley). [forum#3470](https://discourse.jabref.org/t/mendeley-bib-import-with-linked-files/3470)
- We added the possibility to automatically fetch entries when an ISBN is pasted on the main table. [#9864](https://github.com/JabRef/jabref/issues/9864)
- We added the option to disable the automatic linking of files in the entry editor [#5105](https://github.com/JabRef/jabref/issues/5105)
- We added the link icon for ISBNs in linked identifiers column. [#9819](https://github.com/JabRef/jabref/issues/9819)
- We added key binding to focus on groups <kbd>alt</kbd> + <kbd>s</kbd> [#9863](https://github.com/JabRef/jabref/issues/9863)
- We added the option to unprotect a text selection, which strips all pairs of curly braces away. [#9950](https://github.com/JabRef/jabref/issues/9950)
- We added drag and drop events for field 'Groups' in entry editor panel. [#569](https://github.com/koppor/jabref/issues/569)
- We added support for parsing MathML in the Medline importer. [#4273](https://github.com/JabRef/jabref/issues/4273)
- We added the ability to search for an identifier (DOI, ISBN, ArXiv ID) directly from 'Web Search'. [#7575](https://github.com/JabRef/jabref/issues/7575) [#9674](https://github.com/JabRef/jabref/issues/9674)
- We added a cleanup activity that identifies a URL or a last-visited-date in the `note` field and moves it to the `url` and `urldate` field respectively. [koppor#216](https://github.com/koppor/jabref/issues/216)
- We enabled the user to change the name of a field in a custom entry type by double-clicking on it. [#9840](https://github.com/JabRef/jabref/issues/9840)
- We added some preferences options to disable online activity. [#10064](https://github.com/JabRef/jabref/issues/10064)
- We integrated two mail actions ("As Email" and "To Kindle") under a new "Send" option in the right-click & Tools menus. The Kindle option creates an email targeted to the user's Kindle email, which can be set in preferences under "External programs" [#6186](https://github.com/JabRef/jabref/issues/6186)
- We added an option to clear recent libraries' history. [#10003](https://github.com/JabRef/jabref/issues/10003)
- We added an option to encrypt and remember the proxy password. [#8055](https://github.com/JabRef/jabref/issues/8055)[#10044](https://github.com/JabRef/jabref/issues/10044)
- We added support for showing journal information, via info buttons next to the `Journal` and `ISSN` fields in the entry editor. [#6189](https://github.com/JabRef/jabref/issues/6189)
- We added support for pushing citations to Sublime Text 3 [#10098](https://github.com/JabRef/jabref/issues/10098)
- We added support for the Finnish language. [#10183](https://github.com/JabRef/jabref/pull/10183)
- We added the option to automatically replaces illegal characters in the filename when adding a file to JabRef. [#10182](https://github.com/JabRef/jabref/issues/10182)
- We added a privacy policy. [#10064](https://github.com/JabRef/jabref/issues/10064)
- We added a tooltip to show the number of entries in a group [#10208](https://github.com/JabRef/jabref/issues/10208)
- We fixed an issue where it was no longer possible to add or remove selected entries to groups via context menu [#10404](https://github.com/JabRef/jabref/issues/10404), [#10317](https://github.com/JabRef/jabref/issues/10317) [#10374](https://github.com/JabRef/jabref/issues/10374)

### Changed

- We replaced "Close" by "Close library" and placed it after "Save all" in the File menu. [#10043](https://github.com/JabRef/jabref/pull/10043)
- We upgraded to Lucene 9.7 for the fulltext search. The search index will be rebuild. [#10036](https://github.com/JabRef/jabref/pull/10036)
- 'Get full text' now also checks the file url. [#568](https://github.com/koppor/jabref/issues/568)
- JabRef writes a new backup file only if there is a change. Before, JabRef created a backup upon start. [#9679](https://github.com/JabRef/jabref/pull/9679)
- We modified the `Add Group` dialog to use the most recently selected group hierarchical context. [#9141](https://github.com/JabRef/jabref/issues/9141)
- We refined the 'main directory not found' error message. [#9625](https://github.com/JabRef/jabref/pull/9625)
- JabRef writes a new backup file only if there is a change. Before, JabRef created a backup upon start. [#9679](https://github.com/JabRef/jabref/pull/9679)
- Backups of libraries are not stored per JabRef version, but collected together. [#9676](https://github.com/JabRef/jabref/pull/9676)
- We streamlined the paths for logs and backups: The parent path fragment is always `logs` or `backups`.
- `log.txt` now contains an entry if a BibTeX entry could not be parsed.
- `log.txt` now contains debug messages. Debugging needs to be enabled explicitly. [#9678](https://github.com/JabRef/jabref/pull/9678)
- `log.txt` does not contain entries for non-found files during PDF indexing. [#9678](https://github.com/JabRef/jabref/pull/9678)
- The hostname is now determined using environment variables (`COMPUTERNAME`/`HOSTNAME`) first. [#9910](https://github.com/JabRef/jabref/pull/9910)
- We improved the Medline importer to correctly import ISO dates for `revised`. [#9536](https://github.com/JabRef/jabref/issues/9536)
- To avoid cluttering of the directory, We always delete the `.sav` file upon successful write. [#9675](https://github.com/JabRef/jabref/pull/9675)
- We improved the unlinking/deletion of multiple linked files of an entry using the <kbd>Delete</kbd> key. [#9473](https://github.com/JabRef/jabref/issues/9473)
- The field names of customized entry types are now exchanged preserving the case. [#9993](https://github.com/JabRef/jabref/pull/9993)
- We moved the custom entry types dialog into the preferences dialog. [#9760](https://github.com/JabRef/jabref/pull/9760)
- We moved the manage content selectors dialog to the library properties. [#9768](https://github.com/JabRef/jabref/pull/9768)
- We moved the preferences menu command from the options menu to the file menu. [#9768](https://github.com/JabRef/jabref/pull/9768)
- We reworked the cross ref labels in the entry editor and added a right click menu. [#10046](https://github.com/JabRef/jabref/pull/10046)
- We reorganized the order of tabs and settings in the library properties. [#9836](https://github.com/JabRef/jabref/pull/9836)
- We changed the handling of an "overflow" of authors at `[authIniN]`: JabRef uses `+` to indicate an overflow. Example: `[authIni2]` produces `A+` (instead of `AB`) for `Aachen and Berlin and Chemnitz`. [#9703](https://github.com/JabRef/jabref/pull/9703)
- We moved the preferences option to open the last edited files on startup to the 'General' tab. [#9808](https://github.com/JabRef/jabref/pull/9808)
- We improved the recognition of DOIs when pasting a link containing a DOI on the maintable. [#9864](https://github.com/JabRef/jabref/issues/9864s)
- We reordered the preferences dialog. [#9839](https://github.com/JabRef/jabref/pull/9839)
- We split the 'Import and Export' tab into 'Web Search' and 'Export'. [#9839](https://github.com/JabRef/jabref/pull/9839)
- We moved the option to run JabRef in memory stick mode into the preferences dialog toolbar. [#9866](https://github.com/JabRef/jabref/pull/9866)
- In case the library contains empty entries, they are not written to disk. [#8645](https://github.com/JabRef/jabref/issues/8645)
- The formatter `remove_unicode_ligatures` is now called `replace_unicode_ligatures`. [#9890](https://github.com/JabRef/jabref/pull/9890)
- We improved the error message when no terminal was found. [#9607](https://github.com/JabRef/jabref/issues/9607)
- In the context of the "systematic literature functionality", we changed the name "database" to "catalog" to use a separate term for online catalogs in comparison to SQL databases. [#9951](https://github.com/JabRef/jabref/pull/9951)
- We now show more fields (including Special Fields) in the dropdown selection for "Save sort order" in the library properties and for "Export sort order" in the preferences. [#10010](https://github.com/JabRef/jabref/issues/10010)
- We now encrypt and store the custom API keys in the OS native credential store. [#10044](https://github.com/JabRef/jabref/issues/10044)
- We changed the behavior of group addition/edit, so that sorting by alphabetical order is not performed by default after the modification. [#10017](https://github.com/JabRef/jabref/issues/10017)
- We fixed an issue with spacing in the cleanup dialogue. [#10081](https://github.com/JabRef/jabref/issues/10081)
- The GVK fetcher now uses the new [K10plus](https://www.bszgbv.de/services/k10plus/) database. [#10189](https://github.com/JabRef/jabref/pull/10189)

### Fixed

- We fixed an issue where clicking the group expansion pane/arrow caused the node to be selected, when it should just expand/detract the node. [#10111](https://github.com/JabRef/jabref/pull/10111)
- We fixed an issue where the browser import would add ' characters before the BibTeX entry on Linux. [#9588](https://github.com/JabRef/jabref/issues/9588)
- We fixed an issue where searching for a specific term with the DOAB fetcher lead to an exception. [#9571](https://github.com/JabRef/jabref/issues/9571)
- We fixed an issue where the "Import" -> "Library to import to" did not show the correct library name if two opened libraries had the same suffix. [#9567](https://github.com/JabRef/jabref/issues/9567)
- We fixed an issue where the rpm-Version of JabRef could not be properly uninstalled and reinstalled. [#9558](https://github.com/JabRef/jabref/issues/9558), [#9603](https://github.com/JabRef/jabref/issues/9603)
- We fixed an issue where the command line export using `--exportMatches` flag does not create an output bib file. [#9581](https://github.com/JabRef/jabref/issues/9581)
- We fixed an issue where custom field in the custom entry types could not be set to mulitline. [#9609](https://github.com/JabRef/jabref/issues/9609)
- We fixed an issue where the Office XML exporter did not resolve BibTeX-Strings when exporting entries. [forum#3741](https://discourse.jabref.org/t/exporting-bibtex-constant-strings-to-ms-office-2007-xml/3741)
- We fixed an issue where the Merge Entries Toolbar configuration was not saved after hitting 'Merge Entries' button. [#9091](https://github.com/JabRef/jabref/issues/9091)
- We fixed an issue where the password is stored in clear text if the user wants to use a proxy with authentication. [#8055](https://github.com/JabRef/jabref/issues/8055)
- JabRef is now more relaxed when parsing field content: In case a field content ended with `\`, the combination `\}` was treated as plain `}`. [#9668](https://github.com/JabRef/jabref/issues/9668)
- We resolved an issue that cut off the number of group entries when it exceeded four digits. [#8797](https://github.com/JabRef/jabref/issues/8797)
- We fixed the issue where the size of the global search window was not retained after closing. [#9362](https://github.com/JabRef/jabref/issues/9362)
- We fixed an issue where the Global Search UI preview is still white in dark theme. [#9362](https://github.com/JabRef/jabref/issues/9362)
- We fixed the double paste issue when <kbd>Cmd</kbd> + <kbd>v</kbd> is pressed on 'New entry from plaintext' dialog. [#9367](https://github.com/JabRef/jabref/issues/9367)
- We fixed an issue where the pin button on the Global Search dialog was located at the bottom and not at the top. [#9362](https://github.com/JabRef/jabref/issues/9362)
- We fixed the log text color in the event log console when using dark mode. [#9732](https://github.com/JabRef/jabref/issues/9732)
- We fixed an issue where searching for unlinked files would include the current library's .bib file. [#9735](https://github.com/JabRef/jabref/issues/9735)
- We fixed an issue where it was no longer possible to connect to a shared mysql database due to an exception. [#9761](https://github.com/JabRef/jabref/issues/9761)
- We fixed an issue where an exception was thrown for the user after <kbd>Ctrl</kbd>+<kbd>Z</kbd> command. [#9737](https://github.com/JabRef/jabref/issues/9737)
- We fixed the citation key generation for [`[authors]`, `[authshort]`, `[authorsAlpha]`, `[authIniN]`, `[authEtAl]`, `[auth.etal]`](https://docs.jabref.org/setup/citationkeypatterns#special-field-markers) to handle `and others` properly. [koppor#626](https://github.com/koppor/jabref/issues/626)
- We fixed the Save/save as file type shows BIBTEX_DB instead of "Bibtex library". [#9372](https://github.com/JabRef/jabref/issues/9372)
- We fixed the default main file directory for non-English Linux users. [#8010](https://github.com/JabRef/jabref/issues/8010)
- We fixed an issue when overwriting the owner was disabled. [#9896](https://github.com/JabRef/jabref/pull/9896)
- We fixed an issue regarding recording redundant prefixes in search history. [#9685](https://github.com/JabRef/jabref/issues/9685)
- We fixed an issue where passing a URL containing a DOI led to a "No entry found" notification. [#9821](https://github.com/JabRef/jabref/issues/9821)
- We fixed some minor visual inconsistencies and issues in the preferences dialog. [#9866](https://github.com/JabRef/jabref/pull/9866)
- The order of save actions is now retained. [#9890](https://github.com/JabRef/jabref/pull/9890)
- We fixed an issue where the order of save actions was not retained in the bib file. [#9890](https://github.com/JabRef/jabref/pull/9890)
- We fixed an issue in the preferences 'External file types' tab ignoring a custom application path in the edit dialog. [#9895](https://github.com/JabRef/jabref/issues/9895)
- We fixed an issue in the preferences where custom columns could be added to the entry table with no qualifier. [#9913](https://github.com/JabRef/jabref/issues/9913)
- We fixed an issue where the encoding header in a bib file was not respected when the file contained a BOM (Byte Order Mark). [#9926](https://github.com/JabRef/jabref/issues/9926)
- We fixed an issue where cli help output for import and export format was inconsistent. [koppor#429](https://github.com/koppor/jabref/issues/429)
- We fixed an issue where the user could select multiple conflicting options for autocompletion at once. [#10181](https://github.com/JabRef/jabref/issues/10181)
- We fixed an issue where no preview could be generated for some entry types and led to an exception. [#9947](https://github.com/JabRef/jabref/issues/9947)
- We fixed an issue where the Linux terminal working directory argument was malformed and therefore ignored upon opening a terminal [#9953](https://github.com/JabRef/jabref/issues/9953)
- We fixed an issue under Linux where under some systems the file instead of the folder was opened. [#9607](https://github.com/JabRef/jabref/issues/9607)
- We fixed an issue where an Automatic Keyword Group could not be deleted in the UI. [#9778](https://github.com/JabRef/jabref/issues/9778)
- We fixed an issue where the citation key pattern `[edtrN_M]` returned the wrong editor. [#9946](https://github.com/JabRef/jabref/pull/9946)
- We fixed an issue where empty grey containers would remain in the groups panel, if displaying of group item count is turned off. [#9972](https://github.com/JabRef/jabref/issues/9972)
- We fixed an issue where fetching an ISBN could lead to application freezing when the fetcher did not return any results. [#9979](https://github.com/JabRef/jabref/issues/9979)
- We fixed an issue where closing a library containing groups and entries caused an exception [#9997](https://github.com/JabRef/jabref/issues/9997)
- We fixed a bug where the editor for strings in a bibliography file did not sort the entries by their keys [#10083](https://github.com/JabRef/jabref/pull/10083)
- We fixed an issues where clicking on the empty space of specific context menu entries would not trigger the associated action. [#8388](https://github.com/JabRef/jabref/issues/8388)
- We fixed an issue where JabRef would not remember whether the window was in fullscreen. [#4939](https://github.com/JabRef/jabref/issues/4939)
- We fixed an issue where the ACM Portal search sometimes would not return entries for some search queries when the article author had no given name. [#10107](https://github.com/JabRef/jabref/issues/10107)
- We fixed an issue that caused high CPU usage and a zombie process after quitting JabRef because of author names autocompletion. [#10159](https://github.com/JabRef/jabref/pull/10159)
- We fixed an issue where files with illegal characters in the filename could be added to JabRef. [#10182](https://github.com/JabRef/jabref/issues/10182)
- We fixed that checked-out radio buttons under "specified keywords" were not displayed as checked after closing and reopening the "edit group" window. [#10248](https://github.com/JabRef/jabref/issues/10248)
- We fixed that when editing groups, checked-out properties such as case sensitive and regular expression (under "Free search expression") were not displayed checked. [#10108](https://github.com/JabRef/jabref/issues/10108)

### Removed

- We removed the support of BibTeXML. [#9540](https://github.com/JabRef/jabref/issues/9540)
- We removed support for Markdown syntax for strikethrough and task lists in comment fields. [#9726](https://github.com/JabRef/jabref/pull/9726)
- We removed the options menu, because the two contents were moved to the File menu or the properties of the library. [#9768](https://github.com/JabRef/jabref/pull/9768)
- We removed the 'File' tab in the preferences and moved its contents to the 'Export' tab. [#9839](https://github.com/JabRef/jabref/pull/9839)
- We removed the "[Collection of Computer Science Bibliographies](https://en.wikipedia.org/wiki/Collection_of_Computer_Science_Bibliographies)" fetcher the websits is no longer available. [#6638](https://github.com/JabRef/jabref/issues/6638)

## [5.9] – 2023-01-06

### Added

- We added a dropdown menu to let users change the library they want to import into during import. [#6177](https://github.com/JabRef/jabref/issues/6177)
- We added the possibility to add/remove a preview style from the selected list using a double click. [#9490](https://github.com/JabRef/jabref/issues/9490)
- We added the option to define fields as "multine" directly in the custom entry types dialog. [#6448](https://github.com/JabRef/jabref/issues/6448)
- We changed the minWidth and the minHeight of the main window, so it won't have a width and/or a height with the value 0. [#9606](https://github.com/JabRef/jabref/issues/9606)

### Changed

- We changed database structure: in MySQL/MariaDB we renamed tables by adding a `JABREF_` prefix, and in PGSQL we moved tables in `jabref` schema. We added `VersionDBStructure` variable in `METADATA` table to indicate current version of structure, this variable is needed for automatic migration. [#9312](https://github.com/JabRef/jabref/issues/9312)
- We moved some preferences options to a new tab in the preferences dialog. [#9442](https://github.com/JabRef/jabref/pull/9442)
- We renamed "Medline abbreviation" to "dotless abbreviation". [#9504](https://github.com/JabRef/jabref/pull/9504)
- We now have more "dots" in the offered journal abbreviations. [#9504](https://github.com/JabRef/jabref/pull/9504)
- We now disable the button "Full text search" in the Searchbar by default [#9527](https://github.com/JabRef/jabref/pull/9527)

### Fixed

- The tab "deprecated fields" is shown in biblatex-mode only. [#7757](https://github.com/JabRef/jabref/issues/7757)
- In case a journal name of an IEEE journal is abbreviated, the "normal" abbreviation is used - and not the one of the IEEE BibTeX strings. [abbrv#91](https://github.com/JabRef/abbrv.jabref.org/issues/91)
- We fixed a performance issue when loading large lists of custom journal abbreviations. [#8928](https://github.com/JabRef/jabref/issues/8928)
- We fixed an issue where the last opened libraries were not remembered when a new unsaved library was open as well. [#9190](https://github.com/JabRef/jabref/issues/9190)
- We fixed an issue where no context menu for the group "All entries" was present. [forum#3682](https://discourse.jabref.org/t/how-sort-groups-a-z-not-subgroups/3682)
- We fixed an issue where extra curly braces in some fields would trigger an exception when selecting the entry or doing an integrity check. [#9475](https://github.com/JabRef/jabref/issues/9475), [#9503](https://github.com/JabRef/jabref/issues/9503)
- We fixed an issue where entering a date in the format "YYYY/MM" in the entry editor date field caused an exception. [#9492](https://github.com/JabRef/jabref/issues/9492)
- For portable versions, the `.deb` file now works on plain debian again. [#9472](https://github.com/JabRef/jabref/issues/9472)
- We fixed an issue where the download of linked online files failed after an import of entries for certain urls. [#9518](https://github.com/JabRef/jabref/issues/9518)
- We fixed an issue where an exception occurred when manually downloading a file from an URL in the entry editor. [#9521](https://github.com/JabRef/jabref/issues/9521)
- We fixed an issue with open office csv file formatting where commas in the abstract field where not escaped. [#9087](https://github.com/JabRef/jabref/issues/9087)
- We fixed an issue with deleting groups where subgroups different from the selected group were deleted. [#9281](https://github.com/JabRef/jabref/issues/9281)

## [5.8] – 2022-12-18

### Added

- We integrated a new three-way merge UI for merging entries in the Entries Merger Dialog, the Duplicate Resolver Dialog, the Entry Importer Dialog, and the External Changes Resolver Dialog. [#8945](https://github.com/JabRef/jabref/pull/8945)
- We added the ability to merge groups, keywords, comments and files when merging entries. [#9022](https://github.com/JabRef/jabref/pull/9022)
- We added a warning message next to the authors field in the merge dialog to warn users when the authors are the same but formatted differently. [#8745](https://github.com/JabRef/jabref/issues/8745)
- The default file directory of a library is used as default directory for [unlinked file lookup](https://docs.jabref.org/collect/findunlinkedfiles#link-the-pdfs-to-your-bib-library). [koppor#546](https://github.com/koppor/jabref/issues/546)
- The properties of an existing systematic literature review (SLR) can be edited. [koppor#604](https://github.com/koppor/jabref/issues/604)
- An systematic literature review (SLR) can now be started from the SLR itself. [#9131](https://github.com/JabRef/jabref/pull/9131), [koppor#601](https://github.com/koppor/jabref/issues/601)
- On startup, JabRef notifies the user if there were parsing errors during opening.
- We added support for the field `fjournal` (in `@article`) for abbreviation and unabbreviation functionalities. [#321](https://github.com/JabRef/jabref/pull/321)
- In case a backup is found, the filename of the backup is shown and one can navigate to the file. [#9311](https://github.com/JabRef/jabref/pull/9311)
- We added support for the Ukrainian and Arabic languages. [#9236](https://github.com/JabRef/jabref/pull/9236), [#9243](https://github.com/JabRef/jabref/pull/9243)

### Changed

- We improved the Citavi Importer to also import so called Knowledge-items into the field `comment` of the corresponding entry [#9025](https://github.com/JabRef/jabref/issues/9025)
- We modified the change case sub-menus and their corresponding tips (displayed when you stay long over the menu) to properly reflect exemplified cases. [#9339](https://github.com/Jabref/jabref/issues/9339)
- We call backup files `.bak` and temporary writing files now `.sav`.
- JabRef keeps 10 older versions of a `.bib` file in the [user data dir](https://github.com/harawata/appdirs#supported-directories) (instead of a single `.sav` (now: `.bak`) file in the directory of the `.bib` file)
- We improved the External Changes Resolver dialog to be more usaable. [#9021](https://github.com/JabRef/jabref/pull/9021)
- We simplified the actions to fast-resolve duplicates to 'Keep Left', 'Keep Right', 'Keep Both' and 'Keep Merged'. [#9056](https://github.com/JabRef/jabref/issues/9056)
- The fallback directory of the file folder now is the general file directory. In case there was a directory configured for a library and this directory was not found, JabRef placed the PDF next to the .bib file and not into the general file directory.
- The global default directory for storing PDFs is now the documents folder in the user's home.
- When adding or editing a subgroup it is placed w.r.t. to alphabetical ordering rather than at the end. [koppor#577](https://github.com/koppor/jabref/issues/577)
- Groups context menu now shows appropriate options depending on number of subgroups. [koppor#579](https://github.com/koppor/jabref/issues/579)
- We modified the "Delete file" dialog and added the full file path to the dialog text. The file path in the title was changed to file name only. [koppor#534](https://github.com/koppor/jabref/issues/534)
- Download from URL now automatically fills with URL from clipboard. [koppor#535](https://github.com/koppor/jabref/issues/535)
- We added HTML and Markdown files to Find Unlinked Files and removed BibTeX. [koppor#547](https://github.com/koppor/jabref/issues/547)
- ArXiv fetcher now retrieves additional data from related DOIs (both ArXiv and user-assigned). [#9170](https://github.com/JabRef/jabref/pull/9170)
- We modified the Directory of Open Access Books (DOAB) fetcher so that it will now also fetch the ISBN when possible. [#8708](https://github.com/JabRef/jabref/issues/8708)
- Genres are now mapped correctly to entry types when importing MODS files. [#9185](https://github.com/JabRef/jabref/issues/9185)
- We changed the button label from "Return to JabRef" to "Return to library" to better indicate the purpose of the action.
- We changed the color of found text from red to high-contrast colors (background: yellow; font color: purple). [koppor#552](https://github.com/koppor/jabref/issues/552)
- We fixed an issue where the wrong icon for a successful import of a bib entry was shown. [#9308](https://github.com/JabRef/jabref/pull/9308)
- We changed the messages after importing unlinked local files to past tense. [koppor#548](https://github.com/koppor/jabref/issues/548)
- We fixed an issue where the wrong icon for a successful import of a bib entry was shown [#9308](https://github.com/JabRef/jabref/pull/9308)
- In the context of the [Cleanup dialog](https://docs.jabref.org/finding-sorting-and-cleaning-entries/cleanupentries) we changed the text of the conversion of BibTeX to biblatex (and vice versa) to make it more clear. [koppor#545](https://github.com/koppor/jabref/issues/545)
- We removed wrapping of string constants when writing to a `.bib` file.
- In the context of a systematic literature review (SLR), a user can now add arbitrary data into `study.yml`. JabRef just ignores this data. [#9124](https://github.com/JabRef/jabref/pull/9124)
- In the context of a systematic literature review (SLR), we reworked the "Define study" parameters dialog. [#9123](https://github.com/JabRef/jabref/pull/9123)
- We upgraded to Lucene 9.4 for the fulltext search. The search index will be rebuild. [#9213](https://github.com/JabRef/jabref/pull/9213)
- We disabled the "change case" menu for empty fields. [#9214](https://github.com/JabRef/jabref/issues/9214)
- We disabled the conversion menu for empty fields. [#9200](https://github.com/JabRef/jabref/issues/9200)

### Fixed

- We fixed an issue where applied save actions on saving the library file would lead to the dialog "The library has been modified by another program" popping up. [#4877](https://github.com/JabRef/jabref/issues/4877)
- We fixed issues with save actions not correctly loaded when opening the library. [#9122](https://github.com/JabRef/jabref/pull/9122)
- We fixed the behavior of "Discard changes" when reopening a modified library. [#9361](https://github.com/JabRef/jabref/issues/9361)
- We fixed several bugs regarding the manual and the autosave of library files that could lead to exceptions. [#9067](https://github.com/JabRef/jabref/pull/9067), [#8484](https://github.com/JabRef/jabref/issues/8484), [#8746](https://github.com/JabRef/jabref/issues/8746), [#6684](https://github.com/JabRef/jabref/issues/6684), [#6644](https://github.com/JabRef/jabref/issues/6644), [#6102](https://github.com/JabRef/jabref/issues/6102), [#6000](https://github.com/JabRef/jabref/issues/6000)
- We fixed an issue where pdfs were re-indexed on each startup. [#9166](https://github.com/JabRef/jabref/pull/9166)
- We fixed an issue when using an unsafe character in the citation key, the auto-linking feature fails to link files. [#9267](https://github.com/JabRef/jabref/issues/9267)
- We fixed an issue where a message about changed metadata would occur on saving although nothing changed. [#9159](https://github.com/JabRef/jabref/issues/9159)
- We fixed an issue where the possibility to generate a subdatabase from an aux file was writing empty files when called from the commandline. [#9115](https://github.com/JabRef/jabref/issues/9115), [forum#3516](https://discourse.jabref.org/t/export-subdatabase-from-aux-file-on-macos-command-line/3516)
- We fixed an issue where author names with tilde accents (for example ñ) were marked as "Names are not in the standard BibTeX format". [#8071](https://github.com/JabRef/jabref/issues/8071)
- We fixed an issue where capitalize didn't capitalize words after hyphen characters. [#9157](https://github.com/JabRef/jabref/issues/9157)
- We fixed an issue where title case didn't capitalize words after en-dash characters and skip capitalization of conjunctions that comes after en-dash characters. [#9068](https://github.com/JabRef/jabref/pull/9068),[#9142](https://github.com/JabRef/jabref/pull/9142)
- We fixed an issue with the message that is displayed when fetcher returns an empty list of entries for given query. [#9195](https://github.com/JabRef/jabref/issues/9195)
- We fixed an issue where editing entry's "date" field in library mode "biblatex" causes an uncaught exception. [#8747](https://github.com/JabRef/jabref/issues/8747)
- We fixed an issue where importing from XMP would fail for certain PDFs. [#9383](https://github.com/JabRef/jabref/issues/9383)
- We fixed an issue that JabRef displayed the wrong group tree after loading. [koppor#637](https://github.com/koppor/jabref/issues/637)
- We fixed that sorting of entries in the maintable by special fields is updated immediately. [#9334](https://github.com/JabRef/jabref/issues/9334)
- We fixed the display of issue, number, eid and pages fields in the entry preview. [#8607](https://github.com/JabRef/jabref/pull/8607), [#8372](https://github.com/JabRef/jabref/issues/8372), [Koppor#514](https://github.com/koppor/jabref/issues/514), [forum#2390](https://discourse.jabref.org/t/unable-to-edit-my-bibtex-file-that-i-used-before-vers-5-1/2390), [forum#3462](https://discourse.jabref.org/t/jabref-5-6-need-help-with-export-from-jabref-to-microsoft-word-entry-preview-of-apa-7-not-rendering-correctly/3462)
- We fixed the page ranges checker to detect article numbers in the pages field (used at [Check Integrity](https://docs.jabref.org/finding-sorting-and-cleaning-entries/checkintegrity)). [#8607](https://github.com/JabRef/jabref/pull/8607)
- The [HtmlToLaTeXFormatter](https://docs.jabref.org/finding-sorting-and-cleaning-entries/saveactions#html-to-latex) keeps single `<` characters.
- We fixed a performance regression when opening large libraries. [#9041](https://github.com/JabRef/jabref/issues/9041)
- We fixed a bug where spaces are trimmed when highlighting differences in the Entries merge dialog. [koppor#371](https://github.com/koppor/jabref/issues/371)
- We fixed some visual glitches with the linked files editor field in the entry editor and increased its height. [#8823](https://github.com/JabRef/jabref/issues/8823)
- We fixed some visual inconsistencies (round corners of highlighted buttons). [#8806](https://github.com/JabRef/jabref/issues/8806)
- We fixed an issue where JabRef would not exit when a connection to a LibreOffice document was established previously and the document is still open. [#9075](https://github.com/JabRef/jabref/issues/9075)
- We fixed an issue about selecting the save order in the preferences. [#9147](https://github.com/JabRef/jabref/issues/9147)
- We fixed an issue where an exception when fetching a DOI was not logged correctly. [koppor#627](https://github.com/koppor/jabref/issues/627)
- We fixed an issue where a user could not open an attached file in a new unsaved library. [#9386](https://github.com/JabRef/jabref/issues/9386)
- We fixed a typo within a connection error message. [koppor#625](https://github.com/koppor/jabref/issues/625)
- We fixed an issue where journal abbreviations would not abbreviate journal titles with escaped ampersands (\\&). [#8948](https://github.com/JabRef/jabref/issues/8948)
- We fixed the readability of the file field in the dark theme. [#9340](https://github.com/JabRef/jabref/issues/9340)
- We fixed an issue where the 'close dialog' key binding was not closing the Preferences dialog. [#8888](https://github.com/jabref/jabref/issues/8888)
- We fixed an issue where a known journal's medline/dot-less abbreviation does not switch to the full name. [#9370](https://github.com/JabRef/jabref/issues/9370)
- We fixed an issue where hitting enter on the search field within the preferences dialog closed the dialog. [koppor#630](https://github.com/koppor/jabref/issues/630)
- We fixed the "Cleanup entries" dialog is partially visible. [#9223](https://github.com/JabRef/jabref/issues/9223)
- We fixed an issue where font size preferences did not apply correctly to preference dialog window and the menu bar. [#8386](https://github.com/JabRef/jabref/issues/8386) and [#9279](https://github.com/JabRef/jabref/issues/9279)
- We fixed the display of the "Customize Entry Types" dialog title. [#9198](https://github.com/JabRef/jabref/issues/9198)
- We fixed an issue where the CSS styles are missing in some dialogs. [#9150](https://github.com/JabRef/jabref/pull/9150)
- We fixed an issue where controls in the preferences dialog could outgrow the window. [#9017](https://github.com/JabRef/jabref/issues/9017)
- We fixed an issue where highlighted text color for entry merge dialogue was not clearly visible. [#9192](https://github.com/JabRef/jabref/issues/9192)

### Removed

- We removed "last-search-date" from the systematic literature review feature, because the last-search-date can be deducted from the git logs. [#9116](https://github.com/JabRef/jabref/pull/9116)
- We removed the [CiteseerX](https://docs.jabref.org/collect/import-using-online-bibliographic-database#citeseerx) fetcher, because the API used by JabRef is sundowned. [#9466](https://github.com/JabRef/jabref/pull/9466)

## [5.7] – 2022-08-05

### Added

- We added a fetcher for [Biodiversity Heritage Library](https://www.biodiversitylibrary.org/). [8539](https://github.com/JabRef/jabref/issues/8539)
- We added support for multiple messages in the snackbar. [#7340](https://github.com/JabRef/jabref/issues/7340)
- We added an extra option in the 'Find Unlinked Files' dialog view to ignore unnecessary files like Thumbs.db, DS_Store, etc. [koppor#373](https://github.com/koppor/jabref/issues/373)
- JabRef now writes log files. Linux: `$home/.cache/jabref/logs/version`, Windows: `%APPDATA%\..\Local\harawata\jabref\version\logs`, Mac: `Users/.../Library/Logs/jabref/version`
- We added an importer for Citavi backup files, support ".ctv5bak" and ".ctv6bak" file formats. [#8322](https://github.com/JabRef/jabref/issues/8322)
- We added a feature to drag selected entries and drop them to other opened inactive library tabs [koppor521](https://github.com/koppor/jabref/issues/521).
- We added support for the [biblatex-apa](https://github.com/plk/biblatex-apa) legal entry types `Legislation`, `Legadminmaterial`, `Jurisdiction`, `Constitution` and `Legal` [#8931](https://github.com/JabRef/jabref/issues/8931)

### Changed

- The file column in the main table now shows the corresponding defined icon for the linked file [8930](https://github.com/JabRef/jabref/issues/8930).
- We improved the color of the selected entries and the color of the summary in the Import Entries Dialog in the dark theme. [#7927](https://github.com/JabRef/jabref/issues/7927)
- We upgraded to Lucene 9.2 for the fulltext search.
  Thus, the now created search index cannot be read from older versions of JabRef anylonger.
  ⚠️ JabRef will recreate the index in a new folder for new files and this will take a long time for a huge library.
  Moreover, switching back and forth JabRef versions and meanwhile adding PDFs also requires rebuilding the index now and then.
  [#8868](https://github.com/JabRef/jabref/pull/8868)
- We improved the Latex2Unicode conversion [#8639](https://github.com/JabRef/jabref/pull/8639)
- Writing BibTeX data into a PDF (XMP) removes braces. [#8452](https://github.com/JabRef/jabref/issues/8452)
- Writing BibTeX data into a PDF (XMP) does not write the `file` field.
- Writing BibTeX data into a PDF (XMP) considers the configured keyword separator (and does not use "," as default any more)
- The Medline/Pubmed search now also supports the [default fields and operators for searching](https://docs.jabref.org/collect/import-using-online-bibliographic-database#search-syntax). [forum#3554](https://discourse.jabref.org/t/native-pubmed-search/3354)
- We improved group expansion arrow that prevent it from activating group when expanding or collapsing. [#7982](https://github.com/JabRef/jabref/issues/7982), [#3176](https://github.com/JabRef/jabref/issues/3176)
- When configured SSL certificates changed, JabRef warns the user to restart to apply the configuration.
- We improved the appearances and logic of the "Manage field names & content" dialog, and renamed it to "Automatic field editor". [#6536](https://github.com/JabRef/jabref/issues/6536)
- We improved the message explaining the options when modifying an automatic keyword group [#8911](https://github.com/JabRef/jabref/issues/8911)
- We moved the preferences option "Warn about duplicates on import" option from the tab "File" to the tab "Import and Export". [koppor#570](https://github.com/koppor/jabref/issues/570)
- When JabRef encounters `% Encoding: UTF-8` header, it is kept during writing (and not removed). [#8964](https://github.com/JabRef/jabref/pull/8964)
- We replace characters which cannot be decoded using the specified encoding by a (probably another) valid character. This happens if JabRef detects the wrong charset (e.g., UTF-8 instead of Windows 1252). One can use the [Integrity Check](https://docs.jabref.org/finding-sorting-and-cleaning-entries/checkintegrity) to find those characters.

### Fixed

- We fixed an issue where linked fails containing parts of the main file directory could not be opened. [#8991](https://github.com/JabRef/jabref/issues/8991)
- Linked files with an absolute path can be opened again. [#8991](https://github.com/JabRef/jabref/issues/8991)
- We fixed an issue where the user could not rate an entry in the main table when an entry was not yet ranked. [#5842](https://github.com/JabRef/jabref/issues/5842)
- We fixed an issue that caused JabRef to sometimes open multiple instances when "Remote Operation" is enabled. [#8653](https://github.com/JabRef/jabref/issues/8653)
- We fixed an issue where linked files with the filetype "application/pdf" in an entry were not shown with the correct PDF-Icon in the main table [8930](https://github.com/JabRef/jabref/issues/8930)
- We fixed an issue where "open folder" for linked files did not open the folder and did not select the file unter certain Linux desktop environments [#8679](https://github.com/JabRef/jabref/issues/8679), [#8849](https://github.com/JabRef/jabref/issues/8849)
- We fixed an issue where the content of a big shared database library is not shown [#8788](https://github.com/JabRef/jabref/issues/8788)
- We fixed the unnecessary horizontal scroll bar in group panel [#8467](https://github.com/JabRef/jabref/issues/8467)
- We fixed an issue where the notification bar message, icon and actions appeared to be invisible. [#8761](https://github.com/JabRef/jabref/issues/8761)
- We fixed an issue where deprecated fields tab is shown when the fields don't contain any values. [#8396](https://github.com/JabRef/jabref/issues/8396)
- We fixed an issue where an exception for DOI search occurred when the DOI contained urlencoded characters. [#8787](https://github.com/JabRef/jabref/issues/8787)
- We fixed an issue which allow us to select and open identifiers from a popup list in the maintable [#8758](https://github.com/JabRef/jabref/issues/8758), [8802](https://github.com/JabRef/jabref/issues/8802)
- We fixed an issue where the escape button had no functionality within the "Filter groups" textfield. [koppor#562](https://github.com/koppor/jabref/issues/562)
- We fixed an issue where the exception that there are invalid characters in filename. [#8786](https://github.com/JabRef/jabref/issues/8786)
- When the proxy configuration removed the proxy user/password, this change is applied immediately.
- We fixed an issue where removing several groups deletes only one of them. [#8390](https://github.com/JabRef/jabref/issues/8390)
- We fixed an issue where the Sidepane (groups, web search and open office) width is not remembered after restarting JabRef. [#8907](https://github.com/JabRef/jabref/issues/8907)
- We fixed a bug where switching between themes will cause an error/exception. [#8939](https://github.com/JabRef/jabref/pull/8939)
- We fixed a bug where files that were deleted in the source bibtex file were kept in the index. [#8962](https://github.com/JabRef/jabref/pull/8962)
- We fixed "Error while sending to JabRef" when the browser extension interacts with JabRef. [JabRef-Browser-Extension#479](https://github.com/JabRef/JabRef-Browser-Extension/issues/479)
- We fixed a bug where updating group view mode (intersection or union) requires re-selecting groups to take effect. [#6998](https://github.com/JabRef/jabref/issues/6998)
- We fixed a bug that prevented external group metadata changes from being merged. [#8873](https://github.com/JabRef/jabref/issues/8873)
- We fixed the shared database opening dialog to remember autosave folder and tick. [#7516](https://github.com/JabRef/jabref/issues/7516)
- We fixed an issue where name formatter could not be saved. [#9120](https://github.com/JabRef/jabref/issues/9120)
- We fixed a bug where after the export of Preferences, custom exports were duplicated. [#10176](https://github.com/JabRef/jabref/issues/10176)

### Removed

- We removed the social media buttons for our Twitter and Facebook pages. [#8774](https://github.com/JabRef/jabref/issues/8774)

## [5.6] – 2022-04-25

### Added

- We enabled the user to customize the API Key for some fetchers. [#6877](https://github.com/JabRef/jabref/issues/6877)
- We added an extra option when right-clicking an entry in the Entry List to copy either the DOI or the DOI url.
- We added a fetcher for [Directory of Open Access Books (DOAB)](https://doabooks.org/) [8576](https://github.com/JabRef/jabref/issues/8576)
- We added an extra option to ask the user whether they want to open to reveal the folder holding the saved file with the file selected. [#8195](https://github.com/JabRef/jabref/issues/8195)
- We added a new section to network preferences to allow using custom SSL certificates. [#8126](https://github.com/JabRef/jabref/issues/8126)
- We improved the version check to take also beta version into account and now redirect to the right changelog for the version.
- We added two new web and fulltext fetchers: SemanticScholar and ResearchGate.
- We added notifications on success and failure when writing metadata to a PDF-file. [#8276](https://github.com/JabRef/jabref/issues/8276)
- We added a cleanup action that escapes `$` (by adding a backslash in front). [#8673](https://github.com/JabRef/jabref/issues/8673)

### Changed

- We upgraded to Lucene 9.1 for the fulltext search.
  Thus, the now created search index cannot be read from older versions of JabRef any longer.
  ⚠️ JabRef will recreate the index in a new folder for new files and this will take a long time for a huge library.
  Moreover, switching back and forth JabRef versions and meanwhile adding PDFs also requires rebuilding the index now and then.
  [#8362](https://github.com/JabRef/jabref/pull/8362)
- We changed the list of CSL styles to those that support formatting bibliographies. [#8421](https://github.com/JabRef/jabref/issues/8421) [citeproc-java#116](https://github.com/michel-kraemer/citeproc-java/issues/116)
- The CSL preview styles now also support displaying data from cross references entries that are linked via the `crossref` field. [#7378](https://github.com/JabRef/jabref/issues/7378)
- We made the Search button in Web Search wider. We also skewed the panel titles to the left. [#8397](https://github.com/JabRef/jabref/issues/8397)
- We introduced a preference to disable fulltext indexing. [#8468](https://github.com/JabRef/jabref/issues/8468)
- When exporting entries, the encoding is always UTF-8.
- When embedding BibTeX data into a PDF, the encoding is always UTF-8.
- We replaced the [OttoBib](https://en.wikipedia.org/wiki/OttoBib) fetcher by a fetcher by [OpenLibrary](https://openlibrary.org/dev/docs/api/books). [#8652](https://github.com/JabRef/jabref/issues/8652)
- We first fetch ISBN data from OpenLibrary, if nothing found, ebook.de is tried.
- We now only show a warning when exiting for tasks that will not be recovered automatically upon relaunch of JabRef. [#8468](https://github.com/JabRef/jabref/issues/8468)

### Fixed

- We fixed an issue where right clicking multiple entries and pressing "Change entry type" would only change one entry. [#8654](https://github.com/JabRef/jabref/issues/8654)
- We fixed an issue where it was no longer possible to add or delete multiple files in the `file` field in the entry editor. [#8659](https://github.com/JabRef/jabref/issues/8659)
- We fixed an issue where the author's lastname was not used for the citation key generation if it started with a lowercase letter. [#8601](https://github.com/JabRef/jabref/issues/8601)
- We fixed an issue where custom "Protected terms" files were missing after a restart of JabRef. [#8608](https://github.com/JabRef/jabref/issues/8608)
- We fixed an issue where JabRef could not start due to a missing directory for the fulltex index. [#8579](https://github.com/JabRef/jabref/issues/8579)
- We fixed an issue where long article numbers in the `pages` field would cause an exception and preventing the citation style to display. [#8381](https://github.com/JabRef/jabref/issues/8381), [citeproc-java](https://github.com/michel-kraemer/citeproc-java/issues/114)
- We fixed an issue where online links in the file field were not detected correctly and could produce an exception. [#8510](https://github.com/JabRef/jabref/issues/8510)
- We fixed an issue where an exception could occur when saving the preferences [#7614](https://github.com/JabRef/jabref/issues/7614)
- We fixed an issue where "Copy DOI url" in the right-click menu of the Entry List would just copy the DOI and not the DOI url. [#8389](https://github.com/JabRef/jabref/issues/8389)
- We fixed an issue where opening the console from the drop-down menu would cause an exception. [#8466](https://github.com/JabRef/jabref/issues/8466)
- We fixed an issue when reading non-UTF-8 encoded. When no encoding header is present, the encoding is now detected from the file content (and the preference option is disregarded). [#8417](https://github.com/JabRef/jabref/issues/8417)
- We fixed an issue where pasting a URL was replacing `+` signs by spaces making the URL unreachable. [#8448](https://github.com/JabRef/jabref/issues/8448)
- We fixed an issue where creating subsidiary files from aux files created with some versions of biblatex would produce incorrect results. [#8513](https://github.com/JabRef/jabref/issues/8513)
- We fixed an issue where opening the changelog from withing JabRef led to a 404 error. [#8563](https://github.com/JabRef/jabref/issues/8563)
- We fixed an issue where not all found unlinked local files were imported correctly due to some race condition. [#8444](https://github.com/JabRef/jabref/issues/8444)
- We fixed an issue where Merge entries dialog exceeds screen boundaries.
- We fixed an issue where the app lags when selecting an entry after a fresh start. [#8446](https://github.com/JabRef/jabref/issues/8446)
- We fixed an issue where no citationkey was generated on import, pasting a doi or an entry on the main table. [8406](https://github.com/JabRef/jabref/issues/8406), [koppor#553](https://github.com/koppor/jabref/issues/553)
- We fixed an issue where accent search does not perform consistently. [#6815](https://github.com/JabRef/jabref/issues/6815)
- We fixed an issue where the incorrect entry was selected when "New Article" is pressed while search filters are active. [#8674](https://github.com/JabRef/jabref/issues/8674)
- We fixed an issue where "Write BibTeXEntry metadata to PDF" button remains enabled while writing to PDF is in-progress. [#8691](https://github.com/JabRef/jabref/issues/8691)

### Removed

- We removed the option to copy CSL Citation styles data as `XSL_FO`, `ASCIIDOC`, and `RTF` as these have not been working since a long time and are no longer supported in the external library used for processing the styles. [#7378](https://github.com/JabRef/jabref/issues/7378)
- We removed the option to configure the default encoding. The default encoding is now hard-coded to the modern UTF-8 encoding.

## [5.5] – 2022-01-17

### Changed

- We integrated the external file types dialog directly inside the preferences. [#8341](https://github.com/JabRef/jabref/pull/8341)
- We disabled the add group button color change after adding 10 new groups. [#8051](https://github.com/JabRef/jabref/issues/8051)
- We inverted the logic for resolving [BibTeX strings](https://docs.jabref.org/advanced/strings). This helps to keep `#` chars. By default String resolving is only activated for a couple of standard fields. The list of fields can be modified in the preferences. [#7010](https://github.com/JabRef/jabref/issues/7010), [#7012](https://github.com/JabRef/jabref/issues/7012), [#8303](https://github.com/JabRef/jabref/issues/8303)
- We moved the search box in preview preferences closer to the available citation styles list. [#8370](https://github.com/JabRef/jabref/pull/8370)
- Changing the preference to show the preview panel as a separate tab now has effect without restarting JabRef. [#8370](https://github.com/JabRef/jabref/pull/8370)
- We enabled switching themes in JabRef without the need to restart JabRef. [#7335](https://github.com/JabRef/jabref/pull/7335)
- We added support for the field `day`, `rights`, `coverage` and `language` when reading XMP data in Dublin Core format. [#8491](https://github.com/JabRef/jabref/issues/8491)

### Fixed

- We fixed an issue where the preferences for "Search and store files relative to library file location" where ignored when the "Main file directory" field was not empty [#8385](https://github.com/JabRef/jabref/issues/8385)
- We fixed an issue where `#`chars in certain fields would be interpreted as BibTeX strings [#7010](https://github.com/JabRef/jabref/issues/7010), [#7012](https://github.com/JabRef/jabref/issues/7012), [#8303](https://github.com/JabRef/jabref/issues/8303)
- We fixed an issue where the fulltext search on an empty library with no documents would lead to an exception [koppor#522](https://github.com/koppor/jabref/issues/522)
- We fixed an issue where clicking on "Accept changes" in the merge dialog would lead to an exception [forum#2418](https://discourse.jabref.org/t/the-library-has-been-modified-by-another-program/2418/8)
- We fixed an issue where clicking on headings in the entry preview could lead to an exception. [#8292](https://github.com/JabRef/jabref/issues/8292)
- We fixed an issue where IntegrityCheck used the system's character encoding instead of the one set by the library or in preferences [#8022](https://github.com/JabRef/jabref/issues/8022)
- We fixed an issue about empty metadata in library properties when called from the right click menu. [#8358](https://github.com/JabRef/jabref/issues/8358)
- We fixed an issue where someone could add a duplicate field in the customize entry type dialog. [#8194](https://github.com/JabRef/jabref/issues/8194)
- We fixed a typo in the library properties tab: "String constants". There, one can configure [BibTeX string constants](https://docs.jabref.org/advanced/strings).
- We fixed an issue when writing a non-UTF-8 encoded file: The header is written again. [#8417](https://github.com/JabRef/jabref/issues/8417)
- We fixed an issue where folder creation during systemic literature review failed due to an illegal fetcher name. [#8552](https://github.com/JabRef/jabref/pull/8552)

## [5.4] – 2021-12-20

### Added

- We added confirmation dialog when user wants to close a library where any empty entries are detected. [#8096](https://github.com/JabRef/jabref/issues/8096)
- We added import support for CFF files. [#7945](https://github.com/JabRef/jabref/issues/7945)
- We added the option to copy the DOI of an entry directly from the context menu copy submenu. [#7826](https://github.com/JabRef/jabref/issues/7826)
- We added a fulltext search feature. [#2838](https://github.com/JabRef/jabref/pull/2838)
- We improved the deduction of bib-entries from imported fulltext pdfs. [#7947](https://github.com/JabRef/jabref/pull/7947)
- We added `unprotect_terms` to the list of bracketed pattern modifiers [#7960](https://github.com/JabRef/jabref/pull/7960)
- We added a dialog that allows to parse metadata from linked pdfs. [#7929](https://github.com/JabRef/jabref/pull/7929)
- We added an icon picker in group edit dialog. [#6142](https://github.com/JabRef/jabref/issues/6142)
- We added a preference to Opt-In to JabRef's online metadata extraction service (Grobid) usage. [#8002](https://github.com/JabRef/jabref/pull/8002)
- We readded the possibility to display the search results of all databases ("Global Search"). It is shown in a separate window. [#4096](https://github.com/JabRef/jabref/issues/4096)
- We readded the possibility to keep the search string when switching tabs. It is implemented by a toggle button. [#4096](https://github.com/JabRef/jabref/issues/4096#issuecomment-575986882)
- We allowed the user to also preview the available citation styles in the preferences besides the selected ones [#8108](https://github.com/JabRef/jabref/issues/8108)
- We added an option to search the available citation styles by name in the preferences [#8108](https://github.com/JabRef/jabref/issues/8108)
- We added an option to generate bib-entries from ID through a popover in the toolbar. [#4183](https://github.com/JabRef/jabref/issues/4183)
- We added a menu option in the right click menu of the main table tabs to display the library properties. [#6527](https://github.com/JabRef/jabref/issues/6527)
- When a `.bib` file ("library") was saved successfully, a notification is shown

### Changed

- Local library settings may overwrite the setting "Search and store files relative to library file location" [#8179](https://github.com/JabRef/jabref/issues/8179)
- The option "Fit table horizontally on screen" in the "Entry table" preferences is now disabled by default [#8148](https://github.com/JabRef/jabref/pull/8148)
- We improved the preferences and descriptions in the "Linked files" preferences tab [#8148](https://github.com/JabRef/jabref/pull/8148)
- We slightly changed the layout of the Journal tab in the preferences for ui consistency. [#7937](https://github.com/JabRef/jabref/pull/7937)
- The JabRefHost on Windows now writes a temporary file and calls `-importToOpen` instead of passing the bibtex via `-importBibtex`. [#7374](https://github.com/JabRef/jabref/issues/7374), [JabRef Browser Ext #274](https://github.com/JabRef/JabRef-Browser-Extension/issues/274)
- We reordered some entries in the right-click menu of the main table. [#6099](https://github.com/JabRef/jabref/issues/6099)
- We merged the barely used ImportSettingsTab and the CustomizationTab in the preferences into one single tab and moved the option to allow Integers in Edition Fields in Bibtex-Mode to the EntryEditor tab. [#7849](https://github.com/JabRef/jabref/pull/7849)
- We moved the export order in the preferences from `File` to `Import and Export`. [#7935](https://github.com/JabRef/jabref/pull/7935)
- We reworked the export order in the preferences and the save order in the library preferences. You can now set more than three sort criteria in your library preferences. [#7935](https://github.com/JabRef/jabref/pull/7935)
- The metadata-to-pdf actions now also embeds the bibfile to the PDF. [#8037](https://github.com/JabRef/jabref/pull/8037)
- The snap was updated to use the core20 base and to use lzo compression for better startup performance [#8109](https://github.com/JabRef/jabref/pull/8109)
- We moved the union/intersection view button in the group sidepane to the left of the other controls. [#8202](https://github.com/JabRef/jabref/pull/8202)
- We improved the Drag and Drop behavior in the "Customize Entry Types" Dialog [#6338](https://github.com/JabRef/jabref/issues/6338)
- When determining the URL of an ArXiV eprint, the URL now points to the version [#8149](https://github.com/JabRef/jabref/pull/8149)
- We Included all standard fields with citation key when exporting to Old OpenOffice/LibreOffice Calc Format [#8176](https://github.com/JabRef/jabref/pull/8176)
- In case the database is encoded with `UTF8`, the `% Encoding` marker is not written anymore
- The written `.bib` file has the same line endings [#390](https://github.com/koppor/jabref/issues/390)
- The written `.bib` file always has a final line break
- The written `.bib` file keeps the newline separator of the loaded `.bib` file
- We present options to manually enter an article or return to the New Entry menu when the fetcher DOI fails to find an entry for an ID [#7870](https://github.com/JabRef/jabref/issues/7870)
- We trim white space and non-ASCII characters from DOI [#8127](https://github.com/JabRef/jabref/issues/8127)
- The duplicate checker now inspects other fields in case no difference in the required and optional fields are found.
- We reworked the library properties dialog and integrated the `Library > Preamble`, `Library > Citation key pattern` and `Library > String constants dialogs` [#8264](https://github.com/JabRef/jabref/pulls/8264)
- We improved the startup time of JabRef by switching from the logging library `log4j2` to `tinylog` [#8007](https://github.com/JabRef/jabref/issues/8007)

### Fixed

- We fixed an issue where an exception occurred when pasting an entry with a publication date-range of the form 1910/1917 [#7864](https://github.com/JabRef/jabref/issues/7864)
- We fixed an issue where an exception occurred when a preview style was edited and afterwards another preview style selected. [#8280](https://github.com/JabRef/jabref/issues/8280)
- We fixed an issue where the actions to move a file to a directory were incorrectly disabled. [#7908](https://github.com/JabRef/jabref/issues/7908)
- We fixed an issue where an exception occurred when a linked online file was edited in the entry editor [#8008](https://github.com/JabRef/jabref/issues/8008)
- We fixed an issue when checking for a new version when JabRef is used behind a corporate proxy. [#7884](https://github.com/JabRef/jabref/issues/7884)
- We fixed some icons that were drawn in the wrong color when JabRef used a custom theme. [#7853](https://github.com/JabRef/jabref/issues/7853)
- We fixed an issue where the `Aux file` on `Edit group` doesn't support relative sub-directories path to import. [#7719](https://github.com/JabRef/jabref/issues/7719).
- We fixed an issue where it was impossible to add or modify groups. [#7912](https://github.com/JabRef/jabref/pull/793://github.com/JabRef/jabref/pull/7921)
- We fixed an issue about the visible side pane components being out of sync with the view menu. [#8115](https://github.com/JabRef/jabref/issues/8115)
- We fixed an issue where the side pane would not close when all its components were closed. [#8082](https://github.com/JabRef/jabref/issues/8082)
- We fixed an issue where exported entries from a Citavi bib containing URLs could not be imported [#7882](https://github.com/JabRef/jabref/issues/7882)
- We fixed an issue where the icons in the search bar had the same color, toggled as well as untoggled. [#8014](https://github.com/JabRef/jabref/pull/8014)
- We fixed an issue where typing an invalid UNC path into the "Main file directory" text field caused an error. [#8107](https://github.com/JabRef/jabref/issues/8107)
- We fixed an issue where "Open Folder" didn't select the file on macOS in Finder [#8130](https://github.com/JabRef/jabref/issues/8130)
- We fixed an issue where importing PDFs resulted in an uncaught exception [#8143](https://github.com/JabRef/jabref/issues/8143)
- We fixed "The library has been modified by another program" showing up when line breaks change [#4877](https://github.com/JabRef/jabref/issues/4877)
- The default directory of the "LaTeX Citations" tab is now the directory of the currently opened database (and not the directory chosen at the last open file dialog or the last database save) [koppor#538](https://github.com/koppor/jabref/issues/538)
- When writing a bib file, the `NegativeArraySizeException` should not occur [#8231](https://github.com/JabRef/jabref/issues/8231) [#8265](https://github.com/JabRef/jabref/issues/8265)
- We fixed an issue where some menu entries were available without entries selected. [#4795](https://github.com/JabRef/jabref/issues/4795)
- We fixed an issue where right-clicking on a tab and selecting close will close the focused tab even if it is not the tab we right-clicked [#8193](https://github.com/JabRef/jabref/pull/8193)
- We fixed an issue where selecting a citation style in the preferences would sometimes produce an exception [#7860](https://github.com/JabRef/jabref/issues/7860)
- We fixed an issue where an exception would occur when clicking on a DOI link in the preview pane [#7706](https://github.com/JabRef/jabref/issues/7706)
- We fixed an issue where XMP and embedded BibTeX export would not work [#8278](https://github.com/JabRef/jabref/issues/8278)
- We fixed an issue where the XMP and embedded BibTeX import of a file containing multiple schemas failed [#8278](https://github.com/JabRef/jabref/issues/8278)
- We fixed an issue where writing embedded BibTeX import fails due to write protection or bibtex already being present [#8332](https://github.com/JabRef/jabref/pull/8332)
- We fixed an issue where pdf-paths and the pdf-indexer could get out of sync [#8182](https://github.com/JabRef/jabref/issues/8182)
- We fixed an issue where Status-Logger error messages appeared during the startup of JabRef [#5475](https://github.com/JabRef/jabref/issues/5475)

### Removed

- We removed two orphaned preferences options [#8164](https://github.com/JabRef/jabref/pull/8164)
- We removed the functionality of the `--debug` commandline options. Use the java command line switch `-Dtinylog.level=debug` for debug output instead. [#8226](https://github.com/JabRef/jabref/pull/8226)

## [5.3] – 2021-07-05

### Added

- We added a progress counter to the title bar in Possible Duplicates dialog window. [#7366](https://github.com/JabRef/jabref/issues/7366)
- We added new "Customization" tab to the preferences which includes option to choose a custom address for DOI access. [#7337](https://github.com/JabRef/jabref/issues/7337)
- We added zbmath to the public databases from which the bibliographic information of an existing entry can be updated. [#7437](https://github.com/JabRef/jabref/issues/7437)
- We showed to the find Unlinked Files Dialog the date of the files' most recent modification. [#4652](https://github.com/JabRef/jabref/issues/4652)
- We added to the find Unlinked Files function a filter to show only files based on date of last modification (Last Year, Last Month, Last Week, Last Day). [#4652](https://github.com/JabRef/jabref/issues/4652)
- We added to the find Unlinked Files function a filter that sorts the files based on the date of last modification(Sort by Newest, Sort by Oldest First). [#4652](https://github.com/JabRef/jabref/issues/4652)
- We added the possibility to add a new entry via its zbMath ID (zbMATH can be chosen as ID type in the "Select entry type" window). [#7202](https://github.com/JabRef/jabref/issues/7202)
- We added the extension support and the external application support (For Texshow, Texmaker and LyX) to the flatpak [#7248](https://github.com/JabRef/jabref/pull/7248)
- We added some symbols and keybindings to the context menu in the entry editor. [#7268](https://github.com/JabRef/jabref/pull/7268)
- We added keybindings for setting and clearing the read status. [#7264](https://github.com/JabRef/jabref/issues/7264)
- We added two new fields to track the creation and most recent modification date and time for each entry. [koppor#130](https://github.com/koppor/jabref/issues/130)
- We added a feature that allows the user to copy highlighted text in the preview window. [#6962](https://github.com/JabRef/jabref/issues/6962)
- We added a feature that allows you to create new BibEntry via paste arxivId [#2292](https://github.com/JabRef/jabref/issues/2292)
- We added support for conducting automated and systematic literature search across libraries and git support for persistence [#369](https://github.com/koppor/jabref/issues/369)
- We added a add group functionality at the bottom of the side pane. [#4682](https://github.com/JabRef/jabref/issues/4682)
- We added a feature that allows the user to choose whether to trust the target site when unable to find a valid certification path from the file download site. [#7616](https://github.com/JabRef/jabref/issues/7616)
- We added a feature that allows the user to open all linked files of multiple selected entries by "Open file" option. [#6966](https://github.com/JabRef/jabref/issues/6966)
- We added a keybinding preset for new entries. [#7705](https://github.com/JabRef/jabref/issues/7705)
- We added a select all button for the library import function. [#7786](https://github.com/JabRef/jabref/issues/7786)
- We added a search feature for journal abbreviations. [#7804](https://github.com/JabRef/jabref/pull/7804)
- We added auto-key-generation progress to the background task list. [#7267](https://github.com/JabRef/jabref/issues/7267)
- We added the option to write XMP metadata to pdfs from the CLI. [7814](https://github.com/JabRef/jabref/pull/7814)

### Changed

- The export to MS Office XML now exports the author field as `Inventor` if the bibtex entry type is `patent` [#7830](https://github.com/JabRef/jabref/issues/7830)
- We changed the EndNote importer to import the field `label` to the corresponding bibtex field `endnote-label` [forum#2734](https://discourse.jabref.org/t/importing-endnote-label-field-to-jabref-from-xml-file/2734)
- The keywords added via "Manage content selectors" are now displayed in alphabetical order. [#3791](https://github.com/JabRef/jabref/issues/3791)
- We improved the "Find unlinked files" dialog to show import results for each file. [#7209](https://github.com/JabRef/jabref/pull/7209)
- The content of the field `timestamp` is migrated to `creationdate`. In case one configured "udpate timestampe", it is migrated to `modificationdate`. [koppor#130](https://github.com/koppor/jabref/issues/130)
- The JabRef specific meta-data content in the main field such as priorities (prio1, prio2, ...) are migrated to their respective fields. They are removed from the keywords. [#6840](https://github.com/jabref/jabref/issues/6840)
- We fixed an issue where groups generated from authors' last names did not include all entries of the authors' [#5833](https://github.com/JabRef/jabref/issues/5833)
- The export to MS Office XML now uses the month name for the field `MonthAcessed` instead of the two digit number [#7354](https://github.com/JabRef/jabref/issues/7354)
- We included some standalone dialogs from the options menu in the main preference dialog and fixed some visual issues in the preferences dialog. [#7384](https://github.com/JabRef/jabref/pull/7384)
- We improved the linking of the `python3` interpreter via the shebang to dynamically use the systems default Python. Related to [JabRef-Browser-Extension #177](https://github.com/JabRef/JabRef-Browser-Extension/issues/177)
- Automatically found pdf files now have the linking button to the far left and uses a link icon with a plus instead of a briefcase. The file name also has lowered opacity(70%) until added. [#3607](https://github.com/JabRef/jabref/issues/3607)
- We simplified the select entry type form by splitting it into two parts ("Recommended" and "Others") based on internal usage data. [#6730](https://github.com/JabRef/jabref/issues/6730)
- We improved the submenu list by merging the'Remove group' having two options, with or without subgroups. [#4682](https://github.com/JabRef/jabref/issues/4682)
- The export to MS Office XML now uses the month name for the field `Month` instead of the two digit number [forum#2685](https://discourse.jabref.org/t/export-month-as-text-not-number/2685)
- We reintroduced missing default keybindings for new entries. [#7346](https://github.com/JabRef/jabref/issues/7346) [#7439](https://github.com/JabRef/jabref/issues/7439)
- Lists of available fields are now sorted alphabetically. [#7716](https://github.com/JabRef/jabref/issues/7716)
- The tooltip of the search field explaining the search is always shown. [#7279](https://github.com/JabRef/jabref/pull/7279)
- We rewrote the ACM fetcher to adapt to the new interface. [#5804](https://github.com/JabRef/jabref/issues/5804)
- We moved the select/collapse buttons in the unlinked files dialog into a context menu. [#7383](https://github.com/JabRef/jabref/issues/7383)
- We fixed an issue where journal abbreviations containing curly braces were not recognized [#7773](https://github.com/JabRef/jabref/issues/7773)

### Fixed

- We fixed an issue where some texts (e.g. descriptions) in dialogs could not be translated [#7854](https://github.com/JabRef/jabref/issues/7854)
- We fixed an issue where import hangs for ris files with "ER - " [#7737](https://github.com/JabRef/jabref/issues/7737)
- We fixed an issue where getting bibliograhpic data from DOI or another identifer did not respect the library mode (BibTeX/biblatex)[#6267](https://github.com/JabRef/jabref/issues/6267)
- We fixed an issue where importing entries would not respect the library mode (BibTeX/biblatex)[#1018](https://github.com/JabRef/jabref/issues/1018)
- We fixed an issue where an exception occurred when importing entries from a web search [#7606](https://github.com/JabRef/jabref/issues/7606)
- We fixed an issue where the table column sort order was not properly stored and resulted in unsorted eports [#7524](https://github.com/JabRef/jabref/issues/7524)
- We fixed an issue where the value of the field `school` or `institution` would be printed twice in the HTML Export [forum#2634](https://discourse.jabref.org/t/problem-with-exporting-techreport-phdthesis-mastersthesis-to-html/2634)
- We fixed an issue preventing to connect to a shared database. [#7570](https://github.com/JabRef/jabref/pull/7570)
- We fixed an issue preventing files from being dragged & dropped into an empty library. [#6851](https://github.com/JabRef/jabref/issues/6851)
- We fixed an issue where double-click onto PDF in file list under the 'General' tab section should just open the file. [#7465](https://github.com/JabRef/jabref/issues/7465)
- We fixed an issue where the dark theme did not extend to a group's custom color picker. [#7481](https://github.com/JabRef/jabref/issues/7481)
- We fixed an issue where choosing the fields on which autocompletion should not work in "Entry editor" preferences had no effect. [#7320](https://github.com/JabRef/jabref/issues/7320)
- We fixed an issue where the "Normalize page numbers" formatter did not replace en-dashes or em-dashes with a hyphen-minus sign. [#7239](https://github.com/JabRef/jabref/issues/7239)
- We fixed an issue with the style of highlighted check boxes while searching in preferences. [#7226](https://github.com/JabRef/jabref/issues/7226)
- We fixed an issue where the option "Move file to file directory" was disabled in the entry editor for all files [#7194](https://github.com/JabRef/jabref/issues/7194)
- We fixed an issue where application dialogs were opening in the wrong display when using multiple screens [#7273](https://github.com/JabRef/jabref/pull/7273)
- We fixed an issue where the "Find unlinked files" dialog would freeze JabRef on importing. [#7205](https://github.com/JabRef/jabref/issues/7205)
- We fixed an issue where the "Find unlinked files" would stop importing when importing a single file failed. [#7206](https://github.com/JabRef/jabref/issues/7206)
- We fixed an issue where JabRef froze for a few seconds in MacOS when DNS resolution timed out. [#7441](https://github.com/JabRef/jabref/issues/7441)
- We fixed an issue where an exception would be displayed for previewing and preferences when a custom theme has been configured but is missing [#7177](https://github.com/JabRef/jabref/issues/7177)
- We fixed an issue where URLs in `file` fields could not be handled on Windows. [#7359](https://github.com/JabRef/jabref/issues/7359)
- We fixed an issue where the regex based file search miss-interpreted specific symbols. [#4342](https://github.com/JabRef/jabref/issues/4342)
- We fixed an issue where the Harvard RTF exporter used the wrong default file extension. [4508](https://github.com/JabRef/jabref/issues/4508)
- We fixed an issue where the Harvard RTF exporter did not use the new authors formatter and therefore did not export "organization" authors correctly. [4508](https://github.com/JabRef/jabref/issues/4508)
- We fixed an issue where the field `urldate` was not exported to the corresponding fields `YearAccessed`, `MonthAccessed`, `DayAccessed` in MS Office XML [#7354](https://github.com/JabRef/jabref/issues/7354)
- We fixed an issue where the password for a shared SQL database was only remembered if it was the same as the username [#6869](https://github.com/JabRef/jabref/issues/6869)
- We fixed an issue where some custom exports did not use the new authors formatter and therefore did not export authors correctly [#7356](https://github.com/JabRef/jabref/issues/7356)
- We fixed an issue where alt+keyboard shortcuts do not work [#6994](https://github.com/JabRef/jabref/issues/6994)
- We fixed an issue about the file link editor did not allow to change the file name according to the default pattern after changing an entry. [#7525](https://github.com/JabRef/jabref/issues/7525)
- We fixed an issue where the file path is invisible in dark theme. [#7382](https://github.com/JabRef/jabref/issues/7382)
- We fixed an issue where the secondary sorting is not working for some special fields. [#7015](https://github.com/JabRef/jabref/issues/7015)
- We fixed an issue where changing the font size makes the font size field too small. [#7085](https://github.com/JabRef/jabref/issues/7085)
- We fixed an issue with TexGroups on Linux systems, where the modification of an aux-file did not trigger an auto-update for TexGroups. Furthermore, the detection of file modifications is now more reliable. [#7412](https://github.com/JabRef/jabref/pull/7412)
- We fixed an issue where the Unicode to Latex formatter produced wrong results for characters with a codepoint higher than Character.MAX_VALUE. [#7387](https://github.com/JabRef/jabref/issues/7387)
- We fixed an issue where a non valid value as font size results in an uncaught exception. [#7415](https://github.com/JabRef/jabref/issues/7415)
- We fixed an issue where "Merge citations" in the Openoffice/Libreoffice integration panel did not have a corresponding opposite. [#7454](https://github.com/JabRef/jabref/issues/7454)
- We fixed an issue where drag and drop of bib files for opening resulted in uncaught exceptions [#7464](https://github.com/JabRef/jabref/issues/7464)
- We fixed an issue where columns shrink in width when we try to enlarge JabRef window. [#6818](https://github.com/JabRef/jabref/issues/6818)
- We fixed an issue where Content selector does not seem to work for custom fields. [#6819](https://github.com/JabRef/jabref/issues/6819)
- We fixed an issue where font size of the preferences dialog does not update with the rest of the GUI. [#7416](https://github.com/JabRef/jabref/issues/7416)
- We fixed an issue in which a linked online file consisting of a web page was saved as an invalid pdf file upon being downloaded. The user is now notified when downloading a linked file results in an HTML file. [#7452](https://github.com/JabRef/jabref/issues/7452)
- We fixed an issue where opening BibTex file (doubleclick) from Folder with spaces not working. [#6487](https://github.com/JabRef/jabref/issues/6487)
- We fixed the header title in the Add Group/Subgroup Dialog box. [#4682](https://github.com/JabRef/jabref/issues/4682)
- We fixed an issue with saving large `.bib` files [#7265](https://github.com/JabRef/jabref/issues/7265)
- We fixed an issue with very large page numbers [#7590](https://github.com/JabRef/jabref/issues/7590)
- We fixed an issue where the file extension is missing on saving the library file on linux [#7451](https://github.com/JabRef/jabref/issues/7451)
- We fixed an issue with opacity of disabled icon-buttons [#7195](https://github.com/JabRef/jabref/issues/7195)
- We fixed an issue where journal abbreviations in UTF-8 were not recognized [#5850](https://github.com/JabRef/jabref/issues/5850)
- We fixed an issue where the article title with curly brackets fails to download the arXiv link (pdf file). [#7633](https://github.com/JabRef/jabref/issues/7633)
- We fixed an issue with toggle of special fields does not work for sorted entries [#7016](https://github.com/JabRef/jabref/issues/7016)
- We fixed an issue with the default path of external application. [#7641](https://github.com/JabRef/jabref/issues/7641)
- We fixed an issue where urls must be embedded in a style tag when importing EndNote style Xml files. Now it can parse url with or without a style tag. [#6199](https://github.com/JabRef/jabref/issues/6199)
- We fixed an issue where the article title with colon fails to download the arXiv link (pdf file). [#7660](https://github.com/JabRef/jabref/issues/7660)
- We fixed an issue where the keybinding for delete entry did not work on the main table [7580](https://github.com/JabRef/jabref/pull/7580)
- We fixed an issue where the RFC fetcher is not compatible with the draft [7305](https://github.com/JabRef/jabref/issues/7305)
- We fixed an issue where duplicate files (both file names and contents are the same) is downloaded and add to linked files [#6197](https://github.com/JabRef/jabref/issues/6197)
- We fixed an issue where changing the appearance of the preview tab did not trigger a restart warning. [#5464](https://github.com/JabRef/jabref/issues/5464)
- We fixed an issue where editing "Custom preview style" triggers exception. [#7526](https://github.com/JabRef/jabref/issues/7526)
- We fixed the [SAO/NASA Astrophysics Data System](https://docs.jabref.org/collect/import-using-online-bibliographic-database#sao-nasa-astrophysics-data-system) fetcher. [#7867](https://github.com/JabRef/jabref/pull/7867)
- We fixed an issue where a title with multiple applied formattings in EndNote was not imported correctly [forum#2734](https://discourse.jabref.org/t/importing-endnote-label-field-to-jabref-from-xml-file/2734)
- We fixed an issue where a `report` in EndNote was imported as `article` [forum#2734](https://discourse.jabref.org/t/importing-endnote-label-field-to-jabref-from-xml-file/2734)
- We fixed an issue where the field `publisher` in EndNote was not imported in JabRef [forum#2734](https://discourse.jabref.org/t/importing-endnote-label-field-to-jabref-from-xml-file/2734)

### Removed

- We removed add group button beside the filter group tab. [#4682](https://github.com/JabRef/jabref/issues/4682)

## [5.2] – 2020-12-24

### Added

- We added a validation to check if the current database location is shared, preventing an exception when Pulling Changes From Shared Database. [#6959](https://github.com/JabRef/jabref/issues/6959)
- We added a query parser and mapping layer to enable conversion of queries formulated in simplified lucene syntax by the user into api queries. [#6799](https://github.com/JabRef/jabref/pull/6799)
- We added some basic functionality to customise the look of JabRef by importing a css theme file. [#5790](https://github.com/JabRef/jabref/issues/5790)
- We added connection check function in network preference setting [#6560](https://github.com/JabRef/jabref/issues/6560)
- We added support for exporting to YAML. [#6974](https://github.com/JabRef/jabref/issues/6974)
- We added a DOI format and organization check to detect [American Physical Society](https://journals.aps.org/) journals to copy the article ID to the page field for cases where the page numbers are missing. [#7019](https://github.com/JabRef/jabref/issues/7019)
- We added an error message in the New Entry dialog that is shown in case the fetcher did not find anything . [#7000](https://github.com/JabRef/jabref/issues/7000)
- We added a new formatter to output shorthand month format. [#6579](https://github.com/JabRef/jabref/issues/6579)
- We added support for the new Microsoft Edge browser in all platforms. [#7056](https://github.com/JabRef/jabref/pull/7056)
- We reintroduced emacs/bash-like keybindings. [#6017](https://github.com/JabRef/jabref/issues/6017)
- We added a feature to provide automated cross library search using a cross library query language. This provides support for the search step of systematic literature reviews (SLRs). [koppor#369](https://github.com/koppor/jabref/issues/369)

### Changed

- We changed the default preferences for OpenOffice/LibreOffice integration to automatically sync the bibliography when inserting new citations in a OpenOffic/LibreOffice document. [#6957](https://github.com/JabRef/jabref/issues/6957)
- We restructured the 'File' tab and extracted some parts into the 'Linked files' tab [#6779](https://github.com/JabRef/jabref/pull/6779)
- JabRef now offers journal lists from <https://abbrv.jabref.org>. JabRef the lists which use a dot inside the abbreviations. [#5749](https://github.com/JabRef/jabref/pull/5749)
- We removed two useless preferences in the groups preferences dialog. [#6836](https://github.com/JabRef/jabref/pull/6836)
- Synchronization of SpecialFields to keywords is now disabled by default. [#6621](https://github.com/JabRef/jabref/issues/6621)
- JabRef no longer opens the entry editor with the first entry on startup [#6855](https://github.com/JabRef/jabref/issues/6855)
- We completed the rebranding of `bibtexkey` as `citationkey` which was started in JabRef 5.1.
- JabRef no longer opens the entry editor with the first entry on startup [#6855](https://github.com/JabRef/jabref/issues/6855)
- Fetch by ID: (long) "SAO/NASA Astrophysics Data System" replaced by (short) "SAO/NASA ADS" [#6876](https://github.com/JabRef/jabref/pull/6876)
- We changed the title of the window "Manage field names and content" to have the same title as the corresponding menu item [#6895](https://github.com/JabRef/jabref/pull/6895)
- We renamed the menus "View -> Previous citation style" and "View -> Next citation style" into "View -> Previous preview style" and "View -> Next preview style" and renamed the "Preview" style to "Customized preview style". [#6899](https://github.com/JabRef/jabref/pull/6899)
- We changed the default preference option "Search and store files relative to library file location" to on, as this seems to be a more intuitive behaviour. [#6863](https://github.com/JabRef/jabref/issues/6863)
- We changed the title of the window "Manage field names and content": to have the same title as the corresponding menu item [#6895](https://github.com/JabRef/jabref/pull/6895)
- We improved the detection of "short" DOIs [6880](https://github.com/JabRef/jabref/issues/6880)
- We improved the duplicate detection when identifiers like DOI or arxiv are semantiaclly the same, but just syntactically differ (e.g. with or without http(s):// prefix). [#6707](https://github.com/JabRef/jabref/issues/6707)
- We improved JabRef start up time [6057](https://github.com/JabRef/jabref/issues/6057)
- We changed in the group interface "Generate groups from keywords in a BibTeX field" by "Generate groups from keywords in the following field". [#6983](https://github.com/JabRef/jabref/issues/6983)
- We changed the name of a group type from "Searching for keywords" to "Searching for a keyword". [6995](https://github.com/JabRef/jabref/pull/6995)
- We changed the way JabRef displays the title of a tab and of the window. [4161](https://github.com/JabRef/jabref/issues/4161)
- We changed connect timeouts for server requests to 30 seconds in general and 5 seconds for GROBID server (special) and improved user notifications on connection issues. [7026](https://github.com/JabRef/jabref/pull/7026)
- We changed the order of the library tab context menu items. [#7171](https://github.com/JabRef/jabref/issues/7171)
- We changed the way linked files are opened on Linux to use the native openFile method, compatible with confined packages. [7037](https://github.com/JabRef/jabref/pull/7037)
- We refined the entry preview to show the full names of authors and editors, to list the editor only if no author is present, have the year earlier. [#7083](https://github.com/JabRef/jabref/issues/7083)

### Fixed

- We fixed an issue changing the icon link_variation_off that is not meaningful. [#6834](https://github.com/JabRef/jabref/issues/6834)
- We fixed an issue where the `.sav` file was not deleted upon exiting JabRef. [#6109](https://github.com/JabRef/jabref/issues/6109)
- We fixed a linked identifier icon inconsistency. [#6705](https://github.com/JabRef/jabref/issues/6705)
- We fixed the wrong behavior that font size changes are not reflected in dialogs. [#6039](https://github.com/JabRef/jabref/issues/6039)
- We fixed the failure to Copy citation key and link. [#5835](https://github.com/JabRef/jabref/issues/5835)
- We fixed an issue where the sort order of the entry table was reset after a restart of JabRef. [#6898](https://github.com/JabRef/jabref/pull/6898)
- We fixed an issue where no longer a warning was displayed when inserting references into LibreOffice with an invalid "ReferenceParagraphFormat". [#6907](https://github.com/JabRef/jabref/pull/6907).
- We fixed an issue where a selected field was not removed after the first click in the custom entry types dialog. [#6934](https://github.com/JabRef/jabref/issues/6934)
- We fixed an issue where a remove icon was shown for standard entry types in the custom entry types dialog. [#6906](https://github.com/JabRef/jabref/issues/6906)
- We fixed an issue where it was impossible to connect to OpenOffice/LibreOffice on Mac OSX. [#6970](https://github.com/JabRef/jabref/pull/6970)
- We fixed an issue with the python script used by browser plugins that failed to locate JabRef if not installed in its default location. [#6963](https://github.com/JabRef/jabref/pull/6963/files)
- We fixed an issue where spaces and newlines in an isbn would generate an exception. [#6456](https://github.com/JabRef/jabref/issues/6456)
- We fixed an issue where identity column header had incorrect foreground color in the Dark theme. [#6796](https://github.com/JabRef/jabref/issues/6796)
- We fixed an issue where the RIS exporter added extra blank lines.[#7007](https://github.com/JabRef/jabref/pull/7007/files)
- We fixed an issue where clicking on Collapse All button in the Search for Unlinked Local Files expanded the directory structure erroneously [#6848](https://github.com/JabRef/jabref/issues/6848)
- We fixed an issue, when pulling changes from shared database via shortcut caused creation of a new tech report [6867](https://github.com/JabRef/jabref/issues/6867)
- We fixed an issue where the JabRef GUI does not highlight the "All entries" group on start-up [#6691](https://github.com/JabRef/jabref/issues/6691)
- We fixed an issue where a custom dark theme was not applied to the entry preview tab [7068](https://github.com/JabRef/jabref/issues/7068)
- We fixed an issue where modifications to the Custom preview layout in the preferences were not saved [#6447](https://github.com/JabRef/jabref/issues/6447)
- We fixed an issue where errors from imports were not shown to the user [#7084](https://github.com/JabRef/jabref/pull/7084)
- We fixed an issue where the EndNote XML Import would fail on empty keywords tags [forum#2387](https://discourse.jabref.org/t/importing-in-unknown-format-fails-to-import-xml-library-from-bookends-export/2387)
- We fixed an issue where the color of groups of type "free search expression" not persisting after restarting the application [#6999](https://github.com/JabRef/jabref/issues/6999)
- We fixed an issue where modifications in the source tab where not saved without switching to another field before saving the library [#6622](https://github.com/JabRef/jabref/issues/6622)
- We fixed an issue where the "Document Viewer" did not show the first page of the opened pdf document and did not show the correct total number of pages [#7108](https://github.com/JabRef/jabref/issues/7108)
- We fixed an issue where the context menu was not updated after a file link was changed. [#5777](https://github.com/JabRef/jabref/issues/5777)
- We fixed an issue where the password for a shared SQL database was not remembered [#6869](https://github.com/JabRef/jabref/issues/6869)
- We fixed an issue where newly added entires were not synced to a shared SQL database [#7176](https://github.com/JabRef/jabref/issues/7176)
- We fixed an issue where the PDF-Content importer threw an exception when no DOI number is present at the first page of the PDF document [#7203](https://github.com/JabRef/jabref/issues/7203)
- We fixed an issue where groups created from aux files did not update on file changes [#6394](https://github.com/JabRef/jabref/issues/6394)
- We fixed an issue where authors that only have last names were incorrectly identified as institutes when generating citation keys [#7199](https://github.com/JabRef/jabref/issues/7199)
- We fixed an issue where institutes were incorrectly identified as universities when generating citation keys [#6942](https://github.com/JabRef/jabref/issues/6942)

### Removed

- We removed the Google Scholar fetcher and the ACM fetcher do not work due to traffic limitations [#6369](https://github.com/JabRef/jabref/issues/6369)
- We removed the menu entry "Manage external file types" because it's already in 'Preferences' dialog [#6991](https://github.com/JabRef/jabref/issues/6991)
- We removed the integrity check "Abbreviation detected" for the field journal/journaltitle in the entry editor [#3925](https://github.com/JabRef/jabref/issues/3925)

## [5.1] – 2020-08-30

### Added

- We added a new fetcher to enable users to search mEDRA DOIs [#6602](https://github.com/JabRef/jabref/issues/6602)
- We added a new fetcher to enable users to search "[Collection of Computer Science Bibliographies](https://en.wikipedia.org/wiki/Collection_of_Computer_Science_Bibliographies)". [#6638](https://github.com/JabRef/jabref/issues/6638)
- We added default values for delimiters in Add Subgroup window [#6624](https://github.com/JabRef/jabref/issues/6624)
- We improved responsiveness of general fields specification dialog window. [#6604](https://github.com/JabRef/jabref/issues/6604)
- We added support for importing ris file and load DOI [#6530](https://github.com/JabRef/jabref/issues/6530)
- We added the Library properties to a context menu on the library tabs [#6485](https://github.com/JabRef/jabref/issues/6485)
- We added a new field in the preferences in 'BibTeX key generator' for unwanted characters that can be user-specified. [#6295](https://github.com/JabRef/jabref/issues/6295)
- We added support for searching ShortScience for an entry through the user's browser. [#6018](https://github.com/JabRef/jabref/pull/6018)
- We updated EditionChecker to permit edition to start with a number. [#6144](https://github.com/JabRef/jabref/issues/6144)
- We added tooltips for most fields in the entry editor containing a short description. [#5847](https://github.com/JabRef/jabref/issues/5847)
- We added support for basic markdown in custom formatted previews [#6194](https://github.com/JabRef/jabref/issues/6194)
- We now show the number of items found and selected to import in the online search dialog. [#6248](https://github.com/JabRef/jabref/pull/6248)
- We created a new install screen for macOS. [#5759](https://github.com/JabRef/jabref/issues/5759)
- We added a new integrity check for duplicate DOIs. [koppor#339](https://github.com/koppor/jabref/issues/339)
- We implemented an option to download fulltext files while importing. [#6381](https://github.com/JabRef/jabref/pull/6381)
- We added a progress-indicator showing the average progress of background tasks to the toolbar. Clicking it reveals a pop-over with a list of running background tasks. [6443](https://github.com/JabRef/jabref/pull/6443)
- We fixed the bug when strike the delete key in the text field. [#6421](https://github.com/JabRef/jabref/issues/6421)
- We added a BibTex key modifier for truncating strings. [#3915](https://github.com/JabRef/jabref/issues/3915)
- We added support for jumping to target entry when typing letter/digit after sorting a column in maintable [#6146](https://github.com/JabRef/jabref/issues/6146)
- We added a new fetcher to enable users to search all available E-Libraries simultaneously. [koppor#369](https://github.com/koppor/jabref/issues/369)
- We added the field "entrytype" to the export sort criteria [#6531](https://github.com/JabRef/jabref/pull/6531)
- We added the possibility to change the display order of the fields in the entry editor. The order can now be configured using drag and drop in the "Customize entry types" dialog [#6152](https://github.com/JabRef/jabref/pull/6152)
- We added native support for biblatex-software [#6574](https://github.com/JabRef/jabref/issues/6574)
- We added a missing restart warning for AutoComplete in the preferences dialog. [#6351](https://github.com/JabRef/jabref/issues/6351)
- We added a note to the citation key pattern preferences dialog as a temporary workaround for a JavaFX bug, about committing changes in a table cell, if the focus is lost. [#5825](https://github.com/JabRef/jabref/issues/5825)
- We added support for customized fallback fields in bracketed patterns. [#7111](https://github.com/JabRef/jabref/issues/7111)

### Changed

- We improved the arXiv fetcher. Now it should find entries even more reliably and does no longer include the version (e.g `v1`) in the `eprint` field. [forum#1941](https://discourse.jabref.org/t/remove-version-in-arxiv-import/1941)
- We moved the group search bar and the button "New group" from bottom to top position to make it more prominent. [#6112](https://github.com/JabRef/jabref/pull/6112)
- When JabRef finds a `.sav` file without changes, there is no dialog asking for acceptance of changes anymore.
- We changed the buttons for import/export/show all/reset of preferences to smaller icon buttons in the preferences dialog. [#6130](https://github.com/JabRef/jabref/pull/6130)
- We moved the functionality "Manage field names & content" from the "Library" menu to the "Edit" menu, because it affects the selected entries and not the whole library
- We merged the functionality "Append contents from a BibTeX library into the currently viewed library" into the "Import into database" functionality. Fixes [#6049](https://github.com/JabRef/jabref/issues/6049).
- We changed the directory where fulltext downloads are stored to the directory set in the import-tab in preferences. [#6381](https://github.com/JabRef/jabref/pull/6381)
- We improved the error message for invalid jstyles. [#6303](https://github.com/JabRef/jabref/issues/6303)
- We changed the section name of 'Advanced' to 'Network' in the preferences and removed some obsolete options.[#6489](https://github.com/JabRef/jabref/pull/6489)
- We improved the context menu of the column "Linked identifiers" of the main table, by truncating their texts, if they are too long. [#6499](https://github.com/JabRef/jabref/issues/6499)
- We merged the main table tabs in the preferences dialog. [#6518](https://github.com/JabRef/jabref/pull/6518)
- We changed the command line option 'generateBibtexKeys' to the more generic term 'generateCitationKeys' while the short option remains 'g'.[#6545](https://github.com/JabRef/jabref/pull/6545)
- We improved the "Possible duplicate entries" window to remember its size and position throughout a session. [#6582](https://github.com/JabRef/jabref/issues/6582)
- We divided the toolbar into small parts, so if the application window is to small, only a part of the toolbar is moved into the chevron popup. [#6682](https://github.com/JabRef/jabref/pull/6682)
- We changed the layout for of the buttons in the Open Office side panel to ensure that the button text is always visible, specially when resizing. [#6639](https://github.com/JabRef/jabref/issues/6639)
- We merged the two new library commands in the file menu to one which always creates a new library in the default library mode. [#6539](https://github.com/JabRef/jabref/pull/6539#issuecomment-641056536)

### Fixed

- We fixed an issue where entry preview tab has no name in drop down list. [#6591](https://github.com/JabRef/jabref/issues/6591)
- We fixed to only search file links in the BIB file location directory when preferences has corresponding checkbox checked. [#5891](https://github.com/JabRef/jabref/issues/5891)
- We fixed wrong button order (Apply and Cancel) in ManageProtectedTermsDialog.
- We fixed an issue with incompatible characters at BibTeX key [#6257](https://github.com/JabRef/jabref/issues/6257)
- We fixed an issue where dash (`-`) was reported as illegal BibTeX key [#6295](https://github.com/JabRef/jabref/issues/6295)
- We greatly improved the performance of the overall application and many operations. [#5071](https://github.com/JabRef/jabref/issues/5071)
- We fixed an issue where sort by priority was broken. [#6222](https://github.com/JabRef/jabref/issues/6222)
- We fixed an issue where opening a library from the recent libraries menu was not possible. [#5939](https://github.com/JabRef/jabref/issues/5939)
- We fixed an issue with inconsistent capitalization of file extensions when downloading files. [#6115](https://github.com/JabRef/jabref/issues/6115)
- We fixed the display of language and encoding in the preferences dialog. [#6130](https://github.com/JabRef/jabref/pull/6130)
- Now the link and/or the link description in the column "linked files" of the main table gets truncated or wrapped, if too long, otherwise display issues arise. [#6178](https://github.com/JabRef/jabref/issues/6178)
- We fixed the issue that groups panel does not keep size when resizing window. [#6180](https://github.com/JabRef/jabref/issues/6180)
- We fixed an error that sometimes occurred when using the context menu. [#6085](https://github.com/JabRef/jabref/issues/6085)
- We fixed an issue where search full-text documents downloaded files with same name, overwriting existing files. [#6174](https://github.com/JabRef/jabref/pull/6174)
- We fixed an issue when importing into current library an erroneous message "import cancelled" is displayed even though import is successful. [#6266](https://github.com/JabRef/jabref/issues/6266)
- We fixed an issue where custom jstyles for Open/LibreOffice where not saved correctly. [#6170](https://github.com/JabRef/jabref/issues/6170)
- We fixed an issue where the INSPIRE fetcher was no longer working [#6229](https://github.com/JabRef/jabref/issues/6229)
- We fixed an issue where custom exports with an uppercase file extension could not be selected for "Copy...-> Export to Clipboard" [#6285](https://github.com/JabRef/jabref/issues/6285)
- We fixed the display of icon both in the main table and linked file editor. [#6169](https://github.com/JabRef/jabref/issues/6169)
- We fixed an issue where the windows installer did not create an entry in the start menu [bug report in the forum](https://discourse.jabref.org/t/error-while-fetching-from-doi/2018/3)
- We fixed an issue where only the field `abstract` and `comment` were declared as multiline fields. Other fields can now be configured in the preferences using "Do not wrap the following fields when saving" [4373](https://github.com/JabRef/jabref/issues/4373)
- We fixed an issue where JabRef switched to discrete graphics under macOS [#5935](https://github.com/JabRef/jabref/issues/5935)
- We fixed an issue where the Preferences entry preview will be unexpected modified leads to Value too long exception [#6198](https://github.com/JabRef/jabref/issues/6198)
- We fixed an issue where custom jstyles for Open/LibreOffice would only be valid if a layout line for the entry type `default` was at the end of the layout section [#6303](https://github.com/JabRef/jabref/issues/6303)
- We fixed an issue where a new entry is not shown in the library if a search is active [#6297](https://github.com/JabRef/jabref/issues/6297)
- We fixed an issue where long directory names created from patterns could create an exception. [#3915](https://github.com/JabRef/jabref/issues/3915)
- We fixed an issue where sort on numeric cases was broken. [#6349](https://github.com/JabRef/jabref/issues/6349)
- We fixed an issue where year and month fields were not cleared when converting to biblatex [#6224](https://github.com/JabRef/jabref/issues/6224)
- We fixed an issue where an "Not on FX thread" exception occurred when saving on linux [#6453](https://github.com/JabRef/jabref/issues/6453)
- We fixed an issue where the library sort order was lost. [#6091](https://github.com/JabRef/jabref/issues/6091)
- We fixed an issue where brackets in regular expressions were not working. [6469](https://github.com/JabRef/jabref/pull/6469)
- We fixed an issue where multiple background task popups stacked over each other.. [#6472](https://github.com/JabRef/jabref/issues/6472)
- We fixed an issue where LaTeX citations for specific commands (`\autocite`s) of biblatex-mla were not recognized. [#6476](https://github.com/JabRef/jabref/issues/6476)
- We fixed an issue where drag and drop was not working on empty database. [#6487](https://github.com/JabRef/jabref/issues/6487)
- We fixed an issue where the name fields were not updated after the preferences changed. [#6515](https://github.com/JabRef/jabref/issues/6515)
- We fixed an issue where "null" appeared in generated BibTeX keys. [#6459](https://github.com/JabRef/jabref/issues/6459)
- We fixed an issue where the authors' names were incorrectly displayed in the authors' column when they were bracketed. [#6465](https://github.com/JabRef/jabref/issues/6465) [#6459](https://github.com/JabRef/jabref/issues/6459)
- We fixed an issue where importing certain unlinked files would result in an exception [#5815](https://github.com/JabRef/jabref/issues/5815)
- We fixed an issue where downloaded files would be moved to a directory named after the citationkey when no file directory pattern is specified [#6589](https://github.com/JabRef/jabref/issues/6589)
- We fixed an issue with the creation of a group of cited entries which incorrectly showed the message that the library had been modified externally whenever saving the library. [#6420](https://github.com/JabRef/jabref/issues/6420)
- We fixed an issue with the creation of a group of cited entries. Now the file path to an aux file gets validated. [#6585](https://github.com/JabRef/jabref/issues/6585)
- We fixed an issue on Linux systems where the application would crash upon inotify failure. Now, the user is prompted with a warning, and given the choice to continue the session. [#6073](https://github.com/JabRef/jabref/issues/6073)
- We moved the search modifier buttons into the search bar, as they were not accessible, if autocompletion was disabled. [#6625](https://github.com/JabRef/jabref/issues/6625)
- We fixed an issue about duplicated group color indicators [#6175](https://github.com/JabRef/jabref/issues/6175)
- We fixed an issue where entries with the entry type Misc from an imported aux file would not be saved correctly to the bib file on disk [#6405](https://github.com/JabRef/jabref/issues/6405)
- We fixed an issue where percent sign ('%') was not formatted properly by the HTML formatter [#6753](https://github.com/JabRef/jabref/issues/6753)
- We fixed an issue with the [SAO/NASA Astrophysics Data System](https://docs.jabref.org/collect/add-entry-using-an-id#sao-nasa-a-ds) fetcher where `\textbackslash` appeared at the end of the abstract.
- We fixed an issue with the Science Direct fetcher where PDFs could not be downloaded. Fixes [#5860](https://github.com/JabRef/jabref/issues/5860)
- We fixed an issue with the Library of Congress importer.
- We fixed the [link to the external libraries listing](https://github.com/JabRef/jabref/blob/master/external-libraries.md) in the about dialog
- We fixed an issue regarding pasting on Linux. [#6293](https://github.com/JabRef/jabref/issues/6293)

### Removed

- We removed the option of the "enforce legal key". [#6295](https://github.com/JabRef/jabref/issues/6295)
- We removed the obsolete `External programs / Open PDF` section in the preferences, as the default application to open PDFs is now set in the `Manage external file types` dialog. [#6130](https://github.com/JabRef/jabref/pull/6130)
- We removed the option to configure whether a `.bib.bak` file should be generated upon save. It is now always enabled. Documentation at <https://docs.jabref.org/advanced/autosave>. [#6092](https://github.com/JabRef/jabref/issues/6092)
- We removed the built-in list of IEEE journal abbreviations using BibTeX strings. If you still want to use them, you have to download them separately from <https://abbrv.jabref.org>.

## [5.0] – 2020-03-06

### Changed

- Added browser integration to the snap package for firefox/chromium browsers. [#6062](https://github.com/JabRef/jabref/pull/6062)
- We reintroduced the possibility to extract references from plain text (using [GROBID](https://grobid.readthedocs.io/en/latest/)). [#5614](https://github.com/JabRef/jabref/pull/5614)
- We changed the open office panel to show buttons in rows of three instead of going straight down to save space as the button expanded out to take up unnecessary horizontal space. [#5479](https://github.com/JabRef/jabref/issues/5479)
- We cleaned up the group add/edit dialog. [#5826](https://github.com/JabRef/jabref/pull/5826)
- We reintroduced the index column. [#5844](https://github.com/JabRef/jabref/pull/5844)
- Filenames of external files can no longer contain curly braces. [#5926](https://github.com/JabRef/jabref/pull/5926)
- We made the filters more easily accessible in the integrity check dialog. [#5955](https://github.com/JabRef/jabref/pull/5955)
- We reimplemented and improved the dialog "Customize entry types". [#4719](https://github.com/JabRef/jabref/issues/4719)
- We added an [American Physical Society](https://journals.aps.org/) fetcher. [#818](https://github.com/JabRef/jabref/issues/818)
- We added possibility to enable/disable items quantity in groups. [#6042](https://github.com/JabRef/jabref/issues/6042)

### Fixed

- We fixed an issue where the command line console was always opened in the background. [#5474](https://github.com/JabRef/jabref/issues/5474)
- We fixed and issue where pdf files will not open under some KDE linux distributions when using okular. [#5253](https://github.com/JabRef/jabref/issues/5253)
- We fixed an issue where the Medline fetcher was only working when JabRef was running from source. [#5645](https://github.com/JabRef/jabref/issues/5645)
- We fixed some visual issues in the dark theme. [#5764](https://github.com/JabRef/jabref/pull/5764) [#5753](https://github.com/JabRef/jabref/issues/5753)
- We fixed an issue where non-default previews didn't handle unicode characters. [#5779](https://github.com/JabRef/jabref/issues/5779)
- We improved the performance, especially changing field values in the entry should feel smoother now. [#5843](https://github.com/JabRef/jabref/issues/5843)
- We fixed an issue where the ampersand character wasn't rendering correctly on previews. [#3840](https://github.com/JabRef/jabref/issues/3840)
- We fixed an issue where an erroneous "The library has been modified by another program" message was shown when saving. [#4877](https://github.com/JabRef/jabref/issues/4877)
- We fixed an issue where the file extension was missing after downloading a file (we now fall-back to pdf). [#5816](https://github.com/JabRef/jabref/issues/5816)
- We fixed an issue where cleaning up entries broke web URLs, if "Make paths of linked files relative (if possible)" was enabled, which resulted in various other issues subsequently. [#5861](https://github.com/JabRef/jabref/issues/5861)
- We fixed an issue where the tab "Required fields" of the entry editor did not show all required fields, if at least two of the defined required fields are linked with a logical or. [#5859](https://github.com/JabRef/jabref/issues/5859)
- We fixed several issues concerning managing external file types: Now everything is usable and fully functional. Previously, there were problems with the radio buttons, with saving the settings and with loading an input field value. Furthermore, different behavior for Windows and other operating systems was given, which was unified as well. [#5846](https://github.com/JabRef/jabref/issues/5846)
- We fixed an issue where entries containing Unicode charaters were not parsed correctly [#5899](https://github.com/JabRef/jabref/issues/5899)
- We fixed an issue where an entry containing an external filename with curly braces could not be saved. Curly braces are now longer allowed in filenames. [#5899](https://github.com/JabRef/jabref/issues/5899)
- We fixed an issue where changing the type of an entry did not update the main table [#5906](https://github.com/JabRef/jabref/issues/5906)
- We fixed an issue in the optics of the library properties, that cropped the dialog on scaled displays. [#5969](https://github.com/JabRef/jabref/issues/5969)
- We fixed an issue where changing the type of an entry did not update the main table. [#5906](https://github.com/JabRef/jabref/issues/5906)
- We fixed an issue where opening a library from the recent libraries menu was not possible. [#5939](https://github.com/JabRef/jabref/issues/5939)
- We fixed an issue where the most bottom group in the list got lost, if it was dragged on itself. [#5983](https://github.com/JabRef/jabref/issues/5983)
- We fixed an issue where changing entry type doesn't always work when biblatex source is shown. [#5905](https://github.com/JabRef/jabref/issues/5905)
- We fixed an issue where the group and the link column were not updated after changing the entry in the main table. [#5985](https://github.com/JabRef/jabref/issues/5985)
- We fixed an issue where reordering the groups was not possible after inserting an article. [#6008](https://github.com/JabRef/jabref/issues/6008)
- We fixed an issue where citation styles except the default "Preview" could not be used. [#5622](https://github.com/JabRef/jabref/issues/5622)
- We fixed an issue where a warning was displayed when the title content is made up of two sentences. [#5832](https://github.com/JabRef/jabref/issues/5832)
- We fixed an issue where an exception was thrown when adding a save action without a selected formatter in the library properties [#6069](https://github.com/JabRef/jabref/issues/6069)
- We fixed an issue where JabRef's icon was missing in the Export to clipboard Dialog. [#6286](https://github.com/JabRef/jabref/issues/6286)
- We fixed an issue when an "Abstract field" was duplicating text, when importing from RIS file (Neurons) [#6065](https://github.com/JabRef/jabref/issues/6065)
- We fixed an issue where adding the addition of a new entry was not completely validated [#6370](https://github.com/JabRef/jabref/issues/6370)
- We fixed an issue where the blue and red text colors in the Merge entries dialog were not quite visible [#6334](https://github.com/JabRef/jabref/issues/6334)
- We fixed an issue where underscore character was removed from the file name in the Recent Libraries list in File menu [#6383](https://github.com/JabRef/jabref/issues/6383)
- We fixed an issue where few keyboard shortcuts regarding new entries were missing [#6403](https://github.com/JabRef/jabref/issues/6403)

### Removed

- Ampersands are no longer escaped by default in the `bib` file. If you want to keep the current behaviour, you can use the new "Escape Ampersands" formatter as a save action. [#5869](https://github.com/JabRef/jabref/issues/5869)
- The "Merge Entries" entry was removed from the Quality Menu. Users should use the right-click menu instead. [#6021](https://github.com/JabRef/jabref/pull/6021)

## [5.0-beta] – 2019-12-15

### Changed

- We added a short DOI field formatter which shortens DOI to more human-readable form. [koppor#343](https://github.com/koppor/jabref/issues/343)
- We improved the display of group memberships by adding multiple colored bars if the entry belongs to more than one group. [#4574](https://github.com/JabRef/jabref/issues/4574)
- We added an option to show the preview as an extra tab in the entry editor (instead of in a split view). [#5244](https://github.com/JabRef/jabref/issues/5244)
- A custom Open/LibreOffice jstyle file now requires a layout line for the entry type `default` [#5452](https://github.com/JabRef/jabref/issues/5452)
- The entry editor is now open by default when JabRef starts up. [#5460](https://github.com/JabRef/jabref/issues/5460)
- Customized entry types are now serialized in alphabetical order in the bib file.
- We added a new ADS fetcher to use the new ADS API. [#4949](https://github.com/JabRef/jabref/issues/4949)
- We added support of the [X11 primary selection](https://unix.stackexchange.com/a/139193/18033) [#2389](https://github.com/JabRef/jabref/issues/2389)
- We added support to switch between biblatex and bibtex library types. [#5550](https://github.com/JabRef/jabref/issues/5550)
- We changed the save action buttons to be easier to understand. [#5565](https://github.com/JabRef/jabref/issues/5565)
- We made the columns for groups, files and uri in the main table reorderable and merged the clickable icon columns for uri, url, doi and eprint. [#5544](https://github.com/JabRef/jabref/pull/5544)
- We reduced the number of write actions performed when autosave is enabled [#5679](https://github.com/JabRef/jabref/issues/5679)
- We made the column sort order in the main table persistent [#5730](https://github.com/JabRef/jabref/pull/5730)
- When an entry is modified on disk, the change dialog now shows the merge dialog to highlight the changes [#5688](https://github.com/JabRef/jabref/pull/5688)

### Fixed

- Inherit fields from cross-referenced entries as specified by biblatex. [#5045](https://github.com/JabRef/jabref/issues/5045)
- We fixed an issue where it was no longer possible to connect to LibreOffice. [#5261](https://github.com/JabRef/jabref/issues/5261)
- The "All entries group" is no longer shown when no library is open.
- We fixed an exception which occurred when closing JabRef. [#5348](https://github.com/JabRef/jabref/issues/5348)
- We fixed an issue where JabRef reports incorrectly about customized entry types. [#5332](https://github.com/JabRef/jabref/issues/5332)
- We fixed a few problems that prevented JabFox to communicate with JabRef. [#4737](https://github.com/JabRef/jabref/issues/4737) [#4303](https://github.com/JabRef/jabref/issues/4303)
- We fixed an error where the groups containing an entry loose their highlight color when scrolling. [#5022](https://github.com/JabRef/jabref/issues/5022)
- We fixed an error where scrollbars were not shown. [#5374](https://github.com/JabRef/jabref/issues/5374)
- We fixed an error where an exception was thrown when merging entries. [#5169](https://github.com/JabRef/jabref/issues/5169)
- We fixed an error where certain metadata items were not serialized alphabetically.
- After assigning an entry to a group, the item count is now properly colored to reflect the new membership of the entry. [#3112](https://github.com/JabRef/jabref/issues/3112)
- The group panel is now properly updated when switching between libraries (or when closing/opening one). [#3142](https://github.com/JabRef/jabref/issues/3142)
- We fixed an error where the number of matched entries shown in the group pane was not updated correctly. [#4441](https://github.com/JabRef/jabref/issues/4441)
- We fixed an error where the wrong file is renamed and linked when using the "Copy, rename and link" action. [#5653](https://github.com/JabRef/jabref/issues/5653)
- We fixed a "null" error when writing XMP metadata. [#5449](https://github.com/JabRef/jabref/issues/5449)
- We fixed an issue where empty keywords lead to a strange display of automatic keyword groups. [#5333](https://github.com/JabRef/jabref/issues/5333)
- We fixed an error where the default color of a new group was white instead of dark gray. [#4868](https://github.com/JabRef/jabref/issues/4868)
- We fixed an issue where the first field in the entry editor got the focus while performing a different action (like searching). [#5084](https://github.com/JabRef/jabref/issues/5084)
- We fixed an issue where multiple entries were highlighted in the web search result after scrolling. [#5035](https://github.com/JabRef/jabref/issues/5035)
- We fixed an issue where the hover indication in the web search pane was not working. [#5277](https://github.com/JabRef/jabref/issues/5277)
- We fixed an error mentioning "javafx.controls/com.sun.javafx.scene.control" that was thrown when interacting with the toolbar.
- We fixed an error where a cleared search was restored after switching libraries. [#4846](https://github.com/JabRef/jabref/issues/4846)
- We fixed an exception which occurred when trying to open a non-existing file from the "Recent files"-menu [#5334](https://github.com/JabRef/jabref/issues/5334)
- We fixed an issues where the search highlight in the entry preview did not worked. [#5069](https://github.com/JabRef/jabref/issues/5069)
- The context menu for fields in the entry editor is back. [#5254](https://github.com/JabRef/jabref/issues/5254)
- We fixed an exception which occurred when trying to open a non-existing file from the "Recent files"-menu [#5334](https://github.com/JabRef/jabref/issues/5334)
- We fixed a problem where the "editor" information has been duplicated during saving a .bib-Database. [#5359](https://github.com/JabRef/jabref/issues/5359)
- We re-introduced the feature to switch between different preview styles. [#5221](https://github.com/JabRef/jabref/issues/5221)
- We fixed various issues (including [#5263](https://github.com/JabRef/jabref/issues/5263)) related to copying entries to the clipboard
- We fixed some display errors in the preferences dialog and replaced some of the controls [#5033](https://github.com/JabRef/jabref/pull/5033) [#5047](https://github.com/JabRef/jabref/pull/5047) [#5062](https://github.com/JabRef/jabref/pull/5062) [#5141](https://github.com/JabRef/jabref/pull/5141) [#5185](https://github.com/JabRef/jabref/pull/5185) [#5265](https://github.com/JabRef/jabref/pull/5265) [#5315](https://github.com/JabRef/jabref/pull/5315) [#5360](https://github.com/JabRef/jabref/pull/5360)
- We fixed an exception which occurred when trying to import entries without an open library. [#5447](https://github.com/JabRef/jabref/issues/5447)
- The "Automatically set file links" feature now follows symbolic links. [#5664](https://github.com/JabRef/jabref/issues/5664)
- After successful import of one or multiple bib entries the main table scrolls to the first imported entry [#5383](https://github.com/JabRef/jabref/issues/5383)
- We fixed an exception which occurred when an invalid jstyle was loaded. [#5452](https://github.com/JabRef/jabref/issues/5452)
- We fixed an issue where the command line arguments `importBibtex` and `importToOpen` did not import into the currently open library, but opened a new one. [#5537](https://github.com/JabRef/jabref/issues/5537)
- We fixed an error where the preview theme did not adapt to the "Dark" mode [#5463](https://github.com/JabRef/jabref/issues/5463)
- We fixed an issue where multiple entries were allowed in the "crossref" field [#5284](https://github.com/JabRef/jabref/issues/5284)
- We fixed an issue where the merge dialog showed the wrong text colour in "Dark" mode [#5516](https://github.com/JabRef/jabref/issues/5516)
- We fixed visibility issues with the scrollbar and group selection highlight in "Dark" mode, and enabled "Dark" mode for the OpenOffice preview in the style selection window. [#5522](https://github.com/JabRef/jabref/issues/5522)
- We fixed an issue where the author field was not correctly parsed during bibtex key-generation. [#5551](https://github.com/JabRef/jabref/issues/5551)
- We fixed an issue where notifications where shown during autosave. [#5555](https://github.com/JabRef/jabref/issues/5555)
- We fixed an issue where the side pane was not remembering its position. [#5615](https://github.com/JabRef/jabref/issues/5615)
- We fixed an issue where JabRef could not interact with [Oracle XE](https://www.oracle.com/de/database/technologies/appdev/xe.html) in the [shared SQL database setup](https://docs.jabref.org/collaborative-work/sqldatabase).
- We fixed an issue where the toolbar icons were hidden on smaller screens.
- We fixed an issue where renaming referenced files for bib entries with long titles was not possible. [#5603](https://github.com/JabRef/jabref/issues/5603)
- We fixed an issue where a window which is on an external screen gets unreachable when external screen is removed. [#5037](https://github.com/JabRef/jabref/issues/5037)
- We fixed a bug where the selection of groups was lost after drag and drop. [#2868](https://github.com/JabRef/jabref/issues/2868)
- We fixed an issue where the custom entry types didn't show the correct display name [#5651](https://github.com/JabRef/jabref/issues/5651)

### Removed

- We removed some obsolete notifications. [#5555](https://github.com/JabRef/jabref/issues/5555)
- We removed an internal step in the [ISBN-to-BibTeX fetcher](https://docs.jabref.org/collect/add-entry-using-an-id#isbn): The [ISBN to BibTeX Converter](https://manas.tungare.name/software/isbn-to-bibtex) by [@manastungare](https://github.com/manastungare) is not used anymore, because it is offline: "people using this tool have not been generating enough sales for Amazon."
- We removed the option to control the default drag and drop behaviour. You can use the modifier keys (like CtrL or Alt) instead.

## [5.0-alpha] – 2019-08-25

### Changed

- We added eventitle, eventdate and venue fields to `@unpublished` entry type.
- We added `@software` and `@dataSet` entry type to biblatex.
- All fields are now properly sorted alphabetically (in the subgroups of required/optional fields) when the entry is written to the bib file.
- We fixed an issue where some importers used the field `pubstatus` instead of the standard BibTeX field `pubstate`.
- We changed the latex command removal for docbook exporter. [#3838](https://github.com/JabRef/jabref/issues/3838)
- We changed the location of some fields in the entry editor (you might need to reset your preferences for these changes to come into effect)
  - Journal/Year/Month in biblatex mode -> Deprecated (if filled)
  - DOI/URL: General -> Optional
  - Internal fields like ranking, read status and priority: Other -> General
  - Moreover, empty deprecated fields are no longer shown
- Added server timezone parameter when connecting to a shared database.
- We updated the dialog for setting up general fields.
- URL field formatting is updated. All whitespace chars, located at the beginning/ending of the URL, are trimmed automatically
- We changed the behavior of the field formatting dialog such that the `bibtexkey` is not changed when formatting all fields or all text fields.
- We added a "Move file to file directory and rename file" option for simultaneously moving and renaming of document file. [#4166](https://github.com/JabRef/jabref/issues/4166)
- Use integrated graphics card instead of discrete on macOS [#4070](https://github.com/JabRef/jabref/issues/4070)
- We added a cleanup operation that detects an arXiv identifier in the note, journal or URL field and moves it to the `eprint` field.
  Because of this change, the last-used cleanup operations were reset.
- We changed the minimum required version of Java to 1.8.0_171, as this is the latest release for which the automatic Java update works. [#4093](https://github.com/JabRef/jabref/issues/4093)
- The special fields like `Printed` and `Read status` now show gray icons when the row is hovered.
- We added a button in the tab header which allows you to close the database with one click. [#494](https://github.com/JabRef/jabref/issues/494)
- Sorting in the main table now takes information from cross-referenced entries into account. [#2808](https://github.com/JabRef/jabref/issues/2808)
- If a group has a color specified, then entries matched by this group have a small colored bar in front of them in the main table.
- Change default icon for groups to a circle because a colored version of the old icon was hard to distinguish from its black counterpart.
- In the main table, the context menu appears now when you press the "context menu" button on the keyboard. [feature request in the forum](https://discourse.jabref.org/t/how-to-enable-keyboard-context-key-windows)
- We added icons to the group side panel to quickly switch between `union` and `intersection` group view mode. [#3269](https://github.com/JabRef/jabref/issues/3269).
- We use `https` for [fetching from most online bibliographic database](https://docs.jabref.org/collect/import-using-online-bibliographic-database).
- We changed the default keyboard shortcuts for moving between entries when the entry editor is active to ̀<kbd>alt</kbd> + <kbd>up/down</kbd>.
- Opening a new file now prompts the directory of the currently selected file, instead of the directory of the last opened file.
- Window state is saved on close and restored on start.
- We made the MathSciNet fetcher more reliable.
- We added the ISBN fetcher to the list of fetcher available under "Update with bibliographic information from the web" in the entry editor toolbar.
- Files without a defined external file type are now directly opened with the default application of the operating system
- We streamlined the process to rename and move files by removing the confirmation dialogs.
- We removed the redundant new lines of markings and wrapped the summary in the File annotation tab. [#3823](https://github.com/JabRef/jabref/issues/3823)
- We add auto URL formatting when user paste link to URL field in entry editor. [koppor#254](https://github.com/koppor/jabref/issues/254)
- We added a minimum height for the entry editor so that it can no longer be hidden by accident. [#4279](https://github.com/JabRef/jabref/issues/4279)
- We added a new keyboard shortcut so that the entry editor could be closed by <kbd>Ctrl</kbd> + <kbd>E</kbd>. [#4222](https://github.com/JabRef/jabref/issues/4222)
- We added an option in the preference dialog box, that allows user to pick the dark or light theme option. [#4130](https://github.com/JabRef/jabref/issues/4130)
- We updated the Related Articles tab to accept JSON from the new version of the Mr. DLib service
- We added an option in the preference dialog box that allows user to choose behavior after dragging and dropping files in Entry Editor. [#4356](https://github.com/JabRef/jabref/issues/4356)
- We added the ability to have an export preference where previously "File"-->"Export"/"Export selected entries" would not save the user's preference[#4495](https://github.com/JabRef/jabref/issues/4495)
- We optimized the code responsible for connecting to an external database, which should lead to huge improvements in performance.
- For automatically created groups, added ability to filter groups by entry type. [#4539](https://github.com/JabRef/jabref/issues/4539)
- We added the ability to add field names from the Preferences Dialog [#4546](https://github.com/JabRef/jabref/issues/4546)
- We added the ability to change the column widths directly in the main table. [#4546](https://github.com/JabRef/jabref/issues/4546)
- We added a description of how recommendations were chosen and better error handling to Related Articles tab
- We added the ability to execute default action in dialog by using with <kbd>Ctrl</kbd> + <kbd>Enter</kbd> combination [#4496](https://github.com/JabRef/jabref/issues/4496)
- We grouped and reordered the Main Menu (File, Edit, Library, Quality, Tools, and View tabs & icons). [#4666](https://github.com/JabRef/jabref/issues/4666) [#4667](https://github.com/JabRef/jabref/issues/4667) [#4668](https://github.com/JabRef/jabref/issues/4668) [#4669](https://github.com/JabRef/jabref/issues/4669) [#4670](https://github.com/JabRef/jabref/issues/4670) [#4671](https://github.com/JabRef/jabref/issues/4671) [#4672](https://github.com/JabRef/jabref/issues/4672) [#4673](https://github.com/JabRef/jabref/issues/4673)
- We added additional modifiers (capitalize, titlecase and sentencecase) to the Bibtex key generator. [#1506](https://github.com/JabRef/jabref/issues/1506)
- We have migrated from the mysql jdbc connector to the mariadb one for better authentication scheme support. [#4745](https://github.com/JabRef/jabref/issues/4745)
- We grouped the toolbar icons and changed the Open Library and Copy icons. [#4584](https://github.com/JabRef/jabref/issues/4584)
- We added a browse button next to the path text field for aux-based groups. [#4586](https://github.com/JabRef/jabref/issues/4586)
- We changed the title of Group Dialog to "Add subgroup" from "Edit group" when we select Add subgroup option.
- We enable import button only if entries are selected. [#4755](https://github.com/JabRef/jabref/issues/4755)
- We made modifications to improve the contrast of UI elements. [#4583](https://github.com/JabRef/jabref/issues/4583)
- We added a warning for empty BibTeX keys in the entry editor. [#4440](https://github.com/JabRef/jabref/issues/4440)
- We added an option in the settings to set the default action in JabRef when right clicking on any entry in any database and selecting "Open folder". [#4763](https://github.com/JabRef/jabref/issues/4763)
- The Medline fetcher now normalizes the author names according to the BibTeX-Standard [#4345](https://github.com/JabRef/jabref/issues/4345)
- We added an option on the Linked File Viewer to rename the attached file of an entry directly on the JabRef. [#4844](https://github.com/JabRef/jabref/issues/4844)
- We added an option in the preference dialog box that allows user to enable helpful tooltips.[#3599](https://github.com/JabRef/jabref/issues/3599)
- We reworked the functionality for extracting BibTeX entries from plain text, because our used service [freecite shut down](https://library.brown.edu/libweb/freecite_notice.php). [#5206](https://github.com/JabRef/jabref/pull/5206)
- We moved the dropdown menu for selecting the push-application from the toolbar into the external application preferences. [#674](https://github.com/JabRef/jabref/issues/674)
- We removed the alphabetical ordering of the custom tabs and updated the error message when trying to create a general field with a name containing an illegal character. [#5019](https://github.com/JabRef/jabref/issues/5019)
- We added a context menu to the bib(la)tex-source-editor to copy'n'paste. [#5007](https://github.com/JabRef/jabref/pull/5007)
- We added a tool that allows searching for citations in LaTeX files. It scans directories and shows which entries are used, how many times and where.
- We added a 'LaTeX citations' tab to the entry editor, to search for citations to the active entry in the LaTeX file directory. It can be disabled in the preferences dialog.
- We added an option in preferences to allow for integers in field "edition" when running database in bibtex mode. [#4680](https://github.com/JabRef/jabref/issues/4680)
- We added the ability to use negation in export filter layouts. [#5138](https://github.com/JabRef/jabref/pull/5138)
- Focus on Name Area instead of 'OK' button whenever user presses 'Add subgroup'. [#6307](https://github.com/JabRef/jabref/issues/6307)
- We changed the behavior of merging that the entry which has "smaller" bibkey will be selected. [#7395](https://github.com/JabRef/jabref/issues/7395)

### Fixed

- We fixed an issue where JabRef died silently for the user without enough inotify instances [#4874](https://github.com/JabRef/jabref/issues/4874)
- We fixed an issue where corresponding groups are sometimes not highlighted when clicking on entries [#3112](https://github.com/JabRef/jabref/issues/3112)
- We fixed an issue where custom exports could not be selected in the 'Export (selected) entries' dialog [#4013](https://github.com/JabRef/jabref/issues/4013)
- Italic text is now rendered correctly. [#3356](https://github.com/JabRef/jabref/issues/3356)
- The entry editor no longer gets corrupted after using the source tab. [#3532](https://github.com/JabRef/jabref/issues/3532) [#3608](https://github.com/JabRef/jabref/issues/3608) [#3616](https://github.com/JabRef/jabref/issues/3616)
- We fixed multiple issues where entries did not show up after import if a search was active. [#1513](https://github.com/JabRef/jabref/issues/1513) [#3219](https://github.com/JabRef/jabref/issues/3219))
- We fixed an issue where the group tree was not updated correctly after an entry was changed. [#3618](https://github.com/JabRef/jabref/issues/3618)
- We fixed an issue where a right-click in the main table selected a wrong entry. [#3267](https://github.com/JabRef/jabref/issues/3267)
- We fixed an issue where in rare cases entries where overlayed in the main table. [#3281](https://github.com/JabRef/jabref/issues/3281)
- We fixed an issue where selecting a group messed up the focus of the main table and the entry editor. [#3367](https://github.com/JabRef/jabref/issues/3367)
- We fixed an issue where composite author names were sorted incorrectly. [#2828](https://github.com/JabRef/jabref/issues/2828)
- We fixed an issue where commands followed by `-` didn't work. [#3805](https://github.com/JabRef/jabref/issues/3805)
- We fixed an issue where a non-existing aux file in a group made it impossible to open the library. [#4735](https://github.com/JabRef/jabref/issues/4735)
- We fixed an issue where some journal names were wrongly marked as abbreviated. [#4115](https://github.com/JabRef/jabref/issues/4115)
- We fixed an issue where the custom file column were sorted incorrectly. [#3119](https://github.com/JabRef/jabref/issues/3119)
- We improved the parsing of author names whose infix is abbreviated without a dot. [#4864](https://github.com/JabRef/jabref/issues/4864)
- We fixed an issues where the entry losses focus when a field is edited and at the same time used for sorting. [#3373](https://github.com/JabRef/jabref/issues/3373)
- We fixed an issue where the menu on Mac OS was not displayed in the usual Mac-specific way. [#3146](https://github.com/JabRef/jabref/issues/3146)
- We improved the integrity check for page numbers. [#4113](https://github.com/JabRef/jabref/issues/4113) and [feature request in the forum](https://discourse.jabref.org/t/pages-field-allow-use-of-en-dash/1199)
- We fixed an issue where the order of fields in customized entry types was not saved correctly. [#4033](https://github.com/JabRef/jabref/issues/4033)
- We fixed an issue where renaming a group did not change the group name in the interface. [#3189](https://github.com/JabRef/jabref/issues/3189)
- We fixed an issue where the groups tree of the last database was still shown even after the database was already closed.
- We fixed an issue where the "Open file dialog" may disappear behind other windows. [#3410](https://github.com/JabRef/jabref/issues/3410)
- We fixed an issue where the number of entries matched was not updated correctly upon adding or removing an entry. [#3537](https://github.com/JabRef/jabref/issues/3537)
- We fixed an issue where the default icon of a group was not colored correctly.
- We fixed an issue where the first field in entry editor was not focused when adding a new entry. [#4024](https://github.com/JabRef/jabref/issues/4024)
- We reworked the "Edit file" dialog to make it resizeable and improved the workflow for adding and editing files [#2970](https://github.com/JabRef/jabref/issues/2970)
- We fixed an issue where custom name formatters were no longer found correctly. [#3531](https://github.com/JabRef/jabref/issues/3531)
- We fixed an issue where the month was not shown in the preview. [#3239](https://github.com/JabRef/jabref/issues/3239)
- Rewritten logic to detect a second jabref instance. [#4023](https://github.com/JabRef/jabref/issues/4023)
- We fixed an issue where the "Convert to BibTeX-Cleanup" moved the content of the `file` field to the `pdf` field [#4120](https://github.com/JabRef/jabref/issues/4120)
- We fixed an issue where the preview pane in entry preview in preferences wasn't showing the citation style selected [#3849](https://github.com/JabRef/jabref/issues/3849)
- We fixed an issue where the default entry preview style still contained the field `review`. The field `review` in the style is now replaced with comment to be consistent with the entry editor [#4098](https://github.com/JabRef/jabref/issues/4098)
- We fixed an issue where users were vulnerable to XXE attacks during parsing [#4229](https://github.com/JabRef/jabref/issues/4229)
- We fixed an issue where files added via the "Attach file" contextmenu of an entry were not made relative. [#4201](https://github.com/JabRef/jabref/issues/4201) and [#4241](https://github.com/JabRef/jabref/issues/4241)
- We fixed an issue where author list parser can't generate bibtex for Chinese author. [#4169](https://github.com/JabRef/jabref/issues/4169)
- We fixed an issue where the list of XMP Exclusion fields in the preferences was not be saved [#4072](https://github.com/JabRef/jabref/issues/4072)
- We fixed an issue where the ArXiv Fetcher did not support HTTP URLs [koppor#328](https://github.com/koppor/jabref/issues/328)
- We fixed an issue where only one PDF file could be imported [#4422](https://github.com/JabRef/jabref/issues/4422)
- We fixed an issue where "Move to group" would always move the first entry in the library and not the selected [#4414](https://github.com/JabRef/jabref/issues/4414)
- We fixed an issue where an older dialog appears when downloading full texts from the quality menu. [#4489](https://github.com/JabRef/jabref/issues/4489)
- We fixed an issue where right clicking on any entry in any database and selecting "Open folder" results in the NullPointer exception. [#4763](https://github.com/JabRef/jabref/issues/4763)
- We fixed an issue where option 'open terminal here' with custom command was passing the wrong argument. [#4802](https://github.com/JabRef/jabref/issues/4802)
- We fixed an issue where ranking an entry would generate an IllegalArgumentException. [#4754](https://github.com/JabRef/jabref/issues/4754)
- We fixed an issue where special characters where removed from non-label key generation pattern parts [#4767](https://github.com/JabRef/jabref/issues/4767)
- We fixed an issue where the RIS import would overwite the article date with the value of the acessed date [#4816](https://github.com/JabRef/jabref/issues/4816)
- We fixed an issue where an NullPointer exception was thrown when a referenced entry in an Open/Libre Office document was no longer present in the library. Now an error message with the reference marker of the missing entry is shown. [#4932](https://github.com/JabRef/jabref/issues/4932)
- We fixed an issue where a database exception related to a missing timezone was too big. [#4827](https://github.com/JabRef/jabref/issues/4827)
- We fixed an issue where the IEEE fetcher returned an error if no keywords were present in the result from the IEEE website [#4997](https://github.com/JabRef/jabref/issues/4997)
- We fixed an issue where the command line help text had several errors, and arguments and descriptions have been rewritten to simplify and detail them better. [#2016](https://github.com/JabRef/jabref/issues/2016)
- We fixed an issue where the same menu for changing entry type had two different sizes and weights. [#4977](https://github.com/JabRef/jabref/issues/4977)
- We fixed an issue where the "Attach file" dialog, in the right-click menu for an entry, started on the working directory instead of the user's main directory. [#4995](https://github.com/JabRef/jabref/issues/4995)
- We fixed an issue where the JabRef Icon in the macOS launchpad was not displayed correctly [#5003](https://github.com/JabRef/jabref/issues/5003)
- We fixed an issue where the "Search for unlinked local files" would throw an exception when parsing the content of a PDF-file with missing "series" information [#5128](https://github.com/JabRef/jabref/issues/5128)
- We fixed an issue where the XMP Importer would incorrectly return an empty default entry when importing pdfs [#6577](https://github.com/JabRef/jabref/issues/6577)
- We fixed an issue where opening the menu 'Library properties' marked the library as modified [#6451](https://github.com/JabRef/jabref/issues/6451)
- We fixed an issue when importing resulted in an exception [#7343](https://github.com/JabRef/jabref/issues/7343)
- We fixed an issue where the field in the Field formatter dropdown selection were sorted in random order. [#7710](https://github.com/JabRef/jabref/issues/7710)

### Removed

- The feature to "mark entries" was removed and merged with the groups functionality. For migration, a group is created for every value of the `__markedentry` field and the entry is added to this group.
- The number column was removed.
- We removed the global search feature.
- We removed the coloring of cells in the main table according to whether the field is optional/required.
- We removed the feature to find and resolve duplicate BibTeX keys (as this use case is already covered by the integrity check).
- We removed a few commands from the right-click menu that are not needed often and thus don't need to be placed that prominently:
  - Print entry preview: available through entry preview
  - All commands related to marking: marking is not yet reimplemented
  - Set/clear/append/rename fields: available through Edit menu
  - Manage keywords: available through the Edit menu
  - Copy linked files to folder: available through File menu
  - Add/move/remove from group: removed completely (functionality still available through group interface)
- We removed the option to change the column widths in the preferences dialog. [#4546](https://github.com/JabRef/jabref/issues/4546)

## Older versions

The changelog of JabRef 4.x is available at the [v4.3.1 tag](https://github.com/JabRef/jabref/blob/v4.3.1/CHANGELOG.md).
The changelog of JabRef 3.x is available at the [v3.8.2 tag](https://github.com/JabRef/jabref/blob/v3.8.2/CHANGELOG.md).
The changelog of JabRef 2.11 and all previous versions is available as [text file in the v2.11.1 tag](https://github.com/JabRef/jabref/blob/v2.11.1/CHANGELOG).

[Unreleased]: https://github.com/JabRef/jabref/compare/v6.0-alpha...HEAD
[6.0-alpha]: https://github.com/JabRef/jabref/compare/v5.15...v6.0-alpha
[5.15]: https://github.com/JabRef/jabref/compare/v5.14...v5.15
[5.14]: https://github.com/JabRef/jabref/compare/v5.13...v5.14
[5.13]: https://github.com/JabRef/jabref/compare/v5.12...v5.13
[5.12]: https://github.com/JabRef/jabref/compare/v5.11...v5.12
[5.11]: https://github.com/JabRef/jabref/compare/v5.10...v5.11
[5.10]: https://github.com/JabRef/jabref/compare/v5.9...v5.10
[5.9]: https://github.com/JabRef/jabref/compare/v5.8...v5.9
[5.8]: https://github.com/JabRef/jabref/compare/v5.7...v5.8
[5.7]: https://github.com/JabRef/jabref/compare/v5.6...v5.7
[5.6]: https://github.com/JabRef/jabref/compare/v5.5...v5.6
[5.5]: https://github.com/JabRef/jabref/compare/v5.4...v5.5
[5.4]: https://github.com/JabRef/jabref/compare/v5.3...v5.4
[5.3]: https://github.com/JabRef/jabref/compare/v5.2...v5.3
[5.2]: https://github.com/JabRef/jabref/compare/v5.1...v5.2
[5.1]: https://github.com/JabRef/jabref/compare/v5.0...v5.1
[5.0]: https://github.com/JabRef/jabref/compare/v5.0-beta...v5.0
[5.0-beta]: https://github.com/JabRef/jabref/compare/v5.0-alpha...v5.0-beta
[5.0-alpha]: https://github.com/JabRef/jabref/compare/v4.3...v5.0-alpha

<!-- markdownlint-disable-file MD024 MD033 MD053 --><|MERGE_RESOLUTION|>--- conflicted
+++ resolved
@@ -36,11 +36,8 @@
 - We added a "LTWA" abbreviation feature in the "Quality > Abbreviate journal names > LTWA" menu [#12273](https://github.com/JabRef/jabref/issues/12273/)
 - We added path validation to file directories in library properties dialog. [#11840](https://github.com/JabRef/jabref/issues/11840)
 - We now support usage of custom CSL styles in the Open/LibreOffice integration. [#12337](https://github.com/JabRef/jabref/issues/12337)
-<<<<<<< HEAD
 - We added ability to toggle journal abbreviation lists (including built-in and external CSV files) on/off in preferences. [#12468](https://github.com/JabRef/jabref/pull/12468)
-=======
 - We added support for citation-only CSL styles which don't specify bibliography formatting. [#12996](https://github.com/JabRef/jabref/pull/12996)
->>>>>>> 95dcbe64
 
 ### Changed
 
