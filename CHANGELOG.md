# Changelog

All notable changes to this project will be documented in this file.
The format is based on [Keep a Changelog](https://keepachangelog.com/en/1.0.0/).
We refer to [GitHub issues](https://github.com/JabRef/jabref/issues) by using `#NUM`.
In case, there is no issue present, the pull request implementing the feature is linked.

Note that this project **does not** adhere to [Semantic Versioning](https://semver.org/).

## [Unreleased]

### Added

- When importing entries form the "Citation relations" tab, the field [cites](https://docs.jabref.org/advanced/entryeditor/entrylinks) is now filled according to the relationship between the entries. [#10572](https://github.com/JabRef/jabref/pull/10752)

### Changed

- The Custom export format now uses the custom DOI base URI in the preferences for the `DOICheck`, if activated [forum#4084](https://discourse.jabref.org/t/export-html-disregards-custom-doi-base-uri/4084)
<<<<<<< HEAD
- The index directories for full text search have now more readable names to increase debugging possibilities using Apache Lucense's Lurk. [#10193](https://github.com/JabRef/jabref/issues/10193)
- The fulltext search also indexes files ending with .pdf (but do not having an explicit file type set). [#10193](https://github.com/JabRef/jabref/issues/10193)
=======
- We changed the order of the lists in the "Citation relations" tab. `Cites` are now on the left and `Cited by` on the right [#10572](https://github.com/JabRef/jabref/pull/10752)
>>>>>>> bae698a5

### Fixed

- We fixed an issue where attempting to cancel the importing/generation of an entry from id is ignored. [#10508](https://github.com/JabRef/jabref/issues/10508)
- We fixed an issue where the preview panel showing the wrong entry (an entry that is not selected in the entry table). [#9172](https://github.com/JabRef/jabref/issues/9172)
- The last page of a PDF is now indexed by the full text search. [#10193](https://github.com/JabRef/jabref/issues/10193)
- We fixed an issue where the duplicate check did not take umlauts or other LaTeX-encoded characters into account. [#10744](https://github.com/JabRef/jabref/pull/10744)
- We fixed the colors of the icon on hover for unset special fields. [#10431](https://github.com/JabRef/jabref/issues/10431)

### Removed

## [5.12] – 2023-12-24

### Added

- We added a scite.ai tab in the entry editor that retrieves 'Smart Citation' tallies for citations that have a DOI. [koppor#375](https://github.com/koppor/jabref/issues/375)  
- We added a dropdown menu to let users change the reference library during AUX file import. [#10472](https://github.com/JabRef/jabref/issues/10472)
- We added a button to let users reset the cite command to the default value. [#10569](https://github.com/JabRef/jabref/issues/10569)
- We added the option to use System Preference for Light/Dark Theme [#8729](https://github.com/JabRef/jabref/issues/8729).
- We added [scholar.archive.org](https://scholar.archive.org/) as a new fetcher. [#10498](https://github.com/JabRef/jabref/issues/10498)
- We integrated predatory journal checking as part of the Integrity Checker based on the [check-bib-for-predatory](https://github.com/CfKu/check-bib-for-predatory). [koppor#348](https://github.com/koppor/jabref/issues/348)
- We added a 'More options' section in the main table right click menu opening the preferences dialog. [#9432](https://github.com/JabRef/jabref/issues/9432)
- When creating a new group, it inherits the icon of the parent group. [#10521](https://github.com/JabRef/jabref/pull/10521)

### Changed

- We moved the location of the 'Open only one instance of JabRef' preference option from "Network" to "General". [#9306](https://github.com/JabRef/jabref/issues/9306)
- The two previews in the change resolver dialog now have their scrollbars synchronized. [#9576](https://github.com/JabRef/jabref/issues/9576).
- We changed the setting of the keyword separator to accept a single character only. [#177](https://github.com/koppor/jabref/issues/177)
- We replaced "SearchAll" in Web Search by "Search Selected". [#10556](https://github.com/JabRef/jabref/issues/10556)
- Short DOI formatter now checks, if the value is already formatted. If so, it returns the value instead of calling the ShortDOIService again. [#10589](https://github.com/JabRef/jabref/issues/10589)
- We upgraded to JavaFX 21.0.1. As a consequence JabRef requires now macOS 11 or later and GTK 3.8 or later on Linux [10627](https://github.com/JabRef/jabref/pull/10627).
- A user-specific comment fields is not enabled by default, but can be enabled using the "Add" button. [#10424](https://github.com/JabRef/jabref/issues/10424)
- We upgraded to Lucene 9.9 for the fulltext search. The search index will be rebuild. [#10686](https://github.com/JabRef/jabref/pull/10686)
- When using "Copy..." -> "Copy citation key", the delimiter configured at "Push applications" is respected. [#10707](https://github.com/JabRef/jabref/pull/10707)

### Fixed

- We fixed an issue where the added protected term has unwanted leading and trailing whitespaces, where the formatted text has unwanted empty brackets and where the word at the cursor in the textbox can be added to the list. [#10415](https://github.com/JabRef/jabref/issues/10415)
- We fixed an issue where in the merge dialog the file field of entries was not correctly merged when the first and second entry both contained values inside the file field. [#10572](https://github.com/JabRef/jabref/issues/10572)
- We fixed some small inconsistencies in the user interface. [#10507](https://github.com/JabRef/jabref/issues/10507) [#10458](https://github.com/JabRef/jabref/issues/10458) [#10660](https://github.com/JabRef/jabref/issues/10660)
- We fixed the issue where the Hayagriva YAML exporter would not include a parent field for the publisher/series. [#10596](https://github.com/JabRef/jabref/issues/10596)
- We fixed issues in the external file type dialog w.r.t. duplicate entries in the case of a language switch. [#10271](https://github.com/JabRef/jabref/issues/10271)
- We fixed an issue where the right-click action "Copy cite..." did not respect the configured citation command under "External Programs" -> "[Push Applications](https://docs.jabref.org/cite/pushtoapplications)" [#10615](https://github.com/JabRef/jabref/issues/10615)

### Removed

- We removed duplicate filtering and sorting operations in the MainTable when editing BibEntries. [#10619](https://github.com/JabRef/jabref/pull/10619)

## [5.11] – 2023-10-22

### Added

- We added the ability to sort subgroups in Z-A order, as well as by ascending and descending number of subgroups. [#10249](https://github.com/JabRef/jabref/issues/10249)
- We added the possibility to find (and add) papers that cite or are cited by a given paper. [#6187](https://github.com/JabRef/jabref/issues/6187)
- We added an error-specific message for when a download from a URL fails. [#9826](https://github.com/JabRef/jabref/issues/9826)
- We added support for customizing the citation command (e.g., `[@key1,@key2]`) when [pushing to external applications](https://docs.jabref.org/cite/pushtoapplications). [#10133](https://github.com/JabRef/jabref/issues/10133)
- We added an integrity check for more special characters. [#8712](https://github.com/JabRef/jabref/issues/8712)
- We added protected terms described as "Computer science". [#10222](https://github.com/JabRef/jabref/pull/10222)
- We added a link "Get more themes..." in the preferences to that points to [themes.jabref.org](https://themes.jabref.org) allowing the user to download new themes. [#10243](https://github.com/JabRef/jabref/issues/10243)
- We added a fetcher for [LOBID](https://lobid.org/resources/api) resources. [koppor#386](https://github.com/koppor/jabref/issues/386)
- When in `biblatex` mode, the [integrity check](https://docs.jabref.org/finding-sorting-and-cleaning-entries/checkintegrity) for journal titles now also checks the field `journal`.
- We added support for exporting to Hayagriva YAML format. [#10382](https://github.com/JabRef/jabref/issues/10382)
- We added support for pushing citations to [TeXShop](https://pages.uoregon.edu/koch/texshop/) on macOS [forum#2699](https://discourse.jabref.org/t/push-to-texshop-mac/2699).
- We added the 'Bachelor's thesis' type for Biblatex's 'Thesis' EntryType [#10029](https://github.com/JabRef/jabref/issues/10029).

### Changed

- The export formats `listrefs`, `tablerefs`, `tablerefsabsbib`, now use the ISO date format in the footer [#10383](https://github.com/JabRef/jabref/pull/10383).
- When searching for an identifier in the "Web search", the title of the search window is now "Identifier-based Web Search". [#10391](https://github.com/JabRef/jabref/pull/10391)
- The ampersand checker now skips verbatim fields (`file`, `url`, ...). [#10419](https://github.com/JabRef/jabref/pull/10419)
- If no existing document is selected for exporting "XMP annotated pdf" JabRef will now create a new PDF file with a sample text and the metadata. [#10102](https://github.com/JabRef/jabref/issues/10102)
- We modified the DOI cleanup to infer the DOI from an ArXiV ID if it's present. [#10426](https://github.com/JabRef/jabref/issues/10426)
- The ISI importer uses the field `comment` for notes (instead of `review). [#10478](https://github.com/JabRef/jabref/pull/10478)
- If no existing document is selected for exporting "Embedded BibTeX pdf" JabRef will now create a new PDF file with a sample text and the metadata. [#10101](https://github.com/JabRef/jabref/issues/10101)
- Translated titles format no longer raise a warning. [#10459](https://github.com/JabRef/jabref/issues/10459)
- We re-added the empty grey containers in the groups panel to keep an indicator for the current selected group, if displaying of group item count is turned off [#9972](https://github.com/JabRef/jabref/issues/9972)

### Fixed

- We fixed an issue where "Move URL in note field to url field" in the cleanup dialog caused an exception if no note field was present [forum#3999](https://discourse.jabref.org/t/cleanup-entries-cant-get-it-to-work/3999)
- It is possible again to use "current table sort order" for the order of entries when saving. [#9869](https://github.com/JabRef/jabref/issues/9869)
- Passwords can be stored in GNOME key ring. [#10274](https://github.com/JabRef/jabref/issues/10274)
- We fixed an issue where groups based on an aux file could not be created due to an exception [#10350](https://github.com/JabRef/jabref/issues/10350)
- We fixed an issue where the JabRef browser extension could not communicate with JabRef under macOS due to missing files. You should use the `.pkg` for the first installation as it updates all necessary files for the extension [#10308](https://github.com/JabRef/jabref/issues/10308)
- We fixed an issue where the ISBN fetcher returned the entrytype `misc` for certain ISBN numbers [#10348](https://github.com/JabRef/jabref/issues/10348)
- We fixed a bug where an exception was raised when saving less than three export save orders in the preference. [#10157](https://github.com/JabRef/jabref/issues/10157)
- We fixed an issue where it was possible to create a group with no name or with a group separator inside the name [#9776](https://github.com/JabRef/jabref/issues/9776)
- Biblatex's `journaltitle` is now also respected for showing the journal information. [#10397](https://github.com/JabRef/jabref/issues/10397)
- JabRef does not hang anymore when exporting via CLI. [#10380](https://github.com/JabRef/jabref/issues/10380)
- We fixed an issue where it was not possible to save a library on a network share under macOS due to an exception when acquiring a file lock [#10452](https://github.com/JabRef/jabref/issues/10452)
- We fixed an issue where exporting "XMP annotated pdf" without selecting an existing document would produce an exception. [#10102](https://github.com/JabRef/jabref/issues/10102)
- We fixed an issue where the "Enabled" column in the "Protected terms files" tab in the preferences could not be resized [#10285](https://github.com/JabRef/jabref/issues/10285)
- We fixed an issue where after creation of a new library, the new library was not focused. [koppor#592](https://github.com/koppor/jabref/issues/592)
- We fixed an issue where double clicking on an url in the file field would trigger an exception instead of opening the browser [#10480](https://github.com/JabRef/jabref/pull/10480)
- We fixed an issue where scrolling was impossible on dragging a citation on the groups panel. [#9754](https://github.com/JabRef/jabref/issues/9754)
- We fixed an issue where exporting "Embedded BibTeX pdf" without selecting an existing document would produce an exception. [#10101](https://github.com/JabRef/jabref/issues/10101)
- We fixed an issue where there was a failure to access the url link for "eprint" for the ArXiv entry.[#10474](https://github.com/JabRef/jabref/issues/10474)
- We fixed an issue where it was not possible to connect to a shared database once a group with entries was added or other metadata modified [#10336](https://github.com/JabRef/jabref/issues/10336)
- We fixed an issue where middle-button paste in X not always worked [#7905](https://github.com/JabRef/jabref/issues/7905)

## [5.10] – 2023-09-02

### Added

- We added a field showing the BibTeX/biblatex source for added and deleted entries in the "External Changes Resolver" dialog. [#9509](https://github.com/JabRef/jabref/issues/9509)
- We added user-specific comment field so that multiple users can make separate comments. [#543](https://github.com/koppor/jabref/issues/543)
- We added a search history list in the search field's right click menu. [#7906](https://github.com/JabRef/jabref/issues/7906)
- We added a full text fetcher for IACR eprints. [#9651](https://github.com/JabRef/jabref/pull/9651)
- We added "Attach file from URL" to right-click context menu to download and store a file with the reference library. [#9646](https://github.com/JabRef/jabref/issues/9646)
- We enabled updating an existing entry with data from InspireHEP. [#9351](https://github.com/JabRef/jabref/issues/9351)
- We added a fetcher for the Bibliotheksverbund Bayern (experimental). [#9641](https://github.com/JabRef/jabref/pull/9641)
- We added support for more biblatex date formats for parsing dates. [#2753](https://github.com/JabRef/jabref/issues/2753)
- We added support for multiple languages for exporting to and importing references from MS Office. [#9699](https://github.com/JabRef/jabref/issues/9699)
- We enabled scrolling in the groups list when dragging a group on another group. [#2869](https://github.com/JabRef/jabref/pull/2869)
- We added the option to automatically download online files when a new entry is created from an existing ID (e.g., DOI). The option can be disabled in the preferences under "Import and Export". [#9756](https://github.com/JabRef/jabref/issues/9756)
- We added a new Integrity check for unescaped ampersands. [koppor#585](https://github.com/koppor/jabref/issues/585)
- We added support for parsing `$\backslash$` in file paths (as exported by Mendeley). [forum#3470](https://discourse.jabref.org/t/mendeley-bib-import-with-linked-files/3470)
- We added the possibility to automatically fetch entries when an ISBN is pasted on the main table. [#9864](https://github.com/JabRef/jabref/issues/9864)
- We added the option to disable the automatic linking of files in the entry editor [#5105](https://github.com/JabRef/jabref/issues/5105)
- We added the link icon for ISBNs in linked identifiers column. [#9819](https://github.com/JabRef/jabref/issues/9819)
- We added key binding to focus on groups <kbd>alt</kbd> + <kbd>s</kbd> [#9863](https://github.com/JabRef/jabref/issues/9863)
- We added the option to unprotect a text selection, which strips all pairs of curly braces away. [#9950](https://github.com/JabRef/jabref/issues/9950)
- We added drag and drop events for field 'Groups' in entry editor panel. [#569](https://github.com/koppor/jabref/issues/569)
- We added support for parsing MathML in the Medline importer. [#4273](https://github.com/JabRef/jabref/issues/4273)
- We added the ability to search for an identifier (DOI, ISBN, ArXiv ID) directly from 'Web Search'. [#7575](https://github.com/JabRef/jabref/issues/7575) [#9674](https://github.com/JabRef/jabref/issues/9674)
- We added a cleanup activity that identifies a URL or a last-visited-date in the `note` field and moves it to the `url` and `urldate` field respectively. [koppor#216](https://github.com/koppor/jabref/issues/216)
- We enabled the user to change the name of a field in a custom entry type by double-clicking on it. [#9840](https://github.com/JabRef/jabref/issues/9840)
- We added some preferences options to disable online activity. [#10064](https://github.com/JabRef/jabref/issues/10064)
- We integrated two mail actions ("As Email" and "To Kindle") under a new "Send" option in the right-click & Tools menus. The Kindle option creates an email targeted to the user's Kindle email, which can be set in preferences under "External programs" [#6186](https://github.com/JabRef/jabref/issues/6186)
- We added an option to clear recent libraries' history. [#10003](https://github.com/JabRef/jabref/issues/10003)
- We added an option to encrypt and remember the proxy password. [#8055](https://github.com/JabRef/jabref/issues/8055)[#10044](https://github.com/JabRef/jabref/issues/10044)
- We added support for showing journal information, via info buttons next to the `Journal` and `ISSN` fields in the entry editor. [#6189](https://github.com/JabRef/jabref/issues/6189)
- We added support for pushing citations to Sublime Text 3 [#10098](https://github.com/JabRef/jabref/issues/10098)
- We added support for the Finnish language. [#10183](https://github.com/JabRef/jabref/pull/10183)
- We added the option to automatically replaces illegal characters in the filename when adding a file to JabRef. [#10182](https://github.com/JabRef/jabref/issues/10182)
- We added a privacy policy. [#10064](https://github.com/JabRef/jabref/issues/10064)
- We added a tooltip to show the number of entries in a group [#10208](https://github.com/JabRef/jabref/issues/10208)
- We fixed an issue where it was no longer possible to add or remove selected entries to groups via context menu [#10404](https://github.com/JabRef/jabref/issues/10404), [#10317](https://github.com/JabRef/jabref/issues/10317) [#10374](https://github.com/JabRef/jabref/issues/10374)

### Changed

- We replaced "Close" by "Close library" and placed it after "Save all" in the File menu. [#10043](https://github.com/JabRef/jabref/pull/10043)
- We upgraded to Lucene 9.7 for the fulltext search. The search index will be rebuild. [#9584](https://github.com/JabRef/jabref/pull/10036)
- 'Get full text' now also checks the file url. [#568](https://github.com/koppor/jabref/issues/568)
- JabRef writes a new backup file only if there is a change. Before, JabRef created a backup upon start. [#9679](https://github.com/JabRef/jabref/pull/9679)
- We modified the `Add Group` dialog to use the most recently selected group hierarchical context. [#9141](https://github.com/JabRef/jabref/issues/9141)
- We refined the 'main directory not found' error message. [#9625](https://github.com/JabRef/jabref/pull/9625)
- JabRef writes a new backup file only if there is a change. Before, JabRef created a backup upon start. [#9679](https://github.com/JabRef/jabref/pull/9679)
- Backups of libraries are not stored per JabRef version, but collected together. [#9676](https://github.com/JabRef/jabref/pull/9676)
- We streamlined the paths for logs and backups: The parent path fragment is always `logs` or `backups`.
- `log.txt` now contains an entry if a BibTeX entry could not be parsed.
- `log.txt` now contains debug messages. Debugging needs to be enabled explicitly. [#9678](https://github.com/JabRef/jabref/pull/9678)
- `log.txt` does not contain entries for non-found files during PDF indexing. [#9678](https://github.com/JabRef/jabref/pull/9678)
- The hostname is now determined using environment variables (`COMPUTERNAME`/`HOSTNAME`) first. [#9910](https://github.com/JabRef/jabref/pull/9910)
- We improved the Medline importer to correctly import ISO dates for `revised`. [#9536](https://github.com/JabRef/jabref/issues/9536)
- To avoid cluttering of the directory, We always delete the `.sav` file upon successful write. [#9675](https://github.com/JabRef/jabref/pull/9675)
- We improved the unlinking/deletion of multiple linked files of an entry using the <kbd>Delete</kbd> key. [#9473](https://github.com/JabRef/jabref/issues/9473)
- The field names of customized entry types are now exchanged preserving the case. [#9993](https://github.com/JabRef/jabref/pull/9993)
- We moved the custom entry types dialog into the preferences dialog. [#9760](https://github.com/JabRef/jabref/pull/9760)
- We moved the manage content selectors dialog to the library properties. [#9768](https://github.com/JabRef/jabref/pull/9768)
- We moved the preferences menu command from the options menu to the file menu. [#9768](https://github.com/JabRef/jabref/pull/9768)
- We reworked the cross ref labels in the entry editor and added a right click menu. [#10046](https://github.com/JabRef/jabref/pull/10046)
- We reorganized the order of tabs and settings in the library properties. [#9836](https://github.com/JabRef/jabref/pull/9836)
- We changed the handling of an "overflow" of authors at `[authIniN]`: JabRef uses `+` to indicate an overflow. Example: `[authIni2]` produces `A+` (instead of `AB`) for `Aachen and Berlin and Chemnitz`. [#9703](https://github.com/JabRef/jabref/pull/9703)
- We moved the preferences option to open the last edited files on startup to the 'General' tab. [#9808](https://github.com/JabRef/jabref/pull/9808)
- We improved the recognition of DOIs when pasting a link containing a DOI on the maintable. [#9864](https://github.com/JabRef/jabref/issues/9864s)
- We reordered the preferences dialog. [#9839](https://github.com/JabRef/jabref/pull/9839)
- We split the 'Import and Export' tab into 'Web Search' and 'Export'. [#9839](https://github.com/JabRef/jabref/pull/9839)
- We moved the option to run JabRef in memory stick mode into the preferences dialog toolbar. [#9866](https://github.com/JabRef/jabref/pull/9866)
- In case the library contains empty entries, they are not written to disk. [#8645](https://github.com/JabRef/jabref/issues/8645)
- The formatter `remove_unicode_ligatures` is now called `replace_unicode_ligatures`. [#9890](https://github.com/JabRef/jabref/pull/9890)
- We improved the error message when no terminal was found. [#9607](https://github.com/JabRef/jabref/issues/9607)
- In the context of the "systematic literature functionality", we changed the name "database" to "catalog" to use a separate term for online catalogs in comparison to SQL databases. [#9951](https://github.com/JabRef/jabref/pull/9951)
- We now show more fields (including Special Fields) in the dropdown selection for "Save sort order" in the library properties and for "Export sort order" in the preferences. [#10010](https://github.com/JabRef/jabref/issues/10010)
- We now encrypt and store the custom API keys in the OS native credential store. [#10044](https://github.com/JabRef/jabref/issues/10044)
- We changed the behavior of group addition/edit, so that sorting by alphabetical order is not performed by default after the modification. [#10017](https://github.com/JabRef/jabref/issues/10017)
- We fixed an issue with spacing in the cleanup dialogue. [#10081](https://github.com/JabRef/jabref/issues/10081)
- The GVK fetcher now uses the new [K10plus](https://www.bszgbv.de/services/k10plus/) database. [#10189](https://github.com/JabRef/jabref/pull/10189)

### Fixed

- We fixed an issue where clicking the group expansion pane/arrow caused the node to be selected, when it should just expand/detract the node. [#10111](https://github.com/JabRef/jabref/pull/10111)
- We fixed an issue where the browser import would add ' characters before the BibTeX entry on Linux. [#9588](https://github.com/JabRef/jabref/issues/9588)
- We fixed an issue where searching for a specific term with the DOAB fetcher lead to an exception. [#9571](https://github.com/JabRef/jabref/issues/9571)
- We fixed an issue where the "Import" -> "Library to import to" did not show the correct library name if two opened libraries had the same suffix. [#9567](https://github.com/JabRef/jabref/issues/9567)
- We fixed an issue where the rpm-Version of JabRef could not be properly uninstalled and reinstalled. [#9558](https://github.com/JabRef/jabref/issues/9558), [#9603](https://github.com/JabRef/jabref/issues/9603)
- We fixed an issue where the command line export using `--exportMatches` flag does not create an output bib file. [#9581](https://github.com/JabRef/jabref/issues/9581)
- We fixed an issue where custom field in the custom entry types could not be set to mulitline. [#9609](https://github.com/JabRef/jabref/issues/9609)
- We fixed an issue where the Office XML exporter did not resolve BibTeX-Strings when exporting entries. [forum#3741](https://discourse.jabref.org/t/exporting-bibtex-constant-strings-to-ms-office-2007-xml/3741)
- We fixed an issue where the Merge Entries Toolbar configuration was not saved after hitting 'Merge Entries' button. [#9091](https://github.com/JabRef/jabref/issues/9091)
- We fixed an issue where the password is stored in clear text if the user wants to use a proxy with authentication. [#8055](https://github.com/JabRef/jabref/issues/8055)
- JabRef is now more relaxed when parsing field content: In case a field content ended with `\`, the combination `\}` was treated as plain `}`. [#9668](https://github.com/JabRef/jabref/issues/9668)
- We resolved an issue that cut off the number of group entries when it exceeded four digits. [#8797](https://github.com/JabRef/jabref/issues/8797)
- We fixed the issue where the size of the global search window was not retained after closing. [#9362](https://github.com/JabRef/jabref/issues/9362)
- We fixed an issue where the Global Search UI preview is still white in dark theme. [#9362](https://github.com/JabRef/jabref/issues/9362)
- We fixed the double paste issue when <kbd>Cmd</kbd> + <kbd>v</kbd> is pressed on 'New entry from plaintext' dialog. [#9367](https://github.com/JabRef/jabref/issues/9367)
- We fixed an issue where the pin button on the Global Search dialog was located at the bottom and not at the top. [#9362](https://github.com/JabRef/jabref/issues/9362)
- We fixed the log text color in the event log console when using dark mode. [#9732](https://github.com/JabRef/jabref/issues/9732)
- We fixed an issue where searching for unlinked files would include the current library's .bib file. [#9735](https://github.com/JabRef/jabref/issues/9735)
- We fixed an issue where it was no longer possible to connect to a shared mysql database due to an exception. [#9761](https://github.com/JabRef/jabref/issues/9761)
- We fixed an issue where an exception was thrown for the user after <kbd>Ctrl</kbd>+<kbd>Z</kbd> command. [#9737](https://github.com/JabRef/jabref/issues/9737)
- We fixed the citation key generation for [`[authors]`, `[authshort]`, `[authorsAlpha]`, `[authIniN]`, `[authEtAl]`, `[auth.etal]`](https://docs.jabref.org/setup/citationkeypatterns#special-field-markers) to handle `and others` properly. [koppor#626](https://github.com/koppor/jabref/issues/626)
- We fixed the Save/save as file type shows BIBTEX_DB instead of "Bibtex library". [#9372](https://github.com/JabRef/jabref/issues/9372)
- We fixed the default main file directory for non-English Linux users. [#8010](https://github.com/JabRef/jabref/issues/8010)
- We fixed an issue when overwriting the owner was disabled. [#9896](https://github.com/JabRef/jabref/pull/9896)
- We fixed an issue regarding recording redundant prefixes in search history. [#9685](https://github.com/JabRef/jabref/issues/9685)
- We fixed an issue where passing a URL containing a DOI led to a "No entry found" notification. [#9821](https://github.com/JabRef/jabref/issues/9821)
- We fixed some minor visual inconsistencies and issues in the preferences dialog. [#9866](https://github.com/JabRef/jabref/pull/9866)
- The order of save actions is now retained. [#9890](https://github.com/JabRef/jabref/pull/9890)
- We fixed an issue where the order of save actions was not retained in the bib file. [#9890](https://github.com/JabRef/jabref/pull/9890)
- We fixed an issue in the preferences 'External file types' tab ignoring a custom application path in the edit dialog. [#9895](https://github.com/JabRef/jabref/issues/9895)
- We fixed an issue in the preferences where custom columns could be added to the entry table with no qualifier. [#9913](https://github.com/JabRef/jabref/issues/9913)
- We fixed an issue where the encoding header in a bib file was not respected when the file contained a BOM (Byte Order Mark). [#9926](https://github.com/JabRef/jabref/issues/9926)
- We fixed an issue where cli help output for import and export format was inconsistent. [koppor#429](https://github.com/koppor/jabref/issues/429)
- We fixed an issue where the user could select multiple conflicting options for autocompletion at once. [#10181](https://github.com/JabRef/jabref/issues/10181)
- We fixed an issue where no preview could be generated for some entry types and led to an exception. [#9947](https://github.com/JabRef/jabref/issues/9947)
- We fixed an issue where the Linux terminal working directory argument was malformed and therefore ignored upon opening a terminal [#9953](https://github.com/JabRef/jabref/issues/9953)
- We fixed an issue under Linux where under some systems the file instead of the folder was opened. [#9607](https://github.com/JabRef/jabref/issues/9607)
- We fixed an issue where an Automatic Keyword Group could not be deleted in the UI. [#9778](https://github.com/JabRef/jabref/issues/9778)
- We fixed an issue where the citation key pattern `[edtrN_M]` returned the wrong editor. [#9946](https://github.com/JabRef/jabref/pull/9946)
- We fixed an issue where empty grey containers would remain in the groups panel, if displaying of group item count is turned off. [#9972](https://github.com/JabRef/jabref/issues/9972)
- We fixed an issue where fetching an ISBN could lead to application freezing when the fetcher did not return any results. [#9979](https://github.com/JabRef/jabref/issues/9979)
- We fixed an issue where closing a library containing groups and entries caused an exception [#9997](https://github.com/JabRef/jabref/issues/9997)
- We fixed a bug where the editor for strings in a bibliography file did not sort the entries by their keys [#10083](https://github.com/JabRef/jabref/pull/10083)
- We fixed an issues where clicking on the empty space of specific context menu entries would not trigger the associated action. [#8388](https://github.com/JabRef/jabref/issues/8388)
- We fixed an issue where JabRef would not remember whether the window was in fullscreen. [#4939](https://github.com/JabRef/jabref/issues/4939)
- We fixed an issue where the ACM Portal search sometimes would not return entries for some search queries when the article author had no given name. [#10107](https://github.com/JabRef/jabref/issues/10107)
- We fixed an issue that caused high CPU usage and a zombie process after quitting JabRef because of author names autocompletion. [#10159](https://github.com/JabRef/jabref/pull/10159)
- We fixed an issue where files with illegal characters in the filename could be added to JabRef. [#10182](https://github.com/JabRef/jabref/issues/10182)
- We fixed that checked-out radio buttons under "specified keywords" were not displayed as checked after closing and reopening the "edit group" window. [#10248](https://github.com/JabRef/jabref/issues/10248)
- We fixed that when editing groups, checked-out properties such as case sensitive and regular expression (under "Free search expression") were not displayed checked. [#10108](https://github.com/JabRef/jabref/issues/10108)

### Removed

- We removed the support of BibTeXML. [#9540](https://github.com/JabRef/jabref/issues/9540)
- We removed support for Markdown syntax for strikethrough and task lists in comment fields. [#9726](https://github.com/JabRef/jabref/pull/9726)
- We removed the options menu, because the two contents were moved to the File menu or the properties of the library. [#9768](https://github.com/JabRef/jabref/pull/9768)
- We removed the 'File' tab in the preferences and moved its contents to the 'Export' tab. [#9839](https://github.com/JabRef/jabref/pull/9839)
- We removed the "[Collection of Computer Science Bibliographies](https://en.wikipedia.org/wiki/Collection_of_Computer_Science_Bibliographies)" fetcher the websits is no longer available. [#6638](https://github.com/JabRef/jabref/issues/6638)

## [5.9] – 2023-01-06

### Added

- We added a dropdown menu to let users change the library they want to import into during import. [#6177](https://github.com/JabRef/jabref/issues/6177)
- We added the possibility to add/remove a preview style from the selected list using a double click. [#9490](https://github.com/JabRef/jabref/issues/9490)
- We added the option to define fields as "multine" directly in the custom entry types dialog. [#6448](https://github.com/JabRef/jabref/issues/6448)
- We changed the minWidth and the minHeight of the main window, so it won't have a width and/or a height with the value 0. [#9606](https://github.com/JabRef/jabref/issues/9606)

### Changed

- We changed database structure: in MySQL/MariaDB we renamed tables by adding a `JABREF_` prefix, and in PGSQL we moved tables in `jabref` schema. We added `VersionDBStructure` variable in `METADATA` table to indicate current version of structure, this variable is needed for automatic migration. [#9312](https://github.com/JabRef/jabref/issues/9312)
- We moved some preferences options to a new tab in the preferences dialog. [#9442](https://github.com/JabRef/jabref/pull/9308)
- We renamed "Medline abbreviation" to "dotless abbreviation". [#9504](https://github.com/JabRef/jabref/pull/9504)
- We now have more "dots" in the offered journal abbreviations. [#9504](https://github.com/JabRef/jabref/pull/9504)
- We now disable the button "Full text search" in the Searchbar by default [#9527](https://github.com/JabRef/jabref/pull/9527)


### Fixed

- The tab "deprecated fields" is shown in biblatex-mode only. [#7757](https://github.com/JabRef/jabref/issues/7757)
- In case a journal name of an IEEE journal is abbreviated, the "normal" abbreviation is used - and not the one of the IEEE BibTeX strings. [abbrv#91](https://github.com/JabRef/abbrv.jabref.org/issues/91)
- We fixed a performance issue when loading large lists of custom journal abbreviations. [#8928](https://github.com/JabRef/jabref/issues/8928)
- We fixed an issue where the last opened libraries were not remembered when a new unsaved library was open as well. [#9190](https://github.com/JabRef/jabref/issues/9190)
- We fixed an issue where no context menu for the group "All entries" was present. [forum#3682](https://discourse.jabref.org/t/how-sort-groups-a-z-not-subgroups/3682)
- We fixed an issue where extra curly braces in some fields would trigger an exception when selecting the entry or doing an integrity check. [#9475](https://github.com/JabRef/jabref/issues/9475), [#9503](https://github.com/JabRef/jabref/issues/9503)
- We fixed an issue where entering a date in the format "YYYY/MM" in the entry editor date field caused an exception. [#9492](https://github.com/JabRef/jabref/issues/9492)
- For portable versions, the `.deb` file now works on plain debian again. [#9472](https://github.com/JabRef/jabref/issues/9472)
- We fixed an issue where the download of linked online files failed after an import of entries for certain urls. [#9518](https://github.com/JabRef/jabref/issues/9518)
- We fixed an issue where an exception occurred when manually downloading a file from an URL in the entry editor. [#9521](https://github.com/JabRef/jabref/issues/9521)
- We fixed an issue with open office csv file formatting where commas in the abstract field where not escaped. [#9087](https://github.com/JabRef/jabref/issues/9087)
- We fixed an issue with deleting groups where subgroups different from the selected group were deleted. [#9281](https://github.com/JabRef/jabref/issues/9281)

## [5.8] – 2022-12-18

### Added

- We integrated a new three-way merge UI for merging entries in the Entries Merger Dialog, the Duplicate Resolver Dialog, the Entry Importer Dialog, and the External Changes Resolver Dialog. [#8945](https://github.com/JabRef/jabref/pull/8945)
- We added the ability to merge groups, keywords, comments and files when merging entries. [#9022](https://github.com/JabRef/jabref/pull/9022)
- We added a warning message next to the authors field in the merge dialog to warn users when the authors are the same but formatted differently. [#8745](https://github.com/JabRef/jabref/issues/8745)
- The default file directory of a library is used as default directory for [unlinked file lookup](https://docs.jabref.org/collect/findunlinkedfiles#link-the-pdfs-to-your-bib-library). [koppor#546](https://github.com/koppor/jabref/issues/546)
- The properties of an existing systematic literature review (SLR) can be edited. [koppor#604](https://github.com/koppor/jabref/issues/604)
- An systematic literature review (SLR) can now be started from the SLR itself. [#9131](https://github.com/JabRef/jabref/pull/9131), [koppor#601](https://github.com/koppor/jabref/issues/601)
- On startup, JabRef notifies the user if there were parsing errors during opening.
- We added support for the field `fjournal` (in `@article`) for abbreviation and unabbreviation functionalities. [#321](https://github.com/JabRef/jabref/pull/321)
- In case a backup is found, the filename of the backup is shown and one can navigate to the file. [#9311](https://github.com/JabRef/jabref/pull/9311)
- We added support for the Ukrainian and Arabic languages. [#9236](https://github.com/JabRef/jabref/pull/9236), [#9243](https://github.com/JabRef/jabref/pull/9243)

### Changed

- We improved the Citavi Importer to also import so called Knowledge-items into the field `comment` of the corresponding entry [#9025](https://github.com/JabRef/jabref/issues/9025)
- We modified the change case sub-menus and their corresponding tips (displayed when you stay long over the menu) to properly reflect exemplified cases. [#9339](https://github.com/Jabref/jabref/issues/9339)
- We call backup files `.bak` and temporary writing files now `.sav`.
- JabRef keeps 10 older versions of a `.bib` file in the [user data dir](https://github.com/harawata/appdirs#supported-directories) (instead of a single `.sav` (now: `.bak`) file in the directory of the `.bib` file)
- We improved the External Changes Resolver dialog to be more usaable. [#9021](https://github.com/JabRef/jabref/pull/9021)
- We simplified the actions to fast-resolve duplicates to 'Keep Left', 'Keep Right', 'Keep Both' and 'Keep Merged'. [#9056](https://github.com/JabRef/jabref/issues/9056)
- The fallback directory of the file folder now is the general file directory. In case there was a directory configured for a library and this directory was not found, JabRef placed the PDF next to the .bib file and not into the general file directory.
- The global default directory for storing PDFs is now the documents folder in the user's home.
- When adding or editing a subgroup it is placed w.r.t. to alphabetical ordering rather than at the end. [koppor#577](https://github.com/koppor/jabref/issues/577)
- Groups context menu now shows appropriate options depending on number of subgroups. [koppor#579](https://github.com/koppor/jabref/issues/579)
- We modified the "Delete file" dialog and added the full file path to the dialog text. The file path in the title was changed to file name only. [koppor#534](https://github.com/koppor/jabref/issues/534)
- Download from URL now automatically fills with URL from clipboard. [koppor#535](https://github.com/koppor/jabref/issues/535)
- We added HTML and Markdown files to Find Unlinked Files and removed BibTeX. [koppor#547](https://github.com/koppor/jabref/issues/547)
- ArXiv fetcher now retrieves additional data from related DOIs (both ArXiv and user-assigned). [#9170](https://github.com/JabRef/jabref/pull/9170)
- We modified the Directory of Open Access Books (DOAB) fetcher so that it will now also fetch the ISBN when possible. [#8708](https://github.com/JabRef/jabref/issues/8708)
- Genres are now mapped correctly to entry types when importing MODS files. [#9185](https://github.com/JabRef/jabref/issues/9185)
- We changed the button label from "Return to JabRef" to "Return to library" to better indicate the purpose of the action.
- We changed the color of found text from red to high-contrast colors (background: yellow; font color: purple). [koppor#552](https://github.com/koppor/jabref/issues/552)
- We fixed an issue where the wrong icon for a successful import of a bib entry was shown. [#9308](https://github.com/JabRef/jabref/pull/9308)
- We changed the messages after importing unlinked local files to past tense. [koppor#548](https://github.com/koppor/jabref/issues/548)
- We fixed an issue where the wrong icon for a successful import of a bib entry was shown [#9308](https://github.com/JabRef/jabref/pull/9308)
- In the context of the [Cleanup dialog](https://docs.jabref.org/finding-sorting-and-cleaning-entries/cleanupentries) we changed the text of the conversion of BibTeX to biblatex (and vice versa) to make it more clear. [koppor#545](https://github.com/koppor/jabref/issues/545)
- We removed wrapping of string constants when writing to a `.bib` file.
- In the context of a systematic literature review (SLR), a user can now add arbitrary data into `study.yml`. JabRef just ignores this data. [#9124](https://github.com/JabRef/jabref/pull/9124)
- In the context of a systematic literature review (SLR), we reworked the "Define study" parameters dialog. [#9123](https://github.com/JabRef/jabref/pull/9123)
- We upgraded to Lucene 9.4 for the fulltext search. The search index will be rebuild. [#9213](https://github.com/JabRef/jabref/pull/9213)
- We disabled the "change case" menu for empty fields. [#9214](https://github.com/JabRef/jabref/issues/9214)
- We disabled the conversion menu for empty fields. [#9200](https://github.com/JabRef/jabref/issues/9200)

### Fixed

- We fixed an issue where applied save actions on saving the library file would lead to the dialog "The library has been modified by another program" popping up. [#4877](https://github.com/JabRef/jabref/issues/4877)
- We fixed issues with save actions not correctly loaded when opening the library. [#9122](https://github.com/JabRef/jabref/pull/9122)
- We fixed the behavior of "Discard changes" when reopening a modified library. [#9361](https://github.com/JabRef/jabref/issues/9361)
- We fixed several bugs regarding the manual and the autosave of library files that could lead to exceptions. [#9067](https://github.com/JabRef/jabref/pull/9067), [#8484](https://github.com/JabRef/jabref/issues/8484), [#8746](https://github.com/JabRef/jabref/issues/8746), [#6684](https://github.com/JabRef/jabref/issues/6684), [#6644](https://github.com/JabRef/jabref/issues/6644), [#6102](https://github.com/JabRef/jabref/issues/6102), [#6000](https://github.com/JabRef/jabref/issues/6000)
- We fixed an issue where pdfs were re-indexed on each startup. [#9166](https://github.com/JabRef/jabref/pull/9166)
- We fixed an issue when using an unsafe character in the citation key, the auto-linking feature fails to link files. [#9267](https://github.com/JabRef/jabref/issues/9267)
- We fixed an issue where a message about changed metadata would occur on saving although nothing changed. [#9159](https://github.com/JabRef/jabref/issues/9159)
- We fixed an issue where the possibility to generate a subdatabase from an aux file was writing empty files when called from the commandline. [#9115](https://github.com/JabRef/jabref/issues/9115), [forum#3516](https://discourse.jabref.org/t/export-subdatabase-from-aux-file-on-macos-command-line/3516)
- We fixed an issue where author names with tilde accents (for example ñ) were marked as "Names are not in the standard BibTeX format". [#8071](https://github.com/JabRef/jabref/issues/8071)
- We fixed an issue where capitalize didn't capitalize words after hyphen characters. [#9157](https://github.com/JabRef/jabref/issues/9157)
- We fixed an issue where title case didn't capitalize words after en-dash characters and skip capitalization of conjunctions that comes after en-dash characters. [#9068](https://github.com/JabRef/jabref/pull/9068),[#9142](https://github.com/JabRef/jabref/pull/9142)
- We fixed an issue with the message that is displayed when fetcher returns an empty list of entries for given query. [#9195](https://github.com/JabRef/jabref/issues/9195)
- We fixed an issue where editing entry's "date" field in library mode "biblatex" causes an uncaught exception. [#8747](https://github.com/JabRef/jabref/issues/8747)
- We fixed an issue where importing from XMP would fail for certain PDFs. [#9383](https://github.com/JabRef/jabref/issues/9383)
- We fixed an issue that JabRef displayed the wrong group tree after loading. [koppor#637](https://github.com/koppor/jabref/issues/637)
- We fixed that sorting of entries in the maintable by special fields is updated immediately. [#9334](https://github.com/JabRef/jabref/issues/9334)
- We fixed the display of issue, number, eid and pages fields in the entry preview. [#8607](https://github.com/JabRef/jabref/pull/8607), [#8372](https://github.com/JabRef/jabref/issues/8372), [Koppor#514](https://github.com/koppor/jabref/issues/514), [forum#2390](https://discourse.jabref.org/t/unable-to-edit-my-bibtex-file-that-i-used-before-vers-5-1/2390), [forum#3462](https://discourse.jabref.org/t/jabref-5-6-need-help-with-export-from-jabref-to-microsoft-word-entry-preview-of-apa-7-not-rendering-correctly/3462)
- We fixed the page ranges checker to detect article numbers in the pages field (used at [Check Integrity](https://docs.jabref.org/finding-sorting-and-cleaning-entries/checkintegrity)). [#8607](https://github.com/JabRef/jabref/pull/8607)
- The [HtmlToLaTeXFormatter](https://docs.jabref.org/finding-sorting-and-cleaning-entries/saveactions#html-to-latex) keeps single `<` characters.
- We fixed a performance regression when opening large libraries. [#9041](https://github.com/JabRef/jabref/issues/9041)
- We fixed a bug where spaces are trimmed when highlighting differences in the Entries merge dialog. [koppor#371](https://github.com/koppor/jabref/issues/371)
- We fixed some visual glitches with the linked files editor field in the entry editor and increased its height. [#8823](https://github.com/JabRef/jabref/issues/8823)
- We fixed some visual inconsistencies (round corners of highlighted buttons). [#8806](https://github.com/JabRef/jabref/issues/8806)
- We fixed an issue where JabRef would not exit when a connection to a LibreOffice document was established previously and the document is still open. [#9075](https://github.com/JabRef/jabref/issues/9075)
- We fixed an issue about selecting the save order in the preferences. [#9147](https://github.com/JabRef/jabref/issues/9147)
- We fixed an issue where an exception when fetching a DOI was not logged correctly. [koppor#627](https://github.com/koppor/jabref/issues/627)
- We fixed an issue where a user could not open an attached file in a new unsaved library. [#9386](https://github.com/JabRef/jabref/issues/9386)
- We fixed a typo within a connection error message. [koppor#625](https://github.com/koppor/jabref/issues/625)
- We fixed an issue where journal abbreviations would not abbreviate journal titles with escaped ampersands (\\&). [#8948](https://github.com/JabRef/jabref/issues/8948)
- We fixed the readability of the file field in the dark theme. [#9340](https://github.com/JabRef/jabref/issues/9340)
- We fixed an issue where the 'close dialog' key binding was not closing the Preferences dialog. [#8888](https://github.com/jabref/jabref/issues/8888)
- We fixed an issue where a known journal's medline/dot-less abbreviation does not switch to the full name. [#9370](https://github.com/JabRef/jabref/issues/9370)
- We fixed an issue where hitting enter on the search field within the preferences dialog closed the dialog. [koppor#630](https://github.com/koppor/jabref/issues/630)
- We fixed the "Cleanup entries" dialog is partially visible. [#9223](https://github.com/JabRef/jabref/issues/9223)
- We fixed an issue where font size preferences did not apply correctly to preference dialog window and the menu bar. [#8386](https://github.com/JabRef/jabref/issues/8386) and [#9279](https://github.com/JabRef/jabref/issues/9279)
- We fixed the display of the "Customize Entry Types" dialog title. [#9198](https://github.com/JabRef/jabref/issues/9198)
- We fixed an issue where the CSS styles are missing in some dialogs. [#9150](https://github.com/JabRef/jabref/pull/9150)
- We fixed an issue where controls in the preferences dialog could outgrow the window. [#9017](https://github.com/JabRef/jabref/issues/9017)
- We fixed an issue where highlighted text color for entry merge dialogue was not clearly visible. [#9192](https://github.com/JabRef/jabref/issues/9192)

### Removed

- We removed "last-search-date" from the systematic literature review feature, because the last-search-date can be deducted from the git logs. [#9116](https://github.com/JabRef/jabref/pull/9116)
- We removed the [CiteseerX](https://docs.jabref.org/collect/import-using-online-bibliographic-database#citeseerx) fetcher, because the API used by JabRef is sundowned. [#9466](https://github.com/JabRef/jabref/pull/9466)

## [5.7] – 2022-08-05

### Added

- We added a fetcher for [Biodiversity Heritage Library](https://www.biodiversitylibrary.org/). [8539](https://github.com/JabRef/jabref/issues/8539)
- We added support for multiple messages in the snackbar. [#7340](https://github.com/JabRef/jabref/issues/7340)
- We added an extra option in the 'Find Unlinked Files' dialog view to ignore unnecessary files like Thumbs.db, DS_Store, etc. [koppor#373](https://github.com/koppor/jabref/issues/373)
- JabRef now writes log files. Linux: `$home/.cache/jabref/logs/version`, Windows: `%APPDATA%\..\Local\harawata\jabref\version\logs`, Mac: `Users/.../Library/Logs/jabref/version`
- We added an importer for Citavi backup files, support ".ctv5bak" and ".ctv6bak" file formats. [#8322](https://github.com/JabRef/jabref/issues/8322)
- We added a feature to drag selected entries and drop them to other opened inactive library tabs [koppor521](https://github.com/koppor/jabref/issues/521).
- We added support for the [biblatex-apa](https://github.com/plk/biblatex-apa) legal entry types `Legislation`, `Legadminmaterial`, `Jurisdiction`, `Constitution` and `Legal` [#8931](https://github.com/JabRef/jabref/issues/8931)

### Changed

- The file column in the main table now shows the corresponding defined icon for the linked file [8930](https://github.com/JabRef/jabref/issues/8930).
- We improved the color of the selected entries and the color of the summary in the Import Entries Dialog in the dark theme. [#7927](https://github.com/JabRef/jabref/issues/7927)
- We upgraded to Lucene 9.2 for the fulltext search.
  Thus, the now created search index cannot be read from older versions of JabRef anylonger.
  ⚠️ JabRef will recreate the index in a new folder for new files and this will take a long time for a huge library.
  Moreover, switching back and forth JabRef versions and meanwhile adding PDFs also requires rebuilding the index now and then.
  [#8868](https://github.com/JabRef/jabref/pull/8868)
- We improved the Latex2Unicode conversion [#8639](https://github.com/JabRef/jabref/pull/8639)
- Writing BibTeX data into a PDF (XMP) removes braces. [#8452](https://github.com/JabRef/jabref/issues/8452)
- Writing BibTeX data into a PDF (XMP) does not write the `file` field.
- Writing BibTeX data into a PDF (XMP) considers the configured keyword separator (and does not use "," as default any more)
- The Medline/Pubmed search now also supports the [default fields and operators for searching](https://docs.jabref.org/collect/import-using-online-bibliographic-database#search-syntax). [forum#3554](https://discourse.jabref.org/t/native-pubmed-search/3354)
- We improved group expansion arrow that prevent it from activating group when expanding or collapsing. [#7982](https://github.com/JabRef/jabref/issues/7982), [#3176](https://github.com/JabRef/jabref/issues/3176)
- When configured SSL certificates changed, JabRef warns the user to restart to apply the configuration.
- We improved the appearances and logic of the "Manage field names & content" dialog, and renamed it to "Automatic field editor". [#6536](https://github.com/JabRef/jabref/issues/6536)
- We improved the message explaining the options when modifying an automatic keyword group [#8911](https://github.com/JabRef/jabref/issues/8911)
- We moved the preferences option "Warn about duplicates on import" option from the tab "File" to the tab "Import and Export". [koppor#570](https://github.com/koppor/jabref/issues/570)
- When JabRef encounters `% Encoding: UTF-8` header, it is kept during writing (and not removed). [#8964](https://github.com/JabRef/jabref/pull/8964)
- We replace characters which cannot be decoded using the specified encoding by a (probably another) valid character. This happens if JabRef detects the wrong charset (e.g., UTF-8 instead of Windows 1252). One can use the [Integrity Check](https://docs.jabref.org/finding-sorting-and-cleaning-entries/checkintegrity) to find those characters.

### Fixed

- We fixed an issue where linked fails containing parts of the main file directory could not be opened. [#8991](https://github.com/JabRef/jabref/issues/8991)
- Linked files with an absolute path can be opened again. [#8991](https://github.com/JabRef/jabref/issues/8991)
- We fixed an issue where the user could not rate an entry in the main table when an entry was not yet ranked. [#5842](https://github.com/JabRef/jabref/issues/5842)
- We fixed an issue that caused JabRef to sometimes open multiple instances when "Remote Operation" is enabled. [#8653](https://github.com/JabRef/jabref/issues/8653)
- We fixed an issue where linked files with the filetype "application/pdf" in an entry were not shown with the correct PDF-Icon in the main table [8930](https://github.com/JabRef/jabref/issues/8930)
- We fixed an issue where "open folder" for linked files did not open the folder and did not select the file unter certain Linux desktop environments [#8679](https://github.com/JabRef/jabref/issues/8679), [#8849](https://github.com/JabRef/jabref/issues/8849)
- We fixed an issue where the content of a big shared database library is not shown [#8788](https://github.com/JabRef/jabref/issues/8788)
- We fixed the unnecessary horizontal scroll bar in group panel [#8467](https://github.com/JabRef/jabref/issues/8467)
- We fixed an issue where the notification bar message, icon and actions appeared to be invisible. [#8761](https://github.com/JabRef/jabref/issues/8761)
- We fixed an issue where deprecated fields tab is shown when the fields don't contain any values. [#8396](https://github.com/JabRef/jabref/issues/8396)
- We fixed an issue where an exception for DOI search occurred when the DOI contained urlencoded characters. [#8787](https://github.com/JabRef/jabref/issues/8787)
- We fixed an issue which allow us to select and open identifiers from a popup list in the maintable [#8758](https://github.com/JabRef/jabref/issues/8758), [8802](https://github.com/JabRef/jabref/issues/8802)
- We fixed an issue where the escape button had no functionality within the "Filter groups" textfield. [koppor#562](https://github.com/koppor/jabref/issues/562)
- We fixed an issue where the exception that there are invalid characters in filename. [#8786](https://github.com/JabRef/jabref/issues/8786)
- When the proxy configuration removed the proxy user/password, this change is applied immediately.
- We fixed an issue where removing several groups deletes only one of them. [#8390](https://github.com/JabRef/jabref/issues/8390)
- We fixed an issue where the Sidepane (groups, web search and open office) width is not remembered after restarting JabRef. [#8907](https://github.com/JabRef/jabref/issues/8907)
- We fixed a bug where switching between themes will cause an error/exception. [#8939](https://github.com/JabRef/jabref/pull/8939)
- We fixed a bug where files that were deleted in the source bibtex file were kept in the index. [#8962](https://github.com/JabRef/jabref/pull/8962)
- We fixed "Error while sending to JabRef" when the browser extension interacts with JabRef. [JabRef-Browser-Extension#479](https://github.com/JabRef/JabRef-Browser-Extension/issues/479)
- We fixed a bug where updating group view mode (intersection or union) requires re-selecting groups to take effect. [#6998](https://github.com/JabRef/jabref/issues/6998)
- We fixed a bug that prevented external group metadata changes from being merged. [#8873](https://github.com/JabRef/jabref/issues/8873)
- We fixed the shared database opening dialog to remember autosave folder and tick. [#7516](https://github.com/JabRef/jabref/issues/7516)
- We fixed an issue where name formatter could not be saved. [#9120](https://github.com/JabRef/jabref/issues/9120)
- We fixed a bug where after the export of Preferences, custom exports were duplicated. [#10176](https://github.com/JabRef/jabref/issues/10176)

### Removed

- We removed the social media buttons for our Twitter and Facebook pages. [#8774](https://github.com/JabRef/jabref/issues/8774)

## [5.6] – 2022-04-25

### Added

- We enabled the user to customize the API Key for some fetchers. [#6877](https://github.com/JabRef/jabref/issues/6877)
- We added an extra option when right-clicking an entry in the Entry List to copy either the DOI or the DOI url.
- We added a fetcher for [Directory of Open Access Books (DOAB)](https://doabooks.org/) [8576](https://github.com/JabRef/jabref/issues/8576)
- We added an extra option to ask the user whether they want to open to reveal the folder holding the saved file with the file selected. [#8195](https://github.com/JabRef/jabref/issues/8195)
- We added a new section to network preferences to allow using custom SSL certificates. [#8126](https://github.com/JabRef/jabref/issues/8126)
- We improved the version check to take also beta version into account and now redirect to the right changelog for the version.
- We added two new web and fulltext fetchers: SemanticScholar and ResearchGate.
- We added notifications on success and failure when writing metadata to a PDF-file. [#8276](https://github.com/JabRef/jabref/issues/8276)
- We added a cleanup action that escapes `$` (by adding a backslash in front). [#8673](https://github.com/JabRef/jabref/issues/8673)

### Changed

- We upgraded to Lucene 9.1 for the fulltext search.
  Thus, the now created search index cannot be read from older versions of JabRef any longer.
  ⚠️ JabRef will recreate the index in a new folder for new files and this will take a long time for a huge library.
  Moreover, switching back and forth JabRef versions and meanwhile adding PDFs also requires rebuilding the index now and then.
  [#8362](https://github.com/JabRef/jabref/pull/8362)
- We changed the list of CSL styles to those that support formatting bibliographies. [#8421](https://github.com/JabRef/jabref/issues/8421) [citeproc-java#116](https://github.com/michel-kraemer/citeproc-java/issues/116)
- The CSL preview styles now also support displaying data from cross references entries that are linked via the `crossref` field. [#7378](https://github.com/JabRef/jabref/issues/7378)
- We made the Search button in Web Search wider. We also skewed the panel titles to the left. [#8397](https://github.com/JabRef/jabref/issues/8397)
- We introduced a preference to disable fulltext indexing. [#8468](https://github.com/JabRef/jabref/issues/8468)
- When exporting entries, the encoding is always UTF-8.
- When embedding BibTeX data into a PDF, the encoding is always UTF-8.
- We replaced the [OttoBib](https://en.wikipedia.org/wiki/OttoBib) fetcher by a fetcher by [OpenLibrary](https://openlibrary.org/dev/docs/api/books). [#8652](https://github.com/JabRef/jabref/issues/8652)
- We first fetch ISBN data from OpenLibrary, if nothing found, ebook.de is tried.
- We now only show a warning when exiting for tasks that will not be recovered automatically upon relaunch of JabRef. [#8468](https://github.com/JabRef/jabref/issues/8468)

### Fixed

- We fixed an issue where right clicking multiple entries and pressing "Change entry type" would only change one entry. [#8654](https://github.com/JabRef/jabref/issues/8654)
- We fixed an issue where it was no longer possible to add or delete multiple files in the `file` field in the entry editor. [#8659](https://github.com/JabRef/jabref/issues/8659)
- We fixed an issue where the author's lastname was not used for the citation key generation if it started with a lowercase letter. [#8601](https://github.com/JabRef/jabref/issues/8601)
- We fixed an issue where custom "Protected terms" files were missing after a restart of JabRef. [#8608](https://github.com/JabRef/jabref/issues/8608)
- We fixed an issue where JabRef could not start due to a missing directory for the fulltex index. [#8579](https://github.com/JabRef/jabref/issues/8579)
- We fixed an issue where long article numbers in the `pages` field would cause an exception and preventing the citation style to display. [#8381](https://github.com/JabRef/jabref/issues/8381), [citeproc-java](https://github.com/michel-kraemer/citeproc-java/issues/114)
- We fixed an issue where online links in the file field were not detected correctly and could produce an exception. [#8510](https://github.com/JabRef/jabref/issues/8510)
- We fixed an issue where an exception could occur when saving the preferences [#7614](https://github.com/JabRef/jabref/issues/7614)
- We fixed an issue where "Copy DOI url" in the right-click menu of the Entry List would just copy the DOI and not the DOI url. [#8389](https://github.com/JabRef/jabref/issues/8389)
- We fixed an issue where opening the console from the drop-down menu would cause an exception. [#8466](https://github.com/JabRef/jabref/issues/8466)
- We fixed an issue when reading non-UTF-8 encoded. When no encoding header is present, the encoding is now detected from the file content (and the preference option is disregarded). [#8417](https://github.com/JabRef/jabref/issues/8417)
- We fixed an issue where pasting a URL was replacing `+` signs by spaces making the URL unreachable. [#8448](https://github.com/JabRef/jabref/issues/8448)
- We fixed an issue where creating subsidiary files from aux files created with some versions of biblatex would produce incorrect results. [#8513](https://github.com/JabRef/jabref/issues/8513)
- We fixed an issue where opening the changelog from withing JabRef led to a 404 error. [#8563](https://github.com/JabRef/jabref/issues/8563)
- We fixed an issue where not all found unlinked local files were imported correctly due to some race condition. [#8444](https://github.com/JabRef/jabref/issues/8444)
- We fixed an issue where Merge entries dialog exceeds screen boundaries.
- We fixed an issue where the app lags when selecting an entry after a fresh start. [#8446](https://github.com/JabRef/jabref/issues/8446)
- We fixed an issue where no citationkey was generated on import, pasting a doi or an entry on the main table. [8406](https://github.com/JabRef/jabref/issues/8406), [koppor#553](https://github.com/koppor/jabref/issues/553)
- We fixed an issue where accent search does not perform consistently. [#6815](https://github.com/JabRef/jabref/issues/6815)
- We fixed an issue where the incorrect entry was selected when "New Article" is pressed while search filters are active. [#8674](https://github.com/JabRef/jabref/issues/8674)
- We fixed an issue where "Write BibTeXEntry metadata to PDF" button remains enabled while writing to PDF is in-progress. [#8691](https://github.com/JabRef/jabref/issues/8691)

### Removed

- We removed the option to copy CSL Citation styles data as `XSL_FO`, `ASCIIDOC`, and `RTF` as these have not been working since a long time and are no longer supported in the external library used for processing the styles. [#7378](https://github.com/JabRef/jabref/issues/7378)
- We removed the option to configure the default encoding. The default encoding is now hard-coded to the modern UTF-8 encoding.

## [5.5] – 2022-01-17

### Changed

- We integrated the external file types dialog directly inside the preferences. [#8341](https://github.com/JabRef/jabref/pull/8341)
- We disabled the add group button color change after adding 10 new groups. [#8051](https://github.com/JabRef/jabref/issues/8051)
- We inverted the logic for resolving [BibTeX strings](https://docs.jabref.org/advanced/strings). This helps to keep `#` chars. By default String resolving is only activated for a couple of standard fields. The list of fields can be modified in the preferences. [#7010](https://github.com/JabRef/jabref/issues/7010), [#7012](https://github.com/JabRef/jabref/issues/7012), [#8303](https://github.com/JabRef/jabref/issues/8303)
- We moved the search box in preview preferences closer to the available citation styles list. [#8370](https://github.com/JabRef/jabref/pull/8370)
- Changing the preference to show the preview panel as a separate tab now has effect without restarting JabRef. [#8370](https://github.com/JabRef/jabref/pull/8370)
- We enabled switching themes in JabRef without the need to restart JabRef. [#7335](https://github.com/JabRef/jabref/pull/7335)
- We added support for the field `day`, `rights`, `coverage` and `language` when reading XMP data in Dublin Core format. [#8491](https://github.com/JabRef/jabref/issues/8491)

### Fixed

- We fixed an issue where the preferences for "Search and store files relative to library file location" where ignored when the "Main file directory" field was not empty [#8385](https://github.com/JabRef/jabref/issues/8385)
- We fixed an issue where `#`chars in certain fields would be interpreted as BibTeX strings [#7010](https://github.com/JabRef/jabref/issues/7010), [#7012](https://github.com/JabRef/jabref/issues/7012), [#8303](https://github.com/JabRef/jabref/issues/8303)
- We fixed an issue where the fulltext search on an empty library with no documents would lead to an exception [koppor#522](https://github.com/koppor/jabref/issues/522)
- We fixed an issue where clicking on "Accept changes" in the merge dialog would lead to an exception [forum#2418](https://discourse.jabref.org/t/the-library-has-been-modified-by-another-program/2418/8)
- We fixed an issue where clicking on headings in the entry preview could lead to an exception. [#8292](https://github.com/JabRef/jabref/issues/8292)
- We fixed an issue where IntegrityCheck used the system's character encoding instead of the one set by the library or in preferences [#8022](https://github.com/JabRef/jabref/issues/8022)
- We fixed an issue about empty metadata in library properties when called from the right click menu. [#8358](https://github.com/JabRef/jabref/issues/8358)
- We fixed an issue where someone could add a duplicate field in the customize entry type dialog. [#8194](https://github.com/JabRef/jabref/issues/8194)
- We fixed a typo in the library properties tab: "String constants". There, one can configure [BibTeX string constants](https://docs.jabref.org/advanced/strings).
- We fixed an issue when writing a non-UTF-8 encoded file: The header is written again. [#8417](https://github.com/JabRef/jabref/issues/8417)
- We fixed an issue where folder creation during systemic literature review failed due to an illegal fetcher name. [#8552](https://github.com/JabRef/jabref/pull/8552)

## [5.4] – 2021-12-20

### Added

- We added confirmation dialog when user wants to close a library where any empty entries are detected. [#8096](https://github.com/JabRef/jabref/issues/8096)
- We added import support for CFF files. [#7945](https://github.com/JabRef/jabref/issues/7945)
- We added the option to copy the DOI of an entry directly from the context menu copy submenu. [#7826](https://github.com/JabRef/jabref/issues/7826)
- We added a fulltext search feature. [#2838](https://github.com/JabRef/jabref/pull/2838)
- We improved the deduction of bib-entries from imported fulltext pdfs. [#7947](https://github.com/JabRef/jabref/pull/7947)
- We added unprotect_terms to the list of bracketed pattern modifiers [#7826](https://github.com/JabRef/jabref/pull/7960)
- We added a dialog that allows to parse metadata from linked pdfs. [#7929](https://github.com/JabRef/jabref/pull/7929)
- We added an icon picker in group edit dialog. [#6142](https://github.com/JabRef/jabref/issues/6142)
- We added a preference to Opt-In to JabRef's online metadata extraction service (Grobid) usage. [#8002](https://github.com/JabRef/jabref/pull/8002)
- We readded the possibility to display the search results of all databases ("Global Search"). It is shown in a separate window. [#4096](https://github.com/JabRef/jabref/issues/4096)
- We readded the possibility to keep the search string when switching tabs. It is implemented by a toggle button. [#4096](https://github.com/JabRef/jabref/issues/4096#issuecomment-575986882)
- We allowed the user to also preview the available citation styles in the preferences besides the selected ones [#8108](https://github.com/JabRef/jabref/issues/8108)
- We added an option to search the available citation styles by name in the preferences [#8108](https://github.com/JabRef/jabref/issues/8108)
- We added an option to generate bib-entries from ID through a popover in the toolbar. [#4183](https://github.com/JabRef/jabref/issues/4183)
- We added a menu option in the right click menu of the main table tabs to display the library properties. [#6527](https://github.com/JabRef/jabref/issues/6527)
- When a `.bib` file ("library") was saved successfully, a notification is shown

### Changed

- Local library settings may overwrite the setting "Search and store files relative to library file location" [#8179](https://github.com/JabRef/jabref/issues/8179)
- The option "Fit table horizontally on screen" in the "Entry table" preferences is now disabled by default [#8148](https://github.com/JabRef/jabref/pull/8148)
- We improved the preferences and descriptions in the "Linked files" preferences tab [#8148](https://github.com/JabRef/jabref/pull/8148)
- We slightly changed the layout of the Journal tab in the preferences for ui consistency. [#7937](https://github.com/JabRef/jabref/pull/7937)
- The JabRefHost on Windows now writes a temporary file and calls `-importToOpen` instead of passing the bibtex via `-importBibtex`. [#7374](https://github.com/JabRef/jabref/issues/7374), [JabRef Browser Ext #274](https://github.com/JabRef/JabRef-Browser-Extension/issues/274)
- We reordered some entries in the right-click menu of the main table. [#6099](https://github.com/JabRef/jabref/issues/6099)
- We merged the barely used ImportSettingsTab and the CustomizationTab in the preferences into one single tab and moved the option to allow Integers in Edition Fields in Bibtex-Mode to the EntryEditor tab. [#7849](https://github.com/JabRef/jabref/pull/7849)
- We moved the export order in the preferences from `File` to `Import and Export`. [#7935](https://github.com/JabRef/jabref/pull/7935)
- We reworked the export order in the preferences and the save order in the library preferences. You can now set more than three sort criteria in your library preferences. [#7935](https://github.com/JabRef/jabref/pull/7935)
- The metadata-to-pdf actions now also embeds the bibfile to the PDF. [#8037](https://github.com/JabRef/jabref/pull/8037)
- The snap was updated to use the core20 base and to use lzo compression for better startup performance [#8109](https://github.com/JabRef/jabref/pull/8109)
- We moved the union/intersection view button in the group sidepane to the left of the other controls. [#8202](https://github.com/JabRef/jabref/pull/8202)
- We improved the Drag and Drop behavior in the "Customize Entry Types" Dialog [#6338](https://github.com/JabRef/jabref/issues/6338)
- When determining the URL of an ArXiV eprint, the URL now points to the version [#8149](https://github.com/JabRef/jabref/pull/8149)
- We Included all standard fields with citation key when exporting to Old OpenOffice/LibreOffice Calc Format [#8176](https://github.com/JabRef/jabref/pull/8176)
- In case the database is encoded with `UTF8`, the `% Encoding` marker is not written anymore
- The written `.bib` file has the same line endings [#390](https://github.com/koppor/jabref/issues/390)
- The written `.bib` file always has a final line break
- The written `.bib` file keeps the newline separator of the loaded `.bib` file
- We present options to manually enter an article or return to the New Entry menu when the fetcher DOI fails to find an entry for an ID [#7870](https://github.com/JabRef/jabref/issues/7870)
- We trim white space and non-ASCII characters from DOI [#8127](https://github.com/JabRef/jabref/issues/8127)
- The duplicate checker now inspects other fields in case no difference in the required and optional fields are found.
- We reworked the library properties dialog and integrated the `Library > Preamble`, `Library > Citation key pattern` and `Library > String constants dialogs` [#8264](https://github.com/JabRef/jabref/pulls/8264)
- We improved the startup time of JabRef by switching from the logging library `log4j2` to `tinylog` [#8007](https://github.com/JabRef/jabref/issues/8007)

### Fixed

- We fixed an issue where an exception occurred when pasting an entry with a publication date-range of the form 1910/1917 [#7864](https://github.com/JabRef/jabref/issues/7864)
- We fixed an issue where an exception occurred when a preview style was edited and afterwards another preview style selected. [#8280](https://github.com/JabRef/jabref/issues/8280)
- We fixed an issue where the actions to move a file to a directory were incorrectly disabled. [#7908](https://github.com/JabRef/jabref/issues/7908)
- We fixed an issue where an exception occurred when a linked online file was edited in the entry editor [#8008](https://github.com/JabRef/jabref/issues/8008)
- We fixed an issue when checking for a new version when JabRef is used behind a corporate proxy. [#7884](https://github.com/JabRef/jabref/issues/7884)
- We fixed some icons that were drawn in the wrong color when JabRef used a custom theme. [#7853](https://github.com/JabRef/jabref/issues/7853)
- We fixed an issue where the `Aux file` on `Edit group` doesn't support relative sub-directories path to import. [#7719](https://github.com/JabRef/jabref/issues/7719).
- We fixed an issue where it was impossible to add or modify groups. [#7912](https://github.com/JabRef/jabref/pull/793://github.com/JabRef/jabref/pull/7921)
- We fixed an issue about the visible side pane components being out of sync with the view menu. [#8115](https://github.com/JabRef/jabref/issues/8115)
- We fixed an issue where the side pane would not close when all its components were closed. [#8082](https://github.com/JabRef/jabref/issues/8082)
- We fixed an issue where exported entries from a Citavi bib containing URLs could not be imported [#7882](https://github.com/JabRef/jabref/issues/7882)
- We fixed an issue where the icons in the search bar had the same color, toggled as well as untoggled. [#8014](https://github.com/JabRef/jabref/pull/8014)
- We fixed an issue where typing an invalid UNC path into the "Main file directory" text field caused an error. [#8107](https://github.com/JabRef/jabref/issues/8107)
- We fixed an issue where "Open Folder" didn't select the file on macOS in Finder [#8130](https://github.com/JabRef/jabref/issues/8130)
- We fixed an issue where importing PDFs resulted in an uncaught exception [#8143](https://github.com/JabRef/jabref/issues/8143)
- We fixed "The library has been modified by another program" showing up when line breaks change [#4877](https://github.com/JabRef/jabref/issues/4877)
- The default directory of the "LaTeX Citations" tab is now the directory of the currently opened database (and not the directory chosen at the last open file dialog or the last database save) [koppor#538](https://github.com/koppor/jabref/issues/538)
- When writing a bib file, the `NegativeArraySizeException` should not occur [#8231](https://github.com/JabRef/jabref/issues/8231) [#8265](https://github.com/JabRef/jabref/issues/8265)
- We fixed an issue where some menu entries were available without entries selected. [#4795](https://github.com/JabRef/jabref/issues/4795)
- We fixed an issue where right-clicking on a tab and selecting close will close the focused tab even if it is not the tab we right-clicked [#8193](https://github.com/JabRef/jabref/pull/8193)
- We fixed an issue where selecting a citation style in the preferences would sometimes produce an exception [#7860](https://github.com/JabRef/jabref/issues/7860)
- We fixed an issue where an exception would occur when clicking on a DOI link in the preview pane [#7706](https://github.com/JabRef/jabref/issues/7706)
- We fixed an issue where XMP and embedded BibTeX export would not work [#8278](https://github.com/JabRef/jabref/issues/8278)
- We fixed an issue where the XMP and embedded BibTeX import of a file containing multiple schemas failed [#8278](https://github.com/JabRef/jabref/issues/8278)
- We fixed an issue where writing embedded BibTeX import fails due to write protection or bibtex already being present [#8332](https://github.com/JabRef/jabref/pull/8332)
- We fixed an issue where pdf-paths and the pdf-indexer could get out of sync [#8182](https://github.com/JabRef/jabref/issues/8182)
- We fixed an issue where Status-Logger error messages appeared during the startup of JabRef [#5475](https://github.com/JabRef/jabref/issues/5475)

### Removed

- We removed two orphaned preferences options [#8164](https://github.com/JabRef/jabref/pull/8164)
- We removed the functionality of the `--debug` commandline options. Use the java command line switch `-Dtinylog.level=debug` for debug output instead. [#8226](https://github.com/JabRef/jabref/pull/8226)

## [5.3] – 2021-07-05

### Added

- We added a progress counter to the title bar in Possible Duplicates dialog window. [#7366](https://github.com/JabRef/jabref/issues/7366)
- We added new "Customization" tab to the preferences which includes option to choose a custom address for DOI access. [#7337](https://github.com/JabRef/jabref/issues/7337)
- We added zbmath to the public databases from which the bibliographic information of an existing entry can be updated. [#7437](https://github.com/JabRef/jabref/issues/7437)
- We showed to the find Unlinked Files Dialog the date of the files' most recent modification. [#4652](https://github.com/JabRef/jabref/issues/4652)
- We added to the find Unlinked Files function a filter to show only files based on date of last modification (Last Year, Last Month, Last Week, Last Day). [#4652](https://github.com/JabRef/jabref/issues/4652)
- We added to the find Unlinked Files function a filter that sorts the files based on the date of last modification(Sort by Newest, Sort by Oldest First). [#4652](https://github.com/JabRef/jabref/issues/4652)
- We added the possibility to add a new entry via its zbMath ID (zbMATH can be chosen as ID type in the "Select entry type" window). [#7202](https://github.com/JabRef/jabref/issues/7202)
- We added the extension support and the external application support (For Texshow, Texmaker and LyX) to the flatpak [#7248](https://github.com/JabRef/jabref/pull/7248)
- We added some symbols and keybindings to the context menu in the entry editor. [#7268](https://github.com/JabRef/jabref/pull/7268)
- We added keybindings for setting and clearing the read status. [#7264](https://github.com/JabRef/jabref/issues/7264)
- We added two new fields to track the creation and most recent modification date and time for each entry. [koppor#130](https://github.com/koppor/jabref/issues/130)
- We added a feature that allows the user to copy highlighted text in the preview window. [#6962](https://github.com/JabRef/jabref/issues/6962)
- We added a feature that allows you to create new BibEntry via paste arxivId [#2292](https://github.com/JabRef/jabref/issues/2292)
- We added support for conducting automated and systematic literature search across libraries and git support for persistence [#369](https://github.com/koppor/jabref/issues/369)
- We added a add group functionality at the bottom of the side pane. [#4682](https://github.com/JabRef/jabref/issues/4682)
- We added a feature that allows the user to choose whether to trust the target site when unable to find a valid certification path from the file download site. [#7616](https://github.com/JabRef/jabref/issues/7616)
- We added a feature that allows the user to open all linked files of multiple selected entries by "Open file" option. [#6966](https://github.com/JabRef/jabref/issues/6966)
- We added a keybinding preset for new entries. [#7705](https://github.com/JabRef/jabref/issues/7705)
- We added a select all button for the library import function. [#7786](https://github.com/JabRef/jabref/issues/7786)
- We added a search feature for journal abbreviations. [#7804](https://github.com/JabRef/jabref/pull/7804)
- We added auto-key-generation progress to the background task list. [#7267](https://github.com/JabRef/jabref/issues/7267)
- We added the option to write XMP metadata to pdfs from the CLI. [7814](https://github.com/JabRef/jabref/pull/7814)

### Changed

- The export to MS Office XML now exports the author field as `Inventor` if the bibtex entry type is `patent` [#7830](https://github.com/JabRef/jabref/issues/7830)
- We changed the EndNote importer to import the field `label` to the corresponding bibtex field `endnote-label` [forum#2734](https://discourse.jabref.org/t/importing-endnote-label-field-to-jabref-from-xml-file/2734)
- The keywords added via "Manage content selectors" are now displayed in alphabetical order. [#3791](https://github.com/JabRef/jabref/issues/3791)
- We improved the "Find unlinked files" dialog to show import results for each file. [#7209](https://github.com/JabRef/jabref/pull/7209)
- The content of the field `timestamp` is migrated to `creationdate`. In case one configured "udpate timestampe", it is migrated to `modificationdate`. [koppor#130](https://github.com/koppor/jabref/issues/130)
- The JabRef specific meta-data content in the main field such as priorities (prio1, prio2, ...) are migrated to their respective fields. They are removed from the keywords. [#6840](https://github.com/jabref/jabref/issues/6840)
- We fixed an issue where groups generated from authors' last names did not include all entries of the authors' [#5833](https://github.com/JabRef/jabref/issues/5833)
- The export to MS Office XML now uses the month name for the field `MonthAcessed` instead of the two digit number [#7354](https://github.com/JabRef/jabref/issues/7354)
- We included some standalone dialogs from the options menu in the main preference dialog and fixed some visual issues in the preferences dialog. [#7384](https://github.com/JabRef/jabref/pull/7384)
- We improved the linking of the `python3` interpreter via the shebang to dynamically use the systems default Python. Related to [JabRef-Browser-Extension #177](https://github.com/JabRef/JabRef-Browser-Extension/issues/177)
- Automatically found pdf files now have the linking button to the far left and uses a link icon with a plus instead of a briefcase. The file name also has lowered opacity(70%) until added. [#3607](https://github.com/JabRef/jabref/issues/3607)
- We simplified the select entry type form by splitting it into two parts ("Recommended" and "Others") based on internal usage data. [#6730](https://github.com/JabRef/jabref/issues/6730)
- We improved the submenu list by merging the'Remove group' having two options, with or without subgroups. [#4682](https://github.com/JabRef/jabref/issues/4682)
- The export to MS Office XML now uses the month name for the field `Month` instead of the two digit number [forum#2685](https://discourse.jabref.org/t/export-month-as-text-not-number/2685)
- We reintroduced missing default keybindings for new entries. [#7346](https://github.com/JabRef/jabref/issues/7346) [#7439](https://github.com/JabRef/jabref/issues/7439)
- Lists of available fields are now sorted alphabetically. [#7716](https://github.com/JabRef/jabref/issues/7716)
- The tooltip of the search field explaining the search is always shown. [#7279](https://github.com/JabRef/jabref/pull/7279)
- We rewrote the ACM fetcher to adapt to the new interface. [#5804](https://github.com/JabRef/jabref/issues/5804)
- We moved the select/collapse buttons in the unlinked files dialog into a context menu. [#7383](https://github.com/JabRef/jabref/issues/7383)
- We fixed an issue where journal abbreviations containing curly braces were not recognized [#7773](https://github.com/JabRef/jabref/issues/7773)

### Fixed

- We fixed an issue where some texts (e.g. descriptions) in dialogs could not be translated [#7854](https://github.com/JabRef/jabref/issues/7854)
- We fixed an issue where import hangs for ris files with "ER - " [#7737](https://github.com/JabRef/jabref/issues/7737)
- We fixed an issue where getting bibliograhpic data from DOI or another identifer did not respect the library mode (BibTeX/biblatex)[#6267](https://github.com/JabRef/jabref/issues/6267)
- We fixed an issue where importing entries would not respect the library mode (BibTeX/biblatex)[#1018](https://github.com/JabRef/jabref/issues/1018)
- We fixed an issue where an exception occurred when importing entries from a web search [#7606](https://github.com/JabRef/jabref/issues/7606)
- We fixed an issue where the table column sort order was not properly stored and resulted in unsorted eports [#7524](https://github.com/JabRef/jabref/issues/7524)
- We fixed an issue where the value of the field `school` or `institution` would be printed twice in the HTML Export [forum#2634](https://discourse.jabref.org/t/problem-with-exporting-techreport-phdthesis-mastersthesis-to-html/2634)
- We fixed an issue preventing to connect to a shared database. [#7570](https://github.com/JabRef/jabref/pull/7570)
- We fixed an issue preventing files from being dragged & dropped into an empty library. [#6851](https://github.com/JabRef/jabref/issues/6851)
- We fixed an issue where double-click onto PDF in file list under the 'General' tab section should just open the file. [#7465](https://github.com/JabRef/jabref/issues/7465)
- We fixed an issue where the dark theme did not extend to a group's custom color picker. [#7481](https://github.com/JabRef/jabref/issues/7481)
- We fixed an issue where choosing the fields on which autocompletion should not work in "Entry editor" preferences had no effect. [#7320](https://github.com/JabRef/jabref/issues/7320)
- We fixed an issue where the "Normalize page numbers" formatter did not replace en-dashes or em-dashes with a hyphen-minus sign. [#7239](https://github.com/JabRef/jabref/issues/7239)
- We fixed an issue with the style of highlighted check boxes while searching in preferences. [#7226](https://github.com/JabRef/jabref/issues/7226)
- We fixed an issue where the option "Move file to file directory" was disabled in the entry editor for all files [#7194](https://github.com/JabRef/jabref/issues/7194)
- We fixed an issue where application dialogs were opening in the wrong display when using multiple screens [#7273](https://github.com/JabRef/jabref/pull/7273)
- We fixed an issue where the "Find unlinked files" dialog would freeze JabRef on importing. [#7205](https://github.com/JabRef/jabref/issues/7205)
- We fixed an issue where the "Find unlinked files" would stop importing when importing a single file failed. [#7206](https://github.com/JabRef/jabref/issues/7206)
- We fixed an issue where JabRef froze for a few seconds in MacOS when DNS resolution timed out. [#7441](https://github.com/JabRef/jabref/issues/7441)
- We fixed an issue where an exception would be displayed for previewing and preferences when a custom theme has been configured but is missing [#7177](https://github.com/JabRef/jabref/issues/7177)
- We fixed an issue where URLs in `file` fields could not be handled on Windows. [#7359](https://github.com/JabRef/jabref/issues/7359)
- We fixed an issue where the regex based file search miss-interpreted specific symbols. [#4342](https://github.com/JabRef/jabref/issues/4342)
- We fixed an issue where the Harvard RTF exporter used the wrong default file extension. [4508](https://github.com/JabRef/jabref/issues/4508)
- We fixed an issue where the Harvard RTF exporter did not use the new authors formatter and therefore did not export "organization" authors correctly. [4508](https://github.com/JabRef/jabref/issues/4508)
- We fixed an issue where the field `urldate` was not exported to the corresponding fields `YearAccessed`, `MonthAccessed`, `DayAccessed` in MS Office XML [#7354](https://github.com/JabRef/jabref/issues/7354)
- We fixed an issue where the password for a shared SQL database was only remembered if it was the same as the username [#6869](https://github.com/JabRef/jabref/issues/6869)
- We fixed an issue where some custom exports did not use the new authors formatter and therefore did not export authors correctly [#7356](https://github.com/JabRef/jabref/issues/7356)
- We fixed an issue where alt+keyboard shortcuts do not work [#6994](https://github.com/JabRef/jabref/issues/6994)
- We fixed an issue about the file link editor did not allow to change the file name according to the default pattern after changing an entry. [#7525](https://github.com/JabRef/jabref/issues/7525)
- We fixed an issue where the file path is invisible in dark theme. [#7382](https://github.com/JabRef/jabref/issues/7382)
- We fixed an issue where the secondary sorting is not working for some special fields. [#7015](https://github.com/JabRef/jabref/issues/7015)
- We fixed an issue where changing the font size makes the font size field too small. [#7085](https://github.com/JabRef/jabref/issues/7085)
- We fixed an issue with TexGroups on Linux systems, where the modification of an aux-file did not trigger an auto-update for TexGroups. Furthermore, the detection of file modifications is now more reliable. [#7412](https://github.com/JabRef/jabref/pull/7412)
- We fixed an issue where the Unicode to Latex formatter produced wrong results for characters with a codepoint higher than Character.MAX_VALUE. [#7387](https://github.com/JabRef/jabref/issues/7387)
- We fixed an issue where a non valid value as font size results in an uncaught exception. [#7415](https://github.com/JabRef/jabref/issues/7415)
- We fixed an issue where "Merge citations" in the Openoffice/Libreoffice integration panel did not have a corresponding opposite. [#7454](https://github.com/JabRef/jabref/issues/7454)
- We fixed an issue where drag and drop of bib files for opening resulted in uncaught exceptions [#7464](https://github.com/JabRef/jabref/issues/7464)
- We fixed an issue where columns shrink in width when we try to enlarge JabRef window. [#6818](https://github.com/JabRef/jabref/issues/6818)
- We fixed an issue where Content selector does not seem to work for custom fields. [#6819](https://github.com/JabRef/jabref/issues/6819)
- We fixed an issue where font size of the preferences dialog does not update with the rest of the GUI. [#7416](https://github.com/JabRef/jabref/issues/7416)
- We fixed an issue in which a linked online file consisting of a web page was saved as an invalid pdf file upon being downloaded. The user is now notified when downloading a linked file results in an HTML file. [#7452](https://github.com/JabRef/jabref/issues/7452)
- We fixed an issue where opening BibTex file (doubleclick) from Folder with spaces not working. [#6487](https://github.com/JabRef/jabref/issues/6487)
- We fixed the header title in the Add Group/Subgroup Dialog box. [#4682](https://github.com/JabRef/jabref/issues/4682)
- We fixed an issue with saving large `.bib` files [#7265](https://github.com/JabRef/jabref/issues/7265)
- We fixed an issue with very large page numbers [#7590](https://github.com/JabRef/jabref/issues/7590)
- We fixed an issue where the file extension is missing on saving the library file on linux [#7451](https://github.com/JabRef/jabref/issues/7451)
- We fixed an issue with opacity of disabled icon-buttons [#7195](https://github.com/JabRef/jabref/issues/7195)
- We fixed an issue where journal abbreviations in UTF-8 were not recognized [#5850](https://github.com/JabRef/jabref/issues/5850)
- We fixed an issue where the article title with curly brackets fails to download the arXiv link (pdf file). [#7633](https://github.com/JabRef/jabref/issues/7633)
- We fixed an issue with toggle of special fields does not work for sorted entries [#7016](https://github.com/JabRef/jabref/issues/7016)
- We fixed an issue with the default path of external application. [#7641](https://github.com/JabRef/jabref/issues/7641)
- We fixed an issue where urls must be embedded in a style tag when importing EndNote style Xml files. Now it can parse url with or without a style tag. [#6199](https://github.com/JabRef/jabref/issues/6199)
- We fixed an issue where the article title with colon fails to download the arXiv link (pdf file). [#7660](https://github.com/JabRef/jabref/issues/7660)
- We fixed an issue where the keybinding for delete entry did not work on the main table [7580](https://github.com/JabRef/jabref/pull/7580)
- We fixed an issue where the RFC fetcher is not compatible with the draft [7305](https://github.com/JabRef/jabref/issues/7305)
- We fixed an issue where duplicate files (both file names and contents are the same) is downloaded and add to linked files [#6197](https://github.com/JabRef/jabref/issues/6197)
- We fixed an issue where changing the appearance of the preview tab did not trigger a restart warning. [#5464](https://github.com/JabRef/jabref/issues/5464)
- We fixed an issue where editing "Custom preview style" triggers exception. [#7526](https://github.com/JabRef/jabref/issues/7526)
- We fixed the [SAO/NASA Astrophysics Data System](https://docs.jabref.org/collect/import-using-online-bibliographic-database#sao-nasa-astrophysics-data-system) fetcher. [#7867](https://github.com/JabRef/jabref/pull/7867)
- We fixed an issue where a title with multiple applied formattings in EndNote was not imported correctly [forum#2734](https://discourse.jabref.org/t/importing-endnote-label-field-to-jabref-from-xml-file/2734)
- We fixed an issue where a `report` in EndNote was imported as `article` [forum#2734](https://discourse.jabref.org/t/importing-endnote-label-field-to-jabref-from-xml-file/2734)
- We fixed an issue where the field `publisher` in EndNote was not imported in JabRef [forum#2734](https://discourse.jabref.org/t/importing-endnote-label-field-to-jabref-from-xml-file/2734)

### Removed

- We removed add group button beside the filter group tab. [#4682](https://github.com/JabRef/jabref/issues/4682)

## [5.2] – 2020-12-24

### Added

- We added a validation to check if the current database location is shared, preventing an exception when Pulling Changes From Shared Database. [#6959](https://github.com/JabRef/jabref/issues/6959)
- We added a query parser and mapping layer to enable conversion of queries formulated in simplified lucene syntax by the user into api queries. [#6799](https://github.com/JabRef/jabref/pull/6799)
- We added some basic functionality to customise the look of JabRef by importing a css theme file. [#5790](https://github.com/JabRef/jabref/issues/5790)
- We added connection check function in network preference setting [#6560](https://github.com/JabRef/jabref/issues/6560)
- We added support for exporting to YAML. [#6974](https://github.com/JabRef/jabref/issues/6974)
- We added a DOI format and organization check to detect [American Physical Society](https://journals.aps.org/) journals to copy the article ID to the page field for cases where the page numbers are missing. [#7019](https://github.com/JabRef/jabref/issues/7019)
- We added an error message in the New Entry dialog that is shown in case the fetcher did not find anything . [#7000](https://github.com/JabRef/jabref/issues/7000)
- We added a new formatter to output shorthand month format. [#6579](https://github.com/JabRef/jabref/issues/6579)
- We added support for the new Microsoft Edge browser in all platforms. [#7056](https://github.com/JabRef/jabref/pull/7056)
- We reintroduced emacs/bash-like keybindings. [#6017](https://github.com/JabRef/jabref/issues/6017)
- We added a feature to provide automated cross library search using a cross library query language. This provides support for the search step of systematic literature reviews (SLRs). [koppor#369](https://github.com/koppor/jabref/issues/369)

### Changed

- We changed the default preferences for OpenOffice/LibreOffice integration to automatically sync the bibliography when inserting new citations in a OpenOffic/LibreOffice document. [#6957](https://github.com/JabRef/jabref/issues/6957)
- We restructured the 'File' tab and extracted some parts into the 'Linked files' tab [#6779](https://github.com/JabRef/jabref/pull/6779)
- JabRef now offers journal lists from <https://abbrv.jabref.org>. JabRef the lists which use a dot inside the abbreviations. [#5749](https://github.com/JabRef/jabref/pull/5749)
- We removed two useless preferences in the groups preferences dialog. [#6836](https://github.com/JabRef/jabref/pull/6836)
- Synchronization of SpecialFields to keywords is now disabled by default. [#6621](https://github.com/JabRef/jabref/issues/6621)
- JabRef no longer opens the entry editor with the first entry on startup [#6855](https://github.com/JabRef/jabref/issues/6855)
- We completed the rebranding of `bibtexkey` as `citationkey` which was started in JabRef 5.1.
- JabRef no longer opens the entry editor with the first entry on startup [#6855](https://github.com/JabRef/jabref/issues/6855)
- Fetch by ID: (long) "SAO/NASA Astrophysics Data System" replaced by (short) "SAO/NASA ADS" [#6876](https://github.com/JabRef/jabref/pull/6876)
- We changed the title of the window "Manage field names and content" to have the same title as the corresponding menu item [#6895](https://github.com/JabRef/jabref/pull/6895)
- We renamed the menus "View -> Previous citation style" and "View -> Next citation style" into "View -> Previous preview style" and "View -> Next preview style" and renamed the "Preview" style to "Customized preview style". [#6899](https://github.com/JabRef/jabref/pull/6899)
- We changed the default preference option "Search and store files relative to library file location" to on, as this seems to be a more intuitive behaviour. [#6863](https://github.com/JabRef/jabref/issues/6863)
- We changed the title of the window "Manage field names and content": to have the same title as the corresponding menu item [#6895](https://github.com/JabRef/jabref/pull/6895)
- We improved the detection of "short" DOIs [6880](https://github.com/JabRef/jabref/issues/6880)
- We improved the duplicate detection when identifiers like DOI or arxiv are semantiaclly the same, but just syntactically differ (e.g. with or without http(s):// prefix). [#6707](https://github.com/JabRef/jabref/issues/6707)
- We improved JabRef start up time [6057](https://github.com/JabRef/jabref/issues/6057)
- We changed in the group interface "Generate groups from keywords in a BibTeX field" by "Generate groups from keywords in the following field". [#6983](https://github.com/JabRef/jabref/issues/6983)
- We changed the name of a group type from "Searching for keywords" to "Searching for a keyword". [6995](https://github.com/JabRef/jabref/pull/6995)
- We changed the way JabRef displays the title of a tab and of the window. [4161](https://github.com/JabRef/jabref/issues/4161)
- We changed connect timeouts for server requests to 30 seconds in general and 5 seconds for GROBID server (special) and improved user notifications on connection issues. [7026](https://github.com/JabRef/jabref/pull/7026)
- We changed the order of the library tab context menu items. [#7171](https://github.com/JabRef/jabref/issues/7171)
- We changed the way linked files are opened on Linux to use the native openFile method, compatible with confined packages. [7037](https://github.com/JabRef/jabref/pull/7037)
- We refined the entry preview to show the full names of authors and editors, to list the editor only if no author is present, have the year earlier. [#7083](https://github.com/JabRef/jabref/issues/7083)

### Fixed

- We fixed an issue changing the icon link_variation_off that is not meaningful. [#6834](https://github.com/JabRef/jabref/issues/6834)
- We fixed an issue where the `.sav` file was not deleted upon exiting JabRef. [#6109](https://github.com/JabRef/jabref/issues/6109)
- We fixed a linked identifier icon inconsistency. [#6705](https://github.com/JabRef/jabref/issues/6705)
- We fixed the wrong behavior that font size changes are not reflected in dialogs. [#6039](https://github.com/JabRef/jabref/issues/6039)
- We fixed the failure to Copy citation key and link. [#5835](https://github.com/JabRef/jabref/issues/5835)
- We fixed an issue where the sort order of the entry table was reset after a restart of JabRef. [#6898](https://github.com/JabRef/jabref/pull/6898)
- We fixed an issue where no longer a warning was displayed when inserting references into LibreOffice with an invalid "ReferenceParagraphFormat". [#6907](https://github.com/JabRef/jabref/pull/60907).
- We fixed an issue where a selected field was not removed after the first click in the custom entry types dialog. [#6934](https://github.com/JabRef/jabref/issues/6934)
- We fixed an issue where a remove icon was shown for standard entry types in the custom entry types dialog. [#6906](https://github.com/JabRef/jabref/issues/6906)
- We fixed an issue where it was impossible to connect to OpenOffice/LibreOffice on Mac OSX. [#6970](https://github.com/JabRef/jabref/pull/6970)
- We fixed an issue with the python script used by browser plugins that failed to locate JabRef if not installed in its default location. [#6963](https://github.com/JabRef/jabref/pull/6963/files)
- We fixed an issue where spaces and newlines in an isbn would generate an exception. [#6456](https://github.com/JabRef/jabref/issues/6456)
- We fixed an issue where identity column header had incorrect foreground color in the Dark theme. [#6796](https://github.com/JabRef/jabref/issues/6796)
- We fixed an issue where the RIS exporter added extra blank lines.[#7007](https://github.com/JabRef/jabref/pull/7007/files)
- We fixed an issue where clicking on Collapse All button in the Search for Unlinked Local Files expanded the directory structure erroneously [#6848](https://github.com/JabRef/jabref/issues/6848)
- We fixed an issue, when pulling changes from shared database via shortcut caused creation of a new tech report [6867](https://github.com/JabRef/jabref/issues/6867)
- We fixed an issue where the JabRef GUI does not highlight the "All entries" group on start-up [#6691](https://github.com/JabRef/jabref/issues/6691)
- We fixed an issue where a custom dark theme was not applied to the entry preview tab [7068](https://github.com/JabRef/jabref/issues/7068)
- We fixed an issue where modifications to the Custom preview layout in the preferences were not saved [#6447](https://github.com/JabRef/jabref/issues/6447)
- We fixed an issue where errors from imports were not shown to the user [#7084](https://github.com/JabRef/jabref/pull/7084)
- We fixed an issue where the EndNote XML Import would fail on empty keywords tags [forum#2387](https://discourse.jabref.org/t/importing-in-unknown-format-fails-to-import-xml-library-from-bookends-export/2387)
- We fixed an issue where the color of groups of type "free search expression" not persisting after restarting the application [#6999](https://github.com/JabRef/jabref/issues/6999)
- We fixed an issue where modifications in the source tab where not saved without switching to another field before saving the library [#6622](https://github.com/JabRef/jabref/issues/6622)
- We fixed an issue where the "Document Viewer" did not show the first page of the opened pdf document and did not show the correct total number of pages [#7108](https://github.com/JabRef/jabref/issues/7108)
- We fixed an issue where the context menu was not updated after a file link was changed. [#5777](https://github.com/JabRef/jabref/issues/5777)
- We fixed an issue where the password for a shared SQL database was not remembered [#6869](https://github.com/JabRef/jabref/issues/6869)
- We fixed an issue where newly added entires were not synced to a shared SQL database [#7176](https://github.com/JabRef/jabref/issues/7176)
- We fixed an issue where the PDF-Content importer threw an exception when no DOI number is present at the first page of the PDF document [#7203](https://github.com/JabRef/jabref/issues/7203)
- We fixed an issue where groups created from aux files did not update on file changes [#6394](https://github.com/JabRef/jabref/issues/6394)
- We fixed an issue where authors that only have last names were incorrectly identified as institutes when generating citation keys [#7199](https://github.com/JabRef/jabref/issues/7199)
- We fixed an issue where institutes were incorrectly identified as universities when generating citation keys [#6942](https://github.com/JabRef/jabref/issues/6942)

### Removed

- We removed the Google Scholar fetcher and the ACM fetcher do not work due to traffic limitations [#6369](https://github.com/JabRef/jabref/issues/6369)
- We removed the menu entry "Manage external file types" because it's already in 'Preferences' dialog [#6991](https://github.com/JabRef/jabref/issues/6991)
- We removed the integrity check "Abbreviation detected" for the field journal/journaltitle in the entry editor [#3925](https://github.com/JabRef/jabref/issues/3925)

## [5.1] – 2020-08-30

### Added

- We added a new fetcher to enable users to search mEDRA DOIs [#6602](https://github.com/JabRef/jabref/issues/6602)
- We added a new fetcher to enable users to search "[Collection of Computer Science Bibliographies](https://en.wikipedia.org/wiki/Collection_of_Computer_Science_Bibliographies)". [#6638](https://github.com/JabRef/jabref/issues/6638)
- We added default values for delimiters in Add Subgroup window [#6624](https://github.com/JabRef/jabref/issues/6624)
- We improved responsiveness of general fields specification dialog window. [#6604](https://github.com/JabRef/jabref/issues/6604)
- We added support for importing ris file and load DOI [#6530](https://github.com/JabRef/jabref/issues/6530)
- We added the Library properties to a context menu on the library tabs [#6485](https://github.com/JabRef/jabref/issues/6485)
- We added a new field in the preferences in 'BibTeX key generator' for unwanted characters that can be user-specified. [#6295](https://github.com/JabRef/jabref/issues/6295)
- We added support for searching ShortScience for an entry through the user's browser. [#6018](https://github.com/JabRef/jabref/pull/6018)
- We updated EditionChecker to permit edition to start with a number. [#6144](https://github.com/JabRef/jabref/issues/6144)
- We added tooltips for most fields in the entry editor containing a short description. [#5847](https://github.com/JabRef/jabref/issues/5847)
- We added support for basic markdown in custom formatted previews [#6194](https://github.com/JabRef/jabref/issues/6194)
- We now show the number of items found and selected to import in the online search dialog. [#6248](https://github.com/JabRef/jabref/pull/6248)
- We created a new install screen for macOS. [#5759](https://github.com/JabRef/jabref/issues/5759)
- We added a new integrity check for duplicate DOIs. [koppor#339](https://github.com/koppor/jabref/issues/339)
- We implemented an option to download fulltext files while importing. [#6381](https://github.com/JabRef/jabref/pull/6381)
- We added a progress-indicator showing the average progress of background tasks to the toolbar. Clicking it reveals a pop-over with a list of running background tasks. [6443](https://github.com/JabRef/jabref/pull/6443)
- We fixed the bug when strike the delete key in the text field. [#6421](https://github.com/JabRef/jabref/issues/6421)
- We added a BibTex key modifier for truncating strings. [#3915](https://github.com/JabRef/jabref/issues/3915)
- We added support for jumping to target entry when typing letter/digit after sorting a column in maintable [#6146](https://github.com/JabRef/jabref/issues/6146)
- We added a new fetcher to enable users to search all available E-Libraries simultaneously. [koppor#369](https://github.com/koppor/jabref/issues/369)
- We added the field "entrytype" to the export sort criteria [#6531](https://github.com/JabRef/jabref/pull/6531)
- We added the possibility to change the display order of the fields in the entry editor. The order can now be configured using drag and drop in the "Customize entry types" dialog [#6152](https://github.com/JabRef/jabref/pull/6152)
- We added native support for biblatex-software [#6574](https://github.com/JabRef/jabref/issues/6574)
- We added a missing restart warning for AutoComplete in the preferences dialog. [#6351](https://github.com/JabRef/jabref/issues/6351)
- We added a note to the citation key pattern preferences dialog as a temporary workaround for a JavaFX bug, about committing changes in a table cell, if the focus is lost. [#5825](https://github.com/JabRef/jabref/issues/5825)
- We added support for customized fallback fields in bracketed patterns. [#7111](https://github.com/JabRef/jabref/issues/7111)

### Changed

- We improved the arXiv fetcher. Now it should find entries even more reliably and does no longer include the version (e.g `v1`) in the `eprint` field. [forum#1941](https://discourse.jabref.org/t/remove-version-in-arxiv-import/1941)
- We moved the group search bar and the button "New group" from bottom to top position to make it more prominent. [#6112](https://github.com/JabRef/jabref/pull/6112)
- When JabRef finds a `.sav` file without changes, there is no dialog asking for acceptance of changes anymore.
- We changed the buttons for import/export/show all/reset of preferences to smaller icon buttons in the preferences dialog. [#6130](https://github.com/JabRef/jabref/pull/6130)
- We moved the functionality "Manage field names & content" from the "Library" menu to the "Edit" menu, because it affects the selected entries and not the whole library
- We merged the functionality "Append contents from a BibTeX library into the currently viewed library" into the "Import into database" functionality. Fixes [#6049](https://github.com/JabRef/jabref/issues/6049).
- We changed the directory where fulltext downloads are stored to the directory set in the import-tab in preferences. [#6381](https://github.com/JabRef/jabref/pull/6381)
- We improved the error message for invalid jstyles. [#6303](https://github.com/JabRef/jabref/issues/6303)
- We changed the section name of 'Advanced' to 'Network' in the preferences and removed some obsolete options.[#6489](https://github.com/JabRef/jabref/pull/6489)
- We improved the context menu of the column "Linked identifiers" of the main table, by truncating their texts, if they are too long. [#6499](https://github.com/JabRef/jabref/issues/6499)
- We merged the main table tabs in the preferences dialog. [#6518](https://github.com/JabRef/jabref/pull/6518)
- We changed the command line option 'generateBibtexKeys' to the more generic term 'generateCitationKeys' while the short option remains 'g'.[#6545](https://github.com/JabRef/jabref/pull/6545)
- We improved the "Possible duplicate entries" window to remember its size and position throughout a session. [#6582](https://github.com/JabRef/jabref/issues/6582)
- We divided the toolbar into small parts, so if the application window is to small, only a part of the toolbar is moved into the chevron popup. [#6682](https://github.com/JabRef/jabref/pull/6682)
- We changed the layout for of the buttons in the Open Office side panel to ensure that the button text is always visible, specially when resizing. [#6639](https://github.com/JabRef/jabref/issues/6639)
- We merged the two new library commands in the file menu to one which always creates a new library in the default library mode. [#6359](https://github.com/JabRef/jabref/pull/6539#issuecomment-641056536)

### Fixed

- We fixed an issue where entry preview tab has no name in drop down list. [#6591](https://github.com/JabRef/jabref/issues/6591)
- We fixed to only search file links in the BIB file location directory when preferences has corresponding checkbox checked. [#5891](https://github.com/JabRef/jabref/issues/5891)
- We fixed wrong button order (Apply and Cancel) in ManageProtectedTermsDialog.
- We fixed an issue with incompatible characters at BibTeX key [#6257](https://github.com/JabRef/jabref/issues/6257)
- We fixed an issue where dash (`-`) was reported as illegal BibTeX key [#6295](https://github.com/JabRef/jabref/issues/6295)
- We greatly improved the performance of the overall application and many operations. [#5071](https://github.com/JabRef/jabref/issues/5071)
- We fixed an issue where sort by priority was broken. [#6222](https://github.com/JabRef/jabref/issues/6222)
- We fixed an issue where opening a library from the recent libraries menu was not possible. [#5939](https://github.com/JabRef/jabref/issues/5939)
- We fixed an issue with inconsistent capitalization of file extensions when downloading files. [#6115](https://github.com/JabRef/jabref/issues/6115)
- We fixed the display of language and encoding in the preferences dialog. [#6130](https://github.com/JabRef/jabref/pull/6130)
- Now the link and/or the link description in the column "linked files" of the main table gets truncated or wrapped, if too long, otherwise display issues arise. [#6178](https://github.com/JabRef/jabref/issues/6178)
- We fixed the issue that groups panel does not keep size when resizing window. [#6180](https://github.com/JabRef/jabref/issues/6180)
- We fixed an error that sometimes occurred when using the context menu. [#6085](https://github.com/JabRef/jabref/issues/6085)
- We fixed an issue where search full-text documents downloaded files with same name, overwriting existing files. [#6174](https://github.com/JabRef/jabref/pull/6174)
- We fixed an issue when importing into current library an erroneous message "import cancelled" is displayed even though import is successful. [#6266](https://github.com/JabRef/jabref/issues/6266)
- We fixed an issue where custom jstyles for Open/LibreOffice where not saved correctly. [#6170](https://github.com/JabRef/jabref/issues/6170)
- We fixed an issue where the INSPIRE fetcher was no longer working [#6229](https://github.com/JabRef/jabref/issues/6229)
- We fixed an issue where custom exports with an uppercase file extension could not be selected for "Copy...-> Export to Clipboard" [#6285](https://github.com/JabRef/jabref/issues/6285)
- We fixed the display of icon both in the main table and linked file editor. [#6169](https://github.com/JabRef/jabref/issues/6169)
- We fixed an issue where the windows installer did not create an entry in the start menu [bug report in the forum](https://discourse.jabref.org/t/error-while-fetching-from-doi/2018/3)
- We fixed an issue where only the field `abstract` and `comment` were declared as multiline fields. Other fields can now be configured in the preferences using "Do not wrap the following fields when saving" [4373](https://github.com/JabRef/jabref/issues/4373)
- We fixed an issue where JabRef switched to discrete graphics under macOS [#5935](https://github.com/JabRef/jabref/issues/5935)
- We fixed an issue where the Preferences entry preview will be unexpected modified leads to Value too long exception [#6198](https://github.com/JabRef/jabref/issues/6198)
- We fixed an issue where custom jstyles for Open/LibreOffice would only be valid if a layout line for the entry type `default` was at the end of the layout section [#6303](https://github.com/JabRef/jabref/issues/6303)
- We fixed an issue where a new entry is not shown in the library if a search is active [#6297](https://github.com/JabRef/jabref/issues/6297)
- We fixed an issue where long directory names created from patterns could create an exception. [#3915](https://github.com/JabRef/jabref/issues/3915)
- We fixed an issue where sort on numeric cases was broken. [#6349](https://github.com/JabRef/jabref/issues/6349)
- We fixed an issue where year and month fields were not cleared when converting to biblatex [#6224](https://github.com/JabRef/jabref/issues/6224)
- We fixed an issue where an "Not on FX thread" exception occurred when saving on linux [#6453](https://github.com/JabRef/jabref/issues/6453)
- We fixed an issue where the library sort order was lost. [#6091](https://github.com/JabRef/jabref/issues/6091)
- We fixed an issue where brackets in regular expressions were not working. [6469](https://github.com/JabRef/jabref/pull/6469)
- We fixed an issue where multiple background task popups stacked over each other.. [#6472](https://github.com/JabRef/jabref/issues/6472)
- We fixed an issue where LaTeX citations for specific commands (`\autocite`s) of biblatex-mla were not recognized. [#6476](https://github.com/JabRef/jabref/issues/6476)
- We fixed an issue where drag and drop was not working on empty database. [#6487](https://github.com/JabRef/jabref/issues/6487)
- We fixed an issue where the name fields were not updated after the preferences changed. [#6515](https://github.com/JabRef/jabref/issues/6515)
- We fixed an issue where "null" appeared in generated BibTeX keys. [#6459](https://github.com/JabRef/jabref/issues/6459)
- We fixed an issue where the authors' names were incorrectly displayed in the authors' column when they were bracketed. [#6465](https://github.com/JabRef/jabref/issues/6465) [#6459](https://github.com/JabRef/jabref/issues/6459)
- We fixed an issue where importing certain unlinked files would result in an exception [#5815](https://github.com/JabRef/jabref/issues/5815)
- We fixed an issue where downloaded files would be moved to a directory named after the citationkey when no file directory pattern is specified [#6589](https://github.com/JabRef/jabref/issues/6589)
- We fixed an issue with the creation of a group of cited entries which incorrectly showed the message that the library had been modified externally whenever saving the library. [#6420](https://github.com/JabRef/jabref/issues/6420)
- We fixed an issue with the creation of a group of cited entries. Now the file path to an aux file gets validated. [#6585](https://github.com/JabRef/jabref/issues/6585)
- We fixed an issue on Linux systems where the application would crash upon inotify failure. Now, the user is prompted with a warning, and given the choice to continue the session. [#6073](https://github.com/JabRef/jabref/issues/6073)
- We moved the search modifier buttons into the search bar, as they were not accessible, if autocompletion was disabled. [#6625](https://github.com/JabRef/jabref/issues/6625)
- We fixed an issue about duplicated group color indicators [#6175](https://github.com/JabRef/jabref/issues/6175)
- We fixed an issue where entries with the entry type Misc from an imported aux file would not be saved correctly to the bib file on disk [#6405](https://github.com/JabRef/jabref/issues/6405)
- We fixed an issue where percent sign ('%') was not formatted properly by the HTML formatter [#6753](https://github.com/JabRef/jabref/issues/6753)
- We fixed an issue with the [SAO/NASA Astrophysics Data System](https://docs.jabref.org/collect/add-entry-using-an-id#sao-nasa-a-ds) fetcher where `\textbackslash` appeared at the end of the abstract.
- We fixed an issue with the Science Direct fetcher where PDFs could not be downloaded. Fixes [#5860](https://github.com/JabRef/jabref/issues/5860)
- We fixed an issue with the Library of Congress importer.
- We fixed the [link to the external libraries listing](https://github.com/JabRef/jabref/blob/master/external-libraries.md) in the about dialog
- We fixed an issue regarding pasting on Linux. [#6293](https://github.com/JabRef/jabref/issues/6293)

### Removed

- We removed the option of the "enforce legal key". [#6295](https://github.com/JabRef/jabref/issues/6295)
- We removed the obsolete `External programs / Open PDF` section in the preferences, as the default application to open PDFs is now set in the `Manage external file types` dialog. [#6130](https://github.com/JabRef/jabref/pull/6130)
- We removed the option to configure whether a `.bib.bak` file should be generated upon save. It is now always enabled. Documentation at <https://docs.jabref.org/advanced/autosave>. [#6092](https://github.com/JabRef/jabref/issues/6092)
- We removed the built-in list of IEEE journal abbreviations using BibTeX strings. If you still want to use them, you have to download them separately from <https://abbrv.jabref.org>.

## [5.0] – 2020-03-06

### Changed

- Added browser integration to the snap package for firefox/chromium browsers. [#6062](https://github.com/JabRef/jabref/pull/6062)
- We reintroduced the possibility to extract references from plain text (using [GROBID](https://grobid.readthedocs.io/en/latest/)). [#5614](https://github.com/JabRef/jabref/pull/5614)
- We changed the open office panel to show buttons in rows of three instead of going straight down to save space as the button expanded out to take up unnecessary horizontal space. [#5479](https://github.com/JabRef/jabref/issues/5479)
- We cleaned up the group add/edit dialog. [#5826](https://github.com/JabRef/jabref/pull/5826)
- We reintroduced the index column. [#5844](https://github.com/JabRef/jabref/pull/5844)
- Filenames of external files can no longer contain curly braces. [#5926](https://github.com/JabRef/jabref/pull/5926)
- We made the filters more easily accessible in the integrity check dialog. [#5955](https://github.com/JabRef/jabref/pull/5955)
- We reimplemented and improved the dialog "Customize entry types". [#4719](https://github.com/JabRef/jabref/issues/4719)
- We added an [American Physical Society](https://journals.aps.org/) fetcher. [#818](https://github.com/JabRef/jabref/issues/818)
- We added possibility to enable/disable items quantity in groups. [#6042](https://github.com/JabRef/jabref/issues/6042)

### Fixed

- We fixed an issue where the command line console was always opened in the background. [#5474](https://github.com/JabRef/jabref/issues/5474)
- We fixed and issue where pdf files will not open under some KDE linux distributions when using okular. [#5253](https://github.com/JabRef/jabref/issues/5253)
- We fixed an issue where the Medline fetcher was only working when JabRef was running from source. [#5645](https://github.com/JabRef/jabref/issues/5645)
- We fixed some visual issues in the dark theme. [#5764](https://github.com/JabRef/jabref/pull/5764) [#5753](https://github.com/JabRef/jabref/issues/5753)
- We fixed an issue where non-default previews didn't handle unicode characters. [#5779](https://github.com/JabRef/jabref/issues/5779)
- We improved the performance, especially changing field values in the entry should feel smoother now. [#5843](https://github.com/JabRef/jabref/issues/5843)
- We fixed an issue where the ampersand character wasn't rendering correctly on previews. [#3840](https://github.com/JabRef/jabref/issues/3840)
- We fixed an issue where an erroneous "The library has been modified by another program" message was shown when saving. [#4877](https://github.com/JabRef/jabref/issues/4877)
- We fixed an issue where the file extension was missing after downloading a file (we now fall-back to pdf). [#5816](https://github.com/JabRef/jabref/issues/5816)
- We fixed an issue where cleaning up entries broke web URLs, if "Make paths of linked files relative (if possible)" was enabled, which resulted in various other issues subsequently. [#5861](https://github.com/JabRef/jabref/issues/5861)
- We fixed an issue where the tab "Required fields" of the entry editor did not show all required fields, if at least two of the defined required fields are linked with a logical or. [#5859](https://github.com/JabRef/jabref/issues/5859)
- We fixed several issues concerning managing external file types: Now everything is usable and fully functional. Previously, there were problems with the radio buttons, with saving the settings and with loading an input field value. Furthermore, different behavior for Windows and other operating systems was given, which was unified as well. [#5846](https://github.com/JabRef/jabref/issues/5846)
- We fixed an issue where entries containing Unicode charaters were not parsed correctly [#5899](https://github.com/JabRef/jabref/issues/5899)
- We fixed an issue where an entry containing an external filename with curly braces could not be saved. Curly braces are now longer allowed in filenames. [#5899](https://github.com/JabRef/jabref/issues/5899)
- We fixed an issue where changing the type of an entry did not update the main table [#5906](https://github.com/JabRef/jabref/issues/5906)
- We fixed an issue in the optics of the library properties, that cropped the dialog on scaled displays. [#5969](https://github.com/JabRef/jabref/issues/5969)
- We fixed an issue where changing the type of an entry did not update the main table. [#5906](https://github.com/JabRef/jabref/issues/5906)
- We fixed an issue where opening a library from the recent libraries menu was not possible. [#5939](https://github.com/JabRef/jabref/issues/5939)
- We fixed an issue where the most bottom group in the list got lost, if it was dragged on itself. [#5983](https://github.com/JabRef/jabref/issues/5983)
- We fixed an issue where changing entry type doesn't always work when biblatex source is shown. [#5905](https://github.com/JabRef/jabref/issues/5905)
- We fixed an issue where the group and the link column were not updated after changing the entry in the main table. [#5985](https://github.com/JabRef/jabref/issues/5985)
- We fixed an issue where reordering the groups was not possible after inserting an article. [#6008](https://github.com/JabRef/jabref/issues/6008)
- We fixed an issue where citation styles except the default "Preview" could not be used. [#5622](https://github.com/JabRef/jabref/issues/5622)
- We fixed an issue where a warning was displayed when the title content is made up of two sentences. [#5832](https://github.com/JabRef/jabref/issues/5832)
- We fixed an issue where an exception was thrown when adding a save action without a selected formatter in the library properties [#6069](https://github.com/JabRef/jabref/issues/6069)
- We fixed an issue where JabRef's icon was missing in the Export to clipboard Dialog. [#6286](https://github.com/JabRef/jabref/issues/6286)
- We fixed an issue when an "Abstract field" was duplicating text, when importing from RIS file (Neurons) [#6065](https://github.com/JabRef/jabref/issues/6065)
- We fixed an issue where adding the addition of a new entry was not completely validated [#6370](https://github.com/JabRef/jabref/issues/6370)
- We fixed an issue where the blue and red text colors in the Merge entries dialog were not quite visible [#6334](https://github.com/JabRef/jabref/issues/6334)
- We fixed an issue where underscore character was removed from the file name in the Recent Libraries list in File menu [#6383](https://github.com/JabRef/jabref/issues/6383)
- We fixed an issue where few keyboard shortcuts regarding new entries were missing [#6403](https://github.com/JabRef/jabref/issues/6403)

### Removed

- Ampersands are no longer escaped by default in the `bib` file. If you want to keep the current behaviour, you can use the new "Escape Ampersands" formatter as a save action. [#5869](https://github.com/JabRef/jabref/issues/5869)
- The "Merge Entries" entry was removed from the Quality Menu. Users should use the right-click menu instead. [#6021](https://github.com/JabRef/jabref/pull/6021)

## [5.0-beta] – 2019-12-15

### Changed

- We added a short DOI field formatter which shortens DOI to more human-readable form. [koppor#343](https://github.com/koppor/jabref/issues/343)
- We improved the display of group memberships by adding multiple colored bars if the entry belongs to more than one group. [#4574](https://github.com/JabRef/jabref/issues/4574)
- We added an option to show the preview as an extra tab in the entry editor (instead of in a split view). [#5244](https://github.com/JabRef/jabref/issues/5244)
- A custom Open/LibreOffice jstyle file now requires a layout line for the entry type `default` [#5452](https://github.com/JabRef/jabref/issues/5452)
- The entry editor is now open by default when JabRef starts up. [#5460](https://github.com/JabRef/jabref/issues/5460)
- Customized entry types are now serialized in alphabetical order in the bib file.
- We added a new ADS fetcher to use the new ADS API. [#4949](https://github.com/JabRef/jabref/issues/4949)
- We added support of the [X11 primary selection](https://unix.stackexchange.com/a/139193/18033) [#2389](https://github.com/JabRef/jabref/issues/2389)
- We added support to switch between biblatex and bibtex library types. [#5550](https://github.com/JabRef/jabref/issues/5550)
- We changed the save action buttons to be easier to understand. [#5565](https://github.com/JabRef/jabref/issues/5565)
- We made the columns for groups, files and uri in the main table reorderable and merged the clickable icon columns for uri, url, doi and eprint. [#5544](https://github.com/JabRef/jabref/pull/5544)
- We reduced the number of write actions performed when autosave is enabled [#5679](https://github.com/JabRef/jabref/issues/5679)
- We made the column sort order in the main table persistent [#5730](https://github.com/JabRef/jabref/pull/5730)
- When an entry is modified on disk, the change dialog now shows the merge dialog to highlight the changes [#5688](https://github.com/JabRef/jabref/pull/5688)

### Fixed

- Inherit fields from cross-referenced entries as specified by biblatex. [#5045](https://github.com/JabRef/jabref/issues/5045)
- We fixed an issue where it was no longer possible to connect to LibreOffice. [#5261](https://github.com/JabRef/jabref/issues/5261)
- The "All entries group" is no longer shown when no library is open.
- We fixed an exception which occurred when closing JabRef. [#5348](https://github.com/JabRef/jabref/issues/5348)
- We fixed an issue where JabRef reports incorrectly about customized entry types. [#5332](https://github.com/JabRef/jabref/issues/5332)
- We fixed a few problems that prevented JabFox to communicate with JabRef. [#4737](https://github.com/JabRef/jabref/issues/4737) [#4303](https://github.com/JabRef/jabref/issues/4303)
- We fixed an error where the groups containing an entry loose their highlight color when scrolling. [#5022](https://github.com/JabRef/jabref/issues/5022)
- We fixed an error where scrollbars were not shown. [#5374](https://github.com/JabRef/jabref/issues/5374)
- We fixed an error where an exception was thrown when merging entries. [#5169](https://github.com/JabRef/jabref/issues/5169)
- We fixed an error where certain metadata items were not serialized alphabetically.
- After assigning an entry to a group, the item count is now properly colored to reflect the new membership of the entry. [#3112](https://github.com/JabRef/jabref/issues/3112)
- The group panel is now properly updated when switching between libraries (or when closing/opening one). [#3142](https://github.com/JabRef/jabref/issues/3142)
- We fixed an error where the number of matched entries shown in the group pane was not updated correctly. [#4441](https://github.com/JabRef/jabref/issues/4441)
- We fixed an error where the wrong file is renamed and linked when using the "Copy, rename and link" action. [#5653](https://github.com/JabRef/jabref/issues/5653)
- We fixed a "null" error when writing XMP metadata. [#5449](https://github.com/JabRef/jabref/issues/5449)
- We fixed an issue where empty keywords lead to a strange display of automatic keyword groups. [#5333](https://github.com/JabRef/jabref/issues/5333)
- We fixed an error where the default color of a new group was white instead of dark gray. [#4868](https://github.com/JabRef/jabref/issues/4868)
- We fixed an issue where the first field in the entry editor got the focus while performing a different action (like searching). [#5084](https://github.com/JabRef/jabref/issues/5084)
- We fixed an issue where multiple entries were highlighted in the web search result after scrolling. [#5035](https://github.com/JabRef/jabref/issues/5035)
- We fixed an issue where the hover indication in the web search pane was not working. [#5277](https://github.com/JabRef/jabref/issues/5277)
- We fixed an error mentioning "javafx.controls/com.sun.javafx.scene.control" that was thrown when interacting with the toolbar.
- We fixed an error where a cleared search was restored after switching libraries. [#4846](https://github.com/JabRef/jabref/issues/4846)
- We fixed an exception which occurred when trying to open a non-existing file from the "Recent files"-menu [#5334](https://github.com/JabRef/jabref/issues/5334)
- We fixed an issues where the search highlight in the entry preview did not worked. [#5069](https://github.com/JabRef/jabref/issues/5069)
- The context menu for fields in the entry editor is back. [#5254](https://github.com/JabRef/jabref/issues/5254)
- We fixed an exception which occurred when trying to open a non-existing file from the "Recent files"-menu [#5334](https://github.com/JabRef/jabref/issues/5334)
- We fixed a problem where the "editor" information has been duplicated during saving a .bib-Database. [#5359](https://github.com/JabRef/jabref/issues/5359)
- We re-introduced the feature to switch between different preview styles. [#5221](https://github.com/JabRef/jabref/issues/5221)
- We fixed various issues (including [#5263](https://github.com/JabRef/jabref/issues/5263)) related to copying entries to the clipboard
- We fixed some display errors in the preferences dialog and replaced some of the controls [#5033](https://github.com/JabRef/jabref/pull/5033) [#5047](https://github.com/JabRef/jabref/pull/5047) [#5062](https://github.com/JabRef/jabref/pull/5062) [#5141](https://github.com/JabRef/jabref/pull/5141) [#5185](https://github.com/JabRef/jabref/pull/5185) [#5265](https://github.com/JabRef/jabref/pull/5265) [#5315](https://github.com/JabRef/jabref/pull/5315) [#5360](https://github.com/JabRef/jabref/pull/5360)
- We fixed an exception which occurred when trying to import entries without an open library. [#5447](https://github.com/JabRef/jabref/issues/5447)
- The "Automatically set file links" feature now follows symbolic links. [#5664](https://github.com/JabRef/jabref/issues/5664)
- After successful import of one or multiple bib entries the main table scrolls to the first imported entry [#5383](https://github.com/JabRef/jabref/issues/5383)
- We fixed an exception which occurred when an invalid jstyle was loaded. [#5452](https://github.com/JabRef/jabref/issues/5452)
- We fixed an issue where the command line arguments `importBibtex` and `importToOpen` did not import into the currently open library, but opened a new one. [#5537](https://github.com/JabRef/jabref/issues/5537)
- We fixed an error where the preview theme did not adapt to the "Dark" mode [#5463](https://github.com/JabRef/jabref/issues/5463)
- We fixed an issue where multiple entries were allowed in the "crossref" field [#5284](https://github.com/JabRef/jabref/issues/5284)
- We fixed an issue where the merge dialog showed the wrong text colour in "Dark" mode [#5516](https://github.com/JabRef/jabref/issues/5516)
- We fixed visibility issues with the scrollbar and group selection highlight in "Dark" mode, and enabled "Dark" mode for the OpenOffice preview in the style selection window. [#5522](https://github.com/JabRef/jabref/issues/5522)
- We fixed an issue where the author field was not correctly parsed during bibtex key-generation. [#5551](https://github.com/JabRef/jabref/issues/5551)
- We fixed an issue where notifications where shown during autosave. [#5555](https://github.com/JabRef/jabref/issues/5555)
- We fixed an issue where the side pane was not remembering its position. [#5615](https://github.com/JabRef/jabref/issues/5615)
- We fixed an issue where JabRef could not interact with [Oracle XE](https://www.oracle.com/de/database/technologies/appdev/xe.html) in the [shared SQL database setup](https://docs.jabref.org/collaborative-work/sqldatabase).
- We fixed an issue where the toolbar icons were hidden on smaller screens.
- We fixed an issue where renaming referenced files for bib entries with long titles was not possible. [#5603](https://github.com/JabRef/jabref/issues/5603)
- We fixed an issue where a window which is on an external screen gets unreachable when external screen is removed. [#5037](https://github.com/JabRef/jabref/issues/5037)
- We fixed a bug where the selection of groups was lost after drag and drop. [#2868](https://github.com/JabRef/jabref/issues/2868)
- We fixed an issue where the custom entry types didn't show the correct display name [#5651](https://github.com/JabRef/jabref/issues/5651)

### Removed

- We removed some obsolete notifications. [#5555](https://github.com/JabRef/jabref/issues/5555)
- We removed an internal step in the [ISBN-to-BibTeX fetcher](https://docs.jabref.org/collect/add-entry-using-an-id#isbn): The [ISBN to BibTeX Converter](https://manas.tungare.name/software/isbn-to-bibtex) by [@manastungare](https://github.com/manastungare) is not used anymore, because it is offline: "people using this tool have not been generating enough sales for Amazon."
- We removed the option to control the default drag and drop behaviour. You can use the modifier keys (like CtrL or Alt) instead.

## [5.0-alpha] – 2019-08-25

### Changed

- We added eventitle, eventdate and venue fields to `@unpublished` entry type.
- We added `@software` and `@dataSet` entry type to biblatex.
- All fields are now properly sorted alphabetically (in the subgroups of required/optional fields) when the entry is written to the bib file.
- We fixed an issue where some importers used the field `pubstatus` instead of the standard BibTeX field `pubstate`.
- We changed the latex command removal for docbook exporter. [#3838](https://github.com/JabRef/jabref/issues/3838)
- We changed the location of some fields in the entry editor (you might need to reset your preferences for these changes to come into effect)
  - Journal/Year/Month in biblatex mode -> Deprecated (if filled)
  - DOI/URL: General -> Optional
  - Internal fields like ranking, read status and priority: Other -> General
  - Moreover, empty deprecated fields are no longer shown
- Added server timezone parameter when connecting to a shared database.
- We updated the dialog for setting up general fields.
- URL field formatting is updated. All whitespace chars, located at the beginning/ending of the URL, are trimmed automatically
- We changed the behavior of the field formatting dialog such that the `bibtexkey` is not changed when formatting all fields or all text fields.
- We added a "Move file to file directory and rename file" option for simultaneously moving and renaming of document file. [#4166](https://github.com/JabRef/jabref/issues/4166)
- Use integrated graphics card instead of discrete on macOS [#4070](https://github.com/JabRef/jabref/issues/4070)
- We added a cleanup operation that detects an arXiv identifier in the note, journal or URL field and moves it to the `eprint` field.
  Because of this change, the last-used cleanup operations were reset.
- We changed the minimum required version of Java to 1.8.0_171, as this is the latest release for which the automatic Java update works. [#4093](https://github.com/JabRef/jabref/issues/4093)
- The special fields like `Printed` and `Read status` now show gray icons when the row is hovered.
- We added a button in the tab header which allows you to close the database with one click. [#494](https://github.com/JabRef/jabref/issues/494)
- Sorting in the main table now takes information from cross-referenced entries into account. [#2808](https://github.com/JabRef/jabref/issues/2808)
- If a group has a color specified, then entries matched by this group have a small colored bar in front of them in the main table.
- Change default icon for groups to a circle because a colored version of the old icon was hard to distinguish from its black counterpart.
- In the main table, the context menu appears now when you press the "context menu" button on the keyboard. [feature request in the forum](https://discourse.jabref.org/t/how-to-enable-keyboard-context-key-windows)
- We added icons to the group side panel to quickly switch between `union` and `intersection` group view mode. [#3269](https://github.com/JabRef/jabref/issues/3269).
- We use `https` for [fetching from most online bibliographic database](https://docs.jabref.org/collect/import-using-online-bibliographic-database).
- We changed the default keyboard shortcuts for moving between entries when the entry editor is active to ̀<kbd>alt</kbd> + <kbd>up/down</kbd>.
- Opening a new file now prompts the directory of the currently selected file, instead of the directory of the last opened file.
- Window state is saved on close and restored on start.
- We made the MathSciNet fetcher more reliable.
- We added the ISBN fetcher to the list of fetcher available under "Update with bibliographic information from the web" in the entry editor toolbar.
- Files without a defined external file type are now directly opened with the default application of the operating system
- We streamlined the process to rename and move files by removing the confirmation dialogs.
- We removed the redundant new lines of markings and wrapped the summary in the File annotation tab. [#3823](https://github.com/JabRef/jabref/issues/3823)
- We add auto URL formatting when user paste link to URL field in entry editor. [koppor#254](https://github.com/koppor/jabref/issues/254)
- We added a minimum height for the entry editor so that it can no longer be hidden by accident. [#4279](https://github.com/JabRef/jabref/issues/4279)
- We added a new keyboard shortcut so that the entry editor could be closed by <kbd>Ctrl</kbd> + <kbd>E</kbd>. [#4222](https://github.com/JabRef/jabref/issues/4222)
- We added an option in the preference dialog box, that allows user to pick the dark or light theme option. [#4130](https://github.com/JabRef/jabref/issues/4130)
- We updated the Related Articles tab to accept JSON from the new version of the Mr. DLib service
- We added an option in the preference dialog box that allows user to choose behavior after dragging and dropping files in Entry Editor. [#4356](https://github.com/JabRef/jabref/issues/4356)
- We added the ability to have an export preference where previously "File"-->"Export"/"Export selected entries" would not save the user's preference[#4495](https://github.com/JabRef/jabref/issues/4495)
- We optimized the code responsible for connecting to an external database, which should lead to huge improvements in performance.
- For automatically created groups, added ability to filter groups by entry type. [#4539](https://github.com/JabRef/jabref/issues/4539)
- We added the ability to add field names from the Preferences Dialog [#4546](https://github.com/JabRef/jabref/issues/4546)
- We added the ability to change the column widths directly in the main table. [#4546](https://github.com/JabRef/jabref/issues/4546)
- We added a description of how recommendations were chosen and better error handling to Related Articles tab
- We added the ability to execute default action in dialog by using with <kbd>Ctrl</kbd> + <kbd>Enter</kbd> combination [#4496](https://github.com/JabRef/jabref/issues/4496)
- We grouped and reordered the Main Menu (File, Edit, Library, Quality, Tools, and View tabs & icons). [#4666](https://github.com/JabRef/jabref/issues/4666) [#4667](https://github.com/JabRef/jabref/issues/4667) [#4668](https://github.com/JabRef/jabref/issues/4668) [#4669](https://github.com/JabRef/jabref/issues/4669) [#4670](https://github.com/JabRef/jabref/issues/4670) [#4671](https://github.com/JabRef/jabref/issues/4671) [#4672](https://github.com/JabRef/jabref/issues/4672) [#4673](https://github.com/JabRef/jabref/issues/4673)
- We added additional modifiers (capitalize, titlecase and sentencecase) to the Bibtex key generator. [#1506](https://github.com/JabRef/jabref/issues/1506)
- We have migrated from the mysql jdbc connector to the mariadb one for better authentication scheme support. [#4745](https://github.com/JabRef/jabref/issues/4745)
- We grouped the toolbar icons and changed the Open Library and Copy icons. [#4584](https://github.com/JabRef/jabref/issues/4584)
- We added a browse button next to the path text field for aux-based groups. [#4586](https://github.com/JabRef/jabref/issues/4586)
- We changed the title of Group Dialog to "Add subgroup" from "Edit group" when we select Add subgroup option.
- We enable import button only if entries are selected. [#4755](https://github.com/JabRef/jabref/issues/4755)
- We made modifications to improve the contrast of UI elements. [#4583](https://github.com/JabRef/jabref/issues/4583)
- We added a warning for empty BibTeX keys in the entry editor. [#4440](https://github.com/JabRef/jabref/issues/4440)
- We added an option in the settings to set the default action in JabRef when right clicking on any entry in any database and selecting "Open folder". [#4763](https://github.com/JabRef/jabref/issues/4763)
- The Medline fetcher now normalizes the author names according to the BibTeX-Standard [#4345](https://github.com/JabRef/jabref/issues/4345)
- We added an option on the Linked File Viewer to rename the attached file of an entry directly on the JabRef. [#4844](https://github.com/JabRef/jabref/issues/4844)
- We added an option in the preference dialog box that allows user to enable helpful tooltips.[#3599](https://github.com/JabRef/jabref/issues/3599)
- We reworked the functionality for extracting BibTeX entries from plain text, because our used service [freecite shut down](https://library.brown.edu/libweb/freecite_notice.php). [#5206](https://github.com/JabRef/jabref/pull/5206)
- We moved the dropdown menu for selecting the push-application from the toolbar into the external application preferences. [#674](https://github.com/JabRef/jabref/issues/674)
- We removed the alphabetical ordering of the custom tabs and updated the error message when trying to create a general field with a name containing an illegal character. [#5019](https://github.com/JabRef/jabref/issues/5019)
- We added a context menu to the bib(la)tex-source-editor to copy'n'paste. [#5007](https://github.com/JabRef/jabref/pull/5007)
- We added a tool that allows searching for citations in LaTeX files. It scans directories and shows which entries are used, how many times and where.
- We added a 'LaTeX citations' tab to the entry editor, to search for citations to the active entry in the LaTeX file directory. It can be disabled in the preferences dialog.
- We added an option in preferences to allow for integers in field "edition" when running database in bibtex mode. [#4680](https://github.com/JabRef/jabref/issues/4680)
- We added the ability to use negation in export filter layouts. [#5138](https://github.com/JabRef/jabref/pull/5138)
- Focus on Name Area instead of 'OK' button whenever user presses 'Add subgroup'. [#6307](https://github.com/JabRef/jabref/issues/6307)
- We changed the behavior of merging that the entry which has "smaller" bibkey will be selected. [#7395](https://github.com/JabRef/jabref/issues/7395)

### Fixed

- We fixed an issue where JabRef died silently for the user without enough inotify instances [#4874](https://github.com/JabRef/jabref/issues/4874)
- We fixed an issue where corresponding groups are sometimes not highlighted when clicking on entries [#3112](https://github.com/JabRef/jabref/issues/3112)
- We fixed an issue where custom exports could not be selected in the 'Export (selected) entries' dialog [#4013](https://github.com/JabRef/jabref/issues/4013)
- Italic text is now rendered correctly. [#3356](https://github.com/JabRef/jabref/issues/3356)
- The entry editor no longer gets corrupted after using the source tab. [#3532](https://github.com/JabRef/jabref/issues/3532) [#3608](https://github.com/JabRef/jabref/issues/3608) [#3616](https://github.com/JabRef/jabref/issues/3616)
- We fixed multiple issues where entries did not show up after import if a search was active. [#1513](https://github.com/JabRef/jabref/issues/1513) [#3219](https://github.com/JabRef/jabref/issues/3219))
- We fixed an issue where the group tree was not updated correctly after an entry was changed. [#3618](https://github.com/JabRef/jabref/issues/3618)
- We fixed an issue where a right-click in the main table selected a wrong entry. [#3267](https://github.com/JabRef/jabref/issues/3267)
- We fixed an issue where in rare cases entries where overlayed in the main table. [#3281](https://github.com/JabRef/jabref/issues/3281)
- We fixed an issue where selecting a group messed up the focus of the main table and the entry editor. [#3367](https://github.com/JabRef/jabref/issues/3367)
- We fixed an issue where composite author names were sorted incorrectly. [#2828](https://github.com/JabRef/jabref/issues/2828)
- We fixed an issue where commands followed by `-` didn't work. [#3805](https://github.com/JabRef/jabref/issues/3805)
- We fixed an issue where a non-existing aux file in a group made it impossible to open the library. [#4735](https://github.com/JabRef/jabref/issues/4735)
- We fixed an issue where some journal names were wrongly marked as abbreviated. [#4115](https://github.com/JabRef/jabref/issues/4115)
- We fixed an issue where the custom file column were sorted incorrectly. [#3119](https://github.com/JabRef/jabref/issues/3119)
- We improved the parsing of author names whose infix is abbreviated without a dot. [#4864](https://github.com/JabRef/jabref/issues/4864)
- We fixed an issues where the entry losses focus when a field is edited and at the same time used for sorting. [#3373](https://github.com/JabRef/jabref/issues/3373)
- We fixed an issue where the menu on Mac OS was not displayed in the usual Mac-specific way. [#3146](https://github.com/JabRef/jabref/issues/3146)
- We improved the integrity check for page numbers. [#4113](https://github.com/JabRef/jabref/issues/4113) and [feature request in the forum](https://discourse.jabref.org/t/pages-field-allow-use-of-en-dash/1199)
- We fixed an issue where the order of fields in customized entry types was not saved correctly. [#4033](https://github.com/JabRef/jabref/issues/4033)
- We fixed an issue where renaming a group did not change the group name in the interface. [#3189](https://github.com/JabRef/jabref/issues/3189)
- We fixed an issue where the groups tree of the last database was still shown even after the database was already closed.
- We fixed an issue where the "Open file dialog" may disappear behind other windows. [#3410](https://github.com/JabRef/jabref/issues/3410)
- We fixed an issue where the number of entries matched was not updated correctly upon adding or removing an entry. [#3537](https://github.com/JabRef/jabref/issues/3537)
- We fixed an issue where the default icon of a group was not colored correctly.
- We fixed an issue where the first field in entry editor was not focused when adding a new entry. [#4024](https://github.com/JabRef/jabref/issues/4024)
- We reworked the "Edit file" dialog to make it resizeable and improved the workflow for adding and editing files [#2970](https://github.com/JabRef/jabref/issues/2970)
- We fixed an issue where custom name formatters were no longer found correctly. [#3531](https://github.com/JabRef/jabref/issues/3531)
- We fixed an issue where the month was not shown in the preview. [#3239](https://github.com/JabRef/jabref/issues/3239)
- Rewritten logic to detect a second jabref instance. [#4023](https://github.com/JabRef/jabref/issues/4023)
- We fixed an issue where the "Convert to BibTeX-Cleanup" moved the content of the `file` field to the `pdf` field [#4120](https://github.com/JabRef/jabref/issues/4120)
- We fixed an issue where the preview pane in entry preview in preferences wasn't showing the citation style selected [#3849](https://github.com/JabRef/jabref/issues/3849)
- We fixed an issue where the default entry preview style still contained the field `review`. The field `review` in the style is now replaced with comment to be consistent with the entry editor [#4098](https://github.com/JabRef/jabref/issues/4098)
- We fixed an issue where users were vulnerable to XXE attacks during parsing [#4229](https://github.com/JabRef/jabref/issues/4229)
- We fixed an issue where files added via the "Attach file" contextmenu of an entry were not made relative. [#4201](https://github.com/JabRef/jabref/issues/4201) and [#4241](https://github.com/JabRef/jabref/issues/4241)
- We fixed an issue where author list parser can't generate bibtex for Chinese author. [#4169](https://github.com/JabRef/jabref/issues/4169)
- We fixed an issue where the list of XMP Exclusion fields in the preferences was not be saved [#4072](https://github.com/JabRef/jabref/issues/4072)
- We fixed an issue where the ArXiv Fetcher did not support HTTP URLs [koppor#328](https://github.com/koppor/jabref/issues/328)
- We fixed an issue where only one PDF file could be imported [#4422](https://github.com/JabRef/jabref/issues/4422)
- We fixed an issue where "Move to group" would always move the first entry in the library and not the selected [#4414](https://github.com/JabRef/jabref/issues/4414)
- We fixed an issue where an older dialog appears when downloading full texts from the quality menu. [#4489](https://github.com/JabRef/jabref/issues/4489)
- We fixed an issue where right clicking on any entry in any database and selecting "Open folder" results in the NullPointer exception. [#4763](https://github.com/JabRef/jabref/issues/4763)
- We fixed an issue where option 'open terminal here' with custom command was passing the wrong argument. [#4802](https://github.com/JabRef/jabref/issues/4802)
- We fixed an issue where ranking an entry would generate an IllegalArgumentException. [#4754](https://github.com/JabRef/jabref/issues/4754)
- We fixed an issue where special characters where removed from non-label key generation pattern parts [#4767](https://github.com/JabRef/jabref/issues/4767)
- We fixed an issue where the RIS import would overwite the article date with the value of the acessed date [#4816](https://github.com/JabRef/jabref/issues/4816)
- We fixed an issue where an NullPointer exception was thrown when a referenced entry in an Open/Libre Office document was no longer present in the library. Now an error message with the reference marker of the missing entry is shown. [#4932](https://github.com/JabRef/jabref/issues/4932)
- We fixed an issue where a database exception related to a missing timezone was too big. [#4827](https://github.com/JabRef/jabref/issues/4827)
- We fixed an issue where the IEEE fetcher returned an error if no keywords were present in the result from the IEEE website [#4997](https://github.com/JabRef/jabref/issues/4997)
- We fixed an issue where the command line help text had several errors, and arguments and descriptions have been rewritten to simplify and detail them better. [#2016](https://github.com/JabRef/jabref/issues/2016)
- We fixed an issue where the same menu for changing entry type had two different sizes and weights. [#4977](https://github.com/JabRef/jabref/issues/4977)
- We fixed an issue where the "Attach file" dialog, in the right-click menu for an entry, started on the working directory instead of the user's main directory. [#4995](https://github.com/JabRef/jabref/issues/4995)
- We fixed an issue where the JabRef Icon in the macOS launchpad was not displayed correctly [#5003](https://github.com/JabRef/jabref/issues/5003)
- We fixed an issue where the "Search for unlinked local files" would throw an exception when parsing the content of a PDF-file with missing "series" information [#5128](https://github.com/JabRef/jabref/issues/5128)
- We fixed an issue where the XMP Importer would incorrectly return an empty default entry when importing pdfs [#6577](https://github.com/JabRef/jabref/issues/6577)
- We fixed an issue where opening the menu 'Library properties' marked the library as modified [#6451](https://github.com/JabRef/jabref/issues/6451)
- We fixed an issue when importing resulted in an exception [#7343](https://github.com/JabRef/jabref/issues/7343)
- We fixed an issue where the field in the Field formatter dropdown selection were sorted in random order. [#7710](https://github.com/JabRef/jabref/issues/7710)

### Removed

- The feature to "mark entries" was removed and merged with the groups functionality. For migration, a group is created for every value of the `__markedentry` field and the entry is added to this group.
- The number column was removed.
- We removed the global search feature.
- We removed the coloring of cells in the main table according to whether the field is optional/required.
- We removed the feature to find and resolve duplicate BibTeX keys (as this use case is already covered by the integrity check).
- We removed a few commands from the right-click menu that are not needed often and thus don't need to be placed that prominently:
  - Print entry preview: available through entry preview
  - All commands related to marking: marking is not yet reimplemented
  - Set/clear/append/rename fields: available through Edit menu
  - Manage keywords: available through the Edit menu
  - Copy linked files to folder: available through File menu
  - Add/move/remove from group: removed completely (functionality still available through group interface)
- We removed the option to change the column widths in the preferences dialog. [#4546](https://github.com/JabRef/jabref/issues/4546)

## Older versions

The changelog of JabRef 4.x is available at the [v4.3.1 tag](https://github.com/JabRef/jabref/blob/v4.3.1/CHANGELOG.md).
The changelog of JabRef 3.x is available at the [v3.8.2 tag](https://github.com/JabRef/jabref/blob/v3.8.2/CHANGELOG.md).
The changelog of JabRef 2.11 and all previous versions is available as [text file in the v2.11.1 tag](https://github.com/JabRef/jabref/blob/v2.11.1/CHANGELOG).

[Unreleased]: https://github.com/JabRef/jabref/compare/v5.12...HEAD
[5.12]: https://github.com/JabRef/jabref/compare/v5.11...v5.12
[5.11]: https://github.com/JabRef/jabref/compare/v5.10...v5.11
[5.10]: https://github.com/JabRef/jabref/compare/v5.9...v5.10
[5.9]: https://github.com/JabRef/jabref/compare/v5.8...v5.9
[5.8]: https://github.com/JabRef/jabref/compare/v5.7...v5.8
[5.7]: https://github.com/JabRef/jabref/compare/v5.6...v5.7
[5.6]: https://github.com/JabRef/jabref/compare/v5.5...v5.6
[5.5]: https://github.com/JabRef/jabref/compare/v5.4...v5.5
[5.4]: https://github.com/JabRef/jabref/compare/v5.3...v5.4
[5.3]: https://github.com/JabRef/jabref/compare/v5.2...v5.3
[5.2]: https://github.com/JabRef/jabref/compare/v5.1...v5.2
[5.1]: https://github.com/JabRef/jabref/compare/v5.0...v5.1
[5.0]: https://github.com/JabRef/jabref/compare/v5.0-beta...v5.0
[5.0-beta]: https://github.com/JabRef/jabref/compare/v5.0-alpha...v5.0-beta
[5.0-alpha]: https://github.com/JabRef/jabref/compare/v4.3...v5.0-alpha
<!-- markdownlint-disable-file MD012 MD024 MD033 MD053 --><|MERGE_RESOLUTION|>--- conflicted
+++ resolved
@@ -16,12 +16,9 @@
 ### Changed
 
 - The Custom export format now uses the custom DOI base URI in the preferences for the `DOICheck`, if activated [forum#4084](https://discourse.jabref.org/t/export-html-disregards-custom-doi-base-uri/4084)
-<<<<<<< HEAD
 - The index directories for full text search have now more readable names to increase debugging possibilities using Apache Lucense's Lurk. [#10193](https://github.com/JabRef/jabref/issues/10193)
 - The fulltext search also indexes files ending with .pdf (but do not having an explicit file type set). [#10193](https://github.com/JabRef/jabref/issues/10193)
-=======
 - We changed the order of the lists in the "Citation relations" tab. `Cites` are now on the left and `Cited by` on the right [#10572](https://github.com/JabRef/jabref/pull/10752)
->>>>>>> bae698a5
 
 ### Fixed
 
