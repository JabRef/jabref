--- conflicted
+++ resolved
@@ -92,12 +92,9 @@
 - We fixed an issue where the password for a shared SQL database was not remembered [#6869](https://github.com/JabRef/jabref/issues/6869)
 - We fixed an issue where newly added entires were not synced to a shared SQL database [#7176](https://github.com/JabRef/jabref/issues/7176)
 - We fixed an issue where the PDF-Content importer threw an exception when no DOI number is present at the first page of the PDF document [#7203](https://github.com/JabRef/jabref/issues/7203)
-<<<<<<< HEAD
 - We fixed an issue where groups generated from authors' last names did not include all entries of the authors' [#5833](https://github.com/JabRef/jabref/issues/5833)
-=======
 - We fixed an issue where authors that only have last names were incorrectly identified as institutes when generating citation keys [#7199](https://github.com/JabRef/jabref/issues/7199)
 - We fixed an issue where institutes were incorrectly identified as universities when generating citation keys [#6942](https://github.com/JabRef/jabref/issues/6942)
->>>>>>> 020cc975
 
 ### Removed
 
