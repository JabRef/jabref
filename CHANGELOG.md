--- conflicted
+++ resolved
@@ -17,11 +17,8 @@
 - When using "Copy citation (HTML)" and pasting into a text editor, plain text is always pasted.
 - When using the "Download from URL" functionality, one is not limited to http(s) URLs, but can, for instance, enter ftp URLs.
 - When using the "Look up full text documents" functionality, JabRef warns more explicitly about multiple requests.
-<<<<<<< HEAD
 - The entry received from DOI does no longer contain the DOI as URL. Implements [#2417](https://github.com/JabRef/jabref/issues/2417).
-=======
 - We use following parameters for the JVM on Windows and OSX: `-XX:+UseG1GC -XX:+UseStringDeduplication -XX:StringTableSize=1000003`.
->>>>>>> 5a5ff12d
 
 ### Fixed
 - Fixed [#2391](https://github.com/JabRef/jabref/issues/2391): Clicking on "Get Fulltext" button sets links correctly for the entry being edited.
