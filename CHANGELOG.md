--- conflicted
+++ resolved
@@ -16,11 +16,8 @@
 
 ### Changed
 
-<<<<<<< HEAD
 - We separated the "Clean up entries" dialog into three tabs for clarity [#13819](https://github.com/JabRef/jabref/issues/13819)
-=======
 - <kbd>Ctrl</kbd> + <kbd>Shift</kbd> + <kbd>L</kbd> now opens the terminal in the active library directory. [#14130](https://github.com/JabRef/jabref/issues/14130)
->>>>>>> 6a1dd366
 
 ### Fixed
 
