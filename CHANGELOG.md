--- conflicted
+++ resolved
@@ -42,11 +42,8 @@
 - We added more supported formats of CAYW endpoint of HTTP server. [#13578](https://github.com/JabRef/jabref/issues/13578)
 - We added chronological navigation for entries in each library. [#6352](https://github.com/JabRef/jabref/issues/6352)
 - We added support for using Medline/Pubmed fetcher with an API key. [#11296](https://github.com/JabRef/jabref/issues/11296#issuecomment-3289005011)
-<<<<<<< HEAD
 - We added support for using OpenAlex fetcher. [#13940](https://github.com/JabRef/jabref/issues/13940)
-=======
 - We added an option to choose the group during import of the entry(s). [#9191](https://github.com/JabRef/jabref/issues/9191)
->>>>>>> 10786e01
 
 ### Changed
 
