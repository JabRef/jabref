--- conflicted
+++ resolved
@@ -22,12 +22,9 @@
 - Added integrity check detecting HTML-encoded characters
 
 ### Fixed
-<<<<<<< HEAD
 - Fixed [#473](https://github.com/JabRef/jabref/issues/473): Values in an entry containing symbols like ' are now properly escaped for exporting to the database
 
-=======
 - Fixed [#1234](https://github.com/JabRef/jabref/issues/1234): NPE when getting information from retrieved DOI
->>>>>>> 3f160e80
 
 ### Removed
 - Removes possibility to export entries/databases to an .sql file, as the logic cannot easily use the correct escape logic
