--- conflicted
+++ resolved
@@ -57,13 +57,9 @@
 
 ### Removed
 
-<<<<<<< HEAD
-- We removed the support of BibTeXML.[#9540](https://github.com/JabRef/jabref/issues/9540)
+- We removed the support of BibTeXML. [#9540](https://github.com/JabRef/jabref/issues/9540)
 - We removed support for Markdown syntax for strikethrough and task lists in comment fields. [#9726](https://github.com/JabRef/jabref/pull/9726)
-=======
-- We removed the support of BibTeXML. [#9540](https://github.com/JabRef/jabref/issues/9540)
-
->>>>>>> 38582dd3
+
 
 
 
