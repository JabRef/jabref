--- conflicted
+++ resolved
@@ -54,13 +54,10 @@
 - Download from URL now automatically fills with URL from clipboard. [koppor#535](https://github.com/koppor/jabref/issues/535)
 - We added HTML and Markdown files to Find Unlinked Files and removed BibTeX.[koppor#547](https://github.com/koppor/jabref/issues/547)
 - We changed the messages after importing unlinked local files to past tense. [koppor#548](https://github.com/koppor/jabref/issues/548)
-<<<<<<< HEAD
 - We fixed an issue where the wrong icon for a successful import of a bib entry was shown. [#9308](https://github.com/JabRef/jabref/pull/9308)
 - In the context of the [Cleanup dialog](https://docs.jabref.org/finding-sorting-and-cleaning-entries/cleanupentries) we changed the text of the conversion of BibTeX to biblatex (and vice versa) to make it more clear. [koppor#545](https://github.com/koppor/jabref/issues/545)
-=======
 - We fixed an issue where the wrong icon for a successful import of a bib entry was shown [#9308](https://github.com/JabRef/jabref/pull/9308)
 - We modified the Change case sub-menus and their corresponding tips (displayed when you stay long over the menu) to properly reflect exemplified cases. [#9339](https://github.com/Jabref/jabref/issues/9339)
->>>>>>> 513d3aa0
 
 ### Fixed
 
