# Changelog
All notable changes to this project will be documented in this file.
This project **does not** adhere to [Semantic Versioning](http://semver.org/).
This file tries to follow the conventions proposed by [keepachangelog.com](http://keepachangelog.com/).
Here, the categories "Changed" for added and changed functionality,
"Fixed" for fixed functionality, and
"Removed" for removed functionality are used.

We refer to [GitHub issues](https://github.com/JabRef/jabref/issues) by using `#NUM`.

## [Unreleased]

### Changed
- We moved the `adsurl` field to `url` field when fetching with the ADS fetcher.
- We continued to improve the new groups interface:
  - You can now again select multiple groups (and a few related settings were added to the preferences) [#2786](https://github.com/JabRef/jabref/issues/2786).
  - We further improved performance of group operations, especially of the new filter feature [#2852](https://github.com/JabRef/jabref/issues/2852).
  - It is now possible to resort groups using drag & drop [#2785](https://github.com/JabRef/jabref/issues/2785).
- The entry editor got a fresh coat of paint:
  - Homogenize the size of text fields.
  - The buttons were changed to icons.
  - Completely new interface to add or modify linked files.
  - Removed the hidden feature that a double click in the editor inserted the current date.
  - Complete new implementation of the the auto complete feature.
- All authors and editors are separated using semicolons when exporting to csv. [#2762](https://github.com/JabRef/jabref/issues/2762)
- Improved wording of "Show recommendations: into "Show 'Related Articles' tab" in the preferences
- We added integration of the Library of Congress catalog as a fetcher based on the [LCCN identifier](https://en.wikipedia.org/wiki/Library_of_Congress_Control_Number). [Feature request 636 in the forum](http://discourse.jabref.org/t/loc-marc-mods-connection/636)
- The integrity check for person names now also tests that the names are specified in one of the standard BibTeX formats.
- Links in the Recommended Articles tab (Mr.DLib), when clicked, are now opened in the system's default browser. [2931](https://github.com/JabRef/jabref/issues/2931)
- We improved the duplicate checker such that different editions of the same publication are not marked as duplicates. [2960](https://github.com/JabRef/jabref/issues/2960)

### Fixed
- We fixed a bug that leaves .sav file after SaveAs [#2947](https://github.com/JabRef/jabref/issues/2947)
- We fixed the function "Edit - Copy BibTeX key and link" to pass a hyperlink rather than an HTML statement.
- We fixed the adding of a new entry from DOI which led to a connection error. The DOI resolution now uses HTTPS to protect the user's privacy.[#2879](https://github.com/JabRef/jabref/issues/2897)
- We fixed the IEEE Xplore web search functionality [#2789](https://github.com/JabRef/jabref/issues/2789)
- We fixed an error in the CrossRef fetcher that occurred if one of the fetched entries had no title
- We fixed an issue that prevented new entries to be automatically assigned to the currently selected group [#2783](https://github.com/JabRef/jabref/issues/2783).
- We fixed a bug that only allowed parsing positive timezones from a FileAnnotation [#2839](https://github.com/JabRef/jabref/issues/2839)
- We fixed a bug that did not allow the correct re-export of the MS-Office XML field `msbib-accessed` with a different date format [#2859](https://github.com/JabRef/jabref/issues/2859).
- We fixed some bugs that prevented the display of FileAnnotations that were created using the Foxit Reader. [#2839, comment](https://github.com/JabRef/jabref/issues/2839#issuecomment-302058227).
- We fixed an error that prevented the FileAnnotation tab to load when the entry had no bibtexkey [#2903](https://github.com/JabRef/jabref/issues/2903).
- We fixed a bug which which could result in an exception when opening/saving files from/to a nonexistent directory [#2917](https://github.com/JabRef/jabref/issues/2917).
- We fixed a bug where recursive RegExpBased search found a file in a subdirectory multiple times and non-recursive RegExpBased search erroneously found files in subdirectories.
- We fixed a bug where new groups information was not stored on save [#2932](https://github.com/JabRef/jabref/issues/2932)
- We fixed a bug where the language files for Brazilian Portugese could not be loaded and the GUI localization remained in English [#1128](https://github.com/JabRef/jabref/issues/1182)
- We fixed a bug where the database was not marked as dirty when entries or groups were changed [#2787](https://github.com/JabRef/jabref/issues/2787)
- We fixed a bug where editors in the DocBook export were not exported [#3020](https://github.com/JabRef/jabref/issues/3020)
- We restored the original functionality that when browsing through the MainTable, the Entry Editor remembers which tab was opened before [#2896](https://github.com/JabRef/jabref/issues/2896)
<<<<<<< HEAD
=======
- We fixed a bug where the source tab was not updated when one the fields was changed [#2888](https://github.com/JabRef/jabref/issues/2888)
>>>>>>> 1ac4786b

### Removed










































## [4.0-beta] – 2017-04-17

### Changed
- JabRef has a new logo! The logo was designed by "[AikTheOne](https://99designs.de/profiles/theonestudio)" - who was the winner of a design contest at 99designs.com
- Partly switched to a new UI technology ([JavaFX]).
  - Redesigned group panel.
    - Number of matched entries is always shown.
    - The background color of the hit counter signals whether the group contains all/any of the entries selected in the main table.
    - Added a possibility to filter the groups panel [#1904](https://github.com/JabRef/jabref/issues/1904)
    - Removed edit mode.
    - Removed the following commands in the right-click menu:
      - Expand/collapse subtree
      - Move up/down/left/right
    - Remove option to "highlight overlapping groups"
    - Moved the option to "Gray out non-hits" / "Hide non-hits" to the preferences
    - Removed the following options from the group preferences:
      - Show icons (icons can now be customized)
      - Show dynamic groups in italics (dynamic groups are not treated specially now)
      - Initially show groups tree expanded (always true now)
    - Expansion status of groups are saved across sessions. [#1428](https://github.com/JabRef/jabref/issues/1428)
  - Redesigned about dialog.
  - Redesigned key bindings dialog.
  - Redesigned journal abbreviations dialog.
  - New error console.
  - All file dialogs now use the native file selector of the OS. [#1711](https://github.com/JabRef/jabref/issues/1711)
- We added a few properties to a group:
    - Icon (with customizable color) that is shown in the groups panel (implements a [feature request in the forum](http://discourse.jabref.org/t/assign-colors-to-groups/321)).
    - Description text that is shown on mouse hover (implements old feature requests [489](https://sourceforge.net/p/jabref/feature-requests/489/) and [818](https://sourceforge.net/p/jabref/feature-requests/818/))
- We introduced "automatic groups" that automatically create subgroups based on a certain criteria (e.g., a subgroup for every author or keyword) and supports hierarchies. Implements [91](https://sourceforge.net/p/jabref/feature-requests/91/), [398](https://sourceforge.net/p/jabref/feature-requests/398/), [#1173](https://github.com/JabRef/jabref/issues/1173) and [#628](https://github.com/JabRef/jabref/issues/628).
- We added a document viewer which allows you to have a glance at your PDF documents directly from within JabRef.
- Using "Look up document identifier" in the quality menu, it is possible to look up DOIs, ArXiv ids and other identifiers for multiple entries.
- Comments in PDF files can now be displayed inside JabRef in a separate tab
- We separated the `Move file` and `Rename Pdfs` logic and context menu entries in the `General`-Tab for the Field `file` to improve the semantics
- We integrated support for the [paper recommender system Mr.DLib](http://help.jabref.org/en/EntryEditor#related-articles-tab) in a new tab in the entry editor.
- We renamed "database" to "library" to have a real distinction to SQL databases ("shared database") and `bib` files ("library"). [#2095](https://github.com/JabRef/jabref/issues/2095)
- We improved the UI customization possibilities:
    - It is now possible to customize the colors and the size of the icons (implements a [feature request in the forum](http://discourse.jabref.org/t/menu-and-buttons-with-a-dark-theme/405)).
    - Resizing the menu and label sizes has been improved.
    - Font sizes can now be increased <kbd>Ctrl</kbd> + <kbd>Plus</kbd>, decreased <kbd>Ctrl</kbd> + <kbd>Minus</kbd>, and reset to default <kbd>CTRL</kbd> + <kbd>0</kbd>.
- <kbd>F4</kbd> opens selected file in current JTable context not just from selected entry inside the main table [#2355](https://github.com/JabRef/jabref/issues/2355)
- We are happy to welcome [CrossRef](https://www.crossref.org/) as a new member of our fetcher family. [#2455](https://github.com/JabRef/jabref/issues/2455)
- We added MathSciNet as a ID-based fetcher in the `BibTeX -> New entry` dialog (implements a [feature request in the forum](http://discourse.jabref.org/t/allow-to-search-by-mr-number-mathscinet))
- Add tab which shows the MathSciNet review website if the `MRNumber` field is present.
- A scrollbar was added to the cleanup panel, as a result of issue [#2501](https://github.com/JabRef/jabref/issues/2501)
- Several scrollbars were added to the preference dialog which show up when content is too large [#2559](https://github.com/JabRef/jabref/issues/2559)
- We fixed and improved the auto detection of the [OpenOffice and LibreOffice connection](http://help.jabref.org/en/OpenOfficeIntegration)
- We added an option to copy the title of BibTeX entries to the clipboard through `Edit -> Copy title` (implements [#210](https://github.com/koppor/jabref/issues/210))
- The `Move linked files to default file directory`-Cleanup operation respects the `File directory pattern` setting
- We removed the ordinals-to-superscript formatter from the recommendations for biblatex save actions [#2596](https://github.com/JabRef/jabref/issues/2596)
- Improved MS-Office Import/Export
  - Improved author handling
  - The `day` part of the biblatex `date` field is now exported to the corresponding `day` field. [#2691](https://github.com/JabRef/jabref/issues/2691)
  - Entries with a single corporate author are now correctly exported to the corresponding `corporate` author field. [#1497](https://github.com/JabRef/jabref/issues/1497)
  - Now exports the field `volumes` and `pubstate`.
- The integrity checker reports now if a journal is not found in the abbreviation list
- JabRef will now no longer delete meta data it does not know, but keeps such entries and tries to keep their formatting as far as possible.
- Switch to the [latex2unicode library](https://github.com/tomtung/latex2unicode) for converting LaTeX to unicode
- Single underscores are not converted during the LaTeX to unicode conversion, which does not follow the rules of LaTeX, but is what users require. [#2664](https://github.com/JabRef/jabref/issues/2664)
- The bibtexkey field is not converted to unicode

### Fixed
 - ArXiV fetcher now checks similarity of entry when using DOI retrieval to avoid false positives [#2575](https://github.com/JabRef/jabref/issues/2575)
 - We fixed an issue of duplicate keys after using a fetcher, e.g., DOI or ISBN [#2867](https://github.com/JabRef/jabref/issues/2687)
 - We fixed an issue that prevented multiple parallel JabRef instances from terminating gracefully. [#2698](https://github.com/JabRef/jabref/issues/2698)
 - We fixed an issue where authors with multiple surnames were not presented correctly in the main table. [#2534](https://github.com/JabRef/jabref/issues/2534)
 - Repairs the handling of apostrophes in the LaTeX to unicode conversion. [#2500](https://github.com/JabRef/jabref/issues/2500)
 - Fix import of journal title in RIS format. [#2506](https://github.com/JabRef/jabref/issues/2506)
 - We fixed the export of the `number` field in MS-Office XML export. [#2509](https://github.com/JabRef/jabref/issues/2509)
 - The field `issue` is now always exported to the corresponding `issue` field in MS-Office XML.
 - We fixed the import of MS-Office XML files, when the `month` field contained an invalid value.
 - We fixed an issue with repeated escaping of the %-sign when running the LaTeXCleanup more than once. [#2451](https://github.com/JabRef/jabref/issues/2451)
 - Sciencedirect/Elsevier fetcher is now able to scrape new HTML structure [#2576](https://github.com/JabRef/jabref/issues/2576)
 - Fixed the synchronization logic of keywords and special fields and vice versa [#2580](https://github.com/JabRef/jabref/issues/2580)
 - We fixed an exception that prevented JabRef from starting in rare cases [bug report in the forum](http://discourse.jabref.org/t/jabref-not-opening/476).
 - We fixed an unhandled exception when saving an entry containing unbalanced braces [#2571](https://github.com/JabRef/jabref/issues/2571)
 - Fixed a display issue when removing a group with a long name [#1407](https://github.com/JabRef/jabref/issues/1407)
 - We fixed an issue where the "find unlinked files" functionality threw an error when only one PDF was imported but not assigned to an entry [#2577](https://github.com/JabRef/jabref/issues/2577)
 - We fixed issue where escaped braces were incorrectly counted when calculating brace balance in a field [#2561](https://github.com/JabRef/jabref/issues/2561)
 - We fixed an issue introduced with Version 3.8.2 where executing the `Rename PDFs`-cleanup operation moved the files to the file directory. [#2526](https://github.com/JabRef/jabref/issues/2526)
 - We improved the performance when opening a big library that still used the old groups format. Fixes an [issue raised in the forum](http://discourse.jabref.org/t/v3-8-2-x64-windows-problem-saving-large-bib-libraries/456).
 - We fixed an issue where the `Move linked files to default file directory`- cleanup operation did not move the files to the location of the bib-file. [#2454](https://github.com/JabRef/jabref/issues/2454)
 - We fixed an issue where executing `Move file` on a selected file in the `general`-tab could overwrite an existing file. [#2385](https://github.com/JabRef/jabref/issues/2358)
 - We fixed an issue with importing groups and subgroups [#2600](https://github.com/JabRef/jabref/issues/2600)
 - Fixed an issue where title-related key patterns did not correspond to the documentation. [#2604](https://github.com/JabRef/jabref/issues/2604) [#2589](https://github.com/JabRef/jabref/issues/2589)
 - We fixed an issue which prohibited the citation export to external programs on MacOS. [#2613](https://github.com/JabRef/jabref/issues/2613)
 - We fixed an issue where the file folder could not be changed when running `Get fulltext` in the `general`-tab. [#2572](https://github.com/JabRef/jabref/issues/2572)
 - Newly created libraries no longer have the executable bit set under POSIX/Linux systems. The file permissions are now set to `664 (-rw-rw-r--)`. [#2635](https://github.com/JabRef/jabref/issues/#2635)
 - Fixed an issue where names were split inconsistently with the BibTeX conventions [#2652](https://github.com/JabRef/jabref/issues/2652)
 - <kbd>Ctrl</kbd> + <kbd>A</kbd> now correctly selects all entries again. [#2615](https://github.com/JabRef/jabref/issues/#2615)
 - We fixed an issue where the dialog for selecting the main file directory in the preferences opened the wrong folder
 - OpenOffice text formatting now handles nested tags properly [#2483](https://github.com/JabRef/jabref/issues/#2483)
 - The group selection is no longer lost when switching tabs [#1104](https://github.com/JabRef/jabref/issues/1104)


## [3.8.2] – 2017-01-29

### Changed
- Added the option to update bibliographic information from DOI to the sidebar of the entryeditor. Implements [#2432](https://github.com/JabRef/jabref/issues/2432).
- The default shortcut for "Cleanup entries" is now <kbd>Alt</kbd> + <kbd>F8</kbd> since <kbd>F8</kbd> alone did not work.
  Please [reset your key bindings](http://help.jabref.org/en/CustomKeyBindings) to get <kbd>Alt</kbd> + <kbd>F8</kbd> as default.
  Fixes [#2251](https://github.com/JabRef/jabref/issues/2251).

### Fixed
- The formatter for normalizing pages now also can treat ACM pages such as `2:1--2:33`.
- Backslashes in content selectors are now correctly escaped. Fixes [#2426](https://github.com/JabRef/jabref/issues/2426).
- Non-ISO timestamp settings prevented the opening of the entry editor. Fixes [#2447](https://github.com/JabRef/jabref/issues/2447).
- When pressing <kbd>Ctrl</kbd> + <kbd>F</kbd> and the searchbar is already focused, the text will be selected.
- LaTeX symbols are now displayed as Unicode for the author column in the main table. `'n` and `\'{n}` are parsed correctly. Fixes [#2458](https://github.com/JabRef/jabref/issues/2458).
- If one deleted the current query it was not saved (every basepanel can have its own query). Fixes [#2468](https://github.com/JabRef/jabref/issues/2468).
- The [ACM fetcher](https://help.jabref.org/en/ACMPortal) does no longer add HTML code to the bib-file. Fixes [#2472](https://github.com/JabRef/jabref/issues/2472).
- When [finding unlinked files](https://help.jabref.org/en/FindUnlinkedFiles), JabRef does not freeze any more. Fixes [#2309]()https://github.com/JabRef/jabref/issues/2309).
- Collapse and expand all buttons in the group assignment dialog no longer lead to a crash of JabRef.
- The aux export command line function does no longer add duplicates of references that were resolved via `crossref`. Fixes [#2475](https://github.com/JabRef/jabref/issues/2475).
- When the database is changed externally, JabRef is no longer prevented from an orderly shutdown. Fixes [#2486](https://github.com/JabRef/jabref/issues/2486).
- Parsing of damaged metadata is now more robust and reports a more detailed error message. Fixes [#2477](https://github.com/JabRef/jabref/issues/2477).
- Dynamic groups with regular expression can be edited again. Fixes [#2481](https://github.com/JabRef/jabref/issues/2481).


## [3.8.1] – 2016-12-24

### Changed
- When [adding a new entry](https://help.jabref.org/en/BaseFrame#adding-a-new-entry), one can select "title" to create a full BibTeX entry based on a title.
- When [editing](https://help.jabref.org/en/EntryEditor) an article, the tab "Optional fields" now shows "ISSN".
- When editing a book, the tab "Optional fields" now shows "ISBN".
- When using "Copy citation (HTML)" and pasting into a text editor, plain text is always pasted.
- When using the "Download from URL" functionality, one is not limited to http(s) URLs, but can, for instance, enter ftp URLs.
- When using the "Look up full text documents" functionality, JabRef warns more explicitly about multiple requests.
- The entry received from DOI does no longer contain the DOI as URL. Implements [#2417](https://github.com/JabRef/jabref/issues/2417).
- We use following parameters for the JVM on Windows and OSX: `-XX:+UseG1GC -XX:+UseStringDeduplication -XX:StringTableSize=1000003`.

### Fixed
- Clicking on "Get Fulltext" button sets links correctly for the entry being edited. Fixes [#2391](https://github.com/JabRef/jabref/issues/2391).
- The [integrity check](https://help.jabref.org/en/CheckIntegrity) now determines the set of biblatex-only fields differently. Fixes [#2390](https://github.com/JabRef/jabref/issues/2390).
- The integrity check filter works again. Fixes [#2406](https://github.com/JabRef/jabref/issues/2406).
- The [ArXiv fetcher](http://help.jabref.org/en/arXiv) also accepts identifiers that include the "arXiv:" prefix. Fixes [#2427](https://github.com/JabRef/jabref/issues/2427).
- We fixed an issue where groups containing brackets were not working properly. Fixes [#2394](https://github.com/JabRef/jabref/issues/2394).
- Closing of subtrees in the groups panel using "close subtree" is working again. Fixes [#2319](https://github.com/JabRef/jabref/issues/2319).
- We fixed issues with the [timestamp](http://help.jabref.org/en/TimeStamp) field. However, clearing with the clear button is not possible if timestamp format does not match the current settings. Fixes [#2403](https://github.com/JabRef/jabref/issues/2403).
- The proxy settings are now also applied to HTTPS connections. Fixes [#2249](https://github.com/JabRef/jabref/issues/2249).


## [3.8] – 2016-12-16

### Changed
- Bibliographic information from web resources can now be used to complete existing entries.
  This functionality can be accessed via a new button in the entry editor.
- URLs can now be passed as arguments to the `-import` and `-importToOpen` command line options.
  The referenced file is downloaded and then imported as usual.
- We added integrity check to detect all bibtex keys which deviate from their generation pattern [#2206](https://github.com/JabRef/jabref/issues/2206)
- We added an integrity check that detects invalid DOIs [#1445](https://github.com/JabRef/jabref/issues/1445)
- We enhanced the integrity checks testing for biblatex-only fields to be aware of more fields (e.g., `location`).
- ISBNs not available at [ebook.de](https://www.ebook.de) are now resolved using <https://bibtex.chimbori.com/>. [#684](https://github.com/JabRef/jabref/issues/684)
- When using the ISBN fetcher, the names are now correctly rendered in BibTeX. [#2343](https://github.com/JabRef/jabref/issues/2343)
- We display both the field name `journaltitle` and `journal` in biblatex mode as `journaltitle` only was causing headaches. [#2209](https://github.com/JabRef/jabref/issues/2209)
- We changed the order of the cleanup operations so that the generated file name corresponds to the cleaned-up fields. [#1441](https://github.com/JabRef/jabref/issues/1441)
- Files can now be moved to subfolders named by a custom format pattern, e.g., based on `entrytype`.
  The pattern can be specified in the settings like the filename pattern. [#1092](https://github.com/JabRef/jabref/issues/1092)
- [#2375](https://github.com/JabRef/jabref/issues/2375) 'LaTeXCleanup' action does now escape % signs inside BibTeX fields
- Add the possibility to copy citations of multiple entries to the clipboard
- Custom EntryTypes are now stored independently for BibTeX and biblatex mode.
  - Upon the first start of JabRef 3.8 old entry type customizations will be converted to custom types for the set default database mode (BibTeX if not changed to biblatex)
- Upon opening a file with customized entry types it is now possible to choose which customizations should be stored in local preferences.
- The default emacs executable name on linux changed from `gnuclient` to `emacsclient`.
  [feature-request 433](https://sourceforge.net/p/jabref/feature-requests/433/)
- Replaces manual thread management with cached thread pool
- Windows and OSX binaries are now signed with a certificate.

### Fixed
- We fixed various problems with customized entry types:
  - Resetting the preferences now also resets custom entry types. [#2261](https://github.com/JabRef/jabref/issues/2261)
  - Importing preferences does no longer duplicate custom entry types. [#772](https://github.com/JabRef/jabref/issues/772)
  - Potenial problems upon resetting to defaults should be fixed. [#772](https://github.com/JabRef/jabref/issues/772)
  - Customized standard types (such as `@article`) are no longer listed as "custom" type in "New Entry" dialog.
  - Applying changes in the "Custom Entry Types" dialog is now faster. [#2318](https://github.com/JabRef/jabref/issues/2318)
- We fixed a few groups related issues:
  - "Remove entries from group" no longer removes entries from groups with similar names. [#2334](https://github.com/JabRef/jabref/issues/2334)
  - If an entry's group field contains 'a b' it is no longer considered a member the groups 'a', 'b', and 'a b'. [1873](https://github.com/JabRef/jabref/issues/1873)
  - Reading and writing now works for groups that contain special escaped characters in their names. [1681](https://github.com/JabRef/jabref/issues/1681)
- Fixed [#2221](https://github.com/JabRef/jabref/issues/2221): Customizable field content selectors due to popular demand. Content selectors now avoid duplicate words.
- We fixed an issue which prevented JabRef from closing using the "Quit" menu command. [#2336](https://github.com/JabRef/jabref/issues/2336)
- We fixed an issue where the file permissions of the .bib-file were changed upon saving [#2279](https://github.com/JabRef/jabref/issues/2279).
- We fixed an issue which prevented that a database was saved successfully if JabRef failed to generate new BibTeX-keys [#2285](https://github.com/JabRef/jabref/issues/2285).
- Update check now correctly notifies about new release if development version is used. [#2298](https://github.com/JabRef/jabref/issues/2298)
- Fixed [#2311](https://github.com/JabRef/jabref/issues/2311): The DBLP fetcher has been rewritten and is working again.
- Fixed [#2273](https://github.com/JabRef/jabref/issues/2273): Export via commandline in no-gui mode is now working again.
- We fixed an issue when JabRef restores its session and a shared database was used: The error message "No suitable driver found" will not appear.
- We fixed an issue which caused a metadata loss on reconnection to shared database. [#2219](https://github.com/JabRef/jabref/issues/2219)
- We fixed an issue which caused an internal error when leaving the file path field empty and connecting to a shared database.
- We fixed an issue where the biblatex Cleanup did not move the contents of the fields `year` and `month` to the field `date`. [#2335](https://github.com/JabRef/jabref/issues/2335)
- Fixed [#2378](https://github.com/JabRef/jabref/issues/2378): Saving of the Backup-Option in the Preferences does now work.
- We fixed an issue which prevented the preference dialog to open on systems with Java 9.


## [3.7] – 2016-11-14

### Changed
- Implementation of eventbased autosave and backup functionality and file synchronization for shared DBs. Related to [#344](https://github.com/JabRef/jabref/issues/344)
- Source tab in the entry editor displays "biblatex Source" when using biblatex mode
- [koppor#171](https://github.com/koppor/jabref/issues/171): Add Shortcuts to context menu
- Add session restoring functionality for shared database. Related to [#1703](https://github.com/JabRef/jabref/issues/1703)
- Implementation of LiveUpdate for PostgreSQL & Oracle systems. Related to [#970](https://github.com/JabRef/jabref/issues/970).
- [koppor#31](https://github.com/koppor/jabref/issues/31): Number column in the main table is always Left aligned
- Added support for [1.0.1 CitationStyles](http://citationstyles.org/)
- You can set and cycle between different preview styles (including CitationStyles)
- Added fetcher for [MathSciNet](http://www.ams.org/mathscinet), [zbMATH](https://www.zbmath.org/) and [Astrophysics Data System](http://www.adsabs.harvard.edu/)
- Improved search:
  - Search queries consisting of a normal query and a field-based query are now supported (for example, `JabRef AND author == you`)
  - Implemented [#825](https://github.com/JabRef/jabref/issues/825): Search Bar across all bib files instead each having its own
  - Implemented [#573](https://github.com/JabRef/jabref/issues/573): Add key shortcut for global search (<kbd>Ctrl</kbd> + <kbd>Shift</kbd> + <kbd>F</kbd>, if the searchfield is empty it will be focused instead)
  - The search result Window will now show which entry belongs to which bib file
  - The search result Window will now remember its location
  - The search result Window won't stay on top anymore if the main Window is focused and will be present in the taskbar
  - The user can jump from the searchbar to the maintable  with <kbd>Ctrl</kbd> + <kbd>Enter</kbd>
  - Implemented [#573 (comment)](https://github.com/JabRef/jabref/issues/573#issuecomment-232284156): Added shortcut: closing the search result window with <kbd>Ctrl</kbd> + <kbd>W</kbd>
- Added integrity check for fields with BibTeX keys, e.g., `crossref` and `related`, to check that the key exists
- Fields linking to other entries (e.g., `crossref` and `related`) have now specialized editors in the entry editor. Check the tabs "Other fields" and "General".
- [#1496](https://github.com/JabRef/jabref/issues/1496) Keep track of which entry a downloaded file belongs to
- Made it possible to download multiple entries in one action
- [#1506](https://github.com/JabRef/jabref/issues/1506) It is possible to apply two new key modifier `title_case` for Title Case, `capitalize` for Capitalized first character of each word (difference is that title case will leave prepositions etc in lower case), and `sentence_case` for normal sentence case (first word capitalized). In addition `lower_case` and `upper_case` can be used instead of `lower` and `upper`.
- Added two new pseudo-fields for search: `anykeyword` to search for a specific keyword and `anyfield` to search in all fields (useful in combination with search in specific fields)
- [#1813](https://github.com/JabRef/jabref/issues/1813) Import/Export preferences dialog default directory set to working directory
- [#1897](https://github.com/JabRef/jabref/issues/1897) Implemented integrity check for `year` field: Last four nonpunctuation characters should be numerals
- Address in MS-Office 2007 xml format is now imported as `location`
- [#1912](https://github.com/JabRef/jabref/issues/1912) Implemented integrity check for `edition` field: Should have the first letter capitalized (BibTeX), Should contain an integer or a literal (biblatex)
- The dialog for choosing new entries additionally supports ID-based entry generation. For instance, when searching for a DOI or ISBN, you have to press <kbd>Ctrl</kbd> + <kbd>N</kbd> instead of using the web search (<kbd>Alt</kbd> + <kbd>4</kbd>).
- `number` field is now exported as `number` field in MS-Office 2007 xml format, if no `issue` field is present and the entry type is not `patent`
- `note` field is now exported as `comments` field in MS-Office 2007 xml format
- `comments` field in MS-Office 2007 xml format is now imported as `note` field
- [#463](https://github.com/JabRef/jabref/issues/463): Disable menu-item and toolbar-buttons while no database is open
- Implemented integrity check for `note` and `howpublished` field: Should have the first letter capitalized (BibTeX)
- <kbd>Pos1</kbd> / <kbd>Home</kbd> now select the first/last entry in the main table and the search result frame.
- <kbd>Up</kbd> / <kbd>Down</kbd> / <kbd>Tab</kbd> / <kbd>Shift</kbd> + <kbd>Tab</kbd> in the search result frame have now the same functionality as in the main  table.
- Importer for MODS format added
- [#2012](https://github.com/JabRef/jabref/issues/2012) Implemented integrity check for `month` field: Should be an integer or normalized (biblatex), Should be normalized (BibTeX)
- [#1779](https://github.com/JabRef/jabref/issues/1779) Implemented integrity check for `bibtexkey` field: Empty BibTeX key
- Prohibit more than one connections to the same shared database.
- Implemented integrity check for `journaltitle` field: biblatex field only (BibTeX)
- [#463](https://github.com/JabRef/jabref/issues/463): Disable certain menu items, toolbar buttons and context menu items while multiple entries are selected
- [#490](https://github.com/JabRef/jabref/issues/490) Added right click menu to main table and entry editor to allow copying doi url
- [#549](https://github.com/JabRef/jabref/issues/549) Added new shortcut to copy the BibTeX key as a hyperlink to its url to the clipboard
- Complete vietnam language translation in menu
- Generalize German translation of database into "Datenbank"
- Improve language quality of the German translation of shared database
- Change "Recent files" to "Recent databases" to keep the file menu consistent
- Customized importer files need to be slightly changed since the class `ImportFormat` was renamed to `Importer`
- [koppor/#97] (https://github.com/koppor/jabref/issues/97): When importing preferences, the explorer will start where the preferences are last exported
- [koppor#5](https://github.com/koppor/jabref/issues/5) When entries are found while dropping a pdf with xmp meta data the found entries will be displayed in the import dialog
- [koppor#61](https://github.com/koppor/jabref/issues/61) Display gray background text in "Author" and "Editor" field to assist newcomers
- Updated Vietnamese translation
- Added greyed-out suggestion for `year`/`date`/`url` fields
- [#1908](https://github.com/JabRef/jabref/issues/1908) Add a shortcut for check integrity <kbd>Ctrl</kbd> + <kbd>F8</kbd>
- When creatig an entry based on an ISBN, but the ISBN is not available on ebook.de, the error message is now more clear.

### Fixed
- Fixed problem where closing brackets could not be used as texts in layout arguments
- Fixed NullPointerException when opening search result window for an untitled database
- Fixed selecting an entry out of multiple duplicates
- Entries in the SearchResultPanel will be shown correctly (Latex to Unicode)
- Suggestions in the autocomplete will be shown correctly (Latex to Unicode)
- Selecting an entry in the search result Window will now select the correct entry in the bib file
- Suggestions in the autocomplete (search) are now in Unicode
- Entries in the SearchResultDialog are now converted to Unicode
- Fixed NullPointerException when opening search result window for an untitled database
- Fixed entry table traversal with Tab (no column traversal thus no double jump)
- Fixed: When searching the first match will be selected if the current selection is no match
- Fixed [koppor#160](https://github.com/koppor/jabref/issues/160): Tooltips now working in the main table
- Fixed [koppor/#128](https://github.com/koppor/jabref/issues/128): Sensible default settings for "Enable save actions" and "Cleanup"
- Fixed loop when pulling changes (shared database) when current selected field has changed
- Fixed field `key` field is not exported to MS-Office 2008 xml format
- Fixed field `location` containing only city is not exported correctly to MS-Office 2007 xml format
- Fixed close action of entry editor not working after parsing error corrected
- Fixed RTFChars would only use "?" for characters with unicode over the value of 127, now it uses the base character (é -> e instead of ?)
- Fixed download files failed silently when an invalid directory is selected
- Fixed InvalidBackgroundColor flickering with <kbd>Ctrl</kbd> + <kbd>S</kbd> and File > Save database
- Fixed file menu displays wrong hotkey in the German translation
- Fixed [#617](https://github.com/JabRef/jabref/issues/617): `Enter` in global search opens the selected entry & `Enter` in search dialog window opens the selected entry
- Fixed [#1181](https://github.com/JabRef/jabref/issues/1181) and [#1504](https://github.com/JabRef/jabref/issues/1504): Improved "Normalize to BibTeX name format": Support separated names with commas and colons. Considered name affixes such as "Jr".
- Fixed [#1235](https://github.com/JabRef/jabref/issues/1235): Modified Key bindings do not work correctly
- Fixed [#1542](https://github.com/JabRef/jabref/issues/1542): Improved error messages when using fetcher
- Fixed [#1663](https://github.com/JabRef/jabref/issues/1663): Better multi-monitor support
- Fixed [#1757](https://github.com/JabRef/jabref/issues/1757): Crash after saving illegal argument in entry editor
- Fixed [#1808](https://github.com/JabRef/jabref/issues/1808): Font preference dialog now keeps changes
- Fixed [#1882](https://github.com/JabRef/jabref/issues/1882): Crash after saving illegal bibtexkey in entry editor
- Fixed [#1937](https://github.com/JabRef/jabref/issues/1937): If no help page for the current chosen language exists, the english help page will be shown
- Fixed [#1949](https://github.com/JabRef/jabref/issues/1949): Error message directs to the wrong preference tab
- Fixed [#1958](https://github.com/JabRef/jabref/issues/1958): Verbatim fields are no longer checked for HTML encoded characters by integrity checks
- Fixed [#1993](https://github.com/JabRef/jabref/issues/1993): Various optimizations regarding search performance
- Fixed [#2021](https://github.com/JabRef/jabref/issues/2021): All filetypes can be selected on MacOS again
- Fixed [#2054](https://github.com/JabRef/jabref/issues/2054): Ignoring a new version now works as expected
- Fixed [#2060](https://github.com/JabRef/jabref/issues/2060): Medline fetcher now imports data in UTF-8 encoding
- Fixed [#2064](https://github.com/JabRef/jabref/issues/2064): Not all `other fields` are shown on entry change of same type
- Fixed [#2089](https://github.com/JabRef/jabref/issues/2089): Fixed faulty cite key generation
- Fixed [#2090](https://github.com/JabRef/jabref/issues/#2090): If special fields were not selected, two menu item separator were shown
- Fixed [#2092](https://github.com/JabRef/jabref/issues/2092): "None"-button in date picker clears the date field
- Fixed [#2104](https://github.com/JabRef/jabref/issues/#2104): Crash after saving BibTeX source with parsing error
- Fixed [#2109](https://github.com/JabRef/jabref/issues/#2109): <kbd>Ctrl</kbd> + <kbd>S</kbd> doesn't trigger parsing error message
- Fixed [#2200](https://github.com/JabRef/jabref/issues/#2200): Sorting now uses the same unicode representation that is also used for showing the content in the maintable
- Fixed [#2201](https://github.com/JabRef/jabref/issues/#2201) and [#1825](https://github.com/JabRef/jabref/issues/#1825): Status of the Group panel is saved and reused for next startup of JabRef
- Fixed [#2228](https://github.com/JabRef/jabref/issues/2228): Fixed Medline fetcher no longer working. The fetcher now uses `https` for fetching

### Removed
- Removed 2nd preview style
- The non-supported feature of being able to define file directories for any extension is removed. Still, it should work for older databases using the legacy `ps` and `pdf` fields, although we strongly encourage using the `file` field.
- Automatic migration for the `evastar_pdf` field is removed.
- We removed the customizable "content selectors" since they are replaced by the auto-completion feature
- Removed optional fields from `other fields` (BibTeX), Removed deprecated fields from `other fields` (biblatex)


## [3.6] – 2016-08-26

### Changed
- [#462](https://github.com/JabRef/jabref/issues/462) Extend the OpenConsoleFeature by offering a selection between default terminal emulator and configurable command execution.
- [#970](https://github.com/JabRef/jabref/issues/970): Implementation of shared database support (full system) with event based synchronization for MySQL, PostgreSQL and Oracle database systems.
- [#1026](https://github.com/JabRef/jabref/issues/1026) JabRef does no longer delete user comments outside of BibTeX entries and strings
- [#1225](https://github.com/JabRef/jabref/issues/1225): Hotkeys are now consistent
- [#1249](https://github.com/JabRef/jabref/issues/1249) Date layout formatter added
- [#1345](https://github.com/JabRef/jabref/issues/1345) Cleanup ISSN
- [#1516](https://github.com/JabRef/jabref/issues/1516) Selected field names are written in uppercase in the entry editor
- [#1751](https://github.com/JabRef/jabref/issues/1751) Added tooltip to web search button
- [#1758](https://github.com/JabRef/jabref/issues/1758) Added a button to open Database Properties dialog help
- [#1841](https://github.com/JabRef/jabref/issues/1841) The "etal"-string in the Authors layout formatter can now be empty
- Added EntryTypeFormatter to add camel casing to entry type in layouts, e.g., InProceedings
- Added print entry preview to the right click menu
- Added links to JabRef internet resources
- Added integrity check to avoid non-ASCII characters in BibTeX files
- Added ISBN integrity checker
- Added filter to not show selected integrity checks
- Automatically generated group names are now converted from LaTeX to Unicode
- Enhance the entry customization dialog to give better visual feedback
- Externally fetched information can be merged for entries with an ISBN
- Externally fetched information can be merged for entries with an ArXiv eprint
- File open dialogs now use default extensions as primary file filter
- For developers: Moved the bst package into logic. This requires the regeneration of antlr sources, execute: `gradlew generateSource`
- It is now possible to generate a new BIB database from the citations in an OpenOffice/LibreOffice document
- It is now possible to add your own lists of protected terms, see Options -> Manage protected terms
- Improve focus of the maintable after a sidepane gets closed (Before it would focus the toolbar or it would focus the wrong entry)
- Table row height is adjusted on Windows which is useful for high resolution displays
- The field name in the layout files for entry type is changed from `bibtextype` to `entrytype`. Please update your existing files as support for `bibtextype` will be removed eventually.
- The contents of `crossref` and `related` will be automatically updated if a linked entry changes key
- The information shown in the main table now resolves crossrefs and strings and it can be shown which fields are resolved in this way (Preferences -> Appearance -> Color codes for resolved fields)
- The formatting of the main table is based on the actual field shown when using e.g. `title/author`
- The arXiv fetcher now also supports free-text search queries
- Undo/redo are enabled/disabled and show the action in the tool tip
- Unified dialogs for opening/saving files

### Fixed
- Fixed [#636](https://github.com/JabRef/jabref/issues/636): DOI in export filters
- Fixed [#1257](https://github.com/JabRef/jabref/issues/1324): Preferences for the BibTeX key generator set in a version prior to 3.2 are now migrated automatically to the new version
- Fixed [#1264](https://github.com/JabRef/jabref/issues/1264): S with caron does not render correctly
- Fixed [#1288](https://github.com/JabRef/jabref/issues/1288): Newly opened bib-file is not focused
- Fixed [#1321](https://github.com/JabRef/jabref/issues/1321): LaTeX commands in fields not displayed in the list of references
- Fixed [#1324](https://github.com/JabRef/jabref/issues/1324): Save-Dialog for Lookup fulltext document now opens in the specified working directory
- Fixed [#1499](https://github.com/JabRef/jabref/issues/1499): {} braces are now treated correctly in in author/editor
- Fixed [#1527](https://github.com/JabRef/jabref/issues/1527): 'Get BibTeX data from DOI' Removes Marking
- Fixed [#1519](https://github.com/JabRef/jabref/issues/1519): The word "Seiten" is automatically removed when fetching info from ISBN
- Fixed [#1531](https://github.com/JabRef/jabref/issues/1531): `\relax` can be used for abbreviation of author names
- Fixed [#1554](https://github.com/JabRef/jabref/issues/1554): Import dialog is no longer hidden behind main window
- Fixed [#1592](https://github.com/JabRef/jabref/issues/1592): LibreOffice: wrong numbers in citation labels
- Fixed [#1609](https://github.com/JabRef/jabref/issues/1324): Adding a file to an entry opened dialog in the parent folder of the working directory
- Fixed [#1632](https://github.com/JabRef/jabref/issues/1632): User comments (`@Comment`) with or without brackets are now kept
- Fixed [#1639](https://github.com/JabRef/jabref/issues/1639): Google Scholar fetching works again.
- Fixed [#1643](https://github.com/JabRef/jabref/issues/1643): Searching with double quotes in a specific field ignores the last character
- Fixed [#1669](https://github.com/JabRef/jabref/issues/1669): Dialog for manual connection to OpenOffice/LibreOffice works again on Linux
- Fixed [#1682](https://github.com/JabRef/jabref/issues/1682): An entry now must have a BibTeX key to be cited in OpenOffice/LibreOffice
- Fixed [#1687](https://github.com/JabRef/jabref/issues/1687): "month" field ascending/descending sorting swapped
- Fixed [#1716](https://github.com/JabRef/jabref/issues/1716): `@`-Symbols stored in BibTeX fields no longer break the database
- Fixed [#1750](https://github.com/JabRef/jabref/issues/1750): biblatex `date` field is now correctly exported as `year` in MS-Office 2007 xml format
- Fixed [#1760](https://github.com/JabRef/jabref/issues/1760): Preview updated correctly when selecting a single entry after selecting multiple entries
- Fixed [#1771](https://github.com/JabRef/jabref/issues/1771): Show all supported import types as default
- Fixed [#1804](https://github.com/JabRef/jabref/issues/1804): Integrity check no longer removes URL field by mistake
- Fixed: LaTeX characters in author names are now converted to Unicode before export in MS-Office 2007 xml format
- Fixed: `volume`, `journaltitle`, `issue` and `number`(for patents) fields are now exported correctly in MS-Office 2007 xml format
- Fixed NullPointerException when clicking OK without specifying a field name in set/clear/rename fields
- Fixed IndexOutOfBoundsException when trying to download a full text document without selecting an entry
- Fixed NullPointerException when trying to set a special field or mark an entry through the menu without having an open database
- Fixed NullPointerException when trying to synchronize file field with an entry without BibTeX key
- Fixed NullPointerException when importing PDFs and pressing cancel when selecting entry type
- Fixed a number of issues related to accessing the GUI from outside the EDT
- Fixed NullPointerException when using BibTeX key pattern `authFirstFull` and the author does not have a "von"-part
- Fixed NullPointerException when opening Customize entry type dialog without an open database
- LaTeX to Unicode converter now handles combining accents
- Fixed NullPointerException when clicking Browse in Journal abbreviations with empty text field
- Fixed NullPointerException when opening file in Plain text import
- Fixed NullPointerException when appending database
- Fixed NullPointerException when loading a style file that has not got a default style
- Date fields in the biblatex standard are now always formatted in the correct way, independent of the preferences
- The merge entry dialog showed wrong heading after merging from DOI
- Manage content selectors now saves edited existing lists again and only marks database as changed when the content selectors are changed
- When inserting a duplicate the right entry will be selected
- Preview panel height is now saved immediately, thus is shown correctly if the panel height is changed, closed and opened again

### Removed
- [#1610](https://github.com/JabRef/jabref/issues/1610) Removed the possibility to auto show or hide the groups interface
- It is not longer possible to choose to convert HTML sub- and superscripts to equations
- Removed option to open right-click menu with ctrl + left-click as it was not working
- Removed option to disable entry editor when multiple entries are selected as it was not working
- Removed option to show warning for empty key as it was not working
- Removed option to show warning for duplicate key as it was not working
- Removed preview toolbar (since long disabled)


## [3.5] – 2016-07-13

### Changed
- Implemented [#1356](https://github.com/JabRef/jabref/issues/1356): Added a formatter for converting HTML to Unicode
- Implemented [#661](https://github.com/JabRef/jabref/issues/661): Introducing a "check for updates" mechnism (manually/automatic at startup)
- Implemented [#1338](https://github.com/JabRef/jabref/issues/1338): clicking on a crossref in the main table selects the parent entry and added a button in the entry editor to select the parent entry.
- Implemented [#1485](https://github.com/JabRef/jabref/issues/1485): Biblatex field shorttitle is now exported/imported as standard field ShortTitle to Word bibliography
- Implemented [#1431](https://github.com/JabRef/jabref/issues/1431): Import dialog shows file extensions and filters the view
- When resolving duplicate BibTeX-keys there is now an "Ignore" button. "Cancel" and close key now quits the resolving.
- The [online forum](http://discourse.jabref.org/) is now directly accessible via the "Help" menu
- Updated German translation

### Fixed
- Fixed [#1530](https://github.com/JabRef/jabref/issues/1530): Unescaped hashes in the url field are ignored by the integrity checker
- Fixed [#405](https://github.com/JabRef/jabref/issues/405): Added more {} around capital letters in Unicode/HTML to LaTeX conversion to preserve them
- Fixed [#1476](https://github.com/JabRef/jabref/issues/1476): NPE when importing from SQL DB because of missing DatabaseMode
- Fixed [#1481](https://github.com/JabRef/jabref/issues/1481): Mac OS X binary seems broken for JabRef 3.4 release
- Fixed [#1430](https://github.com/JabRef/jabref/issues/1430): "review changes" did misinterpret changes
- Fixed [#1434](https://github.com/JabRef/jabref/issues/1434): Static groups are now longer displayed as dynamic ones
- Fixed [#1482](https://github.com/JabRef/jabref/issues/1482): Correct number of matched entries is displayed for refining subgroups
- Fixed [#1444](https://github.com/JabRef/jabref/issues/1444): Implement getExtension and getDescription for importers.
- Fixed [#1507](https://github.com/JabRef/jabref/issues/1507): Keywords are now separated by the delimiter specified in the preferences
- Fixed [#1484](https://github.com/JabRef/jabref/issues/1484): HTML export handles some UTF characters wrong
- Fixed [#1534](https://github.com/JabRef/jabref/issues/1534): "Mark entries imported into database" does not work correctly
- Fixed [#1500](https://github.com/JabRef/jabref/issues/1500): Renaming of explicit groups now changes entries accordingly
- Fixed issue where field changes were not undoable if the time stamp was updated on editing
- Springer fetcher now fetches the requested number of entries (not one less as before)
- Alleviate multiuser concurrency issue when near simultaneous saves occur to a shared database file


## [3.4] – 2016-06-02

### Changed
- Implemented [#629](https://github.com/JabRef/jabref/issues/629): Explicit groups are now written in the "groups" field of the entry instead of at the end of the bib file
- Main table now accepts pasted DOIs and tries to retrieve the entry
- Added support for several Biblatex-fields through drop-down lists with valid alternatives
- Added integrity checker for an odd number of unescaped '#'
- Implemented [feature request #384](https://sourceforge.net/p/jabref/features/384): The merge entries dialog now show all text and colored differences between the fields
- Implemented [#1233](https://github.com/JabRef/jabref/issues/1233): Group side pane now takes up all the remaining space
- Added integrity check detecting HTML-encoded characters
- Added missing help files
- Implemented [feature request #1294](https://github.com/JabRef/jabref/issues/1294): Added possibility to filter for `*.jstyle` files in OpenOffice/LibreOffice style selection dialog. Open style selection dialog in directory of last selected file
- Added integrity check for ISSN
- Add LaTeX to Unicode converter as cleanup operation
- Added an option in the about dialog to easily copy the version information of JabRef
- Integrity check table can be sorted by clicking on column headings
- Added \SOFTWARE\Jabref 'Path' registry entry for installation path inside the installer
- Added an additional icon to distinguish DOI and URL links ([feature request #696](https://github.com/JabRef/jabref/issues/696))
- Added nbib fields to Medlineplain importer and to MedlineImporter
- Implemented [#1342](https://github.com/JabRef/jabref/issues/1342): show description of case converters as tooltip
- Updated German translation

### Fixed
- Fixed [#473](https://github.com/JabRef/jabref/issues/473): Values in an entry containing symbols like ' are now properly escaped for exporting to the database
- Fixed [#1270](https://github.com/JabRef/jabref/issues/1270): Auto save is now working again as expected (without leaving a bunch of temporary files behind)
- Fixed [#1234](https://github.com/JabRef/jabref/issues/1234): NPE when getting information from retrieved DOI
- Fixed [#1245](https://github.com/JabRef/jabref/issues/1245): Empty jstyle properties can now be specified as ""
- Fixed [#1259](https://github.com/JabRef/jabref/issues/1259): NPE when sorting tabs
- Fixed display bug in the cleanup dialog: field formatters are now correctly displayed using their name
- Fixed [#1271](https://github.com/JabRef/jabref/issues/1271): Authors with compound first names are displayed properly
- Fixed: Selecting invalid jstyle causes NPE and prevents opening of style selection dialog
- Fixed: Move linked files to default directory works again
- Fixed [#1327](https://github.com/JabRef/jabref/issues/1327): PDF cleanup changes order of linked pdfs
- Fixed [#1313](https://github.com/JabRef/jabref/issues/1313): Remove UI for a configuration option which was no longer available
- Fixed [#1340](https://github.com/JabRef/jabref/issues/1340): Edit -> Mark Specific Color Dysfunctional on OSX
- Fixed [#1245](https://github.com/JabRef/jabref/issues/1245): Empty jstyle properties can now be specified as ""
- Fixed [#1364](https://github.com/JabRef/jabref/issues/1364): Windows: install to LOCALAPPDATA directory for non-admin users
- Fixed [#1365](https://github.com/JabRef/jabref/issues/1365): Default label pattern back to `[auth][year]`
- Fixed [#796](https://github.com/JabRef/jabref/issues/796): Undoing more than one entry at the same time is now working
- Fixed [#1122](https://github.com/JabRef/jabref/issues/1122): Group view is immediately updated after adding an entry to a group
- Fixed [#171](https://github.com/JabRef/jabref/issues/171): Dragging an entry to a group preserves scrolling
- Fixed [#1353](https://github.com/JabRef/jabref/issues/1353): Fetch-Preview did not display updated BibTeX-Key after clicking on `Generate Now`
- Fixed [#1381](https://github.com/JabRef/jabref/issues/1381): File links containing blanks are broken if non-default viewer is set
- Fixed sourceforge bug 1000: shorttitleINI can generate the initials of the shorttitle
- Fixed [#1394](https://github.com/JabRef/jabref/issues/1394): Personal journal abbrevations could not be saved
- Fixed [#1400](https://github.com/JabRef/jabref/issues/1400): Detect path constructs wrong path for Windows
- Fixed [#973](https://github.com/JabRef/jabref/issues/973): Add additional DOI field for English version of MS Office 2007 XML
- Fixed [#1412](https://github.com/JabRef/jabref/issues/1412): Save action *protect terms* protects terms within words unecessarily
- Fixed [#1420](https://github.com/JabRef/jabref/issues/1420): Auto downloader should respect file pattern and propose correct filename
- Fixed [#651](https://github.com/JabRef/jabref/issues/651): Improve parsing of author names containing braces
- Fixed [#1421](https://github.com/JabRef/jabref/issues/1421): Auto downloader should try to retrieve DOI if not present and fetch afterwards
- Fixed [#1457](https://github.com/JabRef/jabref/issues/1457): Support multiple words inside LaTeX commands to RTF export
- Entries retain their groupmembership when undoing their cut/deletion
- Fixed [#1450](https://github.com/JabRef/jabref/issues/1450): EntryEditor is restored in the correct size after preference changes
- Fixed [#421](https://github.com/JabRef/jabref/issues/421): Remove LaTeX commands from all BibTeX fields when exporting to Word Bibliography

### Removed
- Removed possibility to export entries/databases to an `.sql` file, as the logic cannot easily use the correct escape logic
- Removed support of old groups format, which was used prior to JabRef version 1.6. If you happen to have a 10 years old .bib file, then JabRef 3.3 can be used to convert it to the current format.
- Removed possibility to automatically add braces via Option - Preferences - File - Store the following fields with braces around capital letters. Please use save actions instead for adding braces automatically.
- Removed button to refresh groups view. This button shouldn't be needed anymore. Please report any cases where the groups view is not updated automatically.
- Medline and GVK importer no longer try to expand author initials (i.e.  `EH Wissler -> E. H. Wissler`).
- Removed not-working option "Select Matches" under Groups -> Settings.


## [3.3] – 2016-04-17

### Changed
- Migrated JabRef help to markdown at https://github.com/JabRef/help.jabref.org
- Add possibility to lookup DOI from BibTeX entry contents inside the DOI field
- PDFs can be automatically fetched from IEEE (given that you have access without logging in)
- The OpenOffice/LibreOffice style file handling is changed to have only a single list of available style and you need to add your custom styles again
- OpenOffice/LibreOffice style files are now always read and written with the same default encoding as for the database (found in the preferences)
- The user journal abbreviation list is now always read and written with the same default encoding as for the database (found in the preferences)
- The mass edit function "Set/clear/rename fields" is now in the Edit menu
- Implemented [#455](https://github.com/JabRef/jabref/issues/455): Add button in preference dialog to reset preferences
- Add ability to run arbitrary formatters as cleanup actions (some old cleanup jobs are replaced by this functionality)
- Add "Move linked files to default file directory" as cleanup procedure
- Implemented [#756](https://github.com/JabRef/jabref/issues/756): Add possibility to reformat all entries on save (under Preferences, File)
- All fields in a bib entry are written without any leading and trailing whitespace
- Comments and preamble are serialized with capitalized first letter, i.e. `@Comment` instead of `@comment` and `@Preamble` instead of `@PREAMBLE`.
- Global sorting options and preferences are removed. Databases can still be sorted on save, but this is configured locally and stored in the file
- OvidImporter now also imports fields: doi, issn, language and keywords
- Implemented [#647](https://github.com/JabRef/jabref/issues/647): The preview can now be copied
- [#459](https://github.com/JabRef/jabref/issues/459) Open default directory when trying to add files to an entry
- Implemented [#668](https://github.com/JabRef/jabref/issues/668): Replace clear with icon to reduce search bar width
- Improved layout for OSX: Toolbar buttons and search field
- BibTeX and biblatex mode is now file based and can be switched at runtime. The information is stored in the .bib file, and if it is not there detected by the entry types.
- Moved all quality-related database actions inside a new quality menu
- [#684](https://github.com/JabRef/jabref/issues/684): ISBNtoBibTex Error Message is now more clear
- Moved default bibliography mode to general preferences tab
- Add dialog to show all preferences in their raw form plus some filtering
- Added Ordinal formatter (1 -> 1st etc)
- [#492](https://github.com/JabRef/jabref/issues/492): If no text is marked, the whole field is copied. Preview of pasted text in tool tip
- [#454](https://github.com/JabRef/jabref/issues/454) Add a tab that shows all remaining entry fields that are not displayed in any other tab
- The LaTeX to Unicode/HTML functionality is much improved by covering many more cases
- Ability to convert from LaTeX to Unicode in right-click field menu
- Regex-based search is know only applied entirely and not split up to different regexes on whitespaces
- [#492](https://github.com/JabRef/jabref/issues/492): If no text is marked, the whole field is copied. Preview of pasted text in tool tip
- Integrity check now also checks broken file links, abbreviations in `journal` and `booktitle`, and incorrect use of proceedings with page numbers
- PdfContentImporter does not write the content of the first page into the review field any more
- Implemented [#462](https://github.com/JabRef/jabref/issues/462): Add new action to open console where opened database file is located. New button, menu entry and shortcut (CTRL+SHIFT+J) for this action have also been added.
- [#957](https://github.com/JabRef/jabref/issues/957) Improved usability of Export save order selection in Preferences and Database Properties
- [#958](https://github.com/JabRef/jabref/issues/958) Adjusted size and changed layout of database dialog
- [#1023](https://github.com/JabRef/jabref/issues/492) ArXiv fetcher now also fetches based on eprint id
- Moved "Get BibTeX data from DOI" from main table context menu to DOI field in entry editor
- Added open buttons to DOI and URL field
- Move Look & Feel settings from advanced to appearance tab in preferences
- JabRef installer now automatically determines the user rights and installs to home directory/program dir when user is restricted/admin
- Move PDF file directory configuration from external tab to file tab in preferences
- Implemented [#672](https://github.com/JabRef/jabref/issues/672): FileList now distributes its space dependent on the width of its columns
- Added missing German translations
- Swedish is added as a language option (still not a complete translation)
- [#969](https://github.com/JabRef/jabref/issues/969) Adding and replacing old event system mechanisms with Google Guava EventBus.

### Fixed
- Fixed [#318](https://github.com/JabRef/jabref/issues/318): Improve normalization of author names
- Fixed [#598](https://github.com/JabRef/jabref/issues/598) and [#402](https://github.com/JabRef/jabref/issues/402): No more issues with invalid icons for ExternalFileTypes in global search or after editing the settings
- Fixed [#883](https://github.com/JabRef/jabref/issues/883): No NPE during cleanup
- Fixed [#845](https://github.com/JabRef/jabref/issues/845): Add checkboxes for highlighting in groups menu, fixes other toggle highlighting as well for all toggle buttons
- Fixed [#890](https://github.com/JabRef/jabref/issues/890): No NPE when renaming file
- Fixed [#466](https://github.com/JabRef/jabref/issues/466): Rename PDF cleanup now also changes case of file name
- Fixed [#621](https://github.com/JabRef/jabref/issues/621) and [#669](https://github.com/JabRef/jabref/issues/669): Encoding and preamble now end with newline.
- Make BibTex parser more robust against missing newlines
- Fix bug that prevented the import of BibTex entries having only a key as content
- Fixed [#666](https://github.com/JabRef/jabref/issues/666): MS Office 2007 export is working again
- Fixed [#670](https://github.com/JabRef/jabref/issues/670): Expressions using enclosed quotes (`keywords="one two"`) did not work.
- Fixed [#667](https://github.com/JabRef/jabref/issues/667): URL field is not sanitized anymore upon opening in browser.
- Fixed [#687](https://github.com/JabRef/jabref/issues/687): Fixed NPE when closing JabRef with new unsaved database.
- Fixed [#680](https://github.com/JabRef/jabref/issues/680): Synchronize Files key binding works again.
- Fixed [#212](https://github.com/JabRef/jabref/issues/212): Added command line option `-g` for autogenerating bibtex keys
- Fixed [#213](https://github.com/JabRef/jabref/issues/212): Added command line option `-asfl` for autosetting file links
- Fixed [#671](https://github.com/JabRef/jabref/issues/671): Remember working directory of last import
- IEEEXplore fetcher replaces keyword separator with the preferred
- Fixed [#710](https://github.com/JabRef/jabref/issues/710): Fixed quit behavior under OSX
- "Merge from DOI" now honors removed fields
- Fixed [#778](https://github.com/JabRef/jabref/issues/778): Fixed NPE when exporting to `.sql` File
- Fixed [#824](https://github.com/JabRef/jabref/issues/824): MimeTypeDetector can now also handle local file links
- Fixed [#803](https://github.com/JabRef/jabref/issues/803): Fixed dynamically group, free-form search
- Fixed [#743](https://github.com/JabRef/jabref/issues/743): Logger not configured when JAR is started
- Fixed [#822](https://github.com/JabRef/jabref/issues/822): OSX - Exception when adding the icon to the dock
- Fixed [#609](https://github.com/JabRef/jabref/issues/609): Sort Arrows are shown in the main table if table is sorted
- Fixed [#685](https://github.com/JabRef/jabref/issues/685): Fixed MySQL exporting for more than one entry
- Fixed [#815](https://github.com/JabRef/jabref/issues/815): Curly Braces no longer ignored in OpenOffice/LibreOffice citation
- Fixed [#855](https://github.com/JabRef/jabref/issues/856): Fixed OpenOffice Manual connect - Clicking on browse does now work correctly
- Fixed [#649](https://github.com/JabRef/jabref/issues/649): Key bindings are now working in the preview panel
- Fixed [#410](https://github.com/JabRef/jabref/issues/410): Find unlinked files no longer freezes when extracting entry from PDF content
- Fixed [#936](https://github.com/JabRef/jabref/issues/936): Preview panel is now updated when an entry is cut/deleted
- Fixed [#1001](https://github.com/JabRef/jabref/issues/1001): No NPE when exporting a complete database
- Fixed [#991](https://github.com/JabRef/jabref/issues/991): Entry is now correctly removed from the BibDatabase
- Fixed [#1062](https://github.com/JabRef/jabref/issues/1062): Merge entry with DOI information now also applies changes to entry type
- Fixed [#535](https://github.com/JabRef/jabref/issues/535): Add merge action to right click menu
- Fixed [#1115](https://github.com/JabRef/jabref/issues/1115): Wrong warning message when importing duplicate entries
- Fixed [#935](https://github.com/JabRef/jabref/issues/935): PDFs, which are readable, but carry a protection for editing, are treated by the XMP parser and the importer generating a BibTeX entry based on the content.
- Fixed: Showing the preview panel with a single-click at startup

### Removed
- Removed JabRef offline help files which are replaced by the new online documentation at https://github.com/JabRef/help.jabref.org
- Fixed [#627](https://github.com/JabRef/jabref/issues/627): The `pdf` field is removed from the export formats, use the `file` field
- Removed configuration option to use database file directory as base directory for attached files and make it default instead
- Removed save session functionality as it just saved the last opened tabs which is done by default
- Removed CLI option `-l` to load a session
- Removed PDF preview functionality
- Removed Sixpackimporter it is not used in the wild anymore
- Removed double click listener from `doi` and `url` fields


## [3.2] – 2016-01-10

### Changed
- All import/open database warnings are now shown in a scrolling text area
- Add an integrity check to ensure that a url has a correct protocol, implements [#358](https://github.com/JabRef/jabref/issues/358)

### Fixed
- Changes in customized entry types are now directly reflected in the table when clicking "Apply" or "OK"
- Fixed [#608](https://github.com/JabRef/jabref/issues/608): Export works again
- Fixed [#417](https://github.com/JabRef/jabref/issues/417): Table now updates when switching groups
- Fixed [#534](https://github.com/JabRef/jabref/issues/534): No OpenOffice setup panel in preferences
- Fixed [#545](https://github.com/JabRef/jabref/issues/545): ACM fetcher works again
- Fixed [#593](https://github.com/JabRef/jabref/issues/593): Reference list generation works for OpenOffice/LibreOffice again
- Fixed [#598](https://github.com/JabRef/jabref/issues/598): Use default file icon for custom external file types
- Fixed [#607](https://github.com/JabRef/jabref/issues/607): OpenOffice/LibreOffice works on OSX again

### Removed
- OpenOffice/LibreOffice is removed from the push-to-application button and only accessed through the side panel


## [3.1] – 2015-12-24

### Changed
- Added new DoiResolution fetcher that tries to download full text PDF from DOI link
- Add options to close other/all databases in tab right-click menu
- Implements [#470](https://github.com/JabRef/jabref/issues/470): Show editor (as an alternative to author) and booktitle (as an alternative to journal) in the main table by default
- Restore focus to last focused tab on start
- Add ability to format/cleanup the date field
- Add support for proxy authentication via VM args and GUI settings, this implements [feature request 388](https://sourceforge.net/p/jabref/feature-requests/388/)
- Move Bibtex and Biblatex mode switcher to File menu
- Display active edit mode (BibTeX or Biblatex) at window title
- Implements [#444](https://github.com/JabRef/jabref/issues/444): The search is cleared by either clicking the clear-button or by pressing ESC with having focus in the search field.
- Icons are shown as Header for icon columns in the entry table ([#315](https://github.com/JabRef/jabref/issues/315))
- Tooltips are shown for header columns and contents which are too wide to be displayed in the entry table ([#384](https://github.com/JabRef/jabref/issues/384))
- Default order in entry table:  # | all file based icons (file, URL/DOI, ...) | all bibtex field based icons (bibtexkey, entrytype, author, title, ...) | all activated special field icons (ranking, quality, ...)
- Write all field keys in lower case. No more camel casing of field names. E.g., `title` is written instead of `Title`, `howpublished` instead of `HowPublished`, and `doi` instead of `DOI`. The configuration option `Use camel case for field names (e.g., "HowPublished" instead of "howpublished")` is gone.
- All field saving options are removed. There is no more customization of field sorting. '=' is now appended to the field key instead of its value. The intendation is aligned for an entry and not for the entire database. Entry names are written in title case format.
- Entries are only reformatted if they were changed during a session. There is no more mandatory reformatting of the entire database on save.
- Implements [#565](https://github.com/JabRef/jabref/issues/565): Highlighting matches works now also for regular expressions in preview panel and entry editor
- IEEEXplore search now downloads the full Bibtex record instead of parsing the fields from the HTML webpage result (fixes [bug 1146](https://sourceforge.net/p/jabref/bugs/1146/) and [bug 1267](https://sourceforge.net/p/jabref/bugs/1267/))
- Christmas color theme (red and green)
- Implements #444: The search is cleared by either clicking the clear-button or by pressing ESC with having focus in the search field.
- Added command line switch --debug to show more detailed logging messages

### Fixed
- Fixed [bug 482](https://sourceforge.net/p/jabref/bugs/482/) partly: escaped brackets are now parsed properly when opening a bib file
- Fixed [#479](https://github.com/JabRef/jabref/issues/479): Import works again
- Fixed [#434](https://github.com/JabRef/jabref/issues/434): Revert to old 'JabRef' installation folder name instead of 'jabref'
- Fixed [#435](https://github.com/JabRef/jabref/issues/435): Retrieve non open access ScienceDirect PDFs via HTTP DOM
- Fixed: Cleanup process aborts if linked file does not exists
- Fixed [#420](https://github.com/JabRef/jabref/issues/420): Reenable preference changes
- Fixed [#414](https://github.com/JabRef/jabref/issues/414): Rework biblatex entry types with correct required and optional fields
- Fixed [#413](https://github.com/JabRef/jabref/issues/413): Help links in released jar version are not working
- Fixes [#412](https://github.com/JabRef/jabref/issues/412): Biblatex preserves capital letters, checking whether letters may be converted to lowercase within the Integrity Check action is obsolete.
- Fixed [#437](https://github.com/JabRef/jabref/issues/437): The toolbar after the search field is now correctly wrapped when using a small window size for JabRef
- Fixed [#438](https://github.com/JabRef/jabref/issues/438): Cut, Copy and Paste are now translated correctly in the menu
- Fixed [#443](https://github.com/JabRef/jabref/issues/443)/[#445](https://github.com/JabRef/jabref/issues/445): Fixed sorting and moving special field columns
- Fixed [#498](https://github.com/JabRef/jabref/issues/498): non-working legacy PDF/PS column removed
- Fixed [#473](https://github.com/JabRef/jabref/issues/473): Import/export to external database works again
- Fixed [#526](https://github.com/JabRef/jabref/issues/526): OpenOffice/LibreOffice connection works again on Linux/OSX
- Fixed [#533](https://github.com/JabRef/jabref/issues/533): Preview parsed incorrectly when regular expression was enabled
- Fixed: MedlinePlain Importer made more resistant for malformed entries
- Fixed [#564](https://github.com/JabRef/jabref/issues/564): Cite command changes are immediately reflected in the push-to-application actions, and not only after restart

### Removed
- Removed BioMail format importer
- Removed file history size preference (never available from the UI)
- Removed jstorImporter because it's hardly ever used, even Jstor.org doesn't support/export said format anymore
- Removed ScifinderImporter because it's hardly ever used, and we could not get resource files to test against
- Removed option "Show one letter heading for icon columns" which is obsolete with the fix of [#315](https://github.com/JabRef/jabref/issues/315)/[#384](https://github.com/JabRef/jabref/issues/384)
- Removed table column "PDF/PS" which refers to legacy fields "ps" resp. "pdf" which are no longer supported (see also fix [#498](https://github.com/JabRef/jabref/issues/498))
- Removed the ability to export references on the CLI interface based on year ranges


## [3.0] – 2015-11-29

### Changed
 - Updated to support OpenOffice 4 and LibreOffice 5
 - Add toolbar icon for deleting an entry, and move menu item for this action to BibTeX
 - Better support for IEEEtranBSTCTL entries
 - Quick selection of month in entry editor
 - Unknown entry types will be converted to 'Misc' (was 'Other' before).
 - EntryTypes are now clustered per group on the 'new entry' GUI screen.
 - Tab shows the minimal unique folder name substring if multiple database files share the same name
 - Added a page numbers integrity checker
 - Position and size of certain dialogs are stored and restored.
 - Feature: Search Springer
 - Feature: Search DOAJ, Directory of Open Access Journals
 - Changes the old integrity check by improving the code base (+tests) and converting it to a simple issues table
 - Added combo box in MassSetFieldAction to simplify selecting the correct field name
 - Feature: Merge information from both entries on duplication detection
 - Always use import inspection dialog on import from file
 - All duplicate whitespaces / tabs / newlines are now removed from non-multiline fields
 - Improvements to search:
   - Search bar is now at the top
   - A summary of the search result is shown in textual form in the search bar
   - The search text field changes its color based on the search result (red if nothing is found, green if at least one entry is found)
   - Autocompletion suggestions are shown in a popup
   - Search options are available via a drop-down list, this implements [feature request 853](https://sourceforge.net/p/jabref/feature-requests/853/)
   - "Clear search" button also clears search field, this implements [feature request 601](https://sourceforge.net/p/jabref/feature-requests/601/)
   - Every search is done automatically (live) as soon as the search text is changed
   - Search is local by default. To do a global search, one has to do a local search and then this search can be done globally as well, opening a new window.
   - The local search results can be shown in a new window.
 - Feature: Merge information from a DOI generated BibTex entry to an entry
 - Added more characters to HTML/Unicode converter
 - Feature: Push citations to Texmaker ([bug 318](https://sourceforge.net/p/jabref/bugs/318/), [bug 582](https://sourceforge.net/p/jabref/bugs/582/))
 - Case changers improved to honor words (not yet more than single words) within {}
 - Feature: Added converters from HTML and Unicode to LaTeX on right click in text fields ([#191](https://github.com/JabRef/jabref/issues/191))
 - Feature: Add an option to the FileList context menu to delete an associated file from the file system
 - Feature: Field names "Doi", "Ee", and "Url" are now written as "DOI", "EE", and "URL"
 - The default language is now automatically set to the system's locale.
 - Use correct encoding names ([#155](https://github.com/JabRef/jabref/issues/155)) and replace old encoding names in bibtex files. This changes the file header.
 - No longer write JabRef version to BibTex file header.
 - No longer add blank lines inside a bibtex entry
 - Feature: When pasting a Google search URL, meta data will be automatically stripped before insertion.
 - Feature: PDF auto download from ACS, arXiv, ScienceDirect, SpringerLink, and Google Scholar
 - List of authors is now auto generated `scripts/generate-authors.sh` and inserted into L10N About.html
 - Streamline logging API: Replace usages of java.util.logging with commons.logging
 - Remove support for custom icon themes. The user has to use the default one.
 - Solved [feature request 767](https://sourceforge.net/p/jabref/feature-requests/767/): New subdatabase based on AUX file (biblatex)
 - Feature: DOItoBibTeX fetcher now also handles HTTP URLs
 - Feature: "Normalize to BibTeX name format" also removes newlines
 - Tweak of preference defaults
   - Autolink requires that the filename starts with the given BibTeX key and the default filename patterns is key followed by title
   - Default sorting changed
   - Default label pattern changed from `[auth][year]` to `[authors3][year]`
 - Feature: case changers now leave protected areas (enclosed with curly brackets) alone
 - BREAKING: The BibTeX key generator settings from previous versions are lost
 - BREAKING: LabelPatterns `[auth.etal]`, `[authEtAl]`, `[authors]`, `[authorsN]`, `[authorLast]` and more to omit spaces and commas (and work as described at http://jabref.sourceforge.net/help/LabelPatterns.php)
 - BREAKING: `[keywordN]` returns the Nth keyword (as described in the help) and not the first N keywords
 - BREAKING: If field consists of blanks only or an emtpy string, it is not written at all
 - Feature: new LabelPattern `[authFirstFull]` returning the last name of the first author and also a "van" or "von" if it exists
 - Feature: all new lines when writing an entry are obeying the globally configured new line (File -> newline separator). Affects fields: abstract and review
 - Feature: `[veryShortTitle]` and `[shortTitle]` also skip words like "in", "among", "before", ...
 - Feature: New LabelPattern `[keywordsN]`, where N is optional. Returns the first N keywords. If no N is specified ("`[keywords]`"), all keywords are returned. Spaces are removed.
 - Update supported LookAndFeels
 - Show replaced journal abbreviations on console
 - Integrated [GVK-Plugin](http://www.gbv.de/wikis/cls/Jabref-GVK-Plugin)
 - The three options to manage file references are moved to their own separated group in the Tools menu.
 - Default preferences: Remote server (port 6050) always started on first JabRef instance. This prevents JabRef loaded twice when opening a bib file.

### Fixed
 - Fixed the bug that the file encoding was not correctly determined from the first (or second) line
 - Fixed [#325](https://github.com/JabRef/jabref/issues/325): Deactivating AutoCompletion crashes EntryEditor
 - Fixed bug when having added and then removed a personal journal list, an exception is always shown on startup
 - Fixed a bug in the IEEEXploreFetcher
 - Fixed [bug 1282](https://sourceforge.net/p/jabref/bugs/1282/) related to backslashes duplication.
 - Fixed [bug 1285](https://sourceforge.net/p/jabref/bugs/1285/): Editing position is not lost on saving
 - Fixed [bug 1297](https://sourceforge.net/p/jabref/bugs/1297/): No console message on closing
 - Fixed [#194](https://github.com/JabRef/jabref/issues/194): JabRef starts again on Win XP and Win Vista
 - Fixed: Tooltips are now shown for the #-field when the bibtex entry is incomplete.
 - Fixed [#173](https://github.com/JabRef/jabref/issues/173): Personal journal abbreviation list is not loaded twice
 - Bugfix: Preview of external journal abbreviation list now displays the correct list
 - Fixed [#223](https://github.com/JabRef/jabref/issues/223): Window is displayed in visible area even when having multiple screens
 - Localization tweaks: "can not" -> "cannot" and "file name" -> "filename"
 - Fixed: When reconfiguring the BibTeX key generator, changes are applied instantly without requiring a restart of JabRef
 - Fixed [#250](https://github.com/JabRef/jabref/issues/250): No hard line breaks after 70 chars in serialized JabRef meta data
 - Fixed [bug 1296](https://sourceforge.net/p/jabref/bugs/1296/): External links in the help open in the standard browser
 - Fixed behavior of opening files: If an existing database is opened, it is focused now instead of opening it twice.

### Removed
 - Entry type 'Other' is not selectable anymore as it is no real entry type. Will be converted to 'Misc'.
 - BREAKING: Remove plugin functionality.
 - The key bindings for searching specific databases are removed
 - Remove option to toggle native file dialog on mac by making JabRef always use native file dialogs on mac
 - Remove options to set PDF and PS directories per .bib database as the general options have also been deleted.
 - Remove option to disable renaming in FileChooser dialogs.
 - Remove option to hide the BibTeX Code tab in the entry editor.
 - Remove option to set a custom icon for the external file types. This is not possible anymore with the new icon font.
 - Remove legacy options to sync files in the "pdf" or "ps" field
 - Remove button to merge entries and keep the old ones.
 - Remove non-compact rank symbols in favor of compact rank
 - Remove Mr.DLib support as MR.DLib will be shut down in 2015
 - Remove support for key bindings per external application by allowing only the key binding "push to application" for the currently selected external application.
 - Remove "edit preamble" from toolbar
 - Remove support to the move-to-SysTray action
 - Remove incremental search
 - Remove option to disable autocompleters for search and make this always one
 - Remove option to highlight matches and make this always one when not using regex or grammar-based search
 - Remove non-working web searches: JSTOR and Sciencedirect (planned to be fixed for the next release)
 - Remove option Tools -> Open PDF or PS which is replaced by Tools -> Open File

## 2.80 – never released

Version 2.80 was intended as intermediate step to JabRef 3.0.
Since much functionality has changed during development, a release of this version was skipped.

## 2.11

The changelog of 2.11 and versions before is maintained as [text file](https://github.com/JabRef/jabref/blob/v2.11.1/CHANGELOG) in the [v2.11.1 tag](https://github.com/JabRef/jabref/tree/v2.11.1).

[unreleased]: https://github.com/JabRef/jabref/compare/v4.0-beta...HEAD
[4.0-beta]: https://github.com/JabRef/jabref/compare/v3.8.2...v4.0-beta
[3.8.2]: https://github.com/JabRef/jabref/compare/v3.8.1...v3.8.2
[3.8.1]: https://github.com/JabRef/jabref/compare/v3.8...v3.8.1
[3.8]: https://github.com/JabRef/jabref/compare/v3.7...v3.8
[3.7]: https://github.com/JabRef/jabref/compare/v3.6...v3.7
[3.6]: https://github.com/JabRef/jabref/compare/v3.5...v3.6
[3.5]: https://github.com/JabRef/jabref/compare/v3.4...v3.5
[3.4]: https://github.com/JabRef/jabref/compare/v3.3...v3.4
[3.3]: https://github.com/JabRef/jabref/compare/v3.2...v3.3
[3.2]: https://github.com/JabRef/jabref/compare/v3.1...v3.2
[3.1]: https://github.com/JabRef/jabref/compare/v3.0...v3.1
[3.0]: https://github.com/JabRef/jabref/compare/v2.11.1...v3.0
[dev_2.11]: https://github.com/JabRef/jabref/compare/v2.11.1...dev_2.11
[2.11.1]: https://github.com/JabRef/jabref/compare/v2.11...v2.11.1
[JavaFX]: https://en.wikipedia.org/wiki/JavaFX<|MERGE_RESOLUTION|>--- conflicted
+++ resolved
@@ -46,11 +46,8 @@
 - We fixed a bug where the language files for Brazilian Portugese could not be loaded and the GUI localization remained in English [#1128](https://github.com/JabRef/jabref/issues/1182)
 - We fixed a bug where the database was not marked as dirty when entries or groups were changed [#2787](https://github.com/JabRef/jabref/issues/2787)
 - We fixed a bug where editors in the DocBook export were not exported [#3020](https://github.com/JabRef/jabref/issues/3020)
+- We fixed a bug where the source tab was not updated when one the fields was changed [#2888](https://github.com/JabRef/jabref/issues/2888)
 - We restored the original functionality that when browsing through the MainTable, the Entry Editor remembers which tab was opened before [#2896](https://github.com/JabRef/jabref/issues/2896)
-<<<<<<< HEAD
-=======
-- We fixed a bug where the source tab was not updated when one the fields was changed [#2888](https://github.com/JabRef/jabref/issues/2888)
->>>>>>> 1ac4786b
 
 ### Removed
 
