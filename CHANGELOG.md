# Changelog

All notable changes to this project will be documented in this file.
This project **does not** adhere to [Semantic Versioning](http://semver.org/).
This file tries to follow the conventions proposed by [keepachangelog.com](http://keepachangelog.com/).
Here, the categories "Changed" for added and changed functionality,
"Fixed" for fixed functionality, and
"Removed" for removed functionality are used.

We refer to [GitHub issues](https://github.com/JabRef/jabref/issues) by using `#NUM`.

## [Unreleased]

### Changed

- We added a short DOI field formatter which shortens DOI to more human-readable form. [koppor#343](https://github.com/koppor/jabref/issues/343)
- We improved the display of group memberships by adding multiple colored bars if the entry belongs to more than one group. [#4574](https://github.com/JabRef/jabref/issues/4574)

### Fixed

- Inherit fields from cross-referenced entries as specified by biblatex. [#5045](https://github.com/JabRef/jabref/issues/5045)
- We fixed an issue where it was no longer possible to connect to LibreOffice. [#5261](https://github.com/JabRef/jabref/issues/5261)
- The "All entries group" is no longer shown when no library is open.
- We fixed an exception which occurred when closing JabRef. [#5348](https://github.com/JabRef/jabref/issues/5348)
- We fixed a few problems that prevented JabFox to communicate with JabRef. [#4737](https://github.com/JabRef/jabref/issues/4737) [#4303](https://github.com/JabRef/jabref/issues/4303)
- We fixed an error where the groups containing an entry loose their highlight color when scrolling. [#5022](https://github.com/JabRef/jabref/issues/5022) 
- We fixed an error where an exception was thrown when merging entries. [#5169](https://github.com/JabRef/jabref/issues/5169)
- After assigning an entry to a group, the item count is now properly colored to reflect the new membership of the entry. [#3112](https://github.com/JabRef/jabref/issues/3112)
- The group panel is now properly updated when switching between libraries (or when closing/opening one). [#3142](https://github.com/JabRef/jabref/issues/3142)
- We fixed an error where the number of matched entries shown in the group pane was not updated correctly. [#4441](https://github.com/JabRef/jabref/issues/4441)
- We fixed an issue where empty keywords lead to a strange display of automatic keyword groups. [#5333](https://github.com/JabRef/jabref/issues/5333)
- We fixed an error where the default color of a new group was white instead of dark gray. [#4868](https://github.com/JabRef/jabref/issues/4868)
- We fixed an issue where the first field in the entry editor got the focus while performing a different action (like searching). [#5084](https://github.com/JabRef/jabref/issues/5084)
- We fixed an error mentioning "javafx.controls/com.sun.javafx.scene.control" that was thrown when interacting with the toolbar.
- We fixed an error where a cleared search was restored after switching libraries. [#4846](https://github.com/JabRef/jabref/issues/4846) 
- We fixed an exception which occurred when trying to open a non-existing file from the "Recent files"-menu [#5334](https://github.com/JabRef/jabref/issues/5334)
- The context menu for fields in the entry editor is back. [#5254](https://github.com/JabRef/jabref/issues/5254)
- We fixed an exception which occurred when trying to open a non-existing file from the "Recent files"-menu [#5334](https://github.com/JabRef/jabref/issues/5334)
- We fixed a problem where the "editor" information has been duplicated during saving a .bib-Database. [#5359](https://github.com/JabRef/jabref/issues/5359)
- We re-introduced the feature to switch between different preview styles. [#5221](https://github.com/JabRef/jabref/issues/5221)
- We fixed various issues (including [#5263](https://github.com/JabRef/jabref/issues/5263)) related to copying entries to the clipboard
<<<<<<< HEAD
- After successful import of one or multiple bib entries the main table scrolls to the first imported entry [#5383](https://github.com/JabRef/jabref/issues/5383)
=======
- We fixed an exception which occurred when trying to import entries without an open library. [#5447](https://github.com/JabRef/jabref/issues/5447) 
>>>>>>> 3bad5384



### Removed



















































## [5.0-alpha] – 2019-08-25

### Changed
- We added eventitle, eventdate and venue fields to @unpublished entry type.
- We added @software and @dataSet entry type to biblatex.
- All fields are now properly sorted alphabetically (in the subgroups of required/optional fields) when the entry is written to the bib file.
- We fixed an issue where some importers used the field `pubstatus` instead of the standard BibTeX field `pubstate`.
- We changed the latex command removal for docbook exporter. [#3838](https://github.com/JabRef/jabref/issues/3838)
- We changed the location of some fields in the entry editor (you might need to reset your preferences for these changes to come into effect)
  - Journal/Year/Month in biblatex mode -> Deprecated (if filled)
  - DOI/URL: General -> Optional
  - Internal fields like ranking, read status and priority: Other -> General
  - Moreover, empty deprecated fields are no longer shown
- Added server timezone parameter when connecting to a shared database.
- We updated the dialog for setting up general fields.
- URL field formatting is updated. All whitespace chars, located at the beginning/ending of the URL, are trimmed automatically
- We changed the behavior of the field formatting dialog such that the `bibtexkey` is not changed when formatting all fields or all text fields.
- We added a "Move file to file directory and rename file" option for simultaneously moving and renaming of document file. [#4166](https://github.com/JabRef/jabref/issues/4166)
- Use integrated graphics card instead of discrete on macOS [#4070](https://github.com/JabRef/jabref/issues/4070)
- We added a cleanup operation that detects an arXiv identifier in the note, journal or URL field and moves it to the `eprint` field.
  Because of this change, the last-used cleanup operations were reset.
- We changed the minimum required version of Java to 1.8.0_171, as this is the latest release for which the automatic Java update works.  [#4093](https://github.com/JabRef/jabref/issues/4093)
- The special fields like `Printed` and `Read status` now show gray icons when the row is hovered.
- We added a button in the tab header which allows you to close the database with one click. https://github.com/JabRef/jabref/issues/494
- Sorting in the main table now takes information from cross-referenced entries into account. https://github.com/JabRef/jabref/issues/2808
- If a group has a color specified, then entries matched by this group have a small colored bar in front of them in the main table.
- Change default icon for groups to a circle because a colored version of the old icon was hard to distinguish from its black counterpart.
- In the main table, the context menu appears now when you press the "context menu" button on the keyboard. [feature request in the forum](http://discourse.jabref.org/t/how-to-enable-keyboard-context-key-windows)
- We added icons to the group side panel to quickly switch between `union` and `intersection` group view mode https://github.com/JabRef/jabref/issues/3269.
- We use `https` for [fetching from most online bibliographic database](https://help.jabref.org/en/#-using-online-bibliographic-database).
- We changed the default keyboard shortcuts for moving between entries when the entry editor is active to ̀<kbd>alt</kbd> + <kbd>up/down</kbd>.
- Opening a new file now prompts the directory of the currently selected file, instead of the directory of the last opened file.
- Window state is saved on close and restored on start.
- We made the MathSciNet fetcher more reliable.
- We added the ISBN fetcher to the list of fetcher available under "Update with bibliographic information from the web" in the entry editor toolbar.
- Files without a defined external file type are now directly opened with the default application of the operating system
- We streamlined the process to rename and move files by removing the confirmation dialogs.
- We removed the redundant new lines of markings and wrapped the summary in the File annotation tab. [#3823](https://github.com/JabRef/jabref/issues/3823)
- We add auto URL formatting when user paste link to URL field in entry editor. [koppor#254](https://github.com/koppor/jabref/issues/254)
- We added a minimum height for the entry editor so that it can no longer be hidden by accident. [#4279](https://github.com/JabRef/jabref/issues/4279)
- We added a new keyboard shortcut so that the entry editor could be closed by <kbd>Ctrl</kbd> + <kbd>E</kbd>. [#4222] (https://github.com/JabRef/jabref/issues/4222)
- We added an option in the preference dialog box, that allows user to pick the dark or light theme option. [#4130] (https://github.com/JabRef/jabref/issues/4130)
- We updated the Related Articles tab to accept JSON from the new version of the Mr. DLib service
- We added an option in the preference dialog box that allows user to choose behavior after dragging and dropping files in Entry Editor. [#4356](https://github.com/JabRef/jabref/issues/4356)
- We added the ability to have an export preference where previously "File"-->"Export"/"Export selected entries" would not save the user's preference[#4495](https://github.com/JabRef/jabref/issues/4495)
- We optimized the code responsible for connecting to an external database, which should lead to huge improvements in performance.
- For automatically created groups, added ability to filter groups by entry type. [#4539](https://github.com/JabRef/jabref/issues/4539)
- We added the ability to add field names from the Preferences Dialog [#4546](https://github.com/JabRef/jabref/issues/4546)
- We added the ability to change the column widths directly in the main 
. [#4546](https://github.com/JabRef/jabref/issues/4546)
- We added a description of how recommendations were chosen and better error handling to Related Articles tab
- We added the ability to execute default action in dialog by using with <kbd>Ctrl</kbd> + <kbd>Enter</kbd> combination [#4496](https://github.com/JabRef/jabref/issues/4496)
- We grouped and reordered the Main Menu (File, Edit, Library, Quality, Tools, and View tabs & icons). [#4666](https://github.com/JabRef/jabref/issues/4666) [#4667](https://github.com/JabRef/jabref/issues/4667) [#4668](https://github.com/JabRef/jabref/issues/4668) [#4669](https://github.com/JabRef/jabref/issues/4669) [#4670](https://github.com/JabRef/jabref/issues/4670) [#4671](https://github.com/JabRef/jabref/issues/4671) [#4672](https://github.com/JabRef/jabref/issues/4672) [#4673](https://github.com/JabRef/jabref/issues/4673)
- We added additional modifiers (capitalize, titlecase and sentencecase) to the Bibtex key generator. [#1506](https://github.com/JabRef/jabref/issues/1506)
- We have migrated from the mysql jdbc connector to the mariadb one for better authentication scheme support. [#4746](https://github.com/JabRef/jabref/issues/4745)
- We grouped the toolbar icons and changed the Open Library and Copy icons. [#4584](https://github.com/JabRef/jabref/issues/4584)
- We added a browse button next to the path text field for aux-based groups. [#4586](https://github.com/JabRef/jabref/issues/4586)
- We changed the title of Group Dialog to "Add subgroup" from "Edit group" when we select Add subgroup option.
- We enable import button only if entries are selected. [#4755](https://github.com/JabRef/jabref/issues/4755)
- We made modifications to improve the contrast of UI elements. [#4583](https://github.com/JabRef/jabref/issues/4583)
- We added a warning for empty BibTeX keys in the entry editor. [#4440](https://github.com/JabRef/jabref/issues/4440)
- We added an option in the settings to set the default action in JabRef when right clicking on any entry in any database and selecting "Open folder". [#4763](https://github.com/JabRef/jabref/issues/4763)
- The Medline fetcher now normalizes the author names according to the BibTeX-Standard [#4345](https://github.com/JabRef/jabref/issues/4345)
- We added an option on the Linked File Viewer to rename the attached file of an entry directly on the JabRef. [#4844](https://github.com/JabRef/jabref/issues/4844)
- We added an option in the preference dialog box that allows user to enable helpful tooltips.[#3599](https://github.com/JabRef/jabref/issues/3599)
- We added a tool for extracting BibTeX entries from plain text. [#5206](https://github.com/JabRef/jabref/pull/5206)
- We moved the dropdown menu for selecting the push-application from the toolbar into the external application preferences. [#674](https://github.com/JabRef/jabref/issues/674)
- We removed the alphabetical ordering of the custom tabs and updated the error message when trying to create a general field with a name containing an illegal character. [#5019](https://github.com/JabRef/jabref/issues/5019)
- We added a context menu to the bib(la)tex-source-editor to copy'n'paste. [#5007](https://github.com/JabRef/jabref/pull/5007)
- We added a tool that allows searching for citations in LaTeX files. It scans directories and shows which entries are used, how many times and where.
- We added a 'LaTeX citations' tab to the entry editor, to search for citations to the active entry in the LaTeX file directory. It can be disabled in the preferences dialog.
- We added an option in preferences to allow for integers in field "edition" when running database in bibtex mode. [#4680](https://github.com/JabRef/jabref/issues/4680)
- We added the ability to use negation in export filter layouts. [#5138](https://github.com/JabRef/jabref/pull/5138)


### Fixed

- We fixed an issue where JabRef died silently for the user without enough inotify instances [#4874](https://github.com/JabRef/jabref/issues/4847)
- We fixed an issue where corresponding groups are sometimes not highlighted when clicking on entries [#3112](https://github.com/JabRef/jabref/issues/3112)
- We fixed an issue where custom exports could not be selected in the 'Export (selected) entries' dialog [#4013](https://github.com/JabRef/jabref/issues/4013)
- Italic text is now rendered correctly. https://github.com/JabRef/jabref/issues/3356
- The entry editor no longer gets corrupted after using the source tab. https://github.com/JabRef/jabref/issues/3532 https://github.com/JabRef/jabref/issues/3608 https://github.com/JabRef/jabref/issues/3616
- We fixed multiple issues where entries did not show up after import if a search was active. https://github.com/JabRef/jabref/issues/1513 https://github.com/JabRef/jabref/issues/3219
- We fixed an issue where the group tree was not updated correctly after an entry was changed. https://github.com/JabRef/jabref/issues/3618
- We fixed an issue where a right-click in the main table selected a wrong entry. https://github.com/JabRef/jabref/issues/3267
- We fixed an issue where in rare cases entries where overlayed in the main table. https://github.com/JabRef/jabref/issues/3281
- We fixed an issue where selecting a group messed up the focus of the main table and the entry editor. https://github.com/JabRef/jabref/issues/3367
- We fixed an issue where composite author names were sorted incorrectly. https://github.com/JabRef/jabref/issues/2828
- We fixed an issue where commands followed by `-` didn't work. [#3805](https://github.com/JabRef/jabref/issues/3805)
- We fixed an issue where a non-existing aux file in a group made it impossible to open the library. [#4735](https://github.com/JabRef/jabref/issues/4735)
- We fixed an issue where some journal names were wrongly marked as abbreviated. [#4115](https://github.com/JabRef/jabref/issues/4115)
- We fixed an issue where the custom file column were sorted incorrectly. https://github.com/JabRef/jabref/issues/3119
- We improved the parsing of author names whose infix is abbreviated without a dot. [#4864](https://github.com/JabRef/jabref/issues/4864)
- We fixed an issues where the entry losses focus when a field is edited and at the same time used for sorting. https://github.com/JabRef/jabref/issues/3373
- We fixed an issue where the menu on Mac OS was not displayed in the usual Mac-specific way. https://github.com/JabRef/jabref/issues/3146
- We improved the integrity check for page numbers. [#4113](https://github.com/JabRef/jabref/issues/4113) and [feature request in the forum](http://discourse.jabref.org/t/pages-field-allow-use-of-en-dash/1199)
- We fixed an issue where the order of fields in customized entry types was not saved correctly. [#4033](http://github.com/JabRef/jabref/issues/4033)
- We fixed an issue where renaming a group did not change the group name in the interface. [#3189](https://github.com/JabRef/jabref/issues/3189)
- We fixed an issue where the groups tree of the last database was still shown even after the database was already closed.
- We fixed an issue where the "Open file dialog" may disappear behind other windows. https://github.com/JabRef/jabref/issues/3410
- We fixed an issue where the number of entries matched was not updated correctly upon adding or removing an entry. [#3537](https://github.com/JabRef/jabref/issues/3537)
- We fixed an issue where the default icon of a group was not colored correctly.
- We fixed an issue where the first field in entry editor was not focused when adding a new entry. [#4024](https://github.com/JabRef/jabref/issues/4024)
- We reworked the "Edit file" dialog to make it resizeable and improved the workflow for adding and editing files https://github.com/JabRef/jabref/issues/2970
- We fixed an issue where custom name formatters were no longer found correctly. [#3531](https://github.com/JabRef/jabref/issues/3531)
- We fixed an issue where the month was not shown in the preview https://github.com/JabRef/jabref/issues/3239.
- Rewritten logic to detect a second jabref instance. [#4023](https://github.com/JabRef/jabref/issues/4023)
- We fixed an issue where the "Convert to BibTeX-Cleanup" moved the content of the `file` field to the `pdf` field [#4120](https://github.com/JabRef/jabref/issues/4120)
- We fixed an issue where the preview pane in entry preview in preferences wasn't showing the citation style selected [#3849](https://github.com/JabRef/jabref/issues/3849)
- We fixed an issue where the default entry preview style still contained the field `review`. The field `review` in the style is now replaced with comment to be consistent with the entry editor [#4098](https://github.com/JabRef/jabref/issues/4098)
- We fixed an issue where users were vulnerable to XXE attacks during parsing [#4229](https://github.com/JabRef/jabref/issues/4229)
- We fixed an issue where files added via the "Attach file" contextmenu of an entry were not made relative. [#4201](https://github.com/JabRef/jabref/issues/4201) and [#4241](https://github.com/JabRef/jabref/issues/4241)
- We fixed an issue where author list parser can't generate bibtex for Chinese author. [#4169](https://github.com/JabRef/jabref/issues/4169)
- We fixed an issue where the list of XMP Exclusion fields in the preferences was not be saved [#4072](https://github.com/JabRef/jabref/issues/4072)
- We fixed an issue where the ArXiv Fetcher did not support HTTP URLs [koppor#328](https://github.com/koppor/jabref/issues/328)
- We fixed an issue where only one PDF file could be imported [#4422](https://github.com/JabRef/jabref/issues/4422)
- We fixed an issue where "Move to group" would always move the first entry in the library and not the selected [#4414](https://github.com/JabRef/jabref/issues/4414)
- We fixed an issue where an older dialog appears when downloading full texts from the quality menu. [#4489](https://github.com/JabRef/jabref/issues/4489)
- We fixed an issue where right clicking on any entry in any database and selecting "Open folder" results in the NullPointer exception. [#4763](https://github.com/JabRef/jabref/issues/4763)
- We fixed an issue where option 'open terminal here' with custom command was passing the wrong argument. [#4802](https://github.com/JabRef/jabref/issues/4802)
- We fixed an issue where ranking an entry would generate an IllegalArgumentException. [#4754](https://github.com/JabRef/jabref/issues/4754)
- We fixed an issue where special characters where removed from non-label key generation pattern parts [#4767](https://github.com/JabRef/jabref/issues/4767)
- We fixed an issue where the RIS import would overwite the article date with the value of the acessed date [#4816](https://github.com/JabRef/jabref/issues/4816)
- We fixed an issue where an NullPointer exception was thrown when a referenced entry in an Open/Libre Office document was no longer present in the library. Now an error message with the reference marker of the missing entry is shown. [#4932](https://github.com/JabRef/jabref/issues/4932)
- We fixed an issue where a database exception related to a missing timezone was too big. [#4827](https://github.com/JabRef/jabref/issues/4827)
- We fixed an issue where the IEEE fetcher returned an error if no keywords were present in the result from the IEEE website [#4997](https://github.com/JabRef/jabref/issues/4997)
- We fixed an issue where the command line help text had several errors, and arguments and descriptions have been rewritten to simplify and detail them better. [#4932](https://github.com/JabRef/jabref/issues/2016)
- We fixed an issue where the same menu for changing entry type had two different sizes and weights. [#4977](https://github.com/JabRef/jabref/issues/4977)
- We fixed an issue where the "Attach file" dialog, in the right-click menu for an entry, started on the working directory instead of the user's main directory. [#4995](https://github.com/JabRef/jabref/issues/4995)
- We fixed an issue where the JabRef Icon in the macOS launchpad was not displayed correctly [#5003](https://github.com/JabRef/jabref/issues/5003)
- We fixed an issue where the "Search for unlinked local files" would throw an exception when parsing the content of a PDF-file with missing "series" information [#5128](https://github.com/JabRef/jabref/issues/5128)

### Removed

- The feature to "mark entries" was removed and merged with the groups functionality.  For migration, a group is created for every value of the `__markedentry` field and the entry is added to this group.
- The number column was removed.
- We removed the global search feature.
- We removed the coloring of cells in the main table according to whether the field is optional/required.
- We removed the feature to find and resolve duplicate BibTeX keys (as this use case is already covered by the integrity check).
- We removed a few commands from the right-click menu that are not needed often and thus don't need to be placed that prominently:
  - Print entry preview: available through entry preview
  - All commands related to marking: marking is not yet reimplemented
  - Set/clear/append/rename fields: available through Edit menu
  - Manage keywords: available through the Edit menu
  - Copy linked files to folder: available through File menu
  - Add/move/remove from group: removed completely (functionality still available through group interface)
- We removed the option to change the column widths in the preferences dialog. [#4546](https://github.com/JabRef/jabref/issues/4546)

## Older versions

The changelog of JabRef 4.x is available at the [v4.x branch](https://github.com/JabRef/jabref/blob/v4.x/CHANGELOG.md).
The changelog of JabRef 3.x is available at the [v3.8.2 tag](https://github.com/JabRef/jabref/blob/v3.8.2/CHANGELOG.md).
The changelog of JabRef 2.11 and all previous versions is available as [text file in the v2.11.1 tag](https://github.com/JabRef/jabref/blob/v2.11.1/CHANGELOG).

[Unreleased]: https://github.com/JabRef/jabref/compare/v5.0-alpha...HEAD
[5.0-alpha]: https://github.com/JabRef/jabref/compare/v4.3...v5.0-alpha<|MERGE_RESOLUTION|>--- conflicted
+++ resolved
@@ -39,11 +39,8 @@
 - We fixed a problem where the "editor" information has been duplicated during saving a .bib-Database. [#5359](https://github.com/JabRef/jabref/issues/5359)
 - We re-introduced the feature to switch between different preview styles. [#5221](https://github.com/JabRef/jabref/issues/5221)
 - We fixed various issues (including [#5263](https://github.com/JabRef/jabref/issues/5263)) related to copying entries to the clipboard
-<<<<<<< HEAD
+- We fixed an exception which occurred when trying to import entries without an open library. [#5447](https://github.com/JabRef/jabref/issues/5447) 
 - After successful import of one or multiple bib entries the main table scrolls to the first imported entry [#5383](https://github.com/JabRef/jabref/issues/5383)
-=======
-- We fixed an exception which occurred when trying to import entries without an open library. [#5447](https://github.com/JabRef/jabref/issues/5447) 
->>>>>>> 3bad5384
 
 
 
