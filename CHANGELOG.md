# Changelog

All notable changes to this project will be documented in this file.
The format is based on [Keep a Changelog](https://keepachangelog.com/en/1.0.0/).
We refer to [GitHub issues](https://github.com/JabRef/jabref/issues) by using `#NUM`.
In case, there is no issue present, the pull request implementing the feature is linked.

Note that this project **does not** adhere to [Semantic Versioning](https://semver.org/).

## [Unreleased]

### Added

- We added the possibility to find (and add) papers that cite or are cited by a given paper. [#6187](https://github.com/JabRef/jabref/issues/6187)
- We added an error-specific message for when a download from a URL fails. [#9826](https://github.com/JabRef/jabref/issues/9826)
- We added support for customizing the citation command (e.g., `[@key1,@key2]`) when [pushing to external applications](https://docs.jabref.org/cite/pushtoapplications). [#10133](https://github.com/JabRef/jabref/issues/10133)
- We added an integrity check for more special characters. [#8712](https://github.com/JabRef/jabref/issues/8712)
- We added protected terms described as "Computer science". [#10222](https://github.com/JabRef/jabref/pull/10222)
- We added a link "Get more themes..." in the preferences to that points to [themes.jabref.org](https://themes.jabref.org) allowing the user to download new themes. [#10243](https://github.com/JabRef/jabref/issues/10243)
- We added a fetcher for [LOBID](https://lobid.org/resources/api) resources. [koppor#386](https://github.com/koppor/jabref/issues/386)
- When in `biblatex` mode, the [integrity check](https://docs.jabref.org/finding-sorting-and-cleaning-entries/checkintegrity) for journal titles now also checks the field `journal`.
- We added support for pushing citations to [TeXShop](https://pages.uoregon.edu/koch/texshop/) on macOS [forum#2699](https://discourse.jabref.org/t/push-to-texshop-mac/2699).

### Changed

- The export formats `listrefs`, `tablerefs`, `tablerefsabsbib`, now use the ISO date format in the footer [#10383](https://github.com/JabRef/jabref/pull/10383).
- When searching for an identifier in the "Web search", the title of the search window is now "Identifier-based Web Search". [#10391](https://github.com/JabRef/jabref/pull/10391)
- The ampersand checker now skips verbatim fields (`file`, `url`, ...). [#10419](https://github.com/JabRef/jabref/pull/10419)
- If no existing document is selected for exporting "XMP annotated pdf" JabRef will now create a new PDF file with a sample text and the metadata. [#10102](https://github.com/JabRef/jabref/issues/10102)
- We modified the DOI cleanup to infer the DOI from an ArXiV ID if it's present. [10426](https://github.com/JabRef/jabref/issues/10426)

### Fixed

- It is possible again to use "current table sort order" for the order of entries when saving. [#9869](https://github.com/JabRef/jabref/issues/9869)
- Passwords can be stored in GNOME key ring. [#10274](https://github.com/JabRef/jabref/issues/10274)
- We fixed an issue where groups based on an aux file could not be created due to an exception [#10350](https://github.com/JabRef/jabref/issues/10350)
- We fixed an issue where the JabRef browser extension could not communicate with JabRef under macOS due to missing files. You should use the `.pkg` for the first installation as it updates all necessary files for the extension [#10308](https://github.com/JabRef/jabref/issues/10308)
- We fixed an issue where the ISBN fetcher returned the entrytype `misc` for certain ISBN numbers [#10348](https://github.com/JabRef/jabref/issues/10348)
- We fixed a bug where an exception was raised when saving less than three export save orders in the preference. [#10157](https://github.com/JabRef/jabref/issues/10157)
- We fixed an issue where it was possible to create a group with no name or with a group separator inside the name [#9776](https://github.com/JabRef/jabref/issues/9776)
- Biblatex's `journaltitle` is now also respected for showing the journal information. [#10397](https://github.com/JabRef/jabref/issues/10397)
- JabRef does not hang anymore when exporting via CLI. [#10380](https://github.com/JabRef/jabref/issues/10380)
<<<<<<< HEAD
- We fixed an issue where it was not possible to save a library on a network share under macOS due to an exception when acquiring a file lock [#10452](https://github.com/JabRef/jabref/issues/10452)
=======
- We fixed an issue where exporting "XMP annotated pdf" without selecting an existing document would produce an exception. [#10102](https://github.com/JabRef/jabref/issues/10102)
>>>>>>> 3f53201d

### Removed

## [5.10] - 2023-09-02

### Added

- We added a field showing the BibTeX/biblatex source for added and deleted entries in the "External Changes Resolver" dialog. [#9509](https://github.com/JabRef/jabref/issues/9509)
- We added user-specific comment field so that multiple users can make separate comments. [#543](https://github.com/koppor/jabref/issues/543)
- We added a search history list in the search field's right click menu. [#7906](https://github.com/JabRef/jabref/issues/7906)
- We added a full text fetcher for IACR eprints. [#9651](https://github.com/JabRef/jabref/pull/9651)
- We added "Attach file from URL" to right-click context menu to download and store a file with the reference library. [#9646](https://github.com/JabRef/jabref/issues/9646)
- We enabled updating an existing entry with data from InspireHEP. [#9351](https://github.com/JabRef/jabref/issues/9351)
- We added a fetcher for the Bibliotheksverbund Bayern (experimental). [#9641](https://github.com/JabRef/jabref/pull/9641)
- We added support for more biblatex date formats for parsing dates. [#2753](https://github.com/JabRef/issues/2753)
- We added support for multiple languages for exporting to and importing references from MS Office. [#9699](https://github.com/JabRef/jabref/issues/9699)
- We enabled scrolling in the groups list when dragging a group on another group. [#2869](https://github.com/JabRef/jabref/pull/2869)
- We added the option to automatically download online files when a new entry is created from an existing ID (e.g., DOI). The option can be disabled in the preferences under "Import and Export". [#9756](https://github.com/JabRef/jabref/issues/9756)
- We added a new Integrity check for unescaped ampersands. [koppor#585](https://github.com/koppor/jabref/issues/585)
- We added support for parsing `$\backslash$` in file paths (as exported by Mendeley). [forum#3470](https://discourse.jabref.org/t/mendeley-bib-import-with-linked-files/3470)
- We added the possibility to automatically fetch entries when an ISBN is pasted on the main table. [#9864](https://github.com/JabRef/jabref/issues/9864)
- We added the option to disable the automatic linking of files in the entry editor [#5105](https://github.com/JabRef/jabref/issues/5105)
- We added the link icon for ISBNs in linked identifiers column. [#9819](https://github.com/JabRef/jabref/issues/9819)
- We added key binding to focus on groups <kbd>alt</kbd> + <kbd>s</kbd> [#9863](https://github.com/JabRef/jabref/issues/9863)
- We added the option to unprotect a text selection, which strips all pairs of curly braces away. [#9950](https://github.com/JabRef/jabref/issues/9950)
- We added drag and drop events for field 'Groups' in entry editor panel. [#569](https://github.com/koppor/jabref/issues/569)
- We added support for parsing MathML in the Medline importer. [#4273](https://github.com/JabRef/jabref/issues/4273)
- We added the ability to search for an identifier (DOI, ISBN, ArXiv ID) directly from 'Web Search'. [#7575](https://github.com/JabRef/jabref/issues/7575) [#9674](https://github.com/JabRef/jabref/issues/9674)
- We added a cleanup activity that identifies a URL or a last-visited-date in the `note` field and moves it to the `url` and `urldate` field respectively. [koppor#216](https://github.com/koppor/jabref/issues/216)
- We enabled the user to change the name of a field in a custom entry type by double-clicking on it. [#9840](https://github.com/JabRef/jabref/issues/9840)
- We added some preferences options to disable online activity. [#10064](https://github.com/JabRef/jabref/issues/10064)
- We integrated two mail actions ("As Email" and "To Kindle") under a new "Send" option in the right-click & Tools menus. The Kindle option creates an email targeted to the user's Kindle email, which can be set in preferences under "External programs" [#6186](https://github.com/JabRef/jabref/issues/6186)
- We added an option to clear recent libraries' history. [#10003](https://github.com/JabRef/jabref/issues/10003)
- We added an option to encrypt and remember the proxy password. [#8055](https://github.com/JabRef/jabref/issues/8055)[#10044](https://github.com/JabRef/jabref/issues/10044)
- We added support for showing journal information, via info buttons next to the `Journal` and `ISSN` fields in the entry editor. [#6189](https://github.com/JabRef/jabref/issues/6189)
- We added support for pushing citations to Sublime Text 3 [#10098](https://github.com/JabRef/jabref/issues/10098)
- We added support for the Finnish language. [#10183](https://github.com/JabRef/jabref/pull/10183)
- We added the option to automatically replaces illegal characters in the filename when adding a file to JabRef. [#10182](https://github.com/JabRef/jabref/issues/10182)
- We added a privacy policy. [#10064](https://github.com/JabRef/jabref/issues/10064)
- We added a tooltip to show the number of entries in a group [#10208](https://github.com/JabRef/jabref/issues/10208)
- We fixed an issue where it was no longer possible to add or remove selected entries to groups via context menu [#10404](https://github.com/JabRef/jabref/issues/10404), [#10317](https://github.com/JabRef/jabref/issues/10317) [#10374](https://github.com/JabRef/jabref/issues/10374)
- We fixed an issue where "Move URL in note field to url field" in the cleanup dialog caused an exception if no note field was present [forum#3999](https://discourse.jabref.org/t/cleanup-entries-cant-get-it-to-work/3999)

### Changed

- We replaced "Close" by "Close library" and placed it after "Save all" in the File menu. [#10043](https://github.com/JabRef/jabref/pull/10043)
- We upgraded to Lucene 9.7 for the fulltext search. The search index will be rebuild. [#9584](https://github.com/JabRef/jabref/pull/10036)
- 'Get full text' now also checks the file url. [#568](https://github.com/koppor/jabref/issues/568)
- JabRef writes a new backup file only if there is a change. Before, JabRef created a backup upon start. [#9679](https://github.com/JabRef/jabref/pull/9679)
- We modified the `Add Group` dialog to use the most recently selected group hierarchical context. [#9141](https://github.com/JabRef/jabref/issues/9141)
- We refined the 'main directory not found' error message. [#9625](https://github.com/JabRef/jabref/pull/9625)
- JabRef writes a new backup file only if there is a change. Before, JabRef created a backup upon start. [#9679](https://github.com/JabRef/jabref/pull/9679)
- Backups of libraries are not stored per JabRef version, but collected together. [#9676](https://github.com/JabRef/jabref/pull/9676)
- We streamlined the paths for logs and backups: The parent path fragment is always `logs` or `backups`.
- `log.txt` now contains an entry if a BibTeX entry could not be parsed.
- `log.txt` now contains debug messages. Debugging needs to be enabled explicitly. [#9678](https://github.com/JabRef/jabref/pull/9678)
- `log.txt` does not contain entries for non-found files during PDF indexing. [#9678](https://github.com/JabRef/jabref/pull/9678)
- The hostname is now determined using environment variables (`COMPUTERNAME`/`HOSTNAME`) first. [#9910](https://github.com/JabRef/jabref/pull/9910)
- We improved the Medline importer to correctly import ISO dates for `revised`. [#9536](https://github.com/JabRef/jabref/issues/9536)
- To avoid cluttering of the directory, We always delete the `.sav` file upon successful write. [#9675](https://github.com/JabRef/jabref/pull/9675)
- We improved the unlinking/deletion of multiple linked files of an entry using the <kbd>Delete</kbd> key. [#9473](https://github.com/JabRef/jabref/issues/9473)
- The field names of customized entry types are now exchanged preserving the case. [#9993](https://github.com/JabRef/jabref/pull/9993)
- We moved the custom entry types dialog into the preferences dialog. [#9760](https://github.com/JabRef/jabref/pull/9760)
- We moved the manage content selectors dialog to the library properties. [#9768](https://github.com/JabRef/jabref/pull/9768)
- We moved the preferences menu command from the options menu to the file menu. [#9768](https://github.com/JabRef/jabref/pull/9768)
- We reworked the cross ref labels in the entry editor and added a right click menu. [#10046](https://github.com/JabRef/jabref/pull/10046)
- We reorganized the order of tabs and settings in the library properties. [#9836](https://github.com/JabRef/jabref/pull/9836)
- We changed the handling of an "overflow" of authors at `[authIniN]`: JabRef uses `+` to indicate an overflow. Example: `[authIni2]` produces `A+` (instead of `AB`) for `Aachen and Berlin and Chemnitz`. [#9703](https://github.com/JabRef/jabref/pull/9703)
- We moved the preferences option to open the last edited files on startup to the 'General' tab. [#9808](https://github.com/JabRef/jabref/pull/9808)
- We improved the recognition of DOIs when pasting a link containing a DOI on the maintable. [#9864](https://github.com/JabRef/jabref/issues/9864s)
- We reordered the preferences dialog. [#9839](https://github.com/JabRef/jabref/pull/9839)
- We split the 'Import and Export' tab into 'Web Search' and 'Export'. [#9839](https://github.com/JabRef/jabref/pull/9839)
- We moved the option to run JabRef in memory stick mode into the preferences dialog toolbar. [#9866](https://github.com/JabRef/jabref/pull/9866)
- In case the library contains empty entries, they are not written to disk. [#8645](https://github.com/JabRef/jabref/issues/8645)
- The formatter `remove_unicode_ligatures` is now called `replace_unicode_ligatures`. [#9890](https://github.com/JabRef/jabref/pull/9890)
- We improved the error message when no terminal was found. [#9607](https://github.com/JabRef/jabref/issues/9607)
- In the context of the "systematic literature functionality", we changed the name "database" to "catalog" to use a separate term for online catalogs in comparison to SQL databases. [#9951](https://github.com/JabRef/jabref/pull/9951)
- We now show more fields (including Special Fields) in the dropdown selection for "Save sort order" in the library properties and for "Export sort order" in the preferences. [#10010](https://github.com/JabRef/jabref/issues/10010)
- We now encrypt and store the custom API keys in the OS native credential store. [#10044](https://github.com/JabRef/jabref/issues/10044)
- We changed the behavior of group addition/edit, so that sorting by alphabetical order is not performed by default after the modification. [#10017](https://github.com/JabRef/jabref/issues/10017)
- We fixed an issue with spacing in the cleanup dialogue. [#10081](https://github.com/JabRef/jabref/issues/10081)
- The GVK fetcher now uses the new [K10plus](https://www.bszgbv.de/services/k10plus/) database. [#10189](https://github.com/JabRef/jabref/pull/10189)

### Fixed

- We fixed an issue where clicking the group expansion pane/arrow caused the node to be selected, when it should just expand/detract the node. [#10111](https://github.com/JabRef/jabref/pull/10111)
- We fixed an issue where the browser import would add ' characters before the BibTeX entry on Linux. [#9588](https://github.com/JabRef/jabref/issues/9588)
- We fixed an issue where searching for a specific term with the DOAB fetcher lead to an exception. [#9571](https://github.com/JabRef/jabref/issues/9571)
- We fixed an issue where the "Import" -> "Library to import to" did not show the correct library name if two opened libraries had the same suffix. [#9567](https://github.com/JabRef/jabref/issues/9567)
- We fixed an issue where the rpm-Version of JabRef could not be properly uninstalled and reinstalled. [#9558](https://github.com/JabRef/jabref/issues/9558), [#9603](https://github.com/JabRef/jabref/issues/9603)
- We fixed an issue where the command line export using `--exportMatches` flag does not create an output bib file. [#9581](https://github.com/JabRef/jabref/issues/9581)
- We fixed an issue where custom field in the custom entry types could not be set to mulitline. [#9609](https://github.com/JabRef/jabref/issues/9609)
- We fixed an issue where the Office XML exporter did not resolve BibTeX-Strings when exporting entries. [forum#3741](https://discourse.jabref.org/t/exporting-bibtex-constant-strings-to-ms-office-2007-xml/3741)
- We fixed an issue where the Merge Entries Toolbar configuration was not saved after hitting 'Merge Entries' button. [#9091](https://github.com/JabRef/jabref/issues/9091)
- We fixed an issue where the password is stored in clear text if the user wants to use a proxy with authentication. [#8055](https://github.com/JabRef/jabref/issues/8055)
- JabRef is now more relaxed when parsing field content: In case a field content ended with `\`, the combination `\}` was treated as plain `}`. [#9668](https://github.com/JabRef/jabref/issues/9668)
- We resolved an issue that cut off the number of group entries when it exceeded four digits. [#8797](https://github.com/JabRef/jabref/issues/8797)
- We fixed the issue where the size of the global search window was not retained after closing. [#9362](https://github.com/JabRef/jabref/issues/9362)
- We fixed an issue where the Global Search UI preview is still white in dark theme. [#9362](https://github.com/JabRef/jabref/issues/9362)
- We fixed the double paste issue when <kbd>Cmd</kbd> + <kbd>v</kbd> is pressed on 'New entry from plaintext' dialog. [#9367](https://github.com/JabRef/jabref/issues/9367)
- We fixed an issue where the pin button on the Global Search dialog was located at the bottom and not at the top. [#9362](https://github.com/JabRef/jabref/issues/9362)
- We fixed the log text color in the event log console when using dark mode. [#9732](https://github.com/JabRef/jabref/issues/9732)
- We fixed an issue where searching for unlinked files would include the current library's .bib file. [#9735](https://github.com/JabRef/jabref/issues/9735)
- We fixed an issue where it was no longer possible to connect to a shared mysql database due to an exception. [#9761](https://github.com/JabRef/jabref/issues/9761)
- We fixed an issue where an exception was thrown for the user after <kbd>Ctrl</kbd>+<kbd>Z</kbd> command. [#9737](https://github.com/JabRef/jabref/issues/9737)
- We fixed the citation key generation for [`[authors]`, `[authshort]`, `[authorsAlpha]`, `[authIniN]`, `[authEtAl]`, `[auth.etal]`](https://docs.jabref.org/setup/citationkeypatterns#special-field-markers) to handle `and others` properly. [koppor#626](https://github.com/koppor/jabref/issues/626)
- We fixed the Save/save as file type shows BIBTEX_DB instead of "Bibtex library". [#9372](https://github.com/JabRef/jabref/issues/9372)
- We fixed the default main file directory for non-English Linux users. [#8010](https://github.com/JabRef/jabref/issues/8010)
- We fixed an issue when overwriting the owner was disabled. [#9896](https://github.com/JabRef/jabref/pull/9896)
- We fixed an issue regarding recording redundant prefixes in search history. [#9685](https://github.com/JabRef/jabref/issues/9685)
- We fixed an issue where passing a URL containing a DOI led to a "No entry found" notification. [#9821](https://github.com/JabRef/jabref/issues/9821)
- We fixed some minor visual inconsistencies and issues in the preferences dialog. [#9866](https://github.com/JabRef/jabref/pull/9866)
- The order of save actions is now retained. [#9890](https://github.com/JabRef/jabref/pull/9890)
- We fixed an issue where the order of save actions was not retained in the bib file. [#9890](https://github.com/JabRef/jabref/pull/9890)
- We fixed an issue in the preferences 'External file types' tab ignoring a custom application path in the edit dialog. [#9895](https://github.com/JabRef/jabref/issues/9895)
- We fixed an issue in the preferences where custom columns could be added to the entry table with no qualifier. [#9913](https://github.com/JabRef/jabref/issues/9913)
- We fixed an issue where the encoding header in a bib file was not respected when the file contained a BOM (Byte Order Mark). [#9926](https://github.com/JabRef/jabref/issues/9926)
- We fixed an issue where cli help output for import and export format was inconsistent. [koppor#429](https://github.com/koppor/jabref/issues/429)
- We fixed an issue where the user could select multiple conflicting options for autocompletion at once. [#10181](https://github.com/JabRef/jabref/issues/10181)
- We fixed an issue where no preview could be generated for some entry types and led to an exception. [#9947](https://github.com/JabRef/jabref/issues/9947)
- We fixed an issue where the Linux terminal working directory argument was malformed and therefore ignored upon opening a terminal [#9953](https://github.com/JabRef/jabref/issues/9953)
- We fixed an issue under Linux where under some systems the file instead of the folder was opened. [#9607](https://github.com/JabRef/jabref/issues/9607)
- We fixed an issue where an Automatic Keyword Group could not be deleted in the UI. [#9778](https://github.com/JabRef/jabref/issues/9778)
- We fixed an issue where the citation key pattern `[edtrN_M]` returned the wrong editor. [#9946](https://github.com/JabRef/jabref/pull/9946)
- We fixed an issue where empty grey containers would remain in the groups panel, if displaying of group item count is turned off. [#9972](https://github.com/JabRef/jabref/issues/9972)
- We fixed an issue where fetching an ISBN could lead to application freezing when the fetcher did not return any results. [#9979](https://github.com/JabRef/jabref/issues/9979)
- We fixed an issue where closing a library containing groups and entries caused an exception [#9997](https://github.com/JabRef/jabref/issues/9997)
- We fixed a bug where the editor for strings in a bibliography file did not sort the entries by their keys [#10083](https://github.com/JabRef/jabref/pull/10083)
- We fixed an issues where clicking on the empty space of specific context menu entries would not trigger the associated action. [#8388](https://github.com/JabRef/jabref/issues/8388)
- We fixed an issue where JabRef would not remember whether the window was in fullscreen. [#4939](https://github.com/JabRef/jabref/issues/4939)
- We fixed an issue where the ACM Portal search sometimes would not return entries for some search queries when the article author had no given name. [#10107](https://github.com/JabRef/jabref/issues/10107)
- We fixed an issue that caused high CPU usage and a zombie process after quitting JabRef because of author names autocompletion. [#10159](https://github.com/JabRef/jabref/pull/10159)
- We fixed an issue where files with illegal characters in the filename could be added to JabRef. [#10182](https://github.com/JabRef/jabref/issues/10182)
- We fixed that checked-out radio buttons under "specified keywords" were not displayed as checked after closing and reopening the "edit group" window. [#10248](https://github.com/JabRef/jabref/issues/10248)
- We fixed that when editing groups, checked-out properties such as case sensitive and regular expression (under "Free search expression") were not displayed checked. [#10108](https://github.com/JabRef/jabref/issues/10108)

### Removed

- We removed the support of BibTeXML. [#9540](https://github.com/JabRef/jabref/issues/9540)
- We removed support for Markdown syntax for strikethrough and task lists in comment fields. [#9726](https://github.com/JabRef/jabref/pull/9726)
- We removed the options menu, because the two contents were moved to the File menu or the properties of the library. [#9768](https://github.com/JabRef/jabref/pull/9768)
- We removed the 'File' tab in the preferences and moved its contents to the 'Export' tab. [#9839](https://github.com/JabRef/jabref/pull/9839)
- We removed the "[Collection of Computer Science Bibliographies](https://en.wikipedia.org/wiki/Collection_of_Computer_Science_Bibliographies)" fetcher the websits is no longer available. [#6638](https://github.com/JabRef/jabref/issues/6638)

## [5.9] - 2023-01-06

### Added

- We added a dropdown menu to let users change the library they want to import into during import. [#6177](https://github.com/JabRef/jabref/issues/6177)
- We added the possibility to add/remove a preview style from the selected list using a double click. [#9490](https://github.com/JabRef/jabref/issues/9490)
- We added the option to define fields as "multine" directly in the custom entry types dialog. [#6448](https://github.com/JabRef/jabref/issues/6448)
- We changed the minWidth and the minHeight of the main window, so it won't have a width and/or a height with the value 0. [#9606](https://github.com/JabRef/jabref/issues/9606)

### Changed

- We changed database structure: in MySQL/MariaDB we renamed tables by adding a `JABREF_` prefix, and in PGSQL we moved tables in `jabref` schema. We added `VersionDBStructure` variable in `METADATA` table to indicate current version of structure, this variable is needed for automatic migration. [#9312](https://github.com/JabRef/jabref/issues/9312)
- We moved some preferences options to a new tab in the preferences dialog. [#9442](https://github.com/JabRef/jabref/pull/9308)
- We renamed "Medline abbreviation" to "dotless abbreviation". [#9504](https://github.com/JabRef/jabref/pull/9504)
- We now have more "dots" in the offered journal abbreviations. [#9504](https://github.com/JabRef/jabref/pull/9504)
- We now disable the button "Full text search" in the Searchbar by default [#9527](https://github.com/JabRef/jabref/pull/9527)


### Fixed

- The tab "deprecated fields" is shown in biblatex-mode only. [#7757](https://github.com/JabRef/jabref/issues/7757)
- In case a journal name of an IEEE journal is abbreviated, the "normal" abbreviation is used - and not the one of the IEEE BibTeX strings. [abbrv#91](https://github.com/JabRef/abbrv.jabref.org/issues/91)
- We fixed a performance issue when loading large lists of custom journal abbreviations. [#8928](https://github.com/JabRef/jabref/issues/8928)
- We fixed an issue where the last opened libraries were not remembered when a new unsaved library was open as well. [#9190](https://github.com/JabRef/jabref/issues/9190)
- We fixed an issue where no context menu for the group "All entries" was present. [forum#3682](https://discourse.jabref.org/t/how-sort-groups-a-z-not-subgroups/3682)
- We fixed an issue where extra curly braces in some fields would trigger an exception when selecting the entry or doing an integrity check. [#9475](https://github.com/JabRef/jabref/issues/9475), [#9503](https://github.com/JabRef/jabref/issues/9503)
- We fixed an issue where entering a date in the format "YYYY/MM" in the entry editor date field caused an exception. [#9492](https://github.com/JabRef/jabref/issues/9492)
- For portable versions, the `.deb` file now works on plain debian again. [#9472](https://github.com/JabRef/jabref/issues/9472)
- We fixed an issue where the download of linked online files failed after an import of entries for certain urls. [#9518](https://github.com/JabRef/jabref/issues/9518)
- We fixed an issue where an exception occurred when manually downloading a file from an URL in the entry editor. [#9521](https://github.com/JabRef/jabref/issues/9521)
- We fixed an issue with open office csv file formatting where commas in the abstract field where not escaped. [#9087](https://github.com/JabRef/jabref/issues/9087)
- We fixed an issue with deleting groups where subgroups different from the selected group were deleted. [#9281](https://github.com/JabRef/jabref/issues/9281)

## [5.8] - 2022-12-18

### Added

- We integrated a new three-way merge UI for merging entries in the Entries Merger Dialog, the Duplicate Resolver Dialog, the Entry Importer Dialog, and the External Changes Resolver Dialog. [#8945](https://github.com/JabRef/jabref/pull/8945)
- We added the ability to merge groups, keywords, comments and files when merging entries. [#9022](https://github.com/JabRef/jabref/pull/9022)
- We added a warning message next to the authors field in the merge dialog to warn users when the authors are the same but formatted differently. [#8745](https://github.com/JabRef/jabref/issues/8745)
- The default file directory of a library is used as default directory for [unlinked file lookup](https://docs.jabref.org/collect/findunlinkedfiles#link-the-pdfs-to-your-bib-library). [koppor#546](https://github.com/koppor/jabref/issues/546)
- The properties of an existing systematic literature review (SLR) can be edited. [koppor#604](https://github.com/koppor/jabref/issues/604)
- An systematic literature review (SLR) can now be started from the SLR itself. [#9131](https://github.com/JabRef/jabref/pull/9131), [koppor#601](https://github.com/koppor/jabref/issues/601)
- On startup, JabRef notifies the user if there were parsing errors during opening.
- We added support for the field `fjournal` (in `@article`) for abbreviation and unabbreviation functionalities. [#321](https://github.com/JabRef/jabref/pull/321)
- In case a backup is found, the filename of the backup is shown and one can navigate to the file. [#9311](https://github.com/JabRef/jabref/pull/9311)
- We added support for the Ukrainian and Arabic languages. [#9236](https://github.com/JabRef/jabref/pull/9236), [#9243](https://github.com/JabRef/jabref/pull/9243)

### Changed

- We improved the Citavi Importer to also import so called Knowledge-items into the field `comment` of the corresponding entry [#9025](https://github.com/JabRef/jabref/issues/9025)
- We modified the change case sub-menus and their corresponding tips (displayed when you stay long over the menu) to properly reflect exemplified cases. [#9339](https://github.com/Jabref/jabref/issues/9339)
- We call backup files `.bak` and temporary writing files now `.sav`.
- JabRef keeps 10 older versions of a `.bib` file in the [user data dir](https://github.com/harawata/appdirs#supported-directories) (instead of a single `.sav` (now: `.bak`) file in the directory of the `.bib` file)
- We improved the External Changes Resolver dialog to be more usaable. [#9021](https://github.com/JabRef/jabref/pull/9021)
- We simplified the actions to fast-resolve duplicates to 'Keep Left', 'Keep Right', 'Keep Both' and 'Keep Merged'. [#9056](https://github.com/JabRef/jabref/issues/9056)
- The fallback directory of the file folder now is the general file directory. In case there was a directory configured for a library and this directory was not found, JabRef placed the PDF next to the .bib file and not into the general file directory.
- The global default directory for storing PDFs is now the documents folder in the user's home.
- When adding or editing a subgroup it is placed w.r.t. to alphabetical ordering rather than at the end. [koppor#577](https://github.com/koppor/jabref/issues/577)
- Groups context menu now shows appropriate options depending on number of subgroups. [koppor#579](https://github.com/koppor/jabref/issues/579)
- We modified the "Delete file" dialog and added the full file path to the dialog text. The file path in the title was changed to file name only. [koppor#534](https://github.com/koppor/jabref/issues/534)
- Download from URL now automatically fills with URL from clipboard. [koppor#535](https://github.com/koppor/jabref/issues/535)
- We added HTML and Markdown files to Find Unlinked Files and removed BibTeX. [koppor#547](https://github.com/koppor/jabref/issues/547)
- ArXiv fetcher now retrieves additional data from related DOIs (both ArXiv and user-assigned). [#9170](https://github.com/JabRef/jabref/pull/9170)
- We modified the Directory of Open Access Books (DOAB) fetcher so that it will now also fetch the ISBN when possible. [#8708](https://github.com/JabRef/jabref/issues/8708)
- Genres are now mapped correctly to entry types when importing MODS files. [#9185](https://github.com/JabRef/jabref/issues/9185)
- We changed the button label from "Return to JabRef" to "Return to library" to better indicate the purpose of the action.
- We changed the color of found text from red to high-contrast colors (background: yellow; font color: purple). [koppor#552](https://github.com/koppor/jabref/issues/552)
- We fixed an issue where the wrong icon for a successful import of a bib entry was shown. [#9308](https://github.com/JabRef/jabref/pull/9308)
- We changed the messages after importing unlinked local files to past tense. [koppor#548](https://github.com/koppor/jabref/issues/548)
- We fixed an issue where the wrong icon for a successful import of a bib entry was shown [#9308](https://github.com/JabRef/jabref/pull/9308)
- In the context of the [Cleanup dialog](https://docs.jabref.org/finding-sorting-and-cleaning-entries/cleanupentries) we changed the text of the conversion of BibTeX to biblatex (and vice versa) to make it more clear. [koppor#545](https://github.com/koppor/jabref/issues/545)
- We removed wrapping of string constants when writing to a `.bib` file.
- In the context of a systematic literature review (SLR), a user can now add arbitrary data into `study.yml`. JabRef just ignores this data. [#9124](https://github.com/JabRef/jabref/pull/9124)
- In the context of a systematic literature review (SLR), we reworked the "Define study" parameters dialog. [#9123](https://github.com/JabRef/jabref/pull/9123)
- We upgraded to Lucene 9.4 for the fulltext search. The search index will be rebuild. [#9213](https://github.com/JabRef/jabref/pull/9213)
- We disabled the "change case" menu for empty fields. [#9214](https://github.com/JabRef/jabref/issues/9214)
- We disabled the conversion menu for empty fields. [#9200](https://github.com/JabRef/jabref/issues/9200)

### Fixed

- We fixed an issue where applied save actions on saving the library file would lead to the dialog "The library has been modified by another program" popping up. [#4877](https://github.com/JabRef/jabref/issues/4877)
- We fixed issues with save actions not correctly loaded when opening the library. [#9122](https://github.com/JabRef/jabref/pull/9122)
- We fixed the behavior of "Discard changes" when reopening a modified library. [#9361](https://github.com/JabRef/jabref/issues/9361)
- We fixed several bugs regarding the manual and the autosave of library files that could lead to exceptions. [#9067](https://github.com/JabRef/jabref/pull/9067), [#8484](https://github.com/JabRef/jabref/issues/8484), [#8746](https://github.com/JabRef/jabref/issues/8746), [#6684](https://github.com/JabRef/jabref/issues/6684), [#6644](https://github.com/JabRef/jabref/issues/6644), [#6102](https://github.com/JabRef/jabref/issues/6102), [#6000](https://github.com/JabRef/jabref/issues/6000)
- We fixed an issue where pdfs were re-indexed on each startup. [#9166](https://github.com/JabRef/jabref/pull/9166)
- We fixed an issue when using an unsafe character in the citation key, the auto-linking feature fails to link files. [#9267](https://github.com/JabRef/jabref/issues/9267)
- We fixed an issue where a message about changed metadata would occur on saving although nothing changed. [#9159](https://github.com/JabRef/jabref/issues/9159)
- We fixed an issue where the possibility to generate a subdatabase from an aux file was writing empty files when called from the commandline. [#9115](https://github.com/JabRef/jabref/issues/9115), [forum#3516](https://discourse.jabref.org/t/export-subdatabase-from-aux-file-on-macos-command-line/3516)
- We fixed an issue where author names with tilde accents (for example ñ) were marked as "Names are not in the standard BibTeX format". [#8071](https://github.com/JabRef/jabref/issues/8071)
- We fixed an issue where capitalize didn't capitalize words after hyphen characters. [#9157](https://github.com/JabRef/jabref/issues/9157)
- We fixed an issue where title case didn't capitalize words after en-dash characters and skip capitalization of conjunctions that comes after en-dash characters. [#9068](https://github.com/JabRef/jabref/pull/9068),[#9142](https://github.com/JabRef/jabref/pull/9142)
- We fixed an issue with the message that is displayed when fetcher returns an empty list of entries for given query. [#9195](https://github.com/JabRef/jabref/issues/9195)
- We fixed an issue where editing entry's "date" field in library mode "biblatex" causes an uncaught exception. [#8747](https://github.com/JabRef/jabref/issues/8747)
- We fixed an issue where importing from XMP would fail for certain PDFs. [#9383](https://github.com/JabRef/jabref/issues/9383)
- We fixed an issue that JabRef displayed the wrong group tree after loading. [koppor#637](https://github.com/koppor/jabref/issues/637)
- We fixed that sorting of entries in the maintable by special fields is updated immediately. [#9334](https://github.com/JabRef/jabref/issues/9334)
- We fixed the display of issue, number, eid and pages fields in the entry preview. [#8607](https://github.com/JabRef/jabref/pull/8607), [#8372](https://github.com/JabRef/jabref/issues/8372), [Koppor#514](https://github.com/koppor/jabref/issues/514), [forum#2390](https://discourse.jabref.org/t/unable-to-edit-my-bibtex-file-that-i-used-before-vers-5-1/2390), [forum#3462](https://discourse.jabref.org/t/jabref-5-6-need-help-with-export-from-jabref-to-microsoft-word-entry-preview-of-apa-7-not-rendering-correctly/3462)
- We fixed the page ranges checker to detect article numbers in the pages field (used at [Check Integrity](https://docs.jabref.org/finding-sorting-and-cleaning-entries/checkintegrity)). [#8607](https://github.com/JabRef/jabref/pull/8607)
- The [HtmlToLaTeXFormatter](https://docs.jabref.org/finding-sorting-and-cleaning-entries/saveactions#html-to-latex) keeps single `<` characters.
- We fixed a performance regression when opening large libraries. [#9041](https://github.com/JabRef/jabref/issues/9041)
- We fixed a bug where spaces are trimmed when highlighting differences in the Entries merge dialog. [koppor#371](https://github.com/koppor/jabref/issues/371)
- We fixed some visual glitches with the linked files editor field in the entry editor and increased its height. [#8823](https://github.com/JabRef/jabref/issues/8823)
- We fixed some visual inconsistencies (round corners of highlighted buttons). [#8806](https://github.com/JabRef/jabref/issues/8806)
- We fixed an issue where JabRef would not exit when a connection to a LibreOffice document was established previously and the document is still open. [#9075](https://github.com/JabRef/jabref/issues/9075)
- We fixed an issue about selecting the save order in the preferences. [#9147](https://github.com/JabRef/jabref/issues/9147)
- We fixed an issue where an exception when fetching a DOI was not logged correctly. [koppor#627](https://github.com/koppor/jabref/issues/627)
- We fixed an issue where a user could not open an attached file in a new unsaved library. [#9386](https://github.com/JabRef/jabref/issues/9386)
- We fixed a typo within a connection error message. [koppor#625](https://github.com/koppor/jabref/issues/625)
- We fixed an issue where journal abbreviations would not abbreviate journal titles with escaped ampersands (\\&). [#8948](https://github.com/JabRef/jabref/issues/8948)
- We fixed the readability of the file field in the dark theme. [#9340](https://github.com/JabRef/jabref/issues/9340)
- We fixed an issue where the 'close dialog' key binding was not closing the Preferences dialog. [#8888](https://github.com/jabref/jabref/issues/8888)
- We fixed an issue where a known journal's medline/dot-less abbreviation does not switch to the full name. [#9370](https://github.com/JabRef/jabref/issues/9370)
- We fixed an issue where hitting enter on the search field within the preferences dialog closed the dialog. [koppor#630](https://github.com/koppor/jabref/issues/630)
- We fixed the "Cleanup entries" dialog is partially visible. [#9223](https://github.com/JabRef/jabref/issues/9223)
- We fixed an issue where font size preferences did not apply correctly to preference dialog window and the menu bar. [#8386](https://github.com/JabRef/jabref/issues/8386) and [#9279](https://github.com/JabRef/jabref/issues/9279)
- We fixed the display of the "Customize Entry Types" dialog title. [#9198](https://github.com/JabRef/jabref/issues/9198)
- We fixed an issue where the CSS styles are missing in some dialogs. [#9150](https://github.com/JabRef/jabref/pull/9150)
- We fixed an issue where controls in the preferences dialog could outgrow the window. [#9017](https://github.com/JabRef/jabref/issues/9017)
- We fixed an issue where highlighted text color for entry merge dialogue was not clearly visible. [#9192](https://github.com/JabRef/jabref/issues/9192)

### Removed

- We removed "last-search-date" from the systematic literature review feature, because the last-search-date can be deducted from the git logs. [#9116](https://github.com/JabRef/jabref/pull/9116)
- We removed the [CiteseerX](https://docs.jabref.org/collect/import-using-online-bibliographic-database#citeseerx) fetcher, because the API used by JabRef is sundowned. [#9466](https://github.com/JabRef/jabref/pull/9466)

## [5.7] - 2022-08-05

### Added

- We added a fetcher for [Biodiversity Heritage Library](https://www.biodiversitylibrary.org/). [8539](https://github.com/JabRef/jabref/issues/8539)
- We added support for multiple messages in the snackbar. [#7340](https://github.com/JabRef/jabref/issues/7340)
- We added an extra option in the 'Find Unlinked Files' dialog view to ignore unnecessary files like Thumbs.db, DS_Store, etc. [koppor#373](https://github.com/koppor/jabref/issues/373)
- JabRef now writes log files. Linux: `$home/.cache/jabref/logs/version`, Windows: `%APPDATA%\..\Local\harawata\jabref\version\logs`, Mac: `Users/.../Library/Logs/jabref/version`
- We added an importer for Citavi backup files, support ".ctv5bak" and ".ctv6bak" file formats. [#8322](https://github.com/JabRef/jabref/issues/8322)
- We added a feature to drag selected entries and drop them to other opened inactive library tabs [koppor521](https://github.com/koppor/jabref/issues/521).
- We added support for the [biblatex-apa](https://github.com/plk/biblatex-apa) legal entry types `Legislation`, `Legadminmaterial`, `Jurisdiction`, `Constitution` and `Legal` [#8931](https://github.com/JabRef/jabref/issues/8931)

### Changed

- The file column in the main table now shows the corresponding defined icon for the linked file [8930](https://github.com/JabRef/jabref/issues/8930).
- We improved the color of the selected entries and the color of the summary in the Import Entries Dialog in the dark theme. [#7927](https://github.com/JabRef/jabref/issues/7927)
- We upgraded to Lucene 9.2 for the fulltext search.
  Thus, the now created search index cannot be read from older versions of JabRef anylonger.
  ⚠️ JabRef will recreate the index in a new folder for new files and this will take a long time for a huge library.
  Moreover, switching back and forth JabRef versions and meanwhile adding PDFs also requires rebuilding the index now and then.
  [#8868](https://github.com/JabRef/jabref/pull/8868)
- We improved the Latex2Unicode conversion [#8639](https://github.com/JabRef/jabref/pull/8639)
- Writing BibTeX data into a PDF (XMP) removes braces. [#8452](https://github.com/JabRef/jabref/issues/8452)
- Writing BibTeX data into a PDF (XMP) does not write the `file` field.
- Writing BibTeX data into a PDF (XMP) considers the configured keyword separator (and does not use "," as default any more)
- The Medline/Pubmed search now also supports the [default fields and operators for searching](https://docs.jabref.org/collect/import-using-online-bibliographic-database#search-syntax). [forum#3554](https://discourse.jabref.org/t/native-pubmed-search/3354)
- We improved group expansion arrow that prevent it from activating group when expanding or collapsing. [#7982](https://github.com/JabRef/jabref/issues/7982), [#3176](https://github.com/JabRef/jabref/issues/3176)
- When configured SSL certificates changed, JabRef warns the user to restart to apply the configuration.
- We improved the appearances and logic of the "Manage field names & content" dialog, and renamed it to "Automatic field editor". [#6536](https://github.com/JabRef/jabref/issues/6536)
- We improved the message explaining the options when modifying an automatic keyword group [#8911](https://github.com/JabRef/jabref/issues/8911)
- We moved the preferences option "Warn about duplicates on import" option from the tab "File" to the tab "Import and Export". [koppor#570](https://github.com/koppor/jabref/issues/570)
- When JabRef encounters `% Encoding: UTF-8` header, it is kept during writing (and not removed). [#8964](https://github.com/JabRef/jabref/pull/8964)
- We replace characters which cannot be decoded using the specified encoding by a (probably another) valid character. This happens if JabRef detects the wrong charset (e.g., UTF-8 instead of Windows 1252). One can use the [Integrity Check](https://docs.jabref.org/finding-sorting-and-cleaning-entries/checkintegrity) to find those characters.

### Fixed

- We fixed an issue where linked fails containing parts of the main file directory could not be opened. [#8991](https://github.com/JabRef/jabref/issues/8991)
- Linked files with an absolute path can be opened again. [#8991](https://github.com/JabRef/jabref/issues/8991)
- We fixed an issue where the user could not rate an entry in the main table when an entry was not yet ranked. [#5842](https://github.com/JabRef/jabref/issues/5842)
- We fixed an issue that caused JabRef to sometimes open multiple instances when "Remote Operation" is enabled. [#8653](https://github.com/JabRef/jabref/issues/8653)
- We fixed an issue where linked files with the filetype "application/pdf" in an entry were not shown with the correct PDF-Icon in the main table [8930](https://github.com/JabRef/jabref/issues/8930)
- We fixed an issue where "open folder" for linked files did not open the folder and did not select the file unter certain Linux desktop environments [#8679](https://github.com/JabRef/jabref/issues/8679), [#8849](https://github.com/JabRef/jabref/issues/8849)
- We fixed an issue where the content of a big shared database library is not shown [#8788](https://github.com/JabRef/jabref/issues/8788)
- We fixed the unnecessary horizontal scroll bar in group panel [#8467](https://github.com/JabRef/jabref/issues/8467)
- We fixed an issue where the notification bar message, icon and actions appeared to be invisible. [#8761](https://github.com/JabRef/jabref/issues/8761)
- We fixed an issue where deprecated fields tab is shown when the fields don't contain any values. [#8396](https://github.com/JabRef/jabref/issues/8396)
- We fixed an issue where an exception for DOI search occurred when the DOI contained urlencoded characters. [#8787](https://github.com/JabRef/jabref/issues/8787)
- We fixed an issue which allow us to select and open identifiers from a popup list in the maintable [#8758](https://github.com/JabRef/jabref/issues/8758), [8802](https://github.com/JabRef/jabref/issues/8802)
- We fixed an issue where the escape button had no functionality within the "Filter groups" textfield. [koppor#562](https://github.com/koppor/jabref/issues/562)
- We fixed an issue where the exception that there are invalid characters in filename. [#8786](https://github.com/JabRef/jabref/issues/8786)
- When the proxy configuration removed the proxy user/password, this change is applied immediately.
- We fixed an issue where removing several groups deletes only one of them. [#8390](https://github.com/JabRef/jabref/issues/8390)
- We fixed an issue where the Sidepane (groups, web search and open office) width is not remembered after restarting JabRef. [#8907](https://github.com/JabRef/jabref/issues/8907)
- We fixed a bug where switching between themes will cause an error/exception. [#8939](https://github.com/JabRef/jabref/pull/8939)
- We fixed a bug where files that were deleted in the source bibtex file were kept in the index. [#8962](https://github.com/JabRef/jabref/pull/8962)
- We fixed "Error while sending to JabRef" when the browser extension interacts with JabRef. [JabRef-Browser-Extension#479](https://github.com/JabRef/JabRef-Browser-Extension/issues/479)
- We fixed a bug where updating group view mode (intersection or union) requires re-selecting groups to take effect. [#6998](https://github.com/JabRef/jabref/issues/6998)
- We fixed a bug that prevented external group metadata changes from being merged. [#8873](https://github.com/JabRef/jabref/issues/8873)
- We fixed the shared database opening dialog to remember autosave folder and tick. [#7516](https://github.com/JabRef/jabref/issues/7516)
- We fixed an issue where name formatter could not be saved. [#9120](https://github.com/JabRef/jabref/issues/9120)
- We fixed a bug where after the export of Preferences, custom exports were duplicated. [#10176](https://github.com/JabRef/jabref/issues/10176)

### Removed

- We removed the social media buttons for our Twitter and Facebook pages. [#8774](https://github.com/JabRef/jabref/issues/8774)

## [5.6] - 2022-04-25

### Added

- We enabled the user to customize the API Key for some fetchers. [#6877](https://github.com/JabRef/jabref/issues/6877)
- We added an extra option when right-clicking an entry in the Entry List to copy either the DOI or the DOI url.
- We added a fetcher for [Directory of Open Access Books (DOAB)](https://doabooks.org/) [8576](https://github.com/JabRef/jabref/issues/8576)
- We added an extra option to ask the user whether they want to open to reveal the folder holding the saved file with the file selected. [#8195](https://github.com/JabRef/jabref/issues/8195)
- We added a new section to network preferences to allow using custom SSL certificates. [#8126](https://github.com/JabRef/jabref/issues/8126)
- We improved the version check to take also beta version into account and now redirect to the right changelog for the version.
- We added two new web and fulltext fetchers: SemanticScholar and ResearchGate.
- We added notifications on success and failure when writing metadata to a PDF-file. [#8276](https://github.com/JabRef/jabref/issues/8276)
- We added a cleanup action that escapes `$` (by adding a backslash in front). [#8673](https://github.com/JabRef/jabref/issues/8673)

### Changed

- We upgraded to Lucene 9.1 for the fulltext search.
  Thus, the now created search index cannot be read from older versions of JabRef any longer.
  ⚠️ JabRef will recreate the index in a new folder for new files and this will take a long time for a huge library.
  Moreover, switching back and forth JabRef versions and meanwhile adding PDFs also requires rebuilding the index now and then.
  [#8362](https://github.com/JabRef/jabref/pull/8362)
- We changed the list of CSL styles to those that support formatting bibliographies. [#8421](https://github.com/JabRef/jabref/issues/8421) [citeproc-java#116](https://github.com/michel-kraemer/citeproc-java/issues/116)
- The CSL preview styles now also support displaying data from cross references entries that are linked via the `crossref` field. [#7378](https://github.com/JabRef/jabref/issues/7378)
- We made the Search button in Web Search wider. We also skewed the panel titles to the left. [#8397](https://github.com/JabRef/jabref/issues/8397)
- We introduced a preference to disable fulltext indexing. [#8468](https://github.com/JabRef/jabref/issues/8468)
- When exporting entries, the encoding is always UTF-8.
- When embedding BibTeX data into a PDF, the encoding is always UTF-8.
- We replaced the [OttoBib](https://en.wikipedia.org/wiki/OttoBib) fetcher by a fetcher by [OpenLibrary](https://openlibrary.org/dev/docs/api/books). [#8652](https://github.com/JabRef/jabref/issues/8652)
- We first fetch ISBN data from OpenLibrary, if nothing found, ebook.de is tried.
- We now only show a warning when exiting for tasks that will not be recovered automatically upon relaunch of JabRef. [#8468](https://github.com/JabRef/jabref/issues/8468)

### Fixed

- We fixed an issue where right clicking multiple entries and pressing "Change entry type" would only change one entry. [#8654](https://github.com/JabRef/jabref/issues/8654)
- We fixed an issue where it was no longer possible to add or delete multiple files in the `file` field in the entry editor. [#8659](https://github.com/JabRef/jabref/issues/8659)
- We fixed an issue where the author's lastname was not used for the citation key generation if it started with a lowercase letter. [#8601](https://github.com/JabRef/jabref/issues/8601)
- We fixed an issue where custom "Protected terms" files were missing after a restart of JabRef. [#8608](https://github.com/JabRef/jabref/issues/8608)
- We fixed an issue where JabRef could not start due to a missing directory for the fulltex index. [#8579](https://github.com/JabRef/jabref/issues/8579)
- We fixed an issue where long article numbers in the `pages` field would cause an exception and preventing the citation style to display. [#8381](https://github.com/JabRef/jabref/issues/8381), [citeproc-java](https://github.com/michel-kraemer/citeproc-java/issues/114)
- We fixed an issue where online links in the file field were not detected correctly and could produce an exception. [#8510](https://github.com/JabRef/jabref/issues/8510)
- We fixed an issue where an exception could occur when saving the preferences [#7614](https://github.com/JabRef/jabref/issues/7614)
- We fixed an issue where "Copy DOI url" in the right-click menu of the Entry List would just copy the DOI and not the DOI url. [#8389](https://github.com/JabRef/jabref/issues/8389)
- We fixed an issue where opening the console from the drop-down menu would cause an exception. [#8466](https://github.com/JabRef/jabref/issues/8466)
- We fixed an issue when reading non-UTF-8 encoded. When no encoding header is present, the encoding is now detected from the file content (and the preference option is disregarded). [#8417](https://github.com/JabRef/jabref/issues/8417)
- We fixed an issue where pasting a URL was replacing `+` signs by spaces making the URL unreachable. [#8448](https://github.com/JabRef/jabref/issues/8448)
- We fixed an issue where creating subsidiary files from aux files created with some versions of biblatex would produce incorrect results. [#8513](https://github.com/JabRef/jabref/issues/8513)
- We fixed an issue where opening the changelog from withing JabRef led to a 404 error. [#8563](https://github.com/JabRef/jabref/issues/8563)
- We fixed an issue where not all found unlinked local files were imported correctly due to some race condition. [#8444](https://github.com/JabRef/jabref/issues/8444)
- We fixed an issue where Merge entries dialog exceeds screen boundaries.
- We fixed an issue where the app lags when selecting an entry after a fresh start. [#8446](https://github.com/JabRef/jabref/issues/8446)
- We fixed an issue where no citationkey was generated on import, pasting a doi or an entry on the main table. [8406](https://github.com/JabRef/jabref/issues/8406), [koppor#553](https://github.com/koppor/jabref/issues/553)
- We fixed an issue where accent search does not perform consistently. [#6815](https://github.com/JabRef/jabref/issues/6815)
- We fixed an issue where the incorrect entry was selected when "New Article" is pressed while search filters are active. [#8674](https://github.com/JabRef/jabref/issues/8674)
- We fixed an issue where "Write BibTeXEntry metadata to PDF" button remains enabled while writing to PDF is in-progress. [#8691](https://github.com/JabRef/jabref/issues/8691)

### Removed

- We removed the option to copy CSL Citation styles data as `XSL_FO`, `ASCIIDOC`, and `RTF` as these have not been working since a long time and are no longer supported in the external library used for processing the styles. [#7378](https://github.com/JabRef/jabref/issues/7378)
- We removed the option to configure the default encoding. The default encoding is now hard-coded to the modern UTF-8 encoding.

## [5.5] - 2022-01-17

### Changed

- We integrated the external file types dialog directly inside the preferences. [#8341](https://github.com/JabRef/jabref/pull/8341)
- We disabled the add group button color change after adding 10 new groups. [#8051](https://github.com/JabRef/jabref/issues/8051)
- We inverted the logic for resolving [BibTeX strings](https://docs.jabref.org/advanced/strings). This helps to keep `#` chars. By default String resolving is only activated for a couple of standard fields. The list of fields can be modified in the preferences. [#7010](https://github.com/JabRef/jabref/issues/7010), [#7012](https://github.com/JabRef/jabref/issues/7012), [#8303](https://github.com/JabRef/jabref/issues/8303)
- We moved the search box in preview preferences closer to the available citation styles list. [#8370](https://github.com/JabRef/jabref/pull/8370)
- Changing the preference to show the preview panel as a separate tab now has effect without restarting JabRef. [#8370](https://github.com/JabRef/jabref/pull/8370)
- We enabled switching themes in JabRef without the need to restart JabRef. [#7335](https://github.com/JabRef/jabref/pull/7335)
- We added support for the field `day`, `rights`, `coverage` and `language` when reading XMP data in Dublin Core format. [#8491](https://github.com/JabRef/jabref/issues/8491)

### Fixed

- We fixed an issue where the preferences for "Search and store files relative to library file location" where ignored when the "Main file directory" field was not empty [#8385](https://github.com/JabRef/jabref/issues/8385)
- We fixed an issue where `#`chars in certain fields would be interpreted as BibTeX strings [#7010](https://github.com/JabRef/jabref/issues/7010), [#7012](https://github.com/JabRef/jabref/issues/7012), [#8303](https://github.com/JabRef/jabref/issues/8303)
- We fixed an issue where the fulltext search on an empty library with no documents would lead to an exception [koppor#522](https://github.com/koppor/jabref/issues/522)
- We fixed an issue where clicking on "Accept changes" in the merge dialog would lead to an exception [forum#2418](https://discourse.jabref.org/t/the-library-has-been-modified-by-another-program/2418/8)
- We fixed an issue where clicking on headings in the entry preview could lead to an exception. [#8292](https://github.com/JabRef/jabref/issues/8292)
- We fixed an issue where IntegrityCheck used the system's character encoding instead of the one set by the library or in preferences [#8022](https://github.com/JabRef/jabref/issues/8022)
- We fixed an issue about empty metadata in library properties when called from the right click menu. [#8358](https://github.com/JabRef/jabref/issues/8358)
- We fixed an issue where someone could add a duplicate field in the customize entry type dialog. [#8194](https://github.com/JabRef/jabref/issues/8194)
- We fixed a typo in the library properties tab: "String constants". There, one can configure [BibTeX string constants](https://docs.jabref.org/advanced/strings).
- We fixed an issue when writing a non-UTF-8 encoded file: The header is written again. [#8417](https://github.com/JabRef/jabref/issues/8417)
- We fixed an issue where folder creation during systemic literature review failed due to an illegal fetcher name. [#8552](https://github.com/JabRef/jabref/pull/8552)

## [5.4] - 2021-12-20

### Added

- We added confirmation dialog when user wants to close a library where any empty entries are detected. [#8096](https://github.com/JabRef/jabref/issues/8096)
- We added import support for CFF files. [#7945](https://github.com/JabRef/jabref/issues/7945)
- We added the option to copy the DOI of an entry directly from the context menu copy submenu. [#7826](https://github.com/JabRef/jabref/issues/7826)
- We added a fulltext search feature. [#2838](https://github.com/JabRef/jabref/pull/2838)
- We improved the deduction of bib-entries from imported fulltext pdfs. [#7947](https://github.com/JabRef/jabref/pull/7947)
- We added unprotect_terms to the list of bracketed pattern modifiers [#7826](https://github.com/JabRef/jabref/pull/7960)
- We added a dialog that allows to parse metadata from linked pdfs. [#7929](https://github.com/JabRef/jabref/pull/7929)
- We added an icon picker in group edit dialog. [#6142](https://github.com/JabRef/jabref/issues/6142)
- We added a preference to Opt-In to JabRef's online metadata extraction service (Grobid) usage. [#8002](https://github.com/JabRef/jabref/pull/8002)
- We readded the possibility to display the search results of all databases ("Global Search"). It is shown in a separate window. [#4096](https://github.com/JabRef/jabref/issues/4096)
- We readded the possibility to keep the search string when switching tabs. It is implemented by a toggle button. [#4096](https://github.com/JabRef/jabref/issues/4096#issuecomment-575986882)
- We allowed the user to also preview the available citation styles in the preferences besides the selected ones [#8108](https://github.com/JabRef/jabref/issues/8108)
- We added an option to search the available citation styles by name in the preferences [#8108](https://github.com/JabRef/jabref/issues/8108)
- We added an option to generate bib-entries from ID through a popover in the toolbar. [#4183](https://github.com/JabRef/jabref/issues/4183)
- We added a menu option in the right click menu of the main table tabs to display the library properties. [#6527](https://github.com/JabRef/jabref/issues/6527)
- When a `.bib` file ("library") was saved successfully, a notification is shown

### Changed

- Local library settings may overwrite the setting "Search and store files relative to library file location" [#8179](https://github.com/JabRef/jabref/issues/8179)
- The option "Fit table horizontally on screen" in the "Entry table" preferences is now disabled by default [#8148](https://github.com/JabRef/jabref/pull/8148)
- We improved the preferences and descriptions in the "Linked files" preferences tab [#8148](https://github.com/JabRef/jabref/pull/8148)
- We slightly changed the layout of the Journal tab in the preferences for ui consistency. [#7937](https://github.com/JabRef/jabref/pull/7937)
- The JabRefHost on Windows now writes a temporary file and calls `-importToOpen` instead of passing the bibtex via `-importBibtex`. [#7374](https://github.com/JabRef/jabref/issues/7374), [JabRef Browser Ext #274](https://github.com/JabRef/JabRef-Browser-Extension/issues/274)
- We reordered some entries in the right-click menu of the main table. [#6099](https://github.com/JabRef/jabref/issues/6099)
- We merged the barely used ImportSettingsTab and the CustomizationTab in the preferences into one single tab and moved the option to allow Integers in Edition Fields in Bibtex-Mode to the EntryEditor tab. [#7849](https://github.com/JabRef/jabref/pull/7849)
- We moved the export order in the preferences from `File` to `Import and Export`. [#7935](https://github.com/JabRef/jabref/pull/7935)
- We reworked the export order in the preferences and the save order in the library preferences. You can now set more than three sort criteria in your library preferences. [#7935](https://github.com/JabRef/jabref/pull/7935)
- The metadata-to-pdf actions now also embeds the bibfile to the PDF. [#8037](https://github.com/JabRef/jabref/pull/8037)
- The snap was updated to use the core20 base and to use lzo compression for better startup performance [#8109](https://github.com/JabRef/jabref/pull/8109)
- We moved the union/intersection view button in the group sidepane to the left of the other controls. [#8202](https://github.com/JabRef/jabref/pull/8202)
- We improved the Drag and Drop behavior in the "Customize Entry Types" Dialog [#6338](https://github.com/JabRef/jabref/issues/6338)
- When determining the URL of an ArXiV eprint, the URL now points to the version [#8149](https://github.com/JabRef/jabref/pull/8149)
- We Included all standard fields with citation key when exporting to Old OpenOffice/LibreOffice Calc Format [#8176](https://github.com/JabRef/jabref/pull/8176)
- In case the database is encoded with `UTF8`, the `% Encoding` marker is not written anymore
- The written `.bib` file has the same line endings [#390](https://github.com/koppor/jabref/issues/390)
- The written `.bib` file always has a final line break
- The written `.bib` file keeps the newline separator of the loaded `.bib` file
- We present options to manually enter an article or return to the New Entry menu when the fetcher DOI fails to find an entry for an ID [#7870](https://github.com/JabRef/jabref/issues/7870)
- We trim white space and non-ASCII characters from DOI [#8127](https://github.com/JabRef/jabref/issues/8127)
- The duplicate checker now inspects other fields in case no difference in the required and optional fields are found.
- We reworked the library properties dialog and integrated the `Library > Preamble`, `Library > Citation key pattern` and `Library > String constants dialogs` [#8264](https://github.com/JabRef/jabref/pulls/8264)
- We improved the startup time of JabRef by switching from the logging library `log4j2` to `tinylog` [#8007](https://github.com/JabRef/jabref/issues/8007)

### Fixed

- We fixed an issue where an exception occurred when pasting an entry with a publication date-range of the form 1910/1917 [#7864](https://github.com/JabRef/jabref/issues/7864)
- We fixed an issue where an exception occurred when a preview style was edited and afterwards another preview style selected. [#8280](https://github.com/JabRef/jabref/issues/8280)
- We fixed an issue where the actions to move a file to a directory were incorrectly disabled. [#7908](https://github.com/JabRef/jabref/issues/7908)
- We fixed an issue where an exception occurred when a linked online file was edited in the entry editor [#8008](https://github.com/JabRef/jabref/issues/8008)
- We fixed an issue when checking for a new version when JabRef is used behind a corporate proxy. [#7884](https://github.com/JabRef/jabref/issues/7884)
- We fixed some icons that were drawn in the wrong color when JabRef used a custom theme. [#7853](https://github.com/JabRef/jabref/issues/7853)
- We fixed an issue where the `Aux file` on `Edit group` doesn't support relative sub-directories path to import. [#7719](https://github.com/JabRef/jabref/issues/7719).
- We fixed an issue where it was impossible to add or modify groups. [#7912](https://github.com/JabRef/jabref/pull/793://github.com/JabRef/jabref/pull/7921)
- We fixed an issue about the visible side pane components being out of sync with the view menu. [#8115](https://github.com/JabRef/jabref/issues/8115)
- We fixed an issue where the side pane would not close when all its components were closed. [#8082](https://github.com/JabRef/jabref/issues/8082)
- We fixed an issue where exported entries from a Citavi bib containing URLs could not be imported [#7882](https://github.com/JabRef/jabref/issues/7882)
- We fixed an issue where the icons in the search bar had the same color, toggled as well as untoggled. [#8014](https://github.com/JabRef/jabref/pull/8014)
- We fixed an issue where typing an invalid UNC path into the "Main file directory" text field caused an error. [#8107](https://github.com/JabRef/jabref/issues/8107)
- We fixed an issue where "Open Folder" didn't select the file on macOS in Finder [#8130](https://github.com/JabRef/jabref/issues/8130)
- We fixed an issue where importing PDFs resulted in an uncaught exception [#8143](https://github.com/JabRef/jabref/issues/8143)
- We fixed "The library has been modified by another program" showing up when line breaks change [#4877](https://github.com/JabRef/jabref/issues/4877)
- The default directory of the "LaTeX Citations" tab is now the directory of the currently opened database (and not the directory chosen at the last open file dialog or the last database save) [koppor#538](https://github.com/koppor/jabref/issues/538)
- When writing a bib file, the `NegativeArraySizeException` should not occur [#8231](https://github.com/JabRef/jabref/issues/8231) [#8265](https://github.com/JabRef/jabref/issues/8265)
- We fixed an issue where some menu entries were available without entries selected. [#4795](https://github.com/JabRef/jabref/issues/4795)
- We fixed an issue where right-clicking on a tab and selecting close will close the focused tab even if it is not the tab we right-clicked [#8193](https://github.com/JabRef/jabref/pull/8193)
- We fixed an issue where selecting a citation style in the preferences would sometimes produce an exception [#7860](https://github.com/JabRef/jabref/issues/7860)
- We fixed an issue where an exception would occur when clicking on a DOI link in the preview pane [#7706](https://github.com/JabRef/jabref/issues/7706)
- We fixed an issue where XMP and embedded BibTeX export would not work [#8278](https://github.com/JabRef/jabref/issues/8278)
- We fixed an issue where the XMP and embedded BibTeX import of a file containing multiple schemas failed [#8278](https://github.com/JabRef/jabref/issues/8278)
- We fixed an issue where writing embedded BibTeX import fails due to write protection or bibtex already being present [#8332](https://github.com/JabRef/jabref/pull/8332)
- We fixed an issue where pdf-paths and the pdf-indexer could get out of sync [#8182](https://github.com/JabRef/jabref/issues/8182)
- We fixed an issue where Status-Logger error messages appeared during the startup of JabRef [#5475](https://github.com/JabRef/jabref/issues/5475)

### Removed

- We removed two orphaned preferences options [#8164](https://github.com/JabRef/jabref/pull/8164)
- We removed the functionality of the `--debug` commandline options. Use the java command line switch `-Dtinylog.level=debug` for debug output instead. [#8226](https://github.com/JabRef/jabref/pull/8226)

## [5.3] – 2021-07-05

### Added

- We added a progress counter to the title bar in Possible Duplicates dialog window. [#7366](https://github.com/JabRef/jabref/issues/7366)
- We added new "Customization" tab to the preferences which includes option to choose a custom address for DOI access. [#7337](https://github.com/JabRef/jabref/issues/7337)
- We added zbmath to the public databases from which the bibliographic information of an existing entry can be updated. [#7437](https://github.com/JabRef/jabref/issues/7437)
- We showed to the find Unlinked Files Dialog the date of the files' most recent modification. [#4652](https://github.com/JabRef/jabref/issues/4652)
- We added to the find Unlinked Files function a filter to show only files based on date of last modification (Last Year, Last Month, Last Week, Last Day). [#4652](https://github.com/JabRef/jabref/issues/4652)
- We added to the find Unlinked Files function a filter that sorts the files based on the date of last modification(Sort by Newest, Sort by Oldest First). [#4652](https://github.com/JabRef/jabref/issues/4652)
- We added the possibility to add a new entry via its zbMath ID (zbMATH can be chosen as ID type in the "Select entry type" window). [#7202](https://github.com/JabRef/jabref/issues/7202)
- We added the extension support and the external application support (For Texshow, Texmaker and LyX) to the flatpak [#7248](https://github.com/JabRef/jabref/pull/7248)
- We added some symbols and keybindings to the context menu in the entry editor. [#7268](https://github.com/JabRef/jabref/pull/7268)
- We added keybindings for setting and clearing the read status. [#7264](https://github.com/JabRef/jabref/issues/7264)
- We added two new fields to track the creation and most recent modification date and time for each entry. [koppor#130](https://github.com/koppor/jabref/issues/130)
- We added a feature that allows the user to copy highlighted text in the preview window. [#6962](https://github.com/JabRef/jabref/issues/6962)
- We added a feature that allows you to create new BibEntry via paste arxivId [#2292](https://github.com/JabRef/jabref/issues/2292)
- We added support for conducting automated and systematic literature search across libraries and git support for persistence [#369](https://github.com/koppor/jabref/issues/369)
- We added a add group functionality at the bottom of the side pane. [#4682](https://github.com/JabRef/jabref/issues/4682)
- We added a feature that allows the user to choose whether to trust the target site when unable to find a valid certification path from the file download site. [#7616](https://github.com/JabRef/jabref/issues/7616)
- We added a feature that allows the user to open all linked files of multiple selected entries by "Open file" option. [#6966](https://github.com/JabRef/jabref/issues/6966)
- We added a keybinding preset for new entries. [#7705](https://github.com/JabRef/jabref/issues/7705)
- We added a select all button for the library import function. [#7786](https://github.com/JabRef/jabref/issues/7786)
- We added a search feature for journal abbreviations. [#7804](https://github.com/JabRef/jabref/pull/7804)
- We added auto-key-generation progress to the background task list. [#7267](https://github.com/JabRef/jabref/issues/7267)
- We added the option to write XMP metadata to pdfs from the CLI. [7814](https://github.com/JabRef/jabref/pull/7814)

### Changed

- The export to MS Office XML now exports the author field as `Inventor` if the bibtex entry type is `patent` [#7830](https://github.com/JabRef/jabref/issues/7830)
- We changed the EndNote importer to import the field `label` to the corresponding bibtex field `endnote-label` [forum#2734](https://discourse.jabref.org/t/importing-endnote-label-field-to-jabref-from-xml-file/2734)
- The keywords added via "Manage content selectors" are now displayed in alphabetical order. [#3791](https://github.com/JabRef/jabref/issues/3791)
- We improved the "Find unlinked files" dialog to show import results for each file. [#7209](https://github.com/JabRef/jabref/pull/7209)
- The content of the field `timestamp` is migrated to `creationdate`. In case one configured "udpate timestampe", it is migrated to `modificationdate`. [koppor#130](https://github.com/koppor/jabref/issues/130)
- The JabRef specific meta-data content in the main field such as priorities (prio1, prio2, ...) are migrated to their respective fields. They are removed from the keywords. [#6840](https://github.com/jabref/jabref/issues/6840)
- We fixed an issue where groups generated from authors' last names did not include all entries of the authors' [#5833](https://github.com/JabRef/jabref/issues/5833)
- The export to MS Office XML now uses the month name for the field `MonthAcessed` instead of the two digit number [#7354](https://github.com/JabRef/jabref/issues/7354)
- We included some standalone dialogs from the options menu in the main preference dialog and fixed some visual issues in the preferences dialog. [#7384](https://github.com/JabRef/jabref/pull/7384)
- We improved the linking of the `python3` interpreter via the shebang to dynamically use the systems default Python. Related to [JabRef-Browser-Extension #177](https://github.com/JabRef/JabRef-Browser-Extension/issues/177)
- Automatically found pdf files now have the linking button to the far left and uses a link icon with a plus instead of a briefcase. The file name also has lowered opacity(70%) until added. [#3607](https://github.com/JabRef/jabref/issues/3607)
- We simplified the select entry type form by splitting it into two parts ("Recommended" and "Others") based on internal usage data. [#6730](https://github.com/JabRef/jabref/issues/6730)
- We improved the submenu list by merging the'Remove group' having two options, with or without subgroups. [#4682](https://github.com/JabRef/jabref/issues/4682)
- The export to MS Office XML now uses the month name for the field `Month` instead of the two digit number [forum#2685](https://discourse.jabref.org/t/export-month-as-text-not-number/2685)
- We reintroduced missing default keybindings for new entries. [#7346](https://github.com/JabRef/jabref/issues/7346) [#7439](https://github.com/JabRef/jabref/issues/7439)
- Lists of available fields are now sorted alphabetically. [#7716](https://github.com/JabRef/jabref/issues/7716)
- The tooltip of the search field explaining the search is always shown. [#7279](https://github.com/JabRef/jabref/pull/7279)
- We rewrote the ACM fetcher to adapt to the new interface. [#5804](https://github.com/JabRef/jabref/issues/5804)
- We moved the select/collapse buttons in the unlinked files dialog into a context menu. [#7383](https://github.com/JabRef/jabref/issues/7383)
- We fixed an issue where journal abbreviations containing curly braces were not recognized [#7773](https://github.com/JabRef/jabref/issues/7773)

### Fixed

- We fixed an issue where some texts (e.g. descriptions) in dialogs could not be translated [#7854](https://github.com/JabRef/jabref/issues/7854)
- We fixed an issue where import hangs for ris files with "ER - " [#7737](https://github.com/JabRef/jabref/issues/7737)
- We fixed an issue where getting bibliograhpic data from DOI or another identifer did not respect the library mode (BibTeX/biblatex)[#6267](https://github.com/JabRef/jabref/issues/6267)
- We fixed an issue where importing entries would not respect the library mode (BibTeX/biblatex)[#1018](https://github.com/JabRef/jabref/issues/1018)
- We fixed an issue where an exception occurred when importing entries from a web search [#7606](https://github.com/JabRef/jabref/issues/7606)
- We fixed an issue where the table column sort order was not properly stored and resulted in unsorted eports [#7524](https://github.com/JabRef/jabref/issues/7524)
- We fixed an issue where the value of the field `school` or `institution` would be printed twice in the HTML Export [forum#2634](https://discourse.jabref.org/t/problem-with-exporting-techreport-phdthesis-mastersthesis-to-html/2634)
- We fixed an issue preventing to connect to a shared database. [#7570](https://github.com/JabRef/jabref/pull/7570)
- We fixed an issue preventing files from being dragged & dropped into an empty library. [#6851](https://github.com/JabRef/jabref/issues/6851)
- We fixed an issue where double-click onto PDF in file list under the 'General' tab section should just open the file. [#7465](https://github.com/JabRef/jabref/issues/7465)
- We fixed an issue where the dark theme did not extend to a group's custom color picker. [#7481](https://github.com/JabRef/jabref/issues/7481)
- We fixed an issue where choosing the fields on which autocompletion should not work in "Entry editor" preferences had no effect. [#7320](https://github.com/JabRef/jabref/issues/7320)
- We fixed an issue where the "Normalize page numbers" formatter did not replace en-dashes or em-dashes with a hyphen-minus sign. [#7239](https://github.com/JabRef/jabref/issues/7239)
- We fixed an issue with the style of highlighted check boxes while searching in preferences. [#7226](https://github.com/JabRef/jabref/issues/7226)
- We fixed an issue where the option "Move file to file directory" was disabled in the entry editor for all files [#7194](https://github.com/JabRef/jabref/issues/7194)
- We fixed an issue where application dialogs were opening in the wrong display when using multiple screens [#7273](https://github.com/JabRef/jabref/pull/7273)
- We fixed an issue where the "Find unlinked files" dialog would freeze JabRef on importing. [#7205](https://github.com/JabRef/jabref/issues/7205)
- We fixed an issue where the "Find unlinked files" would stop importing when importing a single file failed. [#7206](https://github.com/JabRef/jabref/issues/7206)
- We fixed an issue where JabRef froze for a few seconds in MacOS when DNS resolution timed out. [#7441](https://github.com/JabRef/jabref/issues/7441)
- We fixed an issue where an exception would be displayed for previewing and preferences when a custom theme has been configured but is missing [#7177](https://github.com/JabRef/jabref/issues/7177)
- We fixed an issue where URLs in `file` fields could not be handled on Windows. [#7359](https://github.com/JabRef/jabref/issues/7359)
- We fixed an issue where the regex based file search miss-interpreted specific symbols. [#4342](https://github.com/JabRef/jabref/issues/4342)
- We fixed an issue where the Harvard RTF exporter used the wrong default file extension. [4508](https://github.com/JabRef/jabref/issues/4508)
- We fixed an issue where the Harvard RTF exporter did not use the new authors formatter and therefore did not export "organization" authors correctly. [4508](https://github.com/JabRef/jabref/issues/4508)
- We fixed an issue where the field `urldate` was not exported to the corresponding fields `YearAccessed`, `MonthAccessed`, `DayAccessed` in MS Office XML [#7354](https://github.com/JabRef/jabref/issues/7354)
- We fixed an issue where the password for a shared SQL database was only remembered if it was the same as the username [#6869](https://github.com/JabRef/jabref/issues/6869)
- We fixed an issue where some custom exports did not use the new authors formatter and therefore did not export authors correctly [#7356](https://github.com/JabRef/jabref/issues/7356)
- We fixed an issue where alt+keyboard shortcuts do not work [#6994](https://github.com/JabRef/jabref/issues/6994)
- We fixed an issue about the file link editor did not allow to change the file name according to the default pattern after changing an entry. [#7525](https://github.com/JabRef/jabref/issues/7525)
- We fixed an issue where the file path is invisible in dark theme. [#7382](https://github.com/JabRef/jabref/issues/7382)
- We fixed an issue where the secondary sorting is not working for some special fields. [#7015](https://github.com/JabRef/jabref/issues/7015)
- We fixed an issue where changing the font size makes the font size field too small. [#7085](https://github.com/JabRef/jabref/issues/7085)
- We fixed an issue with TexGroups on Linux systems, where the modification of an aux-file did not trigger an auto-update for TexGroups. Furthermore, the detection of file modifications is now more reliable. [#7412](https://github.com/JabRef/jabref/pull/7412)
- We fixed an issue where the Unicode to Latex formatter produced wrong results for characters with a codepoint higher than Character.MAX_VALUE. [#7387](https://github.com/JabRef/jabref/issues/7387)
- We fixed an issue where a non valid value as font size results in an uncaught exception. [#7415](https://github.com/JabRef/jabref/issues/7415)
- We fixed an issue where "Merge citations" in the Openoffice/Libreoffice integration panel did not have a corresponding opposite. [#7454](https://github.com/JabRef/jabref/issues/7454)
- We fixed an issue where drag and drop of bib files for opening resulted in uncaught exceptions [#7464](https://github.com/JabRef/jabref/issues/7464)
- We fixed an issue where columns shrink in width when we try to enlarge JabRef window. [#6818](https://github.com/JabRef/jabref/issues/6818)
- We fixed an issue where Content selector does not seem to work for custom fields. [#6819](https://github.com/JabRef/jabref/issues/6819)
- We fixed an issue where font size of the preferences dialog does not update with the rest of the GUI. [#7416](https://github.com/JabRef/jabref/issues/7416)
- We fixed an issue in which a linked online file consisting of a web page was saved as an invalid pdf file upon being downloaded. The user is now notified when downloading a linked file results in an HTML file. [#7452](https://github.com/JabRef/jabref/issues/7452)
- We fixed an issue where opening BibTex file (doubleclick) from Folder with spaces not working. [#6487](https://github.com/JabRef/jabref/issues/6487)
- We fixed the header title in the Add Group/Subgroup Dialog box. [#4682](https://github.com/JabRef/jabref/issues/4682)
- We fixed an issue with saving large `.bib` files [#7265](https://github.com/JabRef/jabref/issues/7265)
- We fixed an issue with very large page numbers [#7590](https://github.com/JabRef/jabref/issues/7590)
- We fixed an issue where the file extension is missing on saving the library file on linux [#7451](https://github.com/JabRef/jabref/issues/7451)
- We fixed an issue with opacity of disabled icon-buttons [#7195](https://github.com/JabRef/jabref/issues/7195)
- We fixed an issue where journal abbreviations in UTF-8 were not recognized [#5850](https://github.com/JabRef/jabref/issues/5850)
- We fixed an issue where the article title with curly brackets fails to download the arXiv link (pdf file). [#7633](https://github.com/JabRef/jabref/issues/7633)
- We fixed an issue with toggle of special fields does not work for sorted entries [#7016](https://github.com/JabRef/jabref/issues/7016)
- We fixed an issue with the default path of external application. [#7641](https://github.com/JabRef/jabref/issues/7641)
- We fixed an issue where urls must be embedded in a style tag when importing EndNote style Xml files. Now it can parse url with or without a style tag. [#6199](https://github.com/JabRef/jabref/issues/6199)
- We fixed an issue where the article title with colon fails to download the arXiv link (pdf file). [#7660](https://github.com/JabRef/issues/7660)
- We fixed an issue where the keybinding for delete entry did not work on the main table [7580](https://github.com/JabRef/jabref/pull/7580)
- We fixed an issue where the RFC fetcher is not compatible with the draft [7305](https://github.com/JabRef/jabref/issues/7305)
- We fixed an issue where duplicate files (both file names and contents are the same) is downloaded and add to linked files [#6197](https://github.com/JabRef/jabref/issues/6197)
- We fixed an issue where changing the appearance of the preview tab did not trigger a restart warning. [#5464](https://github.com/JabRef/jabref/issues/5464)
- We fixed an issue where editing "Custom preview style" triggers exception. [#7526](https://github.com/JabRef/jabref/issues/7526)
- We fixed the [SAO/NASA Astrophysics Data System](https://docs.jabref.org/collect/import-using-online-bibliographic-database#sao-nasa-astrophysics-data-system) fetcher. [#7867](https://github.com/JabRef/jabref/pull/7867)
- We fixed an issue where a title with multiple applied formattings in EndNote was not imported correctly [forum#2734](https://discourse.jabref.org/t/importing-endnote-label-field-to-jabref-from-xml-file/2734)
- We fixed an issue where a `report` in EndNote was imported as `article` [forum#2734](https://discourse.jabref.org/t/importing-endnote-label-field-to-jabref-from-xml-file/2734)
- We fixed an issue where the field `publisher` in EndNote was not imported in JabRef [forum#2734](https://discourse.jabref.org/t/importing-endnote-label-field-to-jabref-from-xml-file/2734)

### Removed

- We removed add group button beside the filter group tab. [#4682](https://github.com/JabRef/jabref/issues/4682)

## [5.2] – 2020-12-24

### Added

- We added a validation to check if the current database location is shared, preventing an exception when Pulling Changes From Shared Database. [#6959](https://github.com/JabRef/jabref/issues/6959)
- We added a query parser and mapping layer to enable conversion of queries formulated in simplified lucene syntax by the user into api queries. [#6799](https://github.com/JabRef/jabref/pull/6799)
- We added some basic functionality to customise the look of JabRef by importing a css theme file. [#5790](https://github.com/JabRef/jabref/issues/5790)
- We added connection check function in network preference setting [#6560](https://github.com/JabRef/jabref/issues/6560)
- We added support for exporting to YAML. [#6974](https://github.com/JabRef/jabref/issues/6974)
- We added a DOI format and organization check to detect [American Physical Society](https://journals.aps.org/) journals to copy the article ID to the page field for cases where the page numbers are missing. [#7019](https://github.com/JabRef/jabref/issues/7019)
- We added an error message in the New Entry dialog that is shown in case the fetcher did not find anything . [#7000](https://github.com/JabRef/jabref/issues/7000)
- We added a new formatter to output shorthand month format. [#6579](https://github.com/JabRef/jabref/issues/6579)
- We added support for the new Microsoft Edge browser in all platforms. [#7056](https://github.com/JabRef/jabref/pull/7056)
- We reintroduced emacs/bash-like keybindings. [#6017](https://github.com/JabRef/jabref/issues/6017)
- We added a feature to provide automated cross library search using a cross library query language. This provides support for the search step of systematic literature reviews (SLRs). [koppor#369](https://github.com/koppor/jabref/issues/369)

### Changed

- We changed the default preferences for OpenOffice/LibreOffice integration to automatically sync the bibliography when inserting new citations in a OpenOffic/LibreOffice document. [#6957](https://github.com/JabRef/jabref/issues/6957)
- We restructured the 'File' tab and extracted some parts into the 'Linked files' tab [#6779](https://github.com/JabRef/jabref/pull/6779)
- JabRef now offers journal lists from <https://abbrv.jabref.org>. JabRef the lists which use a dot inside the abbreviations. [#5749](https://github.com/JabRef/jabref/pull/5749)
- We removed two useless preferences in the groups preferences dialog. [#6836](https://github.com/JabRef/jabref/pull/6836)
- Synchronization of SpecialFields to keywords is now disabled by default. [#6621](https://github.com/JabRef/jabref/issues/6621)
- JabRef no longer opens the entry editor with the first entry on startup [#6855](https://github.com/JabRef/jabref/issues/6855)
- We completed the rebranding of `bibtexkey` as `citationkey` which was started in JabRef 5.1.
- JabRef no longer opens the entry editor with the first entry on startup [#6855](https://github.com/JabRef/jabref/issues/6855)
- Fetch by ID: (long) "SAO/NASA Astrophysics Data System" replaced by (short) "SAO/NASA ADS" [#6876](https://github.com/JabRef/jabref/pull/6876)
- We changed the title of the window "Manage field names and content" to have the same title as the corresponding menu item [#6895](https://github.com/JabRef/jabref/pull/6895)
- We renamed the menus "View -> Previous citation style" and "View -> Next citation style" into "View -> Previous preview style" and "View -> Next preview style" and renamed the "Preview" style to "Customized preview style". [#6899](https://github.com/JabRef/jabref/pull/6899)
- We changed the default preference option "Search and store files relative to library file location" to on, as this seems to be a more intuitive behaviour. [#6863](https://github.com/JabRef/jabref/issues/6863)
- We changed the title of the window "Manage field names and content": to have the same title as the corresponding menu item [#6895](https://github.com/JabRef/jabref/pull/6895)
- We improved the detection of "short" DOIs [6880](https://github.com/JabRef/jabref/issues/6880)
- We improved the duplicate detection when identifiers like DOI or arxiv are semantiaclly the same, but just syntactically differ (e.g. with or without http(s):// prefix). [#6707](https://github.com/JabRef/jabref/issues/6707)
- We improved JabRef start up time [6057](https://github.com/JabRef/jabref/issues/6057)
- We changed in the group interface "Generate groups from keywords in a BibTeX field" by "Generate groups from keywords in the following field". [#6983](https://github.com/JabRef/jabref/issues/6983)
- We changed the name of a group type from "Searching for keywords" to "Searching for a keyword". [6995](https://github.com/JabRef/jabref/pull/6995)
- We changed the way JabRef displays the title of a tab and of the window. [4161](https://github.com/JabRef/jabref/issues/4161)
- We changed connect timeouts for server requests to 30 seconds in general and 5 seconds for GROBID server (special) and improved user notifications on connection issues. [7026](https://github.com/JabRef/jabref/pull/7026)
- We changed the order of the library tab context menu items. [#7171](https://github.com/JabRef/jabref/issues/7171)
- We changed the way linked files are opened on Linux to use the native openFile method, compatible with confined packages. [7037](https://github.com/JabRef/jabref/pull/7037)
- We refined the entry preview to show the full names of authors and editors, to list the editor only if no author is present, have the year earlier. [#7083](https://github.com/JabRef/jabref/issues/7083)

### Fixed

- We fixed an issue changing the icon link_variation_off that is not meaningful. [#6834](https://github.com/JabRef/jabref/issues/6834)
- We fixed an issue where the `.sav` file was not deleted upon exiting JabRef. [#6109](https://github.com/JabRef/jabref/issues/6109)
- We fixed a linked identifier icon inconsistency. [#6705](https://github.com/JabRef/jabref/issues/6705)
- We fixed the wrong behavior that font size changes are not reflected in dialogs. [#6039](https://github.com/JabRef/jabref/issues/6039)
- We fixed the failure to Copy citation key and link. [#5835](https://github.com/JabRef/jabref/issues/5835)
- We fixed an issue where the sort order of the entry table was reset after a restart of JabRef. [#6898](https://github.com/JabRef/jabref/pull/6898)
- We fixed an issue where no longer a warning was displayed when inserting references into LibreOffice with an invalid "ReferenceParagraphFormat". [#6907](https://github.com/JabRef/jabref/pull/60907).
- We fixed an issue where a selected field was not removed after the first click in the custom entry types dialog. [#6934](https://github.com/JabRef/jabref/issues/6934)
- We fixed an issue where a remove icon was shown for standard entry types in the custom entry types dialog. [#6906](https://github.com/JabRef/jabref/issues/6906)
- We fixed an issue where it was impossible to connect to OpenOffice/LibreOffice on Mac OSX. [#6970](https://github.com/JabRef/jabref/pull/6970)
- We fixed an issue with the python script used by browser plugins that failed to locate JabRef if not installed in its default location. [#6963](https://github.com/JabRef/jabref/pull/6963/files)
- We fixed an issue where spaces and newlines in an isbn would generate an exception. [#6456](https://github.com/JabRef/jabref/issues/6456)
- We fixed an issue where identity column header had incorrect foreground color in the Dark theme. [#6796](https://github.com/JabRef/jabref/issues/6796)
- We fixed an issue where the RIS exporter added extra blank lines.[#7007](https://github.com/JabRef/jabref/pull/7007/files)
- We fixed an issue where clicking on Collapse All button in the Search for Unlinked Local Files expanded the directory structure erroneously [#6848](https://github.com/JabRef/jabref/issues/6848)
- We fixed an issue, when pulling changes from shared database via shortcut caused creation of a new tech report [6867](https://github.com/JabRef/jabref/issues/6867)
- We fixed an issue where the JabRef GUI does not highlight the "All entries" group on start-up [#6691](https://github.com/JabRef/jabref/issues/6691)
- We fixed an issue where a custom dark theme was not applied to the entry preview tab [7068](https://github.com/JabRef/jabref/issues/7068)
- We fixed an issue where modifications to the Custom preview layout in the preferences were not saved [#6447](https://github.com/JabRef/jabref/issues/6447)
- We fixed an issue where errors from imports were not shown to the user [#7084](https://github.com/JabRef/jabref/pull/7084)
- We fixed an issue where the EndNote XML Import would fail on empty keywords tags [forum#2387](https://discourse.jabref.org/t/importing-in-unknown-format-fails-to-import-xml-library-from-bookends-export/2387)
- We fixed an issue where the color of groups of type "free search expression" not persisting after restarting the application [#6999](https://github.com/JabRef/jabref/issues/6999)
- We fixed an issue where modifications in the source tab where not saved without switching to another field before saving the library [#6622](https://github.com/JabRef/jabref/issues/6622)
- We fixed an issue where the "Document Viewer" did not show the first page of the opened pdf document and did not show the correct total number of pages [#7108](https://github.com/JabRef/jabref/issues/7108)
- We fixed an issue where the context menu was not updated after a file link was changed. [#5777](https://github.com/JabRef/jabref/issues/5777)
- We fixed an issue where the password for a shared SQL database was not remembered [#6869](https://github.com/JabRef/jabref/issues/6869)
- We fixed an issue where newly added entires were not synced to a shared SQL database [#7176](https://github.com/JabRef/jabref/issues/7176)
- We fixed an issue where the PDF-Content importer threw an exception when no DOI number is present at the first page of the PDF document [#7203](https://github.com/JabRef/jabref/issues/7203)
- We fixed an issue where groups created from aux files did not update on file changes [#6394](https://github.com/JabRef/jabref/issues/6394)
- We fixed an issue where authors that only have last names were incorrectly identified as institutes when generating citation keys [#7199](https://github.com/JabRef/jabref/issues/7199)
- We fixed an issue where institutes were incorrectly identified as universities when generating citation keys [#6942](https://github.com/JabRef/jabref/issues/6942)

### Removed

- We removed the Google Scholar fetcher and the ACM fetcher do not work due to traffic limitations [#6369](https://github.com/JabRef/jabref/issues/6369)
- We removed the menu entry "Manage external file types" because it's already in 'Preferences' dialog [#6991](https://github.com/JabRef/jabref/issues/6991)
- We removed the integrity check "Abbreviation detected" for the field journal/journaltitle in the entry editor [#3925](https://github.com/JabRef/jabref/issues/3925)

## [5.1] – 2020-08-30

### Added

- We added a new fetcher to enable users to search mEDRA DOIs [#6602](https://github.com/JabRef/jabref/issues/6602)
- We added a new fetcher to enable users to search "[Collection of Computer Science Bibliographies](https://liinwww.ira.uka.de/bibliography/index.html)". [#6638](https://github.com/JabRef/jabref/issues/6638)
- We added default values for delimiters in Add Subgroup window [#6624](https://github.com/JabRef/jabref/issues/6624)
- We improved responsiveness of general fields specification dialog window. [#6604](https://github.com/JabRef/jabref/issues/6604)
- We added support for importing ris file and load DOI [#6530](https://github.com/JabRef/jabref/issues/6530)
- We added the Library properties to a context menu on the library tabs [#6485](https://github.com/JabRef/jabref/issues/6485)
- We added a new field in the preferences in 'BibTeX key generator' for unwanted characters that can be user-specified. [#6295](https://github.com/JabRef/jabref/issues/6295)
- We added support for searching ShortScience for an entry through the user's browser. [#6018](https://github.com/JabRef/jabref/pull/6018)
- We updated EditionChecker to permit edition to start with a number. [#6144](https://github.com/JabRef/jabref/issues/6144)
- We added tooltips for most fields in the entry editor containing a short description. [#5847](https://github.com/JabRef/jabref/issues/5847)
- We added support for basic markdown in custom formatted previews [#6194](https://github.com/JabRef/jabref/issues/6194)
- We now show the number of items found and selected to import in the online search dialog. [#6248](https://github.com/JabRef/jabref/pull/6248)
- We created a new install screen for macOS. [#5759](https://github.com/JabRef/jabref/issues/5759)
- We added a new integrity check for duplicate DOIs. [koppor#339](https://github.com/koppor/jabref/issues/339)
- We implemented an option to download fulltext files while importing. [#6381](https://github.com/JabRef/jabref/pull/6381)
- We added a progress-indicator showing the average progress of background tasks to the toolbar. Clicking it reveals a pop-over with a list of running background tasks. [6443](https://github.com/JabRef/jabref/pull/6443)
- We fixed the bug when strike the delete key in the text field. [#6421](https://github.com/JabRef/jabref/issues/6421)
- We added a BibTex key modifier for truncating strings. [#3915](https://github.com/JabRef/jabref/issues/3915)
- We added support for jumping to target entry when typing letter/digit after sorting a column in maintable [#6146](https://github.com/JabRef/jabref/issues/6146)
- We added a new fetcher to enable users to search all available E-Libraries simultaneously. [koppor#369](https://github.com/koppor/jabref/issues/369)
- We added the field "entrytype" to the export sort criteria [#6531](https://github.com/JabRef/jabref/pull/6531)
- We added the possibility to change the display order of the fields in the entry editor. The order can now be configured using drag and drop in the "Customize entry types" dialog [#6152](https://github.com/JabRef/jabref/pull/6152)
- We added native support for biblatex-software [#6574](https://github.com/JabRef/jabref/issues/6574)
- We added a missing restart warning for AutoComplete in the preferences dialog. [#6351](https://github.com/JabRef/jabref/issues/6351)
- We added a note to the citation key pattern preferences dialog as a temporary workaround for a JavaFX bug, about committing changes in a table cell, if the focus is lost. [#5825](https://github.com/JabRef/jabref/issues/5825)
- We added support for customized fallback fields in bracketed patterns. [#7111](https://github.com/JabRef/jabref/issues/7111)

### Changed

- We improved the arXiv fetcher. Now it should find entries even more reliably and does no longer include the version (e.g `v1`) in the `eprint` field. [forum#1941](https://discourse.jabref.org/t/remove-version-in-arxiv-import/1941)
- We moved the group search bar and the button "New group" from bottom to top position to make it more prominent. [#6112](https://github.com/JabRef/jabref/pull/6112)
- When JabRef finds a `.sav` file without changes, there is no dialog asking for acceptance of changes anymore.
- We changed the buttons for import/export/show all/reset of preferences to smaller icon buttons in the preferences dialog. [#6130](https://github.com/JabRef/jabref/pull/6130)
- We moved the functionality "Manage field names & content" from the "Library" menu to the "Edit" menu, because it affects the selected entries and not the whole library
- We merged the functionality "Append contents from a BibTeX library into the currently viewed library" into the "Import into database" functionality. Fixes [#6049](https://github.com/JabRef/jabref/issues/6049).
- We changed the directory where fulltext downloads are stored to the directory set in the import-tab in preferences. [#6381](https://github.com/JabRef/jabref/pull/6381)
- We improved the error message for invalid jstyles. [#6303](https://github.com/JabRef/jabref/issues/6303)
- We changed the section name of 'Advanced' to 'Network' in the preferences and removed some obsolete options.[#6489](https://github.com/JabRef/jabref/pull/6489)
- We improved the context menu of the column "Linked identifiers" of the main table, by truncating their texts, if they are too long. [#6499](https://github.com/JabRef/jabref/issues/6499)
- We merged the main table tabs in the preferences dialog. [#6518](https://github.com/JabRef/jabref/pull/6518)
- We changed the command line option 'generateBibtexKeys' to the more generic term 'generateCitationKeys' while the short option remains 'g'.[#6545](https://github.com/JabRef/jabref/pull/6545)
- We improved the "Possible duplicate entries" window to remember its size and position throughout a session. [#6582](https://github.com/JabRef/jabref/issues/6582)
- We divided the toolbar into small parts, so if the application window is to small, only a part of the toolbar is moved into the chevron popup. [#6682](https://github.com/JabRef/jabref/pull/6682)
- We changed the layout for of the buttons in the Open Office side panel to ensure that the button text is always visible, specially when resizing. [#6639](https://github.com/JabRef/jabref/issues/6639)
- We merged the two new library commands in the file menu to one which always creates a new library in the default library mode. [#6359](https://github.com/JabRef/jabref/pull/6539#issuecomment-641056536)

### Fixed

- We fixed an issue where entry preview tab has no name in drop down list. [#6591](https://github.com/JabRef/jabref/issues/6591)
- We fixed to only search file links in the BIB file location directory when preferences has corresponding checkbox checked. [#5891](https://github.com/JabRef/jabref/issues/5891)
- We fixed wrong button order (Apply and Cancel) in ManageProtectedTermsDialog.
- We fixed an issue with incompatible characters at BibTeX key [#6257](https://github.com/JabRef/jabref/issues/6257)
- We fixed an issue where dash (`-`) was reported as illegal BibTeX key [#6295](https://github.com/JabRef/jabref/issues/6295)
- We greatly improved the performance of the overall application and many operations. [#5071](https://github.com/JabRef/jabref/issues/5071)
- We fixed an issue where sort by priority was broken. [#6222](https://github.com/JabRef/jabref/issues/6222)
- We fixed an issue where opening a library from the recent libraries menu was not possible. [#5939](https://github.com/JabRef/jabref/issues/5939)
- We fixed an issue with inconsistent capitalization of file extensions when downloading files. [#6115](https://github.com/JabRef/jabref/issues/6115)
- We fixed the display of language and encoding in the preferences dialog. [#6130](https://github.com/JabRef/jabref/pull/6130)
- Now the link and/or the link description in the column "linked files" of the main table gets truncated or wrapped, if too long, otherwise display issues arise. [#6178](https://github.com/JabRef/jabref/issues/6178)
- We fixed the issue that groups panel does not keep size when resizing window. [#6180](https://github.com/JabRef/jabref/issues/6180)
- We fixed an error that sometimes occurred when using the context menu. [#6085](https://github.com/JabRef/jabref/issues/6085)
- We fixed an issue where search full-text documents downloaded files with same name, overwriting existing files. [#6174](https://github.com/JabRef/jabref/pull/6174)
- We fixed an issue when importing into current library an erroneous message "import cancelled" is displayed even though import is successful. [#6266](https://github.com/JabRef/jabref/issues/6266)
- We fixed an issue where custom jstyles for Open/LibreOffice where not saved correctly. [#6170](https://github.com/JabRef/jabref/issues/6170)
- We fixed an issue where the INSPIRE fetcher was no longer working [#6229](https://github.com/JabRef/jabref/issues/6229)
- We fixed an issue where custom exports with an uppercase file extension could not be selected for "Copy...-> Export to Clipboard" [#6285](https://github.com/JabRef/jabref/issues/6285)
- We fixed the display of icon both in the main table and linked file editor. [#6169](https://github.com/JabRef/jabref/issues/6169)
- We fixed an issue where the windows installer did not create an entry in the start menu [bug report in the forum](https://discourse.jabref.org/t/error-while-fetching-from-doi/2018/3)
- We fixed an issue where only the field `abstract` and `comment` were declared as multiline fields. Other fields can now be configured in the preferences using "Do not wrap the following fields when saving" [4373](https://github.com/JabRef/jabref/issues/4373)
- We fixed an issue where JabRef switched to discrete graphics under macOS [#5935](https://github.com/JabRef/jabref/issues/5935)
- We fixed an issue where the Preferences entry preview will be unexpected modified leads to Value too long exception [#6198](https://github.com/JabRef/jabref/issues/6198)
- We fixed an issue where custom jstyles for Open/LibreOffice would only be valid if a layout line for the entry type `default` was at the end of the layout section [#6303](https://github.com/JabRef/jabref/issues/6303)
- We fixed an issue where a new entry is not shown in the library if a search is active [#6297](https://github.com/JabRef/jabref/issues/6297)
- We fixed an issue where long directory names created from patterns could create an exception. [#3915](https://github.com/JabRef/jabref/issues/3915)
- We fixed an issue where sort on numeric cases was broken. [#6349](https://github.com/JabRef/jabref/issues/6349)
- We fixed an issue where year and month fields were not cleared when converting to biblatex [#6224](https://github.com/JabRef/jabref/issues/6224)
- We fixed an issue where an "Not on FX thread" exception occurred when saving on linux [#6453](https://github.com/JabRef/jabref/issues/6453)
- We fixed an issue where the library sort order was lost. [#6091](https://github.com/JabRef/jabref/issues/6091)
- We fixed an issue where brackets in regular expressions were not working. [6469](https://github.com/JabRef/jabref/pull/6469)
- We fixed an issue where multiple background task popups stacked over each other.. [#6472](https://github.com/JabRef/jabref/issues/6472)
- We fixed an issue where LaTeX citations for specific commands (`\autocite`s) of biblatex-mla were not recognized. [#6476](https://github.com/JabRef/jabref/issues/6476)
- We fixed an issue where drag and drop was not working on empty database. [#6487](https://github.com/JabRef/jabref/issues/6487)
- We fixed an issue where the name fields were not updated after the preferences changed. [#6515](https://github.com/JabRef/jabref/issues/6515)
- We fixed an issue where "null" appeared in generated BibTeX keys. [#6459](https://github.com/JabRef/jabref/issues/6459)
- We fixed an issue where the authors' names were incorrectly displayed in the authors' column when they were bracketed. [#6465](https://github.com/JabRef/jabref/issues/6465) [#6459](https://github.com/JabRef/jabref/issues/6459)
- We fixed an issue where importing certain unlinked files would result in an exception [#5815](https://github.com/JabRef/jabref/issues/5815)
- We fixed an issue where downloaded files would be moved to a directory named after the citationkey when no file directory pattern is specified [#6589](https://github.com/JabRef/jabref/issues/6589)
- We fixed an issue with the creation of a group of cited entries which incorrectly showed the message that the library had been modified externally whenever saving the library. [#6420](https://github.com/JabRef/jabref/issues/6420)
- We fixed an issue with the creation of a group of cited entries. Now the file path to an aux file gets validated. [#6585](https://github.com/JabRef/jabref/issues/6585)
- We fixed an issue on Linux systems where the application would crash upon inotify failure. Now, the user is prompted with a warning, and given the choice to continue the session. [#6073](https://github.com/JabRef/jabref/issues/6073)
- We moved the search modifier buttons into the search bar, as they were not accessible, if autocompletion was disabled. [#6625](https://github.com/JabRef/jabref/issues/6625)
- We fixed an issue about duplicated group color indicators [#6175](https://github.com/JabRef/jabref/issues/6175)
- We fixed an issue where entries with the entry type Misc from an imported aux file would not be saved correctly to the bib file on disk [#6405](https://github.com/JabRef/jabref/issues/6405)
- We fixed an issue where percent sign ('%') was not formatted properly by the HTML formatter [#6753](https://github.com/JabRef/jabref/issues/6753)
- We fixed an issue with the [SAO/NASA Astrophysics Data System](https://docs.jabref.org/collect/import-using-online-bibliographic-database/ads) fetcher where `\textbackslash` appeared at the end of the abstract.
- We fixed an issue with the Science Direct fetcher where PDFs could not be downloaded. Fixes [#5860](https://github.com/JabRef/jabref/issues/5860)
- We fixed an issue with the Library of Congress importer.
- We fixed the [link to the external libraries listing](https://github.com/JabRef/jabref/blob/master/external-libraries.md) in the about dialog
- We fixed an issue regarding pasting on Linux. [#6293](https://github.com/JabRef/jabref/issues/6293)

### Removed

- We removed the option of the "enforce legal key". [#6295](https://github.com/JabRef/jabref/issues/6295)
- We removed the obsolete `External programs / Open PDF` section in the preferences, as the default application to open PDFs is now set in the `Manage external file types` dialog. [#6130](https://github.com/JabRef/jabref/pull/6130)
- We removed the option to configure whether a `.bib.bak` file should be generated upon save. It is now always enabled. Documentation at <https://docs.jabref.org/general/autosave>. [#6092](https://github.com/JabRef/jabref/issues/6092)
- We removed the built-in list of IEEE journal abbreviations using BibTeX strings. If you still want to use them, you have to download them separately from <https://abbrv.jabref.org>.

## [5.0] – 2020-03-06

### Changed

- Added browser integration to the snap package for firefox/chromium browsers. [#6062](https://github.com/JabRef/jabref/pull/6062)
- We reintroduced the possibility to extract references from plain text (using [GROBID](https://grobid.readthedocs.io/en/latest/)). [#5614](https://github.com/JabRef/jabref/pull/5614)
- We changed the open office panel to show buttons in rows of three instead of going straight down to save space as the button expanded out to take up unnecessary horizontal space. [#5479](https://github.com/JabRef/jabref/issues/5479)
- We cleaned up the group add/edit dialog. [#5826](https://github.com/JabRef/jabref/pull/5826)
- We reintroduced the index column. [#5844](https://github.com/JabRef/jabref/pull/5844)
- Filenames of external files can no longer contain curly braces. [#5926](https://github.com/JabRef/jabref/pull/5926)
- We made the filters more easily accessible in the integrity check dialog. [#5955](https://github.com/JabRef/jabref/pull/5955)
- We reimplemented and improved the dialog "Customize entry types". [#4719](https://github.com/JabRef/jabref/issues/4719)
- We added an [American Physical Society](https://journals.aps.org/) fetcher. [#818](https://github.com/JabRef/jabref/issues/818)
- We added possibility to enable/disable items quantity in groups. [#6042](https://github.com/JabRef/jabref/issues/6042)

### Fixed

- We fixed an issue where the command line console was always opened in the background. [#5474](https://github.com/JabRef/jabref/issues/5474)
- We fixed and issue where pdf files will not open under some KDE linux distributions when using okular. [#5253](https://github.com/JabRef/jabref/issues/5253)
- We fixed an issue where the Medline fetcher was only working when JabRef was running from source. [#5645](https://github.com/JabRef/jabref/issues/5645)
- We fixed some visual issues in the dark theme. [#5764](https://github.com/JabRef/jabref/pull/5764) [#5753](https://github.com/JabRef/jabref/issues/5753)
- We fixed an issue where non-default previews didn't handle unicode characters. [#5779](https://github.com/JabRef/jabref/issues/5779)
- We improved the performance, especially changing field values in the entry should feel smoother now. [#5843](https://github.com/JabRef/jabref/issues/5843)
- We fixed an issue where the ampersand character wasn't rendering correctly on previews. [#3840](https://github.com/JabRef/jabref/issues/3840)
- We fixed an issue where an erroneous "The library has been modified by another program" message was shown when saving. [#4877](https://github.com/JabRef/jabref/issues/4877)
- We fixed an issue where the file extension was missing after downloading a file (we now fall-back to pdf). [#5816](https://github.com/JabRef/jabref/issues/5816)
- We fixed an issue where cleaning up entries broke web URLs, if "Make paths of linked files relative (if possible)" was enabled, which resulted in various other issues subsequently. [#5861](https://github.com/JabRef/jabref/issues/5861)
- We fixed an issue where the tab "Required fields" of the entry editor did not show all required fields, if at least two of the defined required fields are linked with a logical or. [#5859](https://github.com/JabRef/jabref/issues/5859)
- We fixed several issues concerning managing external file types: Now everything is usable and fully functional. Previously, there were problems with the radio buttons, with saving the settings and with loading an input field value. Furthermore, different behavior for Windows and other operating systems was given, which was unified as well. [#5846](https://github.com/JabRef/jabref/issues/5846)
- We fixed an issue where entries containing Unicode charaters were not parsed correctly [#5899](https://github.com/JabRef/jabref/issues/5899)
- We fixed an issue where an entry containing an external filename with curly braces could not be saved. Curly braces are now longer allowed in filenames. [#5899](https://github.com/JabRef/jabref/issues/5899)
- We fixed an issue where changing the type of an entry did not update the main table [#5906](https://github.com/JabRef/jabref/issues/5906)
- We fixed an issue in the optics of the library properties, that cropped the dialog on scaled displays. [#5969](https://github.com/JabRef/jabref/issues/5969)
- We fixed an issue where changing the type of an entry did not update the main table. [#5906](https://github.com/JabRef/jabref/issues/5906)
- We fixed an issue where opening a library from the recent libraries menu was not possible. [#5939](https://github.com/JabRef/jabref/issues/5939)
- We fixed an issue where the most bottom group in the list got lost, if it was dragged on itself. [#5983](https://github.com/JabRef/jabref/issues/5983)
- We fixed an issue where changing entry type doesn't always work when biblatex source is shown. [#5905](https://github.com/JabRef/jabref/issues/5905)
- We fixed an issue where the group and the link column were not updated after changing the entry in the main table. [#5985](https://github.com/JabRef/jabref/issues/5985)
- We fixed an issue where reordering the groups was not possible after inserting an article. [#6008](https://github.com/JabRef/jabref/issues/6008)
- We fixed an issue where citation styles except the default "Preview" could not be used. [#5622](https://github.com/JabRef/jabref/issues/5622)
- We fixed an issue where a warning was displayed when the title content is made up of two sentences. [#5832](https://github.com/JabRef/jabref/issues/5832)
- We fixed an issue where an exception was thrown when adding a save action without a selected formatter in the library properties [#6069](https://github.com/JabRef/jabref/issues/6069)
- We fixed an issue where JabRef's icon was missing in the Export to clipboard Dialog. [#6286](https://github.com/JabRef/jabref/issues/6286)
- We fixed an issue when an "Abstract field" was duplicating text, when importing from RIS file (Neurons) [#6065](https://github.com/JabRef/jabref/issues/6065)
- We fixed an issue where adding the addition of a new entry was not completely validated [#6370](https://github.com/JabRef/jabref/issues/6370)
- We fixed an issue where the blue and red text colors in the Merge entries dialog were not quite visible [#6334](https://github.com/JabRef/jabref/issues/6334)
- We fixed an issue where underscore character was removed from the file name in the Recent Libraries list in File menu [#6383](https://github.com/JabRef/jabref/issues/6383)
- We fixed an issue where few keyboard shortcuts regarding new entries were missing [#6403](https://github.com/JabRef/jabref/issues/6403)

### Removed

- Ampersands are no longer escaped by default in the `bib` file. If you want to keep the current behaviour, you can use the new "Escape Ampersands" formatter as a save action. [#5869](https://github.com/JabRef/jabref/issues/5869)
- The "Merge Entries" entry was removed from the Quality Menu. Users should use the right-click menu instead. [#6021](https://github.com/JabRef/jabref/pull/6021)

## [5.0-beta] – 2019-12-15

### Changed

- We added a short DOI field formatter which shortens DOI to more human-readable form. [koppor#343](https://github.com/koppor/jabref/issues/343)
- We improved the display of group memberships by adding multiple colored bars if the entry belongs to more than one group. [#4574](https://github.com/JabRef/jabref/issues/4574)
- We added an option to show the preview as an extra tab in the entry editor (instead of in a split view). [#5244](https://github.com/JabRef/jabref/issues/5244)
- A custom Open/LibreOffice jstyle file now requires a layout line for the entry type `default` [#5452](https://github.com/JabRef/jabref/issues/5452)
- The entry editor is now open by default when JabRef starts up. [#5460](https://github.com/JabRef/jabref/issues/5460)
- Customized entry types are now serialized in alphabetical order in the bib file.
- We added a new ADS fetcher to use the new ADS API. [#4949](https://github.com/JabRef/jabref/issues/4949)
- We added support of the [X11 primary selection](https://unix.stackexchange.com/a/139193/18033) [#2389](https://github.com/JabRef/jabref/issues/2389)
- We added support to switch between biblatex and bibtex library types. [#5550](https://github.com/JabRef/jabref/issues/5550)
- We changed the save action buttons to be easier to understand. [#5565](https://github.com/JabRef/jabref/issues/5565)
- We made the columns for groups, files and uri in the main table reorderable and merged the clickable icon columns for uri, url, doi and eprint. [#5544](https://github.com/JabRef/jabref/pull/5544)
- We reduced the number of write actions performed when autosave is enabled [#5679](https://github.com/JabRef/jabref/issues/5679)
- We made the column sort order in the main table persistent [#5730](https://github.com/JabRef/jabref/pull/5730)
- When an entry is modified on disk, the change dialog now shows the merge dialog to highlight the changes [#5688](https://github.com/JabRef/jabref/pull/5688)

### Fixed

- Inherit fields from cross-referenced entries as specified by biblatex. [#5045](https://github.com/JabRef/jabref/issues/5045)
- We fixed an issue where it was no longer possible to connect to LibreOffice. [#5261](https://github.com/JabRef/jabref/issues/5261)
- The "All entries group" is no longer shown when no library is open.
- We fixed an exception which occurred when closing JabRef. [#5348](https://github.com/JabRef/jabref/issues/5348)
- We fixed an issue where JabRef reports incorrectly about customized entry types. [#5332](https://github.com/JabRef/jabref/issues/5332)
- We fixed a few problems that prevented JabFox to communicate with JabRef. [#4737](https://github.com/JabRef/jabref/issues/4737) [#4303](https://github.com/JabRef/jabref/issues/4303)
- We fixed an error where the groups containing an entry loose their highlight color when scrolling. [#5022](https://github.com/JabRef/jabref/issues/5022)
- We fixed an error where scrollbars were not shown. [#5374](https://github.com/JabRef/jabref/issues/5374)
- We fixed an error where an exception was thrown when merging entries. [#5169](https://github.com/JabRef/jabref/issues/5169)
- We fixed an error where certain metadata items were not serialized alphabetically.
- After assigning an entry to a group, the item count is now properly colored to reflect the new membership of the entry. [#3112](https://github.com/JabRef/jabref/issues/3112)
- The group panel is now properly updated when switching between libraries (or when closing/opening one). [#3142](https://github.com/JabRef/jabref/issues/3142)
- We fixed an error where the number of matched entries shown in the group pane was not updated correctly. [#4441](https://github.com/JabRef/jabref/issues/4441)
- We fixed an error where the wrong file is renamed and linked when using the "Copy, rename and link" action. [#5653](https://github.com/JabRef/jabref/issues/5653)
- We fixed a "null" error when writing XMP metadata. [#5449](https://github.com/JabRef/jabref/issues/5449)
- We fixed an issue where empty keywords lead to a strange display of automatic keyword groups. [#5333](https://github.com/JabRef/jabref/issues/5333)
- We fixed an error where the default color of a new group was white instead of dark gray. [#4868](https://github.com/JabRef/jabref/issues/4868)
- We fixed an issue where the first field in the entry editor got the focus while performing a different action (like searching). [#5084](https://github.com/JabRef/jabref/issues/5084)
- We fixed an issue where multiple entries were highlighted in the web search result after scrolling. [#5035](https://github.com/JabRef/jabref/issues/5035)
- We fixed an issue where the hover indication in the web search pane was not working. [#5277](https://github.com/JabRef/jabref/issues/5277)
- We fixed an error mentioning "javafx.controls/com.sun.javafx.scene.control" that was thrown when interacting with the toolbar.
- We fixed an error where a cleared search was restored after switching libraries. [#4846](https://github.com/JabRef/jabref/issues/4846)
- We fixed an exception which occurred when trying to open a non-existing file from the "Recent files"-menu [#5334](https://github.com/JabRef/jabref/issues/5334)
- We fixed an issues where the search highlight in the entry preview did not worked. [#5069](https://github.com/JabRef/jabref/issues/5069)
- The context menu for fields in the entry editor is back. [#5254](https://github.com/JabRef/jabref/issues/5254)
- We fixed an exception which occurred when trying to open a non-existing file from the "Recent files"-menu [#5334](https://github.com/JabRef/jabref/issues/5334)
- We fixed a problem where the "editor" information has been duplicated during saving a .bib-Database. [#5359](https://github.com/JabRef/jabref/issues/5359)
- We re-introduced the feature to switch between different preview styles. [#5221](https://github.com/JabRef/jabref/issues/5221)
- We fixed various issues (including [#5263](https://github.com/JabRef/jabref/issues/5263)) related to copying entries to the clipboard
- We fixed some display errors in the preferences dialog and replaced some of the controls [#5033](https://github.com/JabRef/jabref/pull/5033) [#5047](https://github.com/JabRef/jabref/pull/5047) [#5062](https://github.com/JabRef/jabref/pull/5062) [#5141](https://github.com/JabRef/jabref/pull/5141) [#5185](https://github.com/JabRef/jabref/pull/5185) [#5265](https://github.com/JabRef/jabref/pull/5265) [#5315](https://github.com/JabRef/jabref/pull/5315) [#5360](https://github.com/JabRef/jabref/pull/5360)
- We fixed an exception which occurred when trying to import entries without an open library. [#5447](https://github.com/JabRef/jabref/issues/5447)
- The "Automatically set file links" feature now follows symbolic links. [#5664](https://github.com/JabRef/jabref/issues/5664)
- After successful import of one or multiple bib entries the main table scrolls to the first imported entry [#5383](https://github.com/JabRef/jabref/issues/5383)
- We fixed an exception which occurred when an invalid jstyle was loaded. [#5452](https://github.com/JabRef/jabref/issues/5452)
- We fixed an issue where the command line arguments `importBibtex` and `importToOpen` did not import into the currently open library, but opened a new one. [#5537](https://github.com/JabRef/jabref/issues/5537)
- We fixed an error where the preview theme did not adapt to the "Dark" mode [#5463](https://github.com/JabRef/jabref/issues/5463)
- We fixed an issue where multiple entries were allowed in the "crossref" field [#5284](https://github.com/JabRef/jabref/issues/5284)
- We fixed an issue where the merge dialog showed the wrong text colour in "Dark" mode [#5516](https://github.com/JabRef/jabref/issues/5516)
- We fixed visibility issues with the scrollbar and group selection highlight in "Dark" mode, and enabled "Dark" mode for the OpenOffice preview in the style selection window. [#5522](https://github.com/JabRef/jabref/issues/5522)
- We fixed an issue where the author field was not correctly parsed during bibtex key-generation. [#5551](https://github.com/JabRef/jabref/issues/5551)
- We fixed an issue where notifications where shown during autosave. [#5555](https://github.com/JabRef/jabref/issues/5555)
- We fixed an issue where the side pane was not remembering its position. [#5615](https://github.com/JabRef/jabref/issues/5615)
- We fixed an issue where JabRef could not interact with [Oracle XE](https://www.oracle.com/de/database/technologies/appdev/xe.html) in the [shared SQL database setup](https://docs.jabref.org/collaborative-work/sqldatabase).
- We fixed an issue where the toolbar icons were hidden on smaller screens.
- We fixed an issue where renaming referenced files for bib entries with long titles was not possible. [#5603](https://github.com/JabRef/jabref/issues/5603)
- We fixed an issue where a window which is on an external screen gets unreachable when external screen is removed. [#5037](https://github.com/JabRef/jabref/issues/5037)
- We fixed a bug where the selection of groups was lost after drag and drop. [#2868](https://github.com/JabRef/jabref/issues/2868)
- We fixed an issue where the custom entry types didn't show the correct display name [#5651](https://github.com/JabRef/jabref/issues/5651)

### Removed

- We removed some obsolete notifications. [#5555](https://github.com/JabRef/jabref/issues/5555)
- We removed an internal step in the [ISBN-to-BibTeX fetcher](https://docs.jabref.org/import-using-publication-identifiers/isbntobibtex): The [ISBN to BibTeX Converter](https://manas.tungare.name/software/isbn-to-bibtex) by [@manastungare](https://github.com/manastungare) is not used anymore, because it is offline: "people using this tool have not been generating enough sales for Amazon."
- We removed the option to control the default drag and drop behaviour. You can use the modifier keys (like CtrL or Alt) instead.

## [5.0-alpha] – 2019-08-25

### Changed

- We added eventitle, eventdate and venue fields to `@unpublished` entry type.
- We added `@software` and `@dataSet` entry type to biblatex.
- All fields are now properly sorted alphabetically (in the subgroups of required/optional fields) when the entry is written to the bib file.
- We fixed an issue where some importers used the field `pubstatus` instead of the standard BibTeX field `pubstate`.
- We changed the latex command removal for docbook exporter. [#3838](https://github.com/JabRef/jabref/issues/3838)
- We changed the location of some fields in the entry editor (you might need to reset your preferences for these changes to come into effect)
  - Journal/Year/Month in biblatex mode -> Deprecated (if filled)
  - DOI/URL: General -> Optional
  - Internal fields like ranking, read status and priority: Other -> General
  - Moreover, empty deprecated fields are no longer shown
- Added server timezone parameter when connecting to a shared database.
- We updated the dialog for setting up general fields.
- URL field formatting is updated. All whitespace chars, located at the beginning/ending of the URL, are trimmed automatically
- We changed the behavior of the field formatting dialog such that the `bibtexkey` is not changed when formatting all fields or all text fields.
- We added a "Move file to file directory and rename file" option for simultaneously moving and renaming of document file. [#4166](https://github.com/JabRef/jabref/issues/4166)
- Use integrated graphics card instead of discrete on macOS [#4070](https://github.com/JabRef/jabref/issues/4070)
- We added a cleanup operation that detects an arXiv identifier in the note, journal or URL field and moves it to the `eprint` field.
  Because of this change, the last-used cleanup operations were reset.
- We changed the minimum required version of Java to 1.8.0_171, as this is the latest release for which the automatic Java update works. [#4093](https://github.com/JabRef/jabref/issues/4093)
- The special fields like `Printed` and `Read status` now show gray icons when the row is hovered.
- We added a button in the tab header which allows you to close the database with one click. [#494](https://github.com/JabRef/jabref/issues/494)
- Sorting in the main table now takes information from cross-referenced entries into account. [#2808](https://github.com/JabRef/jabref/issues/2808)
- If a group has a color specified, then entries matched by this group have a small colored bar in front of them in the main table.
- Change default icon for groups to a circle because a colored version of the old icon was hard to distinguish from its black counterpart.
- In the main table, the context menu appears now when you press the "context menu" button on the keyboard. [feature request in the forum](https://discourse.jabref.org/t/how-to-enable-keyboard-context-key-windows)
- We added icons to the group side panel to quickly switch between `union` and `intersection` group view mode. [#3269](https://github.com/JabRef/jabref/issues/3269).
- We use `https` for [fetching from most online bibliographic database](https://docs.jabref.org/import-using-online-bibliographic-database).
- We changed the default keyboard shortcuts for moving between entries when the entry editor is active to ̀<kbd>alt</kbd> + <kbd>up/down</kbd>.
- Opening a new file now prompts the directory of the currently selected file, instead of the directory of the last opened file.
- Window state is saved on close and restored on start.
- We made the MathSciNet fetcher more reliable.
- We added the ISBN fetcher to the list of fetcher available under "Update with bibliographic information from the web" in the entry editor toolbar.
- Files without a defined external file type are now directly opened with the default application of the operating system
- We streamlined the process to rename and move files by removing the confirmation dialogs.
- We removed the redundant new lines of markings and wrapped the summary in the File annotation tab. [#3823](https://github.com/JabRef/jabref/issues/3823)
- We add auto URL formatting when user paste link to URL field in entry editor. [koppor#254](https://github.com/koppor/jabref/issues/254)
- We added a minimum height for the entry editor so that it can no longer be hidden by accident. [#4279](https://github.com/JabRef/jabref/issues/4279)
- We added a new keyboard shortcut so that the entry editor could be closed by <kbd>Ctrl</kbd> + <kbd>E</kbd>. [#4222](https://github.com/JabRef/jabref/issues/4222)
- We added an option in the preference dialog box, that allows user to pick the dark or light theme option. [#4130](https://github.com/JabRef/jabref/issues/4130)
- We updated the Related Articles tab to accept JSON from the new version of the Mr. DLib service
- We added an option in the preference dialog box that allows user to choose behavior after dragging and dropping files in Entry Editor. [#4356](https://github.com/JabRef/jabref/issues/4356)
- We added the ability to have an export preference where previously "File"-->"Export"/"Export selected entries" would not save the user's preference[#4495](https://github.com/JabRef/jabref/issues/4495)
- We optimized the code responsible for connecting to an external database, which should lead to huge improvements in performance.
- For automatically created groups, added ability to filter groups by entry type. [#4539](https://github.com/JabRef/jabref/issues/4539)
- We added the ability to add field names from the Preferences Dialog [#4546](https://github.com/JabRef/jabref/issues/4546)
- We added the ability to change the column widths directly in the main table. [#4546](https://github.com/JabRef/jabref/issues/4546)
- We added a description of how recommendations were chosen and better error handling to Related Articles tab
- We added the ability to execute default action in dialog by using with <kbd>Ctrl</kbd> + <kbd>Enter</kbd> combination [#4496](https://github.com/JabRef/jabref/issues/4496)
- We grouped and reordered the Main Menu (File, Edit, Library, Quality, Tools, and View tabs & icons). [#4666](https://github.com/JabRef/jabref/issues/4666) [#4667](https://github.com/JabRef/jabref/issues/4667) [#4668](https://github.com/JabRef/jabref/issues/4668) [#4669](https://github.com/JabRef/jabref/issues/4669) [#4670](https://github.com/JabRef/jabref/issues/4670) [#4671](https://github.com/JabRef/jabref/issues/4671) [#4672](https://github.com/JabRef/jabref/issues/4672) [#4673](https://github.com/JabRef/jabref/issues/4673)
- We added additional modifiers (capitalize, titlecase and sentencecase) to the Bibtex key generator. [#1506](https://github.com/JabRef/jabref/issues/1506)
- We have migrated from the mysql jdbc connector to the mariadb one for better authentication scheme support. [#4745](https://github.com/JabRef/jabref/issues/4745)
- We grouped the toolbar icons and changed the Open Library and Copy icons. [#4584](https://github.com/JabRef/jabref/issues/4584)
- We added a browse button next to the path text field for aux-based groups. [#4586](https://github.com/JabRef/jabref/issues/4586)
- We changed the title of Group Dialog to "Add subgroup" from "Edit group" when we select Add subgroup option.
- We enable import button only if entries are selected. [#4755](https://github.com/JabRef/jabref/issues/4755)
- We made modifications to improve the contrast of UI elements. [#4583](https://github.com/JabRef/jabref/issues/4583)
- We added a warning for empty BibTeX keys in the entry editor. [#4440](https://github.com/JabRef/jabref/issues/4440)
- We added an option in the settings to set the default action in JabRef when right clicking on any entry in any database and selecting "Open folder". [#4763](https://github.com/JabRef/jabref/issues/4763)
- The Medline fetcher now normalizes the author names according to the BibTeX-Standard [#4345](https://github.com/JabRef/jabref/issues/4345)
- We added an option on the Linked File Viewer to rename the attached file of an entry directly on the JabRef. [#4844](https://github.com/JabRef/jabref/issues/4844)
- We added an option in the preference dialog box that allows user to enable helpful tooltips.[#3599](https://github.com/JabRef/jabref/issues/3599)
- We reworked the functionality for extracting BibTeX entries from plain text, because our used service [freecite shut down](https://library.brown.edu/libweb/freecite_notice.php). [#5206](https://github.com/JabRef/jabref/pull/5206)
- We moved the dropdown menu for selecting the push-application from the toolbar into the external application preferences. [#674](https://github.com/JabRef/jabref/issues/674)
- We removed the alphabetical ordering of the custom tabs and updated the error message when trying to create a general field with a name containing an illegal character. [#5019](https://github.com/JabRef/jabref/issues/5019)
- We added a context menu to the bib(la)tex-source-editor to copy'n'paste. [#5007](https://github.com/JabRef/jabref/pull/5007)
- We added a tool that allows searching for citations in LaTeX files. It scans directories and shows which entries are used, how many times and where.
- We added a 'LaTeX citations' tab to the entry editor, to search for citations to the active entry in the LaTeX file directory. It can be disabled in the preferences dialog.
- We added an option in preferences to allow for integers in field "edition" when running database in bibtex mode. [#4680](https://github.com/JabRef/jabref/issues/4680)
- We added the ability to use negation in export filter layouts. [#5138](https://github.com/JabRef/jabref/pull/5138)
- Focus on Name Area instead of 'OK' button whenever user presses 'Add subgroup'. [#6307](https://github.com/JabRef/jabref/issues/6307)
- We changed the behavior of merging that the entry which has "smaller" bibkey will be selected. [#7395](https://github.com/JabRef/jabref/issues/7395)

### Fixed

- We fixed an issue where JabRef died silently for the user without enough inotify instances [#4874](https://github.com/JabRef/jabref/issues/4874)
- We fixed an issue where corresponding groups are sometimes not highlighted when clicking on entries [#3112](https://github.com/JabRef/jabref/issues/3112)
- We fixed an issue where custom exports could not be selected in the 'Export (selected) entries' dialog [#4013](https://github.com/JabRef/jabref/issues/4013)
- Italic text is now rendered correctly. [#3356](https://github.com/JabRef/jabref/issues/3356)
- The entry editor no longer gets corrupted after using the source tab. [#3532](https://github.com/JabRef/jabref/issues/3532) [#3608](https://github.com/JabRef/jabref/issues/3608) [#3616](https://github.com/JabRef/jabref/issues/3616)
- We fixed multiple issues where entries did not show up after import if a search was active. [#1513](https://github.com/JabRef/jabref/issues/1513) [#3219](https://github.com/JabRef/jabref/issues/3219))
- We fixed an issue where the group tree was not updated correctly after an entry was changed. [#3618](https://github.com/JabRef/jabref/issues/3618)
- We fixed an issue where a right-click in the main table selected a wrong entry. [#3267](https://github.com/JabRef/jabref/issues/3267)
- We fixed an issue where in rare cases entries where overlayed in the main table. [#3281](https://github.com/JabRef/jabref/issues/3281)
- We fixed an issue where selecting a group messed up the focus of the main table and the entry editor. [#3367](https://github.com/JabRef/jabref/issues/3367)
- We fixed an issue where composite author names were sorted incorrectly. [#2828](https://github.com/JabRef/jabref/issues/2828)
- We fixed an issue where commands followed by `-` didn't work. [#3805](https://github.com/JabRef/jabref/issues/3805)
- We fixed an issue where a non-existing aux file in a group made it impossible to open the library. [#4735](https://github.com/JabRef/jabref/issues/4735)
- We fixed an issue where some journal names were wrongly marked as abbreviated. [#4115](https://github.com/JabRef/jabref/issues/4115)
- We fixed an issue where the custom file column were sorted incorrectly. [#3119](https://github.com/JabRef/jabref/issues/3119)
- We improved the parsing of author names whose infix is abbreviated without a dot. [#4864](https://github.com/JabRef/jabref/issues/4864)
- We fixed an issues where the entry losses focus when a field is edited and at the same time used for sorting. [#3373](https://github.com/JabRef/jabref/issues/3373)
- We fixed an issue where the menu on Mac OS was not displayed in the usual Mac-specific way. [#3146](https://github.com/JabRef/jabref/issues/3146)
- We improved the integrity check for page numbers. [#4113](https://github.com/JabRef/jabref/issues/4113) and [feature request in the forum](https://discourse.jabref.org/t/pages-field-allow-use-of-en-dash/1199)
- We fixed an issue where the order of fields in customized entry types was not saved correctly. [#4033](https://github.com/JabRef/jabref/issues/4033)
- We fixed an issue where renaming a group did not change the group name in the interface. [#3189](https://github.com/JabRef/jabref/issues/3189)
- We fixed an issue where the groups tree of the last database was still shown even after the database was already closed.
- We fixed an issue where the "Open file dialog" may disappear behind other windows. [#3410](https://github.com/JabRef/jabref/issues/3410)
- We fixed an issue where the number of entries matched was not updated correctly upon adding or removing an entry. [#3537](https://github.com/JabRef/jabref/issues/3537)
- We fixed an issue where the default icon of a group was not colored correctly.
- We fixed an issue where the first field in entry editor was not focused when adding a new entry. [#4024](https://github.com/JabRef/jabref/issues/4024)
- We reworked the "Edit file" dialog to make it resizeable and improved the workflow for adding and editing files [#2970](https://github.com/JabRef/jabref/issues/2970)
- We fixed an issue where custom name formatters were no longer found correctly. [#3531](https://github.com/JabRef/jabref/issues/3531)
- We fixed an issue where the month was not shown in the preview. [#3239](https://github.com/JabRef/jabref/issues/3239)
- Rewritten logic to detect a second jabref instance. [#4023](https://github.com/JabRef/jabref/issues/4023)
- We fixed an issue where the "Convert to BibTeX-Cleanup" moved the content of the `file` field to the `pdf` field [#4120](https://github.com/JabRef/jabref/issues/4120)
- We fixed an issue where the preview pane in entry preview in preferences wasn't showing the citation style selected [#3849](https://github.com/JabRef/jabref/issues/3849)
- We fixed an issue where the default entry preview style still contained the field `review`. The field `review` in the style is now replaced with comment to be consistent with the entry editor [#4098](https://github.com/JabRef/jabref/issues/4098)
- We fixed an issue where users were vulnerable to XXE attacks during parsing [#4229](https://github.com/JabRef/jabref/issues/4229)
- We fixed an issue where files added via the "Attach file" contextmenu of an entry were not made relative. [#4201](https://github.com/JabRef/jabref/issues/4201) and [#4241](https://github.com/JabRef/jabref/issues/4241)
- We fixed an issue where author list parser can't generate bibtex for Chinese author. [#4169](https://github.com/JabRef/jabref/issues/4169)
- We fixed an issue where the list of XMP Exclusion fields in the preferences was not be saved [#4072](https://github.com/JabRef/jabref/issues/4072)
- We fixed an issue where the ArXiv Fetcher did not support HTTP URLs [koppor#328](https://github.com/koppor/jabref/issues/328)
- We fixed an issue where only one PDF file could be imported [#4422](https://github.com/JabRef/jabref/issues/4422)
- We fixed an issue where "Move to group" would always move the first entry in the library and not the selected [#4414](https://github.com/JabRef/jabref/issues/4414)
- We fixed an issue where an older dialog appears when downloading full texts from the quality menu. [#4489](https://github.com/JabRef/jabref/issues/4489)
- We fixed an issue where right clicking on any entry in any database and selecting "Open folder" results in the NullPointer exception. [#4763](https://github.com/JabRef/jabref/issues/4763)
- We fixed an issue where option 'open terminal here' with custom command was passing the wrong argument. [#4802](https://github.com/JabRef/jabref/issues/4802)
- We fixed an issue where ranking an entry would generate an IllegalArgumentException. [#4754](https://github.com/JabRef/jabref/issues/4754)
- We fixed an issue where special characters where removed from non-label key generation pattern parts [#4767](https://github.com/JabRef/jabref/issues/4767)
- We fixed an issue where the RIS import would overwite the article date with the value of the acessed date [#4816](https://github.com/JabRef/jabref/issues/4816)
- We fixed an issue where an NullPointer exception was thrown when a referenced entry in an Open/Libre Office document was no longer present in the library. Now an error message with the reference marker of the missing entry is shown. [#4932](https://github.com/JabRef/jabref/issues/4932)
- We fixed an issue where a database exception related to a missing timezone was too big. [#4827](https://github.com/JabRef/jabref/issues/4827)
- We fixed an issue where the IEEE fetcher returned an error if no keywords were present in the result from the IEEE website [#4997](https://github.com/JabRef/jabref/issues/4997)
- We fixed an issue where the command line help text had several errors, and arguments and descriptions have been rewritten to simplify and detail them better. [#2016](https://github.com/JabRef/jabref/issues/2016)
- We fixed an issue where the same menu for changing entry type had two different sizes and weights. [#4977](https://github.com/JabRef/jabref/issues/4977)
- We fixed an issue where the "Attach file" dialog, in the right-click menu for an entry, started on the working directory instead of the user's main directory. [#4995](https://github.com/JabRef/jabref/issues/4995)
- We fixed an issue where the JabRef Icon in the macOS launchpad was not displayed correctly [#5003](https://github.com/JabRef/jabref/issues/5003)
- We fixed an issue where the "Search for unlinked local files" would throw an exception when parsing the content of a PDF-file with missing "series" information [#5128](https://github.com/JabRef/jabref/issues/5128)
- We fixed an issue where the XMP Importer would incorrectly return an empty default entry when importing pdfs [#6577](https://github.com/JabRef/jabref/issues/6577)
- We fixed an issue where opening the menu 'Library properties' marked the library as modified [#6451](https://github.com/JabRef/jabref/issues/6451)
- We fixed an issue when importing resulted in an exception [#7343](https://github.com/JabRef/jabref/issues/7343)
- We fixed an issue where the field in the Field formatter dropdown selection were sorted in random order. [#7710](https://github.com/JabRef/jabref/issues/7710)

### Removed

- The feature to "mark entries" was removed and merged with the groups functionality. For migration, a group is created for every value of the `__markedentry` field and the entry is added to this group.
- The number column was removed.
- We removed the global search feature.
- We removed the coloring of cells in the main table according to whether the field is optional/required.
- We removed the feature to find and resolve duplicate BibTeX keys (as this use case is already covered by the integrity check).
- We removed a few commands from the right-click menu that are not needed often and thus don't need to be placed that prominently:
  - Print entry preview: available through entry preview
  - All commands related to marking: marking is not yet reimplemented
  - Set/clear/append/rename fields: available through Edit menu
  - Manage keywords: available through the Edit menu
  - Copy linked files to folder: available through File menu
  - Add/move/remove from group: removed completely (functionality still available through group interface)
- We removed the option to change the column widths in the preferences dialog. [#4546](https://github.com/JabRef/jabref/issues/4546)

## Older versions

The changelog of JabRef 4.x is available at the [v4.3.1 tag](https://github.com/JabRef/jabref/blob/v4.3.1/CHANGELOG.md).
The changelog of JabRef 3.x is available at the [v3.8.2 tag](https://github.com/JabRef/jabref/blob/v3.8.2/CHANGELOG.md).
The changelog of JabRef 2.11 and all previous versions is available as [text file in the v2.11.1 tag](https://github.com/JabRef/jabref/blob/v2.11.1/CHANGELOG).

[Unreleased]: https://github.com/JabRef/jabref/compare/v5.10...HEAD
[5.10]: https://github.com/JabRef/jabref/compare/v5.9...v5.10
[5.9]: https://github.com/JabRef/jabref/compare/v5.8...v5.9
[5.8]: https://github.com/JabRef/jabref/compare/v5.7...v5.8
[5.7]: https://github.com/JabRef/jabref/compare/v5.6...v5.7
[5.6]: https://github.com/JabRef/jabref/compare/v5.5...v5.6
[5.5]: https://github.com/JabRef/jabref/compare/v5.4...v5.5
[5.4]: https://github.com/JabRef/jabref/compare/v5.3...v5.4
[5.3]: https://github.com/JabRef/jabref/compare/v5.2...v5.3
[5.2]: https://github.com/JabRef/jabref/compare/v5.1...v5.2
[5.1]: https://github.com/JabRef/jabref/compare/v5.0...v5.1
[5.0]: https://github.com/JabRef/jabref/compare/v5.0-beta...v5.0
[5.0-beta]: https://github.com/JabRef/jabref/compare/v5.0-alpha...v5.0-beta
[5.0-alpha]: https://github.com/JabRef/jabref/compare/v4.3...v5.0-alpha
<!-- markdownlint-disable-file MD012 MD024 MD033 --><|MERGE_RESOLUTION|>--- conflicted
+++ resolved
@@ -40,11 +40,8 @@
 - We fixed an issue where it was possible to create a group with no name or with a group separator inside the name [#9776](https://github.com/JabRef/jabref/issues/9776)
 - Biblatex's `journaltitle` is now also respected for showing the journal information. [#10397](https://github.com/JabRef/jabref/issues/10397)
 - JabRef does not hang anymore when exporting via CLI. [#10380](https://github.com/JabRef/jabref/issues/10380)
-<<<<<<< HEAD
 - We fixed an issue where it was not possible to save a library on a network share under macOS due to an exception when acquiring a file lock [#10452](https://github.com/JabRef/jabref/issues/10452)
-=======
 - We fixed an issue where exporting "XMP annotated pdf" without selecting an existing document would produce an exception. [#10102](https://github.com/JabRef/jabref/issues/10102)
->>>>>>> 3f53201d
 
 ### Removed
 
