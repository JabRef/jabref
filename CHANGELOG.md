# Changelog
All notable changes to this project will be documented in this file.
This project **does not** adhere to [Semantic Versioning](http://semver.org/).
This file tries to follow the conventions proposed by [keepachangelog.com](http://keepachangelog.com/).
Here, the categories "Changed" for added and changed functionality,
"Fixed" for fixed functionality, and
"Removed" for removed functionality are used.

We refer to [GitHub issues](https://github.com/JabRef/jabref/issues) by using `#NUM`.


## [Unreleased]

### Changed
- We added bracketed expresion support for file search patterns, import file name patterns and file directory patters, in addition to bibtexkey patterns.
- We added support for '[entrytype]' bracketed expression.
- Updated French translation
- We improved the handling of abstracts in the "Astrophysics Data System" fetcher. [#2471](https://github.com/JabRef/jabref/issues/2471)
- We added support for pasting entries in different formats [#3143](https://github.com/JabRef/jabref/issues/3143)
- In the annotation tab, PDF files are now monitored for new or changed annotation. A manual reload is no longer necessary. [#3292](https://github.com/JabRef/jabref/issues/3292)
- We increased the relative size of the "abstract" field in the entry editor. [Feature request in the forum](http://discourse.jabref.org/t/entry-preview-in-version-4/827)
- Crossreferenced entries are now used when a BibTex key is generated for an entry with empty fields. [#2811](https://github.com/JabRef/jabref/issues/2811)
- We now set the WM_CLASS of the UI to org-jabref-JabRefMain to allow certain Un*x window managers to properly identify its windows
- We changed the default paths for the OpenOffice/LibreOffice binaries to the default path for LibreOffice
- We no longer create a new entry editor when selecting a new entry to increase performance. [#3187](https://github.com/JabRef/jabref/pull/3187)
<<<<<<< HEAD
- We added the possibility to copy linked files from entries to a single output folder [#2539](https://github.com/JabRef/jabref/pull/2593)
=======
- We increased performance and decreased the memory footprint of the entry editor drastically. [#3331](https://github.com/JabRef/jabref/pull/3331)

>>>>>>> f71c5a8c

### Fixed
 - We fixed the translation of \textendash in the entry preview [#3307](https://github.com/JabRef/jabref/issues/3307)
 - We fixed an issue where JabRef would not terminated after asking to collect anonymous statistics [#2955 comment](https://github.com/JabRef/jabref/issues/2955#issuecomment-334591123)
 - We fixed an issue where JabRef would not shut down when started with the '-n' (No GUI) option. [#3247](https://github.com/JabRef/jabref/issues/3247)
 - We improved the way metadata is updated in remote databases. [#3235](https://github.com/JabRef/jabref/issues/3235)
 - We improved font rendering of the Entry Editor for Linux based systems [#3295](https://github.com/JabRef/jabref/issues/3295)
 - We fixed an issue where JabRef would freeze when trying to replace the original entry after a merge with new information from identifiers like DOI/ISBN etc. [3294](https://github.com/JabRef/jabref/issues/3294)

### Removed














































## [4.0] - 2017-10-04

### Changed

- We add a textArea to see versionInfo in the About JabRef Dialog.[#2942](https://github.com/JabRef/jabref/issues/2942)
- We turned the validation feature in the entry editor off by default, because of a bug in the library we have been using [#3145](https://github.com/JabRef/jabref/issues/3145)
- Added 'Filter All' and 'Filter None' buttons with corresponding functionality to Quality Check tool.
- We increased the size of the keywords and file text areas in the entry editor
- When the entry that is currently shown in the entry editor is deleted externally, the editor is now closed automatically [#2946](https://github.com/JabRef/jabref/issues/2946)
- We added reordering of file and link entries in the `General`-Tab [3165, comment](https://github.com/JabRef/jabref/issues/3165#issuecomment-326269715)
- We added autcompletion for the `crossref` field on basis of the BibTeX-key. To accept such an autcompleted key as new entry-link, you have to press <kbd>Enter</kbd> two times, otherwise the field data is not stored in the library file.[koppor#257](https://github.com/koppor/jabref/issues/257)
- We added drag and drop support for adding files directly in the `General`-Tab. The dragged files are currently only linked from their existing directory. For more advanced features use the `Add files` dialog. [#koppor#244](https://github.com/koppor/jabref/issues/244)
- We added the file description filed back to the list of files in the `General`-Tab [#2930, comment](https://github.com/JabRef/jabref/issues/2930#issuecomment-328328172)
- Added an error dialog if the file is open in another process and cannot be renamed. [#3229]
- On Windows, the `JabRef.exe` executable can now be used to start JabRef from the command line. By default, no output is shown unless the new "-console" option is specified.

### Fixed

- We re-added the "Normalize to BibTeX name format" context menu item [#3136](https://github.com/JabRef/jabref/issues/3136)
- We fixed a memory leak in the source tab of the entry editor [#3113](https://github.com/JabRef/jabref/issues/3113)
- We fixed a [java bug](https://bugs.openjdk.java.net/browse/JDK-8185792) where linux users could not enter accented characters in the entry editor and the search bar [#3028](https://github.com/JabRef/jabref/issues/3028)
- We fixed a regression introduced in v4.0-beta2: A file can be dropped to the entry preview to attach it to the entry [koppor#245](https://github.com/koppor/jabref/issues/245)
- We fixed an issue in the "Replace String" dialog (<kbd>Ctrl</kbd>+<kbd>R</kbd> where search and replace did not work for the `bibtexkey` field. [#3132](https://github.com/JabRef/jabref/issues/3132)
- We fixed an issue in the entry editor where adding a term to a new protected terms list freezed JabRef completely. [#3157](https://github.com/JabRef/jabref/issues/3157)
- We fixed an issue in the "Manage protected terms" dialog where an 'Open file' dialog instead of a 'Save file' dialog was shown when creating a new list. [#3157](https://github.com/JabRef/jabref/issues/3157)
- We fixed an issue where unparseable dates of the FileAnnotations caused the FileAnnotationsTab to crash.
- We fixed an issue where a new protected terms list was not available immediately after its addition. [#3161](https://github.com/JabRef/jabref/issues/3161)
- We fixed an issue where an online file link could not be removed from an entry [#3165](https://github.com/JabRef/jabref/issues/3165)
- We fixed an issue where an online file link did not open the browser and created an error [#3165](https://github.com/JabRef/jabref/issues/3165)
- We fixed an issue where the arrow keys in the search bar did not work as expected [#3081](https://github.com/JabRef/jabref/issues/3081)
- We fixed wrong hotkey being displayed at "automatically file links" in the entry editor
- We fixed an issue where metadata syncing with local and shared database were unstable. It will also fix syncing groups and sub-groups in database. [#2284](https://github.com/JabRef/jabref/issues/2284)
- We fixed an issue where renaming a linked file would fail silently if a file with the same name existed.  Added support for overriding existing file at user discretion. [#3172] (https://github.com/JabRef/jabref/issues/3172)
- We fixed an issue where the "Remove group and subgroups" operation did not remove group information from entries in the group [#3190](https://github.com/JabRef/jabref/issues/3190)
- We fixed an issue where it was possible to leave the entry editor with an imbalance of braces. [#3167](https://github.com/JabRef/jabref/issues/3167)
- Renaming files now truncates the filename to not exceed the limit of 255 chars [#2622](https://github.com/JabRef/jabref/issues/2622)
- We improved the handling of hyphens in names. [#2775](https://github.com/JabRef/jabref/issues/2775)
- We fixed an issue where an entered file description was not written to the bib-file [#3208](https://github.com/JabRef/jabref/issues/3208)
- We improved the auto completion in the search bar. [koppor#253](https://github.com/koppor/jabref/issues/253)
- We fixed renaming files which are not in the main directory. [#3230](https://github.com/JabRef/jabref/issues/3230)

### Removed
- We removed support for LatexEditor, as it is not under active development. [#3199](https://github.com/JabRef/jabref/issues/3199)


## [4.0-beta3] – 2017-08-16

### Changed
- We made the font size in the entry editor and group panel customizable by "Menu and label font size". [#3034](https://github.com/JabRef/jabref/issues/3034)
- If fetched article is already in database, then the entry merge dialog is shown.
- An error message is now displayed if you try to create a group containing the keyword separator or if there is already a group with the same name. [#3075](https://github.com/JabRef/jabref/issues/3075) and [#1495](https://github.com/JabRef/jabref/issues/1495)
- The FileAnnotationsTab was re-implemented in JavaFx. [#3082](https://github.com/JabRef/jabref/pull/3082)
- Integrity warnings are now directly displayed in the entry editor.
- We added the functionality to have `regex` as modifier. [#457](https://github.com/JabRef/jabref/issues/457)

### Fixed

- We fixed an issue where the fetcher for the Astrophysics Data System (ADS) added some non-bibtex data to the entry returned from the search [#3035](https://github.com/JabRef/jabref/issues/3035)
- We improved the auto completion so that minor changes are not added as suggestions. [#2998](https://github.com/JabRef/jabref/issues/2998)
- We readded the undo mechanism for changes in the entry editor [#2973](https://github.com/JabRef/jabref/issues/2973)
- We fixed an issue where assigning an entry via drag and drop to a group caused JabRef to stop/freeze completely [#3036](https://github.com/JabRef/jabref/issues/3036)
- We fixed the shortcut <kbd>Ctrl</kbd>+<kbd>F</kbd> for the search field.
- We fixed an issue where `title_case` and `capitalize` modifiers did not work with shorttitle.
- We fixed an issue where the preferences could not be imported without a restart of JabRef [#3064](https://github.com/JabRef/jabref/issues/3064)
- We fixed an issue where <kbd>DEL</kbd>, <kbd>Ctrl</kbd>+<kbd>C</kbd>, <kbd>Ctrl</kbd>+<kbd>V</kbd> and <kbd>Ctrl</kbd>+<kbd>A</kbd> in the search field triggered corresponding actions in the main table [#3067](https://github.com/JabRef/jabref/issues/3067)
- We fixed an issue where JabRef freezed when editing an assigned file in the `General`-Tab [#2930, comment](https://github.com/JabRef/jabref/issues/2930#issuecomment-311050976)
- We fixed an issue where a file could not be assigned to an existing entry via the entry context menu action `Attach file` [#3080](https://github.com/JabRef/jabref/issues/3080)
- We fixed an issue where entry editor was not focused after opening up. [#3052](https://github.com/JabRef/jabref/issues/3052)
- We fixed an issue where changes in the source tab were not stored when selecting a new entry. [#3086](https://github.com/JabRef/jabref/issues/3086)
- We fixed an issue where the other tab was not updated when fields where changed in the source tab. [#3063](https://github.com/JabRef/jabref/issues/3063)
- We fixed an issue where the source tab was not updated after fetching data by DOI. [#3103](https://github.com/JabRef/jabref/issues/3103)
- We fixed an issue where the move to group operation did not remove the entry from other groups [#3101](https://github.com/JabRef/jabref/issues/3101)
- We fixed an issue where the main table was not updated when grouping changes [#1903](https://github.com/JabRef/jabref/issues/1903)

## [4.0-beta2] – 2017-07-18

### Changed
- We moved the `adsurl` field to `url` field when fetching with the ADS fetcher.
- We continued to improve the new groups interface:
  - You can now again select multiple groups (and a few related settings were added to the preferences) [#2786](https://github.com/JabRef/jabref/issues/2786).
  - We further improved performance of group operations, especially of the new filter feature [#2852](https://github.com/JabRef/jabref/issues/2852).
  - It is now possible to resort groups using drag & drop [#2785](https://github.com/JabRef/jabref/issues/2785).
- The entry editor got a fresh coat of paint:
  - Homogenize the size of text fields.
  - The buttons were changed to icons.
  - Completely new interface to add or modify linked files.
  - Removed the hidden feature that a double click in the editor inserted the current date.
  - Complete new implementation of the the auto complete feature.
- All authors and editors are separated using semicolons when exporting to csv. [#2762](https://github.com/JabRef/jabref/issues/2762)
- Improved wording of "Show recommendations: into "Show 'Related Articles' tab" in the preferences
- We added integration of the Library of Congress catalog as a fetcher based on the [LCCN identifier](https://en.wikipedia.org/wiki/Library_of_Congress_Control_Number). [Feature request 636 in the forum](http://discourse.jabref.org/t/loc-marc-mods-connection/636)
- The integrity check for person names now also tests that the names are specified in one of the standard BibTeX formats.
- Links in the Recommended Articles tab (Mr.DLib), when clicked, are now opened in the system's default browser. [2931](https://github.com/JabRef/jabref/issues/2931)
- We improved the duplicate checker such that different editions of the same publication are not marked as duplicates. [2960](https://github.com/JabRef/jabref/issues/2960)

### Fixed
- We fixed a bug that leaves .sav file after SaveAs [#2947](https://github.com/JabRef/jabref/issues/2947)
- We fixed the function "Edit - Copy BibTeX key and link" to pass a hyperlink rather than an HTML statement.
- We fixed the adding of a new entry from DOI which led to a connection error. The DOI resolution now uses HTTPS to protect the user's privacy.[#2879](https://github.com/JabRef/jabref/issues/2897)
- We fixed the IEEE Xplore web search functionality [#2789](https://github.com/JabRef/jabref/issues/2789)
- We fixed an error in the CrossRef fetcher that occurred if one of the fetched entries had no title
- We fixed an issue that prevented new entries to be automatically assigned to the currently selected group [#2783](https://github.com/JabRef/jabref/issues/2783).
- We fixed a bug that only allowed parsing positive timezones from a FileAnnotation [#2839](https://github.com/JabRef/jabref/issues/2839)
- We fixed a bug that did not allow the correct re-export of the MS-Office XML field `msbib-accessed` with a different date format [#2859](https://github.com/JabRef/jabref/issues/2859).
- We fixed some bugs that prevented the display of FileAnnotations that were created using the Foxit Reader. [#2839, comment](https://github.com/JabRef/jabref/issues/2839#issuecomment-302058227).
- We fixed an error that prevented the FileAnnotation tab to load when the entry had no bibtexkey [#2903](https://github.com/JabRef/jabref/issues/2903).
- We fixed a bug which which could result in an exception when opening/saving files from/to a nonexistent directory [#2917](https://github.com/JabRef/jabref/issues/2917).
- We fixed a bug where recursive RegExpBased search found a file in a subdirectory multiple times and non-recursive RegExpBased search erroneously found files in subdirectories.
- We fixed a bug where new groups information was not stored on save [#2932](https://github.com/JabRef/jabref/issues/2932)
- We fixed a bug where the language files for Brazilian Portugese could not be loaded and the GUI localization remained in English [#1128](https://github.com/JabRef/jabref/issues/1182)
- We fixed a bug where the database was not marked as dirty when entries or groups were changed [#2787](https://github.com/JabRef/jabref/issues/2787)
- We fixed a bug where editors in the DocBook export were not exported [#3020](https://github.com/JabRef/jabref/issues/3020)
- We fixed a bug where the source tab was not updated when one the fields was changed [#2888](https://github.com/JabRef/jabref/issues/2888)
- We restored the original functionality that when browsing through the MainTable, the Entry Editor remembers which tab was opened before [#2896](https://github.com/JabRef/jabref/issues/2896)

## [4.0-beta] – 2017-04-17

### Changed
- JabRef has a new logo! The logo was designed by "[AikTheOne](https://99designs.de/profiles/theonestudio)" - who was the winner of a design contest at 99designs.com
- Partly switched to a new UI technology ([JavaFX]).
  - Redesigned group panel.
    - Number of matched entries is always shown.
    - The background color of the hit counter signals whether the group contains all/any of the entries selected in the main table.
    - Added a possibility to filter the groups panel [#1904](https://github.com/JabRef/jabref/issues/1904)
    - Removed edit mode.
    - Removed the following commands in the right-click menu:
      - Expand/collapse subtree
      - Move up/down/left/right
    - Remove option to "highlight overlapping groups"
    - Moved the option to "Gray out non-hits" / "Hide non-hits" to the preferences
    - Removed the following options from the group preferences:
      - Show icons (icons can now be customized)
      - Show dynamic groups in italics (dynamic groups are not treated specially now)
      - Initially show groups tree expanded (always true now)
    - Expansion status of groups are saved across sessions. [#1428](https://github.com/JabRef/jabref/issues/1428)
  - Redesigned about dialog.
  - Redesigned key bindings dialog.
  - Redesigned journal abbreviations dialog.
  - New error console.
  - All file dialogs now use the native file selector of the OS. [#1711](https://github.com/JabRef/jabref/issues/1711)
- We added a few properties to a group:
    - Icon (with customizable color) that is shown in the groups panel (implements a [feature request in the forum](http://discourse.jabref.org/t/assign-colors-to-groups/321)).
    - Description text that is shown on mouse hover (implements old feature requests [489](https://sourceforge.net/p/jabref/feature-requests/489/) and [818](https://sourceforge.net/p/jabref/feature-requests/818/))
- We introduced "automatic groups" that automatically create subgroups based on a certain criteria (e.g., a subgroup for every author or keyword) and supports hierarchies. Implements [91](https://sourceforge.net/p/jabref/feature-requests/91/), [398](https://sourceforge.net/p/jabref/feature-requests/398/), [#1173](https://github.com/JabRef/jabref/issues/1173) and [#628](https://github.com/JabRef/jabref/issues/628).
- We added a document viewer which allows you to have a glance at your PDF documents directly from within JabRef.
- Using "Look up document identifier" in the quality menu, it is possible to look up DOIs, ArXiv ids and other identifiers for multiple entries.
- Comments in PDF files can now be displayed inside JabRef in a separate tab
- We separated the `Move file` and `Rename Pdfs` logic and context menu entries in the `General`-Tab for the Field `file` to improve the semantics
- We integrated support for the [paper recommender system Mr.DLib](http://help.jabref.org/en/EntryEditor#related-articles-tab) in a new tab in the entry editor.
- We renamed "database" to "library" to have a real distinction to SQL databases ("shared database") and `bib` files ("library"). [#2095](https://github.com/JabRef/jabref/issues/2095)
- We improved the UI customization possibilities:
    - It is now possible to customize the colors and the size of the icons (implements a [feature request in the forum](http://discourse.jabref.org/t/menu-and-buttons-with-a-dark-theme/405)).
    - Resizing the menu and label sizes has been improved.
    - Font sizes can now be increased <kbd>Ctrl</kbd> + <kbd>Plus</kbd>, decreased <kbd>Ctrl</kbd> + <kbd>Minus</kbd>, and reset to default <kbd>CTRL</kbd> + <kbd>0</kbd>.
- <kbd>F4</kbd> opens selected file in current JTable context not just from selected entry inside the main table [#2355](https://github.com/JabRef/jabref/issues/2355)
- We are happy to welcome [CrossRef](https://www.crossref.org/) as a new member of our fetcher family. [#2455](https://github.com/JabRef/jabref/issues/2455)
- We added MathSciNet as a ID-based fetcher in the `BibTeX -> New entry` dialog (implements a [feature request in the forum](http://discourse.jabref.org/t/allow-to-search-by-mr-number-mathscinet))
- Add tab which shows the MathSciNet review website if the `MRNumber` field is present.
- A scrollbar was added to the cleanup panel, as a result of issue [#2501](https://github.com/JabRef/jabref/issues/2501)
- Several scrollbars were added to the preference dialog which show up when content is too large [#2559](https://github.com/JabRef/jabref/issues/2559)
- We fixed and improved the auto detection of the [OpenOffice and LibreOffice connection](http://help.jabref.org/en/OpenOfficeIntegration)
- We added an option to copy the title of BibTeX entries to the clipboard through `Edit -> Copy title` (implements [#210](https://github.com/koppor/jabref/issues/210))
- The `Move linked files to default file directory`-Cleanup operation respects the `File directory pattern` setting
- We removed the ordinals-to-superscript formatter from the recommendations for biblatex save actions [#2596](https://github.com/JabRef/jabref/issues/2596)
- Improved MS-Office Import/Export
  - Improved author handling
  - The `day` part of the biblatex `date` field is now exported to the corresponding `day` field. [#2691](https://github.com/JabRef/jabref/issues/2691)
  - Entries with a single corporate author are now correctly exported to the corresponding `corporate` author field. [#1497](https://github.com/JabRef/jabref/issues/1497)
  - Now exports the field `volumes` and `pubstate`.
- The integrity checker reports now if a journal is not found in the abbreviation list
- JabRef will now no longer delete meta data it does not know, but keeps such entries and tries to keep their formatting as far as possible.
- Switch to the [latex2unicode library](https://github.com/tomtung/latex2unicode) for converting LaTeX to unicode
- Single underscores are not converted during the LaTeX to unicode conversion, which does not follow the rules of LaTeX, but is what users require. [#2664](https://github.com/JabRef/jabref/issues/2664)
- The bibtexkey field is not converted to unicode

### Fixed
 - ArXiV fetcher now checks similarity of entry when using DOI retrieval to avoid false positives [#2575](https://github.com/JabRef/jabref/issues/2575)
 - We fixed an issue of duplicate keys after using a fetcher, e.g., DOI or ISBN [#2867](https://github.com/JabRef/jabref/issues/2687)
 - We fixed an issue that prevented multiple parallel JabRef instances from terminating gracefully. [#2698](https://github.com/JabRef/jabref/issues/2698)
 - We fixed an issue where authors with multiple surnames were not presented correctly in the main table. [#2534](https://github.com/JabRef/jabref/issues/2534)
 - Repairs the handling of apostrophes in the LaTeX to unicode conversion. [#2500](https://github.com/JabRef/jabref/issues/2500)
 - Fix import of journal title in RIS format. [#2506](https://github.com/JabRef/jabref/issues/2506)
 - We fixed the export of the `number` field in MS-Office XML export. [#2509](https://github.com/JabRef/jabref/issues/2509)
 - The field `issue` is now always exported to the corresponding `issue` field in MS-Office XML.
 - We fixed the import of MS-Office XML files, when the `month` field contained an invalid value.
 - We fixed an issue with repeated escaping of the %-sign when running the LaTeXCleanup more than once. [#2451](https://github.com/JabRef/jabref/issues/2451)
 - Sciencedirect/Elsevier fetcher is now able to scrape new HTML structure [#2576](https://github.com/JabRef/jabref/issues/2576)
 - Fixed the synchronization logic of keywords and special fields and vice versa [#2580](https://github.com/JabRef/jabref/issues/2580)
 - We fixed an exception that prevented JabRef from starting in rare cases [bug report in the forum](http://discourse.jabref.org/t/jabref-not-opening/476).
 - We fixed an unhandled exception when saving an entry containing unbalanced braces [#2571](https://github.com/JabRef/jabref/issues/2571)
 - Fixed a display issue when removing a group with a long name [#1407](https://github.com/JabRef/jabref/issues/1407)
 - We fixed an issue where the "find unlinked files" functionality threw an error when only one PDF was imported but not assigned to an entry [#2577](https://github.com/JabRef/jabref/issues/2577)
 - We fixed issue where escaped braces were incorrectly counted when calculating brace balance in a field [#2561](https://github.com/JabRef/jabref/issues/2561)
 - We fixed an issue introduced with Version 3.8.2 where executing the `Rename PDFs`-cleanup operation moved the files to the file directory. [#2526](https://github.com/JabRef/jabref/issues/2526)
 - We improved the performance when opening a big library that still used the old groups format. Fixes an [issue raised in the forum](http://discourse.jabref.org/t/v3-8-2-x64-windows-problem-saving-large-bib-libraries/456).
 - We fixed an issue where the `Move linked files to default file directory`- cleanup operation did not move the files to the location of the bib-file. [#2454](https://github.com/JabRef/jabref/issues/2454)
 - We fixed an issue where executing `Move file` on a selected file in the `general`-tab could overwrite an existing file. [#2385](https://github.com/JabRef/jabref/issues/2358)
 - We fixed an issue with importing groups and subgroups [#2600](https://github.com/JabRef/jabref/issues/2600)
 - Fixed an issue where title-related key patterns did not correspond to the documentation. [#2604](https://github.com/JabRef/jabref/issues/2604) [#2589](https://github.com/JabRef/jabref/issues/2589)
 - We fixed an issue which prohibited the citation export to external programs on MacOS. [#2613](https://github.com/JabRef/jabref/issues/2613)
 - We fixed an issue where the file folder could not be changed when running `Get fulltext` in the `general`-tab. [#2572](https://github.com/JabRef/jabref/issues/2572)
 - Newly created libraries no longer have the executable bit set under POSIX/Linux systems. The file permissions are now set to `664 (-rw-rw-r--)`. [#2635](https://github.com/JabRef/jabref/issues/#2635)
 - Fixed an issue where names were split inconsistently with the BibTeX conventions [#2652](https://github.com/JabRef/jabref/issues/2652)
 - <kbd>Ctrl</kbd> + <kbd>A</kbd> now correctly selects all entries again. [#2615](https://github.com/JabRef/jabref/issues/#2615)
 - We fixed an issue where the dialog for selecting the main file directory in the preferences opened the wrong folder
 - OpenOffice text formatting now handles nested tags properly [#2483](https://github.com/JabRef/jabref/issues/#2483)
 - The group selection is no longer lost when switching tabs [#1104](https://github.com/JabRef/jabref/issues/1104)


## [3.8.2] – 2017-01-29

### Changed
- Added the option to update bibliographic information from DOI to the sidebar of the entryeditor. Implements [#2432](https://github.com/JabRef/jabref/issues/2432).
- The default shortcut for "Cleanup entries" is now <kbd>Alt</kbd> + <kbd>F8</kbd> since <kbd>F8</kbd> alone did not work.
  Please [reset your key bindings](http://help.jabref.org/en/CustomKeyBindings) to get <kbd>Alt</kbd> + <kbd>F8</kbd> as default.
  Fixes [#2251](https://github.com/JabRef/jabref/issues/2251).

### Fixed
- The formatter for normalizing pages now also can treat ACM pages such as `2:1--2:33`.
- Backslashes in content selectors are now correctly escaped. Fixes [#2426](https://github.com/JabRef/jabref/issues/2426).
- Non-ISO timestamp settings prevented the opening of the entry editor. Fixes [#2447](https://github.com/JabRef/jabref/issues/2447).
- When pressing <kbd>Ctrl</kbd> + <kbd>F</kbd> and the searchbar is already focused, the text will be selected.
- LaTeX symbols are now displayed as Unicode for the author column in the main table. `'n` and `\'{n}` are parsed correctly. Fixes [#2458](https://github.com/JabRef/jabref/issues/2458).
- If one deleted the current query it was not saved (every basepanel can have its own query). Fixes [#2468](https://github.com/JabRef/jabref/issues/2468).
- The [ACM fetcher](https://help.jabref.org/en/ACMPortal) does no longer add HTML code to the bib-file. Fixes [#2472](https://github.com/JabRef/jabref/issues/2472).
- When [finding unlinked files](https://help.jabref.org/en/FindUnlinkedFiles), JabRef does not freeze any more. Fixes [#2309]()https://github.com/JabRef/jabref/issues/2309).
- Collapse and expand all buttons in the group assignment dialog no longer lead to a crash of JabRef.
- The aux export command line function does no longer add duplicates of references that were resolved via `crossref`. Fixes [#2475](https://github.com/JabRef/jabref/issues/2475).
- When the database is changed externally, JabRef is no longer prevented from an orderly shutdown. Fixes [#2486](https://github.com/JabRef/jabref/issues/2486).
- Parsing of damaged metadata is now more robust and reports a more detailed error message. Fixes [#2477](https://github.com/JabRef/jabref/issues/2477).
- Dynamic groups with regular expression can be edited again. Fixes [#2481](https://github.com/JabRef/jabref/issues/2481).


## [3.8.1] – 2016-12-24

### Changed
- When [adding a new entry](https://help.jabref.org/en/BaseFrame#adding-a-new-entry), one can select "title" to create a full BibTeX entry based on a title.
- When [editing](https://help.jabref.org/en/EntryEditor) an article, the tab "Optional fields" now shows "ISSN".
- When editing a book, the tab "Optional fields" now shows "ISBN".
- When using "Copy citation (HTML)" and pasting into a text editor, plain text is always pasted.
- When using the "Download from URL" functionality, one is not limited to http(s) URLs, but can, for instance, enter ftp URLs.
- When using the "Look up full text documents" functionality, JabRef warns more explicitly about multiple requests.
- The entry received from DOI does no longer contain the DOI as URL. Implements [#2417](https://github.com/JabRef/jabref/issues/2417).
- We use following parameters for the JVM on Windows and OSX: `-XX:+UseG1GC -XX:+UseStringDeduplication -XX:StringTableSize=1000003`.

### Fixed
- Clicking on "Get Fulltext" button sets links correctly for the entry being edited. Fixes [#2391](https://github.com/JabRef/jabref/issues/2391).
- The [integrity check](https://help.jabref.org/en/CheckIntegrity) now determines the set of biblatex-only fields differently. Fixes [#2390](https://github.com/JabRef/jabref/issues/2390).
- The integrity check filter works again. Fixes [#2406](https://github.com/JabRef/jabref/issues/2406).
- The [ArXiv fetcher](http://help.jabref.org/en/arXiv) also accepts identifiers that include the "arXiv:" prefix. Fixes [#2427](https://github.com/JabRef/jabref/issues/2427).
- We fixed an issue where groups containing brackets were not working properly. Fixes [#2394](https://github.com/JabRef/jabref/issues/2394).
- Closing of subtrees in the groups panel using "close subtree" is working again. Fixes [#2319](https://github.com/JabRef/jabref/issues/2319).
- We fixed issues with the [timestamp](http://help.jabref.org/en/TimeStamp) field. However, clearing with the clear button is not possible if timestamp format does not match the current settings. Fixes [#2403](https://github.com/JabRef/jabref/issues/2403).
- The proxy settings are now also applied to HTTPS connections. Fixes [#2249](https://github.com/JabRef/jabref/issues/2249).


## [3.8] – 2016-12-16

### Changed
- Bibliographic information from web resources can now be used to complete existing entries.
  This functionality can be accessed via a new button in the entry editor.
- URLs can now be passed as arguments to the `-import` and `-importToOpen` command line options.
  The referenced file is downloaded and then imported as usual.
- We added integrity check to detect all bibtex keys which deviate from their generation pattern [#2206](https://github.com/JabRef/jabref/issues/2206)
- We added an integrity check that detects invalid DOIs [#1445](https://github.com/JabRef/jabref/issues/1445)
- We enhanced the integrity checks testing for biblatex-only fields to be aware of more fields (e.g., `location`).
- ISBNs not available at [ebook.de](https://www.ebook.de) are now resolved using <https://bibtex.chimbori.com/>. [#684](https://github.com/JabRef/jabref/issues/684)
- When using the ISBN fetcher, the names are now correctly rendered in BibTeX. [#2343](https://github.com/JabRef/jabref/issues/2343)
- We display both the field name `journaltitle` and `journal` in biblatex mode as `journaltitle` only was causing headaches. [#2209](https://github.com/JabRef/jabref/issues/2209)
- We changed the order of the cleanup operations so that the generated file name corresponds to the cleaned-up fields. [#1441](https://github.com/JabRef/jabref/issues/1441)
- Files can now be moved to subfolders named by a custom format pattern, e.g., based on `entrytype`.
  The pattern can be specified in the settings like the filename pattern. [#1092](https://github.com/JabRef/jabref/issues/1092)
- [#2375](https://github.com/JabRef/jabref/issues/2375) 'LaTeXCleanup' action does now escape % signs inside BibTeX fields
- Add the possibility to copy citations of multiple entries to the clipboard
- Custom EntryTypes are now stored independently for BibTeX and biblatex mode.
  - Upon the first start of JabRef 3.8 old entry type customizations will be converted to custom types for the set default database mode (BibTeX if not changed to biblatex)
- Upon opening a file with customized entry types it is now possible to choose which customizations should be stored in local preferences.
- The default emacs executable name on linux changed from `gnuclient` to `emacsclient`.
  [feature-request 433](https://sourceforge.net/p/jabref/feature-requests/433/)
- Replaces manual thread management with cached thread pool
- Windows and OSX binaries are now signed with a certificate.

### Fixed
- We fixed various problems with customized entry types:
  - Resetting the preferences now also resets custom entry types. [#2261](https://github.com/JabRef/jabref/issues/2261)
  - Importing preferences does no longer duplicate custom entry types. [#772](https://github.com/JabRef/jabref/issues/772)
  - Potenial problems upon resetting to defaults should be fixed. [#772](https://github.com/JabRef/jabref/issues/772)
  - Customized standard types (such as `@article`) are no longer listed as "custom" type in "New Entry" dialog.
  - Applying changes in the "Custom Entry Types" dialog is now faster. [#2318](https://github.com/JabRef/jabref/issues/2318)
- We fixed a few groups related issues:
  - "Remove entries from group" no longer removes entries from groups with similar names. [#2334](https://github.com/JabRef/jabref/issues/2334)
  - If an entry's group field contains 'a b' it is no longer considered a member the groups 'a', 'b', and 'a b'. [1873](https://github.com/JabRef/jabref/issues/1873)
  - Reading and writing now works for groups that contain special escaped characters in their names. [1681](https://github.com/JabRef/jabref/issues/1681)
- Fixed [#2221](https://github.com/JabRef/jabref/issues/2221): Customizable field content selectors due to popular demand. Content selectors now avoid duplicate words.
- We fixed an issue which prevented JabRef from closing using the "Quit" menu command. [#2336](https://github.com/JabRef/jabref/issues/2336)
- We fixed an issue where the file permissions of the .bib-file were changed upon saving [#2279](https://github.com/JabRef/jabref/issues/2279).
- We fixed an issue which prevented that a database was saved successfully if JabRef failed to generate new BibTeX-keys [#2285](https://github.com/JabRef/jabref/issues/2285).
- Update check now correctly notifies about new release if development version is used. [#2298](https://github.com/JabRef/jabref/issues/2298)
- Fixed [#2311](https://github.com/JabRef/jabref/issues/2311): The DBLP fetcher has been rewritten and is working again.
- Fixed [#2273](https://github.com/JabRef/jabref/issues/2273): Export via commandline in no-gui mode is now working again.
- We fixed an issue when JabRef restores its session and a shared database was used: The error message "No suitable driver found" will not appear.
- We fixed an issue which caused a metadata loss on reconnection to shared database. [#2219](https://github.com/JabRef/jabref/issues/2219)
- We fixed an issue which caused an internal error when leaving the file path field empty and connecting to a shared database.
- We fixed an issue where the biblatex Cleanup did not move the contents of the fields `year` and `month` to the field `date`. [#2335](https://github.com/JabRef/jabref/issues/2335)
- Fixed [#2378](https://github.com/JabRef/jabref/issues/2378): Saving of the Backup-Option in the Preferences does now work.
- We fixed an issue which prevented the preference dialog to open on systems with Java 9.


## [3.7] – 2016-11-14

### Changed
- Implementation of eventbased autosave and backup functionality and file synchronization for shared DBs. Related to [#344](https://github.com/JabRef/jabref/issues/344)
- Source tab in the entry editor displays "biblatex Source" when using biblatex mode
- [koppor#171](https://github.com/koppor/jabref/issues/171): Add Shortcuts to context menu
- Add session restoring functionality for shared database. Related to [#1703](https://github.com/JabRef/jabref/issues/1703)
- Implementation of LiveUpdate for PostgreSQL & Oracle systems. Related to [#970](https://github.com/JabRef/jabref/issues/970).
- [koppor#31](https://github.com/koppor/jabref/issues/31): Number column in the main table is always Left aligned
- Added support for [1.0.1 CitationStyles](http://citationstyles.org/)
- You can set and cycle between different preview styles (including CitationStyles)
- Added fetcher for [MathSciNet](http://www.ams.org/mathscinet), [zbMATH](https://www.zbmath.org/) and [Astrophysics Data System](http://www.adsabs.harvard.edu/)
- Improved search:
  - Search queries consisting of a normal query and a field-based query are now supported (for example, `JabRef AND author == you`)
  - Implemented [#825](https://github.com/JabRef/jabref/issues/825): Search Bar across all bib files instead each having its own
  - Implemented [#573](https://github.com/JabRef/jabref/issues/573): Add key shortcut for global search (<kbd>Ctrl</kbd> + <kbd>Shift</kbd> + <kbd>F</kbd>, if the searchfield is empty it will be focused instead)
  - The search result Window will now show which entry belongs to which bib file
  - The search result Window will now remember its location
  - The search result Window won't stay on top anymore if the main Window is focused and will be present in the taskbar
  - The user can jump from the searchbar to the maintable  with <kbd>Ctrl</kbd> + <kbd>Enter</kbd>
  - Implemented [#573 (comment)](https://github.com/JabRef/jabref/issues/573#issuecomment-232284156): Added shortcut: closing the search result window with <kbd>Ctrl</kbd> + <kbd>W</kbd>
- Added integrity check for fields with BibTeX keys, e.g., `crossref` and `related`, to check that the key exists
- Fields linking to other entries (e.g., `crossref` and `related`) have now specialized editors in the entry editor. Check the tabs "Other fields" and "General".
- [#1496](https://github.com/JabRef/jabref/issues/1496) Keep track of which entry a downloaded file belongs to
- Made it possible to download multiple entries in one action
- [#1506](https://github.com/JabRef/jabref/issues/1506) It is possible to apply two new key modifier `title_case` for Title Case, `capitalize` for Capitalized first character of each word (difference is that title case will leave prepositions etc in lower case), and `sentence_case` for normal sentence case (first word capitalized). In addition `lower_case` and `upper_case` can be used instead of `lower` and `upper`.
- Added two new pseudo-fields for search: `anykeyword` to search for a specific keyword and `anyfield` to search in all fields (useful in combination with search in specific fields)
- [#1813](https://github.com/JabRef/jabref/issues/1813) Import/Export preferences dialog default directory set to working directory
- [#1897](https://github.com/JabRef/jabref/issues/1897) Implemented integrity check for `year` field: Last four nonpunctuation characters should be numerals
- Address in MS-Office 2007 xml format is now imported as `location`
- [#1912](https://github.com/JabRef/jabref/issues/1912) Implemented integrity check for `edition` field: Should have the first letter capitalized (BibTeX), Should contain an integer or a literal (biblatex)
- The dialog for choosing new entries additionally supports ID-based entry generation. For instance, when searching for a DOI or ISBN, you have to press <kbd>Ctrl</kbd> + <kbd>N</kbd> instead of using the web search (<kbd>Alt</kbd> + <kbd>4</kbd>).
- `number` field is now exported as `number` field in MS-Office 2007 xml format, if no `issue` field is present and the entry type is not `patent`
- `note` field is now exported as `comments` field in MS-Office 2007 xml format
- `comments` field in MS-Office 2007 xml format is now imported as `note` field
- [#463](https://github.com/JabRef/jabref/issues/463): Disable menu-item and toolbar-buttons while no database is open
- Implemented integrity check for `note` and `howpublished` field: Should have the first letter capitalized (BibTeX)
- <kbd>Pos1</kbd> / <kbd>Home</kbd> now select the first/last entry in the main table and the search result frame.
- <kbd>Up</kbd> / <kbd>Down</kbd> / <kbd>Tab</kbd> / <kbd>Shift</kbd> + <kbd>Tab</kbd> in the search result frame have now the same functionality as in the main  table.
- Importer for MODS format added
- [#2012](https://github.com/JabRef/jabref/issues/2012) Implemented integrity check for `month` field: Should be an integer or normalized (biblatex), Should be normalized (BibTeX)
- [#1779](https://github.com/JabRef/jabref/issues/1779) Implemented integrity check for `bibtexkey` field: Empty BibTeX key
- Prohibit more than one connections to the same shared database.
- Implemented integrity check for `journaltitle` field: biblatex field only (BibTeX)
- [#463](https://github.com/JabRef/jabref/issues/463): Disable certain menu items, toolbar buttons and context menu items while multiple entries are selected
- [#490](https://github.com/JabRef/jabref/issues/490) Added right click menu to main table and entry editor to allow copying doi url
- [#549](https://github.com/JabRef/jabref/issues/549) Added new shortcut to copy the BibTeX key as a hyperlink to its url to the clipboard
- Complete vietnam language translation in menu
- Generalize German translation of database into "Datenbank"
- Improve language quality of the German translation of shared database
- Change "Recent files" to "Recent databases" to keep the file menu consistent
- Customized importer files need to be slightly changed since the class `ImportFormat` was renamed to `Importer`
- [koppor/#97] (https://github.com/koppor/jabref/issues/97): When importing preferences, the explorer will start where the preferences are last exported
- [koppor#5](https://github.com/koppor/jabref/issues/5) When entries are found while dropping a pdf with xmp meta data the found entries will be displayed in the import dialog
- [koppor#61](https://github.com/koppor/jabref/issues/61) Display gray background text in "Author" and "Editor" field to assist newcomers
- Updated Vietnamese translation
- Added greyed-out suggestion for `year`/`date`/`url` fields
- [#1908](https://github.com/JabRef/jabref/issues/1908) Add a shortcut for check integrity <kbd>Ctrl</kbd> + <kbd>F8</kbd>
- When creatig an entry based on an ISBN, but the ISBN is not available on ebook.de, the error message is now more clear.

### Fixed
- Fixed problem where closing brackets could not be used as texts in layout arguments
- Fixed NullPointerException when opening search result window for an untitled database
- Fixed selecting an entry out of multiple duplicates
- Entries in the SearchResultPanel will be shown correctly (Latex to Unicode)
- Suggestions in the autocomplete will be shown correctly (Latex to Unicode)
- Selecting an entry in the search result Window will now select the correct entry in the bib file
- Suggestions in the autocomplete (search) are now in Unicode
- Entries in the SearchResultDialog are now converted to Unicode
- Fixed NullPointerException when opening search result window for an untitled database
- Fixed entry table traversal with Tab (no column traversal thus no double jump)
- Fixed: When searching the first match will be selected if the current selection is no match
- Fixed [koppor#160](https://github.com/koppor/jabref/issues/160): Tooltips now working in the main table
- Fixed [koppor/#128](https://github.com/koppor/jabref/issues/128): Sensible default settings for "Enable save actions" and "Cleanup"
- Fixed loop when pulling changes (shared database) when current selected field has changed
- Fixed field `key` field is not exported to MS-Office 2008 xml format
- Fixed field `location` containing only city is not exported correctly to MS-Office 2007 xml format
- Fixed close action of entry editor not working after parsing error corrected
- Fixed RTFChars would only use "?" for characters with unicode over the value of 127, now it uses the base character (é -> e instead of ?)
- Fixed download files failed silently when an invalid directory is selected
- Fixed InvalidBackgroundColor flickering with <kbd>Ctrl</kbd> + <kbd>S</kbd> and File > Save database
- Fixed file menu displays wrong hotkey in the German translation
- Fixed [#617](https://github.com/JabRef/jabref/issues/617): `Enter` in global search opens the selected entry & `Enter` in search dialog window opens the selected entry
- Fixed [#1181](https://github.com/JabRef/jabref/issues/1181) and [#1504](https://github.com/JabRef/jabref/issues/1504): Improved "Normalize to BibTeX name format": Support separated names with commas and colons. Considered name affixes such as "Jr".
- Fixed [#1235](https://github.com/JabRef/jabref/issues/1235): Modified Key bindings do not work correctly
- Fixed [#1542](https://github.com/JabRef/jabref/issues/1542): Improved error messages when using fetcher
- Fixed [#1663](https://github.com/JabRef/jabref/issues/1663): Better multi-monitor support
- Fixed [#1757](https://github.com/JabRef/jabref/issues/1757): Crash after saving illegal argument in entry editor
- Fixed [#1808](https://github.com/JabRef/jabref/issues/1808): Font preference dialog now keeps changes
- Fixed [#1882](https://github.com/JabRef/jabref/issues/1882): Crash after saving illegal bibtexkey in entry editor
- Fixed [#1937](https://github.com/JabRef/jabref/issues/1937): If no help page for the current chosen language exists, the english help page will be shown
- Fixed [#1949](https://github.com/JabRef/jabref/issues/1949): Error message directs to the wrong preference tab
- Fixed [#1958](https://github.com/JabRef/jabref/issues/1958): Verbatim fields are no longer checked for HTML encoded characters by integrity checks
- Fixed [#1993](https://github.com/JabRef/jabref/issues/1993): Various optimizations regarding search performance
- Fixed [#2021](https://github.com/JabRef/jabref/issues/2021): All filetypes can be selected on MacOS again
- Fixed [#2054](https://github.com/JabRef/jabref/issues/2054): Ignoring a new version now works as expected
- Fixed [#2060](https://github.com/JabRef/jabref/issues/2060): Medline fetcher now imports data in UTF-8 encoding
- Fixed [#2064](https://github.com/JabRef/jabref/issues/2064): Not all `other fields` are shown on entry change of same type
- Fixed [#2089](https://github.com/JabRef/jabref/issues/2089): Fixed faulty cite key generation
- Fixed [#2090](https://github.com/JabRef/jabref/issues/#2090): If special fields were not selected, two menu item separator were shown
- Fixed [#2092](https://github.com/JabRef/jabref/issues/2092): "None"-button in date picker clears the date field
- Fixed [#2104](https://github.com/JabRef/jabref/issues/#2104): Crash after saving BibTeX source with parsing error
- Fixed [#2109](https://github.com/JabRef/jabref/issues/#2109): <kbd>Ctrl</kbd> + <kbd>S</kbd> doesn't trigger parsing error message
- Fixed [#2200](https://github.com/JabRef/jabref/issues/#2200): Sorting now uses the same unicode representation that is also used for showing the content in the maintable
- Fixed [#2201](https://github.com/JabRef/jabref/issues/#2201) and [#1825](https://github.com/JabRef/jabref/issues/#1825): Status of the Group panel is saved and reused for next startup of JabRef
- Fixed [#2228](https://github.com/JabRef/jabref/issues/2228): Fixed Medline fetcher no longer working. The fetcher now uses `https` for fetching

### Removed
- Removed 2nd preview style
- The non-supported feature of being able to define file directories for any extension is removed. Still, it should work for older databases using the legacy `ps` and `pdf` fields, although we strongly encourage using the `file` field.
- Automatic migration for the `evastar_pdf` field is removed.
- We removed the customizable "content selectors" since they are replaced by the auto-completion feature
- Removed optional fields from `other fields` (BibTeX), Removed deprecated fields from `other fields` (biblatex)


## [3.6] – 2016-08-26

### Changed
- [#462](https://github.com/JabRef/jabref/issues/462) Extend the OpenConsoleFeature by offering a selection between default terminal emulator and configurable command execution.
- [#970](https://github.com/JabRef/jabref/issues/970): Implementation of shared database support (full system) with event based synchronization for MySQL, PostgreSQL and Oracle database systems.
- [#1026](https://github.com/JabRef/jabref/issues/1026) JabRef does no longer delete user comments outside of BibTeX entries and strings
- [#1225](https://github.com/JabRef/jabref/issues/1225): Hotkeys are now consistent
- [#1249](https://github.com/JabRef/jabref/issues/1249) Date layout formatter added
- [#1345](https://github.com/JabRef/jabref/issues/1345) Cleanup ISSN
- [#1516](https://github.com/JabRef/jabref/issues/1516) Selected field names are written in uppercase in the entry editor
- [#1751](https://github.com/JabRef/jabref/issues/1751) Added tooltip to web search button
- [#1758](https://github.com/JabRef/jabref/issues/1758) Added a button to open Database Properties dialog help
- [#1841](https://github.com/JabRef/jabref/issues/1841) The "etal"-string in the Authors layout formatter can now be empty
- Added EntryTypeFormatter to add camel casing to entry type in layouts, e.g., InProceedings
- Added print entry preview to the right click menu
- Added links to JabRef internet resources
- Added integrity check to avoid non-ASCII characters in BibTeX files
- Added ISBN integrity checker
- Added filter to not show selected integrity checks
- Automatically generated group names are now converted from LaTeX to Unicode
- Enhance the entry customization dialog to give better visual feedback
- Externally fetched information can be merged for entries with an ISBN
- Externally fetched information can be merged for entries with an ArXiv eprint
- File open dialogs now use default extensions as primary file filter
- For developers: Moved the bst package into logic. This requires the regeneration of antlr sources, execute: `gradlew generateSource`
- It is now possible to generate a new BIB database from the citations in an OpenOffice/LibreOffice document
- It is now possible to add your own lists of protected terms, see Options -> Manage protected terms
- Improve focus of the maintable after a sidepane gets closed (Before it would focus the toolbar or it would focus the wrong entry)
- Table row height is adjusted on Windows which is useful for high resolution displays
- The field name in the layout files for entry type is changed from `bibtextype` to `entrytype`. Please update your existing files as support for `bibtextype` will be removed eventually.
- The contents of `crossref` and `related` will be automatically updated if a linked entry changes key
- The information shown in the main table now resolves crossrefs and strings and it can be shown which fields are resolved in this way (Preferences -> Appearance -> Color codes for resolved fields)
- The formatting of the main table is based on the actual field shown when using e.g. `title/author`
- The arXiv fetcher now also supports free-text search queries
- Undo/redo are enabled/disabled and show the action in the tool tip
- Unified dialogs for opening/saving files

### Fixed
- Fixed [#636](https://github.com/JabRef/jabref/issues/636): DOI in export filters
- Fixed [#1257](https://github.com/JabRef/jabref/issues/1324): Preferences for the BibTeX key generator set in a version prior to 3.2 are now migrated automatically to the new version
- Fixed [#1264](https://github.com/JabRef/jabref/issues/1264): S with caron does not render correctly
- Fixed [#1288](https://github.com/JabRef/jabref/issues/1288): Newly opened bib-file is not focused
- Fixed [#1321](https://github.com/JabRef/jabref/issues/1321): LaTeX commands in fields not displayed in the list of references
- Fixed [#1324](https://github.com/JabRef/jabref/issues/1324): Save-Dialog for Lookup fulltext document now opens in the specified working directory
- Fixed [#1499](https://github.com/JabRef/jabref/issues/1499): {} braces are now treated correctly in in author/editor
- Fixed [#1527](https://github.com/JabRef/jabref/issues/1527): 'Get BibTeX data from DOI' Removes Marking
- Fixed [#1519](https://github.com/JabRef/jabref/issues/1519): The word "Seiten" is automatically removed when fetching info from ISBN
- Fixed [#1531](https://github.com/JabRef/jabref/issues/1531): `\relax` can be used for abbreviation of author names
- Fixed [#1554](https://github.com/JabRef/jabref/issues/1554): Import dialog is no longer hidden behind main window
- Fixed [#1592](https://github.com/JabRef/jabref/issues/1592): LibreOffice: wrong numbers in citation labels
- Fixed [#1609](https://github.com/JabRef/jabref/issues/1324): Adding a file to an entry opened dialog in the parent folder of the working directory
- Fixed [#1632](https://github.com/JabRef/jabref/issues/1632): User comments (`@Comment`) with or without brackets are now kept
- Fixed [#1639](https://github.com/JabRef/jabref/issues/1639): Google Scholar fetching works again.
- Fixed [#1643](https://github.com/JabRef/jabref/issues/1643): Searching with double quotes in a specific field ignores the last character
- Fixed [#1669](https://github.com/JabRef/jabref/issues/1669): Dialog for manual connection to OpenOffice/LibreOffice works again on Linux
- Fixed [#1682](https://github.com/JabRef/jabref/issues/1682): An entry now must have a BibTeX key to be cited in OpenOffice/LibreOffice
- Fixed [#1687](https://github.com/JabRef/jabref/issues/1687): "month" field ascending/descending sorting swapped
- Fixed [#1716](https://github.com/JabRef/jabref/issues/1716): `@`-Symbols stored in BibTeX fields no longer break the database
- Fixed [#1750](https://github.com/JabRef/jabref/issues/1750): biblatex `date` field is now correctly exported as `year` in MS-Office 2007 xml format
- Fixed [#1760](https://github.com/JabRef/jabref/issues/1760): Preview updated correctly when selecting a single entry after selecting multiple entries
- Fixed [#1771](https://github.com/JabRef/jabref/issues/1771): Show all supported import types as default
- Fixed [#1804](https://github.com/JabRef/jabref/issues/1804): Integrity check no longer removes URL field by mistake
- Fixed: LaTeX characters in author names are now converted to Unicode before export in MS-Office 2007 xml format
- Fixed: `volume`, `journaltitle`, `issue` and `number`(for patents) fields are now exported correctly in MS-Office 2007 xml format
- Fixed NullPointerException when clicking OK without specifying a field name in set/clear/rename fields
- Fixed IndexOutOfBoundsException when trying to download a full text document without selecting an entry
- Fixed NullPointerException when trying to set a special field or mark an entry through the menu without having an open database
- Fixed NullPointerException when trying to synchronize file field with an entry without BibTeX key
- Fixed NullPointerException when importing PDFs and pressing cancel when selecting entry type
- Fixed a number of issues related to accessing the GUI from outside the EDT
- Fixed NullPointerException when using BibTeX key pattern `authFirstFull` and the author does not have a "von"-part
- Fixed NullPointerException when opening Customize entry type dialog without an open database
- LaTeX to Unicode converter now handles combining accents
- Fixed NullPointerException when clicking Browse in Journal abbreviations with empty text field
- Fixed NullPointerException when opening file in Plain text import
- Fixed NullPointerException when appending database
- Fixed NullPointerException when loading a style file that has not got a default style
- Date fields in the biblatex standard are now always formatted in the correct way, independent of the preferences
- The merge entry dialog showed wrong heading after merging from DOI
- Manage content selectors now saves edited existing lists again and only marks database as changed when the content selectors are changed
- When inserting a duplicate the right entry will be selected
- Preview panel height is now saved immediately, thus is shown correctly if the panel height is changed, closed and opened again

### Removed
- [#1610](https://github.com/JabRef/jabref/issues/1610) Removed the possibility to auto show or hide the groups interface
- It is not longer possible to choose to convert HTML sub- and superscripts to equations
- Removed option to open right-click menu with ctrl + left-click as it was not working
- Removed option to disable entry editor when multiple entries are selected as it was not working
- Removed option to show warning for empty key as it was not working
- Removed option to show warning for duplicate key as it was not working
- Removed preview toolbar (since long disabled)


## [3.5] – 2016-07-13

### Changed
- Implemented [#1356](https://github.com/JabRef/jabref/issues/1356): Added a formatter for converting HTML to Unicode
- Implemented [#661](https://github.com/JabRef/jabref/issues/661): Introducing a "check for updates" mechnism (manually/automatic at startup)
- Implemented [#1338](https://github.com/JabRef/jabref/issues/1338): clicking on a crossref in the main table selects the parent entry and added a button in the entry editor to select the parent entry.
- Implemented [#1485](https://github.com/JabRef/jabref/issues/1485): Biblatex field shorttitle is now exported/imported as standard field ShortTitle to Word bibliography
- Implemented [#1431](https://github.com/JabRef/jabref/issues/1431): Import dialog shows file extensions and filters the view
- When resolving duplicate BibTeX-keys there is now an "Ignore" button. "Cancel" and close key now quits the resolving.
- The [online forum](http://discourse.jabref.org/) is now directly accessible via the "Help" menu
- Updated German translation

### Fixed
- Fixed [#1530](https://github.com/JabRef/jabref/issues/1530): Unescaped hashes in the url field are ignored by the integrity checker
- Fixed [#405](https://github.com/JabRef/jabref/issues/405): Added more {} around capital letters in Unicode/HTML to LaTeX conversion to preserve them
- Fixed [#1476](https://github.com/JabRef/jabref/issues/1476): NPE when importing from SQL DB because of missing DatabaseMode
- Fixed [#1481](https://github.com/JabRef/jabref/issues/1481): Mac OS X binary seems broken for JabRef 3.4 release
- Fixed [#1430](https://github.com/JabRef/jabref/issues/1430): "review changes" did misinterpret changes
- Fixed [#1434](https://github.com/JabRef/jabref/issues/1434): Static groups are now longer displayed as dynamic ones
- Fixed [#1482](https://github.com/JabRef/jabref/issues/1482): Correct number of matched entries is displayed for refining subgroups
- Fixed [#1444](https://github.com/JabRef/jabref/issues/1444): Implement getExtension and getDescription for importers.
- Fixed [#1507](https://github.com/JabRef/jabref/issues/1507): Keywords are now separated by the delimiter specified in the preferences
- Fixed [#1484](https://github.com/JabRef/jabref/issues/1484): HTML export handles some UTF characters wrong
- Fixed [#1534](https://github.com/JabRef/jabref/issues/1534): "Mark entries imported into database" does not work correctly
- Fixed [#1500](https://github.com/JabRef/jabref/issues/1500): Renaming of explicit groups now changes entries accordingly
- Fixed issue where field changes were not undoable if the time stamp was updated on editing
- Springer fetcher now fetches the requested number of entries (not one less as before)
- Alleviate multiuser concurrency issue when near simultaneous saves occur to a shared database file


## [3.4] – 2016-06-02

### Changed
- Implemented [#629](https://github.com/JabRef/jabref/issues/629): Explicit groups are now written in the "groups" field of the entry instead of at the end of the bib file
- Main table now accepts pasted DOIs and tries to retrieve the entry
- Added support for several Biblatex-fields through drop-down lists with valid alternatives
- Added integrity checker for an odd number of unescaped '#'
- Implemented [feature request #384](https://sourceforge.net/p/jabref/features/384): The merge entries dialog now show all text and colored differences between the fields
- Implemented [#1233](https://github.com/JabRef/jabref/issues/1233): Group side pane now takes up all the remaining space
- Added integrity check detecting HTML-encoded characters
- Added missing help files
- Implemented [feature request #1294](https://github.com/JabRef/jabref/issues/1294): Added possibility to filter for `*.jstyle` files in OpenOffice/LibreOffice style selection dialog. Open style selection dialog in directory of last selected file
- Added integrity check for ISSN
- Add LaTeX to Unicode converter as cleanup operation
- Added an option in the about dialog to easily copy the version information of JabRef
- Integrity check table can be sorted by clicking on column headings
- Added \SOFTWARE\Jabref 'Path' registry entry for installation path inside the installer
- Added an additional icon to distinguish DOI and URL links ([feature request #696](https://github.com/JabRef/jabref/issues/696))
- Added nbib fields to Medlineplain importer and to MedlineImporter
- Implemented [#1342](https://github.com/JabRef/jabref/issues/1342): show description of case converters as tooltip
- Updated German translation

### Fixed
- Fixed [#473](https://github.com/JabRef/jabref/issues/473): Values in an entry containing symbols like ' are now properly escaped for exporting to the database
- Fixed [#1270](https://github.com/JabRef/jabref/issues/1270): Auto save is now working again as expected (without leaving a bunch of temporary files behind)
- Fixed [#1234](https://github.com/JabRef/jabref/issues/1234): NPE when getting information from retrieved DOI
- Fixed [#1245](https://github.com/JabRef/jabref/issues/1245): Empty jstyle properties can now be specified as ""
- Fixed [#1259](https://github.com/JabRef/jabref/issues/1259): NPE when sorting tabs
- Fixed display bug in the cleanup dialog: field formatters are now correctly displayed using their name
- Fixed [#1271](https://github.com/JabRef/jabref/issues/1271): Authors with compound first names are displayed properly
- Fixed: Selecting invalid jstyle causes NPE and prevents opening of style selection dialog
- Fixed: Move linked files to default directory works again
- Fixed [#1327](https://github.com/JabRef/jabref/issues/1327): PDF cleanup changes order of linked pdfs
- Fixed [#1313](https://github.com/JabRef/jabref/issues/1313): Remove UI for a configuration option which was no longer available
- Fixed [#1340](https://github.com/JabRef/jabref/issues/1340): Edit -> Mark Specific Color Dysfunctional on OSX
- Fixed [#1245](https://github.com/JabRef/jabref/issues/1245): Empty jstyle properties can now be specified as ""
- Fixed [#1364](https://github.com/JabRef/jabref/issues/1364): Windows: install to LOCALAPPDATA directory for non-admin users
- Fixed [#1365](https://github.com/JabRef/jabref/issues/1365): Default label pattern back to `[auth][year]`
- Fixed [#796](https://github.com/JabRef/jabref/issues/796): Undoing more than one entry at the same time is now working
- Fixed [#1122](https://github.com/JabRef/jabref/issues/1122): Group view is immediately updated after adding an entry to a group
- Fixed [#171](https://github.com/JabRef/jabref/issues/171): Dragging an entry to a group preserves scrolling
- Fixed [#1353](https://github.com/JabRef/jabref/issues/1353): Fetch-Preview did not display updated BibTeX-Key after clicking on `Generate Now`
- Fixed [#1381](https://github.com/JabRef/jabref/issues/1381): File links containing blanks are broken if non-default viewer is set
- Fixed sourceforge bug 1000: shorttitleINI can generate the initials of the shorttitle
- Fixed [#1394](https://github.com/JabRef/jabref/issues/1394): Personal journal abbrevations could not be saved
- Fixed [#1400](https://github.com/JabRef/jabref/issues/1400): Detect path constructs wrong path for Windows
- Fixed [#973](https://github.com/JabRef/jabref/issues/973): Add additional DOI field for English version of MS Office 2007 XML
- Fixed [#1412](https://github.com/JabRef/jabref/issues/1412): Save action *protect terms* protects terms within words unecessarily
- Fixed [#1420](https://github.com/JabRef/jabref/issues/1420): Auto downloader should respect file pattern and propose correct filename
- Fixed [#651](https://github.com/JabRef/jabref/issues/651): Improve parsing of author names containing braces
- Fixed [#1421](https://github.com/JabRef/jabref/issues/1421): Auto downloader should try to retrieve DOI if not present and fetch afterwards
- Fixed [#1457](https://github.com/JabRef/jabref/issues/1457): Support multiple words inside LaTeX commands to RTF export
- Entries retain their groupmembership when undoing their cut/deletion
- Fixed [#1450](https://github.com/JabRef/jabref/issues/1450): EntryEditor is restored in the correct size after preference changes
- Fixed [#421](https://github.com/JabRef/jabref/issues/421): Remove LaTeX commands from all BibTeX fields when exporting to Word Bibliography

### Removed
- Removed possibility to export entries/databases to an `.sql` file, as the logic cannot easily use the correct escape logic
- Removed support of old groups format, which was used prior to JabRef version 1.6. If you happen to have a 10 years old .bib file, then JabRef 3.3 can be used to convert it to the current format.
- Removed possibility to automatically add braces via Option - Preferences - File - Store the following fields with braces around capital letters. Please use save actions instead for adding braces automatically.
- Removed button to refresh groups view. This button shouldn't be needed anymore. Please report any cases where the groups view is not updated automatically.
- Medline and GVK importer no longer try to expand author initials (i.e.  `EH Wissler -> E. H. Wissler`).
- Removed not-working option "Select Matches" under Groups -> Settings.


## [3.3] – 2016-04-17

### Changed
- Migrated JabRef help to markdown at https://github.com/JabRef/help.jabref.org
- Add possibility to lookup DOI from BibTeX entry contents inside the DOI field
- PDFs can be automatically fetched from IEEE (given that you have access without logging in)
- The OpenOffice/LibreOffice style file handling is changed to have only a single list of available style and you need to add your custom styles again
- OpenOffice/LibreOffice style files are now always read and written with the same default encoding as for the database (found in the preferences)
- The user journal abbreviation list is now always read and written with the same default encoding as for the database (found in the preferences)
- The mass edit function "Set/clear/rename fields" is now in the Edit menu
- Implemented [#455](https://github.com/JabRef/jabref/issues/455): Add button in preference dialog to reset preferences
- Add ability to run arbitrary formatters as cleanup actions (some old cleanup jobs are replaced by this functionality)
- Add "Move linked files to default file directory" as cleanup procedure
- Implemented [#756](https://github.com/JabRef/jabref/issues/756): Add possibility to reformat all entries on save (under Preferences, File)
- All fields in a bib entry are written without any leading and trailing whitespace
- Comments and preamble are serialized with capitalized first letter, i.e. `@Comment` instead of `@comment` and `@Preamble` instead of `@PREAMBLE`.
- Global sorting options and preferences are removed. Databases can still be sorted on save, but this is configured locally and stored in the file
- OvidImporter now also imports fields: doi, issn, language and keywords
- Implemented [#647](https://github.com/JabRef/jabref/issues/647): The preview can now be copied
- [#459](https://github.com/JabRef/jabref/issues/459) Open default directory when trying to add files to an entry
- Implemented [#668](https://github.com/JabRef/jabref/issues/668): Replace clear with icon to reduce search bar width
- Improved layout for OSX: Toolbar buttons and search field
- BibTeX and biblatex mode is now file based and can be switched at runtime. The information is stored in the .bib file, and if it is not there detected by the entry types.
- Moved all quality-related database actions inside a new quality menu
- [#684](https://github.com/JabRef/jabref/issues/684): ISBNtoBibTex Error Message is now more clear
- Moved default bibliography mode to general preferences tab
- Add dialog to show all preferences in their raw form plus some filtering
- Added Ordinal formatter (1 -> 1st etc)
- [#492](https://github.com/JabRef/jabref/issues/492): If no text is marked, the whole field is copied. Preview of pasted text in tool tip
- [#454](https://github.com/JabRef/jabref/issues/454) Add a tab that shows all remaining entry fields that are not displayed in any other tab
- The LaTeX to Unicode/HTML functionality is much improved by covering many more cases
- Ability to convert from LaTeX to Unicode in right-click field menu
- Regex-based search is know only applied entirely and not split up to different regexes on whitespaces
- [#492](https://github.com/JabRef/jabref/issues/492): If no text is marked, the whole field is copied. Preview of pasted text in tool tip
- Integrity check now also checks broken file links, abbreviations in `journal` and `booktitle`, and incorrect use of proceedings with page numbers
- PdfContentImporter does not write the content of the first page into the review field any more
- Implemented [#462](https://github.com/JabRef/jabref/issues/462): Add new action to open console where opened database file is located. New button, menu entry and shortcut (CTRL+SHIFT+J) for this action have also been added.
- [#957](https://github.com/JabRef/jabref/issues/957) Improved usability of Export save order selection in Preferences and Database Properties
- [#958](https://github.com/JabRef/jabref/issues/958) Adjusted size and changed layout of database dialog
- [#1023](https://github.com/JabRef/jabref/issues/492) ArXiv fetcher now also fetches based on eprint id
- Moved "Get BibTeX data from DOI" from main table context menu to DOI field in entry editor
- Added open buttons to DOI and URL field
- Move Look & Feel settings from advanced to appearance tab in preferences
- JabRef installer now automatically determines the user rights and installs to home directory/program dir when user is restricted/admin
- Move PDF file directory configuration from external tab to file tab in preferences
- Implemented [#672](https://github.com/JabRef/jabref/issues/672): FileList now distributes its space dependent on the width of its columns
- Added missing German translations
- Swedish is added as a language option (still not a complete translation)
- [#969](https://github.com/JabRef/jabref/issues/969) Adding and replacing old event system mechanisms with Google Guava EventBus.

### Fixed
- Fixed [#318](https://github.com/JabRef/jabref/issues/318): Improve normalization of author names
- Fixed [#598](https://github.com/JabRef/jabref/issues/598) and [#402](https://github.com/JabRef/jabref/issues/402): No more issues with invalid icons for ExternalFileTypes in global search or after editing the settings
- Fixed [#883](https://github.com/JabRef/jabref/issues/883): No NPE during cleanup
- Fixed [#845](https://github.com/JabRef/jabref/issues/845): Add checkboxes for highlighting in groups menu, fixes other toggle highlighting as well for all toggle buttons
- Fixed [#890](https://github.com/JabRef/jabref/issues/890): No NPE when renaming file
- Fixed [#466](https://github.com/JabRef/jabref/issues/466): Rename PDF cleanup now also changes case of file name
- Fixed [#621](https://github.com/JabRef/jabref/issues/621) and [#669](https://github.com/JabRef/jabref/issues/669): Encoding and preamble now end with newline.
- Make BibTex parser more robust against missing newlines
- Fix bug that prevented the import of BibTex entries having only a key as content
- Fixed [#666](https://github.com/JabRef/jabref/issues/666): MS Office 2007 export is working again
- Fixed [#670](https://github.com/JabRef/jabref/issues/670): Expressions using enclosed quotes (`keywords="one two"`) did not work.
- Fixed [#667](https://github.com/JabRef/jabref/issues/667): URL field is not sanitized anymore upon opening in browser.
- Fixed [#687](https://github.com/JabRef/jabref/issues/687): Fixed NPE when closing JabRef with new unsaved database.
- Fixed [#680](https://github.com/JabRef/jabref/issues/680): Synchronize Files key binding works again.
- Fixed [#212](https://github.com/JabRef/jabref/issues/212): Added command line option `-g` for autogenerating bibtex keys
- Fixed [#213](https://github.com/JabRef/jabref/issues/212): Added command line option `-asfl` for autosetting file links
- Fixed [#671](https://github.com/JabRef/jabref/issues/671): Remember working directory of last import
- IEEEXplore fetcher replaces keyword separator with the preferred
- Fixed [#710](https://github.com/JabRef/jabref/issues/710): Fixed quit behavior under OSX
- "Merge from DOI" now honors removed fields
- Fixed [#778](https://github.com/JabRef/jabref/issues/778): Fixed NPE when exporting to `.sql` File
- Fixed [#824](https://github.com/JabRef/jabref/issues/824): MimeTypeDetector can now also handle local file links
- Fixed [#803](https://github.com/JabRef/jabref/issues/803): Fixed dynamically group, free-form search
- Fixed [#743](https://github.com/JabRef/jabref/issues/743): Logger not configured when JAR is started
- Fixed [#822](https://github.com/JabRef/jabref/issues/822): OSX - Exception when adding the icon to the dock
- Fixed [#609](https://github.com/JabRef/jabref/issues/609): Sort Arrows are shown in the main table if table is sorted
- Fixed [#685](https://github.com/JabRef/jabref/issues/685): Fixed MySQL exporting for more than one entry
- Fixed [#815](https://github.com/JabRef/jabref/issues/815): Curly Braces no longer ignored in OpenOffice/LibreOffice citation
- Fixed [#855](https://github.com/JabRef/jabref/issues/856): Fixed OpenOffice Manual connect - Clicking on browse does now work correctly
- Fixed [#649](https://github.com/JabRef/jabref/issues/649): Key bindings are now working in the preview panel
- Fixed [#410](https://github.com/JabRef/jabref/issues/410): Find unlinked files no longer freezes when extracting entry from PDF content
- Fixed [#936](https://github.com/JabRef/jabref/issues/936): Preview panel is now updated when an entry is cut/deleted
- Fixed [#1001](https://github.com/JabRef/jabref/issues/1001): No NPE when exporting a complete database
- Fixed [#991](https://github.com/JabRef/jabref/issues/991): Entry is now correctly removed from the BibDatabase
- Fixed [#1062](https://github.com/JabRef/jabref/issues/1062): Merge entry with DOI information now also applies changes to entry type
- Fixed [#535](https://github.com/JabRef/jabref/issues/535): Add merge action to right click menu
- Fixed [#1115](https://github.com/JabRef/jabref/issues/1115): Wrong warning message when importing duplicate entries
- Fixed [#935](https://github.com/JabRef/jabref/issues/935): PDFs, which are readable, but carry a protection for editing, are treated by the XMP parser and the importer generating a BibTeX entry based on the content.
- Fixed: Showing the preview panel with a single-click at startup

### Removed
- Removed JabRef offline help files which are replaced by the new online documentation at https://github.com/JabRef/help.jabref.org
- Fixed [#627](https://github.com/JabRef/jabref/issues/627): The `pdf` field is removed from the export formats, use the `file` field
- Removed configuration option to use database file directory as base directory for attached files and make it default instead
- Removed save session functionality as it just saved the last opened tabs which is done by default
- Removed CLI option `-l` to load a session
- Removed PDF preview functionality
- Removed Sixpackimporter it is not used in the wild anymore
- Removed double click listener from `doi` and `url` fields


## [3.2] – 2016-01-10

### Changed
- All import/open database warnings are now shown in a scrolling text area
- Add an integrity check to ensure that a url has a correct protocol, implements [#358](https://github.com/JabRef/jabref/issues/358)

### Fixed
- Changes in customized entry types are now directly reflected in the table when clicking "Apply" or "OK"
- Fixed [#608](https://github.com/JabRef/jabref/issues/608): Export works again
- Fixed [#417](https://github.com/JabRef/jabref/issues/417): Table now updates when switching groups
- Fixed [#534](https://github.com/JabRef/jabref/issues/534): No OpenOffice setup panel in preferences
- Fixed [#545](https://github.com/JabRef/jabref/issues/545): ACM fetcher works again
- Fixed [#593](https://github.com/JabRef/jabref/issues/593): Reference list generation works for OpenOffice/LibreOffice again
- Fixed [#598](https://github.com/JabRef/jabref/issues/598): Use default file icon for custom external file types
- Fixed [#607](https://github.com/JabRef/jabref/issues/607): OpenOffice/LibreOffice works on OSX again

### Removed
- OpenOffice/LibreOffice is removed from the push-to-application button and only accessed through the side panel


## [3.1] – 2015-12-24

### Changed
- Added new DoiResolution fetcher that tries to download full text PDF from DOI link
- Add options to close other/all databases in tab right-click menu
- Implements [#470](https://github.com/JabRef/jabref/issues/470): Show editor (as an alternative to author) and booktitle (as an alternative to journal) in the main table by default
- Restore focus to last focused tab on start
- Add ability to format/cleanup the date field
- Add support for proxy authentication via VM args and GUI settings, this implements [feature request 388](https://sourceforge.net/p/jabref/feature-requests/388/)
- Move Bibtex and Biblatex mode switcher to File menu
- Display active edit mode (BibTeX or Biblatex) at window title
- Implements [#444](https://github.com/JabRef/jabref/issues/444): The search is cleared by either clicking the clear-button or by pressing ESC with having focus in the search field.
- Icons are shown as Header for icon columns in the entry table ([#315](https://github.com/JabRef/jabref/issues/315))
- Tooltips are shown for header columns and contents which are too wide to be displayed in the entry table ([#384](https://github.com/JabRef/jabref/issues/384))
- Default order in entry table:  # | all file based icons (file, URL/DOI, ...) | all bibtex field based icons (bibtexkey, entrytype, author, title, ...) | all activated special field icons (ranking, quality, ...)
- Write all field keys in lower case. No more camel casing of field names. E.g., `title` is written instead of `Title`, `howpublished` instead of `HowPublished`, and `doi` instead of `DOI`. The configuration option `Use camel case for field names (e.g., "HowPublished" instead of "howpublished")` is gone.
- All field saving options are removed. There is no more customization of field sorting. '=' is now appended to the field key instead of its value. The intendation is aligned for an entry and not for the entire database. Entry names are written in title case format.
- Entries are only reformatted if they were changed during a session. There is no more mandatory reformatting of the entire database on save.
- Implements [#565](https://github.com/JabRef/jabref/issues/565): Highlighting matches works now also for regular expressions in preview panel and entry editor
- IEEEXplore search now downloads the full Bibtex record instead of parsing the fields from the HTML webpage result (fixes [bug 1146](https://sourceforge.net/p/jabref/bugs/1146/) and [bug 1267](https://sourceforge.net/p/jabref/bugs/1267/))
- Christmas color theme (red and green)
- Implements #444: The search is cleared by either clicking the clear-button or by pressing ESC with having focus in the search field.
- Added command line switch --debug to show more detailed logging messages

### Fixed
- Fixed [bug 482](https://sourceforge.net/p/jabref/bugs/482/) partly: escaped brackets are now parsed properly when opening a bib file
- Fixed [#479](https://github.com/JabRef/jabref/issues/479): Import works again
- Fixed [#434](https://github.com/JabRef/jabref/issues/434): Revert to old 'JabRef' installation folder name instead of 'jabref'
- Fixed [#435](https://github.com/JabRef/jabref/issues/435): Retrieve non open access ScienceDirect PDFs via HTTP DOM
- Fixed: Cleanup process aborts if linked file does not exists
- Fixed [#420](https://github.com/JabRef/jabref/issues/420): Reenable preference changes
- Fixed [#414](https://github.com/JabRef/jabref/issues/414): Rework biblatex entry types with correct required and optional fields
- Fixed [#413](https://github.com/JabRef/jabref/issues/413): Help links in released jar version are not working
- Fixes [#412](https://github.com/JabRef/jabref/issues/412): Biblatex preserves capital letters, checking whether letters may be converted to lowercase within the Integrity Check action is obsolete.
- Fixed [#437](https://github.com/JabRef/jabref/issues/437): The toolbar after the search field is now correctly wrapped when using a small window size for JabRef
- Fixed [#438](https://github.com/JabRef/jabref/issues/438): Cut, Copy and Paste are now translated correctly in the menu
- Fixed [#443](https://github.com/JabRef/jabref/issues/443)/[#445](https://github.com/JabRef/jabref/issues/445): Fixed sorting and moving special field columns
- Fixed [#498](https://github.com/JabRef/jabref/issues/498): non-working legacy PDF/PS column removed
- Fixed [#473](https://github.com/JabRef/jabref/issues/473): Import/export to external database works again
- Fixed [#526](https://github.com/JabRef/jabref/issues/526): OpenOffice/LibreOffice connection works again on Linux/OSX
- Fixed [#533](https://github.com/JabRef/jabref/issues/533): Preview parsed incorrectly when regular expression was enabled
- Fixed: MedlinePlain Importer made more resistant for malformed entries
- Fixed [#564](https://github.com/JabRef/jabref/issues/564): Cite command changes are immediately reflected in the push-to-application actions, and not only after restart

### Removed
- Removed BioMail format importer
- Removed file history size preference (never available from the UI)
- Removed jstorImporter because it's hardly ever used, even Jstor.org doesn't support/export said format anymore
- Removed ScifinderImporter because it's hardly ever used, and we could not get resource files to test against
- Removed option "Show one letter heading for icon columns" which is obsolete with the fix of [#315](https://github.com/JabRef/jabref/issues/315)/[#384](https://github.com/JabRef/jabref/issues/384)
- Removed table column "PDF/PS" which refers to legacy fields "ps" resp. "pdf" which are no longer supported (see also fix [#498](https://github.com/JabRef/jabref/issues/498))
- Removed the ability to export references on the CLI interface based on year ranges


## [3.0] – 2015-11-29

### Changed
 - Updated to support OpenOffice 4 and LibreOffice 5
 - Add toolbar icon for deleting an entry, and move menu item for this action to BibTeX
 - Better support for IEEEtranBSTCTL entries
 - Quick selection of month in entry editor
 - Unknown entry types will be converted to 'Misc' (was 'Other' before).
 - EntryTypes are now clustered per group on the 'new entry' GUI screen.
 - Tab shows the minimal unique folder name substring if multiple database files share the same name
 - Added a page numbers integrity checker
 - Position and size of certain dialogs are stored and restored.
 - Feature: Search Springer
 - Feature: Search DOAJ, Directory of Open Access Journals
 - Changes the old integrity check by improving the code base (+tests) and converting it to a simple issues table
 - Added combo box in MassSetFieldAction to simplify selecting the correct field name
 - Feature: Merge information from both entries on duplication detection
 - Always use import inspection dialog on import from file
 - All duplicate whitespaces / tabs / newlines are now removed from non-multiline fields
 - Improvements to search:
   - Search bar is now at the top
   - A summary of the search result is shown in textual form in the search bar
   - The search text field changes its color based on the search result (red if nothing is found, green if at least one entry is found)
   - Autocompletion suggestions are shown in a popup
   - Search options are available via a drop-down list, this implements [feature request 853](https://sourceforge.net/p/jabref/feature-requests/853/)
   - "Clear search" button also clears search field, this implements [feature request 601](https://sourceforge.net/p/jabref/feature-requests/601/)
   - Every search is done automatically (live) as soon as the search text is changed
   - Search is local by default. To do a global search, one has to do a local search and then this search can be done globally as well, opening a new window.
   - The local search results can be shown in a new window.
 - Feature: Merge information from a DOI generated BibTex entry to an entry
 - Added more characters to HTML/Unicode converter
 - Feature: Push citations to Texmaker ([bug 318](https://sourceforge.net/p/jabref/bugs/318/), [bug 582](https://sourceforge.net/p/jabref/bugs/582/))
 - Case changers improved to honor words (not yet more than single words) within {}
 - Feature: Added converters from HTML and Unicode to LaTeX on right click in text fields ([#191](https://github.com/JabRef/jabref/issues/191))
 - Feature: Add an option to the FileList context menu to delete an associated file from the file system
 - Feature: Field names "Doi", "Ee", and "Url" are now written as "DOI", "EE", and "URL"
 - The default language is now automatically set to the system's locale.
 - Use correct encoding names ([#155](https://github.com/JabRef/jabref/issues/155)) and replace old encoding names in bibtex files. This changes the file header.
 - No longer write JabRef version to BibTex file header.
 - No longer add blank lines inside a bibtex entry
 - Feature: When pasting a Google search URL, meta data will be automatically stripped before insertion.
 - Feature: PDF auto download from ACS, arXiv, ScienceDirect, SpringerLink, and Google Scholar
 - List of authors is now auto generated `scripts/generate-authors.sh` and inserted into L10N About.html
 - Streamline logging API: Replace usages of java.util.logging with commons.logging
 - Remove support for custom icon themes. The user has to use the default one.
 - Solved [feature request 767](https://sourceforge.net/p/jabref/feature-requests/767/): New subdatabase based on AUX file (biblatex)
 - Feature: DOItoBibTeX fetcher now also handles HTTP URLs
 - Feature: "Normalize to BibTeX name format" also removes newlines
 - Tweak of preference defaults
   - Autolink requires that the filename starts with the given BibTeX key and the default filename patterns is key followed by title
   - Default sorting changed
   - Default label pattern changed from `[auth][year]` to `[authors3][year]`
 - Feature: case changers now leave protected areas (enclosed with curly brackets) alone
 - BREAKING: The BibTeX key generator settings from previous versions are lost
 - BREAKING: LabelPatterns `[auth.etal]`, `[authEtAl]`, `[authors]`, `[authorsN]`, `[authorLast]` and more to omit spaces and commas (and work as described at http://jabref.sourceforge.net/help/LabelPatterns.php)
 - BREAKING: `[keywordN]` returns the Nth keyword (as described in the help) and not the first N keywords
 - BREAKING: If field consists of blanks only or an emtpy string, it is not written at all
 - Feature: new LabelPattern `[authFirstFull]` returning the last name of the first author and also a "van" or "von" if it exists
 - Feature: all new lines when writing an entry are obeying the globally configured new line (File -> newline separator). Affects fields: abstract and review
 - Feature: `[veryShortTitle]` and `[shortTitle]` also skip words like "in", "among", "before", ...
 - Feature: New LabelPattern `[keywordsN]`, where N is optional. Returns the first N keywords. If no N is specified ("`[keywords]`"), all keywords are returned. Spaces are removed.
 - Update supported LookAndFeels
 - Show replaced journal abbreviations on console
 - Integrated [GVK-Plugin](http://www.gbv.de/wikis/cls/Jabref-GVK-Plugin)
 - The three options to manage file references are moved to their own separated group in the Tools menu.
 - Default preferences: Remote server (port 6050) always started on first JabRef instance. This prevents JabRef loaded twice when opening a bib file.

### Fixed
 - Fixed the bug that the file encoding was not correctly determined from the first (or second) line
 - Fixed [#325](https://github.com/JabRef/jabref/issues/325): Deactivating AutoCompletion crashes EntryEditor
 - Fixed bug when having added and then removed a personal journal list, an exception is always shown on startup
 - Fixed a bug in the IEEEXploreFetcher
 - Fixed [bug 1282](https://sourceforge.net/p/jabref/bugs/1282/) related to backslashes duplication.
 - Fixed [bug 1285](https://sourceforge.net/p/jabref/bugs/1285/): Editing position is not lost on saving
 - Fixed [bug 1297](https://sourceforge.net/p/jabref/bugs/1297/): No console message on closing
 - Fixed [#194](https://github.com/JabRef/jabref/issues/194): JabRef starts again on Win XP and Win Vista
 - Fixed: Tooltips are now shown for the #-field when the bibtex entry is incomplete.
 - Fixed [#173](https://github.com/JabRef/jabref/issues/173): Personal journal abbreviation list is not loaded twice
 - Bugfix: Preview of external journal abbreviation list now displays the correct list
 - Fixed [#223](https://github.com/JabRef/jabref/issues/223): Window is displayed in visible area even when having multiple screens
 - Localization tweaks: "can not" -> "cannot" and "file name" -> "filename"
 - Fixed: When reconfiguring the BibTeX key generator, changes are applied instantly without requiring a restart of JabRef
 - Fixed [#250](https://github.com/JabRef/jabref/issues/250): No hard line breaks after 70 chars in serialized JabRef meta data
 - Fixed [bug 1296](https://sourceforge.net/p/jabref/bugs/1296/): External links in the help open in the standard browser
 - Fixed behavior of opening files: If an existing database is opened, it is focused now instead of opening it twice.

### Removed
 - Entry type 'Other' is not selectable anymore as it is no real entry type. Will be converted to 'Misc'.
 - BREAKING: Remove plugin functionality.
 - The key bindings for searching specific databases are removed
 - Remove option to toggle native file dialog on mac by making JabRef always use native file dialogs on mac
 - Remove options to set PDF and PS directories per .bib database as the general options have also been deleted.
 - Remove option to disable renaming in FileChooser dialogs.
 - Remove option to hide the BibTeX Code tab in the entry editor.
 - Remove option to set a custom icon for the external file types. This is not possible anymore with the new icon font.
 - Remove legacy options to sync files in the "pdf" or "ps" field
 - Remove button to merge entries and keep the old ones.
 - Remove non-compact rank symbols in favor of compact rank
 - Remove Mr.DLib support as MR.DLib will be shut down in 2015
 - Remove support for key bindings per external application by allowing only the key binding "push to application" for the currently selected external application.
 - Remove "edit preamble" from toolbar
 - Remove support to the move-to-SysTray action
 - Remove incremental search
 - Remove option to disable autocompleters for search and make this always one
 - Remove option to highlight matches and make this always one when not using regex or grammar-based search
 - Remove non-working web searches: JSTOR and Sciencedirect (planned to be fixed for the next release)
 - Remove option Tools -> Open PDF or PS which is replaced by Tools -> Open File

## 2.80 – never released

Version 2.80 was intended as intermediate step to JabRef 3.0.
Since much functionality has changed during development, a release of this version was skipped.

## 2.11

The changelog of 2.11 and versions before is maintained as [text file](https://github.com/JabRef/jabref/blob/v2.11.1/CHANGELOG) in the [v2.11.1 tag](https://github.com/JabRef/jabref/tree/v2.11.1).

[Unreleased]: https://github.com/JabRef/jabref/compare/v4.0...HEAD
[4.0]: https://github.com/JabRef/jabref/compare/v4.0-beta3...v4.0
[4.0-beta3]: https://github.com/JabRef/jabref/compare/v4.0-beta2...v4.0-beta3
[4.0-beta2]: https://github.com/JabRef/jabref/compare/v4.0-beta...v4.0-beta2
[4.0-beta]: https://github.com/JabRef/jabref/compare/v3.8.2...v4.0-beta
[3.8.2]: https://github.com/JabRef/jabref/compare/v3.8.1...v3.8.2
[3.8.1]: https://github.com/JabRef/jabref/compare/v3.8...v3.8.1
[3.8]: https://github.com/JabRef/jabref/compare/v3.7...v3.8
[3.7]: https://github.com/JabRef/jabref/compare/v3.6...v3.7
[3.6]: https://github.com/JabRef/jabref/compare/v3.5...v3.6
[3.5]: https://github.com/JabRef/jabref/compare/v3.4...v3.5
[3.4]: https://github.com/JabRef/jabref/compare/v3.3...v3.4
[3.3]: https://github.com/JabRef/jabref/compare/v3.2...v3.3
[3.2]: https://github.com/JabRef/jabref/compare/v3.1...v3.2
[3.1]: https://github.com/JabRef/jabref/compare/v3.0...v3.1
[3.0]: https://github.com/JabRef/jabref/compare/v2.11.1...v3.0
[dev_2.11]: https://github.com/JabRef/jabref/compare/v2.11.1...dev_2.11
[2.11.1]: https://github.com/JabRef/jabref/compare/v2.11...v2.11.1
[JavaFX]: https://en.wikipedia.org/wiki/JavaFX<|MERGE_RESOLUTION|>--- conflicted
+++ resolved
@@ -23,12 +23,9 @@
 - We now set the WM_CLASS of the UI to org-jabref-JabRefMain to allow certain Un*x window managers to properly identify its windows
 - We changed the default paths for the OpenOffice/LibreOffice binaries to the default path for LibreOffice
 - We no longer create a new entry editor when selecting a new entry to increase performance. [#3187](https://github.com/JabRef/jabref/pull/3187)
-<<<<<<< HEAD
 - We added the possibility to copy linked files from entries to a single output folder [#2539](https://github.com/JabRef/jabref/pull/2593)
-=======
 - We increased performance and decreased the memory footprint of the entry editor drastically. [#3331](https://github.com/JabRef/jabref/pull/3331)
 
->>>>>>> f71c5a8c
 
 ### Fixed
  - We fixed the translation of \textendash in the entry preview [#3307](https://github.com/JabRef/jabref/issues/3307)
