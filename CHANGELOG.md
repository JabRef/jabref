# Changelog

All notable changes to this project will be documented in this file.
The format is based on [Keep a Changelog](https://keepachangelog.com/en/1.0.0/).
We refer to [GitHub issues](https://github.com/JabRef/jabref/issues) by using `#NUM`.
In case, there is no issue present, the pull request implementing the feature is linked.

Note that this project **does not** adhere to [Semantic Versioning](https://semver.org/).

## [Unreleased]

### Added

- We added a fetcher for [ISIDORE](https://isidore.science/), simply paste in the link into the text field or the last 6 digits in the link that identify that paper. [#10423](https://github.com/JabRef/jabref/issues/10423)
- When importing entries form the "Citation relations" tab, the field [cites](https://docs.jabref.org/advanced/entryeditor/entrylinks) is now filled according to the relationship between the entries. [#10572](https://github.com/JabRef/jabref/pull/10752)
<<<<<<< HEAD
- We added a new integrity check and clean up option for non NFC format values. [#10506](https://github.com/JabRef/jabref/issues/10506)
=======
- We added a new group icon column to the main table showing the icons of the entry's groups. [#10801](https://github.com/JabRef/jabref/pull/10801)
>>>>>>> 6697302a

### Changed

- The "Automatically open folders of attached files" preference default status has been changed to enabled on Windows. [koppor#56](https://github.com/koppor/jabref/issues/56)
- The Custom export format now uses the custom DOI base URI in the preferences for the `DOICheck`, if activated [forum#4084](https://discourse.jabref.org/t/export-html-disregards-custom-doi-base-uri/4084)
- The index directories for full text search have now more readable names to increase debugging possibilities using Apache Lucense's Lurk. [#10193](https://github.com/JabRef/jabref/issues/10193)
- The fulltext search also indexes files ending with .pdf (but do not having an explicit file type set). [#10193](https://github.com/JabRef/jabref/issues/10193)
- We changed the order of the lists in the "Citation relations" tab. `Cites` are now on the left and `Cited by` on the right [#10572](https://github.com/JabRef/jabref/pull/10752)
- Sub libraries based on `aux` file can now also be generated if some citations are not found library. [#10775](https://github.com/JabRef/jabref/pull/10775)

### Fixed

- We fixed an issue where the fulltext search button in entry editor used to disappear on click till the search is completed. [#10425](https://github.com/JabRef/jabref/issues/10425)
- We fixed an issue where attempting to cancel the importing/generation of an entry from id is ignored. [#10508](https://github.com/JabRef/jabref/issues/10508)
- We fixed an issue where the preview panel showing the wrong entry (an entry that is not selected in the entry table). [#9172](https://github.com/JabRef/jabref/issues/9172)
- We fixed an issue where HTML-reserved characters like '&' and '<', in addition to HTML entities like '&amp;' were not rendered correctly in entry preview. [#10677](https://github.com/JabRef/jabref/issues/10677)
- The last page of a PDF is now indexed by the full text search. [#10193](https://github.com/JabRef/jabref/issues/10193)
- We fixed an issue where the duplicate check did not take umlauts or other LaTeX-encoded characters into account. [#10744](https://github.com/JabRef/jabref/pull/10744)
- We fixed the colors of the icon on hover for unset special fields. [#10431](https://github.com/JabRef/jabref/issues/10431)

### Removed

## [5.12] – 2023-12-24

### Added

- We added a scite.ai tab in the entry editor that retrieves 'Smart Citation' tallies for citations that have a DOI. [koppor#375](https://github.com/koppor/jabref/issues/375)  
- We added a dropdown menu to let users change the reference library during AUX file import. [#10472](https://github.com/JabRef/jabref/issues/10472)
- We added a button to let users reset the cite command to the default value. [#10569](https://github.com/JabRef/jabref/issues/10569)
- We added the option to use System Preference for Light/Dark Theme [#8729](https://github.com/JabRef/jabref/issues/8729).
- We added [scholar.archive.org](https://scholar.archive.org/) as a new fetcher. [#10498](https://github.com/JabRef/jabref/issues/10498)
- We integrated predatory journal checking as part of the Integrity Checker based on the [check-bib-for-predatory](https://github.com/CfKu/check-bib-for-predatory). [koppor#348](https://github.com/koppor/jabref/issues/348)
- We added a 'More options' section in the main table right click menu opening the preferences dialog. [#9432](https://github.com/JabRef/jabref/issues/9432)
- When creating a new group, it inherits the icon of the parent group. [#10521](https://github.com/JabRef/jabref/pull/10521)

### Changed

- We moved the location of the 'Open only one instance of JabRef' preference option from "Network" to "General". [#9306](https://github.com/JabRef/jabref/issues/9306)
- The two previews in the change resolver dialog now have their scrollbars synchronized. [#9576](https://github.com/JabRef/jabref/issues/9576).
- We changed the setting of the keyword separator to accept a single character only. [#177](https://github.com/koppor/jabref/issues/177)
- We replaced "SearchAll" in Web Search by "Search Selected". [#10556](https://github.com/JabRef/jabref/issues/10556)
- Short DOI formatter now checks, if the value is already formatted. If so, it returns the value instead of calling the ShortDOIService again. [#10589](https://github.com/JabRef/jabref/issues/10589)
- We upgraded to JavaFX 21.0.1. As a consequence JabRef requires now macOS 11 or later and GTK 3.8 or later on Linux [10627](https://github.com/JabRef/jabref/pull/10627).
- A user-specific comment fields is not enabled by default, but can be enabled using the "Add" button. [#10424](https://github.com/JabRef/jabref/issues/10424)
- We upgraded to Lucene 9.9 for the fulltext search. The search index will be rebuild. [#10686](https://github.com/JabRef/jabref/pull/10686)
- When using "Copy..." -> "Copy citation key", the delimiter configured at "Push applications" is respected. [#10707](https://github.com/JabRef/jabref/pull/10707)

### Fixed

- We fixed an issue where the added protected term has unwanted leading and trailing whitespaces, where the formatted text has unwanted empty brackets and where the word at the cursor in the textbox can be added to the list. [#10415](https://github.com/JabRef/jabref/issues/10415)
- We fixed an issue where in the merge dialog the file field of entries was not correctly merged when the first and second entry both contained values inside the file field. [#10572](https://github.com/JabRef/jabref/issues/10572)
- We fixed some small inconsistencies in the user interface. [#10507](https://github.com/JabRef/jabref/issues/10507) [#10458](https://github.com/JabRef/jabref/issues/10458) [#10660](https://github.com/JabRef/jabref/issues/10660)
- We fixed the issue where the Hayagriva YAML exporter would not include a parent field for the publisher/series. [#10596](https://github.com/JabRef/jabref/issues/10596)
- We fixed issues in the external file type dialog w.r.t. duplicate entries in the case of a language switch. [#10271](https://github.com/JabRef/jabref/issues/10271)
- We fixed an issue where the right-click action "Copy cite..." did not respect the configured citation command under "External Programs" -> "[Push Applications](https://docs.jabref.org/cite/pushtoapplications)" [#10615](https://github.com/JabRef/jabref/issues/10615)

### Removed

- We removed duplicate filtering and sorting operations in the MainTable when editing BibEntries. [#10619](https://github.com/JabRef/jabref/pull/10619)

## [5.11] – 2023-10-22

### Added

- We added the ability to sort subgroups in Z-A order, as well as by ascending and descending number of subgroups. [#10249](https://github.com/JabRef/jabref/issues/10249)
- We added the possibility to find (and add) papers that cite or are cited by a given paper. [#6187](https://github.com/JabRef/jabref/issues/6187)
- We added an error-specific message for when a download from a URL fails. [#9826](https://github.com/JabRef/jabref/issues/9826)
- We added support for customizing the citation command (e.g., `[@key1,@key2]`) when [pushing to external applications](https://docs.jabref.org/cite/pushtoapplications). [#10133](https://github.com/JabRef/jabref/issues/10133)
- We added an integrity check for more special characters. [#8712](https://github.com/JabRef/jabref/issues/8712)
- We added protected terms described as "Computer science". [#10222](https://github.com/JabRef/jabref/pull/10222)
- We added a link "Get more themes..." in the preferences to that points to [themes.jabref.org](https://themes.jabref.org) allowing the user to download new themes. [#10243](https://github.com/JabRef/jabref/issues/10243)
- We added a fetcher for [LOBID](https://lobid.org/resources/api) resources. [koppor#386](https://github.com/koppor/jabref/issues/386)
- When in `biblatex` mode, the [integrity check](https://docs.jabref.org/finding-sorting-and-cleaning-entries/checkintegrity) for journal titles now also checks the field `journal`.
- We added support for exporting to Hayagriva YAML format. [#10382](https://github.com/JabRef/jabref/issues/10382)
- We added support for pushing citations to [TeXShop](https://pages.uoregon.edu/koch/texshop/) on macOS [forum#2699](https://discourse.jabref.org/t/push-to-texshop-mac/2699).
- We added the 'Bachelor's thesis' type for Biblatex's 'Thesis' EntryType [#10029](https://github.com/JabRef/jabref/issues/10029).

### Changed

- The export formats `listrefs`, `tablerefs`, `tablerefsabsbib`, now use the ISO date format in the footer [#10383](https://github.com/JabRef/jabref/pull/10383).
- When searching for an identifier in the "Web search", the title of the search window is now "Identifier-based Web Search". [#10391](https://github.com/JabRef/jabref/pull/10391)
- The ampersand checker now skips verbatim fields (`file`, `url`, ...). [#10419](https://github.com/JabRef/jabref/pull/10419)
- If no existing document is selected for exporting "XMP annotated pdf" JabRef will now create a new PDF file with a sample text and the metadata. [#10102](https://github.com/JabRef/jabref/issues/10102)
- We modified the DOI cleanup to infer the DOI from an ArXiV ID if it's present. [#10426](https://github.com/JabRef/jabref/issues/10426)
- The ISI importer uses the field `comment` for notes (instead of `review). [#10478](https://github.com/JabRef/jabref/pull/10478)
- If no existing document is selected for exporting "Embedded BibTeX pdf" JabRef will now create a new PDF file with a sample text and the metadata. [#10101](https://github.com/JabRef/jabref/issues/10101)
- Translated titles format no longer raise a warning. [#10459](https://github.com/JabRef/jabref/issues/10459)
- We re-added the empty grey containers in the groups panel to keep an indicator for the current selected group, if displaying of group item count is turned off [#9972](https://github.com/JabRef/jabref/issues/9972)

### Fixed

- We fixed an issue where "Move URL in note field to url field" in the cleanup dialog caused an exception if no note field was present [forum#3999](https://discourse.jabref.org/t/cleanup-entries-cant-get-it-to-work/3999)
- It is possible again to use "current table sort order" for the order of entries when saving. [#9869](https://github.com/JabRef/jabref/issues/9869)
- Passwords can be stored in GNOME key ring. [#10274](https://github.com/JabRef/jabref/issues/10274)
- We fixed an issue where groups based on an aux file could not be created due to an exception [#10350](https://github.com/JabRef/jabref/issues/10350)
- We fixed an issue where the JabRef browser extension could not communicate with JabRef under macOS due to missing files. You should use the `.pkg` for the first installation as it updates all necessary files for the extension [#10308](https://github.com/JabRef/jabref/issues/10308)
- We fixed an issue where the ISBN fetcher returned the entrytype `misc` for certain ISBN numbers [#10348](https://github.com/JabRef/jabref/issues/10348)
- We fixed a bug where an exception was raised when saving less than three export save orders in the preference. [#10157](https://github.com/JabRef/jabref/issues/10157)
- We fixed an issue where it was possible to create a group with no name or with a group separator inside the name [#9776](https://github.com/JabRef/jabref/issues/9776)
- Biblatex's `journaltitle` is now also respected for showing the journal information. [#10397](https://github.com/JabRef/jabref/issues/10397)
- JabRef does not hang anymore when exporting via CLI. [#10380](https://github.com/JabRef/jabref/issues/10380)
- We fixed an issue where it was not possible to save a library on a network share under macOS due to an exception when acquiring a file lock [#10452](https://github.com/JabRef/jabref/issues/10452)
- We fixed an issue where exporting "XMP annotated pdf" without selecting an existing document would produce an exception. [#10102](https://github.com/JabRef/jabref/issues/10102)
- We fixed an issue where the "Enabled" column in the "Protected terms files" tab in the preferences could not be resized [#10285](https://github.com/JabRef/jabref/issues/10285)
- We fixed an issue where after creation of a new library, the new library was not focused. [koppor#592](https://github.com/koppor/jabref/issues/592)
- We fixed an issue where double clicking on an url in the file field would trigger an exception instead of opening the browser [#10480](https://github.com/JabRef/jabref/pull/10480)
- We fixed an issue where scrolling was impossible on dragging a citation on the groups panel. [#9754](https://github.com/JabRef/jabref/issues/9754)
- We fixed an issue where exporting "Embedded BibTeX pdf" without selecting an existing document would produce an exception. [#10101](https://github.com/JabRef/jabref/issues/10101)
- We fixed an issue where there was a failure to access the url link for "eprint" for the ArXiv entry.[#10474](https://github.com/JabRef/jabref/issues/10474)
- We fixed an issue where it was not possible to connect to a shared database once a group with entries was added or other metadata modified [#10336](https://github.com/JabRef/jabref/issues/10336)
- We fixed an issue where middle-button paste in X not always worked [#7905](https://github.com/JabRef/jabref/issues/7905)

## [5.10] – 2023-09-02

### Added

- We added a field showing the BibTeX/biblatex source for added and deleted entries in the "External Changes Resolver" dialog. [#9509](https://github.com/JabRef/jabref/issues/9509)
- We added user-specific comment field so that multiple users can make separate comments. [#543](https://github.com/koppor/jabref/issues/543)
- We added a search history list in the search field's right click menu. [#7906](https://github.com/JabRef/jabref/issues/7906)
- We added a full text fetcher for IACR eprints. [#9651](https://github.com/JabRef/jabref/pull/9651)
- We added "Attach file from URL" to right-click context menu to download and store a file with the reference library. [#9646](https://github.com/JabRef/jabref/issues/9646)
- We enabled updating an existing entry with data from InspireHEP. [#9351](https://github.com/JabRef/jabref/issues/9351)
- We added a fetcher for the Bibliotheksverbund Bayern (experimental). [#9641](https://github.com/JabRef/jabref/pull/9641)
- We added support for more biblatex date formats for parsing dates. [#2753](https://github.com/JabRef/jabref/issues/2753)
- We added support for multiple languages for exporting to and importing references from MS Office. [#9699](https://github.com/JabRef/jabref/issues/9699)
- We enabled scrolling in the groups list when dragging a group on another group. [#2869](https://github.com/JabRef/jabref/pull/2869)
- We added the option to automatically download online files when a new entry is created from an existing ID (e.g., DOI). The option can be disabled in the preferences under "Import and Export". [#9756](https://github.com/JabRef/jabref/issues/9756)
- We added a new Integrity check for unescaped ampersands. [koppor#585](https://github.com/koppor/jabref/issues/585)
- We added support for parsing `$\backslash$` in file paths (as exported by Mendeley). [forum#3470](https://discourse.jabref.org/t/mendeley-bib-import-with-linked-files/3470)
- We added the possibility to automatically fetch entries when an ISBN is pasted on the main table. [#9864](https://github.com/JabRef/jabref/issues/9864)
- We added the option to disable the automatic linking of files in the entry editor [#5105](https://github.com/JabRef/jabref/issues/5105)
- We added the link icon for ISBNs in linked identifiers column. [#9819](https://github.com/JabRef/jabref/issues/9819)
- We added key binding to focus on groups <kbd>alt</kbd> + <kbd>s</kbd> [#9863](https://github.com/JabRef/jabref/issues/9863)
- We added the option to unprotect a text selection, which strips all pairs of curly braces away. [#9950](https://github.com/JabRef/jabref/issues/9950)
- We added drag and drop events for field 'Groups' in entry editor panel. [#569](https://github.com/koppor/jabref/issues/569)
- We added support for parsing MathML in the Medline importer. [#4273](https://github.com/JabRef/jabref/issues/4273)
- We added the ability to search for an identifier (DOI, ISBN, ArXiv ID) directly from 'Web Search'. [#7575](https://github.com/JabRef/jabref/issues/7575) [#9674](https://github.com/JabRef/jabref/issues/9674)
- We added a cleanup activity that identifies a URL or a last-visited-date in the `note` field and moves it to the `url` and `urldate` field respectively. [koppor#216](https://github.com/koppor/jabref/issues/216)
- We enabled the user to change the name of a field in a custom entry type by double-clicking on it. [#9840](https://github.com/JabRef/jabref/issues/9840)
- We added some preferences options to disable online activity. [#10064](https://github.com/JabRef/jabref/issues/10064)
- We integrated two mail actions ("As Email" and "To Kindle") under a new "Send" option in the right-click & Tools menus. The Kindle option creates an email targeted to the user's Kindle email, which can be set in preferences under "External programs" [#6186](https://github.com/JabRef/jabref/issues/6186)
- We added an option to clear recent libraries' history. [#10003](https://github.com/JabRef/jabref/issues/10003)
- We added an option to encrypt and remember the proxy password. [#8055](https://github.com/JabRef/jabref/issues/8055)[#10044](https://github.com/JabRef/jabref/issues/10044)
- We added support for showing journal information, via info buttons next to the `Journal` and `ISSN` fields in the entry editor. [#6189](https://github.com/JabRef/jabref/issues/6189)
- We added support for pushing citations to Sublime Text 3 [#10098](https://github.com/JabRef/jabref/issues/10098)
- We added support for the Finnish language. [#10183](https://github.com/JabRef/jabref/pull/10183)
- We added the option to automatically replaces illegal characters in the filename when adding a file to JabRef. [#10182](https://github.com/JabRef/jabref/issues/10182)
- We added a privacy policy. [#10064](https://github.com/JabRef/jabref/issues/10064)
- We added a tooltip to show the number of entries in a group [#10208](https://github.com/JabRef/jabref/issues/10208)
- We fixed an issue where it was no longer possible to add or remove selected entries to groups via context menu [#10404](https://github.com/JabRef/jabref/issues/10404), [#10317](https://github.com/JabRef/jabref/issues/10317) [#10374](https://github.com/JabRef/jabref/issues/10374)

### Changed

- We replaced "Close" by "Close library" and placed it after "Save all" in the File menu. [#10043](https://github.com/JabRef/jabref/pull/10043)
- We upgraded to Lucene 9.7 for the fulltext search. The search index will be rebuild. [#9584](https://github.com/JabRef/jabref/pull/10036)
- 'Get full text' now also checks the file url. [#568](https://github.com/koppor/jabref/issues/568)
- JabRef writes a new backup file only if there is a change. Before, JabRef created a backup upon start. [#9679](https://github.com/JabRef/jabref/pull/9679)
- We modified the `Add Group` dialog to use the most recently selected group hierarchical context. [#9141](https://github.com/JabRef/jabref/issues/9141)
- We refined the 'main directory not found' error message. [#9625](https://github.com/JabRef/jabref/pull/9625)
- JabRef writes a new backup file only if there is a change. Before, JabRef created a backup upon start. [#9679](https://github.com/JabRef/jabref/pull/9679)
- Backups of libraries are not stored per JabRef version, but collected together. [#9676](https://github.com/JabRef/jabref/pull/9676)
- We streamlined the paths for logs and backups: The parent path fragment is always `logs` or `backups`.
- `log.txt` now contains an entry if a BibTeX entry could not be parsed.
- `log.txt` now contains debug messages. Debugging needs to be enabled explicitly. [#9678](https://github.com/JabRef/jabref/pull/9678)
- `log.txt` does not contain entries for non-found files during PDF indexing. [#9678](https://github.com/JabRef/jabref/pull/9678)
- The hostname is now determined using environment variables (`COMPUTERNAME`/`HOSTNAME`) first. [#9910](https://github.com/JabRef/jabref/pull/9910)
- We improved the Medline importer to correctly import ISO dates for `revised`. [#9536](https://github.com/JabRef/jabref/issues/9536)
- To avoid cluttering of the directory, We always delete the `.sav` file upon successful write. [#9675](https://github.com/JabRef/jabref/pull/9675)
- We improved the unlinking/deletion of multiple linked files of an entry using the <kbd>Delete</kbd> key. [#9473](https://github.com/JabRef/jabref/issues/9473)
- The field names of customized entry types are now exchanged preserving the case. [#9993](https://github.com/JabRef/jabref/pull/9993)
- We moved the custom entry types dialog into the preferences dialog. [#9760](https://github.com/JabRef/jabref/pull/9760)
- We moved the manage content selectors dialog to the library properties. [#9768](https://github.com/JabRef/jabref/pull/9768)
- We moved the preferences menu command from the options menu to the file menu. [#9768](https://github.com/JabRef/jabref/pull/9768)
- We reworked the cross ref labels in the entry editor and added a right click menu. [#10046](https://github.com/JabRef/jabref/pull/10046)
- We reorganized the order of tabs and settings in the library properties. [#9836](https://github.com/JabRef/jabref/pull/9836)
- We changed the handling of an "overflow" of authors at `[authIniN]`: JabRef uses `+` to indicate an overflow. Example: `[authIni2]` produces `A+` (instead of `AB`) for `Aachen and Berlin and Chemnitz`. [#9703](https://github.com/JabRef/jabref/pull/9703)
- We moved the preferences option to open the last edited files on startup to the 'General' tab. [#9808](https://github.com/JabRef/jabref/pull/9808)
- We improved the recognition of DOIs when pasting a link containing a DOI on the maintable. [#9864](https://github.com/JabRef/jabref/issues/9864s)
- We reordered the preferences dialog. [#9839](https://github.com/JabRef/jabref/pull/9839)
- We split the 'Import and Export' tab into 'Web Search' and 'Export'. [#9839](https://github.com/JabRef/jabref/pull/9839)
- We moved the option to run JabRef in memory stick mode into the preferences dialog toolbar. [#9866](https://github.com/JabRef/jabref/pull/9866)
- In case the library contains empty entries, they are not written to disk. [#8645](https://github.com/JabRef/jabref/issues/8645)
- The formatter `remove_unicode_ligatures` is now called `replace_unicode_ligatures`. [#9890](https://github.com/JabRef/jabref/pull/9890)
- We improved the error message when no terminal was found. [#9607](https://github.com/JabRef/jabref/issues/9607)
- In the context of the "systematic literature functionality", we changed the name "database" to "catalog" to use a separate term for online catalogs in comparison to SQL databases. [#9951](https://github.com/JabRef/jabref/pull/9951)
- We now show more fields (including Special Fields) in the dropdown selection for "Save sort order" in the library properties and for "Export sort order" in the preferences. [#10010](https://github.com/JabRef/jabref/issues/10010)
- We now encrypt and store the custom API keys in the OS native credential store. [#10044](https://github.com/JabRef/jabref/issues/10044)
- We changed the behavior of group addition/edit, so that sorting by alphabetical order is not performed by default after the modification. [#10017](https://github.com/JabRef/jabref/issues/10017)
- We fixed an issue with spacing in the cleanup dialogue. [#10081](https://github.com/JabRef/jabref/issues/10081)
- The GVK fetcher now uses the new [K10plus](https://www.bszgbv.de/services/k10plus/) database. [#10189](https://github.com/JabRef/jabref/pull/10189)

### Fixed

- We fixed an issue where clicking the group expansion pane/arrow caused the node to be selected, when it should just expand/detract the node. [#10111](https://github.com/JabRef/jabref/pull/10111)
- We fixed an issue where the browser import would add ' characters before the BibTeX entry on Linux. [#9588](https://github.com/JabRef/jabref/issues/9588)
- We fixed an issue where searching for a specific term with the DOAB fetcher lead to an exception. [#9571](https://github.com/JabRef/jabref/issues/9571)
- We fixed an issue where the "Import" -> "Library to import to" did not show the correct library name if two opened libraries had the same suffix. [#9567](https://github.com/JabRef/jabref/issues/9567)
- We fixed an issue where the rpm-Version of JabRef could not be properly uninstalled and reinstalled. [#9558](https://github.com/JabRef/jabref/issues/9558), [#9603](https://github.com/JabRef/jabref/issues/9603)
- We fixed an issue where the command line export using `--exportMatches` flag does not create an output bib file. [#9581](https://github.com/JabRef/jabref/issues/9581)
- We fixed an issue where custom field in the custom entry types could not be set to mulitline. [#9609](https://github.com/JabRef/jabref/issues/9609)
- We fixed an issue where the Office XML exporter did not resolve BibTeX-Strings when exporting entries. [forum#3741](https://discourse.jabref.org/t/exporting-bibtex-constant-strings-to-ms-office-2007-xml/3741)
- We fixed an issue where the Merge Entries Toolbar configuration was not saved after hitting 'Merge Entries' button. [#9091](https://github.com/JabRef/jabref/issues/9091)
- We fixed an issue where the password is stored in clear text if the user wants to use a proxy with authentication. [#8055](https://github.com/JabRef/jabref/issues/8055)
- JabRef is now more relaxed when parsing field content: In case a field content ended with `\`, the combination `\}` was treated as plain `}`. [#9668](https://github.com/JabRef/jabref/issues/9668)
- We resolved an issue that cut off the number of group entries when it exceeded four digits. [#8797](https://github.com/JabRef/jabref/issues/8797)
- We fixed the issue where the size of the global search window was not retained after closing. [#9362](https://github.com/JabRef/jabref/issues/9362)
- We fixed an issue where the Global Search UI preview is still white in dark theme. [#9362](https://github.com/JabRef/jabref/issues/9362)
- We fixed the double paste issue when <kbd>Cmd</kbd> + <kbd>v</kbd> is pressed on 'New entry from plaintext' dialog. [#9367](https://github.com/JabRef/jabref/issues/9367)
- We fixed an issue where the pin button on the Global Search dialog was located at the bottom and not at the top. [#9362](https://github.com/JabRef/jabref/issues/9362)
- We fixed the log text color in the event log console when using dark mode. [#9732](https://github.com/JabRef/jabref/issues/9732)
- We fixed an issue where searching for unlinked files would include the current library's .bib file. [#9735](https://github.com/JabRef/jabref/issues/9735)
- We fixed an issue where it was no longer possible to connect to a shared mysql database due to an exception. [#9761](https://github.com/JabRef/jabref/issues/9761)
- We fixed an issue where an exception was thrown for the user after <kbd>Ctrl</kbd>+<kbd>Z</kbd> command. [#9737](https://github.com/JabRef/jabref/issues/9737)
- We fixed the citation key generation for [`[authors]`, `[authshort]`, `[authorsAlpha]`, `[authIniN]`, `[authEtAl]`, `[auth.etal]`](https://docs.jabref.org/setup/citationkeypatterns#special-field-markers) to handle `and others` properly. [koppor#626](https://github.com/koppor/jabref/issues/626)
- We fixed the Save/save as file type shows BIBTEX_DB instead of "Bibtex library". [#9372](https://github.com/JabRef/jabref/issues/9372)
- We fixed the default main file directory for non-English Linux users. [#8010](https://github.com/JabRef/jabref/issues/8010)
- We fixed an issue when overwriting the owner was disabled. [#9896](https://github.com/JabRef/jabref/pull/9896)
- We fixed an issue regarding recording redundant prefixes in search history. [#9685](https://github.com/JabRef/jabref/issues/9685)
- We fixed an issue where passing a URL containing a DOI led to a "No entry found" notification. [#9821](https://github.com/JabRef/jabref/issues/9821)
- We fixed some minor visual inconsistencies and issues in the preferences dialog. [#9866](https://github.com/JabRef/jabref/pull/9866)
- The order of save actions is now retained. [#9890](https://github.com/JabRef/jabref/pull/9890)
- We fixed an issue where the order of save actions was not retained in the bib file. [#9890](https://github.com/JabRef/jabref/pull/9890)
- We fixed an issue in the preferences 'External file types' tab ignoring a custom application path in the edit dialog. [#9895](https://github.com/JabRef/jabref/issues/9895)
- We fixed an issue in the preferences where custom columns could be added to the entry table with no qualifier. [#9913](https://github.com/JabRef/jabref/issues/9913)
- We fixed an issue where the encoding header in a bib file was not respected when the file contained a BOM (Byte Order Mark). [#9926](https://github.com/JabRef/jabref/issues/9926)
- We fixed an issue where cli help output for import and export format was inconsistent. [koppor#429](https://github.com/koppor/jabref/issues/429)
- We fixed an issue where the user could select multiple conflicting options for autocompletion at once. [#10181](https://github.com/JabRef/jabref/issues/10181)
- We fixed an issue where no preview could be generated for some entry types and led to an exception. [#9947](https://github.com/JabRef/jabref/issues/9947)
- We fixed an issue where the Linux terminal working directory argument was malformed and therefore ignored upon opening a terminal [#9953](https://github.com/JabRef/jabref/issues/9953)
- We fixed an issue under Linux where under some systems the file instead of the folder was opened. [#9607](https://github.com/JabRef/jabref/issues/9607)
- We fixed an issue where an Automatic Keyword Group could not be deleted in the UI. [#9778](https://github.com/JabRef/jabref/issues/9778)
- We fixed an issue where the citation key pattern `[edtrN_M]` returned the wrong editor. [#9946](https://github.com/JabRef/jabref/pull/9946)
- We fixed an issue where empty grey containers would remain in the groups panel, if displaying of group item count is turned off. [#9972](https://github.com/JabRef/jabref/issues/9972)
- We fixed an issue where fetching an ISBN could lead to application freezing when the fetcher did not return any results. [#9979](https://github.com/JabRef/jabref/issues/9979)
- We fixed an issue where closing a library containing groups and entries caused an exception [#9997](https://github.com/JabRef/jabref/issues/9997)
- We fixed a bug where the editor for strings in a bibliography file did not sort the entries by their keys [#10083](https://github.com/JabRef/jabref/pull/10083)
- We fixed an issues where clicking on the empty space of specific context menu entries would not trigger the associated action. [#8388](https://github.com/JabRef/jabref/issues/8388)
- We fixed an issue where JabRef would not remember whether the window was in fullscreen. [#4939](https://github.com/JabRef/jabref/issues/4939)
- We fixed an issue where the ACM Portal search sometimes would not return entries for some search queries when the article author had no given name. [#10107](https://github.com/JabRef/jabref/issues/10107)
- We fixed an issue that caused high CPU usage and a zombie process after quitting JabRef because of author names autocompletion. [#10159](https://github.com/JabRef/jabref/pull/10159)
- We fixed an issue where files with illegal characters in the filename could be added to JabRef. [#10182](https://github.com/JabRef/jabref/issues/10182)
- We fixed that checked-out radio buttons under "specified keywords" were not displayed as checked after closing and reopening the "edit group" window. [#10248](https://github.com/JabRef/jabref/issues/10248)
- We fixed that when editing groups, checked-out properties such as case sensitive and regular expression (under "Free search expression") were not displayed checked. [#10108](https://github.com/JabRef/jabref/issues/10108)

### Removed

- We removed the support of BibTeXML. [#9540](https://github.com/JabRef/jabref/issues/9540)
- We removed support for Markdown syntax for strikethrough and task lists in comment fields. [#9726](https://github.com/JabRef/jabref/pull/9726)
- We removed the options menu, because the two contents were moved to the File menu or the properties of the library. [#9768](https://github.com/JabRef/jabref/pull/9768)
- We removed the 'File' tab in the preferences and moved its contents to the 'Export' tab. [#9839](https://github.com/JabRef/jabref/pull/9839)
- We removed the "[Collection of Computer Science Bibliographies](https://en.wikipedia.org/wiki/Collection_of_Computer_Science_Bibliographies)" fetcher the websits is no longer available. [#6638](https://github.com/JabRef/jabref/issues/6638)

## [5.9] – 2023-01-06

### Added

- We added a dropdown menu to let users change the library they want to import into during import. [#6177](https://github.com/JabRef/jabref/issues/6177)
- We added the possibility to add/remove a preview style from the selected list using a double click. [#9490](https://github.com/JabRef/jabref/issues/9490)
- We added the option to define fields as "multine" directly in the custom entry types dialog. [#6448](https://github.com/JabRef/jabref/issues/6448)
- We changed the minWidth and the minHeight of the main window, so it won't have a width and/or a height with the value 0. [#9606](https://github.com/JabRef/jabref/issues/9606)

### Changed

- We changed database structure: in MySQL/MariaDB we renamed tables by adding a `JABREF_` prefix, and in PGSQL we moved tables in `jabref` schema. We added `VersionDBStructure` variable in `METADATA` table to indicate current version of structure, this variable is needed for automatic migration. [#9312](https://github.com/JabRef/jabref/issues/9312)
- We moved some preferences options to a new tab in the preferences dialog. [#9442](https://github.com/JabRef/jabref/pull/9308)
- We renamed "Medline abbreviation" to "dotless abbreviation". [#9504](https://github.com/JabRef/jabref/pull/9504)
- We now have more "dots" in the offered journal abbreviations. [#9504](https://github.com/JabRef/jabref/pull/9504)
- We now disable the button "Full text search" in the Searchbar by default [#9527](https://github.com/JabRef/jabref/pull/9527)


### Fixed

- The tab "deprecated fields" is shown in biblatex-mode only. [#7757](https://github.com/JabRef/jabref/issues/7757)
- In case a journal name of an IEEE journal is abbreviated, the "normal" abbreviation is used - and not the one of the IEEE BibTeX strings. [abbrv#91](https://github.com/JabRef/abbrv.jabref.org/issues/91)
- We fixed a performance issue when loading large lists of custom journal abbreviations. [#8928](https://github.com/JabRef/jabref/issues/8928)
- We fixed an issue where the last opened libraries were not remembered when a new unsaved library was open as well. [#9190](https://github.com/JabRef/jabref/issues/9190)
- We fixed an issue where no context menu for the group "All entries" was present. [forum#3682](https://discourse.jabref.org/t/how-sort-groups-a-z-not-subgroups/3682)
- We fixed an issue where extra curly braces in some fields would trigger an exception when selecting the entry or doing an integrity check. [#9475](https://github.com/JabRef/jabref/issues/9475), [#9503](https://github.com/JabRef/jabref/issues/9503)
- We fixed an issue where entering a date in the format "YYYY/MM" in the entry editor date field caused an exception. [#9492](https://github.com/JabRef/jabref/issues/9492)
- For portable versions, the `.deb` file now works on plain debian again. [#9472](https://github.com/JabRef/jabref/issues/9472)
- We fixed an issue where the download of linked online files failed after an import of entries for certain urls. [#9518](https://github.com/JabRef/jabref/issues/9518)
- We fixed an issue where an exception occurred when manually downloading a file from an URL in the entry editor. [#9521](https://github.com/JabRef/jabref/issues/9521)
- We fixed an issue with open office csv file formatting where commas in the abstract field where not escaped. [#9087](https://github.com/JabRef/jabref/issues/9087)
- We fixed an issue with deleting groups where subgroups different from the selected group were deleted. [#9281](https://github.com/JabRef/jabref/issues/9281)

## [5.8] – 2022-12-18

### Added

- We integrated a new three-way merge UI for merging entries in the Entries Merger Dialog, the Duplicate Resolver Dialog, the Entry Importer Dialog, and the External Changes Resolver Dialog. [#8945](https://github.com/JabRef/jabref/pull/8945)
- We added the ability to merge groups, keywords, comments and files when merging entries. [#9022](https://github.com/JabRef/jabref/pull/9022)
- We added a warning message next to the authors field in the merge dialog to warn users when the authors are the same but formatted differently. [#8745](https://github.com/JabRef/jabref/issues/8745)
- The default file directory of a library is used as default directory for [unlinked file lookup](https://docs.jabref.org/collect/findunlinkedfiles#link-the-pdfs-to-your-bib-library). [koppor#546](https://github.com/koppor/jabref/issues/546)
- The properties of an existing systematic literature review (SLR) can be edited. [koppor#604](https://github.com/koppor/jabref/issues/604)
- An systematic literature review (SLR) can now be started from the SLR itself. [#9131](https://github.com/JabRef/jabref/pull/9131), [koppor#601](https://github.com/koppor/jabref/issues/601)
- On startup, JabRef notifies the user if there were parsing errors during opening.
- We added support for the field `fjournal` (in `@article`) for abbreviation and unabbreviation functionalities. [#321](https://github.com/JabRef/jabref/pull/321)
- In case a backup is found, the filename of the backup is shown and one can navigate to the file. [#9311](https://github.com/JabRef/jabref/pull/9311)
- We added support for the Ukrainian and Arabic languages. [#9236](https://github.com/JabRef/jabref/pull/9236), [#9243](https://github.com/JabRef/jabref/pull/9243)

### Changed

- We improved the Citavi Importer to also import so called Knowledge-items into the field `comment` of the corresponding entry [#9025](https://github.com/JabRef/jabref/issues/9025)
- We modified the change case sub-menus and their corresponding tips (displayed when you stay long over the menu) to properly reflect exemplified cases. [#9339](https://github.com/Jabref/jabref/issues/9339)
- We call backup files `.bak` and temporary writing files now `.sav`.
- JabRef keeps 10 older versions of a `.bib` file in the [user data dir](https://github.com/harawata/appdirs#supported-directories) (instead of a single `.sav` (now: `.bak`) file in the directory of the `.bib` file)
- We improved the External Changes Resolver dialog to be more usaable. [#9021](https://github.com/JabRef/jabref/pull/9021)
- We simplified the actions to fast-resolve duplicates to 'Keep Left', 'Keep Right', 'Keep Both' and 'Keep Merged'. [#9056](https://github.com/JabRef/jabref/issues/9056)
- The fallback directory of the file folder now is the general file directory. In case there was a directory configured for a library and this directory was not found, JabRef placed the PDF next to the .bib file and not into the general file directory.
- The global default directory for storing PDFs is now the documents folder in the user's home.
- When adding or editing a subgroup it is placed w.r.t. to alphabetical ordering rather than at the end. [koppor#577](https://github.com/koppor/jabref/issues/577)
- Groups context menu now shows appropriate options depending on number of subgroups. [koppor#579](https://github.com/koppor/jabref/issues/579)
- We modified the "Delete file" dialog and added the full file path to the dialog text. The file path in the title was changed to file name only. [koppor#534](https://github.com/koppor/jabref/issues/534)
- Download from URL now automatically fills with URL from clipboard. [koppor#535](https://github.com/koppor/jabref/issues/535)
- We added HTML and Markdown files to Find Unlinked Files and removed BibTeX. [koppor#547](https://github.com/koppor/jabref/issues/547)
- ArXiv fetcher now retrieves additional data from related DOIs (both ArXiv and user-assigned). [#9170](https://github.com/JabRef/jabref/pull/9170)
- We modified the Directory of Open Access Books (DOAB) fetcher so that it will now also fetch the ISBN when possible. [#8708](https://github.com/JabRef/jabref/issues/8708)
- Genres are now mapped correctly to entry types when importing MODS files. [#9185](https://github.com/JabRef/jabref/issues/9185)
- We changed the button label from "Return to JabRef" to "Return to library" to better indicate the purpose of the action.
- We changed the color of found text from red to high-contrast colors (background: yellow; font color: purple). [koppor#552](https://github.com/koppor/jabref/issues/552)
- We fixed an issue where the wrong icon for a successful import of a bib entry was shown. [#9308](https://github.com/JabRef/jabref/pull/9308)
- We changed the messages after importing unlinked local files to past tense. [koppor#548](https://github.com/koppor/jabref/issues/548)
- We fixed an issue where the wrong icon for a successful import of a bib entry was shown [#9308](https://github.com/JabRef/jabref/pull/9308)
- In the context of the [Cleanup dialog](https://docs.jabref.org/finding-sorting-and-cleaning-entries/cleanupentries) we changed the text of the conversion of BibTeX to biblatex (and vice versa) to make it more clear. [koppor#545](https://github.com/koppor/jabref/issues/545)
- We removed wrapping of string constants when writing to a `.bib` file.
- In the context of a systematic literature review (SLR), a user can now add arbitrary data into `study.yml`. JabRef just ignores this data. [#9124](https://github.com/JabRef/jabref/pull/9124)
- In the context of a systematic literature review (SLR), we reworked the "Define study" parameters dialog. [#9123](https://github.com/JabRef/jabref/pull/9123)
- We upgraded to Lucene 9.4 for the fulltext search. The search index will be rebuild. [#9213](https://github.com/JabRef/jabref/pull/9213)
- We disabled the "change case" menu for empty fields. [#9214](https://github.com/JabRef/jabref/issues/9214)
- We disabled the conversion menu for empty fields. [#9200](https://github.com/JabRef/jabref/issues/9200)

### Fixed

- We fixed an issue where applied save actions on saving the library file would lead to the dialog "The library has been modified by another program" popping up. [#4877](https://github.com/JabRef/jabref/issues/4877)
- We fixed issues with save actions not correctly loaded when opening the library. [#9122](https://github.com/JabRef/jabref/pull/9122)
- We fixed the behavior of "Discard changes" when reopening a modified library. [#9361](https://github.com/JabRef/jabref/issues/9361)
- We fixed several bugs regarding the manual and the autosave of library files that could lead to exceptions. [#9067](https://github.com/JabRef/jabref/pull/9067), [#8484](https://github.com/JabRef/jabref/issues/8484), [#8746](https://github.com/JabRef/jabref/issues/8746), [#6684](https://github.com/JabRef/jabref/issues/6684), [#6644](https://github.com/JabRef/jabref/issues/6644), [#6102](https://github.com/JabRef/jabref/issues/6102), [#6000](https://github.com/JabRef/jabref/issues/6000)
- We fixed an issue where pdfs were re-indexed on each startup. [#9166](https://github.com/JabRef/jabref/pull/9166)
- We fixed an issue when using an unsafe character in the citation key, the auto-linking feature fails to link files. [#9267](https://github.com/JabRef/jabref/issues/9267)
- We fixed an issue where a message about changed metadata would occur on saving although nothing changed. [#9159](https://github.com/JabRef/jabref/issues/9159)
- We fixed an issue where the possibility to generate a subdatabase from an aux file was writing empty files when called from the commandline. [#9115](https://github.com/JabRef/jabref/issues/9115), [forum#3516](https://discourse.jabref.org/t/export-subdatabase-from-aux-file-on-macos-command-line/3516)
- We fixed an issue where author names with tilde accents (for example ñ) were marked as "Names are not in the standard BibTeX format". [#8071](https://github.com/JabRef/jabref/issues/8071)
- We fixed an issue where capitalize didn't capitalize words after hyphen characters. [#9157](https://github.com/JabRef/jabref/issues/9157)
- We fixed an issue where title case didn't capitalize words after en-dash characters and skip capitalization of conjunctions that comes after en-dash characters. [#9068](https://github.com/JabRef/jabref/pull/9068),[#9142](https://github.com/JabRef/jabref/pull/9142)
- We fixed an issue with the message that is displayed when fetcher returns an empty list of entries for given query. [#9195](https://github.com/JabRef/jabref/issues/9195)
- We fixed an issue where editing entry's "date" field in library mode "biblatex" causes an uncaught exception. [#8747](https://github.com/JabRef/jabref/issues/8747)
- We fixed an issue where importing from XMP would fail for certain PDFs. [#9383](https://github.com/JabRef/jabref/issues/9383)
- We fixed an issue that JabRef displayed the wrong group tree after loading. [koppor#637](https://github.com/koppor/jabref/issues/637)
- We fixed that sorting of entries in the maintable by special fields is updated immediately. [#9334](https://github.com/JabRef/jabref/issues/9334)
- We fixed the display of issue, number, eid and pages fields in the entry preview. [#8607](https://github.com/JabRef/jabref/pull/8607), [#8372](https://github.com/JabRef/jabref/issues/8372), [Koppor#514](https://github.com/koppor/jabref/issues/514), [forum#2390](https://discourse.jabref.org/t/unable-to-edit-my-bibtex-file-that-i-used-before-vers-5-1/2390), [forum#3462](https://discourse.jabref.org/t/jabref-5-6-need-help-with-export-from-jabref-to-microsoft-word-entry-preview-of-apa-7-not-rendering-correctly/3462)
- We fixed the page ranges checker to detect article numbers in the pages field (used at [Check Integrity](https://docs.jabref.org/finding-sorting-and-cleaning-entries/checkintegrity)). [#8607](https://github.com/JabRef/jabref/pull/8607)
- The [HtmlToLaTeXFormatter](https://docs.jabref.org/finding-sorting-and-cleaning-entries/saveactions#html-to-latex) keeps single `<` characters.
- We fixed a performance regression when opening large libraries. [#9041](https://github.com/JabRef/jabref/issues/9041)
- We fixed a bug where spaces are trimmed when highlighting differences in the Entries merge dialog. [koppor#371](https://github.com/koppor/jabref/issues/371)
- We fixed some visual glitches with the linked files editor field in the entry editor and increased its height. [#8823](https://github.com/JabRef/jabref/issues/8823)
- We fixed some visual inconsistencies (round corners of highlighted buttons). [#8806](https://github.com/JabRef/jabref/issues/8806)
- We fixed an issue where JabRef would not exit when a connection to a LibreOffice document was established previously and the document is still open. [#9075](https://github.com/JabRef/jabref/issues/9075)
- We fixed an issue about selecting the save order in the preferences. [#9147](https://github.com/JabRef/jabref/issues/9147)
- We fixed an issue where an exception when fetching a DOI was not logged correctly. [koppor#627](https://github.com/koppor/jabref/issues/627)
- We fixed an issue where a user could not open an attached file in a new unsaved library. [#9386](https://github.com/JabRef/jabref/issues/9386)
- We fixed a typo within a connection error message. [koppor#625](https://github.com/koppor/jabref/issues/625)
- We fixed an issue where journal abbreviations would not abbreviate journal titles with escaped ampersands (\\&). [#8948](https://github.com/JabRef/jabref/issues/8948)
- We fixed the readability of the file field in the dark theme. [#9340](https://github.com/JabRef/jabref/issues/9340)
- We fixed an issue where the 'close dialog' key binding was not closing the Preferences dialog. [#8888](https://github.com/jabref/jabref/issues/8888)
- We fixed an issue where a known journal's medline/dot-less abbreviation does not switch to the full name. [#9370](https://github.com/JabRef/jabref/issues/9370)
- We fixed an issue where hitting enter on the search field within the preferences dialog closed the dialog. [koppor#630](https://github.com/koppor/jabref/issues/630)
- We fixed the "Cleanup entries" dialog is partially visible. [#9223](https://github.com/JabRef/jabref/issues/9223)
- We fixed an issue where font size preferences did not apply correctly to preference dialog window and the menu bar. [#8386](https://github.com/JabRef/jabref/issues/8386) and [#9279](https://github.com/JabRef/jabref/issues/9279)
- We fixed the display of the "Customize Entry Types" dialog title. [#9198](https://github.com/JabRef/jabref/issues/9198)
- We fixed an issue where the CSS styles are missing in some dialogs. [#9150](https://github.com/JabRef/jabref/pull/9150)
- We fixed an issue where controls in the preferences dialog could outgrow the window. [#9017](https://github.com/JabRef/jabref/issues/9017)
- We fixed an issue where highlighted text color for entry merge dialogue was not clearly visible. [#9192](https://github.com/JabRef/jabref/issues/9192)

### Removed

- We removed "last-search-date" from the systematic literature review feature, because the last-search-date can be deducted from the git logs. [#9116](https://github.com/JabRef/jabref/pull/9116)
- We removed the [CiteseerX](https://docs.jabref.org/collect/import-using-online-bibliographic-database#citeseerx) fetcher, because the API used by JabRef is sundowned. [#9466](https://github.com/JabRef/jabref/pull/9466)

## [5.7] – 2022-08-05

### Added

- We added a fetcher for [Biodiversity Heritage Library](https://www.biodiversitylibrary.org/). [8539](https://github.com/JabRef/jabref/issues/8539)
- We added support for multiple messages in the snackbar. [#7340](https://github.com/JabRef/jabref/issues/7340)
- We added an extra option in the 'Find Unlinked Files' dialog view to ignore unnecessary files like Thumbs.db, DS_Store, etc. [koppor#373](https://github.com/koppor/jabref/issues/373)
- JabRef now writes log files. Linux: `$home/.cache/jabref/logs/version`, Windows: `%APPDATA%\..\Local\harawata\jabref\version\logs`, Mac: `Users/.../Library/Logs/jabref/version`
- We added an importer for Citavi backup files, support ".ctv5bak" and ".ctv6bak" file formats. [#8322](https://github.com/JabRef/jabref/issues/8322)
- We added a feature to drag selected entries and drop them to other opened inactive library tabs [koppor521](https://github.com/koppor/jabref/issues/521).
- We added support for the [biblatex-apa](https://github.com/plk/biblatex-apa) legal entry types `Legislation`, `Legadminmaterial`, `Jurisdiction`, `Constitution` and `Legal` [#8931](https://github.com/JabRef/jabref/issues/8931)

### Changed

- The file column in the main table now shows the corresponding defined icon for the linked file [8930](https://github.com/JabRef/jabref/issues/8930).
- We improved the color of the selected entries and the color of the summary in the Import Entries Dialog in the dark theme. [#7927](https://github.com/JabRef/jabref/issues/7927)
- We upgraded to Lucene 9.2 for the fulltext search.
  Thus, the now created search index cannot be read from older versions of JabRef anylonger.
  ⚠️ JabRef will recreate the index in a new folder for new files and this will take a long time for a huge library.
  Moreover, switching back and forth JabRef versions and meanwhile adding PDFs also requires rebuilding the index now and then.
  [#8868](https://github.com/JabRef/jabref/pull/8868)
- We improved the Latex2Unicode conversion [#8639](https://github.com/JabRef/jabref/pull/8639)
- Writing BibTeX data into a PDF (XMP) removes braces. [#8452](https://github.com/JabRef/jabref/issues/8452)
- Writing BibTeX data into a PDF (XMP) does not write the `file` field.
- Writing BibTeX data into a PDF (XMP) considers the configured keyword separator (and does not use "," as default any more)
- The Medline/Pubmed search now also supports the [default fields and operators for searching](https://docs.jabref.org/collect/import-using-online-bibliographic-database#search-syntax). [forum#3554](https://discourse.jabref.org/t/native-pubmed-search/3354)
- We improved group expansion arrow that prevent it from activating group when expanding or collapsing. [#7982](https://github.com/JabRef/jabref/issues/7982), [#3176](https://github.com/JabRef/jabref/issues/3176)
- When configured SSL certificates changed, JabRef warns the user to restart to apply the configuration.
- We improved the appearances and logic of the "Manage field names & content" dialog, and renamed it to "Automatic field editor". [#6536](https://github.com/JabRef/jabref/issues/6536)
- We improved the message explaining the options when modifying an automatic keyword group [#8911](https://github.com/JabRef/jabref/issues/8911)
- We moved the preferences option "Warn about duplicates on import" option from the tab "File" to the tab "Import and Export". [koppor#570](https://github.com/koppor/jabref/issues/570)
- When JabRef encounters `% Encoding: UTF-8` header, it is kept during writing (and not removed). [#8964](https://github.com/JabRef/jabref/pull/8964)
- We replace characters which cannot be decoded using the specified encoding by a (probably another) valid character. This happens if JabRef detects the wrong charset (e.g., UTF-8 instead of Windows 1252). One can use the [Integrity Check](https://docs.jabref.org/finding-sorting-and-cleaning-entries/checkintegrity) to find those characters.

### Fixed

- We fixed an issue where linked fails containing parts of the main file directory could not be opened. [#8991](https://github.com/JabRef/jabref/issues/8991)
- Linked files with an absolute path can be opened again. [#8991](https://github.com/JabRef/jabref/issues/8991)
- We fixed an issue where the user could not rate an entry in the main table when an entry was not yet ranked. [#5842](https://github.com/JabRef/jabref/issues/5842)
- We fixed an issue that caused JabRef to sometimes open multiple instances when "Remote Operation" is enabled. [#8653](https://github.com/JabRef/jabref/issues/8653)
- We fixed an issue where linked files with the filetype "application/pdf" in an entry were not shown with the correct PDF-Icon in the main table [8930](https://github.com/JabRef/jabref/issues/8930)
- We fixed an issue where "open folder" for linked files did not open the folder and did not select the file unter certain Linux desktop environments [#8679](https://github.com/JabRef/jabref/issues/8679), [#8849](https://github.com/JabRef/jabref/issues/8849)
- We fixed an issue where the content of a big shared database library is not shown [#8788](https://github.com/JabRef/jabref/issues/8788)
- We fixed the unnecessary horizontal scroll bar in group panel [#8467](https://github.com/JabRef/jabref/issues/8467)
- We fixed an issue where the notification bar message, icon and actions appeared to be invisible. [#8761](https://github.com/JabRef/jabref/issues/8761)
- We fixed an issue where deprecated fields tab is shown when the fields don't contain any values. [#8396](https://github.com/JabRef/jabref/issues/8396)
- We fixed an issue where an exception for DOI search occurred when the DOI contained urlencoded characters. [#8787](https://github.com/JabRef/jabref/issues/8787)
- We fixed an issue which allow us to select and open identifiers from a popup list in the maintable [#8758](https://github.com/JabRef/jabref/issues/8758), [8802](https://github.com/JabRef/jabref/issues/8802)
- We fixed an issue where the escape button had no functionality within the "Filter groups" textfield. [koppor#562](https://github.com/koppor/jabref/issues/562)
- We fixed an issue where the exception that there are invalid characters in filename. [#8786](https://github.com/JabRef/jabref/issues/8786)
- When the proxy configuration removed the proxy user/password, this change is applied immediately.
- We fixed an issue where removing several groups deletes only one of them. [#8390](https://github.com/JabRef/jabref/issues/8390)
- We fixed an issue where the Sidepane (groups, web search and open office) width is not remembered after restarting JabRef. [#8907](https://github.com/JabRef/jabref/issues/8907)
- We fixed a bug where switching between themes will cause an error/exception. [#8939](https://github.com/JabRef/jabref/pull/8939)
- We fixed a bug where files that were deleted in the source bibtex file were kept in the index. [#8962](https://github.com/JabRef/jabref/pull/8962)
- We fixed "Error while sending to JabRef" when the browser extension interacts with JabRef. [JabRef-Browser-Extension#479](https://github.com/JabRef/JabRef-Browser-Extension/issues/479)
- We fixed a bug where updating group view mode (intersection or union) requires re-selecting groups to take effect. [#6998](https://github.com/JabRef/jabref/issues/6998)
- We fixed a bug that prevented external group metadata changes from being merged. [#8873](https://github.com/JabRef/jabref/issues/8873)
- We fixed the shared database opening dialog to remember autosave folder and tick. [#7516](https://github.com/JabRef/jabref/issues/7516)
- We fixed an issue where name formatter could not be saved. [#9120](https://github.com/JabRef/jabref/issues/9120)
- We fixed a bug where after the export of Preferences, custom exports were duplicated. [#10176](https://github.com/JabRef/jabref/issues/10176)

### Removed

- We removed the social media buttons for our Twitter and Facebook pages. [#8774](https://github.com/JabRef/jabref/issues/8774)

## [5.6] – 2022-04-25

### Added

- We enabled the user to customize the API Key for some fetchers. [#6877](https://github.com/JabRef/jabref/issues/6877)
- We added an extra option when right-clicking an entry in the Entry List to copy either the DOI or the DOI url.
- We added a fetcher for [Directory of Open Access Books (DOAB)](https://doabooks.org/) [8576](https://github.com/JabRef/jabref/issues/8576)
- We added an extra option to ask the user whether they want to open to reveal the folder holding the saved file with the file selected. [#8195](https://github.com/JabRef/jabref/issues/8195)
- We added a new section to network preferences to allow using custom SSL certificates. [#8126](https://github.com/JabRef/jabref/issues/8126)
- We improved the version check to take also beta version into account and now redirect to the right changelog for the version.
- We added two new web and fulltext fetchers: SemanticScholar and ResearchGate.
- We added notifications on success and failure when writing metadata to a PDF-file. [#8276](https://github.com/JabRef/jabref/issues/8276)
- We added a cleanup action that escapes `$` (by adding a backslash in front). [#8673](https://github.com/JabRef/jabref/issues/8673)

### Changed

- We upgraded to Lucene 9.1 for the fulltext search.
  Thus, the now created search index cannot be read from older versions of JabRef any longer.
  ⚠️ JabRef will recreate the index in a new folder for new files and this will take a long time for a huge library.
  Moreover, switching back and forth JabRef versions and meanwhile adding PDFs also requires rebuilding the index now and then.
  [#8362](https://github.com/JabRef/jabref/pull/8362)
- We changed the list of CSL styles to those that support formatting bibliographies. [#8421](https://github.com/JabRef/jabref/issues/8421) [citeproc-java#116](https://github.com/michel-kraemer/citeproc-java/issues/116)
- The CSL preview styles now also support displaying data from cross references entries that are linked via the `crossref` field. [#7378](https://github.com/JabRef/jabref/issues/7378)
- We made the Search button in Web Search wider. We also skewed the panel titles to the left. [#8397](https://github.com/JabRef/jabref/issues/8397)
- We introduced a preference to disable fulltext indexing. [#8468](https://github.com/JabRef/jabref/issues/8468)
- When exporting entries, the encoding is always UTF-8.
- When embedding BibTeX data into a PDF, the encoding is always UTF-8.
- We replaced the [OttoBib](https://en.wikipedia.org/wiki/OttoBib) fetcher by a fetcher by [OpenLibrary](https://openlibrary.org/dev/docs/api/books). [#8652](https://github.com/JabRef/jabref/issues/8652)
- We first fetch ISBN data from OpenLibrary, if nothing found, ebook.de is tried.
- We now only show a warning when exiting for tasks that will not be recovered automatically upon relaunch of JabRef. [#8468](https://github.com/JabRef/jabref/issues/8468)

### Fixed

- We fixed an issue where right clicking multiple entries and pressing "Change entry type" would only change one entry. [#8654](https://github.com/JabRef/jabref/issues/8654)
- We fixed an issue where it was no longer possible to add or delete multiple files in the `file` field in the entry editor. [#8659](https://github.com/JabRef/jabref/issues/8659)
- We fixed an issue where the author's lastname was not used for the citation key generation if it started with a lowercase letter. [#8601](https://github.com/JabRef/jabref/issues/8601)
- We fixed an issue where custom "Protected terms" files were missing after a restart of JabRef. [#8608](https://github.com/JabRef/jabref/issues/8608)
- We fixed an issue where JabRef could not start due to a missing directory for the fulltex index. [#8579](https://github.com/JabRef/jabref/issues/8579)
- We fixed an issue where long article numbers in the `pages` field would cause an exception and preventing the citation style to display. [#8381](https://github.com/JabRef/jabref/issues/8381), [citeproc-java](https://github.com/michel-kraemer/citeproc-java/issues/114)
- We fixed an issue where online links in the file field were not detected correctly and could produce an exception. [#8510](https://github.com/JabRef/jabref/issues/8510)
- We fixed an issue where an exception could occur when saving the preferences [#7614](https://github.com/JabRef/jabref/issues/7614)
- We fixed an issue where "Copy DOI url" in the right-click menu of the Entry List would just copy the DOI and not the DOI url. [#8389](https://github.com/JabRef/jabref/issues/8389)
- We fixed an issue where opening the console from the drop-down menu would cause an exception. [#8466](https://github.com/JabRef/jabref/issues/8466)
- We fixed an issue when reading non-UTF-8 encoded. When no encoding header is present, the encoding is now detected from the file content (and the preference option is disregarded). [#8417](https://github.com/JabRef/jabref/issues/8417)
- We fixed an issue where pasting a URL was replacing `+` signs by spaces making the URL unreachable. [#8448](https://github.com/JabRef/jabref/issues/8448)
- We fixed an issue where creating subsidiary files from aux files created with some versions of biblatex would produce incorrect results. [#8513](https://github.com/JabRef/jabref/issues/8513)
- We fixed an issue where opening the changelog from withing JabRef led to a 404 error. [#8563](https://github.com/JabRef/jabref/issues/8563)
- We fixed an issue where not all found unlinked local files were imported correctly due to some race condition. [#8444](https://github.com/JabRef/jabref/issues/8444)
- We fixed an issue where Merge entries dialog exceeds screen boundaries.
- We fixed an issue where the app lags when selecting an entry after a fresh start. [#8446](https://github.com/JabRef/jabref/issues/8446)
- We fixed an issue where no citationkey was generated on import, pasting a doi or an entry on the main table. [8406](https://github.com/JabRef/jabref/issues/8406), [koppor#553](https://github.com/koppor/jabref/issues/553)
- We fixed an issue where accent search does not perform consistently. [#6815](https://github.com/JabRef/jabref/issues/6815)
- We fixed an issue where the incorrect entry was selected when "New Article" is pressed while search filters are active. [#8674](https://github.com/JabRef/jabref/issues/8674)
- We fixed an issue where "Write BibTeXEntry metadata to PDF" button remains enabled while writing to PDF is in-progress. [#8691](https://github.com/JabRef/jabref/issues/8691)

### Removed

- We removed the option to copy CSL Citation styles data as `XSL_FO`, `ASCIIDOC`, and `RTF` as these have not been working since a long time and are no longer supported in the external library used for processing the styles. [#7378](https://github.com/JabRef/jabref/issues/7378)
- We removed the option to configure the default encoding. The default encoding is now hard-coded to the modern UTF-8 encoding.

## [5.5] – 2022-01-17

### Changed

- We integrated the external file types dialog directly inside the preferences. [#8341](https://github.com/JabRef/jabref/pull/8341)
- We disabled the add group button color change after adding 10 new groups. [#8051](https://github.com/JabRef/jabref/issues/8051)
- We inverted the logic for resolving [BibTeX strings](https://docs.jabref.org/advanced/strings). This helps to keep `#` chars. By default String resolving is only activated for a couple of standard fields. The list of fields can be modified in the preferences. [#7010](https://github.com/JabRef/jabref/issues/7010), [#7012](https://github.com/JabRef/jabref/issues/7012), [#8303](https://github.com/JabRef/jabref/issues/8303)
- We moved the search box in preview preferences closer to the available citation styles list. [#8370](https://github.com/JabRef/jabref/pull/8370)
- Changing the preference to show the preview panel as a separate tab now has effect without restarting JabRef. [#8370](https://github.com/JabRef/jabref/pull/8370)
- We enabled switching themes in JabRef without the need to restart JabRef. [#7335](https://github.com/JabRef/jabref/pull/7335)
- We added support for the field `day`, `rights`, `coverage` and `language` when reading XMP data in Dublin Core format. [#8491](https://github.com/JabRef/jabref/issues/8491)

### Fixed

- We fixed an issue where the preferences for "Search and store files relative to library file location" where ignored when the "Main file directory" field was not empty [#8385](https://github.com/JabRef/jabref/issues/8385)
- We fixed an issue where `#`chars in certain fields would be interpreted as BibTeX strings [#7010](https://github.com/JabRef/jabref/issues/7010), [#7012](https://github.com/JabRef/jabref/issues/7012), [#8303](https://github.com/JabRef/jabref/issues/8303)
- We fixed an issue where the fulltext search on an empty library with no documents would lead to an exception [koppor#522](https://github.com/koppor/jabref/issues/522)
- We fixed an issue where clicking on "Accept changes" in the merge dialog would lead to an exception [forum#2418](https://discourse.jabref.org/t/the-library-has-been-modified-by-another-program/2418/8)
- We fixed an issue where clicking on headings in the entry preview could lead to an exception. [#8292](https://github.com/JabRef/jabref/issues/8292)
- We fixed an issue where IntegrityCheck used the system's character encoding instead of the one set by the library or in preferences [#8022](https://github.com/JabRef/jabref/issues/8022)
- We fixed an issue about empty metadata in library properties when called from the right click menu. [#8358](https://github.com/JabRef/jabref/issues/8358)
- We fixed an issue where someone could add a duplicate field in the customize entry type dialog. [#8194](https://github.com/JabRef/jabref/issues/8194)
- We fixed a typo in the library properties tab: "String constants". There, one can configure [BibTeX string constants](https://docs.jabref.org/advanced/strings).
- We fixed an issue when writing a non-UTF-8 encoded file: The header is written again. [#8417](https://github.com/JabRef/jabref/issues/8417)
- We fixed an issue where folder creation during systemic literature review failed due to an illegal fetcher name. [#8552](https://github.com/JabRef/jabref/pull/8552)

## [5.4] – 2021-12-20

### Added

- We added confirmation dialog when user wants to close a library where any empty entries are detected. [#8096](https://github.com/JabRef/jabref/issues/8096)
- We added import support for CFF files. [#7945](https://github.com/JabRef/jabref/issues/7945)
- We added the option to copy the DOI of an entry directly from the context menu copy submenu. [#7826](https://github.com/JabRef/jabref/issues/7826)
- We added a fulltext search feature. [#2838](https://github.com/JabRef/jabref/pull/2838)
- We improved the deduction of bib-entries from imported fulltext pdfs. [#7947](https://github.com/JabRef/jabref/pull/7947)
- We added unprotect_terms to the list of bracketed pattern modifiers [#7826](https://github.com/JabRef/jabref/pull/7960)
- We added a dialog that allows to parse metadata from linked pdfs. [#7929](https://github.com/JabRef/jabref/pull/7929)
- We added an icon picker in group edit dialog. [#6142](https://github.com/JabRef/jabref/issues/6142)
- We added a preference to Opt-In to JabRef's online metadata extraction service (Grobid) usage. [#8002](https://github.com/JabRef/jabref/pull/8002)
- We readded the possibility to display the search results of all databases ("Global Search"). It is shown in a separate window. [#4096](https://github.com/JabRef/jabref/issues/4096)
- We readded the possibility to keep the search string when switching tabs. It is implemented by a toggle button. [#4096](https://github.com/JabRef/jabref/issues/4096#issuecomment-575986882)
- We allowed the user to also preview the available citation styles in the preferences besides the selected ones [#8108](https://github.com/JabRef/jabref/issues/8108)
- We added an option to search the available citation styles by name in the preferences [#8108](https://github.com/JabRef/jabref/issues/8108)
- We added an option to generate bib-entries from ID through a popover in the toolbar. [#4183](https://github.com/JabRef/jabref/issues/4183)
- We added a menu option in the right click menu of the main table tabs to display the library properties. [#6527](https://github.com/JabRef/jabref/issues/6527)
- When a `.bib` file ("library") was saved successfully, a notification is shown

### Changed

- Local library settings may overwrite the setting "Search and store files relative to library file location" [#8179](https://github.com/JabRef/jabref/issues/8179)
- The option "Fit table horizontally on screen" in the "Entry table" preferences is now disabled by default [#8148](https://github.com/JabRef/jabref/pull/8148)
- We improved the preferences and descriptions in the "Linked files" preferences tab [#8148](https://github.com/JabRef/jabref/pull/8148)
- We slightly changed the layout of the Journal tab in the preferences for ui consistency. [#7937](https://github.com/JabRef/jabref/pull/7937)
- The JabRefHost on Windows now writes a temporary file and calls `-importToOpen` instead of passing the bibtex via `-importBibtex`. [#7374](https://github.com/JabRef/jabref/issues/7374), [JabRef Browser Ext #274](https://github.com/JabRef/JabRef-Browser-Extension/issues/274)
- We reordered some entries in the right-click menu of the main table. [#6099](https://github.com/JabRef/jabref/issues/6099)
- We merged the barely used ImportSettingsTab and the CustomizationTab in the preferences into one single tab and moved the option to allow Integers in Edition Fields in Bibtex-Mode to the EntryEditor tab. [#7849](https://github.com/JabRef/jabref/pull/7849)
- We moved the export order in the preferences from `File` to `Import and Export`. [#7935](https://github.com/JabRef/jabref/pull/7935)
- We reworked the export order in the preferences and the save order in the library preferences. You can now set more than three sort criteria in your library preferences. [#7935](https://github.com/JabRef/jabref/pull/7935)
- The metadata-to-pdf actions now also embeds the bibfile to the PDF. [#8037](https://github.com/JabRef/jabref/pull/8037)
- The snap was updated to use the core20 base and to use lzo compression for better startup performance [#8109](https://github.com/JabRef/jabref/pull/8109)
- We moved the union/intersection view button in the group sidepane to the left of the other controls. [#8202](https://github.com/JabRef/jabref/pull/8202)
- We improved the Drag and Drop behavior in the "Customize Entry Types" Dialog [#6338](https://github.com/JabRef/jabref/issues/6338)
- When determining the URL of an ArXiV eprint, the URL now points to the version [#8149](https://github.com/JabRef/jabref/pull/8149)
- We Included all standard fields with citation key when exporting to Old OpenOffice/LibreOffice Calc Format [#8176](https://github.com/JabRef/jabref/pull/8176)
- In case the database is encoded with `UTF8`, the `% Encoding` marker is not written anymore
- The written `.bib` file has the same line endings [#390](https://github.com/koppor/jabref/issues/390)
- The written `.bib` file always has a final line break
- The written `.bib` file keeps the newline separator of the loaded `.bib` file
- We present options to manually enter an article or return to the New Entry menu when the fetcher DOI fails to find an entry for an ID [#7870](https://github.com/JabRef/jabref/issues/7870)
- We trim white space and non-ASCII characters from DOI [#8127](https://github.com/JabRef/jabref/issues/8127)
- The duplicate checker now inspects other fields in case no difference in the required and optional fields are found.
- We reworked the library properties dialog and integrated the `Library > Preamble`, `Library > Citation key pattern` and `Library > String constants dialogs` [#8264](https://github.com/JabRef/jabref/pulls/8264)
- We improved the startup time of JabRef by switching from the logging library `log4j2` to `tinylog` [#8007](https://github.com/JabRef/jabref/issues/8007)

### Fixed

- We fixed an issue where an exception occurred when pasting an entry with a publication date-range of the form 1910/1917 [#7864](https://github.com/JabRef/jabref/issues/7864)
- We fixed an issue where an exception occurred when a preview style was edited and afterwards another preview style selected. [#8280](https://github.com/JabRef/jabref/issues/8280)
- We fixed an issue where the actions to move a file to a directory were incorrectly disabled. [#7908](https://github.com/JabRef/jabref/issues/7908)
- We fixed an issue where an exception occurred when a linked online file was edited in the entry editor [#8008](https://github.com/JabRef/jabref/issues/8008)
- We fixed an issue when checking for a new version when JabRef is used behind a corporate proxy. [#7884](https://github.com/JabRef/jabref/issues/7884)
- We fixed some icons that were drawn in the wrong color when JabRef used a custom theme. [#7853](https://github.com/JabRef/jabref/issues/7853)
- We fixed an issue where the `Aux file` on `Edit group` doesn't support relative sub-directories path to import. [#7719](https://github.com/JabRef/jabref/issues/7719).
- We fixed an issue where it was impossible to add or modify groups. [#7912](https://github.com/JabRef/jabref/pull/793://github.com/JabRef/jabref/pull/7921)
- We fixed an issue about the visible side pane components being out of sync with the view menu. [#8115](https://github.com/JabRef/jabref/issues/8115)
- We fixed an issue where the side pane would not close when all its components were closed. [#8082](https://github.com/JabRef/jabref/issues/8082)
- We fixed an issue where exported entries from a Citavi bib containing URLs could not be imported [#7882](https://github.com/JabRef/jabref/issues/7882)
- We fixed an issue where the icons in the search bar had the same color, toggled as well as untoggled. [#8014](https://github.com/JabRef/jabref/pull/8014)
- We fixed an issue where typing an invalid UNC path into the "Main file directory" text field caused an error. [#8107](https://github.com/JabRef/jabref/issues/8107)
- We fixed an issue where "Open Folder" didn't select the file on macOS in Finder [#8130](https://github.com/JabRef/jabref/issues/8130)
- We fixed an issue where importing PDFs resulted in an uncaught exception [#8143](https://github.com/JabRef/jabref/issues/8143)
- We fixed "The library has been modified by another program" showing up when line breaks change [#4877](https://github.com/JabRef/jabref/issues/4877)
- The default directory of the "LaTeX Citations" tab is now the directory of the currently opened database (and not the directory chosen at the last open file dialog or the last database save) [koppor#538](https://github.com/koppor/jabref/issues/538)
- When writing a bib file, the `NegativeArraySizeException` should not occur [#8231](https://github.com/JabRef/jabref/issues/8231) [#8265](https://github.com/JabRef/jabref/issues/8265)
- We fixed an issue where some menu entries were available without entries selected. [#4795](https://github.com/JabRef/jabref/issues/4795)
- We fixed an issue where right-clicking on a tab and selecting close will close the focused tab even if it is not the tab we right-clicked [#8193](https://github.com/JabRef/jabref/pull/8193)
- We fixed an issue where selecting a citation style in the preferences would sometimes produce an exception [#7860](https://github.com/JabRef/jabref/issues/7860)
- We fixed an issue where an exception would occur when clicking on a DOI link in the preview pane [#7706](https://github.com/JabRef/jabref/issues/7706)
- We fixed an issue where XMP and embedded BibTeX export would not work [#8278](https://github.com/JabRef/jabref/issues/8278)
- We fixed an issue where the XMP and embedded BibTeX import of a file containing multiple schemas failed [#8278](https://github.com/JabRef/jabref/issues/8278)
- We fixed an issue where writing embedded BibTeX import fails due to write protection or bibtex already being present [#8332](https://github.com/JabRef/jabref/pull/8332)
- We fixed an issue where pdf-paths and the pdf-indexer could get out of sync [#8182](https://github.com/JabRef/jabref/issues/8182)
- We fixed an issue where Status-Logger error messages appeared during the startup of JabRef [#5475](https://github.com/JabRef/jabref/issues/5475)

### Removed

- We removed two orphaned preferences options [#8164](https://github.com/JabRef/jabref/pull/8164)
- We removed the functionality of the `--debug` commandline options. Use the java command line switch `-Dtinylog.level=debug` for debug output instead. [#8226](https://github.com/JabRef/jabref/pull/8226)

## [5.3] – 2021-07-05

### Added

- We added a progress counter to the title bar in Possible Duplicates dialog window. [#7366](https://github.com/JabRef/jabref/issues/7366)
- We added new "Customization" tab to the preferences which includes option to choose a custom address for DOI access. [#7337](https://github.com/JabRef/jabref/issues/7337)
- We added zbmath to the public databases from which the bibliographic information of an existing entry can be updated. [#7437](https://github.com/JabRef/jabref/issues/7437)
- We showed to the find Unlinked Files Dialog the date of the files' most recent modification. [#4652](https://github.com/JabRef/jabref/issues/4652)
- We added to the find Unlinked Files function a filter to show only files based on date of last modification (Last Year, Last Month, Last Week, Last Day). [#4652](https://github.com/JabRef/jabref/issues/4652)
- We added to the find Unlinked Files function a filter that sorts the files based on the date of last modification(Sort by Newest, Sort by Oldest First). [#4652](https://github.com/JabRef/jabref/issues/4652)
- We added the possibility to add a new entry via its zbMath ID (zbMATH can be chosen as ID type in the "Select entry type" window). [#7202](https://github.com/JabRef/jabref/issues/7202)
- We added the extension support and the external application support (For Texshow, Texmaker and LyX) to the flatpak [#7248](https://github.com/JabRef/jabref/pull/7248)
- We added some symbols and keybindings to the context menu in the entry editor. [#7268](https://github.com/JabRef/jabref/pull/7268)
- We added keybindings for setting and clearing the read status. [#7264](https://github.com/JabRef/jabref/issues/7264)
- We added two new fields to track the creation and most recent modification date and time for each entry. [koppor#130](https://github.com/koppor/jabref/issues/130)
- We added a feature that allows the user to copy highlighted text in the preview window. [#6962](https://github.com/JabRef/jabref/issues/6962)
- We added a feature that allows you to create new BibEntry via paste arxivId [#2292](https://github.com/JabRef/jabref/issues/2292)
- We added support for conducting automated and systematic literature search across libraries and git support for persistence [#369](https://github.com/koppor/jabref/issues/369)
- We added a add group functionality at the bottom of the side pane. [#4682](https://github.com/JabRef/jabref/issues/4682)
- We added a feature that allows the user to choose whether to trust the target site when unable to find a valid certification path from the file download site. [#7616](https://github.com/JabRef/jabref/issues/7616)
- We added a feature that allows the user to open all linked files of multiple selected entries by "Open file" option. [#6966](https://github.com/JabRef/jabref/issues/6966)
- We added a keybinding preset for new entries. [#7705](https://github.com/JabRef/jabref/issues/7705)
- We added a select all button for the library import function. [#7786](https://github.com/JabRef/jabref/issues/7786)
- We added a search feature for journal abbreviations. [#7804](https://github.com/JabRef/jabref/pull/7804)
- We added auto-key-generation progress to the background task list. [#7267](https://github.com/JabRef/jabref/issues/7267)
- We added the option to write XMP metadata to pdfs from the CLI. [7814](https://github.com/JabRef/jabref/pull/7814)

### Changed

- The export to MS Office XML now exports the author field as `Inventor` if the bibtex entry type is `patent` [#7830](https://github.com/JabRef/jabref/issues/7830)
- We changed the EndNote importer to import the field `label` to the corresponding bibtex field `endnote-label` [forum#2734](https://discourse.jabref.org/t/importing-endnote-label-field-to-jabref-from-xml-file/2734)
- The keywords added via "Manage content selectors" are now displayed in alphabetical order. [#3791](https://github.com/JabRef/jabref/issues/3791)
- We improved the "Find unlinked files" dialog to show import results for each file. [#7209](https://github.com/JabRef/jabref/pull/7209)
- The content of the field `timestamp` is migrated to `creationdate`. In case one configured "udpate timestampe", it is migrated to `modificationdate`. [koppor#130](https://github.com/koppor/jabref/issues/130)
- The JabRef specific meta-data content in the main field such as priorities (prio1, prio2, ...) are migrated to their respective fields. They are removed from the keywords. [#6840](https://github.com/jabref/jabref/issues/6840)
- We fixed an issue where groups generated from authors' last names did not include all entries of the authors' [#5833](https://github.com/JabRef/jabref/issues/5833)
- The export to MS Office XML now uses the month name for the field `MonthAcessed` instead of the two digit number [#7354](https://github.com/JabRef/jabref/issues/7354)
- We included some standalone dialogs from the options menu in the main preference dialog and fixed some visual issues in the preferences dialog. [#7384](https://github.com/JabRef/jabref/pull/7384)
- We improved the linking of the `python3` interpreter via the shebang to dynamically use the systems default Python. Related to [JabRef-Browser-Extension #177](https://github.com/JabRef/JabRef-Browser-Extension/issues/177)
- Automatically found pdf files now have the linking button to the far left and uses a link icon with a plus instead of a briefcase. The file name also has lowered opacity(70%) until added. [#3607](https://github.com/JabRef/jabref/issues/3607)
- We simplified the select entry type form by splitting it into two parts ("Recommended" and "Others") based on internal usage data. [#6730](https://github.com/JabRef/jabref/issues/6730)
- We improved the submenu list by merging the'Remove group' having two options, with or without subgroups. [#4682](https://github.com/JabRef/jabref/issues/4682)
- The export to MS Office XML now uses the month name for the field `Month` instead of the two digit number [forum#2685](https://discourse.jabref.org/t/export-month-as-text-not-number/2685)
- We reintroduced missing default keybindings for new entries. [#7346](https://github.com/JabRef/jabref/issues/7346) [#7439](https://github.com/JabRef/jabref/issues/7439)
- Lists of available fields are now sorted alphabetically. [#7716](https://github.com/JabRef/jabref/issues/7716)
- The tooltip of the search field explaining the search is always shown. [#7279](https://github.com/JabRef/jabref/pull/7279)
- We rewrote the ACM fetcher to adapt to the new interface. [#5804](https://github.com/JabRef/jabref/issues/5804)
- We moved the select/collapse buttons in the unlinked files dialog into a context menu. [#7383](https://github.com/JabRef/jabref/issues/7383)
- We fixed an issue where journal abbreviations containing curly braces were not recognized [#7773](https://github.com/JabRef/jabref/issues/7773)

### Fixed

- We fixed an issue where some texts (e.g. descriptions) in dialogs could not be translated [#7854](https://github.com/JabRef/jabref/issues/7854)
- We fixed an issue where import hangs for ris files with "ER - " [#7737](https://github.com/JabRef/jabref/issues/7737)
- We fixed an issue where getting bibliograhpic data from DOI or another identifer did not respect the library mode (BibTeX/biblatex)[#6267](https://github.com/JabRef/jabref/issues/6267)
- We fixed an issue where importing entries would not respect the library mode (BibTeX/biblatex)[#1018](https://github.com/JabRef/jabref/issues/1018)
- We fixed an issue where an exception occurred when importing entries from a web search [#7606](https://github.com/JabRef/jabref/issues/7606)
- We fixed an issue where the table column sort order was not properly stored and resulted in unsorted eports [#7524](https://github.com/JabRef/jabref/issues/7524)
- We fixed an issue where the value of the field `school` or `institution` would be printed twice in the HTML Export [forum#2634](https://discourse.jabref.org/t/problem-with-exporting-techreport-phdthesis-mastersthesis-to-html/2634)
- We fixed an issue preventing to connect to a shared database. [#7570](https://github.com/JabRef/jabref/pull/7570)
- We fixed an issue preventing files from being dragged & dropped into an empty library. [#6851](https://github.com/JabRef/jabref/issues/6851)
- We fixed an issue where double-click onto PDF in file list under the 'General' tab section should just open the file. [#7465](https://github.com/JabRef/jabref/issues/7465)
- We fixed an issue where the dark theme did not extend to a group's custom color picker. [#7481](https://github.com/JabRef/jabref/issues/7481)
- We fixed an issue where choosing the fields on which autocompletion should not work in "Entry editor" preferences had no effect. [#7320](https://github.com/JabRef/jabref/issues/7320)
- We fixed an issue where the "Normalize page numbers" formatter did not replace en-dashes or em-dashes with a hyphen-minus sign. [#7239](https://github.com/JabRef/jabref/issues/7239)
- We fixed an issue with the style of highlighted check boxes while searching in preferences. [#7226](https://github.com/JabRef/jabref/issues/7226)
- We fixed an issue where the option "Move file to file directory" was disabled in the entry editor for all files [#7194](https://github.com/JabRef/jabref/issues/7194)
- We fixed an issue where application dialogs were opening in the wrong display when using multiple screens [#7273](https://github.com/JabRef/jabref/pull/7273)
- We fixed an issue where the "Find unlinked files" dialog would freeze JabRef on importing. [#7205](https://github.com/JabRef/jabref/issues/7205)
- We fixed an issue where the "Find unlinked files" would stop importing when importing a single file failed. [#7206](https://github.com/JabRef/jabref/issues/7206)
- We fixed an issue where JabRef froze for a few seconds in MacOS when DNS resolution timed out. [#7441](https://github.com/JabRef/jabref/issues/7441)
- We fixed an issue where an exception would be displayed for previewing and preferences when a custom theme has been configured but is missing [#7177](https://github.com/JabRef/jabref/issues/7177)
- We fixed an issue where URLs in `file` fields could not be handled on Windows. [#7359](https://github.com/JabRef/jabref/issues/7359)
- We fixed an issue where the regex based file search miss-interpreted specific symbols. [#4342](https://github.com/JabRef/jabref/issues/4342)
- We fixed an issue where the Harvard RTF exporter used the wrong default file extension. [4508](https://github.com/JabRef/jabref/issues/4508)
- We fixed an issue where the Harvard RTF exporter did not use the new authors formatter and therefore did not export "organization" authors correctly. [4508](https://github.com/JabRef/jabref/issues/4508)
- We fixed an issue where the field `urldate` was not exported to the corresponding fields `YearAccessed`, `MonthAccessed`, `DayAccessed` in MS Office XML [#7354](https://github.com/JabRef/jabref/issues/7354)
- We fixed an issue where the password for a shared SQL database was only remembered if it was the same as the username [#6869](https://github.com/JabRef/jabref/issues/6869)
- We fixed an issue where some custom exports did not use the new authors formatter and therefore did not export authors correctly [#7356](https://github.com/JabRef/jabref/issues/7356)
- We fixed an issue where alt+keyboard shortcuts do not work [#6994](https://github.com/JabRef/jabref/issues/6994)
- We fixed an issue about the file link editor did not allow to change the file name according to the default pattern after changing an entry. [#7525](https://github.com/JabRef/jabref/issues/7525)
- We fixed an issue where the file path is invisible in dark theme. [#7382](https://github.com/JabRef/jabref/issues/7382)
- We fixed an issue where the secondary sorting is not working for some special fields. [#7015](https://github.com/JabRef/jabref/issues/7015)
- We fixed an issue where changing the font size makes the font size field too small. [#7085](https://github.com/JabRef/jabref/issues/7085)
- We fixed an issue with TexGroups on Linux systems, where the modification of an aux-file did not trigger an auto-update for TexGroups. Furthermore, the detection of file modifications is now more reliable. [#7412](https://github.com/JabRef/jabref/pull/7412)
- We fixed an issue where the Unicode to Latex formatter produced wrong results for characters with a codepoint higher than Character.MAX_VALUE. [#7387](https://github.com/JabRef/jabref/issues/7387)
- We fixed an issue where a non valid value as font size results in an uncaught exception. [#7415](https://github.com/JabRef/jabref/issues/7415)
- We fixed an issue where "Merge citations" in the Openoffice/Libreoffice integration panel did not have a corresponding opposite. [#7454](https://github.com/JabRef/jabref/issues/7454)
- We fixed an issue where drag and drop of bib files for opening resulted in uncaught exceptions [#7464](https://github.com/JabRef/jabref/issues/7464)
- We fixed an issue where columns shrink in width when we try to enlarge JabRef window. [#6818](https://github.com/JabRef/jabref/issues/6818)
- We fixed an issue where Content selector does not seem to work for custom fields. [#6819](https://github.com/JabRef/jabref/issues/6819)
- We fixed an issue where font size of the preferences dialog does not update with the rest of the GUI. [#7416](https://github.com/JabRef/jabref/issues/7416)
- We fixed an issue in which a linked online file consisting of a web page was saved as an invalid pdf file upon being downloaded. The user is now notified when downloading a linked file results in an HTML file. [#7452](https://github.com/JabRef/jabref/issues/7452)
- We fixed an issue where opening BibTex file (doubleclick) from Folder with spaces not working. [#6487](https://github.com/JabRef/jabref/issues/6487)
- We fixed the header title in the Add Group/Subgroup Dialog box. [#4682](https://github.com/JabRef/jabref/issues/4682)
- We fixed an issue with saving large `.bib` files [#7265](https://github.com/JabRef/jabref/issues/7265)
- We fixed an issue with very large page numbers [#7590](https://github.com/JabRef/jabref/issues/7590)
- We fixed an issue where the file extension is missing on saving the library file on linux [#7451](https://github.com/JabRef/jabref/issues/7451)
- We fixed an issue with opacity of disabled icon-buttons [#7195](https://github.com/JabRef/jabref/issues/7195)
- We fixed an issue where journal abbreviations in UTF-8 were not recognized [#5850](https://github.com/JabRef/jabref/issues/5850)
- We fixed an issue where the article title with curly brackets fails to download the arXiv link (pdf file). [#7633](https://github.com/JabRef/jabref/issues/7633)
- We fixed an issue with toggle of special fields does not work for sorted entries [#7016](https://github.com/JabRef/jabref/issues/7016)
- We fixed an issue with the default path of external application. [#7641](https://github.com/JabRef/jabref/issues/7641)
- We fixed an issue where urls must be embedded in a style tag when importing EndNote style Xml files. Now it can parse url with or without a style tag. [#6199](https://github.com/JabRef/jabref/issues/6199)
- We fixed an issue where the article title with colon fails to download the arXiv link (pdf file). [#7660](https://github.com/JabRef/jabref/issues/7660)
- We fixed an issue where the keybinding for delete entry did not work on the main table [7580](https://github.com/JabRef/jabref/pull/7580)
- We fixed an issue where the RFC fetcher is not compatible with the draft [7305](https://github.com/JabRef/jabref/issues/7305)
- We fixed an issue where duplicate files (both file names and contents are the same) is downloaded and add to linked files [#6197](https://github.com/JabRef/jabref/issues/6197)
- We fixed an issue where changing the appearance of the preview tab did not trigger a restart warning. [#5464](https://github.com/JabRef/jabref/issues/5464)
- We fixed an issue where editing "Custom preview style" triggers exception. [#7526](https://github.com/JabRef/jabref/issues/7526)
- We fixed the [SAO/NASA Astrophysics Data System](https://docs.jabref.org/collect/import-using-online-bibliographic-database#sao-nasa-astrophysics-data-system) fetcher. [#7867](https://github.com/JabRef/jabref/pull/7867)
- We fixed an issue where a title with multiple applied formattings in EndNote was not imported correctly [forum#2734](https://discourse.jabref.org/t/importing-endnote-label-field-to-jabref-from-xml-file/2734)
- We fixed an issue where a `report` in EndNote was imported as `article` [forum#2734](https://discourse.jabref.org/t/importing-endnote-label-field-to-jabref-from-xml-file/2734)
- We fixed an issue where the field `publisher` in EndNote was not imported in JabRef [forum#2734](https://discourse.jabref.org/t/importing-endnote-label-field-to-jabref-from-xml-file/2734)

### Removed

- We removed add group button beside the filter group tab. [#4682](https://github.com/JabRef/jabref/issues/4682)

## [5.2] – 2020-12-24

### Added

- We added a validation to check if the current database location is shared, preventing an exception when Pulling Changes From Shared Database. [#6959](https://github.com/JabRef/jabref/issues/6959)
- We added a query parser and mapping layer to enable conversion of queries formulated in simplified lucene syntax by the user into api queries. [#6799](https://github.com/JabRef/jabref/pull/6799)
- We added some basic functionality to customise the look of JabRef by importing a css theme file. [#5790](https://github.com/JabRef/jabref/issues/5790)
- We added connection check function in network preference setting [#6560](https://github.com/JabRef/jabref/issues/6560)
- We added support for exporting to YAML. [#6974](https://github.com/JabRef/jabref/issues/6974)
- We added a DOI format and organization check to detect [American Physical Society](https://journals.aps.org/) journals to copy the article ID to the page field for cases where the page numbers are missing. [#7019](https://github.com/JabRef/jabref/issues/7019)
- We added an error message in the New Entry dialog that is shown in case the fetcher did not find anything . [#7000](https://github.com/JabRef/jabref/issues/7000)
- We added a new formatter to output shorthand month format. [#6579](https://github.com/JabRef/jabref/issues/6579)
- We added support for the new Microsoft Edge browser in all platforms. [#7056](https://github.com/JabRef/jabref/pull/7056)
- We reintroduced emacs/bash-like keybindings. [#6017](https://github.com/JabRef/jabref/issues/6017)
- We added a feature to provide automated cross library search using a cross library query language. This provides support for the search step of systematic literature reviews (SLRs). [koppor#369](https://github.com/koppor/jabref/issues/369)

### Changed

- We changed the default preferences for OpenOffice/LibreOffice integration to automatically sync the bibliography when inserting new citations in a OpenOffic/LibreOffice document. [#6957](https://github.com/JabRef/jabref/issues/6957)
- We restructured the 'File' tab and extracted some parts into the 'Linked files' tab [#6779](https://github.com/JabRef/jabref/pull/6779)
- JabRef now offers journal lists from <https://abbrv.jabref.org>. JabRef the lists which use a dot inside the abbreviations. [#5749](https://github.com/JabRef/jabref/pull/5749)
- We removed two useless preferences in the groups preferences dialog. [#6836](https://github.com/JabRef/jabref/pull/6836)
- Synchronization of SpecialFields to keywords is now disabled by default. [#6621](https://github.com/JabRef/jabref/issues/6621)
- JabRef no longer opens the entry editor with the first entry on startup [#6855](https://github.com/JabRef/jabref/issues/6855)
- We completed the rebranding of `bibtexkey` as `citationkey` which was started in JabRef 5.1.
- JabRef no longer opens the entry editor with the first entry on startup [#6855](https://github.com/JabRef/jabref/issues/6855)
- Fetch by ID: (long) "SAO/NASA Astrophysics Data System" replaced by (short) "SAO/NASA ADS" [#6876](https://github.com/JabRef/jabref/pull/6876)
- We changed the title of the window "Manage field names and content" to have the same title as the corresponding menu item [#6895](https://github.com/JabRef/jabref/pull/6895)
- We renamed the menus "View -> Previous citation style" and "View -> Next citation style" into "View -> Previous preview style" and "View -> Next preview style" and renamed the "Preview" style to "Customized preview style". [#6899](https://github.com/JabRef/jabref/pull/6899)
- We changed the default preference option "Search and store files relative to library file location" to on, as this seems to be a more intuitive behaviour. [#6863](https://github.com/JabRef/jabref/issues/6863)
- We changed the title of the window "Manage field names and content": to have the same title as the corresponding menu item [#6895](https://github.com/JabRef/jabref/pull/6895)
- We improved the detection of "short" DOIs [6880](https://github.com/JabRef/jabref/issues/6880)
- We improved the duplicate detection when identifiers like DOI or arxiv are semantiaclly the same, but just syntactically differ (e.g. with or without http(s):// prefix). [#6707](https://github.com/JabRef/jabref/issues/6707)
- We improved JabRef start up time [6057](https://github.com/JabRef/jabref/issues/6057)
- We changed in the group interface "Generate groups from keywords in a BibTeX field" by "Generate groups from keywords in the following field". [#6983](https://github.com/JabRef/jabref/issues/6983)
- We changed the name of a group type from "Searching for keywords" to "Searching for a keyword". [6995](https://github.com/JabRef/jabref/pull/6995)
- We changed the way JabRef displays the title of a tab and of the window. [4161](https://github.com/JabRef/jabref/issues/4161)
- We changed connect timeouts for server requests to 30 seconds in general and 5 seconds for GROBID server (special) and improved user notifications on connection issues. [7026](https://github.com/JabRef/jabref/pull/7026)
- We changed the order of the library tab context menu items. [#7171](https://github.com/JabRef/jabref/issues/7171)
- We changed the way linked files are opened on Linux to use the native openFile method, compatible with confined packages. [7037](https://github.com/JabRef/jabref/pull/7037)
- We refined the entry preview to show the full names of authors and editors, to list the editor only if no author is present, have the year earlier. [#7083](https://github.com/JabRef/jabref/issues/7083)

### Fixed

- We fixed an issue changing the icon link_variation_off that is not meaningful. [#6834](https://github.com/JabRef/jabref/issues/6834)
- We fixed an issue where the `.sav` file was not deleted upon exiting JabRef. [#6109](https://github.com/JabRef/jabref/issues/6109)
- We fixed a linked identifier icon inconsistency. [#6705](https://github.com/JabRef/jabref/issues/6705)
- We fixed the wrong behavior that font size changes are not reflected in dialogs. [#6039](https://github.com/JabRef/jabref/issues/6039)
- We fixed the failure to Copy citation key and link. [#5835](https://github.com/JabRef/jabref/issues/5835)
- We fixed an issue where the sort order of the entry table was reset after a restart of JabRef. [#6898](https://github.com/JabRef/jabref/pull/6898)
- We fixed an issue where no longer a warning was displayed when inserting references into LibreOffice with an invalid "ReferenceParagraphFormat". [#6907](https://github.com/JabRef/jabref/pull/60907).
- We fixed an issue where a selected field was not removed after the first click in the custom entry types dialog. [#6934](https://github.com/JabRef/jabref/issues/6934)
- We fixed an issue where a remove icon was shown for standard entry types in the custom entry types dialog. [#6906](https://github.com/JabRef/jabref/issues/6906)
- We fixed an issue where it was impossible to connect to OpenOffice/LibreOffice on Mac OSX. [#6970](https://github.com/JabRef/jabref/pull/6970)
- We fixed an issue with the python script used by browser plugins that failed to locate JabRef if not installed in its default location. [#6963](https://github.com/JabRef/jabref/pull/6963/files)
- We fixed an issue where spaces and newlines in an isbn would generate an exception. [#6456](https://github.com/JabRef/jabref/issues/6456)
- We fixed an issue where identity column header had incorrect foreground color in the Dark theme. [#6796](https://github.com/JabRef/jabref/issues/6796)
- We fixed an issue where the RIS exporter added extra blank lines.[#7007](https://github.com/JabRef/jabref/pull/7007/files)
- We fixed an issue where clicking on Collapse All button in the Search for Unlinked Local Files expanded the directory structure erroneously [#6848](https://github.com/JabRef/jabref/issues/6848)
- We fixed an issue, when pulling changes from shared database via shortcut caused creation of a new tech report [6867](https://github.com/JabRef/jabref/issues/6867)
- We fixed an issue where the JabRef GUI does not highlight the "All entries" group on start-up [#6691](https://github.com/JabRef/jabref/issues/6691)
- We fixed an issue where a custom dark theme was not applied to the entry preview tab [7068](https://github.com/JabRef/jabref/issues/7068)
- We fixed an issue where modifications to the Custom preview layout in the preferences were not saved [#6447](https://github.com/JabRef/jabref/issues/6447)
- We fixed an issue where errors from imports were not shown to the user [#7084](https://github.com/JabRef/jabref/pull/7084)
- We fixed an issue where the EndNote XML Import would fail on empty keywords tags [forum#2387](https://discourse.jabref.org/t/importing-in-unknown-format-fails-to-import-xml-library-from-bookends-export/2387)
- We fixed an issue where the color of groups of type "free search expression" not persisting after restarting the application [#6999](https://github.com/JabRef/jabref/issues/6999)
- We fixed an issue where modifications in the source tab where not saved without switching to another field before saving the library [#6622](https://github.com/JabRef/jabref/issues/6622)
- We fixed an issue where the "Document Viewer" did not show the first page of the opened pdf document and did not show the correct total number of pages [#7108](https://github.com/JabRef/jabref/issues/7108)
- We fixed an issue where the context menu was not updated after a file link was changed. [#5777](https://github.com/JabRef/jabref/issues/5777)
- We fixed an issue where the password for a shared SQL database was not remembered [#6869](https://github.com/JabRef/jabref/issues/6869)
- We fixed an issue where newly added entires were not synced to a shared SQL database [#7176](https://github.com/JabRef/jabref/issues/7176)
- We fixed an issue where the PDF-Content importer threw an exception when no DOI number is present at the first page of the PDF document [#7203](https://github.com/JabRef/jabref/issues/7203)
- We fixed an issue where groups created from aux files did not update on file changes [#6394](https://github.com/JabRef/jabref/issues/6394)
- We fixed an issue where authors that only have last names were incorrectly identified as institutes when generating citation keys [#7199](https://github.com/JabRef/jabref/issues/7199)
- We fixed an issue where institutes were incorrectly identified as universities when generating citation keys [#6942](https://github.com/JabRef/jabref/issues/6942)

### Removed

- We removed the Google Scholar fetcher and the ACM fetcher do not work due to traffic limitations [#6369](https://github.com/JabRef/jabref/issues/6369)
- We removed the menu entry "Manage external file types" because it's already in 'Preferences' dialog [#6991](https://github.com/JabRef/jabref/issues/6991)
- We removed the integrity check "Abbreviation detected" for the field journal/journaltitle in the entry editor [#3925](https://github.com/JabRef/jabref/issues/3925)

## [5.1] – 2020-08-30

### Added

- We added a new fetcher to enable users to search mEDRA DOIs [#6602](https://github.com/JabRef/jabref/issues/6602)
- We added a new fetcher to enable users to search "[Collection of Computer Science Bibliographies](https://en.wikipedia.org/wiki/Collection_of_Computer_Science_Bibliographies)". [#6638](https://github.com/JabRef/jabref/issues/6638)
- We added default values for delimiters in Add Subgroup window [#6624](https://github.com/JabRef/jabref/issues/6624)
- We improved responsiveness of general fields specification dialog window. [#6604](https://github.com/JabRef/jabref/issues/6604)
- We added support for importing ris file and load DOI [#6530](https://github.com/JabRef/jabref/issues/6530)
- We added the Library properties to a context menu on the library tabs [#6485](https://github.com/JabRef/jabref/issues/6485)
- We added a new field in the preferences in 'BibTeX key generator' for unwanted characters that can be user-specified. [#6295](https://github.com/JabRef/jabref/issues/6295)
- We added support for searching ShortScience for an entry through the user's browser. [#6018](https://github.com/JabRef/jabref/pull/6018)
- We updated EditionChecker to permit edition to start with a number. [#6144](https://github.com/JabRef/jabref/issues/6144)
- We added tooltips for most fields in the entry editor containing a short description. [#5847](https://github.com/JabRef/jabref/issues/5847)
- We added support for basic markdown in custom formatted previews [#6194](https://github.com/JabRef/jabref/issues/6194)
- We now show the number of items found and selected to import in the online search dialog. [#6248](https://github.com/JabRef/jabref/pull/6248)
- We created a new install screen for macOS. [#5759](https://github.com/JabRef/jabref/issues/5759)
- We added a new integrity check for duplicate DOIs. [koppor#339](https://github.com/koppor/jabref/issues/339)
- We implemented an option to download fulltext files while importing. [#6381](https://github.com/JabRef/jabref/pull/6381)
- We added a progress-indicator showing the average progress of background tasks to the toolbar. Clicking it reveals a pop-over with a list of running background tasks. [6443](https://github.com/JabRef/jabref/pull/6443)
- We fixed the bug when strike the delete key in the text field. [#6421](https://github.com/JabRef/jabref/issues/6421)
- We added a BibTex key modifier for truncating strings. [#3915](https://github.com/JabRef/jabref/issues/3915)
- We added support for jumping to target entry when typing letter/digit after sorting a column in maintable [#6146](https://github.com/JabRef/jabref/issues/6146)
- We added a new fetcher to enable users to search all available E-Libraries simultaneously. [koppor#369](https://github.com/koppor/jabref/issues/369)
- We added the field "entrytype" to the export sort criteria [#6531](https://github.com/JabRef/jabref/pull/6531)
- We added the possibility to change the display order of the fields in the entry editor. The order can now be configured using drag and drop in the "Customize entry types" dialog [#6152](https://github.com/JabRef/jabref/pull/6152)
- We added native support for biblatex-software [#6574](https://github.com/JabRef/jabref/issues/6574)
- We added a missing restart warning for AutoComplete in the preferences dialog. [#6351](https://github.com/JabRef/jabref/issues/6351)
- We added a note to the citation key pattern preferences dialog as a temporary workaround for a JavaFX bug, about committing changes in a table cell, if the focus is lost. [#5825](https://github.com/JabRef/jabref/issues/5825)
- We added support for customized fallback fields in bracketed patterns. [#7111](https://github.com/JabRef/jabref/issues/7111)

### Changed

- We improved the arXiv fetcher. Now it should find entries even more reliably and does no longer include the version (e.g `v1`) in the `eprint` field. [forum#1941](https://discourse.jabref.org/t/remove-version-in-arxiv-import/1941)
- We moved the group search bar and the button "New group" from bottom to top position to make it more prominent. [#6112](https://github.com/JabRef/jabref/pull/6112)
- When JabRef finds a `.sav` file without changes, there is no dialog asking for acceptance of changes anymore.
- We changed the buttons for import/export/show all/reset of preferences to smaller icon buttons in the preferences dialog. [#6130](https://github.com/JabRef/jabref/pull/6130)
- We moved the functionality "Manage field names & content" from the "Library" menu to the "Edit" menu, because it affects the selected entries and not the whole library
- We merged the functionality "Append contents from a BibTeX library into the currently viewed library" into the "Import into database" functionality. Fixes [#6049](https://github.com/JabRef/jabref/issues/6049).
- We changed the directory where fulltext downloads are stored to the directory set in the import-tab in preferences. [#6381](https://github.com/JabRef/jabref/pull/6381)
- We improved the error message for invalid jstyles. [#6303](https://github.com/JabRef/jabref/issues/6303)
- We changed the section name of 'Advanced' to 'Network' in the preferences and removed some obsolete options.[#6489](https://github.com/JabRef/jabref/pull/6489)
- We improved the context menu of the column "Linked identifiers" of the main table, by truncating their texts, if they are too long. [#6499](https://github.com/JabRef/jabref/issues/6499)
- We merged the main table tabs in the preferences dialog. [#6518](https://github.com/JabRef/jabref/pull/6518)
- We changed the command line option 'generateBibtexKeys' to the more generic term 'generateCitationKeys' while the short option remains 'g'.[#6545](https://github.com/JabRef/jabref/pull/6545)
- We improved the "Possible duplicate entries" window to remember its size and position throughout a session. [#6582](https://github.com/JabRef/jabref/issues/6582)
- We divided the toolbar into small parts, so if the application window is to small, only a part of the toolbar is moved into the chevron popup. [#6682](https://github.com/JabRef/jabref/pull/6682)
- We changed the layout for of the buttons in the Open Office side panel to ensure that the button text is always visible, specially when resizing. [#6639](https://github.com/JabRef/jabref/issues/6639)
- We merged the two new library commands in the file menu to one which always creates a new library in the default library mode. [#6359](https://github.com/JabRef/jabref/pull/6539#issuecomment-641056536)

### Fixed

- We fixed an issue where entry preview tab has no name in drop down list. [#6591](https://github.com/JabRef/jabref/issues/6591)
- We fixed to only search file links in the BIB file location directory when preferences has corresponding checkbox checked. [#5891](https://github.com/JabRef/jabref/issues/5891)
- We fixed wrong button order (Apply and Cancel) in ManageProtectedTermsDialog.
- We fixed an issue with incompatible characters at BibTeX key [#6257](https://github.com/JabRef/jabref/issues/6257)
- We fixed an issue where dash (`-`) was reported as illegal BibTeX key [#6295](https://github.com/JabRef/jabref/issues/6295)
- We greatly improved the performance of the overall application and many operations. [#5071](https://github.com/JabRef/jabref/issues/5071)
- We fixed an issue where sort by priority was broken. [#6222](https://github.com/JabRef/jabref/issues/6222)
- We fixed an issue where opening a library from the recent libraries menu was not possible. [#5939](https://github.com/JabRef/jabref/issues/5939)
- We fixed an issue with inconsistent capitalization of file extensions when downloading files. [#6115](https://github.com/JabRef/jabref/issues/6115)
- We fixed the display of language and encoding in the preferences dialog. [#6130](https://github.com/JabRef/jabref/pull/6130)
- Now the link and/or the link description in the column "linked files" of the main table gets truncated or wrapped, if too long, otherwise display issues arise. [#6178](https://github.com/JabRef/jabref/issues/6178)
- We fixed the issue that groups panel does not keep size when resizing window. [#6180](https://github.com/JabRef/jabref/issues/6180)
- We fixed an error that sometimes occurred when using the context menu. [#6085](https://github.com/JabRef/jabref/issues/6085)
- We fixed an issue where search full-text documents downloaded files with same name, overwriting existing files. [#6174](https://github.com/JabRef/jabref/pull/6174)
- We fixed an issue when importing into current library an erroneous message "import cancelled" is displayed even though import is successful. [#6266](https://github.com/JabRef/jabref/issues/6266)
- We fixed an issue where custom jstyles for Open/LibreOffice where not saved correctly. [#6170](https://github.com/JabRef/jabref/issues/6170)
- We fixed an issue where the INSPIRE fetcher was no longer working [#6229](https://github.com/JabRef/jabref/issues/6229)
- We fixed an issue where custom exports with an uppercase file extension could not be selected for "Copy...-> Export to Clipboard" [#6285](https://github.com/JabRef/jabref/issues/6285)
- We fixed the display of icon both in the main table and linked file editor. [#6169](https://github.com/JabRef/jabref/issues/6169)
- We fixed an issue where the windows installer did not create an entry in the start menu [bug report in the forum](https://discourse.jabref.org/t/error-while-fetching-from-doi/2018/3)
- We fixed an issue where only the field `abstract` and `comment` were declared as multiline fields. Other fields can now be configured in the preferences using "Do not wrap the following fields when saving" [4373](https://github.com/JabRef/jabref/issues/4373)
- We fixed an issue where JabRef switched to discrete graphics under macOS [#5935](https://github.com/JabRef/jabref/issues/5935)
- We fixed an issue where the Preferences entry preview will be unexpected modified leads to Value too long exception [#6198](https://github.com/JabRef/jabref/issues/6198)
- We fixed an issue where custom jstyles for Open/LibreOffice would only be valid if a layout line for the entry type `default` was at the end of the layout section [#6303](https://github.com/JabRef/jabref/issues/6303)
- We fixed an issue where a new entry is not shown in the library if a search is active [#6297](https://github.com/JabRef/jabref/issues/6297)
- We fixed an issue where long directory names created from patterns could create an exception. [#3915](https://github.com/JabRef/jabref/issues/3915)
- We fixed an issue where sort on numeric cases was broken. [#6349](https://github.com/JabRef/jabref/issues/6349)
- We fixed an issue where year and month fields were not cleared when converting to biblatex [#6224](https://github.com/JabRef/jabref/issues/6224)
- We fixed an issue where an "Not on FX thread" exception occurred when saving on linux [#6453](https://github.com/JabRef/jabref/issues/6453)
- We fixed an issue where the library sort order was lost. [#6091](https://github.com/JabRef/jabref/issues/6091)
- We fixed an issue where brackets in regular expressions were not working. [6469](https://github.com/JabRef/jabref/pull/6469)
- We fixed an issue where multiple background task popups stacked over each other.. [#6472](https://github.com/JabRef/jabref/issues/6472)
- We fixed an issue where LaTeX citations for specific commands (`\autocite`s) of biblatex-mla were not recognized. [#6476](https://github.com/JabRef/jabref/issues/6476)
- We fixed an issue where drag and drop was not working on empty database. [#6487](https://github.com/JabRef/jabref/issues/6487)
- We fixed an issue where the name fields were not updated after the preferences changed. [#6515](https://github.com/JabRef/jabref/issues/6515)
- We fixed an issue where "null" appeared in generated BibTeX keys. [#6459](https://github.com/JabRef/jabref/issues/6459)
- We fixed an issue where the authors' names were incorrectly displayed in the authors' column when they were bracketed. [#6465](https://github.com/JabRef/jabref/issues/6465) [#6459](https://github.com/JabRef/jabref/issues/6459)
- We fixed an issue where importing certain unlinked files would result in an exception [#5815](https://github.com/JabRef/jabref/issues/5815)
- We fixed an issue where downloaded files would be moved to a directory named after the citationkey when no file directory pattern is specified [#6589](https://github.com/JabRef/jabref/issues/6589)
- We fixed an issue with the creation of a group of cited entries which incorrectly showed the message that the library had been modified externally whenever saving the library. [#6420](https://github.com/JabRef/jabref/issues/6420)
- We fixed an issue with the creation of a group of cited entries. Now the file path to an aux file gets validated. [#6585](https://github.com/JabRef/jabref/issues/6585)
- We fixed an issue on Linux systems where the application would crash upon inotify failure. Now, the user is prompted with a warning, and given the choice to continue the session. [#6073](https://github.com/JabRef/jabref/issues/6073)
- We moved the search modifier buttons into the search bar, as they were not accessible, if autocompletion was disabled. [#6625](https://github.com/JabRef/jabref/issues/6625)
- We fixed an issue about duplicated group color indicators [#6175](https://github.com/JabRef/jabref/issues/6175)
- We fixed an issue where entries with the entry type Misc from an imported aux file would not be saved correctly to the bib file on disk [#6405](https://github.com/JabRef/jabref/issues/6405)
- We fixed an issue where percent sign ('%') was not formatted properly by the HTML formatter [#6753](https://github.com/JabRef/jabref/issues/6753)
- We fixed an issue with the [SAO/NASA Astrophysics Data System](https://docs.jabref.org/collect/add-entry-using-an-id#sao-nasa-a-ds) fetcher where `\textbackslash` appeared at the end of the abstract.
- We fixed an issue with the Science Direct fetcher where PDFs could not be downloaded. Fixes [#5860](https://github.com/JabRef/jabref/issues/5860)
- We fixed an issue with the Library of Congress importer.
- We fixed the [link to the external libraries listing](https://github.com/JabRef/jabref/blob/master/external-libraries.md) in the about dialog
- We fixed an issue regarding pasting on Linux. [#6293](https://github.com/JabRef/jabref/issues/6293)

### Removed

- We removed the option of the "enforce legal key". [#6295](https://github.com/JabRef/jabref/issues/6295)
- We removed the obsolete `External programs / Open PDF` section in the preferences, as the default application to open PDFs is now set in the `Manage external file types` dialog. [#6130](https://github.com/JabRef/jabref/pull/6130)
- We removed the option to configure whether a `.bib.bak` file should be generated upon save. It is now always enabled. Documentation at <https://docs.jabref.org/advanced/autosave>. [#6092](https://github.com/JabRef/jabref/issues/6092)
- We removed the built-in list of IEEE journal abbreviations using BibTeX strings. If you still want to use them, you have to download them separately from <https://abbrv.jabref.org>.

## [5.0] – 2020-03-06

### Changed

- Added browser integration to the snap package for firefox/chromium browsers. [#6062](https://github.com/JabRef/jabref/pull/6062)
- We reintroduced the possibility to extract references from plain text (using [GROBID](https://grobid.readthedocs.io/en/latest/)). [#5614](https://github.com/JabRef/jabref/pull/5614)
- We changed the open office panel to show buttons in rows of three instead of going straight down to save space as the button expanded out to take up unnecessary horizontal space. [#5479](https://github.com/JabRef/jabref/issues/5479)
- We cleaned up the group add/edit dialog. [#5826](https://github.com/JabRef/jabref/pull/5826)
- We reintroduced the index column. [#5844](https://github.com/JabRef/jabref/pull/5844)
- Filenames of external files can no longer contain curly braces. [#5926](https://github.com/JabRef/jabref/pull/5926)
- We made the filters more easily accessible in the integrity check dialog. [#5955](https://github.com/JabRef/jabref/pull/5955)
- We reimplemented and improved the dialog "Customize entry types". [#4719](https://github.com/JabRef/jabref/issues/4719)
- We added an [American Physical Society](https://journals.aps.org/) fetcher. [#818](https://github.com/JabRef/jabref/issues/818)
- We added possibility to enable/disable items quantity in groups. [#6042](https://github.com/JabRef/jabref/issues/6042)

### Fixed

- We fixed an issue where the command line console was always opened in the background. [#5474](https://github.com/JabRef/jabref/issues/5474)
- We fixed and issue where pdf files will not open under some KDE linux distributions when using okular. [#5253](https://github.com/JabRef/jabref/issues/5253)
- We fixed an issue where the Medline fetcher was only working when JabRef was running from source. [#5645](https://github.com/JabRef/jabref/issues/5645)
- We fixed some visual issues in the dark theme. [#5764](https://github.com/JabRef/jabref/pull/5764) [#5753](https://github.com/JabRef/jabref/issues/5753)
- We fixed an issue where non-default previews didn't handle unicode characters. [#5779](https://github.com/JabRef/jabref/issues/5779)
- We improved the performance, especially changing field values in the entry should feel smoother now. [#5843](https://github.com/JabRef/jabref/issues/5843)
- We fixed an issue where the ampersand character wasn't rendering correctly on previews. [#3840](https://github.com/JabRef/jabref/issues/3840)
- We fixed an issue where an erroneous "The library has been modified by another program" message was shown when saving. [#4877](https://github.com/JabRef/jabref/issues/4877)
- We fixed an issue where the file extension was missing after downloading a file (we now fall-back to pdf). [#5816](https://github.com/JabRef/jabref/issues/5816)
- We fixed an issue where cleaning up entries broke web URLs, if "Make paths of linked files relative (if possible)" was enabled, which resulted in various other issues subsequently. [#5861](https://github.com/JabRef/jabref/issues/5861)
- We fixed an issue where the tab "Required fields" of the entry editor did not show all required fields, if at least two of the defined required fields are linked with a logical or. [#5859](https://github.com/JabRef/jabref/issues/5859)
- We fixed several issues concerning managing external file types: Now everything is usable and fully functional. Previously, there were problems with the radio buttons, with saving the settings and with loading an input field value. Furthermore, different behavior for Windows and other operating systems was given, which was unified as well. [#5846](https://github.com/JabRef/jabref/issues/5846)
- We fixed an issue where entries containing Unicode charaters were not parsed correctly [#5899](https://github.com/JabRef/jabref/issues/5899)
- We fixed an issue where an entry containing an external filename with curly braces could not be saved. Curly braces are now longer allowed in filenames. [#5899](https://github.com/JabRef/jabref/issues/5899)
- We fixed an issue where changing the type of an entry did not update the main table [#5906](https://github.com/JabRef/jabref/issues/5906)
- We fixed an issue in the optics of the library properties, that cropped the dialog on scaled displays. [#5969](https://github.com/JabRef/jabref/issues/5969)
- We fixed an issue where changing the type of an entry did not update the main table. [#5906](https://github.com/JabRef/jabref/issues/5906)
- We fixed an issue where opening a library from the recent libraries menu was not possible. [#5939](https://github.com/JabRef/jabref/issues/5939)
- We fixed an issue where the most bottom group in the list got lost, if it was dragged on itself. [#5983](https://github.com/JabRef/jabref/issues/5983)
- We fixed an issue where changing entry type doesn't always work when biblatex source is shown. [#5905](https://github.com/JabRef/jabref/issues/5905)
- We fixed an issue where the group and the link column were not updated after changing the entry in the main table. [#5985](https://github.com/JabRef/jabref/issues/5985)
- We fixed an issue where reordering the groups was not possible after inserting an article. [#6008](https://github.com/JabRef/jabref/issues/6008)
- We fixed an issue where citation styles except the default "Preview" could not be used. [#5622](https://github.com/JabRef/jabref/issues/5622)
- We fixed an issue where a warning was displayed when the title content is made up of two sentences. [#5832](https://github.com/JabRef/jabref/issues/5832)
- We fixed an issue where an exception was thrown when adding a save action without a selected formatter in the library properties [#6069](https://github.com/JabRef/jabref/issues/6069)
- We fixed an issue where JabRef's icon was missing in the Export to clipboard Dialog. [#6286](https://github.com/JabRef/jabref/issues/6286)
- We fixed an issue when an "Abstract field" was duplicating text, when importing from RIS file (Neurons) [#6065](https://github.com/JabRef/jabref/issues/6065)
- We fixed an issue where adding the addition of a new entry was not completely validated [#6370](https://github.com/JabRef/jabref/issues/6370)
- We fixed an issue where the blue and red text colors in the Merge entries dialog were not quite visible [#6334](https://github.com/JabRef/jabref/issues/6334)
- We fixed an issue where underscore character was removed from the file name in the Recent Libraries list in File menu [#6383](https://github.com/JabRef/jabref/issues/6383)
- We fixed an issue where few keyboard shortcuts regarding new entries were missing [#6403](https://github.com/JabRef/jabref/issues/6403)

### Removed

- Ampersands are no longer escaped by default in the `bib` file. If you want to keep the current behaviour, you can use the new "Escape Ampersands" formatter as a save action. [#5869](https://github.com/JabRef/jabref/issues/5869)
- The "Merge Entries" entry was removed from the Quality Menu. Users should use the right-click menu instead. [#6021](https://github.com/JabRef/jabref/pull/6021)

## [5.0-beta] – 2019-12-15

### Changed

- We added a short DOI field formatter which shortens DOI to more human-readable form. [koppor#343](https://github.com/koppor/jabref/issues/343)
- We improved the display of group memberships by adding multiple colored bars if the entry belongs to more than one group. [#4574](https://github.com/JabRef/jabref/issues/4574)
- We added an option to show the preview as an extra tab in the entry editor (instead of in a split view). [#5244](https://github.com/JabRef/jabref/issues/5244)
- A custom Open/LibreOffice jstyle file now requires a layout line for the entry type `default` [#5452](https://github.com/JabRef/jabref/issues/5452)
- The entry editor is now open by default when JabRef starts up. [#5460](https://github.com/JabRef/jabref/issues/5460)
- Customized entry types are now serialized in alphabetical order in the bib file.
- We added a new ADS fetcher to use the new ADS API. [#4949](https://github.com/JabRef/jabref/issues/4949)
- We added support of the [X11 primary selection](https://unix.stackexchange.com/a/139193/18033) [#2389](https://github.com/JabRef/jabref/issues/2389)
- We added support to switch between biblatex and bibtex library types. [#5550](https://github.com/JabRef/jabref/issues/5550)
- We changed the save action buttons to be easier to understand. [#5565](https://github.com/JabRef/jabref/issues/5565)
- We made the columns for groups, files and uri in the main table reorderable and merged the clickable icon columns for uri, url, doi and eprint. [#5544](https://github.com/JabRef/jabref/pull/5544)
- We reduced the number of write actions performed when autosave is enabled [#5679](https://github.com/JabRef/jabref/issues/5679)
- We made the column sort order in the main table persistent [#5730](https://github.com/JabRef/jabref/pull/5730)
- When an entry is modified on disk, the change dialog now shows the merge dialog to highlight the changes [#5688](https://github.com/JabRef/jabref/pull/5688)

### Fixed

- Inherit fields from cross-referenced entries as specified by biblatex. [#5045](https://github.com/JabRef/jabref/issues/5045)
- We fixed an issue where it was no longer possible to connect to LibreOffice. [#5261](https://github.com/JabRef/jabref/issues/5261)
- The "All entries group" is no longer shown when no library is open.
- We fixed an exception which occurred when closing JabRef. [#5348](https://github.com/JabRef/jabref/issues/5348)
- We fixed an issue where JabRef reports incorrectly about customized entry types. [#5332](https://github.com/JabRef/jabref/issues/5332)
- We fixed a few problems that prevented JabFox to communicate with JabRef. [#4737](https://github.com/JabRef/jabref/issues/4737) [#4303](https://github.com/JabRef/jabref/issues/4303)
- We fixed an error where the groups containing an entry loose their highlight color when scrolling. [#5022](https://github.com/JabRef/jabref/issues/5022)
- We fixed an error where scrollbars were not shown. [#5374](https://github.com/JabRef/jabref/issues/5374)
- We fixed an error where an exception was thrown when merging entries. [#5169](https://github.com/JabRef/jabref/issues/5169)
- We fixed an error where certain metadata items were not serialized alphabetically.
- After assigning an entry to a group, the item count is now properly colored to reflect the new membership of the entry. [#3112](https://github.com/JabRef/jabref/issues/3112)
- The group panel is now properly updated when switching between libraries (or when closing/opening one). [#3142](https://github.com/JabRef/jabref/issues/3142)
- We fixed an error where the number of matched entries shown in the group pane was not updated correctly. [#4441](https://github.com/JabRef/jabref/issues/4441)
- We fixed an error where the wrong file is renamed and linked when using the "Copy, rename and link" action. [#5653](https://github.com/JabRef/jabref/issues/5653)
- We fixed a "null" error when writing XMP metadata. [#5449](https://github.com/JabRef/jabref/issues/5449)
- We fixed an issue where empty keywords lead to a strange display of automatic keyword groups. [#5333](https://github.com/JabRef/jabref/issues/5333)
- We fixed an error where the default color of a new group was white instead of dark gray. [#4868](https://github.com/JabRef/jabref/issues/4868)
- We fixed an issue where the first field in the entry editor got the focus while performing a different action (like searching). [#5084](https://github.com/JabRef/jabref/issues/5084)
- We fixed an issue where multiple entries were highlighted in the web search result after scrolling. [#5035](https://github.com/JabRef/jabref/issues/5035)
- We fixed an issue where the hover indication in the web search pane was not working. [#5277](https://github.com/JabRef/jabref/issues/5277)
- We fixed an error mentioning "javafx.controls/com.sun.javafx.scene.control" that was thrown when interacting with the toolbar.
- We fixed an error where a cleared search was restored after switching libraries. [#4846](https://github.com/JabRef/jabref/issues/4846)
- We fixed an exception which occurred when trying to open a non-existing file from the "Recent files"-menu [#5334](https://github.com/JabRef/jabref/issues/5334)
- We fixed an issues where the search highlight in the entry preview did not worked. [#5069](https://github.com/JabRef/jabref/issues/5069)
- The context menu for fields in the entry editor is back. [#5254](https://github.com/JabRef/jabref/issues/5254)
- We fixed an exception which occurred when trying to open a non-existing file from the "Recent files"-menu [#5334](https://github.com/JabRef/jabref/issues/5334)
- We fixed a problem where the "editor" information has been duplicated during saving a .bib-Database. [#5359](https://github.com/JabRef/jabref/issues/5359)
- We re-introduced the feature to switch between different preview styles. [#5221](https://github.com/JabRef/jabref/issues/5221)
- We fixed various issues (including [#5263](https://github.com/JabRef/jabref/issues/5263)) related to copying entries to the clipboard
- We fixed some display errors in the preferences dialog and replaced some of the controls [#5033](https://github.com/JabRef/jabref/pull/5033) [#5047](https://github.com/JabRef/jabref/pull/5047) [#5062](https://github.com/JabRef/jabref/pull/5062) [#5141](https://github.com/JabRef/jabref/pull/5141) [#5185](https://github.com/JabRef/jabref/pull/5185) [#5265](https://github.com/JabRef/jabref/pull/5265) [#5315](https://github.com/JabRef/jabref/pull/5315) [#5360](https://github.com/JabRef/jabref/pull/5360)
- We fixed an exception which occurred when trying to import entries without an open library. [#5447](https://github.com/JabRef/jabref/issues/5447)
- The "Automatically set file links" feature now follows symbolic links. [#5664](https://github.com/JabRef/jabref/issues/5664)
- After successful import of one or multiple bib entries the main table scrolls to the first imported entry [#5383](https://github.com/JabRef/jabref/issues/5383)
- We fixed an exception which occurred when an invalid jstyle was loaded. [#5452](https://github.com/JabRef/jabref/issues/5452)
- We fixed an issue where the command line arguments `importBibtex` and `importToOpen` did not import into the currently open library, but opened a new one. [#5537](https://github.com/JabRef/jabref/issues/5537)
- We fixed an error where the preview theme did not adapt to the "Dark" mode [#5463](https://github.com/JabRef/jabref/issues/5463)
- We fixed an issue where multiple entries were allowed in the "crossref" field [#5284](https://github.com/JabRef/jabref/issues/5284)
- We fixed an issue where the merge dialog showed the wrong text colour in "Dark" mode [#5516](https://github.com/JabRef/jabref/issues/5516)
- We fixed visibility issues with the scrollbar and group selection highlight in "Dark" mode, and enabled "Dark" mode for the OpenOffice preview in the style selection window. [#5522](https://github.com/JabRef/jabref/issues/5522)
- We fixed an issue where the author field was not correctly parsed during bibtex key-generation. [#5551](https://github.com/JabRef/jabref/issues/5551)
- We fixed an issue where notifications where shown during autosave. [#5555](https://github.com/JabRef/jabref/issues/5555)
- We fixed an issue where the side pane was not remembering its position. [#5615](https://github.com/JabRef/jabref/issues/5615)
- We fixed an issue where JabRef could not interact with [Oracle XE](https://www.oracle.com/de/database/technologies/appdev/xe.html) in the [shared SQL database setup](https://docs.jabref.org/collaborative-work/sqldatabase).
- We fixed an issue where the toolbar icons were hidden on smaller screens.
- We fixed an issue where renaming referenced files for bib entries with long titles was not possible. [#5603](https://github.com/JabRef/jabref/issues/5603)
- We fixed an issue where a window which is on an external screen gets unreachable when external screen is removed. [#5037](https://github.com/JabRef/jabref/issues/5037)
- We fixed a bug where the selection of groups was lost after drag and drop. [#2868](https://github.com/JabRef/jabref/issues/2868)
- We fixed an issue where the custom entry types didn't show the correct display name [#5651](https://github.com/JabRef/jabref/issues/5651)

### Removed

- We removed some obsolete notifications. [#5555](https://github.com/JabRef/jabref/issues/5555)
- We removed an internal step in the [ISBN-to-BibTeX fetcher](https://docs.jabref.org/collect/add-entry-using-an-id#isbn): The [ISBN to BibTeX Converter](https://manas.tungare.name/software/isbn-to-bibtex) by [@manastungare](https://github.com/manastungare) is not used anymore, because it is offline: "people using this tool have not been generating enough sales for Amazon."
- We removed the option to control the default drag and drop behaviour. You can use the modifier keys (like CtrL or Alt) instead.

## [5.0-alpha] – 2019-08-25

### Changed

- We added eventitle, eventdate and venue fields to `@unpublished` entry type.
- We added `@software` and `@dataSet` entry type to biblatex.
- All fields are now properly sorted alphabetically (in the subgroups of required/optional fields) when the entry is written to the bib file.
- We fixed an issue where some importers used the field `pubstatus` instead of the standard BibTeX field `pubstate`.
- We changed the latex command removal for docbook exporter. [#3838](https://github.com/JabRef/jabref/issues/3838)
- We changed the location of some fields in the entry editor (you might need to reset your preferences for these changes to come into effect)
  - Journal/Year/Month in biblatex mode -> Deprecated (if filled)
  - DOI/URL: General -> Optional
  - Internal fields like ranking, read status and priority: Other -> General
  - Moreover, empty deprecated fields are no longer shown
- Added server timezone parameter when connecting to a shared database.
- We updated the dialog for setting up general fields.
- URL field formatting is updated. All whitespace chars, located at the beginning/ending of the URL, are trimmed automatically
- We changed the behavior of the field formatting dialog such that the `bibtexkey` is not changed when formatting all fields or all text fields.
- We added a "Move file to file directory and rename file" option for simultaneously moving and renaming of document file. [#4166](https://github.com/JabRef/jabref/issues/4166)
- Use integrated graphics card instead of discrete on macOS [#4070](https://github.com/JabRef/jabref/issues/4070)
- We added a cleanup operation that detects an arXiv identifier in the note, journal or URL field and moves it to the `eprint` field.
  Because of this change, the last-used cleanup operations were reset.
- We changed the minimum required version of Java to 1.8.0_171, as this is the latest release for which the automatic Java update works. [#4093](https://github.com/JabRef/jabref/issues/4093)
- The special fields like `Printed` and `Read status` now show gray icons when the row is hovered.
- We added a button in the tab header which allows you to close the database with one click. [#494](https://github.com/JabRef/jabref/issues/494)
- Sorting in the main table now takes information from cross-referenced entries into account. [#2808](https://github.com/JabRef/jabref/issues/2808)
- If a group has a color specified, then entries matched by this group have a small colored bar in front of them in the main table.
- Change default icon for groups to a circle because a colored version of the old icon was hard to distinguish from its black counterpart.
- In the main table, the context menu appears now when you press the "context menu" button on the keyboard. [feature request in the forum](https://discourse.jabref.org/t/how-to-enable-keyboard-context-key-windows)
- We added icons to the group side panel to quickly switch between `union` and `intersection` group view mode. [#3269](https://github.com/JabRef/jabref/issues/3269).
- We use `https` for [fetching from most online bibliographic database](https://docs.jabref.org/collect/import-using-online-bibliographic-database).
- We changed the default keyboard shortcuts for moving between entries when the entry editor is active to ̀<kbd>alt</kbd> + <kbd>up/down</kbd>.
- Opening a new file now prompts the directory of the currently selected file, instead of the directory of the last opened file.
- Window state is saved on close and restored on start.
- We made the MathSciNet fetcher more reliable.
- We added the ISBN fetcher to the list of fetcher available under "Update with bibliographic information from the web" in the entry editor toolbar.
- Files without a defined external file type are now directly opened with the default application of the operating system
- We streamlined the process to rename and move files by removing the confirmation dialogs.
- We removed the redundant new lines of markings and wrapped the summary in the File annotation tab. [#3823](https://github.com/JabRef/jabref/issues/3823)
- We add auto URL formatting when user paste link to URL field in entry editor. [koppor#254](https://github.com/koppor/jabref/issues/254)
- We added a minimum height for the entry editor so that it can no longer be hidden by accident. [#4279](https://github.com/JabRef/jabref/issues/4279)
- We added a new keyboard shortcut so that the entry editor could be closed by <kbd>Ctrl</kbd> + <kbd>E</kbd>. [#4222](https://github.com/JabRef/jabref/issues/4222)
- We added an option in the preference dialog box, that allows user to pick the dark or light theme option. [#4130](https://github.com/JabRef/jabref/issues/4130)
- We updated the Related Articles tab to accept JSON from the new version of the Mr. DLib service
- We added an option in the preference dialog box that allows user to choose behavior after dragging and dropping files in Entry Editor. [#4356](https://github.com/JabRef/jabref/issues/4356)
- We added the ability to have an export preference where previously "File"-->"Export"/"Export selected entries" would not save the user's preference[#4495](https://github.com/JabRef/jabref/issues/4495)
- We optimized the code responsible for connecting to an external database, which should lead to huge improvements in performance.
- For automatically created groups, added ability to filter groups by entry type. [#4539](https://github.com/JabRef/jabref/issues/4539)
- We added the ability to add field names from the Preferences Dialog [#4546](https://github.com/JabRef/jabref/issues/4546)
- We added the ability to change the column widths directly in the main table. [#4546](https://github.com/JabRef/jabref/issues/4546)
- We added a description of how recommendations were chosen and better error handling to Related Articles tab
- We added the ability to execute default action in dialog by using with <kbd>Ctrl</kbd> + <kbd>Enter</kbd> combination [#4496](https://github.com/JabRef/jabref/issues/4496)
- We grouped and reordered the Main Menu (File, Edit, Library, Quality, Tools, and View tabs & icons). [#4666](https://github.com/JabRef/jabref/issues/4666) [#4667](https://github.com/JabRef/jabref/issues/4667) [#4668](https://github.com/JabRef/jabref/issues/4668) [#4669](https://github.com/JabRef/jabref/issues/4669) [#4670](https://github.com/JabRef/jabref/issues/4670) [#4671](https://github.com/JabRef/jabref/issues/4671) [#4672](https://github.com/JabRef/jabref/issues/4672) [#4673](https://github.com/JabRef/jabref/issues/4673)
- We added additional modifiers (capitalize, titlecase and sentencecase) to the Bibtex key generator. [#1506](https://github.com/JabRef/jabref/issues/1506)
- We have migrated from the mysql jdbc connector to the mariadb one for better authentication scheme support. [#4745](https://github.com/JabRef/jabref/issues/4745)
- We grouped the toolbar icons and changed the Open Library and Copy icons. [#4584](https://github.com/JabRef/jabref/issues/4584)
- We added a browse button next to the path text field for aux-based groups. [#4586](https://github.com/JabRef/jabref/issues/4586)
- We changed the title of Group Dialog to "Add subgroup" from "Edit group" when we select Add subgroup option.
- We enable import button only if entries are selected. [#4755](https://github.com/JabRef/jabref/issues/4755)
- We made modifications to improve the contrast of UI elements. [#4583](https://github.com/JabRef/jabref/issues/4583)
- We added a warning for empty BibTeX keys in the entry editor. [#4440](https://github.com/JabRef/jabref/issues/4440)
- We added an option in the settings to set the default action in JabRef when right clicking on any entry in any database and selecting "Open folder". [#4763](https://github.com/JabRef/jabref/issues/4763)
- The Medline fetcher now normalizes the author names according to the BibTeX-Standard [#4345](https://github.com/JabRef/jabref/issues/4345)
- We added an option on the Linked File Viewer to rename the attached file of an entry directly on the JabRef. [#4844](https://github.com/JabRef/jabref/issues/4844)
- We added an option in the preference dialog box that allows user to enable helpful tooltips.[#3599](https://github.com/JabRef/jabref/issues/3599)
- We reworked the functionality for extracting BibTeX entries from plain text, because our used service [freecite shut down](https://library.brown.edu/libweb/freecite_notice.php). [#5206](https://github.com/JabRef/jabref/pull/5206)
- We moved the dropdown menu for selecting the push-application from the toolbar into the external application preferences. [#674](https://github.com/JabRef/jabref/issues/674)
- We removed the alphabetical ordering of the custom tabs and updated the error message when trying to create a general field with a name containing an illegal character. [#5019](https://github.com/JabRef/jabref/issues/5019)
- We added a context menu to the bib(la)tex-source-editor to copy'n'paste. [#5007](https://github.com/JabRef/jabref/pull/5007)
- We added a tool that allows searching for citations in LaTeX files. It scans directories and shows which entries are used, how many times and where.
- We added a 'LaTeX citations' tab to the entry editor, to search for citations to the active entry in the LaTeX file directory. It can be disabled in the preferences dialog.
- We added an option in preferences to allow for integers in field "edition" when running database in bibtex mode. [#4680](https://github.com/JabRef/jabref/issues/4680)
- We added the ability to use negation in export filter layouts. [#5138](https://github.com/JabRef/jabref/pull/5138)
- Focus on Name Area instead of 'OK' button whenever user presses 'Add subgroup'. [#6307](https://github.com/JabRef/jabref/issues/6307)
- We changed the behavior of merging that the entry which has "smaller" bibkey will be selected. [#7395](https://github.com/JabRef/jabref/issues/7395)

### Fixed

- We fixed an issue where JabRef died silently for the user without enough inotify instances [#4874](https://github.com/JabRef/jabref/issues/4874)
- We fixed an issue where corresponding groups are sometimes not highlighted when clicking on entries [#3112](https://github.com/JabRef/jabref/issues/3112)
- We fixed an issue where custom exports could not be selected in the 'Export (selected) entries' dialog [#4013](https://github.com/JabRef/jabref/issues/4013)
- Italic text is now rendered correctly. [#3356](https://github.com/JabRef/jabref/issues/3356)
- The entry editor no longer gets corrupted after using the source tab. [#3532](https://github.com/JabRef/jabref/issues/3532) [#3608](https://github.com/JabRef/jabref/issues/3608) [#3616](https://github.com/JabRef/jabref/issues/3616)
- We fixed multiple issues where entries did not show up after import if a search was active. [#1513](https://github.com/JabRef/jabref/issues/1513) [#3219](https://github.com/JabRef/jabref/issues/3219))
- We fixed an issue where the group tree was not updated correctly after an entry was changed. [#3618](https://github.com/JabRef/jabref/issues/3618)
- We fixed an issue where a right-click in the main table selected a wrong entry. [#3267](https://github.com/JabRef/jabref/issues/3267)
- We fixed an issue where in rare cases entries where overlayed in the main table. [#3281](https://github.com/JabRef/jabref/issues/3281)
- We fixed an issue where selecting a group messed up the focus of the main table and the entry editor. [#3367](https://github.com/JabRef/jabref/issues/3367)
- We fixed an issue where composite author names were sorted incorrectly. [#2828](https://github.com/JabRef/jabref/issues/2828)
- We fixed an issue where commands followed by `-` didn't work. [#3805](https://github.com/JabRef/jabref/issues/3805)
- We fixed an issue where a non-existing aux file in a group made it impossible to open the library. [#4735](https://github.com/JabRef/jabref/issues/4735)
- We fixed an issue where some journal names were wrongly marked as abbreviated. [#4115](https://github.com/JabRef/jabref/issues/4115)
- We fixed an issue where the custom file column were sorted incorrectly. [#3119](https://github.com/JabRef/jabref/issues/3119)
- We improved the parsing of author names whose infix is abbreviated without a dot. [#4864](https://github.com/JabRef/jabref/issues/4864)
- We fixed an issues where the entry losses focus when a field is edited and at the same time used for sorting. [#3373](https://github.com/JabRef/jabref/issues/3373)
- We fixed an issue where the menu on Mac OS was not displayed in the usual Mac-specific way. [#3146](https://github.com/JabRef/jabref/issues/3146)
- We improved the integrity check for page numbers. [#4113](https://github.com/JabRef/jabref/issues/4113) and [feature request in the forum](https://discourse.jabref.org/t/pages-field-allow-use-of-en-dash/1199)
- We fixed an issue where the order of fields in customized entry types was not saved correctly. [#4033](https://github.com/JabRef/jabref/issues/4033)
- We fixed an issue where renaming a group did not change the group name in the interface. [#3189](https://github.com/JabRef/jabref/issues/3189)
- We fixed an issue where the groups tree of the last database was still shown even after the database was already closed.
- We fixed an issue where the "Open file dialog" may disappear behind other windows. [#3410](https://github.com/JabRef/jabref/issues/3410)
- We fixed an issue where the number of entries matched was not updated correctly upon adding or removing an entry. [#3537](https://github.com/JabRef/jabref/issues/3537)
- We fixed an issue where the default icon of a group was not colored correctly.
- We fixed an issue where the first field in entry editor was not focused when adding a new entry. [#4024](https://github.com/JabRef/jabref/issues/4024)
- We reworked the "Edit file" dialog to make it resizeable and improved the workflow for adding and editing files [#2970](https://github.com/JabRef/jabref/issues/2970)
- We fixed an issue where custom name formatters were no longer found correctly. [#3531](https://github.com/JabRef/jabref/issues/3531)
- We fixed an issue where the month was not shown in the preview. [#3239](https://github.com/JabRef/jabref/issues/3239)
- Rewritten logic to detect a second jabref instance. [#4023](https://github.com/JabRef/jabref/issues/4023)
- We fixed an issue where the "Convert to BibTeX-Cleanup" moved the content of the `file` field to the `pdf` field [#4120](https://github.com/JabRef/jabref/issues/4120)
- We fixed an issue where the preview pane in entry preview in preferences wasn't showing the citation style selected [#3849](https://github.com/JabRef/jabref/issues/3849)
- We fixed an issue where the default entry preview style still contained the field `review`. The field `review` in the style is now replaced with comment to be consistent with the entry editor [#4098](https://github.com/JabRef/jabref/issues/4098)
- We fixed an issue where users were vulnerable to XXE attacks during parsing [#4229](https://github.com/JabRef/jabref/issues/4229)
- We fixed an issue where files added via the "Attach file" contextmenu of an entry were not made relative. [#4201](https://github.com/JabRef/jabref/issues/4201) and [#4241](https://github.com/JabRef/jabref/issues/4241)
- We fixed an issue where author list parser can't generate bibtex for Chinese author. [#4169](https://github.com/JabRef/jabref/issues/4169)
- We fixed an issue where the list of XMP Exclusion fields in the preferences was not be saved [#4072](https://github.com/JabRef/jabref/issues/4072)
- We fixed an issue where the ArXiv Fetcher did not support HTTP URLs [koppor#328](https://github.com/koppor/jabref/issues/328)
- We fixed an issue where only one PDF file could be imported [#4422](https://github.com/JabRef/jabref/issues/4422)
- We fixed an issue where "Move to group" would always move the first entry in the library and not the selected [#4414](https://github.com/JabRef/jabref/issues/4414)
- We fixed an issue where an older dialog appears when downloading full texts from the quality menu. [#4489](https://github.com/JabRef/jabref/issues/4489)
- We fixed an issue where right clicking on any entry in any database and selecting "Open folder" results in the NullPointer exception. [#4763](https://github.com/JabRef/jabref/issues/4763)
- We fixed an issue where option 'open terminal here' with custom command was passing the wrong argument. [#4802](https://github.com/JabRef/jabref/issues/4802)
- We fixed an issue where ranking an entry would generate an IllegalArgumentException. [#4754](https://github.com/JabRef/jabref/issues/4754)
- We fixed an issue where special characters where removed from non-label key generation pattern parts [#4767](https://github.com/JabRef/jabref/issues/4767)
- We fixed an issue where the RIS import would overwite the article date with the value of the acessed date [#4816](https://github.com/JabRef/jabref/issues/4816)
- We fixed an issue where an NullPointer exception was thrown when a referenced entry in an Open/Libre Office document was no longer present in the library. Now an error message with the reference marker of the missing entry is shown. [#4932](https://github.com/JabRef/jabref/issues/4932)
- We fixed an issue where a database exception related to a missing timezone was too big. [#4827](https://github.com/JabRef/jabref/issues/4827)
- We fixed an issue where the IEEE fetcher returned an error if no keywords were present in the result from the IEEE website [#4997](https://github.com/JabRef/jabref/issues/4997)
- We fixed an issue where the command line help text had several errors, and arguments and descriptions have been rewritten to simplify and detail them better. [#2016](https://github.com/JabRef/jabref/issues/2016)
- We fixed an issue where the same menu for changing entry type had two different sizes and weights. [#4977](https://github.com/JabRef/jabref/issues/4977)
- We fixed an issue where the "Attach file" dialog, in the right-click menu for an entry, started on the working directory instead of the user's main directory. [#4995](https://github.com/JabRef/jabref/issues/4995)
- We fixed an issue where the JabRef Icon in the macOS launchpad was not displayed correctly [#5003](https://github.com/JabRef/jabref/issues/5003)
- We fixed an issue where the "Search for unlinked local files" would throw an exception when parsing the content of a PDF-file with missing "series" information [#5128](https://github.com/JabRef/jabref/issues/5128)
- We fixed an issue where the XMP Importer would incorrectly return an empty default entry when importing pdfs [#6577](https://github.com/JabRef/jabref/issues/6577)
- We fixed an issue where opening the menu 'Library properties' marked the library as modified [#6451](https://github.com/JabRef/jabref/issues/6451)
- We fixed an issue when importing resulted in an exception [#7343](https://github.com/JabRef/jabref/issues/7343)
- We fixed an issue where the field in the Field formatter dropdown selection were sorted in random order. [#7710](https://github.com/JabRef/jabref/issues/7710)

### Removed

- The feature to "mark entries" was removed and merged with the groups functionality. For migration, a group is created for every value of the `__markedentry` field and the entry is added to this group.
- The number column was removed.
- We removed the global search feature.
- We removed the coloring of cells in the main table according to whether the field is optional/required.
- We removed the feature to find and resolve duplicate BibTeX keys (as this use case is already covered by the integrity check).
- We removed a few commands from the right-click menu that are not needed often and thus don't need to be placed that prominently:
  - Print entry preview: available through entry preview
  - All commands related to marking: marking is not yet reimplemented
  - Set/clear/append/rename fields: available through Edit menu
  - Manage keywords: available through the Edit menu
  - Copy linked files to folder: available through File menu
  - Add/move/remove from group: removed completely (functionality still available through group interface)
- We removed the option to change the column widths in the preferences dialog. [#4546](https://github.com/JabRef/jabref/issues/4546)

## Older versions

The changelog of JabRef 4.x is available at the [v4.3.1 tag](https://github.com/JabRef/jabref/blob/v4.3.1/CHANGELOG.md).
The changelog of JabRef 3.x is available at the [v3.8.2 tag](https://github.com/JabRef/jabref/blob/v3.8.2/CHANGELOG.md).
The changelog of JabRef 2.11 and all previous versions is available as [text file in the v2.11.1 tag](https://github.com/JabRef/jabref/blob/v2.11.1/CHANGELOG).

[Unreleased]: https://github.com/JabRef/jabref/compare/v5.12...HEAD
[5.12]: https://github.com/JabRef/jabref/compare/v5.11...v5.12
[5.11]: https://github.com/JabRef/jabref/compare/v5.10...v5.11
[5.10]: https://github.com/JabRef/jabref/compare/v5.9...v5.10
[5.9]: https://github.com/JabRef/jabref/compare/v5.8...v5.9
[5.8]: https://github.com/JabRef/jabref/compare/v5.7...v5.8
[5.7]: https://github.com/JabRef/jabref/compare/v5.6...v5.7
[5.6]: https://github.com/JabRef/jabref/compare/v5.5...v5.6
[5.5]: https://github.com/JabRef/jabref/compare/v5.4...v5.5
[5.4]: https://github.com/JabRef/jabref/compare/v5.3...v5.4
[5.3]: https://github.com/JabRef/jabref/compare/v5.2...v5.3
[5.2]: https://github.com/JabRef/jabref/compare/v5.1...v5.2
[5.1]: https://github.com/JabRef/jabref/compare/v5.0...v5.1
[5.0]: https://github.com/JabRef/jabref/compare/v5.0-beta...v5.0
[5.0-beta]: https://github.com/JabRef/jabref/compare/v5.0-alpha...v5.0-beta
[5.0-alpha]: https://github.com/JabRef/jabref/compare/v4.3...v5.0-alpha
<!-- markdownlint-disable-file MD012 MD024 MD033 MD053 --><|MERGE_RESOLUTION|>--- conflicted
+++ resolved
@@ -13,11 +13,8 @@
 
 - We added a fetcher for [ISIDORE](https://isidore.science/), simply paste in the link into the text field or the last 6 digits in the link that identify that paper. [#10423](https://github.com/JabRef/jabref/issues/10423)
 - When importing entries form the "Citation relations" tab, the field [cites](https://docs.jabref.org/advanced/entryeditor/entrylinks) is now filled according to the relationship between the entries. [#10572](https://github.com/JabRef/jabref/pull/10752)
-<<<<<<< HEAD
 - We added a new integrity check and clean up option for non NFC format values. [#10506](https://github.com/JabRef/jabref/issues/10506)
-=======
 - We added a new group icon column to the main table showing the icons of the entry's groups. [#10801](https://github.com/JabRef/jabref/pull/10801)
->>>>>>> 6697302a
 
 ### Changed
 
