# Changelog

All notable changes to this project will be documented in this file.
The format is based on [Keep a Changelog](https://keepachangelog.com/en/1.0.0/).
We refer to [GitHub issues](https://github.com/JabRef/jabref/issues) by using `#NUM`.
In case, there is no issue present, the pull request implementing the feature is linked.

Note that this project **does not** adhere to [Semantic Versioning](https://semver.org/).

## [Unreleased]

### Added

- We added support for offline extracting refereferences from PDFs following the IEEE format. [#11156](https://github.com/JabRef/jabref/pull/11156)
- We added a new keyboard shortcut  <kbd>ctrl</kbd> + <kbd>,</kbd> to open the preferences. [#11154](https://github.com/JabRef/jabref/pull/11154)
- We added value selection (such as for month) for content selectors in custom entry types. [#11109](https://github.com/JabRef/jabref/issues/11109)

### Changed

- We replaced the word "Key bindings" with "Keyboard shortcuts" in the Preferences tab. [#11153](https://github.com/JabRef/jabref/pull/11153)

### Fixed

- We fixed an issue where entry type with duplicate fields prevented opening existing libraries with custom entry types [#11127](https://github.com/JabRef/jabref/issues/11127)

### Removed






## [5.13] – 2024-04-01

### Added

- We converted the "Custom API key" list to a table to be more accessible. [#10926](https://github.com/JabRef/jabref/issues/10926)
- We added a "refresh" button for the LaTeX citations tab in the entry editor. [#10584](https://github.com/JabRef/jabref/issues/10584)
- We added the possibility to show the BibTeX source in the [web search](https://docs.jabref.org/collect/import-using-online-bibliographic-database) import screen. [#560](https://github.com/koppor/jabref/issues/560)
- We added a fetcher for [ISIDORE](https://isidore.science/), simply paste in the link into the text field or the last 6 digits in the link that identify that paper. [#10423](https://github.com/JabRef/jabref/issues/10423)
- When importing entries form the "Citation relations" tab, the field [cites](https://docs.jabref.org/advanced/entryeditor/entrylinks) is now filled according to the relationship between the entries. [#10572](https://github.com/JabRef/jabref/pull/10752)
- We added a new integrity check and clean up option for strings having Unicode characters not encoded in [Unicode "Normalization Form Canonical Composition" (NFC)](https://en.wikipedia.org/wiki/Unicode_equivalence#Normal_forms"). [#10506](https://github.com/JabRef/jabref/issues/10506)
- We added a new group icon column to the main table showing the icons of the entry's groups. [#10801](https://github.com/JabRef/jabref/pull/10801)
- When deleting an entry, the files linked to the entry are now optionally deleted as well. [#10509](https://github.com/JabRef/jabref/issues/10509)
- We added support to move the file to the system trash (instead of deleting it). [#10591](https://github.com/JabRef/jabref/pull/10591)
- We added ability to jump to an entry in the command line using `-j CITATIONKEY`. [koppor#540](https://github.com/koppor/jabref/issues/540)
- We added a new boolean to the style files for Openoffice/Libreoffice integration to switch between ZERO_WIDTH_SPACE (default) and no space. [#10843](https://github.com/JabRef/jabref/pull/10843)
- When pasting HTML into the abstract or a comment field, the hypertext is automatically converted to Markdown. [#10558](https://github.com/JabRef/jabref/issues/10558)
- We added the possibility to redownload files that had been present but are no longer in the specified location. [#10848](https://github.com/JabRef/jabref/issues/10848)
- We added the citation key pattern `[camelN]`. Equivalent to the first N words of the `[camel]` pattern.
- We added importing of static groups and linked files from BibDesk .bib files. [#10381](https://github.com/JabRef/jabref/issues/10381)
- We added ability to export in CFF (Citation File Format) [#10661](https://github.com/JabRef/jabref/issues/10661).
- We added ability to push entries to TeXworks. [#3197](https://github.com/JabRef/jabref/issues/3197)
- We added the ability to zoom in and out in the document viewer using <kbd>Ctrl</kbd> + <kbd>Scroll</kbd>. [#10964](https://github.com/JabRef/jabref/pull/10964)
- We added a Cleanup for removing non-existent files and grouped the related options [#10929](https://github.com/JabRef/jabref/issues/10929)
- We added the functionality to parse the bibliography of PDFs using the GROBID online service. [#10200](https://github.com/JabRef/jabref/issues/10200)
- We added a seperated search bar for the global search window. [#11032](https://github.com/JabRef/jabref/pull/11032)
- We added ability to double-click on an entry in the global search window to select the corresponding entry in the main table. [#11010](https://github.com/JabRef/jabref/pull/11010)
- We added support for BibTeX String constants during copy & paste between libraries. [#10872](https://github.com/JabRef/jabref/issues/10872)
- We added the field `langid` which is important for hyphenation and casing in LaTeX. [#10868](https://github.com/JabRef/jabref/issues/10868)
- Event log entries can now be copied via a context menu. [#11100](https://github.com/JabRef/jabref/issues/11100)

### Changed

- The "Automatically open folders of attached files" preference default status has been changed to enabled on Windows. [koppor#56](https://github.com/koppor/jabref/issues/56)
- The Custom export format now uses the custom DOI base URI in the preferences for the `DOICheck`, if activated [forum#4084](https://discourse.jabref.org/t/export-html-disregards-custom-doi-base-uri/4084)
- The index directories for full text search have now more readable names to increase debugging possibilities using Apache Lucense's Lurk. [#10193](https://github.com/JabRef/jabref/issues/10193)
- The fulltext search also indexes files ending with .pdf (but do not having an explicit file type set). [#10193](https://github.com/JabRef/jabref/issues/10193)
- We changed the arrangement of the lists in the "Citation relations" tab. `Cites` are now on the left and `Cited by` on the right [#10572](https://github.com/JabRef/jabref/pull/10752)
- Sub libraries based on `aux` file can now also be generated if some citations are not found library. [#10775](https://github.com/JabRef/jabref/pull/10775)
- We rearranged the tab order in the entry editor and renamed the "Scite Tab" to "Citation information". [#10821](https://github.com/JabRef/jabref/issues/10821)
- We changed the duplicate handling in the Import entries dialog. Potential duplicate entries are marked with an icon and importing will now trigger the merge dialog [#10914](https://github.com/JabRef/jabref/pull/10914)
- We made the command "Push to TexShop" more robust to allow cite commands with a character before the first slash. [forum#2699](https://discourse.jabref.org/t/push-to-texshop-mac/2699/17?u=siedlerchr)
- We only show the notification "Saving library..." if the library contains more than 2000 entries. [#9803](https://github.com/JabRef/jabref/issues/9803)
- JabRef now keeps previous log files upon start. [#11023](https://github.com/JabRef/jabref/pull/11023)
- When normalizing author names, complete enclosing braces are kept. [#10031](https://github.com/JabRef/jabref/issues/10031)
- We enhanced the dialog for adding new fields in the content selector with a selection box containing a list of standard fields. [#10912](https://github.com/JabRef/jabref/pull/10912)
- We store the citation relations in an LRU cache to avoid bloating the memory and out-of-memory exceptions. [#10958](https://github.com/JabRef/jabref/issues/10958)
- Keywords field are now displayed as tags. [#10910](https://github.com/JabRef/jabref/pull/10910)
- Citation relations now get more information, and have quick access to view the articles in a browser without adding them to the library [#10869](https://github.com/JabRef/jabref/issues/10869)
- Importer/Exporter for CFF format now supports JabRef `cites` and `related` relationships, as well as all fields from the CFF specification. [#10993](https://github.com/JabRef/jabref/issues/10993)
- The XMP-Exporter no longer writes the content of the `file`-field. [#11083](https://github.com/JabRef/jabref/pull/11083)
- We added notes, checks and warnings for the case of selection of non-empty directories while starting a new Systematic Literature Review. [#600](https://github.com/koppor/jabref/issues/600)
- Text in the import dialog (web search results) will now be wrapped to prevent horizontal scrolling. [#10931](https://github.com/JabRef/jabref/issues/10931)
- We improved the error handling when invalid bibdesk-files are encountered [#11117](https://github.com/JabRef/jabref/issues/11117)

### Fixed

- We fixed an issue where the fulltext search button in entry editor used to disappear on click till the search is completed. [#10425](https://github.com/JabRef/jabref/issues/10425)
- We fixed an issue where attempting to cancel the importing/generation of an entry from id is ignored. [#10508](https://github.com/JabRef/jabref/issues/10508)
- We fixed an issue where the preview panel showing the wrong entry (an entry that is not selected in the entry table). [#9172](https://github.com/JabRef/jabref/issues/9172)
- We fixed an issue where HTML-reserved characters like '&' and '<', in addition to HTML entities like '&amp;' were not rendered correctly in entry preview. [#10677](https://github.com/JabRef/jabref/issues/10677)
- The last page of a PDF is now indexed by the full text search. [#10193](https://github.com/JabRef/jabref/issues/10193)
- The entry editor respects the configured custom tabs when showing "Other fields". [#11012](https://github.com/JabRef/jabref/pull/11012)
- The default owner of an entry can be changed again. [#10924](https://github.com/JabRef/jabref/issues/10924)
- We fixed an issue where the duplicate check did not take umlauts or other LaTeX-encoded characters into account. [#10744](https://github.com/JabRef/jabref/pull/10744)
- We fixed the colors of the icon on hover for unset special fields. [#10431](https://github.com/JabRef/jabref/issues/10431)
- We fixed an issue where the CrossRef field did not work if autocompletion was disabled [#8145](https://github.com/JabRef/jabref/issues/8145)
- In biblatex mode, JabRef distinguishes between "Optional fields" and "Optional fields 2" again. [#11022](https://github.com/JabRef/jabref/pull/11022)
- We fixed an issue where exporting`@electronic` and `@online` entry types to the Office XMl would duplicate the field `title`  [#10807](https://github.com/JabRef/jabref/issues/10807)
- We fixed an issue where the `CommentsTab` was not properly formatted when the `defaultOwner` contained capital or special letters. [#10870](https://github.com/JabRef/jabref/issues/10870)
- We fixed an issue where the `File -> Close library` menu item was not disabled when no library was open. [#10948](https://github.com/JabRef/jabref/issues/10948)
- We fixed an issue where the Document Viewer would show the PDF in only half the window when maximized. [#10934](https://github.com/JabRef/jabref/issues/10934)
- Clicking on the crossref and related tags in the entry editor jumps to the linked entry. [#5484](https://github.com/JabRef/jabref/issues/5484) [#9369](https://github.com/JabRef/jabref/issues/9369)
- We fixed an issue where JabRef could not parse absolute file paths from Zotero exports. [#10959](https://github.com/JabRef/jabref/issues/10959)
- We fixed an issue where an exception occured when toggling between "Live" or "Locked" in the internal Document Viewer. [#10935](https://github.com/JabRef/jabref/issues/10935)
- When fetching article information fom IEEE Xplore, the em dash is now converted correctly. [koppor#286](https://github.com/koppor/jabref/issues/286)
- Fixed an issue on Windows where the browser extension reported failure to send an entry to JabRef even though it was sent properly. [JabRef-Browser-Extension#493](https://github.com/JabRef/JabRef-Browser-Extension/issues/493)
<<<<<<< HEAD
- We fixed an issue where library shown as unsaved and marked (*) after accepting changes made externally to the file. [#11027](https://github.com/JabRef/jabref/issues/11027)
=======
- Fixed an issue on Windows where TeXworks path was not resolved if it was installed with MiKTeX. [#10977](https://github.com/JabRef/jabref/issues/10977)
- We fixed an issue with where JabRef would throw an error when using MathSciNet search, as it was unable to parse the fetched JSON coreectly. [10996](https://github.com/JabRef/jabref/issues/10996)
- We fixed an issue where the "Import by ID" function would throw an error when a DOI that contains URL-encoded characters was entered. [#10648](https://github.com/JabRef/jabref/issues/10648)
- We fixed an issue with handling of an "overflow" of authors at `[authIniN]`. [#11087](https://github.com/JabRef/jabref/issues/11087)
- We fixed an issue where an exception occurred when selecting entries in the web search results. [#11081](https://github.com/JabRef/jabref/issues/11081)
- When a new library is unsaved, there is now no warning when fetching entries with PDFs. [#11075](https://github.com/JabRef/jabref/issues/11075)
- We fixed an issue where the message "The libary has been modified by another program" occurred when editing library metadata and saving the library. [#4877](https://github.com/JabRef/jabref/issues/4877)
>>>>>>> beb6ecef

### Removed

- We removed the predatory journal checks due to a high rate of false positives. [#11066](https://github.com/JabRef/jabref/pull/11066)

## [5.12] – 2023-12-24

### Added

- We added a scite.ai tab in the entry editor that retrieves 'Smart Citation' tallies for citations that have a DOI. [koppor#375](https://github.com/koppor/jabref/issues/375)  
- We added a dropdown menu to let users change the reference library during AUX file import. [#10472](https://github.com/JabRef/jabref/issues/10472)
- We added a button to let users reset the cite command to the default value. [#10569](https://github.com/JabRef/jabref/issues/10569)
- We added the option to use System Preference for Light/Dark Theme [#8729](https://github.com/JabRef/jabref/issues/8729).
- We added [scholar.archive.org](https://scholar.archive.org/) as a new fetcher. [#10498](https://github.com/JabRef/jabref/issues/10498)
- We integrated predatory journal checking as part of the Integrity Checker based on the [check-bib-for-predatory](https://github.com/CfKu/check-bib-for-predatory). [koppor#348](https://github.com/koppor/jabref/issues/348)
- We added a 'More options' section in the main table right click menu opening the preferences dialog. [#9432](https://github.com/JabRef/jabref/issues/9432)
- When creating a new group, it inherits the icon of the parent group. [#10521](https://github.com/JabRef/jabref/pull/10521)

### Changed

- We moved the location of the 'Open only one instance of JabRef' preference option from "Network" to "General". [#9306](https://github.com/JabRef/jabref/issues/9306)
- The two previews in the change resolver dialog now have their scrollbars synchronized. [#9576](https://github.com/JabRef/jabref/issues/9576).
- We changed the setting of the keyword separator to accept a single character only. [#177](https://github.com/koppor/jabref/issues/177)
- We replaced "SearchAll" in Web Search by "Search Selected". [#10556](https://github.com/JabRef/jabref/issues/10556)
- Short DOI formatter now checks, if the value is already formatted. If so, it returns the value instead of calling the ShortDOIService again. [#10589](https://github.com/JabRef/jabref/issues/10589)
- We upgraded to JavaFX 21.0.1. As a consequence JabRef requires now macOS 11 or later and GTK 3.8 or later on Linux [10627](https://github.com/JabRef/jabref/pull/10627).
- A user-specific comment fields is not enabled by default, but can be enabled using the "Add" button. [#10424](https://github.com/JabRef/jabref/issues/10424)
- We upgraded to Lucene 9.9 for the fulltext search. The search index will be rebuild. [#10686](https://github.com/JabRef/jabref/pull/10686)
- When using "Copy..." -> "Copy citation key", the delimiter configured at "Push applications" is respected. [#10707](https://github.com/JabRef/jabref/pull/10707)

### Fixed

- We fixed an issue where the added protected term has unwanted leading and trailing whitespaces, where the formatted text has unwanted empty brackets and where the word at the cursor in the textbox can be added to the list. [#10415](https://github.com/JabRef/jabref/issues/10415)
- We fixed an issue where in the merge dialog the file field of entries was not correctly merged when the first and second entry both contained values inside the file field. [#10572](https://github.com/JabRef/jabref/issues/10572)
- We fixed some small inconsistencies in the user interface. [#10507](https://github.com/JabRef/jabref/issues/10507) [#10458](https://github.com/JabRef/jabref/issues/10458) [#10660](https://github.com/JabRef/jabref/issues/10660)
- We fixed the issue where the Hayagriva YAML exporter would not include a parent field for the publisher/series. [#10596](https://github.com/JabRef/jabref/issues/10596)
- We fixed issues in the external file type dialog w.r.t. duplicate entries in the case of a language switch. [#10271](https://github.com/JabRef/jabref/issues/10271)
- We fixed an issue where the right-click action "Copy cite..." did not respect the configured citation command under "External Programs" -> "[Push Applications](https://docs.jabref.org/cite/pushtoapplications)" [#10615](https://github.com/JabRef/jabref/issues/10615)

### Removed

- We removed duplicate filtering and sorting operations in the MainTable when editing BibEntries. [#10619](https://github.com/JabRef/jabref/pull/10619)

## [5.11] – 2023-10-22

### Added

- We added the ability to sort subgroups in Z-A order, as well as by ascending and descending number of subgroups. [#10249](https://github.com/JabRef/jabref/issues/10249)
- We added the possibility to find (and add) papers that cite or are cited by a given paper. [#6187](https://github.com/JabRef/jabref/issues/6187)
- We added an error-specific message for when a download from a URL fails. [#9826](https://github.com/JabRef/jabref/issues/9826)
- We added support for customizing the citation command (e.g., `[@key1,@key2]`) when [pushing to external applications](https://docs.jabref.org/cite/pushtoapplications). [#10133](https://github.com/JabRef/jabref/issues/10133)
- We added an integrity check for more special characters. [#8712](https://github.com/JabRef/jabref/issues/8712)
- We added protected terms described as "Computer science". [#10222](https://github.com/JabRef/jabref/pull/10222)
- We added a link "Get more themes..." in the preferences to that points to [themes.jabref.org](https://themes.jabref.org) allowing the user to download new themes. [#10243](https://github.com/JabRef/jabref/issues/10243)
- We added a fetcher for [LOBID](https://lobid.org/resources/api) resources. [koppor#386](https://github.com/koppor/jabref/issues/386)
- When in `biblatex` mode, the [integrity check](https://docs.jabref.org/finding-sorting-and-cleaning-entries/checkintegrity) for journal titles now also checks the field `journal`.
- We added support for exporting to Hayagriva YAML format. [#10382](https://github.com/JabRef/jabref/issues/10382)
- We added support for pushing citations to [TeXShop](https://pages.uoregon.edu/koch/texshop/) on macOS [forum#2699](https://discourse.jabref.org/t/push-to-texshop-mac/2699).
- We added the 'Bachelor's thesis' type for Biblatex's 'Thesis' EntryType [#10029](https://github.com/JabRef/jabref/issues/10029).

### Changed

- The export formats `listrefs`, `tablerefs`, `tablerefsabsbib`, now use the ISO date format in the footer [#10383](https://github.com/JabRef/jabref/pull/10383).
- When searching for an identifier in the "Web search", the title of the search window is now "Identifier-based Web Search". [#10391](https://github.com/JabRef/jabref/pull/10391)
- The ampersand checker now skips verbatim fields (`file`, `url`, ...). [#10419](https://github.com/JabRef/jabref/pull/10419)
- If no existing document is selected for exporting "XMP annotated pdf" JabRef will now create a new PDF file with a sample text and the metadata. [#10102](https://github.com/JabRef/jabref/issues/10102)
- We modified the DOI cleanup to infer the DOI from an ArXiV ID if it's present. [#10426](https://github.com/JabRef/jabref/issues/10426)
- The ISI importer uses the field `comment` for notes (instead of `review). [#10478](https://github.com/JabRef/jabref/pull/10478)
- If no existing document is selected for exporting "Embedded BibTeX pdf" JabRef will now create a new PDF file with a sample text and the metadata. [#10101](https://github.com/JabRef/jabref/issues/10101)
- Translated titles format no longer raise a warning. [#10459](https://github.com/JabRef/jabref/issues/10459)
- We re-added the empty grey containers in the groups panel to keep an indicator for the current selected group, if displaying of group item count is turned off [#9972](https://github.com/JabRef/jabref/issues/9972)

### Fixed

- We fixed an issue where "Move URL in note field to url field" in the cleanup dialog caused an exception if no note field was present [forum#3999](https://discourse.jabref.org/t/cleanup-entries-cant-get-it-to-work/3999)
- It is possible again to use "current table sort order" for the order of entries when saving. [#9869](https://github.com/JabRef/jabref/issues/9869)
- Passwords can be stored in GNOME key ring. [#10274](https://github.com/JabRef/jabref/issues/10274)
- We fixed an issue where groups based on an aux file could not be created due to an exception [#10350](https://github.com/JabRef/jabref/issues/10350)
- We fixed an issue where the JabRef browser extension could not communicate with JabRef under macOS due to missing files. You should use the `.pkg` for the first installation as it updates all necessary files for the extension [#10308](https://github.com/JabRef/jabref/issues/10308)
- We fixed an issue where the ISBN fetcher returned the entrytype `misc` for certain ISBN numbers [#10348](https://github.com/JabRef/jabref/issues/10348)
- We fixed a bug where an exception was raised when saving less than three export save orders in the preference. [#10157](https://github.com/JabRef/jabref/issues/10157)
- We fixed an issue where it was possible to create a group with no name or with a group separator inside the name [#9776](https://github.com/JabRef/jabref/issues/9776)
- Biblatex's `journaltitle` is now also respected for showing the journal information. [#10397](https://github.com/JabRef/jabref/issues/10397)
- JabRef does not hang anymore when exporting via CLI. [#10380](https://github.com/JabRef/jabref/issues/10380)
- We fixed an issue where it was not possible to save a library on a network share under macOS due to an exception when acquiring a file lock [#10452](https://github.com/JabRef/jabref/issues/10452)
- We fixed an issue where exporting "XMP annotated pdf" without selecting an existing document would produce an exception. [#10102](https://github.com/JabRef/jabref/issues/10102)
- We fixed an issue where the "Enabled" column in the "Protected terms files" tab in the preferences could not be resized [#10285](https://github.com/JabRef/jabref/issues/10285)
- We fixed an issue where after creation of a new library, the new library was not focused. [koppor#592](https://github.com/koppor/jabref/issues/592)
- We fixed an issue where double clicking on an url in the file field would trigger an exception instead of opening the browser [#10480](https://github.com/JabRef/jabref/pull/10480)
- We fixed an issue where scrolling was impossible on dragging a citation on the groups panel. [#9754](https://github.com/JabRef/jabref/issues/9754)
- We fixed an issue where exporting "Embedded BibTeX pdf" without selecting an existing document would produce an exception. [#10101](https://github.com/JabRef/jabref/issues/10101)
- We fixed an issue where there was a failure to access the url link for "eprint" for the ArXiv entry.[#10474](https://github.com/JabRef/jabref/issues/10474)
- We fixed an issue where it was not possible to connect to a shared database once a group with entries was added or other metadata modified [#10336](https://github.com/JabRef/jabref/issues/10336)
- We fixed an issue where middle-button paste in X not always worked [#7905](https://github.com/JabRef/jabref/issues/7905)

## [5.10] – 2023-09-02

### Added

- We added a field showing the BibTeX/biblatex source for added and deleted entries in the "External Changes Resolver" dialog. [#9509](https://github.com/JabRef/jabref/issues/9509)
- We added user-specific comment field so that multiple users can make separate comments. [#543](https://github.com/koppor/jabref/issues/543)
- We added a search history list in the search field's right click menu. [#7906](https://github.com/JabRef/jabref/issues/7906)
- We added a full text fetcher for IACR eprints. [#9651](https://github.com/JabRef/jabref/pull/9651)
- We added "Attach file from URL" to right-click context menu to download and store a file with the reference library. [#9646](https://github.com/JabRef/jabref/issues/9646)
- We enabled updating an existing entry with data from InspireHEP. [#9351](https://github.com/JabRef/jabref/issues/9351)
- We added a fetcher for the Bibliotheksverbund Bayern (experimental). [#9641](https://github.com/JabRef/jabref/pull/9641)
- We added support for more biblatex date formats for parsing dates. [#2753](https://github.com/JabRef/jabref/issues/2753)
- We added support for multiple languages for exporting to and importing references from MS Office. [#9699](https://github.com/JabRef/jabref/issues/9699)
- We enabled scrolling in the groups list when dragging a group on another group. [#2869](https://github.com/JabRef/jabref/pull/2869)
- We added the option to automatically download online files when a new entry is created from an existing ID (e.g., DOI). The option can be disabled in the preferences under "Import and Export". [#9756](https://github.com/JabRef/jabref/issues/9756)
- We added a new Integrity check for unescaped ampersands. [koppor#585](https://github.com/koppor/jabref/issues/585)
- We added support for parsing `$\backslash$` in file paths (as exported by Mendeley). [forum#3470](https://discourse.jabref.org/t/mendeley-bib-import-with-linked-files/3470)
- We added the possibility to automatically fetch entries when an ISBN is pasted on the main table. [#9864](https://github.com/JabRef/jabref/issues/9864)
- We added the option to disable the automatic linking of files in the entry editor [#5105](https://github.com/JabRef/jabref/issues/5105)
- We added the link icon for ISBNs in linked identifiers column. [#9819](https://github.com/JabRef/jabref/issues/9819)
- We added key binding to focus on groups <kbd>alt</kbd> + <kbd>s</kbd> [#9863](https://github.com/JabRef/jabref/issues/9863)
- We added the option to unprotect a text selection, which strips all pairs of curly braces away. [#9950](https://github.com/JabRef/jabref/issues/9950)
- We added drag and drop events for field 'Groups' in entry editor panel. [#569](https://github.com/koppor/jabref/issues/569)
- We added support for parsing MathML in the Medline importer. [#4273](https://github.com/JabRef/jabref/issues/4273)
- We added the ability to search for an identifier (DOI, ISBN, ArXiv ID) directly from 'Web Search'. [#7575](https://github.com/JabRef/jabref/issues/7575) [#9674](https://github.com/JabRef/jabref/issues/9674)
- We added a cleanup activity that identifies a URL or a last-visited-date in the `note` field and moves it to the `url` and `urldate` field respectively. [koppor#216](https://github.com/koppor/jabref/issues/216)
- We enabled the user to change the name of a field in a custom entry type by double-clicking on it. [#9840](https://github.com/JabRef/jabref/issues/9840)
- We added some preferences options to disable online activity. [#10064](https://github.com/JabRef/jabref/issues/10064)
- We integrated two mail actions ("As Email" and "To Kindle") under a new "Send" option in the right-click & Tools menus. The Kindle option creates an email targeted to the user's Kindle email, which can be set in preferences under "External programs" [#6186](https://github.com/JabRef/jabref/issues/6186)
- We added an option to clear recent libraries' history. [#10003](https://github.com/JabRef/jabref/issues/10003)
- We added an option to encrypt and remember the proxy password. [#8055](https://github.com/JabRef/jabref/issues/8055)[#10044](https://github.com/JabRef/jabref/issues/10044)
- We added support for showing journal information, via info buttons next to the `Journal` and `ISSN` fields in the entry editor. [#6189](https://github.com/JabRef/jabref/issues/6189)
- We added support for pushing citations to Sublime Text 3 [#10098](https://github.com/JabRef/jabref/issues/10098)
- We added support for the Finnish language. [#10183](https://github.com/JabRef/jabref/pull/10183)
- We added the option to automatically replaces illegal characters in the filename when adding a file to JabRef. [#10182](https://github.com/JabRef/jabref/issues/10182)
- We added a privacy policy. [#10064](https://github.com/JabRef/jabref/issues/10064)
- We added a tooltip to show the number of entries in a group [#10208](https://github.com/JabRef/jabref/issues/10208)
- We fixed an issue where it was no longer possible to add or remove selected entries to groups via context menu [#10404](https://github.com/JabRef/jabref/issues/10404), [#10317](https://github.com/JabRef/jabref/issues/10317) [#10374](https://github.com/JabRef/jabref/issues/10374)

### Changed

- We replaced "Close" by "Close library" and placed it after "Save all" in the File menu. [#10043](https://github.com/JabRef/jabref/pull/10043)
- We upgraded to Lucene 9.7 for the fulltext search. The search index will be rebuild. [#9584](https://github.com/JabRef/jabref/pull/10036)
- 'Get full text' now also checks the file url. [#568](https://github.com/koppor/jabref/issues/568)
- JabRef writes a new backup file only if there is a change. Before, JabRef created a backup upon start. [#9679](https://github.com/JabRef/jabref/pull/9679)
- We modified the `Add Group` dialog to use the most recently selected group hierarchical context. [#9141](https://github.com/JabRef/jabref/issues/9141)
- We refined the 'main directory not found' error message. [#9625](https://github.com/JabRef/jabref/pull/9625)
- JabRef writes a new backup file only if there is a change. Before, JabRef created a backup upon start. [#9679](https://github.com/JabRef/jabref/pull/9679)
- Backups of libraries are not stored per JabRef version, but collected together. [#9676](https://github.com/JabRef/jabref/pull/9676)
- We streamlined the paths for logs and backups: The parent path fragment is always `logs` or `backups`.
- `log.txt` now contains an entry if a BibTeX entry could not be parsed.
- `log.txt` now contains debug messages. Debugging needs to be enabled explicitly. [#9678](https://github.com/JabRef/jabref/pull/9678)
- `log.txt` does not contain entries for non-found files during PDF indexing. [#9678](https://github.com/JabRef/jabref/pull/9678)
- The hostname is now determined using environment variables (`COMPUTERNAME`/`HOSTNAME`) first. [#9910](https://github.com/JabRef/jabref/pull/9910)
- We improved the Medline importer to correctly import ISO dates for `revised`. [#9536](https://github.com/JabRef/jabref/issues/9536)
- To avoid cluttering of the directory, We always delete the `.sav` file upon successful write. [#9675](https://github.com/JabRef/jabref/pull/9675)
- We improved the unlinking/deletion of multiple linked files of an entry using the <kbd>Delete</kbd> key. [#9473](https://github.com/JabRef/jabref/issues/9473)
- The field names of customized entry types are now exchanged preserving the case. [#9993](https://github.com/JabRef/jabref/pull/9993)
- We moved the custom entry types dialog into the preferences dialog. [#9760](https://github.com/JabRef/jabref/pull/9760)
- We moved the manage content selectors dialog to the library properties. [#9768](https://github.com/JabRef/jabref/pull/9768)
- We moved the preferences menu command from the options menu to the file menu. [#9768](https://github.com/JabRef/jabref/pull/9768)
- We reworked the cross ref labels in the entry editor and added a right click menu. [#10046](https://github.com/JabRef/jabref/pull/10046)
- We reorganized the order of tabs and settings in the library properties. [#9836](https://github.com/JabRef/jabref/pull/9836)
- We changed the handling of an "overflow" of authors at `[authIniN]`: JabRef uses `+` to indicate an overflow. Example: `[authIni2]` produces `A+` (instead of `AB`) for `Aachen and Berlin and Chemnitz`. [#9703](https://github.com/JabRef/jabref/pull/9703)
- We moved the preferences option to open the last edited files on startup to the 'General' tab. [#9808](https://github.com/JabRef/jabref/pull/9808)
- We improved the recognition of DOIs when pasting a link containing a DOI on the maintable. [#9864](https://github.com/JabRef/jabref/issues/9864s)
- We reordered the preferences dialog. [#9839](https://github.com/JabRef/jabref/pull/9839)
- We split the 'Import and Export' tab into 'Web Search' and 'Export'. [#9839](https://github.com/JabRef/jabref/pull/9839)
- We moved the option to run JabRef in memory stick mode into the preferences dialog toolbar. [#9866](https://github.com/JabRef/jabref/pull/9866)
- In case the library contains empty entries, they are not written to disk. [#8645](https://github.com/JabRef/jabref/issues/8645)
- The formatter `remove_unicode_ligatures` is now called `replace_unicode_ligatures`. [#9890](https://github.com/JabRef/jabref/pull/9890)
- We improved the error message when no terminal was found. [#9607](https://github.com/JabRef/jabref/issues/9607)
- In the context of the "systematic literature functionality", we changed the name "database" to "catalog" to use a separate term for online catalogs in comparison to SQL databases. [#9951](https://github.com/JabRef/jabref/pull/9951)
- We now show more fields (including Special Fields) in the dropdown selection for "Save sort order" in the library properties and for "Export sort order" in the preferences. [#10010](https://github.com/JabRef/jabref/issues/10010)
- We now encrypt and store the custom API keys in the OS native credential store. [#10044](https://github.com/JabRef/jabref/issues/10044)
- We changed the behavior of group addition/edit, so that sorting by alphabetical order is not performed by default after the modification. [#10017](https://github.com/JabRef/jabref/issues/10017)
- We fixed an issue with spacing in the cleanup dialogue. [#10081](https://github.com/JabRef/jabref/issues/10081)
- The GVK fetcher now uses the new [K10plus](https://www.bszgbv.de/services/k10plus/) database. [#10189](https://github.com/JabRef/jabref/pull/10189)

### Fixed

- We fixed an issue where clicking the group expansion pane/arrow caused the node to be selected, when it should just expand/detract the node. [#10111](https://github.com/JabRef/jabref/pull/10111)
- We fixed an issue where the browser import would add ' characters before the BibTeX entry on Linux. [#9588](https://github.com/JabRef/jabref/issues/9588)
- We fixed an issue where searching for a specific term with the DOAB fetcher lead to an exception. [#9571](https://github.com/JabRef/jabref/issues/9571)
- We fixed an issue where the "Import" -> "Library to import to" did not show the correct library name if two opened libraries had the same suffix. [#9567](https://github.com/JabRef/jabref/issues/9567)
- We fixed an issue where the rpm-Version of JabRef could not be properly uninstalled and reinstalled. [#9558](https://github.com/JabRef/jabref/issues/9558), [#9603](https://github.com/JabRef/jabref/issues/9603)
- We fixed an issue where the command line export using `--exportMatches` flag does not create an output bib file. [#9581](https://github.com/JabRef/jabref/issues/9581)
- We fixed an issue where custom field in the custom entry types could not be set to mulitline. [#9609](https://github.com/JabRef/jabref/issues/9609)
- We fixed an issue where the Office XML exporter did not resolve BibTeX-Strings when exporting entries. [forum#3741](https://discourse.jabref.org/t/exporting-bibtex-constant-strings-to-ms-office-2007-xml/3741)
- We fixed an issue where the Merge Entries Toolbar configuration was not saved after hitting 'Merge Entries' button. [#9091](https://github.com/JabRef/jabref/issues/9091)
- We fixed an issue where the password is stored in clear text if the user wants to use a proxy with authentication. [#8055](https://github.com/JabRef/jabref/issues/8055)
- JabRef is now more relaxed when parsing field content: In case a field content ended with `\`, the combination `\}` was treated as plain `}`. [#9668](https://github.com/JabRef/jabref/issues/9668)
- We resolved an issue that cut off the number of group entries when it exceeded four digits. [#8797](https://github.com/JabRef/jabref/issues/8797)
- We fixed the issue where the size of the global search window was not retained after closing. [#9362](https://github.com/JabRef/jabref/issues/9362)
- We fixed an issue where the Global Search UI preview is still white in dark theme. [#9362](https://github.com/JabRef/jabref/issues/9362)
- We fixed the double paste issue when <kbd>Cmd</kbd> + <kbd>v</kbd> is pressed on 'New entry from plaintext' dialog. [#9367](https://github.com/JabRef/jabref/issues/9367)
- We fixed an issue where the pin button on the Global Search dialog was located at the bottom and not at the top. [#9362](https://github.com/JabRef/jabref/issues/9362)
- We fixed the log text color in the event log console when using dark mode. [#9732](https://github.com/JabRef/jabref/issues/9732)
- We fixed an issue where searching for unlinked files would include the current library's .bib file. [#9735](https://github.com/JabRef/jabref/issues/9735)
- We fixed an issue where it was no longer possible to connect to a shared mysql database due to an exception. [#9761](https://github.com/JabRef/jabref/issues/9761)
- We fixed an issue where an exception was thrown for the user after <kbd>Ctrl</kbd>+<kbd>Z</kbd> command. [#9737](https://github.com/JabRef/jabref/issues/9737)
- We fixed the citation key generation for [`[authors]`, `[authshort]`, `[authorsAlpha]`, `[authIniN]`, `[authEtAl]`, `[auth.etal]`](https://docs.jabref.org/setup/citationkeypatterns#special-field-markers) to handle `and others` properly. [koppor#626](https://github.com/koppor/jabref/issues/626)
- We fixed the Save/save as file type shows BIBTEX_DB instead of "Bibtex library". [#9372](https://github.com/JabRef/jabref/issues/9372)
- We fixed the default main file directory for non-English Linux users. [#8010](https://github.com/JabRef/jabref/issues/8010)
- We fixed an issue when overwriting the owner was disabled. [#9896](https://github.com/JabRef/jabref/pull/9896)
- We fixed an issue regarding recording redundant prefixes in search history. [#9685](https://github.com/JabRef/jabref/issues/9685)
- We fixed an issue where passing a URL containing a DOI led to a "No entry found" notification. [#9821](https://github.com/JabRef/jabref/issues/9821)
- We fixed some minor visual inconsistencies and issues in the preferences dialog. [#9866](https://github.com/JabRef/jabref/pull/9866)
- The order of save actions is now retained. [#9890](https://github.com/JabRef/jabref/pull/9890)
- We fixed an issue where the order of save actions was not retained in the bib file. [#9890](https://github.com/JabRef/jabref/pull/9890)
- We fixed an issue in the preferences 'External file types' tab ignoring a custom application path in the edit dialog. [#9895](https://github.com/JabRef/jabref/issues/9895)
- We fixed an issue in the preferences where custom columns could be added to the entry table with no qualifier. [#9913](https://github.com/JabRef/jabref/issues/9913)
- We fixed an issue where the encoding header in a bib file was not respected when the file contained a BOM (Byte Order Mark). [#9926](https://github.com/JabRef/jabref/issues/9926)
- We fixed an issue where cli help output for import and export format was inconsistent. [koppor#429](https://github.com/koppor/jabref/issues/429)
- We fixed an issue where the user could select multiple conflicting options for autocompletion at once. [#10181](https://github.com/JabRef/jabref/issues/10181)
- We fixed an issue where no preview could be generated for some entry types and led to an exception. [#9947](https://github.com/JabRef/jabref/issues/9947)
- We fixed an issue where the Linux terminal working directory argument was malformed and therefore ignored upon opening a terminal [#9953](https://github.com/JabRef/jabref/issues/9953)
- We fixed an issue under Linux where under some systems the file instead of the folder was opened. [#9607](https://github.com/JabRef/jabref/issues/9607)
- We fixed an issue where an Automatic Keyword Group could not be deleted in the UI. [#9778](https://github.com/JabRef/jabref/issues/9778)
- We fixed an issue where the citation key pattern `[edtrN_M]` returned the wrong editor. [#9946](https://github.com/JabRef/jabref/pull/9946)
- We fixed an issue where empty grey containers would remain in the groups panel, if displaying of group item count is turned off. [#9972](https://github.com/JabRef/jabref/issues/9972)
- We fixed an issue where fetching an ISBN could lead to application freezing when the fetcher did not return any results. [#9979](https://github.com/JabRef/jabref/issues/9979)
- We fixed an issue where closing a library containing groups and entries caused an exception [#9997](https://github.com/JabRef/jabref/issues/9997)
- We fixed a bug where the editor for strings in a bibliography file did not sort the entries by their keys [#10083](https://github.com/JabRef/jabref/pull/10083)
- We fixed an issues where clicking on the empty space of specific context menu entries would not trigger the associated action. [#8388](https://github.com/JabRef/jabref/issues/8388)
- We fixed an issue where JabRef would not remember whether the window was in fullscreen. [#4939](https://github.com/JabRef/jabref/issues/4939)
- We fixed an issue where the ACM Portal search sometimes would not return entries for some search queries when the article author had no given name. [#10107](https://github.com/JabRef/jabref/issues/10107)
- We fixed an issue that caused high CPU usage and a zombie process after quitting JabRef because of author names autocompletion. [#10159](https://github.com/JabRef/jabref/pull/10159)
- We fixed an issue where files with illegal characters in the filename could be added to JabRef. [#10182](https://github.com/JabRef/jabref/issues/10182)
- We fixed that checked-out radio buttons under "specified keywords" were not displayed as checked after closing and reopening the "edit group" window. [#10248](https://github.com/JabRef/jabref/issues/10248)
- We fixed that when editing groups, checked-out properties such as case sensitive and regular expression (under "Free search expression") were not displayed checked. [#10108](https://github.com/JabRef/jabref/issues/10108)

### Removed

- We removed the support of BibTeXML. [#9540](https://github.com/JabRef/jabref/issues/9540)
- We removed support for Markdown syntax for strikethrough and task lists in comment fields. [#9726](https://github.com/JabRef/jabref/pull/9726)
- We removed the options menu, because the two contents were moved to the File menu or the properties of the library. [#9768](https://github.com/JabRef/jabref/pull/9768)
- We removed the 'File' tab in the preferences and moved its contents to the 'Export' tab. [#9839](https://github.com/JabRef/jabref/pull/9839)
- We removed the "[Collection of Computer Science Bibliographies](https://en.wikipedia.org/wiki/Collection_of_Computer_Science_Bibliographies)" fetcher the websits is no longer available. [#6638](https://github.com/JabRef/jabref/issues/6638)

## [5.9] – 2023-01-06

### Added

- We added a dropdown menu to let users change the library they want to import into during import. [#6177](https://github.com/JabRef/jabref/issues/6177)
- We added the possibility to add/remove a preview style from the selected list using a double click. [#9490](https://github.com/JabRef/jabref/issues/9490)
- We added the option to define fields as "multine" directly in the custom entry types dialog. [#6448](https://github.com/JabRef/jabref/issues/6448)
- We changed the minWidth and the minHeight of the main window, so it won't have a width and/or a height with the value 0. [#9606](https://github.com/JabRef/jabref/issues/9606)

### Changed

- We changed database structure: in MySQL/MariaDB we renamed tables by adding a `JABREF_` prefix, and in PGSQL we moved tables in `jabref` schema. We added `VersionDBStructure` variable in `METADATA` table to indicate current version of structure, this variable is needed for automatic migration. [#9312](https://github.com/JabRef/jabref/issues/9312)
- We moved some preferences options to a new tab in the preferences dialog. [#9442](https://github.com/JabRef/jabref/pull/9308)
- We renamed "Medline abbreviation" to "dotless abbreviation". [#9504](https://github.com/JabRef/jabref/pull/9504)
- We now have more "dots" in the offered journal abbreviations. [#9504](https://github.com/JabRef/jabref/pull/9504)
- We now disable the button "Full text search" in the Searchbar by default [#9527](https://github.com/JabRef/jabref/pull/9527)


### Fixed

- The tab "deprecated fields" is shown in biblatex-mode only. [#7757](https://github.com/JabRef/jabref/issues/7757)
- In case a journal name of an IEEE journal is abbreviated, the "normal" abbreviation is used - and not the one of the IEEE BibTeX strings. [abbrv#91](https://github.com/JabRef/abbrv.jabref.org/issues/91)
- We fixed a performance issue when loading large lists of custom journal abbreviations. [#8928](https://github.com/JabRef/jabref/issues/8928)
- We fixed an issue where the last opened libraries were not remembered when a new unsaved library was open as well. [#9190](https://github.com/JabRef/jabref/issues/9190)
- We fixed an issue where no context menu for the group "All entries" was present. [forum#3682](https://discourse.jabref.org/t/how-sort-groups-a-z-not-subgroups/3682)
- We fixed an issue where extra curly braces in some fields would trigger an exception when selecting the entry or doing an integrity check. [#9475](https://github.com/JabRef/jabref/issues/9475), [#9503](https://github.com/JabRef/jabref/issues/9503)
- We fixed an issue where entering a date in the format "YYYY/MM" in the entry editor date field caused an exception. [#9492](https://github.com/JabRef/jabref/issues/9492)
- For portable versions, the `.deb` file now works on plain debian again. [#9472](https://github.com/JabRef/jabref/issues/9472)
- We fixed an issue where the download of linked online files failed after an import of entries for certain urls. [#9518](https://github.com/JabRef/jabref/issues/9518)
- We fixed an issue where an exception occurred when manually downloading a file from an URL in the entry editor. [#9521](https://github.com/JabRef/jabref/issues/9521)
- We fixed an issue with open office csv file formatting where commas in the abstract field where not escaped. [#9087](https://github.com/JabRef/jabref/issues/9087)
- We fixed an issue with deleting groups where subgroups different from the selected group were deleted. [#9281](https://github.com/JabRef/jabref/issues/9281)

## [5.8] – 2022-12-18

### Added

- We integrated a new three-way merge UI for merging entries in the Entries Merger Dialog, the Duplicate Resolver Dialog, the Entry Importer Dialog, and the External Changes Resolver Dialog. [#8945](https://github.com/JabRef/jabref/pull/8945)
- We added the ability to merge groups, keywords, comments and files when merging entries. [#9022](https://github.com/JabRef/jabref/pull/9022)
- We added a warning message next to the authors field in the merge dialog to warn users when the authors are the same but formatted differently. [#8745](https://github.com/JabRef/jabref/issues/8745)
- The default file directory of a library is used as default directory for [unlinked file lookup](https://docs.jabref.org/collect/findunlinkedfiles#link-the-pdfs-to-your-bib-library). [koppor#546](https://github.com/koppor/jabref/issues/546)
- The properties of an existing systematic literature review (SLR) can be edited. [koppor#604](https://github.com/koppor/jabref/issues/604)
- An systematic literature review (SLR) can now be started from the SLR itself. [#9131](https://github.com/JabRef/jabref/pull/9131), [koppor#601](https://github.com/koppor/jabref/issues/601)
- On startup, JabRef notifies the user if there were parsing errors during opening.
- We added support for the field `fjournal` (in `@article`) for abbreviation and unabbreviation functionalities. [#321](https://github.com/JabRef/jabref/pull/321)
- In case a backup is found, the filename of the backup is shown and one can navigate to the file. [#9311](https://github.com/JabRef/jabref/pull/9311)
- We added support for the Ukrainian and Arabic languages. [#9236](https://github.com/JabRef/jabref/pull/9236), [#9243](https://github.com/JabRef/jabref/pull/9243)

### Changed

- We improved the Citavi Importer to also import so called Knowledge-items into the field `comment` of the corresponding entry [#9025](https://github.com/JabRef/jabref/issues/9025)
- We modified the change case sub-menus and their corresponding tips (displayed when you stay long over the menu) to properly reflect exemplified cases. [#9339](https://github.com/Jabref/jabref/issues/9339)
- We call backup files `.bak` and temporary writing files now `.sav`.
- JabRef keeps 10 older versions of a `.bib` file in the [user data dir](https://github.com/harawata/appdirs#supported-directories) (instead of a single `.sav` (now: `.bak`) file in the directory of the `.bib` file)
- We improved the External Changes Resolver dialog to be more usaable. [#9021](https://github.com/JabRef/jabref/pull/9021)
- We simplified the actions to fast-resolve duplicates to 'Keep Left', 'Keep Right', 'Keep Both' and 'Keep Merged'. [#9056](https://github.com/JabRef/jabref/issues/9056)
- The fallback directory of the file folder now is the general file directory. In case there was a directory configured for a library and this directory was not found, JabRef placed the PDF next to the .bib file and not into the general file directory.
- The global default directory for storing PDFs is now the documents folder in the user's home.
- When adding or editing a subgroup it is placed w.r.t. to alphabetical ordering rather than at the end. [koppor#577](https://github.com/koppor/jabref/issues/577)
- Groups context menu now shows appropriate options depending on number of subgroups. [koppor#579](https://github.com/koppor/jabref/issues/579)
- We modified the "Delete file" dialog and added the full file path to the dialog text. The file path in the title was changed to file name only. [koppor#534](https://github.com/koppor/jabref/issues/534)
- Download from URL now automatically fills with URL from clipboard. [koppor#535](https://github.com/koppor/jabref/issues/535)
- We added HTML and Markdown files to Find Unlinked Files and removed BibTeX. [koppor#547](https://github.com/koppor/jabref/issues/547)
- ArXiv fetcher now retrieves additional data from related DOIs (both ArXiv and user-assigned). [#9170](https://github.com/JabRef/jabref/pull/9170)
- We modified the Directory of Open Access Books (DOAB) fetcher so that it will now also fetch the ISBN when possible. [#8708](https://github.com/JabRef/jabref/issues/8708)
- Genres are now mapped correctly to entry types when importing MODS files. [#9185](https://github.com/JabRef/jabref/issues/9185)
- We changed the button label from "Return to JabRef" to "Return to library" to better indicate the purpose of the action.
- We changed the color of found text from red to high-contrast colors (background: yellow; font color: purple). [koppor#552](https://github.com/koppor/jabref/issues/552)
- We fixed an issue where the wrong icon for a successful import of a bib entry was shown. [#9308](https://github.com/JabRef/jabref/pull/9308)
- We changed the messages after importing unlinked local files to past tense. [koppor#548](https://github.com/koppor/jabref/issues/548)
- We fixed an issue where the wrong icon for a successful import of a bib entry was shown [#9308](https://github.com/JabRef/jabref/pull/9308)
- In the context of the [Cleanup dialog](https://docs.jabref.org/finding-sorting-and-cleaning-entries/cleanupentries) we changed the text of the conversion of BibTeX to biblatex (and vice versa) to make it more clear. [koppor#545](https://github.com/koppor/jabref/issues/545)
- We removed wrapping of string constants when writing to a `.bib` file.
- In the context of a systematic literature review (SLR), a user can now add arbitrary data into `study.yml`. JabRef just ignores this data. [#9124](https://github.com/JabRef/jabref/pull/9124)
- In the context of a systematic literature review (SLR), we reworked the "Define study" parameters dialog. [#9123](https://github.com/JabRef/jabref/pull/9123)
- We upgraded to Lucene 9.4 for the fulltext search. The search index will be rebuild. [#9213](https://github.com/JabRef/jabref/pull/9213)
- We disabled the "change case" menu for empty fields. [#9214](https://github.com/JabRef/jabref/issues/9214)
- We disabled the conversion menu for empty fields. [#9200](https://github.com/JabRef/jabref/issues/9200)

### Fixed

- We fixed an issue where applied save actions on saving the library file would lead to the dialog "The library has been modified by another program" popping up. [#4877](https://github.com/JabRef/jabref/issues/4877)
- We fixed issues with save actions not correctly loaded when opening the library. [#9122](https://github.com/JabRef/jabref/pull/9122)
- We fixed the behavior of "Discard changes" when reopening a modified library. [#9361](https://github.com/JabRef/jabref/issues/9361)
- We fixed several bugs regarding the manual and the autosave of library files that could lead to exceptions. [#9067](https://github.com/JabRef/jabref/pull/9067), [#8484](https://github.com/JabRef/jabref/issues/8484), [#8746](https://github.com/JabRef/jabref/issues/8746), [#6684](https://github.com/JabRef/jabref/issues/6684), [#6644](https://github.com/JabRef/jabref/issues/6644), [#6102](https://github.com/JabRef/jabref/issues/6102), [#6000](https://github.com/JabRef/jabref/issues/6000)
- We fixed an issue where pdfs were re-indexed on each startup. [#9166](https://github.com/JabRef/jabref/pull/9166)
- We fixed an issue when using an unsafe character in the citation key, the auto-linking feature fails to link files. [#9267](https://github.com/JabRef/jabref/issues/9267)
- We fixed an issue where a message about changed metadata would occur on saving although nothing changed. [#9159](https://github.com/JabRef/jabref/issues/9159)
- We fixed an issue where the possibility to generate a subdatabase from an aux file was writing empty files when called from the commandline. [#9115](https://github.com/JabRef/jabref/issues/9115), [forum#3516](https://discourse.jabref.org/t/export-subdatabase-from-aux-file-on-macos-command-line/3516)
- We fixed an issue where author names with tilde accents (for example ñ) were marked as "Names are not in the standard BibTeX format". [#8071](https://github.com/JabRef/jabref/issues/8071)
- We fixed an issue where capitalize didn't capitalize words after hyphen characters. [#9157](https://github.com/JabRef/jabref/issues/9157)
- We fixed an issue where title case didn't capitalize words after en-dash characters and skip capitalization of conjunctions that comes after en-dash characters. [#9068](https://github.com/JabRef/jabref/pull/9068),[#9142](https://github.com/JabRef/jabref/pull/9142)
- We fixed an issue with the message that is displayed when fetcher returns an empty list of entries for given query. [#9195](https://github.com/JabRef/jabref/issues/9195)
- We fixed an issue where editing entry's "date" field in library mode "biblatex" causes an uncaught exception. [#8747](https://github.com/JabRef/jabref/issues/8747)
- We fixed an issue where importing from XMP would fail for certain PDFs. [#9383](https://github.com/JabRef/jabref/issues/9383)
- We fixed an issue that JabRef displayed the wrong group tree after loading. [koppor#637](https://github.com/koppor/jabref/issues/637)
- We fixed that sorting of entries in the maintable by special fields is updated immediately. [#9334](https://github.com/JabRef/jabref/issues/9334)
- We fixed the display of issue, number, eid and pages fields in the entry preview. [#8607](https://github.com/JabRef/jabref/pull/8607), [#8372](https://github.com/JabRef/jabref/issues/8372), [Koppor#514](https://github.com/koppor/jabref/issues/514), [forum#2390](https://discourse.jabref.org/t/unable-to-edit-my-bibtex-file-that-i-used-before-vers-5-1/2390), [forum#3462](https://discourse.jabref.org/t/jabref-5-6-need-help-with-export-from-jabref-to-microsoft-word-entry-preview-of-apa-7-not-rendering-correctly/3462)
- We fixed the page ranges checker to detect article numbers in the pages field (used at [Check Integrity](https://docs.jabref.org/finding-sorting-and-cleaning-entries/checkintegrity)). [#8607](https://github.com/JabRef/jabref/pull/8607)
- The [HtmlToLaTeXFormatter](https://docs.jabref.org/finding-sorting-and-cleaning-entries/saveactions#html-to-latex) keeps single `<` characters.
- We fixed a performance regression when opening large libraries. [#9041](https://github.com/JabRef/jabref/issues/9041)
- We fixed a bug where spaces are trimmed when highlighting differences in the Entries merge dialog. [koppor#371](https://github.com/koppor/jabref/issues/371)
- We fixed some visual glitches with the linked files editor field in the entry editor and increased its height. [#8823](https://github.com/JabRef/jabref/issues/8823)
- We fixed some visual inconsistencies (round corners of highlighted buttons). [#8806](https://github.com/JabRef/jabref/issues/8806)
- We fixed an issue where JabRef would not exit when a connection to a LibreOffice document was established previously and the document is still open. [#9075](https://github.com/JabRef/jabref/issues/9075)
- We fixed an issue about selecting the save order in the preferences. [#9147](https://github.com/JabRef/jabref/issues/9147)
- We fixed an issue where an exception when fetching a DOI was not logged correctly. [koppor#627](https://github.com/koppor/jabref/issues/627)
- We fixed an issue where a user could not open an attached file in a new unsaved library. [#9386](https://github.com/JabRef/jabref/issues/9386)
- We fixed a typo within a connection error message. [koppor#625](https://github.com/koppor/jabref/issues/625)
- We fixed an issue where journal abbreviations would not abbreviate journal titles with escaped ampersands (\\&). [#8948](https://github.com/JabRef/jabref/issues/8948)
- We fixed the readability of the file field in the dark theme. [#9340](https://github.com/JabRef/jabref/issues/9340)
- We fixed an issue where the 'close dialog' key binding was not closing the Preferences dialog. [#8888](https://github.com/jabref/jabref/issues/8888)
- We fixed an issue where a known journal's medline/dot-less abbreviation does not switch to the full name. [#9370](https://github.com/JabRef/jabref/issues/9370)
- We fixed an issue where hitting enter on the search field within the preferences dialog closed the dialog. [koppor#630](https://github.com/koppor/jabref/issues/630)
- We fixed the "Cleanup entries" dialog is partially visible. [#9223](https://github.com/JabRef/jabref/issues/9223)
- We fixed an issue where font size preferences did not apply correctly to preference dialog window and the menu bar. [#8386](https://github.com/JabRef/jabref/issues/8386) and [#9279](https://github.com/JabRef/jabref/issues/9279)
- We fixed the display of the "Customize Entry Types" dialog title. [#9198](https://github.com/JabRef/jabref/issues/9198)
- We fixed an issue where the CSS styles are missing in some dialogs. [#9150](https://github.com/JabRef/jabref/pull/9150)
- We fixed an issue where controls in the preferences dialog could outgrow the window. [#9017](https://github.com/JabRef/jabref/issues/9017)
- We fixed an issue where highlighted text color for entry merge dialogue was not clearly visible. [#9192](https://github.com/JabRef/jabref/issues/9192)

### Removed

- We removed "last-search-date" from the systematic literature review feature, because the last-search-date can be deducted from the git logs. [#9116](https://github.com/JabRef/jabref/pull/9116)
- We removed the [CiteseerX](https://docs.jabref.org/collect/import-using-online-bibliographic-database#citeseerx) fetcher, because the API used by JabRef is sundowned. [#9466](https://github.com/JabRef/jabref/pull/9466)

## [5.7] – 2022-08-05

### Added

- We added a fetcher for [Biodiversity Heritage Library](https://www.biodiversitylibrary.org/). [8539](https://github.com/JabRef/jabref/issues/8539)
- We added support for multiple messages in the snackbar. [#7340](https://github.com/JabRef/jabref/issues/7340)
- We added an extra option in the 'Find Unlinked Files' dialog view to ignore unnecessary files like Thumbs.db, DS_Store, etc. [koppor#373](https://github.com/koppor/jabref/issues/373)
- JabRef now writes log files. Linux: `$home/.cache/jabref/logs/version`, Windows: `%APPDATA%\..\Local\harawata\jabref\version\logs`, Mac: `Users/.../Library/Logs/jabref/version`
- We added an importer for Citavi backup files, support ".ctv5bak" and ".ctv6bak" file formats. [#8322](https://github.com/JabRef/jabref/issues/8322)
- We added a feature to drag selected entries and drop them to other opened inactive library tabs [koppor521](https://github.com/koppor/jabref/issues/521).
- We added support for the [biblatex-apa](https://github.com/plk/biblatex-apa) legal entry types `Legislation`, `Legadminmaterial`, `Jurisdiction`, `Constitution` and `Legal` [#8931](https://github.com/JabRef/jabref/issues/8931)

### Changed

- The file column in the main table now shows the corresponding defined icon for the linked file [8930](https://github.com/JabRef/jabref/issues/8930).
- We improved the color of the selected entries and the color of the summary in the Import Entries Dialog in the dark theme. [#7927](https://github.com/JabRef/jabref/issues/7927)
- We upgraded to Lucene 9.2 for the fulltext search.
  Thus, the now created search index cannot be read from older versions of JabRef anylonger.
  ⚠️ JabRef will recreate the index in a new folder for new files and this will take a long time for a huge library.
  Moreover, switching back and forth JabRef versions and meanwhile adding PDFs also requires rebuilding the index now and then.
  [#8868](https://github.com/JabRef/jabref/pull/8868)
- We improved the Latex2Unicode conversion [#8639](https://github.com/JabRef/jabref/pull/8639)
- Writing BibTeX data into a PDF (XMP) removes braces. [#8452](https://github.com/JabRef/jabref/issues/8452)
- Writing BibTeX data into a PDF (XMP) does not write the `file` field.
- Writing BibTeX data into a PDF (XMP) considers the configured keyword separator (and does not use "," as default any more)
- The Medline/Pubmed search now also supports the [default fields and operators for searching](https://docs.jabref.org/collect/import-using-online-bibliographic-database#search-syntax). [forum#3554](https://discourse.jabref.org/t/native-pubmed-search/3354)
- We improved group expansion arrow that prevent it from activating group when expanding or collapsing. [#7982](https://github.com/JabRef/jabref/issues/7982), [#3176](https://github.com/JabRef/jabref/issues/3176)
- When configured SSL certificates changed, JabRef warns the user to restart to apply the configuration.
- We improved the appearances and logic of the "Manage field names & content" dialog, and renamed it to "Automatic field editor". [#6536](https://github.com/JabRef/jabref/issues/6536)
- We improved the message explaining the options when modifying an automatic keyword group [#8911](https://github.com/JabRef/jabref/issues/8911)
- We moved the preferences option "Warn about duplicates on import" option from the tab "File" to the tab "Import and Export". [koppor#570](https://github.com/koppor/jabref/issues/570)
- When JabRef encounters `% Encoding: UTF-8` header, it is kept during writing (and not removed). [#8964](https://github.com/JabRef/jabref/pull/8964)
- We replace characters which cannot be decoded using the specified encoding by a (probably another) valid character. This happens if JabRef detects the wrong charset (e.g., UTF-8 instead of Windows 1252). One can use the [Integrity Check](https://docs.jabref.org/finding-sorting-and-cleaning-entries/checkintegrity) to find those characters.

### Fixed

- We fixed an issue where linked fails containing parts of the main file directory could not be opened. [#8991](https://github.com/JabRef/jabref/issues/8991)
- Linked files with an absolute path can be opened again. [#8991](https://github.com/JabRef/jabref/issues/8991)
- We fixed an issue where the user could not rate an entry in the main table when an entry was not yet ranked. [#5842](https://github.com/JabRef/jabref/issues/5842)
- We fixed an issue that caused JabRef to sometimes open multiple instances when "Remote Operation" is enabled. [#8653](https://github.com/JabRef/jabref/issues/8653)
- We fixed an issue where linked files with the filetype "application/pdf" in an entry were not shown with the correct PDF-Icon in the main table [8930](https://github.com/JabRef/jabref/issues/8930)
- We fixed an issue where "open folder" for linked files did not open the folder and did not select the file unter certain Linux desktop environments [#8679](https://github.com/JabRef/jabref/issues/8679), [#8849](https://github.com/JabRef/jabref/issues/8849)
- We fixed an issue where the content of a big shared database library is not shown [#8788](https://github.com/JabRef/jabref/issues/8788)
- We fixed the unnecessary horizontal scroll bar in group panel [#8467](https://github.com/JabRef/jabref/issues/8467)
- We fixed an issue where the notification bar message, icon and actions appeared to be invisible. [#8761](https://github.com/JabRef/jabref/issues/8761)
- We fixed an issue where deprecated fields tab is shown when the fields don't contain any values. [#8396](https://github.com/JabRef/jabref/issues/8396)
- We fixed an issue where an exception for DOI search occurred when the DOI contained urlencoded characters. [#8787](https://github.com/JabRef/jabref/issues/8787)
- We fixed an issue which allow us to select and open identifiers from a popup list in the maintable [#8758](https://github.com/JabRef/jabref/issues/8758), [8802](https://github.com/JabRef/jabref/issues/8802)
- We fixed an issue where the escape button had no functionality within the "Filter groups" textfield. [koppor#562](https://github.com/koppor/jabref/issues/562)
- We fixed an issue where the exception that there are invalid characters in filename. [#8786](https://github.com/JabRef/jabref/issues/8786)
- When the proxy configuration removed the proxy user/password, this change is applied immediately.
- We fixed an issue where removing several groups deletes only one of them. [#8390](https://github.com/JabRef/jabref/issues/8390)
- We fixed an issue where the Sidepane (groups, web search and open office) width is not remembered after restarting JabRef. [#8907](https://github.com/JabRef/jabref/issues/8907)
- We fixed a bug where switching between themes will cause an error/exception. [#8939](https://github.com/JabRef/jabref/pull/8939)
- We fixed a bug where files that were deleted in the source bibtex file were kept in the index. [#8962](https://github.com/JabRef/jabref/pull/8962)
- We fixed "Error while sending to JabRef" when the browser extension interacts with JabRef. [JabRef-Browser-Extension#479](https://github.com/JabRef/JabRef-Browser-Extension/issues/479)
- We fixed a bug where updating group view mode (intersection or union) requires re-selecting groups to take effect. [#6998](https://github.com/JabRef/jabref/issues/6998)
- We fixed a bug that prevented external group metadata changes from being merged. [#8873](https://github.com/JabRef/jabref/issues/8873)
- We fixed the shared database opening dialog to remember autosave folder and tick. [#7516](https://github.com/JabRef/jabref/issues/7516)
- We fixed an issue where name formatter could not be saved. [#9120](https://github.com/JabRef/jabref/issues/9120)
- We fixed a bug where after the export of Preferences, custom exports were duplicated. [#10176](https://github.com/JabRef/jabref/issues/10176)

### Removed

- We removed the social media buttons for our Twitter and Facebook pages. [#8774](https://github.com/JabRef/jabref/issues/8774)

## [5.6] – 2022-04-25

### Added

- We enabled the user to customize the API Key for some fetchers. [#6877](https://github.com/JabRef/jabref/issues/6877)
- We added an extra option when right-clicking an entry in the Entry List to copy either the DOI or the DOI url.
- We added a fetcher for [Directory of Open Access Books (DOAB)](https://doabooks.org/) [8576](https://github.com/JabRef/jabref/issues/8576)
- We added an extra option to ask the user whether they want to open to reveal the folder holding the saved file with the file selected. [#8195](https://github.com/JabRef/jabref/issues/8195)
- We added a new section to network preferences to allow using custom SSL certificates. [#8126](https://github.com/JabRef/jabref/issues/8126)
- We improved the version check to take also beta version into account and now redirect to the right changelog for the version.
- We added two new web and fulltext fetchers: SemanticScholar and ResearchGate.
- We added notifications on success and failure when writing metadata to a PDF-file. [#8276](https://github.com/JabRef/jabref/issues/8276)
- We added a cleanup action that escapes `$` (by adding a backslash in front). [#8673](https://github.com/JabRef/jabref/issues/8673)

### Changed

- We upgraded to Lucene 9.1 for the fulltext search.
  Thus, the now created search index cannot be read from older versions of JabRef any longer.
  ⚠️ JabRef will recreate the index in a new folder for new files and this will take a long time for a huge library.
  Moreover, switching back and forth JabRef versions and meanwhile adding PDFs also requires rebuilding the index now and then.
  [#8362](https://github.com/JabRef/jabref/pull/8362)
- We changed the list of CSL styles to those that support formatting bibliographies. [#8421](https://github.com/JabRef/jabref/issues/8421) [citeproc-java#116](https://github.com/michel-kraemer/citeproc-java/issues/116)
- The CSL preview styles now also support displaying data from cross references entries that are linked via the `crossref` field. [#7378](https://github.com/JabRef/jabref/issues/7378)
- We made the Search button in Web Search wider. We also skewed the panel titles to the left. [#8397](https://github.com/JabRef/jabref/issues/8397)
- We introduced a preference to disable fulltext indexing. [#8468](https://github.com/JabRef/jabref/issues/8468)
- When exporting entries, the encoding is always UTF-8.
- When embedding BibTeX data into a PDF, the encoding is always UTF-8.
- We replaced the [OttoBib](https://en.wikipedia.org/wiki/OttoBib) fetcher by a fetcher by [OpenLibrary](https://openlibrary.org/dev/docs/api/books). [#8652](https://github.com/JabRef/jabref/issues/8652)
- We first fetch ISBN data from OpenLibrary, if nothing found, ebook.de is tried.
- We now only show a warning when exiting for tasks that will not be recovered automatically upon relaunch of JabRef. [#8468](https://github.com/JabRef/jabref/issues/8468)

### Fixed

- We fixed an issue where right clicking multiple entries and pressing "Change entry type" would only change one entry. [#8654](https://github.com/JabRef/jabref/issues/8654)
- We fixed an issue where it was no longer possible to add or delete multiple files in the `file` field in the entry editor. [#8659](https://github.com/JabRef/jabref/issues/8659)
- We fixed an issue where the author's lastname was not used for the citation key generation if it started with a lowercase letter. [#8601](https://github.com/JabRef/jabref/issues/8601)
- We fixed an issue where custom "Protected terms" files were missing after a restart of JabRef. [#8608](https://github.com/JabRef/jabref/issues/8608)
- We fixed an issue where JabRef could not start due to a missing directory for the fulltex index. [#8579](https://github.com/JabRef/jabref/issues/8579)
- We fixed an issue where long article numbers in the `pages` field would cause an exception and preventing the citation style to display. [#8381](https://github.com/JabRef/jabref/issues/8381), [citeproc-java](https://github.com/michel-kraemer/citeproc-java/issues/114)
- We fixed an issue where online links in the file field were not detected correctly and could produce an exception. [#8510](https://github.com/JabRef/jabref/issues/8510)
- We fixed an issue where an exception could occur when saving the preferences [#7614](https://github.com/JabRef/jabref/issues/7614)
- We fixed an issue where "Copy DOI url" in the right-click menu of the Entry List would just copy the DOI and not the DOI url. [#8389](https://github.com/JabRef/jabref/issues/8389)
- We fixed an issue where opening the console from the drop-down menu would cause an exception. [#8466](https://github.com/JabRef/jabref/issues/8466)
- We fixed an issue when reading non-UTF-8 encoded. When no encoding header is present, the encoding is now detected from the file content (and the preference option is disregarded). [#8417](https://github.com/JabRef/jabref/issues/8417)
- We fixed an issue where pasting a URL was replacing `+` signs by spaces making the URL unreachable. [#8448](https://github.com/JabRef/jabref/issues/8448)
- We fixed an issue where creating subsidiary files from aux files created with some versions of biblatex would produce incorrect results. [#8513](https://github.com/JabRef/jabref/issues/8513)
- We fixed an issue where opening the changelog from withing JabRef led to a 404 error. [#8563](https://github.com/JabRef/jabref/issues/8563)
- We fixed an issue where not all found unlinked local files were imported correctly due to some race condition. [#8444](https://github.com/JabRef/jabref/issues/8444)
- We fixed an issue where Merge entries dialog exceeds screen boundaries.
- We fixed an issue where the app lags when selecting an entry after a fresh start. [#8446](https://github.com/JabRef/jabref/issues/8446)
- We fixed an issue where no citationkey was generated on import, pasting a doi or an entry on the main table. [8406](https://github.com/JabRef/jabref/issues/8406), [koppor#553](https://github.com/koppor/jabref/issues/553)
- We fixed an issue where accent search does not perform consistently. [#6815](https://github.com/JabRef/jabref/issues/6815)
- We fixed an issue where the incorrect entry was selected when "New Article" is pressed while search filters are active. [#8674](https://github.com/JabRef/jabref/issues/8674)
- We fixed an issue where "Write BibTeXEntry metadata to PDF" button remains enabled while writing to PDF is in-progress. [#8691](https://github.com/JabRef/jabref/issues/8691)

### Removed

- We removed the option to copy CSL Citation styles data as `XSL_FO`, `ASCIIDOC`, and `RTF` as these have not been working since a long time and are no longer supported in the external library used for processing the styles. [#7378](https://github.com/JabRef/jabref/issues/7378)
- We removed the option to configure the default encoding. The default encoding is now hard-coded to the modern UTF-8 encoding.

## [5.5] – 2022-01-17

### Changed

- We integrated the external file types dialog directly inside the preferences. [#8341](https://github.com/JabRef/jabref/pull/8341)
- We disabled the add group button color change after adding 10 new groups. [#8051](https://github.com/JabRef/jabref/issues/8051)
- We inverted the logic for resolving [BibTeX strings](https://docs.jabref.org/advanced/strings). This helps to keep `#` chars. By default String resolving is only activated for a couple of standard fields. The list of fields can be modified in the preferences. [#7010](https://github.com/JabRef/jabref/issues/7010), [#7012](https://github.com/JabRef/jabref/issues/7012), [#8303](https://github.com/JabRef/jabref/issues/8303)
- We moved the search box in preview preferences closer to the available citation styles list. [#8370](https://github.com/JabRef/jabref/pull/8370)
- Changing the preference to show the preview panel as a separate tab now has effect without restarting JabRef. [#8370](https://github.com/JabRef/jabref/pull/8370)
- We enabled switching themes in JabRef without the need to restart JabRef. [#7335](https://github.com/JabRef/jabref/pull/7335)
- We added support for the field `day`, `rights`, `coverage` and `language` when reading XMP data in Dublin Core format. [#8491](https://github.com/JabRef/jabref/issues/8491)

### Fixed

- We fixed an issue where the preferences for "Search and store files relative to library file location" where ignored when the "Main file directory" field was not empty [#8385](https://github.com/JabRef/jabref/issues/8385)
- We fixed an issue where `#`chars in certain fields would be interpreted as BibTeX strings [#7010](https://github.com/JabRef/jabref/issues/7010), [#7012](https://github.com/JabRef/jabref/issues/7012), [#8303](https://github.com/JabRef/jabref/issues/8303)
- We fixed an issue where the fulltext search on an empty library with no documents would lead to an exception [koppor#522](https://github.com/koppor/jabref/issues/522)
- We fixed an issue where clicking on "Accept changes" in the merge dialog would lead to an exception [forum#2418](https://discourse.jabref.org/t/the-library-has-been-modified-by-another-program/2418/8)
- We fixed an issue where clicking on headings in the entry preview could lead to an exception. [#8292](https://github.com/JabRef/jabref/issues/8292)
- We fixed an issue where IntegrityCheck used the system's character encoding instead of the one set by the library or in preferences [#8022](https://github.com/JabRef/jabref/issues/8022)
- We fixed an issue about empty metadata in library properties when called from the right click menu. [#8358](https://github.com/JabRef/jabref/issues/8358)
- We fixed an issue where someone could add a duplicate field in the customize entry type dialog. [#8194](https://github.com/JabRef/jabref/issues/8194)
- We fixed a typo in the library properties tab: "String constants". There, one can configure [BibTeX string constants](https://docs.jabref.org/advanced/strings).
- We fixed an issue when writing a non-UTF-8 encoded file: The header is written again. [#8417](https://github.com/JabRef/jabref/issues/8417)
- We fixed an issue where folder creation during systemic literature review failed due to an illegal fetcher name. [#8552](https://github.com/JabRef/jabref/pull/8552)

## [5.4] – 2021-12-20

### Added

- We added confirmation dialog when user wants to close a library where any empty entries are detected. [#8096](https://github.com/JabRef/jabref/issues/8096)
- We added import support for CFF files. [#7945](https://github.com/JabRef/jabref/issues/7945)
- We added the option to copy the DOI of an entry directly from the context menu copy submenu. [#7826](https://github.com/JabRef/jabref/issues/7826)
- We added a fulltext search feature. [#2838](https://github.com/JabRef/jabref/pull/2838)
- We improved the deduction of bib-entries from imported fulltext pdfs. [#7947](https://github.com/JabRef/jabref/pull/7947)
- We added unprotect_terms to the list of bracketed pattern modifiers [#7826](https://github.com/JabRef/jabref/pull/7960)
- We added a dialog that allows to parse metadata from linked pdfs. [#7929](https://github.com/JabRef/jabref/pull/7929)
- We added an icon picker in group edit dialog. [#6142](https://github.com/JabRef/jabref/issues/6142)
- We added a preference to Opt-In to JabRef's online metadata extraction service (Grobid) usage. [#8002](https://github.com/JabRef/jabref/pull/8002)
- We readded the possibility to display the search results of all databases ("Global Search"). It is shown in a separate window. [#4096](https://github.com/JabRef/jabref/issues/4096)
- We readded the possibility to keep the search string when switching tabs. It is implemented by a toggle button. [#4096](https://github.com/JabRef/jabref/issues/4096#issuecomment-575986882)
- We allowed the user to also preview the available citation styles in the preferences besides the selected ones [#8108](https://github.com/JabRef/jabref/issues/8108)
- We added an option to search the available citation styles by name in the preferences [#8108](https://github.com/JabRef/jabref/issues/8108)
- We added an option to generate bib-entries from ID through a popover in the toolbar. [#4183](https://github.com/JabRef/jabref/issues/4183)
- We added a menu option in the right click menu of the main table tabs to display the library properties. [#6527](https://github.com/JabRef/jabref/issues/6527)
- When a `.bib` file ("library") was saved successfully, a notification is shown

### Changed

- Local library settings may overwrite the setting "Search and store files relative to library file location" [#8179](https://github.com/JabRef/jabref/issues/8179)
- The option "Fit table horizontally on screen" in the "Entry table" preferences is now disabled by default [#8148](https://github.com/JabRef/jabref/pull/8148)
- We improved the preferences and descriptions in the "Linked files" preferences tab [#8148](https://github.com/JabRef/jabref/pull/8148)
- We slightly changed the layout of the Journal tab in the preferences for ui consistency. [#7937](https://github.com/JabRef/jabref/pull/7937)
- The JabRefHost on Windows now writes a temporary file and calls `-importToOpen` instead of passing the bibtex via `-importBibtex`. [#7374](https://github.com/JabRef/jabref/issues/7374), [JabRef Browser Ext #274](https://github.com/JabRef/JabRef-Browser-Extension/issues/274)
- We reordered some entries in the right-click menu of the main table. [#6099](https://github.com/JabRef/jabref/issues/6099)
- We merged the barely used ImportSettingsTab and the CustomizationTab in the preferences into one single tab and moved the option to allow Integers in Edition Fields in Bibtex-Mode to the EntryEditor tab. [#7849](https://github.com/JabRef/jabref/pull/7849)
- We moved the export order in the preferences from `File` to `Import and Export`. [#7935](https://github.com/JabRef/jabref/pull/7935)
- We reworked the export order in the preferences and the save order in the library preferences. You can now set more than three sort criteria in your library preferences. [#7935](https://github.com/JabRef/jabref/pull/7935)
- The metadata-to-pdf actions now also embeds the bibfile to the PDF. [#8037](https://github.com/JabRef/jabref/pull/8037)
- The snap was updated to use the core20 base and to use lzo compression for better startup performance [#8109](https://github.com/JabRef/jabref/pull/8109)
- We moved the union/intersection view button in the group sidepane to the left of the other controls. [#8202](https://github.com/JabRef/jabref/pull/8202)
- We improved the Drag and Drop behavior in the "Customize Entry Types" Dialog [#6338](https://github.com/JabRef/jabref/issues/6338)
- When determining the URL of an ArXiV eprint, the URL now points to the version [#8149](https://github.com/JabRef/jabref/pull/8149)
- We Included all standard fields with citation key when exporting to Old OpenOffice/LibreOffice Calc Format [#8176](https://github.com/JabRef/jabref/pull/8176)
- In case the database is encoded with `UTF8`, the `% Encoding` marker is not written anymore
- The written `.bib` file has the same line endings [#390](https://github.com/koppor/jabref/issues/390)
- The written `.bib` file always has a final line break
- The written `.bib` file keeps the newline separator of the loaded `.bib` file
- We present options to manually enter an article or return to the New Entry menu when the fetcher DOI fails to find an entry for an ID [#7870](https://github.com/JabRef/jabref/issues/7870)
- We trim white space and non-ASCII characters from DOI [#8127](https://github.com/JabRef/jabref/issues/8127)
- The duplicate checker now inspects other fields in case no difference in the required and optional fields are found.
- We reworked the library properties dialog and integrated the `Library > Preamble`, `Library > Citation key pattern` and `Library > String constants dialogs` [#8264](https://github.com/JabRef/jabref/pulls/8264)
- We improved the startup time of JabRef by switching from the logging library `log4j2` to `tinylog` [#8007](https://github.com/JabRef/jabref/issues/8007)

### Fixed

- We fixed an issue where an exception occurred when pasting an entry with a publication date-range of the form 1910/1917 [#7864](https://github.com/JabRef/jabref/issues/7864)
- We fixed an issue where an exception occurred when a preview style was edited and afterwards another preview style selected. [#8280](https://github.com/JabRef/jabref/issues/8280)
- We fixed an issue where the actions to move a file to a directory were incorrectly disabled. [#7908](https://github.com/JabRef/jabref/issues/7908)
- We fixed an issue where an exception occurred when a linked online file was edited in the entry editor [#8008](https://github.com/JabRef/jabref/issues/8008)
- We fixed an issue when checking for a new version when JabRef is used behind a corporate proxy. [#7884](https://github.com/JabRef/jabref/issues/7884)
- We fixed some icons that were drawn in the wrong color when JabRef used a custom theme. [#7853](https://github.com/JabRef/jabref/issues/7853)
- We fixed an issue where the `Aux file` on `Edit group` doesn't support relative sub-directories path to import. [#7719](https://github.com/JabRef/jabref/issues/7719).
- We fixed an issue where it was impossible to add or modify groups. [#7912](https://github.com/JabRef/jabref/pull/793://github.com/JabRef/jabref/pull/7921)
- We fixed an issue about the visible side pane components being out of sync with the view menu. [#8115](https://github.com/JabRef/jabref/issues/8115)
- We fixed an issue where the side pane would not close when all its components were closed. [#8082](https://github.com/JabRef/jabref/issues/8082)
- We fixed an issue where exported entries from a Citavi bib containing URLs could not be imported [#7882](https://github.com/JabRef/jabref/issues/7882)
- We fixed an issue where the icons in the search bar had the same color, toggled as well as untoggled. [#8014](https://github.com/JabRef/jabref/pull/8014)
- We fixed an issue where typing an invalid UNC path into the "Main file directory" text field caused an error. [#8107](https://github.com/JabRef/jabref/issues/8107)
- We fixed an issue where "Open Folder" didn't select the file on macOS in Finder [#8130](https://github.com/JabRef/jabref/issues/8130)
- We fixed an issue where importing PDFs resulted in an uncaught exception [#8143](https://github.com/JabRef/jabref/issues/8143)
- We fixed "The library has been modified by another program" showing up when line breaks change [#4877](https://github.com/JabRef/jabref/issues/4877)
- The default directory of the "LaTeX Citations" tab is now the directory of the currently opened database (and not the directory chosen at the last open file dialog or the last database save) [koppor#538](https://github.com/koppor/jabref/issues/538)
- When writing a bib file, the `NegativeArraySizeException` should not occur [#8231](https://github.com/JabRef/jabref/issues/8231) [#8265](https://github.com/JabRef/jabref/issues/8265)
- We fixed an issue where some menu entries were available without entries selected. [#4795](https://github.com/JabRef/jabref/issues/4795)
- We fixed an issue where right-clicking on a tab and selecting close will close the focused tab even if it is not the tab we right-clicked [#8193](https://github.com/JabRef/jabref/pull/8193)
- We fixed an issue where selecting a citation style in the preferences would sometimes produce an exception [#7860](https://github.com/JabRef/jabref/issues/7860)
- We fixed an issue where an exception would occur when clicking on a DOI link in the preview pane [#7706](https://github.com/JabRef/jabref/issues/7706)
- We fixed an issue where XMP and embedded BibTeX export would not work [#8278](https://github.com/JabRef/jabref/issues/8278)
- We fixed an issue where the XMP and embedded BibTeX import of a file containing multiple schemas failed [#8278](https://github.com/JabRef/jabref/issues/8278)
- We fixed an issue where writing embedded BibTeX import fails due to write protection or bibtex already being present [#8332](https://github.com/JabRef/jabref/pull/8332)
- We fixed an issue where pdf-paths and the pdf-indexer could get out of sync [#8182](https://github.com/JabRef/jabref/issues/8182)
- We fixed an issue where Status-Logger error messages appeared during the startup of JabRef [#5475](https://github.com/JabRef/jabref/issues/5475)

### Removed

- We removed two orphaned preferences options [#8164](https://github.com/JabRef/jabref/pull/8164)
- We removed the functionality of the `--debug` commandline options. Use the java command line switch `-Dtinylog.level=debug` for debug output instead. [#8226](https://github.com/JabRef/jabref/pull/8226)

## [5.3] – 2021-07-05

### Added

- We added a progress counter to the title bar in Possible Duplicates dialog window. [#7366](https://github.com/JabRef/jabref/issues/7366)
- We added new "Customization" tab to the preferences which includes option to choose a custom address for DOI access. [#7337](https://github.com/JabRef/jabref/issues/7337)
- We added zbmath to the public databases from which the bibliographic information of an existing entry can be updated. [#7437](https://github.com/JabRef/jabref/issues/7437)
- We showed to the find Unlinked Files Dialog the date of the files' most recent modification. [#4652](https://github.com/JabRef/jabref/issues/4652)
- We added to the find Unlinked Files function a filter to show only files based on date of last modification (Last Year, Last Month, Last Week, Last Day). [#4652](https://github.com/JabRef/jabref/issues/4652)
- We added to the find Unlinked Files function a filter that sorts the files based on the date of last modification(Sort by Newest, Sort by Oldest First). [#4652](https://github.com/JabRef/jabref/issues/4652)
- We added the possibility to add a new entry via its zbMath ID (zbMATH can be chosen as ID type in the "Select entry type" window). [#7202](https://github.com/JabRef/jabref/issues/7202)
- We added the extension support and the external application support (For Texshow, Texmaker and LyX) to the flatpak [#7248](https://github.com/JabRef/jabref/pull/7248)
- We added some symbols and keybindings to the context menu in the entry editor. [#7268](https://github.com/JabRef/jabref/pull/7268)
- We added keybindings for setting and clearing the read status. [#7264](https://github.com/JabRef/jabref/issues/7264)
- We added two new fields to track the creation and most recent modification date and time for each entry. [koppor#130](https://github.com/koppor/jabref/issues/130)
- We added a feature that allows the user to copy highlighted text in the preview window. [#6962](https://github.com/JabRef/jabref/issues/6962)
- We added a feature that allows you to create new BibEntry via paste arxivId [#2292](https://github.com/JabRef/jabref/issues/2292)
- We added support for conducting automated and systematic literature search across libraries and git support for persistence [#369](https://github.com/koppor/jabref/issues/369)
- We added a add group functionality at the bottom of the side pane. [#4682](https://github.com/JabRef/jabref/issues/4682)
- We added a feature that allows the user to choose whether to trust the target site when unable to find a valid certification path from the file download site. [#7616](https://github.com/JabRef/jabref/issues/7616)
- We added a feature that allows the user to open all linked files of multiple selected entries by "Open file" option. [#6966](https://github.com/JabRef/jabref/issues/6966)
- We added a keybinding preset for new entries. [#7705](https://github.com/JabRef/jabref/issues/7705)
- We added a select all button for the library import function. [#7786](https://github.com/JabRef/jabref/issues/7786)
- We added a search feature for journal abbreviations. [#7804](https://github.com/JabRef/jabref/pull/7804)
- We added auto-key-generation progress to the background task list. [#7267](https://github.com/JabRef/jabref/issues/7267)
- We added the option to write XMP metadata to pdfs from the CLI. [7814](https://github.com/JabRef/jabref/pull/7814)

### Changed

- The export to MS Office XML now exports the author field as `Inventor` if the bibtex entry type is `patent` [#7830](https://github.com/JabRef/jabref/issues/7830)
- We changed the EndNote importer to import the field `label` to the corresponding bibtex field `endnote-label` [forum#2734](https://discourse.jabref.org/t/importing-endnote-label-field-to-jabref-from-xml-file/2734)
- The keywords added via "Manage content selectors" are now displayed in alphabetical order. [#3791](https://github.com/JabRef/jabref/issues/3791)
- We improved the "Find unlinked files" dialog to show import results for each file. [#7209](https://github.com/JabRef/jabref/pull/7209)
- The content of the field `timestamp` is migrated to `creationdate`. In case one configured "udpate timestampe", it is migrated to `modificationdate`. [koppor#130](https://github.com/koppor/jabref/issues/130)
- The JabRef specific meta-data content in the main field such as priorities (prio1, prio2, ...) are migrated to their respective fields. They are removed from the keywords. [#6840](https://github.com/jabref/jabref/issues/6840)
- We fixed an issue where groups generated from authors' last names did not include all entries of the authors' [#5833](https://github.com/JabRef/jabref/issues/5833)
- The export to MS Office XML now uses the month name for the field `MonthAcessed` instead of the two digit number [#7354](https://github.com/JabRef/jabref/issues/7354)
- We included some standalone dialogs from the options menu in the main preference dialog and fixed some visual issues in the preferences dialog. [#7384](https://github.com/JabRef/jabref/pull/7384)
- We improved the linking of the `python3` interpreter via the shebang to dynamically use the systems default Python. Related to [JabRef-Browser-Extension #177](https://github.com/JabRef/JabRef-Browser-Extension/issues/177)
- Automatically found pdf files now have the linking button to the far left and uses a link icon with a plus instead of a briefcase. The file name also has lowered opacity(70%) until added. [#3607](https://github.com/JabRef/jabref/issues/3607)
- We simplified the select entry type form by splitting it into two parts ("Recommended" and "Others") based on internal usage data. [#6730](https://github.com/JabRef/jabref/issues/6730)
- We improved the submenu list by merging the'Remove group' having two options, with or without subgroups. [#4682](https://github.com/JabRef/jabref/issues/4682)
- The export to MS Office XML now uses the month name for the field `Month` instead of the two digit number [forum#2685](https://discourse.jabref.org/t/export-month-as-text-not-number/2685)
- We reintroduced missing default keybindings for new entries. [#7346](https://github.com/JabRef/jabref/issues/7346) [#7439](https://github.com/JabRef/jabref/issues/7439)
- Lists of available fields are now sorted alphabetically. [#7716](https://github.com/JabRef/jabref/issues/7716)
- The tooltip of the search field explaining the search is always shown. [#7279](https://github.com/JabRef/jabref/pull/7279)
- We rewrote the ACM fetcher to adapt to the new interface. [#5804](https://github.com/JabRef/jabref/issues/5804)
- We moved the select/collapse buttons in the unlinked files dialog into a context menu. [#7383](https://github.com/JabRef/jabref/issues/7383)
- We fixed an issue where journal abbreviations containing curly braces were not recognized [#7773](https://github.com/JabRef/jabref/issues/7773)

### Fixed

- We fixed an issue where some texts (e.g. descriptions) in dialogs could not be translated [#7854](https://github.com/JabRef/jabref/issues/7854)
- We fixed an issue where import hangs for ris files with "ER - " [#7737](https://github.com/JabRef/jabref/issues/7737)
- We fixed an issue where getting bibliograhpic data from DOI or another identifer did not respect the library mode (BibTeX/biblatex)[#6267](https://github.com/JabRef/jabref/issues/6267)
- We fixed an issue where importing entries would not respect the library mode (BibTeX/biblatex)[#1018](https://github.com/JabRef/jabref/issues/1018)
- We fixed an issue where an exception occurred when importing entries from a web search [#7606](https://github.com/JabRef/jabref/issues/7606)
- We fixed an issue where the table column sort order was not properly stored and resulted in unsorted eports [#7524](https://github.com/JabRef/jabref/issues/7524)
- We fixed an issue where the value of the field `school` or `institution` would be printed twice in the HTML Export [forum#2634](https://discourse.jabref.org/t/problem-with-exporting-techreport-phdthesis-mastersthesis-to-html/2634)
- We fixed an issue preventing to connect to a shared database. [#7570](https://github.com/JabRef/jabref/pull/7570)
- We fixed an issue preventing files from being dragged & dropped into an empty library. [#6851](https://github.com/JabRef/jabref/issues/6851)
- We fixed an issue where double-click onto PDF in file list under the 'General' tab section should just open the file. [#7465](https://github.com/JabRef/jabref/issues/7465)
- We fixed an issue where the dark theme did not extend to a group's custom color picker. [#7481](https://github.com/JabRef/jabref/issues/7481)
- We fixed an issue where choosing the fields on which autocompletion should not work in "Entry editor" preferences had no effect. [#7320](https://github.com/JabRef/jabref/issues/7320)
- We fixed an issue where the "Normalize page numbers" formatter did not replace en-dashes or em-dashes with a hyphen-minus sign. [#7239](https://github.com/JabRef/jabref/issues/7239)
- We fixed an issue with the style of highlighted check boxes while searching in preferences. [#7226](https://github.com/JabRef/jabref/issues/7226)
- We fixed an issue where the option "Move file to file directory" was disabled in the entry editor for all files [#7194](https://github.com/JabRef/jabref/issues/7194)
- We fixed an issue where application dialogs were opening in the wrong display when using multiple screens [#7273](https://github.com/JabRef/jabref/pull/7273)
- We fixed an issue where the "Find unlinked files" dialog would freeze JabRef on importing. [#7205](https://github.com/JabRef/jabref/issues/7205)
- We fixed an issue where the "Find unlinked files" would stop importing when importing a single file failed. [#7206](https://github.com/JabRef/jabref/issues/7206)
- We fixed an issue where JabRef froze for a few seconds in MacOS when DNS resolution timed out. [#7441](https://github.com/JabRef/jabref/issues/7441)
- We fixed an issue where an exception would be displayed for previewing and preferences when a custom theme has been configured but is missing [#7177](https://github.com/JabRef/jabref/issues/7177)
- We fixed an issue where URLs in `file` fields could not be handled on Windows. [#7359](https://github.com/JabRef/jabref/issues/7359)
- We fixed an issue where the regex based file search miss-interpreted specific symbols. [#4342](https://github.com/JabRef/jabref/issues/4342)
- We fixed an issue where the Harvard RTF exporter used the wrong default file extension. [4508](https://github.com/JabRef/jabref/issues/4508)
- We fixed an issue where the Harvard RTF exporter did not use the new authors formatter and therefore did not export "organization" authors correctly. [4508](https://github.com/JabRef/jabref/issues/4508)
- We fixed an issue where the field `urldate` was not exported to the corresponding fields `YearAccessed`, `MonthAccessed`, `DayAccessed` in MS Office XML [#7354](https://github.com/JabRef/jabref/issues/7354)
- We fixed an issue where the password for a shared SQL database was only remembered if it was the same as the username [#6869](https://github.com/JabRef/jabref/issues/6869)
- We fixed an issue where some custom exports did not use the new authors formatter and therefore did not export authors correctly [#7356](https://github.com/JabRef/jabref/issues/7356)
- We fixed an issue where alt+keyboard shortcuts do not work [#6994](https://github.com/JabRef/jabref/issues/6994)
- We fixed an issue about the file link editor did not allow to change the file name according to the default pattern after changing an entry. [#7525](https://github.com/JabRef/jabref/issues/7525)
- We fixed an issue where the file path is invisible in dark theme. [#7382](https://github.com/JabRef/jabref/issues/7382)
- We fixed an issue where the secondary sorting is not working for some special fields. [#7015](https://github.com/JabRef/jabref/issues/7015)
- We fixed an issue where changing the font size makes the font size field too small. [#7085](https://github.com/JabRef/jabref/issues/7085)
- We fixed an issue with TexGroups on Linux systems, where the modification of an aux-file did not trigger an auto-update for TexGroups. Furthermore, the detection of file modifications is now more reliable. [#7412](https://github.com/JabRef/jabref/pull/7412)
- We fixed an issue where the Unicode to Latex formatter produced wrong results for characters with a codepoint higher than Character.MAX_VALUE. [#7387](https://github.com/JabRef/jabref/issues/7387)
- We fixed an issue where a non valid value as font size results in an uncaught exception. [#7415](https://github.com/JabRef/jabref/issues/7415)
- We fixed an issue where "Merge citations" in the Openoffice/Libreoffice integration panel did not have a corresponding opposite. [#7454](https://github.com/JabRef/jabref/issues/7454)
- We fixed an issue where drag and drop of bib files for opening resulted in uncaught exceptions [#7464](https://github.com/JabRef/jabref/issues/7464)
- We fixed an issue where columns shrink in width when we try to enlarge JabRef window. [#6818](https://github.com/JabRef/jabref/issues/6818)
- We fixed an issue where Content selector does not seem to work for custom fields. [#6819](https://github.com/JabRef/jabref/issues/6819)
- We fixed an issue where font size of the preferences dialog does not update with the rest of the GUI. [#7416](https://github.com/JabRef/jabref/issues/7416)
- We fixed an issue in which a linked online file consisting of a web page was saved as an invalid pdf file upon being downloaded. The user is now notified when downloading a linked file results in an HTML file. [#7452](https://github.com/JabRef/jabref/issues/7452)
- We fixed an issue where opening BibTex file (doubleclick) from Folder with spaces not working. [#6487](https://github.com/JabRef/jabref/issues/6487)
- We fixed the header title in the Add Group/Subgroup Dialog box. [#4682](https://github.com/JabRef/jabref/issues/4682)
- We fixed an issue with saving large `.bib` files [#7265](https://github.com/JabRef/jabref/issues/7265)
- We fixed an issue with very large page numbers [#7590](https://github.com/JabRef/jabref/issues/7590)
- We fixed an issue where the file extension is missing on saving the library file on linux [#7451](https://github.com/JabRef/jabref/issues/7451)
- We fixed an issue with opacity of disabled icon-buttons [#7195](https://github.com/JabRef/jabref/issues/7195)
- We fixed an issue where journal abbreviations in UTF-8 were not recognized [#5850](https://github.com/JabRef/jabref/issues/5850)
- We fixed an issue where the article title with curly brackets fails to download the arXiv link (pdf file). [#7633](https://github.com/JabRef/jabref/issues/7633)
- We fixed an issue with toggle of special fields does not work for sorted entries [#7016](https://github.com/JabRef/jabref/issues/7016)
- We fixed an issue with the default path of external application. [#7641](https://github.com/JabRef/jabref/issues/7641)
- We fixed an issue where urls must be embedded in a style tag when importing EndNote style Xml files. Now it can parse url with or without a style tag. [#6199](https://github.com/JabRef/jabref/issues/6199)
- We fixed an issue where the article title with colon fails to download the arXiv link (pdf file). [#7660](https://github.com/JabRef/jabref/issues/7660)
- We fixed an issue where the keybinding for delete entry did not work on the main table [7580](https://github.com/JabRef/jabref/pull/7580)
- We fixed an issue where the RFC fetcher is not compatible with the draft [7305](https://github.com/JabRef/jabref/issues/7305)
- We fixed an issue where duplicate files (both file names and contents are the same) is downloaded and add to linked files [#6197](https://github.com/JabRef/jabref/issues/6197)
- We fixed an issue where changing the appearance of the preview tab did not trigger a restart warning. [#5464](https://github.com/JabRef/jabref/issues/5464)
- We fixed an issue where editing "Custom preview style" triggers exception. [#7526](https://github.com/JabRef/jabref/issues/7526)
- We fixed the [SAO/NASA Astrophysics Data System](https://docs.jabref.org/collect/import-using-online-bibliographic-database#sao-nasa-astrophysics-data-system) fetcher. [#7867](https://github.com/JabRef/jabref/pull/7867)
- We fixed an issue where a title with multiple applied formattings in EndNote was not imported correctly [forum#2734](https://discourse.jabref.org/t/importing-endnote-label-field-to-jabref-from-xml-file/2734)
- We fixed an issue where a `report` in EndNote was imported as `article` [forum#2734](https://discourse.jabref.org/t/importing-endnote-label-field-to-jabref-from-xml-file/2734)
- We fixed an issue where the field `publisher` in EndNote was not imported in JabRef [forum#2734](https://discourse.jabref.org/t/importing-endnote-label-field-to-jabref-from-xml-file/2734)

### Removed

- We removed add group button beside the filter group tab. [#4682](https://github.com/JabRef/jabref/issues/4682)

## [5.2] – 2020-12-24

### Added

- We added a validation to check if the current database location is shared, preventing an exception when Pulling Changes From Shared Database. [#6959](https://github.com/JabRef/jabref/issues/6959)
- We added a query parser and mapping layer to enable conversion of queries formulated in simplified lucene syntax by the user into api queries. [#6799](https://github.com/JabRef/jabref/pull/6799)
- We added some basic functionality to customise the look of JabRef by importing a css theme file. [#5790](https://github.com/JabRef/jabref/issues/5790)
- We added connection check function in network preference setting [#6560](https://github.com/JabRef/jabref/issues/6560)
- We added support for exporting to YAML. [#6974](https://github.com/JabRef/jabref/issues/6974)
- We added a DOI format and organization check to detect [American Physical Society](https://journals.aps.org/) journals to copy the article ID to the page field for cases where the page numbers are missing. [#7019](https://github.com/JabRef/jabref/issues/7019)
- We added an error message in the New Entry dialog that is shown in case the fetcher did not find anything . [#7000](https://github.com/JabRef/jabref/issues/7000)
- We added a new formatter to output shorthand month format. [#6579](https://github.com/JabRef/jabref/issues/6579)
- We added support for the new Microsoft Edge browser in all platforms. [#7056](https://github.com/JabRef/jabref/pull/7056)
- We reintroduced emacs/bash-like keybindings. [#6017](https://github.com/JabRef/jabref/issues/6017)
- We added a feature to provide automated cross library search using a cross library query language. This provides support for the search step of systematic literature reviews (SLRs). [koppor#369](https://github.com/koppor/jabref/issues/369)

### Changed

- We changed the default preferences for OpenOffice/LibreOffice integration to automatically sync the bibliography when inserting new citations in a OpenOffic/LibreOffice document. [#6957](https://github.com/JabRef/jabref/issues/6957)
- We restructured the 'File' tab and extracted some parts into the 'Linked files' tab [#6779](https://github.com/JabRef/jabref/pull/6779)
- JabRef now offers journal lists from <https://abbrv.jabref.org>. JabRef the lists which use a dot inside the abbreviations. [#5749](https://github.com/JabRef/jabref/pull/5749)
- We removed two useless preferences in the groups preferences dialog. [#6836](https://github.com/JabRef/jabref/pull/6836)
- Synchronization of SpecialFields to keywords is now disabled by default. [#6621](https://github.com/JabRef/jabref/issues/6621)
- JabRef no longer opens the entry editor with the first entry on startup [#6855](https://github.com/JabRef/jabref/issues/6855)
- We completed the rebranding of `bibtexkey` as `citationkey` which was started in JabRef 5.1.
- JabRef no longer opens the entry editor with the first entry on startup [#6855](https://github.com/JabRef/jabref/issues/6855)
- Fetch by ID: (long) "SAO/NASA Astrophysics Data System" replaced by (short) "SAO/NASA ADS" [#6876](https://github.com/JabRef/jabref/pull/6876)
- We changed the title of the window "Manage field names and content" to have the same title as the corresponding menu item [#6895](https://github.com/JabRef/jabref/pull/6895)
- We renamed the menus "View -> Previous citation style" and "View -> Next citation style" into "View -> Previous preview style" and "View -> Next preview style" and renamed the "Preview" style to "Customized preview style". [#6899](https://github.com/JabRef/jabref/pull/6899)
- We changed the default preference option "Search and store files relative to library file location" to on, as this seems to be a more intuitive behaviour. [#6863](https://github.com/JabRef/jabref/issues/6863)
- We changed the title of the window "Manage field names and content": to have the same title as the corresponding menu item [#6895](https://github.com/JabRef/jabref/pull/6895)
- We improved the detection of "short" DOIs [6880](https://github.com/JabRef/jabref/issues/6880)
- We improved the duplicate detection when identifiers like DOI or arxiv are semantiaclly the same, but just syntactically differ (e.g. with or without http(s):// prefix). [#6707](https://github.com/JabRef/jabref/issues/6707)
- We improved JabRef start up time [6057](https://github.com/JabRef/jabref/issues/6057)
- We changed in the group interface "Generate groups from keywords in a BibTeX field" by "Generate groups from keywords in the following field". [#6983](https://github.com/JabRef/jabref/issues/6983)
- We changed the name of a group type from "Searching for keywords" to "Searching for a keyword". [6995](https://github.com/JabRef/jabref/pull/6995)
- We changed the way JabRef displays the title of a tab and of the window. [4161](https://github.com/JabRef/jabref/issues/4161)
- We changed connect timeouts for server requests to 30 seconds in general and 5 seconds for GROBID server (special) and improved user notifications on connection issues. [7026](https://github.com/JabRef/jabref/pull/7026)
- We changed the order of the library tab context menu items. [#7171](https://github.com/JabRef/jabref/issues/7171)
- We changed the way linked files are opened on Linux to use the native openFile method, compatible with confined packages. [7037](https://github.com/JabRef/jabref/pull/7037)
- We refined the entry preview to show the full names of authors and editors, to list the editor only if no author is present, have the year earlier. [#7083](https://github.com/JabRef/jabref/issues/7083)

### Fixed

- We fixed an issue changing the icon link_variation_off that is not meaningful. [#6834](https://github.com/JabRef/jabref/issues/6834)
- We fixed an issue where the `.sav` file was not deleted upon exiting JabRef. [#6109](https://github.com/JabRef/jabref/issues/6109)
- We fixed a linked identifier icon inconsistency. [#6705](https://github.com/JabRef/jabref/issues/6705)
- We fixed the wrong behavior that font size changes are not reflected in dialogs. [#6039](https://github.com/JabRef/jabref/issues/6039)
- We fixed the failure to Copy citation key and link. [#5835](https://github.com/JabRef/jabref/issues/5835)
- We fixed an issue where the sort order of the entry table was reset after a restart of JabRef. [#6898](https://github.com/JabRef/jabref/pull/6898)
- We fixed an issue where no longer a warning was displayed when inserting references into LibreOffice with an invalid "ReferenceParagraphFormat". [#6907](https://github.com/JabRef/jabref/pull/60907).
- We fixed an issue where a selected field was not removed after the first click in the custom entry types dialog. [#6934](https://github.com/JabRef/jabref/issues/6934)
- We fixed an issue where a remove icon was shown for standard entry types in the custom entry types dialog. [#6906](https://github.com/JabRef/jabref/issues/6906)
- We fixed an issue where it was impossible to connect to OpenOffice/LibreOffice on Mac OSX. [#6970](https://github.com/JabRef/jabref/pull/6970)
- We fixed an issue with the python script used by browser plugins that failed to locate JabRef if not installed in its default location. [#6963](https://github.com/JabRef/jabref/pull/6963/files)
- We fixed an issue where spaces and newlines in an isbn would generate an exception. [#6456](https://github.com/JabRef/jabref/issues/6456)
- We fixed an issue where identity column header had incorrect foreground color in the Dark theme. [#6796](https://github.com/JabRef/jabref/issues/6796)
- We fixed an issue where the RIS exporter added extra blank lines.[#7007](https://github.com/JabRef/jabref/pull/7007/files)
- We fixed an issue where clicking on Collapse All button in the Search for Unlinked Local Files expanded the directory structure erroneously [#6848](https://github.com/JabRef/jabref/issues/6848)
- We fixed an issue, when pulling changes from shared database via shortcut caused creation of a new tech report [6867](https://github.com/JabRef/jabref/issues/6867)
- We fixed an issue where the JabRef GUI does not highlight the "All entries" group on start-up [#6691](https://github.com/JabRef/jabref/issues/6691)
- We fixed an issue where a custom dark theme was not applied to the entry preview tab [7068](https://github.com/JabRef/jabref/issues/7068)
- We fixed an issue where modifications to the Custom preview layout in the preferences were not saved [#6447](https://github.com/JabRef/jabref/issues/6447)
- We fixed an issue where errors from imports were not shown to the user [#7084](https://github.com/JabRef/jabref/pull/7084)
- We fixed an issue where the EndNote XML Import would fail on empty keywords tags [forum#2387](https://discourse.jabref.org/t/importing-in-unknown-format-fails-to-import-xml-library-from-bookends-export/2387)
- We fixed an issue where the color of groups of type "free search expression" not persisting after restarting the application [#6999](https://github.com/JabRef/jabref/issues/6999)
- We fixed an issue where modifications in the source tab where not saved without switching to another field before saving the library [#6622](https://github.com/JabRef/jabref/issues/6622)
- We fixed an issue where the "Document Viewer" did not show the first page of the opened pdf document and did not show the correct total number of pages [#7108](https://github.com/JabRef/jabref/issues/7108)
- We fixed an issue where the context menu was not updated after a file link was changed. [#5777](https://github.com/JabRef/jabref/issues/5777)
- We fixed an issue where the password for a shared SQL database was not remembered [#6869](https://github.com/JabRef/jabref/issues/6869)
- We fixed an issue where newly added entires were not synced to a shared SQL database [#7176](https://github.com/JabRef/jabref/issues/7176)
- We fixed an issue where the PDF-Content importer threw an exception when no DOI number is present at the first page of the PDF document [#7203](https://github.com/JabRef/jabref/issues/7203)
- We fixed an issue where groups created from aux files did not update on file changes [#6394](https://github.com/JabRef/jabref/issues/6394)
- We fixed an issue where authors that only have last names were incorrectly identified as institutes when generating citation keys [#7199](https://github.com/JabRef/jabref/issues/7199)
- We fixed an issue where institutes were incorrectly identified as universities when generating citation keys [#6942](https://github.com/JabRef/jabref/issues/6942)

### Removed

- We removed the Google Scholar fetcher and the ACM fetcher do not work due to traffic limitations [#6369](https://github.com/JabRef/jabref/issues/6369)
- We removed the menu entry "Manage external file types" because it's already in 'Preferences' dialog [#6991](https://github.com/JabRef/jabref/issues/6991)
- We removed the integrity check "Abbreviation detected" for the field journal/journaltitle in the entry editor [#3925](https://github.com/JabRef/jabref/issues/3925)

## [5.1] – 2020-08-30

### Added

- We added a new fetcher to enable users to search mEDRA DOIs [#6602](https://github.com/JabRef/jabref/issues/6602)
- We added a new fetcher to enable users to search "[Collection of Computer Science Bibliographies](https://en.wikipedia.org/wiki/Collection_of_Computer_Science_Bibliographies)". [#6638](https://github.com/JabRef/jabref/issues/6638)
- We added default values for delimiters in Add Subgroup window [#6624](https://github.com/JabRef/jabref/issues/6624)
- We improved responsiveness of general fields specification dialog window. [#6604](https://github.com/JabRef/jabref/issues/6604)
- We added support for importing ris file and load DOI [#6530](https://github.com/JabRef/jabref/issues/6530)
- We added the Library properties to a context menu on the library tabs [#6485](https://github.com/JabRef/jabref/issues/6485)
- We added a new field in the preferences in 'BibTeX key generator' for unwanted characters that can be user-specified. [#6295](https://github.com/JabRef/jabref/issues/6295)
- We added support for searching ShortScience for an entry through the user's browser. [#6018](https://github.com/JabRef/jabref/pull/6018)
- We updated EditionChecker to permit edition to start with a number. [#6144](https://github.com/JabRef/jabref/issues/6144)
- We added tooltips for most fields in the entry editor containing a short description. [#5847](https://github.com/JabRef/jabref/issues/5847)
- We added support for basic markdown in custom formatted previews [#6194](https://github.com/JabRef/jabref/issues/6194)
- We now show the number of items found and selected to import in the online search dialog. [#6248](https://github.com/JabRef/jabref/pull/6248)
- We created a new install screen for macOS. [#5759](https://github.com/JabRef/jabref/issues/5759)
- We added a new integrity check for duplicate DOIs. [koppor#339](https://github.com/koppor/jabref/issues/339)
- We implemented an option to download fulltext files while importing. [#6381](https://github.com/JabRef/jabref/pull/6381)
- We added a progress-indicator showing the average progress of background tasks to the toolbar. Clicking it reveals a pop-over with a list of running background tasks. [6443](https://github.com/JabRef/jabref/pull/6443)
- We fixed the bug when strike the delete key in the text field. [#6421](https://github.com/JabRef/jabref/issues/6421)
- We added a BibTex key modifier for truncating strings. [#3915](https://github.com/JabRef/jabref/issues/3915)
- We added support for jumping to target entry when typing letter/digit after sorting a column in maintable [#6146](https://github.com/JabRef/jabref/issues/6146)
- We added a new fetcher to enable users to search all available E-Libraries simultaneously. [koppor#369](https://github.com/koppor/jabref/issues/369)
- We added the field "entrytype" to the export sort criteria [#6531](https://github.com/JabRef/jabref/pull/6531)
- We added the possibility to change the display order of the fields in the entry editor. The order can now be configured using drag and drop in the "Customize entry types" dialog [#6152](https://github.com/JabRef/jabref/pull/6152)
- We added native support for biblatex-software [#6574](https://github.com/JabRef/jabref/issues/6574)
- We added a missing restart warning for AutoComplete in the preferences dialog. [#6351](https://github.com/JabRef/jabref/issues/6351)
- We added a note to the citation key pattern preferences dialog as a temporary workaround for a JavaFX bug, about committing changes in a table cell, if the focus is lost. [#5825](https://github.com/JabRef/jabref/issues/5825)
- We added support for customized fallback fields in bracketed patterns. [#7111](https://github.com/JabRef/jabref/issues/7111)

### Changed

- We improved the arXiv fetcher. Now it should find entries even more reliably and does no longer include the version (e.g `v1`) in the `eprint` field. [forum#1941](https://discourse.jabref.org/t/remove-version-in-arxiv-import/1941)
- We moved the group search bar and the button "New group" from bottom to top position to make it more prominent. [#6112](https://github.com/JabRef/jabref/pull/6112)
- When JabRef finds a `.sav` file without changes, there is no dialog asking for acceptance of changes anymore.
- We changed the buttons for import/export/show all/reset of preferences to smaller icon buttons in the preferences dialog. [#6130](https://github.com/JabRef/jabref/pull/6130)
- We moved the functionality "Manage field names & content" from the "Library" menu to the "Edit" menu, because it affects the selected entries and not the whole library
- We merged the functionality "Append contents from a BibTeX library into the currently viewed library" into the "Import into database" functionality. Fixes [#6049](https://github.com/JabRef/jabref/issues/6049).
- We changed the directory where fulltext downloads are stored to the directory set in the import-tab in preferences. [#6381](https://github.com/JabRef/jabref/pull/6381)
- We improved the error message for invalid jstyles. [#6303](https://github.com/JabRef/jabref/issues/6303)
- We changed the section name of 'Advanced' to 'Network' in the preferences and removed some obsolete options.[#6489](https://github.com/JabRef/jabref/pull/6489)
- We improved the context menu of the column "Linked identifiers" of the main table, by truncating their texts, if they are too long. [#6499](https://github.com/JabRef/jabref/issues/6499)
- We merged the main table tabs in the preferences dialog. [#6518](https://github.com/JabRef/jabref/pull/6518)
- We changed the command line option 'generateBibtexKeys' to the more generic term 'generateCitationKeys' while the short option remains 'g'.[#6545](https://github.com/JabRef/jabref/pull/6545)
- We improved the "Possible duplicate entries" window to remember its size and position throughout a session. [#6582](https://github.com/JabRef/jabref/issues/6582)
- We divided the toolbar into small parts, so if the application window is to small, only a part of the toolbar is moved into the chevron popup. [#6682](https://github.com/JabRef/jabref/pull/6682)
- We changed the layout for of the buttons in the Open Office side panel to ensure that the button text is always visible, specially when resizing. [#6639](https://github.com/JabRef/jabref/issues/6639)
- We merged the two new library commands in the file menu to one which always creates a new library in the default library mode. [#6359](https://github.com/JabRef/jabref/pull/6539#issuecomment-641056536)

### Fixed

- We fixed an issue where entry preview tab has no name in drop down list. [#6591](https://github.com/JabRef/jabref/issues/6591)
- We fixed to only search file links in the BIB file location directory when preferences has corresponding checkbox checked. [#5891](https://github.com/JabRef/jabref/issues/5891)
- We fixed wrong button order (Apply and Cancel) in ManageProtectedTermsDialog.
- We fixed an issue with incompatible characters at BibTeX key [#6257](https://github.com/JabRef/jabref/issues/6257)
- We fixed an issue where dash (`-`) was reported as illegal BibTeX key [#6295](https://github.com/JabRef/jabref/issues/6295)
- We greatly improved the performance of the overall application and many operations. [#5071](https://github.com/JabRef/jabref/issues/5071)
- We fixed an issue where sort by priority was broken. [#6222](https://github.com/JabRef/jabref/issues/6222)
- We fixed an issue where opening a library from the recent libraries menu was not possible. [#5939](https://github.com/JabRef/jabref/issues/5939)
- We fixed an issue with inconsistent capitalization of file extensions when downloading files. [#6115](https://github.com/JabRef/jabref/issues/6115)
- We fixed the display of language and encoding in the preferences dialog. [#6130](https://github.com/JabRef/jabref/pull/6130)
- Now the link and/or the link description in the column "linked files" of the main table gets truncated or wrapped, if too long, otherwise display issues arise. [#6178](https://github.com/JabRef/jabref/issues/6178)
- We fixed the issue that groups panel does not keep size when resizing window. [#6180](https://github.com/JabRef/jabref/issues/6180)
- We fixed an error that sometimes occurred when using the context menu. [#6085](https://github.com/JabRef/jabref/issues/6085)
- We fixed an issue where search full-text documents downloaded files with same name, overwriting existing files. [#6174](https://github.com/JabRef/jabref/pull/6174)
- We fixed an issue when importing into current library an erroneous message "import cancelled" is displayed even though import is successful. [#6266](https://github.com/JabRef/jabref/issues/6266)
- We fixed an issue where custom jstyles for Open/LibreOffice where not saved correctly. [#6170](https://github.com/JabRef/jabref/issues/6170)
- We fixed an issue where the INSPIRE fetcher was no longer working [#6229](https://github.com/JabRef/jabref/issues/6229)
- We fixed an issue where custom exports with an uppercase file extension could not be selected for "Copy...-> Export to Clipboard" [#6285](https://github.com/JabRef/jabref/issues/6285)
- We fixed the display of icon both in the main table and linked file editor. [#6169](https://github.com/JabRef/jabref/issues/6169)
- We fixed an issue where the windows installer did not create an entry in the start menu [bug report in the forum](https://discourse.jabref.org/t/error-while-fetching-from-doi/2018/3)
- We fixed an issue where only the field `abstract` and `comment` were declared as multiline fields. Other fields can now be configured in the preferences using "Do not wrap the following fields when saving" [4373](https://github.com/JabRef/jabref/issues/4373)
- We fixed an issue where JabRef switched to discrete graphics under macOS [#5935](https://github.com/JabRef/jabref/issues/5935)
- We fixed an issue where the Preferences entry preview will be unexpected modified leads to Value too long exception [#6198](https://github.com/JabRef/jabref/issues/6198)
- We fixed an issue where custom jstyles for Open/LibreOffice would only be valid if a layout line for the entry type `default` was at the end of the layout section [#6303](https://github.com/JabRef/jabref/issues/6303)
- We fixed an issue where a new entry is not shown in the library if a search is active [#6297](https://github.com/JabRef/jabref/issues/6297)
- We fixed an issue where long directory names created from patterns could create an exception. [#3915](https://github.com/JabRef/jabref/issues/3915)
- We fixed an issue where sort on numeric cases was broken. [#6349](https://github.com/JabRef/jabref/issues/6349)
- We fixed an issue where year and month fields were not cleared when converting to biblatex [#6224](https://github.com/JabRef/jabref/issues/6224)
- We fixed an issue where an "Not on FX thread" exception occurred when saving on linux [#6453](https://github.com/JabRef/jabref/issues/6453)
- We fixed an issue where the library sort order was lost. [#6091](https://github.com/JabRef/jabref/issues/6091)
- We fixed an issue where brackets in regular expressions were not working. [6469](https://github.com/JabRef/jabref/pull/6469)
- We fixed an issue where multiple background task popups stacked over each other.. [#6472](https://github.com/JabRef/jabref/issues/6472)
- We fixed an issue where LaTeX citations for specific commands (`\autocite`s) of biblatex-mla were not recognized. [#6476](https://github.com/JabRef/jabref/issues/6476)
- We fixed an issue where drag and drop was not working on empty database. [#6487](https://github.com/JabRef/jabref/issues/6487)
- We fixed an issue where the name fields were not updated after the preferences changed. [#6515](https://github.com/JabRef/jabref/issues/6515)
- We fixed an issue where "null" appeared in generated BibTeX keys. [#6459](https://github.com/JabRef/jabref/issues/6459)
- We fixed an issue where the authors' names were incorrectly displayed in the authors' column when they were bracketed. [#6465](https://github.com/JabRef/jabref/issues/6465) [#6459](https://github.com/JabRef/jabref/issues/6459)
- We fixed an issue where importing certain unlinked files would result in an exception [#5815](https://github.com/JabRef/jabref/issues/5815)
- We fixed an issue where downloaded files would be moved to a directory named after the citationkey when no file directory pattern is specified [#6589](https://github.com/JabRef/jabref/issues/6589)
- We fixed an issue with the creation of a group of cited entries which incorrectly showed the message that the library had been modified externally whenever saving the library. [#6420](https://github.com/JabRef/jabref/issues/6420)
- We fixed an issue with the creation of a group of cited entries. Now the file path to an aux file gets validated. [#6585](https://github.com/JabRef/jabref/issues/6585)
- We fixed an issue on Linux systems where the application would crash upon inotify failure. Now, the user is prompted with a warning, and given the choice to continue the session. [#6073](https://github.com/JabRef/jabref/issues/6073)
- We moved the search modifier buttons into the search bar, as they were not accessible, if autocompletion was disabled. [#6625](https://github.com/JabRef/jabref/issues/6625)
- We fixed an issue about duplicated group color indicators [#6175](https://github.com/JabRef/jabref/issues/6175)
- We fixed an issue where entries with the entry type Misc from an imported aux file would not be saved correctly to the bib file on disk [#6405](https://github.com/JabRef/jabref/issues/6405)
- We fixed an issue where percent sign ('%') was not formatted properly by the HTML formatter [#6753](https://github.com/JabRef/jabref/issues/6753)
- We fixed an issue with the [SAO/NASA Astrophysics Data System](https://docs.jabref.org/collect/add-entry-using-an-id#sao-nasa-a-ds) fetcher where `\textbackslash` appeared at the end of the abstract.
- We fixed an issue with the Science Direct fetcher where PDFs could not be downloaded. Fixes [#5860](https://github.com/JabRef/jabref/issues/5860)
- We fixed an issue with the Library of Congress importer.
- We fixed the [link to the external libraries listing](https://github.com/JabRef/jabref/blob/master/external-libraries.md) in the about dialog
- We fixed an issue regarding pasting on Linux. [#6293](https://github.com/JabRef/jabref/issues/6293)

### Removed

- We removed the option of the "enforce legal key". [#6295](https://github.com/JabRef/jabref/issues/6295)
- We removed the obsolete `External programs / Open PDF` section in the preferences, as the default application to open PDFs is now set in the `Manage external file types` dialog. [#6130](https://github.com/JabRef/jabref/pull/6130)
- We removed the option to configure whether a `.bib.bak` file should be generated upon save. It is now always enabled. Documentation at <https://docs.jabref.org/advanced/autosave>. [#6092](https://github.com/JabRef/jabref/issues/6092)
- We removed the built-in list of IEEE journal abbreviations using BibTeX strings. If you still want to use them, you have to download them separately from <https://abbrv.jabref.org>.

## [5.0] – 2020-03-06

### Changed

- Added browser integration to the snap package for firefox/chromium browsers. [#6062](https://github.com/JabRef/jabref/pull/6062)
- We reintroduced the possibility to extract references from plain text (using [GROBID](https://grobid.readthedocs.io/en/latest/)). [#5614](https://github.com/JabRef/jabref/pull/5614)
- We changed the open office panel to show buttons in rows of three instead of going straight down to save space as the button expanded out to take up unnecessary horizontal space. [#5479](https://github.com/JabRef/jabref/issues/5479)
- We cleaned up the group add/edit dialog. [#5826](https://github.com/JabRef/jabref/pull/5826)
- We reintroduced the index column. [#5844](https://github.com/JabRef/jabref/pull/5844)
- Filenames of external files can no longer contain curly braces. [#5926](https://github.com/JabRef/jabref/pull/5926)
- We made the filters more easily accessible in the integrity check dialog. [#5955](https://github.com/JabRef/jabref/pull/5955)
- We reimplemented and improved the dialog "Customize entry types". [#4719](https://github.com/JabRef/jabref/issues/4719)
- We added an [American Physical Society](https://journals.aps.org/) fetcher. [#818](https://github.com/JabRef/jabref/issues/818)
- We added possibility to enable/disable items quantity in groups. [#6042](https://github.com/JabRef/jabref/issues/6042)

### Fixed

- We fixed an issue where the command line console was always opened in the background. [#5474](https://github.com/JabRef/jabref/issues/5474)
- We fixed and issue where pdf files will not open under some KDE linux distributions when using okular. [#5253](https://github.com/JabRef/jabref/issues/5253)
- We fixed an issue where the Medline fetcher was only working when JabRef was running from source. [#5645](https://github.com/JabRef/jabref/issues/5645)
- We fixed some visual issues in the dark theme. [#5764](https://github.com/JabRef/jabref/pull/5764) [#5753](https://github.com/JabRef/jabref/issues/5753)
- We fixed an issue where non-default previews didn't handle unicode characters. [#5779](https://github.com/JabRef/jabref/issues/5779)
- We improved the performance, especially changing field values in the entry should feel smoother now. [#5843](https://github.com/JabRef/jabref/issues/5843)
- We fixed an issue where the ampersand character wasn't rendering correctly on previews. [#3840](https://github.com/JabRef/jabref/issues/3840)
- We fixed an issue where an erroneous "The library has been modified by another program" message was shown when saving. [#4877](https://github.com/JabRef/jabref/issues/4877)
- We fixed an issue where the file extension was missing after downloading a file (we now fall-back to pdf). [#5816](https://github.com/JabRef/jabref/issues/5816)
- We fixed an issue where cleaning up entries broke web URLs, if "Make paths of linked files relative (if possible)" was enabled, which resulted in various other issues subsequently. [#5861](https://github.com/JabRef/jabref/issues/5861)
- We fixed an issue where the tab "Required fields" of the entry editor did not show all required fields, if at least two of the defined required fields are linked with a logical or. [#5859](https://github.com/JabRef/jabref/issues/5859)
- We fixed several issues concerning managing external file types: Now everything is usable and fully functional. Previously, there were problems with the radio buttons, with saving the settings and with loading an input field value. Furthermore, different behavior for Windows and other operating systems was given, which was unified as well. [#5846](https://github.com/JabRef/jabref/issues/5846)
- We fixed an issue where entries containing Unicode charaters were not parsed correctly [#5899](https://github.com/JabRef/jabref/issues/5899)
- We fixed an issue where an entry containing an external filename with curly braces could not be saved. Curly braces are now longer allowed in filenames. [#5899](https://github.com/JabRef/jabref/issues/5899)
- We fixed an issue where changing the type of an entry did not update the main table [#5906](https://github.com/JabRef/jabref/issues/5906)
- We fixed an issue in the optics of the library properties, that cropped the dialog on scaled displays. [#5969](https://github.com/JabRef/jabref/issues/5969)
- We fixed an issue where changing the type of an entry did not update the main table. [#5906](https://github.com/JabRef/jabref/issues/5906)
- We fixed an issue where opening a library from the recent libraries menu was not possible. [#5939](https://github.com/JabRef/jabref/issues/5939)
- We fixed an issue where the most bottom group in the list got lost, if it was dragged on itself. [#5983](https://github.com/JabRef/jabref/issues/5983)
- We fixed an issue where changing entry type doesn't always work when biblatex source is shown. [#5905](https://github.com/JabRef/jabref/issues/5905)
- We fixed an issue where the group and the link column were not updated after changing the entry in the main table. [#5985](https://github.com/JabRef/jabref/issues/5985)
- We fixed an issue where reordering the groups was not possible after inserting an article. [#6008](https://github.com/JabRef/jabref/issues/6008)
- We fixed an issue where citation styles except the default "Preview" could not be used. [#5622](https://github.com/JabRef/jabref/issues/5622)
- We fixed an issue where a warning was displayed when the title content is made up of two sentences. [#5832](https://github.com/JabRef/jabref/issues/5832)
- We fixed an issue where an exception was thrown when adding a save action without a selected formatter in the library properties [#6069](https://github.com/JabRef/jabref/issues/6069)
- We fixed an issue where JabRef's icon was missing in the Export to clipboard Dialog. [#6286](https://github.com/JabRef/jabref/issues/6286)
- We fixed an issue when an "Abstract field" was duplicating text, when importing from RIS file (Neurons) [#6065](https://github.com/JabRef/jabref/issues/6065)
- We fixed an issue where adding the addition of a new entry was not completely validated [#6370](https://github.com/JabRef/jabref/issues/6370)
- We fixed an issue where the blue and red text colors in the Merge entries dialog were not quite visible [#6334](https://github.com/JabRef/jabref/issues/6334)
- We fixed an issue where underscore character was removed from the file name in the Recent Libraries list in File menu [#6383](https://github.com/JabRef/jabref/issues/6383)
- We fixed an issue where few keyboard shortcuts regarding new entries were missing [#6403](https://github.com/JabRef/jabref/issues/6403)

### Removed

- Ampersands are no longer escaped by default in the `bib` file. If you want to keep the current behaviour, you can use the new "Escape Ampersands" formatter as a save action. [#5869](https://github.com/JabRef/jabref/issues/5869)
- The "Merge Entries" entry was removed from the Quality Menu. Users should use the right-click menu instead. [#6021](https://github.com/JabRef/jabref/pull/6021)

## [5.0-beta] – 2019-12-15

### Changed

- We added a short DOI field formatter which shortens DOI to more human-readable form. [koppor#343](https://github.com/koppor/jabref/issues/343)
- We improved the display of group memberships by adding multiple colored bars if the entry belongs to more than one group. [#4574](https://github.com/JabRef/jabref/issues/4574)
- We added an option to show the preview as an extra tab in the entry editor (instead of in a split view). [#5244](https://github.com/JabRef/jabref/issues/5244)
- A custom Open/LibreOffice jstyle file now requires a layout line for the entry type `default` [#5452](https://github.com/JabRef/jabref/issues/5452)
- The entry editor is now open by default when JabRef starts up. [#5460](https://github.com/JabRef/jabref/issues/5460)
- Customized entry types are now serialized in alphabetical order in the bib file.
- We added a new ADS fetcher to use the new ADS API. [#4949](https://github.com/JabRef/jabref/issues/4949)
- We added support of the [X11 primary selection](https://unix.stackexchange.com/a/139193/18033) [#2389](https://github.com/JabRef/jabref/issues/2389)
- We added support to switch between biblatex and bibtex library types. [#5550](https://github.com/JabRef/jabref/issues/5550)
- We changed the save action buttons to be easier to understand. [#5565](https://github.com/JabRef/jabref/issues/5565)
- We made the columns for groups, files and uri in the main table reorderable and merged the clickable icon columns for uri, url, doi and eprint. [#5544](https://github.com/JabRef/jabref/pull/5544)
- We reduced the number of write actions performed when autosave is enabled [#5679](https://github.com/JabRef/jabref/issues/5679)
- We made the column sort order in the main table persistent [#5730](https://github.com/JabRef/jabref/pull/5730)
- When an entry is modified on disk, the change dialog now shows the merge dialog to highlight the changes [#5688](https://github.com/JabRef/jabref/pull/5688)

### Fixed

- Inherit fields from cross-referenced entries as specified by biblatex. [#5045](https://github.com/JabRef/jabref/issues/5045)
- We fixed an issue where it was no longer possible to connect to LibreOffice. [#5261](https://github.com/JabRef/jabref/issues/5261)
- The "All entries group" is no longer shown when no library is open.
- We fixed an exception which occurred when closing JabRef. [#5348](https://github.com/JabRef/jabref/issues/5348)
- We fixed an issue where JabRef reports incorrectly about customized entry types. [#5332](https://github.com/JabRef/jabref/issues/5332)
- We fixed a few problems that prevented JabFox to communicate with JabRef. [#4737](https://github.com/JabRef/jabref/issues/4737) [#4303](https://github.com/JabRef/jabref/issues/4303)
- We fixed an error where the groups containing an entry loose their highlight color when scrolling. [#5022](https://github.com/JabRef/jabref/issues/5022)
- We fixed an error where scrollbars were not shown. [#5374](https://github.com/JabRef/jabref/issues/5374)
- We fixed an error where an exception was thrown when merging entries. [#5169](https://github.com/JabRef/jabref/issues/5169)
- We fixed an error where certain metadata items were not serialized alphabetically.
- After assigning an entry to a group, the item count is now properly colored to reflect the new membership of the entry. [#3112](https://github.com/JabRef/jabref/issues/3112)
- The group panel is now properly updated when switching between libraries (or when closing/opening one). [#3142](https://github.com/JabRef/jabref/issues/3142)
- We fixed an error where the number of matched entries shown in the group pane was not updated correctly. [#4441](https://github.com/JabRef/jabref/issues/4441)
- We fixed an error where the wrong file is renamed and linked when using the "Copy, rename and link" action. [#5653](https://github.com/JabRef/jabref/issues/5653)
- We fixed a "null" error when writing XMP metadata. [#5449](https://github.com/JabRef/jabref/issues/5449)
- We fixed an issue where empty keywords lead to a strange display of automatic keyword groups. [#5333](https://github.com/JabRef/jabref/issues/5333)
- We fixed an error where the default color of a new group was white instead of dark gray. [#4868](https://github.com/JabRef/jabref/issues/4868)
- We fixed an issue where the first field in the entry editor got the focus while performing a different action (like searching). [#5084](https://github.com/JabRef/jabref/issues/5084)
- We fixed an issue where multiple entries were highlighted in the web search result after scrolling. [#5035](https://github.com/JabRef/jabref/issues/5035)
- We fixed an issue where the hover indication in the web search pane was not working. [#5277](https://github.com/JabRef/jabref/issues/5277)
- We fixed an error mentioning "javafx.controls/com.sun.javafx.scene.control" that was thrown when interacting with the toolbar.
- We fixed an error where a cleared search was restored after switching libraries. [#4846](https://github.com/JabRef/jabref/issues/4846)
- We fixed an exception which occurred when trying to open a non-existing file from the "Recent files"-menu [#5334](https://github.com/JabRef/jabref/issues/5334)
- We fixed an issues where the search highlight in the entry preview did not worked. [#5069](https://github.com/JabRef/jabref/issues/5069)
- The context menu for fields in the entry editor is back. [#5254](https://github.com/JabRef/jabref/issues/5254)
- We fixed an exception which occurred when trying to open a non-existing file from the "Recent files"-menu [#5334](https://github.com/JabRef/jabref/issues/5334)
- We fixed a problem where the "editor" information has been duplicated during saving a .bib-Database. [#5359](https://github.com/JabRef/jabref/issues/5359)
- We re-introduced the feature to switch between different preview styles. [#5221](https://github.com/JabRef/jabref/issues/5221)
- We fixed various issues (including [#5263](https://github.com/JabRef/jabref/issues/5263)) related to copying entries to the clipboard
- We fixed some display errors in the preferences dialog and replaced some of the controls [#5033](https://github.com/JabRef/jabref/pull/5033) [#5047](https://github.com/JabRef/jabref/pull/5047) [#5062](https://github.com/JabRef/jabref/pull/5062) [#5141](https://github.com/JabRef/jabref/pull/5141) [#5185](https://github.com/JabRef/jabref/pull/5185) [#5265](https://github.com/JabRef/jabref/pull/5265) [#5315](https://github.com/JabRef/jabref/pull/5315) [#5360](https://github.com/JabRef/jabref/pull/5360)
- We fixed an exception which occurred when trying to import entries without an open library. [#5447](https://github.com/JabRef/jabref/issues/5447)
- The "Automatically set file links" feature now follows symbolic links. [#5664](https://github.com/JabRef/jabref/issues/5664)
- After successful import of one or multiple bib entries the main table scrolls to the first imported entry [#5383](https://github.com/JabRef/jabref/issues/5383)
- We fixed an exception which occurred when an invalid jstyle was loaded. [#5452](https://github.com/JabRef/jabref/issues/5452)
- We fixed an issue where the command line arguments `importBibtex` and `importToOpen` did not import into the currently open library, but opened a new one. [#5537](https://github.com/JabRef/jabref/issues/5537)
- We fixed an error where the preview theme did not adapt to the "Dark" mode [#5463](https://github.com/JabRef/jabref/issues/5463)
- We fixed an issue where multiple entries were allowed in the "crossref" field [#5284](https://github.com/JabRef/jabref/issues/5284)
- We fixed an issue where the merge dialog showed the wrong text colour in "Dark" mode [#5516](https://github.com/JabRef/jabref/issues/5516)
- We fixed visibility issues with the scrollbar and group selection highlight in "Dark" mode, and enabled "Dark" mode for the OpenOffice preview in the style selection window. [#5522](https://github.com/JabRef/jabref/issues/5522)
- We fixed an issue where the author field was not correctly parsed during bibtex key-generation. [#5551](https://github.com/JabRef/jabref/issues/5551)
- We fixed an issue where notifications where shown during autosave. [#5555](https://github.com/JabRef/jabref/issues/5555)
- We fixed an issue where the side pane was not remembering its position. [#5615](https://github.com/JabRef/jabref/issues/5615)
- We fixed an issue where JabRef could not interact with [Oracle XE](https://www.oracle.com/de/database/technologies/appdev/xe.html) in the [shared SQL database setup](https://docs.jabref.org/collaborative-work/sqldatabase).
- We fixed an issue where the toolbar icons were hidden on smaller screens.
- We fixed an issue where renaming referenced files for bib entries with long titles was not possible. [#5603](https://github.com/JabRef/jabref/issues/5603)
- We fixed an issue where a window which is on an external screen gets unreachable when external screen is removed. [#5037](https://github.com/JabRef/jabref/issues/5037)
- We fixed a bug where the selection of groups was lost after drag and drop. [#2868](https://github.com/JabRef/jabref/issues/2868)
- We fixed an issue where the custom entry types didn't show the correct display name [#5651](https://github.com/JabRef/jabref/issues/5651)

### Removed

- We removed some obsolete notifications. [#5555](https://github.com/JabRef/jabref/issues/5555)
- We removed an internal step in the [ISBN-to-BibTeX fetcher](https://docs.jabref.org/collect/add-entry-using-an-id#isbn): The [ISBN to BibTeX Converter](https://manas.tungare.name/software/isbn-to-bibtex) by [@manastungare](https://github.com/manastungare) is not used anymore, because it is offline: "people using this tool have not been generating enough sales for Amazon."
- We removed the option to control the default drag and drop behaviour. You can use the modifier keys (like CtrL or Alt) instead.

## [5.0-alpha] – 2019-08-25

### Changed

- We added eventitle, eventdate and venue fields to `@unpublished` entry type.
- We added `@software` and `@dataSet` entry type to biblatex.
- All fields are now properly sorted alphabetically (in the subgroups of required/optional fields) when the entry is written to the bib file.
- We fixed an issue where some importers used the field `pubstatus` instead of the standard BibTeX field `pubstate`.
- We changed the latex command removal for docbook exporter. [#3838](https://github.com/JabRef/jabref/issues/3838)
- We changed the location of some fields in the entry editor (you might need to reset your preferences for these changes to come into effect)
  - Journal/Year/Month in biblatex mode -> Deprecated (if filled)
  - DOI/URL: General -> Optional
  - Internal fields like ranking, read status and priority: Other -> General
  - Moreover, empty deprecated fields are no longer shown
- Added server timezone parameter when connecting to a shared database.
- We updated the dialog for setting up general fields.
- URL field formatting is updated. All whitespace chars, located at the beginning/ending of the URL, are trimmed automatically
- We changed the behavior of the field formatting dialog such that the `bibtexkey` is not changed when formatting all fields or all text fields.
- We added a "Move file to file directory and rename file" option for simultaneously moving and renaming of document file. [#4166](https://github.com/JabRef/jabref/issues/4166)
- Use integrated graphics card instead of discrete on macOS [#4070](https://github.com/JabRef/jabref/issues/4070)
- We added a cleanup operation that detects an arXiv identifier in the note, journal or URL field and moves it to the `eprint` field.
  Because of this change, the last-used cleanup operations were reset.
- We changed the minimum required version of Java to 1.8.0_171, as this is the latest release for which the automatic Java update works. [#4093](https://github.com/JabRef/jabref/issues/4093)
- The special fields like `Printed` and `Read status` now show gray icons when the row is hovered.
- We added a button in the tab header which allows you to close the database with one click. [#494](https://github.com/JabRef/jabref/issues/494)
- Sorting in the main table now takes information from cross-referenced entries into account. [#2808](https://github.com/JabRef/jabref/issues/2808)
- If a group has a color specified, then entries matched by this group have a small colored bar in front of them in the main table.
- Change default icon for groups to a circle because a colored version of the old icon was hard to distinguish from its black counterpart.
- In the main table, the context menu appears now when you press the "context menu" button on the keyboard. [feature request in the forum](https://discourse.jabref.org/t/how-to-enable-keyboard-context-key-windows)
- We added icons to the group side panel to quickly switch between `union` and `intersection` group view mode. [#3269](https://github.com/JabRef/jabref/issues/3269).
- We use `https` for [fetching from most online bibliographic database](https://docs.jabref.org/collect/import-using-online-bibliographic-database).
- We changed the default keyboard shortcuts for moving between entries when the entry editor is active to ̀<kbd>alt</kbd> + <kbd>up/down</kbd>.
- Opening a new file now prompts the directory of the currently selected file, instead of the directory of the last opened file.
- Window state is saved on close and restored on start.
- We made the MathSciNet fetcher more reliable.
- We added the ISBN fetcher to the list of fetcher available under "Update with bibliographic information from the web" in the entry editor toolbar.
- Files without a defined external file type are now directly opened with the default application of the operating system
- We streamlined the process to rename and move files by removing the confirmation dialogs.
- We removed the redundant new lines of markings and wrapped the summary in the File annotation tab. [#3823](https://github.com/JabRef/jabref/issues/3823)
- We add auto URL formatting when user paste link to URL field in entry editor. [koppor#254](https://github.com/koppor/jabref/issues/254)
- We added a minimum height for the entry editor so that it can no longer be hidden by accident. [#4279](https://github.com/JabRef/jabref/issues/4279)
- We added a new keyboard shortcut so that the entry editor could be closed by <kbd>Ctrl</kbd> + <kbd>E</kbd>. [#4222](https://github.com/JabRef/jabref/issues/4222)
- We added an option in the preference dialog box, that allows user to pick the dark or light theme option. [#4130](https://github.com/JabRef/jabref/issues/4130)
- We updated the Related Articles tab to accept JSON from the new version of the Mr. DLib service
- We added an option in the preference dialog box that allows user to choose behavior after dragging and dropping files in Entry Editor. [#4356](https://github.com/JabRef/jabref/issues/4356)
- We added the ability to have an export preference where previously "File"-->"Export"/"Export selected entries" would not save the user's preference[#4495](https://github.com/JabRef/jabref/issues/4495)
- We optimized the code responsible for connecting to an external database, which should lead to huge improvements in performance.
- For automatically created groups, added ability to filter groups by entry type. [#4539](https://github.com/JabRef/jabref/issues/4539)
- We added the ability to add field names from the Preferences Dialog [#4546](https://github.com/JabRef/jabref/issues/4546)
- We added the ability to change the column widths directly in the main table. [#4546](https://github.com/JabRef/jabref/issues/4546)
- We added a description of how recommendations were chosen and better error handling to Related Articles tab
- We added the ability to execute default action in dialog by using with <kbd>Ctrl</kbd> + <kbd>Enter</kbd> combination [#4496](https://github.com/JabRef/jabref/issues/4496)
- We grouped and reordered the Main Menu (File, Edit, Library, Quality, Tools, and View tabs & icons). [#4666](https://github.com/JabRef/jabref/issues/4666) [#4667](https://github.com/JabRef/jabref/issues/4667) [#4668](https://github.com/JabRef/jabref/issues/4668) [#4669](https://github.com/JabRef/jabref/issues/4669) [#4670](https://github.com/JabRef/jabref/issues/4670) [#4671](https://github.com/JabRef/jabref/issues/4671) [#4672](https://github.com/JabRef/jabref/issues/4672) [#4673](https://github.com/JabRef/jabref/issues/4673)
- We added additional modifiers (capitalize, titlecase and sentencecase) to the Bibtex key generator. [#1506](https://github.com/JabRef/jabref/issues/1506)
- We have migrated from the mysql jdbc connector to the mariadb one for better authentication scheme support. [#4745](https://github.com/JabRef/jabref/issues/4745)
- We grouped the toolbar icons and changed the Open Library and Copy icons. [#4584](https://github.com/JabRef/jabref/issues/4584)
- We added a browse button next to the path text field for aux-based groups. [#4586](https://github.com/JabRef/jabref/issues/4586)
- We changed the title of Group Dialog to "Add subgroup" from "Edit group" when we select Add subgroup option.
- We enable import button only if entries are selected. [#4755](https://github.com/JabRef/jabref/issues/4755)
- We made modifications to improve the contrast of UI elements. [#4583](https://github.com/JabRef/jabref/issues/4583)
- We added a warning for empty BibTeX keys in the entry editor. [#4440](https://github.com/JabRef/jabref/issues/4440)
- We added an option in the settings to set the default action in JabRef when right clicking on any entry in any database and selecting "Open folder". [#4763](https://github.com/JabRef/jabref/issues/4763)
- The Medline fetcher now normalizes the author names according to the BibTeX-Standard [#4345](https://github.com/JabRef/jabref/issues/4345)
- We added an option on the Linked File Viewer to rename the attached file of an entry directly on the JabRef. [#4844](https://github.com/JabRef/jabref/issues/4844)
- We added an option in the preference dialog box that allows user to enable helpful tooltips.[#3599](https://github.com/JabRef/jabref/issues/3599)
- We reworked the functionality for extracting BibTeX entries from plain text, because our used service [freecite shut down](https://library.brown.edu/libweb/freecite_notice.php). [#5206](https://github.com/JabRef/jabref/pull/5206)
- We moved the dropdown menu for selecting the push-application from the toolbar into the external application preferences. [#674](https://github.com/JabRef/jabref/issues/674)
- We removed the alphabetical ordering of the custom tabs and updated the error message when trying to create a general field with a name containing an illegal character. [#5019](https://github.com/JabRef/jabref/issues/5019)
- We added a context menu to the bib(la)tex-source-editor to copy'n'paste. [#5007](https://github.com/JabRef/jabref/pull/5007)
- We added a tool that allows searching for citations in LaTeX files. It scans directories and shows which entries are used, how many times and where.
- We added a 'LaTeX citations' tab to the entry editor, to search for citations to the active entry in the LaTeX file directory. It can be disabled in the preferences dialog.
- We added an option in preferences to allow for integers in field "edition" when running database in bibtex mode. [#4680](https://github.com/JabRef/jabref/issues/4680)
- We added the ability to use negation in export filter layouts. [#5138](https://github.com/JabRef/jabref/pull/5138)
- Focus on Name Area instead of 'OK' button whenever user presses 'Add subgroup'. [#6307](https://github.com/JabRef/jabref/issues/6307)
- We changed the behavior of merging that the entry which has "smaller" bibkey will be selected. [#7395](https://github.com/JabRef/jabref/issues/7395)

### Fixed

- We fixed an issue where JabRef died silently for the user without enough inotify instances [#4874](https://github.com/JabRef/jabref/issues/4874)
- We fixed an issue where corresponding groups are sometimes not highlighted when clicking on entries [#3112](https://github.com/JabRef/jabref/issues/3112)
- We fixed an issue where custom exports could not be selected in the 'Export (selected) entries' dialog [#4013](https://github.com/JabRef/jabref/issues/4013)
- Italic text is now rendered correctly. [#3356](https://github.com/JabRef/jabref/issues/3356)
- The entry editor no longer gets corrupted after using the source tab. [#3532](https://github.com/JabRef/jabref/issues/3532) [#3608](https://github.com/JabRef/jabref/issues/3608) [#3616](https://github.com/JabRef/jabref/issues/3616)
- We fixed multiple issues where entries did not show up after import if a search was active. [#1513](https://github.com/JabRef/jabref/issues/1513) [#3219](https://github.com/JabRef/jabref/issues/3219))
- We fixed an issue where the group tree was not updated correctly after an entry was changed. [#3618](https://github.com/JabRef/jabref/issues/3618)
- We fixed an issue where a right-click in the main table selected a wrong entry. [#3267](https://github.com/JabRef/jabref/issues/3267)
- We fixed an issue where in rare cases entries where overlayed in the main table. [#3281](https://github.com/JabRef/jabref/issues/3281)
- We fixed an issue where selecting a group messed up the focus of the main table and the entry editor. [#3367](https://github.com/JabRef/jabref/issues/3367)
- We fixed an issue where composite author names were sorted incorrectly. [#2828](https://github.com/JabRef/jabref/issues/2828)
- We fixed an issue where commands followed by `-` didn't work. [#3805](https://github.com/JabRef/jabref/issues/3805)
- We fixed an issue where a non-existing aux file in a group made it impossible to open the library. [#4735](https://github.com/JabRef/jabref/issues/4735)
- We fixed an issue where some journal names were wrongly marked as abbreviated. [#4115](https://github.com/JabRef/jabref/issues/4115)
- We fixed an issue where the custom file column were sorted incorrectly. [#3119](https://github.com/JabRef/jabref/issues/3119)
- We improved the parsing of author names whose infix is abbreviated without a dot. [#4864](https://github.com/JabRef/jabref/issues/4864)
- We fixed an issues where the entry losses focus when a field is edited and at the same time used for sorting. [#3373](https://github.com/JabRef/jabref/issues/3373)
- We fixed an issue where the menu on Mac OS was not displayed in the usual Mac-specific way. [#3146](https://github.com/JabRef/jabref/issues/3146)
- We improved the integrity check for page numbers. [#4113](https://github.com/JabRef/jabref/issues/4113) and [feature request in the forum](https://discourse.jabref.org/t/pages-field-allow-use-of-en-dash/1199)
- We fixed an issue where the order of fields in customized entry types was not saved correctly. [#4033](https://github.com/JabRef/jabref/issues/4033)
- We fixed an issue where renaming a group did not change the group name in the interface. [#3189](https://github.com/JabRef/jabref/issues/3189)
- We fixed an issue where the groups tree of the last database was still shown even after the database was already closed.
- We fixed an issue where the "Open file dialog" may disappear behind other windows. [#3410](https://github.com/JabRef/jabref/issues/3410)
- We fixed an issue where the number of entries matched was not updated correctly upon adding or removing an entry. [#3537](https://github.com/JabRef/jabref/issues/3537)
- We fixed an issue where the default icon of a group was not colored correctly.
- We fixed an issue where the first field in entry editor was not focused when adding a new entry. [#4024](https://github.com/JabRef/jabref/issues/4024)
- We reworked the "Edit file" dialog to make it resizeable and improved the workflow for adding and editing files [#2970](https://github.com/JabRef/jabref/issues/2970)
- We fixed an issue where custom name formatters were no longer found correctly. [#3531](https://github.com/JabRef/jabref/issues/3531)
- We fixed an issue where the month was not shown in the preview. [#3239](https://github.com/JabRef/jabref/issues/3239)
- Rewritten logic to detect a second jabref instance. [#4023](https://github.com/JabRef/jabref/issues/4023)
- We fixed an issue where the "Convert to BibTeX-Cleanup" moved the content of the `file` field to the `pdf` field [#4120](https://github.com/JabRef/jabref/issues/4120)
- We fixed an issue where the preview pane in entry preview in preferences wasn't showing the citation style selected [#3849](https://github.com/JabRef/jabref/issues/3849)
- We fixed an issue where the default entry preview style still contained the field `review`. The field `review` in the style is now replaced with comment to be consistent with the entry editor [#4098](https://github.com/JabRef/jabref/issues/4098)
- We fixed an issue where users were vulnerable to XXE attacks during parsing [#4229](https://github.com/JabRef/jabref/issues/4229)
- We fixed an issue where files added via the "Attach file" contextmenu of an entry were not made relative. [#4201](https://github.com/JabRef/jabref/issues/4201) and [#4241](https://github.com/JabRef/jabref/issues/4241)
- We fixed an issue where author list parser can't generate bibtex for Chinese author. [#4169](https://github.com/JabRef/jabref/issues/4169)
- We fixed an issue where the list of XMP Exclusion fields in the preferences was not be saved [#4072](https://github.com/JabRef/jabref/issues/4072)
- We fixed an issue where the ArXiv Fetcher did not support HTTP URLs [koppor#328](https://github.com/koppor/jabref/issues/328)
- We fixed an issue where only one PDF file could be imported [#4422](https://github.com/JabRef/jabref/issues/4422)
- We fixed an issue where "Move to group" would always move the first entry in the library and not the selected [#4414](https://github.com/JabRef/jabref/issues/4414)
- We fixed an issue where an older dialog appears when downloading full texts from the quality menu. [#4489](https://github.com/JabRef/jabref/issues/4489)
- We fixed an issue where right clicking on any entry in any database and selecting "Open folder" results in the NullPointer exception. [#4763](https://github.com/JabRef/jabref/issues/4763)
- We fixed an issue where option 'open terminal here' with custom command was passing the wrong argument. [#4802](https://github.com/JabRef/jabref/issues/4802)
- We fixed an issue where ranking an entry would generate an IllegalArgumentException. [#4754](https://github.com/JabRef/jabref/issues/4754)
- We fixed an issue where special characters where removed from non-label key generation pattern parts [#4767](https://github.com/JabRef/jabref/issues/4767)
- We fixed an issue where the RIS import would overwite the article date with the value of the acessed date [#4816](https://github.com/JabRef/jabref/issues/4816)
- We fixed an issue where an NullPointer exception was thrown when a referenced entry in an Open/Libre Office document was no longer present in the library. Now an error message with the reference marker of the missing entry is shown. [#4932](https://github.com/JabRef/jabref/issues/4932)
- We fixed an issue where a database exception related to a missing timezone was too big. [#4827](https://github.com/JabRef/jabref/issues/4827)
- We fixed an issue where the IEEE fetcher returned an error if no keywords were present in the result from the IEEE website [#4997](https://github.com/JabRef/jabref/issues/4997)
- We fixed an issue where the command line help text had several errors, and arguments and descriptions have been rewritten to simplify and detail them better. [#2016](https://github.com/JabRef/jabref/issues/2016)
- We fixed an issue where the same menu for changing entry type had two different sizes and weights. [#4977](https://github.com/JabRef/jabref/issues/4977)
- We fixed an issue where the "Attach file" dialog, in the right-click menu for an entry, started on the working directory instead of the user's main directory. [#4995](https://github.com/JabRef/jabref/issues/4995)
- We fixed an issue where the JabRef Icon in the macOS launchpad was not displayed correctly [#5003](https://github.com/JabRef/jabref/issues/5003)
- We fixed an issue where the "Search for unlinked local files" would throw an exception when parsing the content of a PDF-file with missing "series" information [#5128](https://github.com/JabRef/jabref/issues/5128)
- We fixed an issue where the XMP Importer would incorrectly return an empty default entry when importing pdfs [#6577](https://github.com/JabRef/jabref/issues/6577)
- We fixed an issue where opening the menu 'Library properties' marked the library as modified [#6451](https://github.com/JabRef/jabref/issues/6451)
- We fixed an issue when importing resulted in an exception [#7343](https://github.com/JabRef/jabref/issues/7343)
- We fixed an issue where the field in the Field formatter dropdown selection were sorted in random order. [#7710](https://github.com/JabRef/jabref/issues/7710)

### Removed

- The feature to "mark entries" was removed and merged with the groups functionality. For migration, a group is created for every value of the `__markedentry` field and the entry is added to this group.
- The number column was removed.
- We removed the global search feature.
- We removed the coloring of cells in the main table according to whether the field is optional/required.
- We removed the feature to find and resolve duplicate BibTeX keys (as this use case is already covered by the integrity check).
- We removed a few commands from the right-click menu that are not needed often and thus don't need to be placed that prominently:
  - Print entry preview: available through entry preview
  - All commands related to marking: marking is not yet reimplemented
  - Set/clear/append/rename fields: available through Edit menu
  - Manage keywords: available through the Edit menu
  - Copy linked files to folder: available through File menu
  - Add/move/remove from group: removed completely (functionality still available through group interface)
- We removed the option to change the column widths in the preferences dialog. [#4546](https://github.com/JabRef/jabref/issues/4546)

## Older versions

The changelog of JabRef 4.x is available at the [v4.3.1 tag](https://github.com/JabRef/jabref/blob/v4.3.1/CHANGELOG.md).
The changelog of JabRef 3.x is available at the [v3.8.2 tag](https://github.com/JabRef/jabref/blob/v3.8.2/CHANGELOG.md).
The changelog of JabRef 2.11 and all previous versions is available as [text file in the v2.11.1 tag](https://github.com/JabRef/jabref/blob/v2.11.1/CHANGELOG).

[Unreleased]: https://github.com/JabRef/jabref/compare/v5.13...HEAD
[5.13]: https://github.com/JabRef/jabref/compare/v5.12...v5.13
[5.12]: https://github.com/JabRef/jabref/compare/v5.11...v5.12
[5.11]: https://github.com/JabRef/jabref/compare/v5.10...v5.11
[5.10]: https://github.com/JabRef/jabref/compare/v5.9...v5.10
[5.9]: https://github.com/JabRef/jabref/compare/v5.8...v5.9
[5.8]: https://github.com/JabRef/jabref/compare/v5.7...v5.8
[5.7]: https://github.com/JabRef/jabref/compare/v5.6...v5.7
[5.6]: https://github.com/JabRef/jabref/compare/v5.5...v5.6
[5.5]: https://github.com/JabRef/jabref/compare/v5.4...v5.5
[5.4]: https://github.com/JabRef/jabref/compare/v5.3...v5.4
[5.3]: https://github.com/JabRef/jabref/compare/v5.2...v5.3
[5.2]: https://github.com/JabRef/jabref/compare/v5.1...v5.2
[5.1]: https://github.com/JabRef/jabref/compare/v5.0...v5.1
[5.0]: https://github.com/JabRef/jabref/compare/v5.0-beta...v5.0
[5.0-beta]: https://github.com/JabRef/jabref/compare/v5.0-alpha...v5.0-beta
[5.0-alpha]: https://github.com/JabRef/jabref/compare/v4.3...v5.0-alpha
<!-- markdownlint-disable-file MD012 MD024 MD033 MD053 --><|MERGE_RESOLUTION|>--- conflicted
+++ resolved
@@ -106,9 +106,7 @@
 - We fixed an issue where an exception occured when toggling between "Live" or "Locked" in the internal Document Viewer. [#10935](https://github.com/JabRef/jabref/issues/10935)
 - When fetching article information fom IEEE Xplore, the em dash is now converted correctly. [koppor#286](https://github.com/koppor/jabref/issues/286)
 - Fixed an issue on Windows where the browser extension reported failure to send an entry to JabRef even though it was sent properly. [JabRef-Browser-Extension#493](https://github.com/JabRef/JabRef-Browser-Extension/issues/493)
-<<<<<<< HEAD
 - We fixed an issue where library shown as unsaved and marked (*) after accepting changes made externally to the file. [#11027](https://github.com/JabRef/jabref/issues/11027)
-=======
 - Fixed an issue on Windows where TeXworks path was not resolved if it was installed with MiKTeX. [#10977](https://github.com/JabRef/jabref/issues/10977)
 - We fixed an issue with where JabRef would throw an error when using MathSciNet search, as it was unable to parse the fetched JSON coreectly. [10996](https://github.com/JabRef/jabref/issues/10996)
 - We fixed an issue where the "Import by ID" function would throw an error when a DOI that contains URL-encoded characters was entered. [#10648](https://github.com/JabRef/jabref/issues/10648)
@@ -116,7 +114,6 @@
 - We fixed an issue where an exception occurred when selecting entries in the web search results. [#11081](https://github.com/JabRef/jabref/issues/11081)
 - When a new library is unsaved, there is now no warning when fetching entries with PDFs. [#11075](https://github.com/JabRef/jabref/issues/11075)
 - We fixed an issue where the message "The libary has been modified by another program" occurred when editing library metadata and saving the library. [#4877](https://github.com/JabRef/jabref/issues/4877)
->>>>>>> beb6ecef
 
 ### Removed
 
