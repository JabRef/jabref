
# Changelog

All notable changes to this project will be documented in this file.
The format is based on [Keep a Changelog](https://keepachangelog.com/en/1.0.0/).
We refer to [GitHub issues](https://github.com/JabRef/jabref/issues) by using `#NUM`.
In case, there is no issue present, the pull request implementing the feature is linked.

Note that this project **does not** adhere to [Semantic Versioning](http://semver.org/).

## [Unreleased]

### Added

- We added a query parser and mapping layer to enable conversion of queries formulated in simplified lucene syntax by the user into api queries. [#6799](https://github.com/JabRef/jabref/pull/6799)
- We added some basic functionality to customise the look of JabRef by importing a css theme file. [#5790](https://github.com/JabRef/jabref/issues/5790)

### Changed

<<<<<<< HEAD
- We restructured the 'File' tab and extracted some parts into the 'Linked files' tab [#6779](https://github.com/JabRef/jabref/pull/6779)
=======
- JabRef now offers journal lists from <https://abbrv.jabref.org>. JabRef the lists which use a dot inside the abbreviations. [#5749](https://github.com/JabRef/jabref/pull/5749)
>>>>>>> 4ade0000

### Fixed

- We fixed a linked identifier icon inconsistency. [#6705](https://github.com/JabRef/jabref/issues/6705)
- We fixed the wrong behavior that font size changes are not reflected in dialogs. [#6039](https://github.com/JabRef/jabref/issues/6039)

### Removed


## [5.1] – 2020-08-30

### Added

- We added a new fetcher to enable users to search mEDRA DOIs [#6602](https://github.com/JabRef/jabref/issues/6602)
- We added a new fetcher to enable users to search "[Collection of Computer Science Bibliographies](https://liinwww.ira.uka.de/bibliography/index.html)". [#6638](https://github.com/JabRef/jabref/issues/6638)
- We added default values for delimiters in Add Subgroup window [#6624](https://github.com/JabRef/jabref/issues/6624)
- We improved responsiveness of general fields specification dialog window. [#6643](https://github.com/JabRef/jabref/issues/6604)
- We added support for importing ris file and load DOI [#6530](https://github.com/JabRef/jabref/issues/6530)
- We added the Library properties to a context menu on the library tabs [#6485](https://github.com/JabRef/jabref/issues/6485)
- We added a new field in the preferences in 'BibTeX key generator' for unwanted characters that can be user-specified. [#6295](https://github.com/JabRef/jabref/issues/6295)
- We added support for searching ShortScience for an entry through the user's browser. [#6018](https://github.com/JabRef/jabref/pull/6018)
- We updated EditionChecker to permit edition to start with a number. [#6144](https://github.com/JabRef/jabref/issues/6144)
- We added tooltips for most fields in the entry editor containing a short description. [#5847](https://github.com/JabRef/jabref/issues/5847)
- We added support for basic markdown in custom formatted previews [#6194](https://github.com/JabRef/jabref/issues/6194)
- We now show the number of items found and selected to import in the online search dialog. [#6248](https://github.com/JabRef/jabref/pull/6248)
- We created a new install screen for macOS. [#5759](https://github.com/JabRef/jabref/issues/5759)
- We added a new integrity check for duplicate DOIs. [koppor#339](https://github.com/koppor/jabref/issues/339)
- We implemented an option to download fulltext files while importing. [#6381](https://github.com/JabRef/jabref/pull/6381)
- We added a progress-indicator showing the average progress of background tasks to the toolbar. Clicking it reveals a pop-over with a list of running background tasks. [6443](https://github.com/JabRef/jabref/pull/6443)
- We fixed the bug when strike the delete key in the text field. [#6421](https://github.com/JabRef/jabref/issues/6421)
- We added a BibTex key modifier for truncating strings. [#3915](https://github.com/JabRef/jabref/issues/3915)
- We added support for jumping to target entry when typing letter/digit after sorting a column in maintable [#6146](https://github.com/JabRef/jabref/issues/6146)
- We added a new fetcher to enable users to search all available E-Libraries simultaneously. [koppor#369](https://github.com/koppor/jabref/issues/369)
- We added the field "entrytype" to the export sort criteria [#6531](https://github.com/JabRef/jabref/pull/6531)
- We added the possibility to change the display order of the fields in the entry editor. The order can now be configured using drag and drop in the "Customize entry types" dialog [#6152](https://github.com/JabRef/jabref/pull/6152)
- We added native support for biblatex-software [#6574](https://github.com/JabRef/jabref/issues/6574)
- We added a missing restart warning for AutoComplete in the preferences dialog. [#6351](https://github.com/JabRef/jabref/issues/6351)
- We added a note to the citation key pattern preferences dialog as a temporary workaround for a JavaFX bug, about committing changes in a table cell, if the focus is lost. [#5825](https://github.com/JabRef/jabref/issues/5825)

### Changed

- We improved the arXiv fetcher. Now it should find entries even more reliably and does no longer include the version (e.g `v1`) in the `eprint` field. [forum#1941](https://discourse.jabref.org/t/remove-version-in-arxiv-import/1941)
- We moved the group search bar and the button "New group" from bottom to top position to make it more prominent. [#6112](https://github.com/JabRef/jabref/pull/6112)
- When JabRef finds a `.sav` file without changes, there is no dialog asking for acceptance of changes anymore.
- We changed the buttons for import/export/show all/reset of preferences to smaller icon buttons in the preferences dialog. [#6130](https://github.com/JabRef/jabref/pull/6130)
- We moved the functionality "Manage field names & content" from the "Library" menu to the "Edit" menu, because it affects the selected entries and not the whole library
- We merged the functionality "Append contents from a BibTeX library into the currently viewed library" into the "Import into database" functionality. Fixes [#6049](https://github.com/JabRef/jabref/issues/6049).
- We changed the directory where fulltext downloads are stored to the directory set in the import-tab in preferences. [#6381](https://github.com/JabRef/jabref/pull/6381)
- We improved the error message for invalid jstyles. [#6303](https://github.com/JabRef/jabref/issues/6303)
- We changed the section name of 'Advanced' to 'Network' in the preferences and removed some obsolete options.[#6489](https://github.com/JabRef/jabref/pull/6489)
- We improved the context menu of the column "Linked identifiers" of the main table, by truncating their texts, if they are too long. [#6499](https://github.com/JabRef/jabref/issues/6499)
- We merged the main table tabs in the preferences dialog. [#6518](https://github.com/JabRef/jabref/pull/6518)
- We changed the command line option 'generateBibtexKeys' to the more generic term 'generateCitationKeys' while the short option remains 'g'.[#6545](https://github.com/JabRef/jabref/pull/6545)
- We improved the "Possible duplicate entries" window to remember its size and position throughout a session. [#6582](https://github.com/JabRef/jabref/issues/6582)
- We divided the toolbar into small parts, so if the application window is to small, only a part of the toolbar is moved into the chevron popup. [#6682](https://github.com/JabRef/jabref/pull/6682)
- We changed the layout for of the buttons in the Open Office side panel to ensure that the button text is always visible, specially when resizing. [#6639](https://github.com/JabRef/jabref/issues/6639)
- We merged the two new library commands in the file menu to one which always creates a new library in the default library mode. [#6359](https://github.com/JabRef/jabref/pull/6539#issuecomment-641056536)

### Fixed

- We fixed an issue where entry preview tab has no name in drop down list. [#6591](https://github.com/JabRef/jabref/issues/6591)
- We fixed to only search file links in the BIB file location directory when preferences has corresponding checkbox checked. [#5891](https://github.com/JabRef/jabref/issues/5891)
- We fixed wrong button order (Apply and Cancel) in ManageProtectedTermsDialog.
- We fixed an issue with incompatible characters at BibTeX key [#6257](https://github.com/JabRef/jabref/issues/6257)
- We fixed an issue where dash (`-`) was reported as illegal BibTeX key [#6295](https://github.com/JabRef/jabref/issues/6295)
- We greatly improved the performance of the overall application and many operations. [#5071](https://github.com/JabRef/jabref/issues/5071)
- We fixed an issue where sort by priority was broken. [#6222](https://github.com/JabRef/jabref/issues/6222)
- We fixed an issue where opening a library from the recent libraries menu was not possible. [#5939](https://github.com/JabRef/jabref/issues/5939)
- We fixed an issue with inconsistent capitalization of file extensions when downloading files. [#6115](https://github.com/JabRef/jabref/issues/6115)
- We fixed the display of language and encoding in the preferences dialog. [#6130](https://github.com/JabRef/jabref/pull/6130)
- Now the link and/or the link description in the column "linked files" of the main table gets truncated or wrapped, if too long, otherwise display issues arise. [#6178](https://github.com/JabRef/jabref/issues/6178)
- We fixed the issue that groups panel does not keep size when resizing window. [#6180](https://github.com/JabRef/jabref/issues/6180)
- We fixed an error that sometimes occurred when using the context menu. [#6085](https://github.com/JabRef/jabref/issues/6085)
- We fixed an issue where search full-text documents downloaded files with same name, overwriting existing files. [#6174](https://github.com/JabRef/jabref/pull/6174)
- We fixed an issue when importing into current library an erroneous message "import cancelled" is displayed even though import is successful. [#6266](https://github.com/JabRef/jabref/issues/6266)
- We fixed an issue where custom jstyles for Open/LibreOffice where not saved correctly. [#6170](https://github.com/JabRef/jabref/issues/6170)
- We fixed an issue where the INSPIRE fetcher was no longer working [#6229](https://github.com/JabRef/jabref/issues/6229)
- We fixed an issue where custom exports with an uppercase file extension could not be selected for "Copy...-> Export to Clipboard" [#6285](https://github.com/JabRef/jabref/issues/6285)
- We fixed the display of icon both in the main table and linked file editor. [#6169](https://github.com/JabRef/jabref/issues/6169)
- We fixed an issue where the windows installer did not create an entry in the start menu [bug report in the forum](https://discourse.jabref.org/t/error-while-fetching-from-doi/2018/3)
- We fixed an issue where only the field `abstract` and `comment` were declared as multiline fields. Other fields can now be configured in the preferences using "Do not wrap the following fields when saving" [4373](https://github.com/JabRef/jabref/issues/4373)
- We fixed an issue where JabRef switched to discrete graphics under macOS [#5935](https://github.com/JabRef/jabref/issues/5935)
- We fixed an issue where the Preferences entry preview will be unexpected modified leads to Value too long exception [#6198](https://github.com/JabRef/jabref/issues/6198)
- We fixed an issue where custom jstyles for Open/LibreOffice would only be valid if a layout line for the entry type `default` was at the end of the layout section [#6303](https://github.com/JabRef/jabref/issues/6303)
- We fixed an issue where a new entry is not shown in the library if a search is active [#6297](https://github.com/JabRef/jabref/issues/6297)
- We fixed an issue where long directory names created from patterns could create an exception. [#3915](https://github.com/JabRef/jabref/issues/3915)
- We fixed an issue where sort on numeric cases was broken. [#6349](https://github.com/JabRef/jabref/issues/6349)
- We fixed an issue where year and month fields were not cleared when converting to biblatex [#6224](https://github.com/JabRef/jabref/issues/6224)
- We fixed an issue where an "Not on FX thread" exception occured when saving on linux [#6453](https://github.com/JabRef/jabref/issues/6453)
- We fixed an issue where the library sort order was lost. [#6091](https://github.com/JabRef/jabref/issues/6091)
- We fixed an issue where brackets in regular expressions were not working. [6469](https://github.com/JabRef/jabref/pull/6469)
- We fixed an issue where multiple background task popups stacked over each other.. [#6472](https://github.com/JabRef/jabref/issues/6472)
- We fixed an issue where LaTeX citations for specific commands (\autocites) of biblatex-mla were not recognized. [#6476](https://github.com/JabRef/jabref/issues/6476)
- We fixed an issue where drag and drop was not working on empty database. [#6487](https://github.com/JabRef/jabref/issues/6487)
- We fixed an issue where the name fields were not updated after the preferences changed. [#6515](https://github.com/JabRef/jabref/issues/6515)
- We fixed an issue where "null" appeared in generated BibTeX keys. [#6459](https://github.com/JabRef/jabref/issues/6459)
- We fixed an issue where the authors' names were incorrectly displayed in the authors' column when they were bracketed. [#6465](https://github.com/JabRef/jabref/issues/6465) [#6459](https://github.com/JabRef/jabref/issues/6459)
- We fixed an issue where importing certain unlinked files would result in an exception [#5815](https://github.com/JabRef/jabref/issues/5815)
- We fixed an issue where downloaded files would be moved to a directory named after the citationkey when no file directory pattern is specified [#6589](https://github.com/JabRef/jabref/issues/6589)
- We fixed an issue with the creation of a group of cited entries which incorrectly showed the message that the library had been modified externally whenever saving the library. [#6420](https://github.com/JabRef/jabref/issues/6420)
- We fixed an issue with the creation of a group of cited entries. Now the file path to an aux file gets validated. [#6585](https://github.com/JabRef/jabref/issues/6585)
- We fixed an issue on Linux systems where the application would crash upon inotify failure. Now, the user is prompted with a warning, and given the choice to continue the session. [#6073](https://github.com/JabRef/jabref/issues/6073)
- We moved the search modifier buttons into the search bar, as they were not accessible, if autocompletion was disabled. [#6625](https://github.com/JabRef/jabref/issues/6625)
- We fixed an issue about duplicated group color indicators [#6175](https://github.com/JabRef/jabref/issues/6175)
- We fixed an issue where entries with the entry type Misc from an imported aux file would not be saved correctly to the bib file on disk [#6405](https://github.com/JabRef/jabref/issues/6405)
- We fixed an issue where percent sign ('%') was not formatted properly by the HTML formatter [#6753](https://github.com/JabRef/jabref/issues/6753)
- We fixed an issue with the [SAO/NASA Astrophysics Data System](https://docs.jabref.org/collect/import-using-online-bibliographic-database/ads) fetcher where `\textbackslash` appeared at the end of the abstract.
- We fixed an issue with the Science Direct fetcher where PDFs could not be downloaded. Fixes [#5860](https://github.com/JabRef/jabref/issues/5860)
- We fixed an issue with the Library of Congress importer.
- We fixed the [link to the external libraries listing](https://github.com/JabRef/jabref/blob/master/external-libraries.md) in the about dialog
- We fixed an issue regarding pasting on Linux. [#6293](https://github.com/JabRef/jabref/issues/6293)

### Removed

- We removed the option of the "enforce legal key". [#6295](https://github.com/JabRef/jabref/issues/6295)
- We removed the obsolete `External programs / Open PDF` section in the preferences, as the default application to open PDFs is now set in the `Manage external file types` dialog. [#6130](https://github.com/JabRef/jabref/pull/6130)
- We removed the option to configure whether a `.bib.bak` file should be generated upon save. It is now always enabled. Documentation at <https://docs.jabref.org/general/autosave>. [#6092](https://github.com/JabRef/jabref/issues/6092)
- We removed the built-in list of IEEE journal abbreviations using BibTeX strings. If you still want to use them, you have to download them separately from <https://abbrv.jabref.org>.

## [5.0] – 2020-03-06

### Changed

- Added browser integration to the snap package for firefox/chromium browsers. [#6062](https://github.com/JabRef/jabref/pull/6062)
- We reintroduced the possibility to extract references from plain text (using [GROBID](https://grobid.readthedocs.io/en/latest/)). [#5614](https://github.com/JabRef/jabref/pull/5614)
- We changed the open office panel to show buttons in rows of three instead of going straight down to save space as the button expanded out to take up unnecessary horizontal space. [#5479](https://github.com/JabRef/jabref/issues/5479)
- We cleaned up the group add/edit dialog. [#5826](https://github.com/JabRef/jabref/pull/5826)
- We reintroduced the index column. [#5844](https://github.com/JabRef/jabref/pull/5844)
- Filenames of external files can no longer contain curly braces. [#5926](https://github.com/JabRef/jabref/pull/5926)
- We made the filters more easily accessible in the integrity check dialog. [#5955](https://github.com/JabRef/jabref/pull/5955)
- We reimplemented and improved the dialog "Customize entry types". [#4719](https://github.com/JabRef/jabref/issues/4719)
- We added an [American Physical Society](https://journals.aps.org/) fetcher. [#818](https://github.com/JabRef/jabref/issues/818)
- We added possibility to enable/disable items quantity in groups. [#6042](https://github.com/JabRef/jabref/issues/6042)

### Fixed

- We fixed an issue where the command line console was always opened in the background. [#5474](https://github.com/JabRef/jabref/issues/5474)
- We fixed and issue where pdf files will not open under some KDE linux distributions when using okular. [#5253](https://github.com/JabRef/jabref/issues/5253)
- We fixed an issue where the Medline fetcher was only working when JabRef was running from source. [#5645](https://github.com/JabRef/jabref/issues/5645)
- We fixed some visual issues in the dark theme. [#5764](https://github.com/JabRef/jabref/pull/5764) [#5753](https://github.com/JabRef/jabref/issues/5753)
- We fixed an issue where non-default previews didn't handle unicode characters. [#5779](https://github.com/JabRef/jabref/issues/5779)
- We improved the performance, especially changing field values in the entry should feel smoother now. [#5843](https://github.com/JabRef/jabref/issues/5843)
- We fixed an issue where the ampersand character wasn't rendering correctly on previews. [#3840](https://github.com/JabRef/jabref/issues/3840)
- We fixed an issue where an erroneous "The library has been modified by another program" message was shown when saving. [#4877](https://github.com/JabRef/jabref/issues/4877)
- We fixed an issue where the file extension was missing after downloading a file (we now fall-back to pdf). [#5816](https://github.com/JabRef/jabref/issues/5816)
- We fixed an issue where cleaning up entries broke web URLs, if "Make paths of linked files relative (if possible)" was enabled, which resulted in various other issues subsequently. [#5861](https://github.com/JabRef/jabref/issues/5861)
- We fixed an issue where the tab "Required fields" of the entry editor did not show all required fields, if at least two of the defined required fields are linked with a logical or. [#5859](https://github.com/JabRef/jabref/issues/5859)
- We fixed several issues concerning managing external file types: Now everything is usable and fully functional. Previously, there were problems with the radio buttons, with saving the settings and with loading an input field value. Furthermore, different behavior for Windows and other operating systems was given, which was unified as well. [#5846](https://github.com/JabRef/jabref/issues/5846)
- We fixed an issue where entries containing Unicode charaters were not parsed correctly [#5899](https://github.com/JabRef/jabref/issues/5899)
- We fixed an issue where an entry containing an external filename with curly braces could not be saved. Curly braces are now longer allowed in filenames. [#5899](https://github.com/JabRef/jabref/issues/5899)
- We fixed an issue where changing the type of an entry did not update the main table [#5906](https://github.com/JabRef/jabref/issues/5906)
- We fixed an issue in the optics of the library properties, that cropped the dialog on scaled displays. [#5969](https://github.com/JabRef/jabref/issues/5969)
- We fixed an issue where changing the type of an entry did not update the main table. [#5906](https://github.com/JabRef/jabref/issues/5906)
- We fixed an issue where opening a library from the recent libraries menu was not possible. [#5939](https://github.com/JabRef/jabref/issues/5939)
- We fixed an issue where the most bottom group in the list got lost, if it was dragged on itself. [#5983](https://github.com/JabRef/jabref/issues/5983)
- We fixed an issue where changing entry type doesn't always work when biblatex source is shown. [#5905](https://github.com/JabRef/jabref/issues/5905)
- We fixed an issue where the group and the link column were not updated after changing the entry in the main table. [#5985](https://github.com/JabRef/jabref/issues/5985)
- We fixed an issue where reordering the groups was not possible after inserting an article. [#6008](https://github.com/JabRef/jabref/issues/6008)
- We fixed an issue where citation styles except the default "Preview" could not be used. [#56220](https://github.com/JabRef/jabref/issues/5622)
- We fixed an issue where a warning was displayed when the title content is made up of two sentences. [#5832](https://github.com/JabRef/jabref/issues/5832)
- We fixed an issue where an exception was thrown when adding a save action without a selected formatter in the library properties [#6069](https://github.com/JabRef/jabref/issues/6069)
- We fixed an issue where JabRef's icon was missing in the Export to clipboard Dialog. [#6286](https://github.com/JabRef/jabref/issues/6286)
- We fixed an issue when an "Abstract field" was duplicating text, when importing from RIS file (Neurons) [#6065](https://github.com/JabRef/jabref/issues/6065)
- We fixed an issue where adding the addition of a new entry was not completely validated [#6370](https://github.com/JabRef/jabref/issues/6370)
- We fixed an issue where the blue and red text colors in the Merge entries dialog were not quite visible [#6334](https://github.com/JabRef/jabref/issues/6334)
- We fixed an issue where underscore character was removed from the file name in the Recent Libraries list in File menu [#6383](https://github.com/JabRef/jabref/issues/6383)
- We fixed an issue where few keyboard shortcuts regarding new entries were missing [#6403](https://github.com/JabRef/jabref/issues/6403)

### Removed

- Ampersands are no longer escaped by default in the `bib` file. If you want to keep the current behaviour, you can use the new "Escape Ampersands" formatter as a save action. [#5869](https://github.com/JabRef/jabref/issues/5869)
- The "Merge Entries" entry was removed from the Quality Menu. Users should use the right-click menu instead. [#6021](https://github.com/JabRef/jabref/pull/6021)

## [5.0-beta] – 2019-12-15

### Changed

- We added a short DOI field formatter which shortens DOI to more human-readable form. [koppor#343](https://github.com/koppor/jabref/issues/343)
- We improved the display of group memberships by adding multiple colored bars if the entry belongs to more than one group. [#4574](https://github.com/JabRef/jabref/issues/4574)
- We added an option to show the preview as an extra tab in the entry editor (instead of in a split view). [#5244](https://github.com/JabRef/jabref/issues/5244)
- A custom Open/LibreOffice jstyle file now requires a layout line for the entry type `default` [#5452](https://github.com/JabRef/jabref/issues/5452)
- The entry editor is now open by default when JabRef starts up. [#5460](https://github.com/JabRef/jabref/issues/5460)
- Customized entry types are now serialized in alphabetical order in the bib file.
- We added a new ADS fetcher to use the new ADS API. [#4949](https://github.com/JabRef/jabref/issues/4949)
- We added support of the [X11 primary selection](https://unix.stackexchange.com/a/139193/18033) [#2389](https://github.com/JabRef/jabref/issues/2389)
- We added support to switch between biblatex and bibtex library types. [#5550](https://github.com/JabRef/jabref/issues/5550)
- We changed the save action buttons to be easier to understand. [#5565](https://github.com/JabRef/jabref/issues/5565)
- We made the columns for groups, files and uri in the main table reorderable and merged the clickable icon columns for uri, url, doi and eprint. [#5544](https://github.com/JabRef/jabref/pull/5544)
- We reduced the number of write actions performed when autosave is enabled [#5679](https://github.com/JabRef/jabref/issues/5679)
- We made the column sort order in the main table persistent [#5730](https://github.com/JabRef/jabref/pull/5730)
- When an entry is modified on disk, the change dialog now shows the merge dialog to highlight the changes [#5688](https://github.com/JabRef/jabref/pull/5688)

### Fixed

- Inherit fields from cross-referenced entries as specified by biblatex. [#5045](https://github.com/JabRef/jabref/issues/5045)
- We fixed an issue where it was no longer possible to connect to LibreOffice. [#5261](https://github.com/JabRef/jabref/issues/5261)
- The "All entries group" is no longer shown when no library is open.
- We fixed an exception which occurred when closing JabRef. [#5348](https://github.com/JabRef/jabref/issues/5348)
- We fixed an issue where JabRef reports incorrectly about customized entry types. [#5332](https://github.com/JabRef/jabref/issues/5332)
- We fixed a few problems that prevented JabFox to communicate with JabRef. [#4737](https://github.com/JabRef/jabref/issues/4737) [#4303](https://github.com/JabRef/jabref/issues/4303)
- We fixed an error where the groups containing an entry loose their highlight color when scrolling. [#5022](https://github.com/JabRef/jabref/issues/5022)
- We fixed an error where scrollbars were not shown. [#5374](https://github.com/JabRef/jabref/issues/5374)
- We fixed an error where an exception was thrown when merging entries. [#5169](https://github.com/JabRef/jabref/issues/5169)
- We fixed an error where certain metadata items were not serialized alphabetically.
- After assigning an entry to a group, the item count is now properly colored to reflect the new membership of the entry. [#3112](https://github.com/JabRef/jabref/issues/3112)
- The group panel is now properly updated when switching between libraries (or when closing/opening one). [#3142](https://github.com/JabRef/jabref/issues/3142)
- We fixed an error where the number of matched entries shown in the group pane was not updated correctly. [#4441](https://github.com/JabRef/jabref/issues/4441)
- We fixed an error where the wrong file is renamed and linked when using the "Copy, rename and link" action. [#5653](https://github.com/JabRef/jabref/issues/5653)
- We fixed a "null" error when writing XMP metadata. [#5449](https://github.com/JabRef/jabref/issues/5449)
- We fixed an issue where empty keywords lead to a strange display of automatic keyword groups. [#5333](https://github.com/JabRef/jabref/issues/5333)
- We fixed an error where the default color of a new group was white instead of dark gray. [#4868](https://github.com/JabRef/jabref/issues/4868)
- We fixed an issue where the first field in the entry editor got the focus while performing a different action (like searching). [#5084](https://github.com/JabRef/jabref/issues/5084)
- We fixed an issue where multiple entries were highlighted in the web search result after scrolling. [#5035](https://github.com/JabRef/jabref/issues/5035)
- We fixed an issue where the hover indication in the web search pane was not working. [#5277](https://github.com/JabRef/jabref/issues/5277)
- We fixed an error mentioning "javafx.controls/com.sun.javafx.scene.control" that was thrown when interacting with the toolbar.
- We fixed an error where a cleared search was restored after switching libraries. [#4846](https://github.com/JabRef/jabref/issues/4846)
- We fixed an exception which occurred when trying to open a non-existing file from the "Recent files"-menu [#5334](https://github.com/JabRef/jabref/issues/5334)
- We fixed an issues where the search highlight in the entry preview did not worked. [#5069](https://github.com/JabRef/jabref/issues/5069)
- The context menu for fields in the entry editor is back. [#5254](https://github.com/JabRef/jabref/issues/5254)
- We fixed an exception which occurred when trying to open a non-existing file from the "Recent files"-menu [#5334](https://github.com/JabRef/jabref/issues/5334)
- We fixed a problem where the "editor" information has been duplicated during saving a .bib-Database. [#5359](https://github.com/JabRef/jabref/issues/5359)
- We re-introduced the feature to switch between different preview styles. [#5221](https://github.com/JabRef/jabref/issues/5221)
- We fixed various issues (including [#5263](https://github.com/JabRef/jabref/issues/5263)) related to copying entries to the clipboard
- We fixed some display errors in the preferences dialog and replaced some of the controls [#5033](https://github.com/JabRef/jabref/pull/5033) [#5047](https://github.com/JabRef/jabref/pull/5047) [#5062](https://github.com/JabRef/jabref/pull/5062) [#5141](https://github.com/JabRef/jabref/pull/5141) [#5185](https://github.com/JabRef/jabref/pull/5185) [#5265](https://github.com/JabRef/jabref/pull/5265) [#5315](https://github.com/JabRef/jabref/pull/5315) [#5360](https://github.com/JabRef/jabref/pull/5360)
- We fixed an exception which occurred when trying to import entries without an open library. [#5447](https://github.com/JabRef/jabref/issues/5447)
- The "Automatically set file links" feature now follows symbolic links. [#5664](https://github.com/JabRef/jabref/issues/5664)
- After successful import of one or multiple bib entries the main table scrolls to the first imported entry [#5383](https://github.com/JabRef/jabref/issues/5383)
- We fixed an exception which occurred when an invalid jstyle was loaded. [#5452](https://github.com/JabRef/jabref/issues/5452)
- We fixed an issue where the command line arguments `importBibtex` and `importToOpen` did not import into the currently open library, but opened a new one. [#5537](https://github.com/JabRef/jabref/issues/5537)
- We fixed an error where the preview theme did not adapt to the "Dark" mode [#5463](https://github.com/JabRef/jabref/issues/5463)
- We fixed an issue where multiple entries were allowed in the "crossref" field [#5284](https://github.com/JabRef/jabref/issues/5284)
- We fixed an issue where the merge dialog showed the wrong text colour in "Dark" mode [#5516](https://github.com/JabRef/jabref/issues/5516)
- We fixed visibility issues with the scrollbar and group selection highlight in "Dark" mode, and enabled "Dark" mode for the OpenOffice preview in the style selection window. [#5522](https://github.com/JabRef/jabref/issues/5522)
- We fixed an issue where the author field was not correctly parsed during bibtex key-generation. [#5551](https://github.com/JabRef/jabref/issues/5551)
- We fixed an issue where notifications where shown during autosave. [#5555](https://github.com/JabRef/jabref/issues/5555)
- We fixed an issue where the side pane was not remembering its position. [#5615](https://github.com/JabRef/jabref/issues/5615)
- We fixed an issue where JabRef could not interact with [Oracle XE](https://www.oracle.com/de/database/technologies/appdev/xe.html) in the [shared SQL database setup](https://docs.jabref.org/collaborative-work/sqldatabase).
- We fixed an issue where the toolbar icons were hidden on smaller screens.
- We fixed an issue where renaming referenced files for bib entries with long titles was not possible. [#5603](https://github.com/JabRef/jabref/issues/5603)
- We fixed an issue where a window which is on an external screen gets unreachable when external screen is removed. [#5037](https://github.com/JabRef/jabref/issues/5037)
- We fixed a bug where the selection of groups was lost after drag and drop. [#2868](https://github.com/JabRef/jabref/issues/2868)
- We fixed an issue where the custom entry types didn't show the correct display name [#5651](https://github.com/JabRef/jabref/issues/5651)

### Removed

- We removed some obsolete notifications. [#5555](https://github.com/JabRef/jabref/issues/5555)
- We removed an internal step in the [ISBN-to-BibTeX fetcher](https://docs.jabref.org/import-using-publication-identifiers/isbntobibtex): The [ISBN to BibTeX Converter](https://manas.tungare.name/software/isbn-to-bibtex) by [@manastungare](https://github.com/manastungare) is not used anymore, because it is offline: "people using this tool have not been generating enough sales for Amazon."
- We removed the option to control the default drag and drop behaviour. You can use the modifier keys (like CtrL or Alt) instead.

## [5.0-alpha] – 2019-08-25

### Changed

- We added eventitle, eventdate and venue fields to `@unpublished` entry type.
- We added `@software` and `@dataSet` entry type to biblatex.
- All fields are now properly sorted alphabetically (in the subgroups of required/optional fields) when the entry is written to the bib file.
- We fixed an issue where some importers used the field `pubstatus` instead of the standard BibTeX field `pubstate`.
- We changed the latex command removal for docbook exporter. [#3838](https://github.com/JabRef/jabref/issues/3838)
- We changed the location of some fields in the entry editor (you might need to reset your preferences for these changes to come into effect)
  - Journal/Year/Month in biblatex mode -> Deprecated (if filled)
  - DOI/URL: General -> Optional
  - Internal fields like ranking, read status and priority: Other -> General
  - Moreover, empty deprecated fields are no longer shown
- Added server timezone parameter when connecting to a shared database.
- We updated the dialog for setting up general fields.
- URL field formatting is updated. All whitespace chars, located at the beginning/ending of the URL, are trimmed automatically
- We changed the behavior of the field formatting dialog such that the `bibtexkey` is not changed when formatting all fields or all text fields.
- We added a "Move file to file directory and rename file" option for simultaneously moving and renaming of document file. [#4166](https://github.com/JabRef/jabref/issues/4166)
- Use integrated graphics card instead of discrete on macOS [#4070](https://github.com/JabRef/jabref/issues/4070)
- We added a cleanup operation that detects an arXiv identifier in the note, journal or URL field and moves it to the `eprint` field.
  Because of this change, the last-used cleanup operations were reset.
- We changed the minimum required version of Java to 1.8.0_171, as this is the latest release for which the automatic Java update works.  [#4093](https://github.com/JabRef/jabref/issues/4093)
- The special fields like `Printed` and `Read status` now show gray icons when the row is hovered.
- We added a button in the tab header which allows you to close the database with one click. [#494](https://github.com/JabRef/jabref/issues/494)
- Sorting in the main table now takes information from cross-referenced entries into account. [#2808](https://github.com/JabRef/jabref/issues/2808)
- If a group has a color specified, then entries matched by this group have a small colored bar in front of them in the main table.
- Change default icon for groups to a circle because a colored version of the old icon was hard to distinguish from its black counterpart.
- In the main table, the context menu appears now when you press the "context menu" button on the keyboard. [feature request in the forum](http://discourse.jabref.org/t/how-to-enable-keyboard-context-key-windows)
- We added icons to the group side panel to quickly switch between `union` and `intersection` group view mode. [#3269](https://github.com/JabRef/jabref/issues/3269).
- We use `https` for [fetching from most online bibliographic database](https://docs.jabref.org/import-using-online-bibliographic-database).
- We changed the default keyboard shortcuts for moving between entries when the entry editor is active to ̀<kbd>alt</kbd> + <kbd>up/down</kbd>.
- Opening a new file now prompts the directory of the currently selected file, instead of the directory of the last opened file.
- Window state is saved on close and restored on start.
- We made the MathSciNet fetcher more reliable.
- We added the ISBN fetcher to the list of fetcher available under "Update with bibliographic information from the web" in the entry editor toolbar.
- Files without a defined external file type are now directly opened with the default application of the operating system
- We streamlined the process to rename and move files by removing the confirmation dialogs.
- We removed the redundant new lines of markings and wrapped the summary in the File annotation tab. [#3823](https://github.com/JabRef/jabref/issues/3823)
- We add auto URL formatting when user paste link to URL field in entry editor. [koppor#254](https://github.com/koppor/jabref/issues/254)
- We added a minimum height for the entry editor so that it can no longer be hidden by accident. [#4279](https://github.com/JabRef/jabref/issues/4279)
- We added a new keyboard shortcut so that the entry editor could be closed by <kbd>Ctrl</kbd> + <kbd>E</kbd>. [#4222](https://github.com/JabRef/jabref/issues/4222)
- We added an option in the preference dialog box, that allows user to pick the dark or light theme option. [#4130](https://github.com/JabRef/jabref/issues/4130)
- We updated the Related Articles tab to accept JSON from the new version of the Mr. DLib service
- We added an option in the preference dialog box that allows user to choose behavior after dragging and dropping files in Entry Editor. [#4356](https://github.com/JabRef/jabref/issues/4356)
- We added the ability to have an export preference where previously "File"-->"Export"/"Export selected entries" would not save the user's preference[#4495](https://github.com/JabRef/jabref/issues/4495)
- We optimized the code responsible for connecting to an external database, which should lead to huge improvements in performance.
- For automatically created groups, added ability to filter groups by entry type. [#4539](https://github.com/JabRef/jabref/issues/4539)
- We added the ability to add field names from the Preferences Dialog [#4546](https://github.com/JabRef/jabref/issues/4546)
- We added the ability to change the column widths directly in the main
. [#4546](https://github.com/JabRef/jabref/issues/4546)
- We added a description of how recommendations were chosen and better error handling to Related Articles tab
- We added the ability to execute default action in dialog by using with <kbd>Ctrl</kbd> + <kbd>Enter</kbd> combination [#4496](https://github.com/JabRef/jabref/issues/4496)
- We grouped and reordered the Main Menu (File, Edit, Library, Quality, Tools, and View tabs & icons). [#4666](https://github.com/JabRef/jabref/issues/4666) [#4667](https://github.com/JabRef/jabref/issues/4667) [#4668](https://github.com/JabRef/jabref/issues/4668) [#4669](https://github.com/JabRef/jabref/issues/4669) [#4670](https://github.com/JabRef/jabref/issues/4670) [#4671](https://github.com/JabRef/jabref/issues/4671) [#4672](https://github.com/JabRef/jabref/issues/4672) [#4673](https://github.com/JabRef/jabref/issues/4673)
- We added additional modifiers (capitalize, titlecase and sentencecase) to the Bibtex key generator. [#1506](https://github.com/JabRef/jabref/issues/1506)
- We have migrated from the mysql jdbc connector to the mariadb one for better authentication scheme support. [#4746](https://github.com/JabRef/jabref/issues/4745)
- We grouped the toolbar icons and changed the Open Library and Copy icons. [#4584](https://github.com/JabRef/jabref/issues/4584)
- We added a browse button next to the path text field for aux-based groups. [#4586](https://github.com/JabRef/jabref/issues/4586)
- We changed the title of Group Dialog to "Add subgroup" from "Edit group" when we select Add subgroup option.
- We enable import button only if entries are selected. [#4755](https://github.com/JabRef/jabref/issues/4755)
- We made modifications to improve the contrast of UI elements. [#4583](https://github.com/JabRef/jabref/issues/4583)
- We added a warning for empty BibTeX keys in the entry editor. [#4440](https://github.com/JabRef/jabref/issues/4440)
- We added an option in the settings to set the default action in JabRef when right clicking on any entry in any database and selecting "Open folder". [#4763](https://github.com/JabRef/jabref/issues/4763)
- The Medline fetcher now normalizes the author names according to the BibTeX-Standard [#4345](https://github.com/JabRef/jabref/issues/4345)
- We added an option on the Linked File Viewer to rename the attached file of an entry directly on the JabRef. [#4844](https://github.com/JabRef/jabref/issues/4844)
- We added an option in the preference dialog box that allows user to enable helpful tooltips.[#3599](https://github.com/JabRef/jabref/issues/3599)
- We reworked the functionality for extracting BibTeX entries from plain text, because our used service [freecite shut down](https://library.brown.edu/libweb/freecite_notice.php). [#5206](https://github.com/JabRef/jabref/pull/5206)
- We moved the dropdown menu for selecting the push-application from the toolbar into the external application preferences. [#674](https://github.com/JabRef/jabref/issues/674)
- We removed the alphabetical ordering of the custom tabs and updated the error message when trying to create a general field with a name containing an illegal character. [#5019](https://github.com/JabRef/jabref/issues/5019)
- We added a context menu to the bib(la)tex-source-editor to copy'n'paste. [#5007](https://github.com/JabRef/jabref/pull/5007)
- We added a tool that allows searching for citations in LaTeX files. It scans directories and shows which entries are used, how many times and where.
- We added a 'LaTeX citations' tab to the entry editor, to search for citations to the active entry in the LaTeX file directory. It can be disabled in the preferences dialog.
- We added an option in preferences to allow for integers in field "edition" when running database in bibtex mode. [#4680](https://github.com/JabRef/jabref/issues/4680)
- We added the ability to use negation in export filter layouts. [#5138](https://github.com/JabRef/jabref/pull/5138)
- Focus on Name Area instead of 'OK' button whenever user presses 'Add subgroup'. [#6307](https://github.com/JabRef/jabref/issues/6307)

### Fixed

- We fixed an issue where JabRef died silently for the user without enough inotify instances [#4874](https://github.com/JabRef/jabref/issues/4847)
- We fixed an issue where corresponding groups are sometimes not highlighted when clicking on entries [#3112](https://github.com/JabRef/jabref/issues/3112)
- We fixed an issue where custom exports could not be selected in the 'Export (selected) entries' dialog [#4013](https://github.com/JabRef/jabref/issues/4013)
- Italic text is now rendered correctly. [#3356](https://github.com/JabRef/jabref/issues/3356)
- The entry editor no longer gets corrupted after using the source tab. [#3532](https://github.com/JabRef/jabref/issues/3532) [#3608](https://github.com/JabRef/jabref/issues/3608) [#3616](https://github.com/JabRef/jabref/issues/3616)
- We fixed multiple issues where entries did not show up after import if a search was active. [#1513](https://github.com/JabRef/jabref/issues/1513) [#3219](https://github.com/JabRef/jabref/issues/3219))
- We fixed an issue where the group tree was not updated correctly after an entry was changed. [#3618](https://github.com/JabRef/jabref/issues/3618)
- We fixed an issue where a right-click in the main table selected a wrong entry. [#3267](https://github.com/JabRef/jabref/issues/3267)
- We fixed an issue where in rare cases entries where overlayed in the main table. [#3281](https://github.com/JabRef/jabref/issues/3281)
- We fixed an issue where selecting a group messed up the focus of the main table and the entry editor. [#3367](https://github.com/JabRef/jabref/issues/3367)
- We fixed an issue where composite author names were sorted incorrectly. [#2828](https://github.com/JabRef/jabref/issues/2828)
- We fixed an issue where commands followed by `-` didn't work. [#3805](https://github.com/JabRef/jabref/issues/3805)
- We fixed an issue where a non-existing aux file in a group made it impossible to open the library. [#4735](https://github.com/JabRef/jabref/issues/4735)
- We fixed an issue where some journal names were wrongly marked as abbreviated. [#4115](https://github.com/JabRef/jabref/issues/4115)
- We fixed an issue where the custom file column were sorted incorrectly. [#3119](https://github.com/JabRef/jabref/issues/3119)
- We improved the parsing of author names whose infix is abbreviated without a dot. [#4864](https://github.com/JabRef/jabref/issues/4864)
- We fixed an issues where the entry losses focus when a field is edited and at the same time used for sorting. [#3373](https://github.com/JabRef/jabref/issues/3373)
- We fixed an issue where the menu on Mac OS was not displayed in the usual Mac-specific way. [#3146](https://github.com/JabRef/jabref/issues/3146)
- We improved the integrity check for page numbers. [#4113](https://github.com/JabRef/jabref/issues/4113) and [feature request in the forum](http://discourse.jabref.org/t/pages-field-allow-use-of-en-dash/1199)
- We fixed an issue where the order of fields in customized entry types was not saved correctly. [#4033](http://github.com/JabRef/jabref/issues/4033)
- We fixed an issue where renaming a group did not change the group name in the interface. [#3189](https://github.com/JabRef/jabref/issues/3189)
- We fixed an issue where the groups tree of the last database was still shown even after the database was already closed.
- We fixed an issue where the "Open file dialog" may disappear behind other windows. [#3410](https://github.com/JabRef/jabref/issues/3410)
- We fixed an issue where the number of entries matched was not updated correctly upon adding or removing an entry. [#3537](https://github.com/JabRef/jabref/issues/3537)
- We fixed an issue where the default icon of a group was not colored correctly.
- We fixed an issue where the first field in entry editor was not focused when adding a new entry. [#4024](https://github.com/JabRef/jabref/issues/4024)
- We reworked the "Edit file" dialog to make it resizeable and improved the workflow for adding and editing files [#2970](https://github.com/JabRef/jabref/issues/2970)
- We fixed an issue where custom name formatters were no longer found correctly. [#3531](https://github.com/JabRef/jabref/issues/3531)
- We fixed an issue where the month was not shown in the preview. [#3239](https://github.com/JabRef/jabref/issues/3239)
- Rewritten logic to detect a second jabref instance. [#4023](https://github.com/JabRef/jabref/issues/4023)
- We fixed an issue where the "Convert to BibTeX-Cleanup" moved the content of the `file` field to the `pdf` field [#4120](https://github.com/JabRef/jabref/issues/4120)
- We fixed an issue where the preview pane in entry preview in preferences wasn't showing the citation style selected [#3849](https://github.com/JabRef/jabref/issues/3849)
- We fixed an issue where the default entry preview style still contained the field `review`. The field `review` in the style is now replaced with comment to be consistent with the entry editor [#4098](https://github.com/JabRef/jabref/issues/4098)
- We fixed an issue where users were vulnerable to XXE attacks during parsing [#4229](https://github.com/JabRef/jabref/issues/4229)
- We fixed an issue where files added via the "Attach file" contextmenu of an entry were not made relative. [#4201](https://github.com/JabRef/jabref/issues/4201) and [#4241](https://github.com/JabRef/jabref/issues/4241)
- We fixed an issue where author list parser can't generate bibtex for Chinese author. [#4169](https://github.com/JabRef/jabref/issues/4169)
- We fixed an issue where the list of XMP Exclusion fields in the preferences was not be saved [#4072](https://github.com/JabRef/jabref/issues/4072)
- We fixed an issue where the ArXiv Fetcher did not support HTTP URLs [koppor#328](https://github.com/koppor/jabref/issues/328)
- We fixed an issue where only one PDF file could be imported [#4422](https://github.com/JabRef/jabref/issues/4422)
- We fixed an issue where "Move to group" would always move the first entry in the library and not the selected [#4414](https://github.com/JabRef/jabref/issues/4414)
- We fixed an issue where an older dialog appears when downloading full texts from the quality menu. [#4489](https://github.com/JabRef/jabref/issues/4489)
- We fixed an issue where right clicking on any entry in any database and selecting "Open folder" results in the NullPointer exception. [#4763](https://github.com/JabRef/jabref/issues/4763)
- We fixed an issue where option 'open terminal here' with custom command was passing the wrong argument. [#4802](https://github.com/JabRef/jabref/issues/4802)
- We fixed an issue where ranking an entry would generate an IllegalArgumentException. [#4754](https://github.com/JabRef/jabref/issues/4754)
- We fixed an issue where special characters where removed from non-label key generation pattern parts [#4767](https://github.com/JabRef/jabref/issues/4767)
- We fixed an issue where the RIS import would overwite the article date with the value of the acessed date [#4816](https://github.com/JabRef/jabref/issues/4816)
- We fixed an issue where an NullPointer exception was thrown when a referenced entry in an Open/Libre Office document was no longer present in the library. Now an error message with the reference marker of the missing entry is shown. [#4932](https://github.com/JabRef/jabref/issues/4932)
- We fixed an issue where a database exception related to a missing timezone was too big. [#4827](https://github.com/JabRef/jabref/issues/4827)
- We fixed an issue where the IEEE fetcher returned an error if no keywords were present in the result from the IEEE website [#4997](https://github.com/JabRef/jabref/issues/4997)
- We fixed an issue where the command line help text had several errors, and arguments and descriptions have been rewritten to simplify and detail them better. [#4932](https://github.com/JabRef/jabref/issues/2016)
- We fixed an issue where the same menu for changing entry type had two different sizes and weights. [#4977](https://github.com/JabRef/jabref/issues/4977)
- We fixed an issue where the "Attach file" dialog, in the right-click menu for an entry, started on the working directory instead of the user's main directory. [#4995](https://github.com/JabRef/jabref/issues/4995)
- We fixed an issue where the JabRef Icon in the macOS launchpad was not displayed correctly [#5003](https://github.com/JabRef/jabref/issues/5003)
- We fixed an issue where the "Search for unlinked local files" would throw an exception when parsing the content of a PDF-file with missing "series" information [#5128](https://github.com/JabRef/jabref/issues/5128)
- We fixed an issue where the XMP Importer would incorrectly return an empty default entry when importing pdfs [#6577](https://github.com/JabRef/jabref/issues/6577)
- We fixed an issue where opening the menu 'Library properties' marked the library as modified [#6451](https://github.com/JabRef/jabref/issues/6451)

### Removed

- The feature to "mark entries" was removed and merged with the groups functionality.  For migration, a group is created for every value of the `__markedentry` field and the entry is added to this group.
- The number column was removed.
- We removed the global search feature.
- We removed the coloring of cells in the main table according to whether the field is optional/required.
- We removed the feature to find and resolve duplicate BibTeX keys (as this use case is already covered by the integrity check).
- We removed a few commands from the right-click menu that are not needed often and thus don't need to be placed that prominently:
  - Print entry preview: available through entry preview
  - All commands related to marking: marking is not yet reimplemented
  - Set/clear/append/rename fields: available through Edit menu
  - Manage keywords: available through the Edit menu
  - Copy linked files to folder: available through File menu
  - Add/move/remove from group: removed completely (functionality still available through group interface)
- We removed the option to change the column widths in the preferences dialog. [#4546](https://github.com/JabRef/jabref/issues/4546)

## Older versions

The changelog of JabRef 4.x is available at the [v4.3.1 tag](https://github.com/JabRef/jabref/blob/v4.3.1/CHANGELOG.md).
The changelog of JabRef 3.x is available at the [v3.8.2 tag](https://github.com/JabRef/jabref/blob/v3.8.2/CHANGELOG.md).
The changelog of JabRef 2.11 and all previous versions is available as [text file in the v2.11.1 tag](https://github.com/JabRef/jabref/blob/v2.11.1/CHANGELOG).

[Unreleased]: https://github.com/JabRef/jabref/compare/v5.1...HEAD
[5.1]: https://github.com/JabRef/jabref/compare/v5.0...v5.1
[5.0]: https://github.com/JabRef/jabref/compare/v5.0-beta...v5.0
[5.0-beta]: https://github.com/JabRef/jabref/compare/v5.0-alpha...v5.0-beta
[5.0-alpha]: https://github.com/JabRef/jabref/compare/v4.3...v5.0-alpha

<!-- markdownlint-disable-file MD024 MD033 --><|MERGE_RESOLUTION|>--- conflicted
+++ resolved
@@ -17,11 +17,8 @@
 
 ### Changed
 
-<<<<<<< HEAD
 - We restructured the 'File' tab and extracted some parts into the 'Linked files' tab [#6779](https://github.com/JabRef/jabref/pull/6779)
-=======
 - JabRef now offers journal lists from <https://abbrv.jabref.org>. JabRef the lists which use a dot inside the abbreviations. [#5749](https://github.com/JabRef/jabref/pull/5749)
->>>>>>> 4ade0000
 
 ### Fixed
 
