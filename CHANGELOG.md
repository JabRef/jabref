# Changelog

All notable changes to this project will be documented in this file.
The format is based on [Keep a Changelog](https://keepachangelog.com/en/1.0.0/).
We refer to [GitHub issues](https://github.com/JabRef/jabref/issues) by using `#NUM`.
In case, there is no issue present, the pull request implementing the feature is linked.

Note that this project **does not** adhere to [Semantic Versioning](https://semver.org/).

## [Unreleased]

### Added

- We added a "view as BibTeX" option before importing an entry from the citation relation tab. [#11826](https://github.com/JabRef/jabref/issues/11826)
- We added probable search hits instead of exact matches. Sorting by hit score can be done by the new score table column. [#11542](https://github.com/JabRef/jabref/pull/11542)
- We added support finding LaTeX-encoded special characters based on plain Unicode and vice versa. [#11542](https://github.com/JabRef/jabref/pull/11542)
- When a search hits a file, the file icon of that entry is changed accordingly. [#11542](https://github.com/JabRef/jabref/pull/11542)
- We added an AI-based chat for entries with linked PDF files. [#11430](https://github.com/JabRef/jabref/pull/11430)
- We added an AI-based summarization possibility for entries with linked PDF files. [#11430](https://github.com/JabRef/jabref/pull/11430)
- We added support for selecting and using CSL Styles in JabRef's OpenOffice/LibreOffice integration for inserting bibliographic and in-text citations into a document. [#2146](https://github.com/JabRef/jabref/issues/2146), [#8893](https://github.com/JabRef/jabref/issues/8893)
- We added Tools > New library based on references in PDF file... to create a new library based on the references section in a PDF file. [#11522](https://github.com/JabRef/jabref/pull/11522)
- When converting the references section of a paper (PDF file), more than the last page is treated. [#11522](https://github.com/JabRef/jabref/pull/11522)
- Added the functionality to invoke offline reference parsing explicitly. [#11565](https://github.com/JabRef/jabref/pull/11565)
- The dialog for [adding an entry using reference text](https://docs.jabref.org/collect/newentryfromplaintext) is now filled with the clipboard contents as default. [#11565](https://github.com/JabRef/jabref/pull/11565)
- Added minimal support for [biblatex data annotation](https://mirrors.ctan.org/macros/latex/contrib/biblatex/doc/biblatex.pdf#subsection.3.7) fields in `.layout` files. [#11505](https://github.com/JabRef/jabref/issues/11505)
- Added saving of selected options in the [Lookup -> Search for unlinked local files dialog](https://docs.jabref.org/collect/findunlinkedfiles#link-the-pdfs-to-your-bib-library). [#11439](https://github.com/JabRef/jabref/issues/11439)
- We enabled creating a new file link manually. [#11017](https://github.com/JabRef/jabref/issues/11017)
- We added a toggle button to invert the selected groups. [#9073](https://github.com/JabRef/jabref/issues/9073)
- We reintroduced the floating search in the main table. [#4237](https://github.com/JabRef/jabref/issues/4237)
- We improved [cleanup](https://docs.jabref.org/finding-sorting-and-cleaning-entries/cleanupentries) of `arXiv` IDs in distributed in the fields `note`, `version`, `institution`, and `eid` fields. [#11306](https://github.com/JabRef/jabref/issues/11306)
- We added a switch not to store the linked file URL, because it caused troubles at other apps. [#11735](https://github.com/JabRef/jabref/pull/11735)
- When starting a new SLR, the selected catalogs now persist within and across JabRef sessions. [koppor#614](https://github.com/koppor/jabref/issues/614)
- We added support for drag'n'drop on an entry in the maintable to an external application to get the entry preview dropped. [#11846](https://github.com/JabRef/jabref/pull/11846)
- We added a different background color to the search bar to indicate when the search syntax is wrong. [#11658](https://github.com/JabRef/jabref/pull/11658)
- We added a setting which always adds the literal "Cited on pages" text before each JStyle citation. [#11691](https://github.com/JabRef/jabref/pull/11732)
- We added a new plain citation parser that uses LLMs. [#11825](https://github.com/JabRef/jabref/issues/11825)
- We added a compare button to the duplicates in the citation relations tab to open the "Possible duplicate entries" window. [#11192](https://github.com/JabRef/jabref/issues/11192)
- We added automatic browser extension install on Windows for Chrome and Edge. [#6076](https://github.com/JabRef/jabref/issues/6076)
- We added a search bar for filtering keyboard shortcuts. [#11686](https://github.com/JabRef/jabref/issues/11686)
- By double clicking on a local citation in the Citation Relations Tab you can now jump the the linked entry. [#11955](https://github.com/JabRef/jabref/pull/11955)

### Changed

- The search syntax is changed to [Apache Lucene syntax](https://lucene.apache.org/core/9_11_1/queryparser/org/apache/lucene/queryparser/classic/package-summary.html#Overview) (also to be similar to the [online search syntax](https://docs.jabref.org/collect/import-using-online-bibliographic-database#search-syntax)). [#11542](https://github.com/JabRef/jabref/pull/11542/)
- When searching using a regular expression, one needs to enclose the search string in `/`. [#11542](https://github.com/JabRef/jabref/pull/11542/)
- A search in "any" fields ignores the [groups](https://docs.jabref.org/finding-sorting-and-cleaning-entries/groups). [#7996](https://github.com/JabRef/jabref/issues/7996)
- When a communication error with an [online service](https://docs.jabref.org/collect/import-using-online-bibliographic-database) occurs, JabRef displays the HTTP error. [#11223](https://github.com/JabRef/jabref/issues/11223)
- The Pubmed/Medline Plain importer now imports the PMID field as well [#11488](https://github.com/JabRef/jabref/issues/11488)
- The 'Check for updates' menu bar button is now always enabled. [#11485](https://github.com/JabRef/jabref/pull/11485)
- JabRef respects the [configuration for storing files relative to the .bib file](https://docs.jabref.org/finding-sorting-and-cleaning-entries/filelinks#directories-for-files) in more cases. [#11492](https://github.com/JabRef/jabref/pull/11492)
- JabRef does not show finished background tasks in the status bar popup. [#11821](https://github.com/JabRef/jabref/pull/11821)
- We enhanced the indexing speed. [#11502](https://github.com/JabRef/jabref/pull/11502)
- ⚠️ Renamed command line parameters `embeddBibfileInPdf` to `embedBibFileInPdf`, `writeMetadatatoPdf` to `writeMetadataToPdf`, and `writeXMPtoPdf` to `writeXmpToPdf`. [#11575](https://github.com/JabRef/jabref/pull/11575)
- The browse button for a Custom theme now opens in the directory of the current used CSS file. [#11597](https://github.com/JabRef/jabref/pull/11597)
- The browse button for a Custom exporter now opens in the directory of the current used exporter file. [#11717](https://github.com/JabRef/jabref/pull/11717)
- ⚠️ We relaxed the escaping requirements for [bracketed patterns](https://docs.jabref.org/setup/citationkeypatterns), which are used for the [citaton key generator](https://docs.jabref.org/advanced/entryeditor#autogenerate-citation-key) and [filename and directory patterns](https://docs.jabref.org/finding-sorting-and-cleaning-entries/filelinks#auto-linking-files). One only needs to write `\"` if a quote sign should be escaped. All other escapings are not necessary (and working) any more. [#11967](https://github.com/JabRef/jabref/pull/11967)
- JabRef now uses TLS 1.2 for all HTTPS connections. [#11852](https://github.com/JabRef/jabref/pull/11852)
- We improved the display of long messages in the integrity check dialog. [#11619](https://github.com/JabRef/jabref/pull/11619)
- We improved the undo/redo buttons in the main toolbar and main menu to be disabled when there is nothing to undo/redo. [#8807](https://github.com/JabRef/jabref/issues/8807)
- We improved the DOI detection in PDF imports. [#11782](https://github.com/JabRef/jabref/pull/11782)
- We improved the performance when pasting and importing entries in an existing library. [#11843](https://github.com/JabRef/jabref/pull/11843)
- When fulltext search is selected but indexing is deactivated, a dialog is now shown asking if the user wants to enable indexing now [#9491](https://github.com/JabRef/jabref/issues/9491)
- We changed instances of 'Search Selected' to 'Search Pre-configured' in Web Search Preferences UI. [#11871](https://github.com/JabRef/jabref/pull/11871)
- We added a new CSS style class `main-table` for the main table. [#11881](https://github.com/JabRef/jabref/pull/11881)
- When renaming a file, the old extension is now used if there is none provided in the new name. [#11903](https://github.com/JabRef/jabref/issues/11903)

### Fixed

- We fixed an issue where certain actions were not disabled when no libraries were open. [#11923](https://github.com/JabRef/jabref/issues/11923)
- We fixed an issue where the "Check for updates" preference was not saved. [#11485](https://github.com/JabRef/jabref/pull/11485)
- We fixed an issue where an exception was thrown after changing "show preview as a tab" in the preferences. [#11515](https://github.com/JabRef/jabref/pull/11515)
- We fixed an issue where JabRef put file paths as absolute path when an entry was created using drag and drop of a PDF file. [#11173](https://github.com/JabRef/jabref/issues/11173)
- We fixed an issue that online and offline mode for new library creation were handled incorrectly. [#11565](https://github.com/JabRef/jabref/pull/11565)
- We fixed an issue with colors in the search bar when dark theme is enabled. [#11569](https://github.com/JabRef/jabref/issues/11569)
- We fixed an issue with query transformers (JStor and others). [#11643](https://github.com/JabRef/jabref/pull/11643)
- We fixed an issue where a new unsaved library was not marked with an asterisk. [#11519](https://github.com/JabRef/jabref/pull/11519)
- We fixed an issue where JabRef starts without window decorations. [#11440](https://github.com/JabRef/jabref/pull/11440)
- We fixed an issue where the entry preview highlight was not working when searching before opening the entry editor. [#11659](https://github.com/JabRef/jabref/pull/11659)
- We fixed an issue where text in Dark mode inside "Citation information" was not readable. [#11512](https://github.com/JabRef/jabref/issues/11512)
- We fixed an issue where the selection of an entry in the table lost after searching for a group. [#3176](https://github.com/JabRef/jabref/issues/3176)
- We fixed the non-functionality of the option "Automatically sync bibliography when inserting citations" in the OpenOffice panel, when enabled in case of JStyles. [#11684](https://github.com/JabRef/jabref/issues/11684)
- We fixed an issue where the library was not marked changed after a migration. [#11542](https://github.com/JabRef/jabref/pull/11542)
- We fixed an issue where rebuilding the full-text search index was not working. [#11374](https://github.com/JabRef/jabref/issues/11374)
- We fixed an issue where the progress of indexing linked files showed an incorrect number of files. [#11378](https://github.com/JabRef/jabref/issues/11378)
- We fixed an issue where the full-text search results were incomplete. [#8626](https://github.com/JabRef/jabref/issues/8626)
- We fixed an issue where search result highlighting was incorrectly highlighting the boolean operators. [#11595](https://github.com/JabRef/jabref/issues/11595)
- We fixed an issue where search result highlighting was broken at complex searches. [#8067](https://github.com/JabRef/jabref/issues/8067)
- We fixed an exception when searching for unlinked files. [#11731](https://github.com/JabRef/jabref/issues/11731)
- We fixed an issue with the link to the full text at the BVB fetcher. [#11852](https://github.com/JabRef/jabref/pull/11852)
- We fixed an issue where two contradicting notifications were shown when cutting an entry in the main table. [#11724](https://github.com/JabRef/jabref/pull/11724)
- We fixed an issue where unescaped braces in the arXiv fetcher were not treated. [#11704](https://github.com/JabRef/jabref/issues/11704)
- We fixed an issue where HTML instead of the fulltext pdf was downloaded when importing arXiv entries. [#4913](https://github.com/JabRef/jabref/issues/4913)
- We fixed an issue where the keywords and crossref fields were not properly focused. [#11177](https://github.com/JabRef/jabref/issues/11177)
- We fixed handling of `\"` in [bracketed patterns](https://docs.jabref.org/setup/citationkeypatterns) containing a RegEx. [#11967](https://github.com/JabRef/jabref/pull/11967)
- We fixed an issue where the Undo/Redo buttons were active even when all libraries are closed. [#11837](https://github.com/JabRef/jabref/issues/11837)
- We fixed an issue where recently opened files were not displayed in the main menu properly. [#9042](https://github.com/JabRef/jabref/issues/9042)
- We fixed an issue where the DOI lookup would show an error when a DOI was found for an entry. [#11850](https://github.com/JabRef/jabref/issues/11850)
- We fixed an issue where <kbd>Tab</kbd> cannot be used to jump to next field in some single-line fields. [#11785](https://github.com/JabRef/jabref/issues/11785)
<<<<<<< HEAD
- We fixed an issue where we display warning message for moving attached open files. [#10121](https://github.com/JabRef/jabref/issues/10121)
=======
- We fixed an issue where web search preferences "Custom API key" table modifications not discarded. [#11925](https://github.com/JabRef/jabref/issues/11925)
>>>>>>> 758dab4e

### Removed

- We removed support for case-sensitive and exact search. [#11542](https://github.com/JabRef/jabref/pull/11542)
- We removed the description of search strings. [#11542](https://github.com/JabRef/jabref/pull/11542)
- We removed support for importing using the SilverPlatterImporter (`Record INSPEC`). [#11576](https://github.com/JabRef/jabref/pull/11576)
- We removed support for automatically generating file links using the CLI (`--automaticallySetFileLinks`).







## [5.15] – 2024-07-10

### Added

- We made new groups automatically to focus upon creation. [#11449](https://github.com/JabRef/jabref/issues/11449)

### Fixed

- We fixed an issue where JabRef was no longer built for Intel based macs (x86) [#11468](https://github.com/JabRef/jabref/issues/11468)
- We fixed usage when using running on Snapcraft. [#11465](https://github.com/JabRef/jabref/issues/11465)
- We fixed detection for `soffice.exe` on Windows. [#11478](https://github.com/JabRef/jabref/pull/11478)
- We fixed an issue where saving preferences when importing preferences on first run in a snap did not work [forum#4399](https://discourse.jabref.org/t/how-to-report-problems-in-the-distributed-version-5-14-ensuring-that-one-can-no-longer-work-with-jabref/4399/5)

## [5.14] – 2024-07-08

### Added

- We added support for offline extracting references from PDFs following the IEEE format. [#11156](https://github.com/JabRef/jabref/pull/11156)
- We added a new keyboard shortcut  <kbd>ctrl</kbd> + <kbd>,</kbd> to open the preferences. [#11154](https://github.com/JabRef/jabref/pull/11154)
- We added value selection (such as for month) for content selectors in custom entry types. [#11109](https://github.com/JabRef/jabref/issues/11109)
- We added a duplicate checker for the Citation Relations tab. [#10414](https://github.com/JabRef/jabref/issues/10414)
- We added tooltip on main table cells that shows cell content or cell content and entry preview if set in preferences. [10925](https://github.com/JabRef/jabref/issues/10925)
- Added a formatter to remove word enclosing braces. [#11222](https://github.com/JabRef/jabref/issues/11222)
- We added the ability to add a keyword/crossref when typing the separator character (e.g., comma) in the keywords/crossref fields. [#11178](https://github.com/JabRef/jabref/issues/11178)
- We added an exporter and improved the importer for Endnote XML format. [#11137](https://github.com/JabRef/jabref/issues/11137)
- We added support for using BibTeX Style files (BST) in the Preview. [#11102](https://github.com/JabRef/jabref/issues/11102)
- We added support for automatically update LaTeX citations when a LaTeX file is created, removed, or modified. [#10585](https://github.com/JabRef/jabref/issues/10585)

### Changed

- We replaced the word "Key bindings" with "Keyboard shortcuts" in the Preferences tab. [#11153](https://github.com/JabRef/jabref/pull/11153)
- We slightly improved the duplicate check if ISBNs are present. [#8885](https://github.com/JabRef/jabref/issues/8885)
- JabRef no longer downloads HTML files of websites when a PDF was not found. [#10149](https://github.com/JabRef/jabref/issues/10149)
- We added the HTTP message (in addition to the response code) if an error is encountered. [#11341](https://github.com/JabRef/jabref/pull/11341)
- We made label wrap text to fit view size when reviewing external group changes. [#11220](https://github.com/JabRef/jabref/issues/11220)

### Fixed

- We fixed an issue where entry type with duplicate fields prevented opening existing libraries with custom entry types. [#11127](https://github.com/JabRef/jabref/issues/11127)
- We fixed an issue where Markdown rendering removed braces from the text. [#10928](https://github.com/JabRef/jabref/issues/10928)
- We fixed an issue when the file was flagged as changed on disk in the case of content selectors or groups. [#9064](https://github.com/JabRef/jabref/issues/9064)
- We fixed crash on opening the entry editor when auto-completion is enabled. [#11188](https://github.com/JabRef/jabref/issues/11188)
- We fixed the usage of the key binding for "Clear search" (default: <kbd>Escape</kbd>). [#10764](https://github.com/JabRef/jabref/issues/10764)
- We fixed an issue where library shown as unsaved and marked (*) after accepting changes made externally to the file. [#11027](https://github.com/JabRef/jabref/issues/11027)
- We fixed an issue where drag and dropping entries from one library to another was not always working. [#11254](https://github.com/JabRef/jabref/issues/11254)
- We fixed an issue where drag and dropping entries created a shallow copy. [#11160](https://github.com/JabRef/jabref/issues/11160)
- We fixed an issue where imports to a custom group would only work for the first entry [#11085](https://github.com/JabRef/jabref/issues/11085), [#11269](https://github.com/JabRef/jabref/issues/11269)
- We fixed an issue when cursor jumped to the beginning of the line. [#5904](https://github.com/JabRef/jabref/issues/5904)
- We fixed an issue where a new entry was not added to the selected group [#8933](https://github.com/JabRef/jabref/issues/8933)
- We fixed an issue where the horizontal position of the Entry Preview inside the entry editor was not remembered across restarts [#11281](https://github.com/JabRef/jabref/issues/11281)
- We fixed an issue where the search index was not updated after linking PDF files. [#11317](https://github.com/JabRef/jabref/pull/11317)
- We fixed rendering of (first) author with a single letter surname. [forum#4330](https://discourse.jabref.org/t/correct-rendering-of-first-author-with-a-single-letter-surname/4330)
- We fixed that the import of the related articles tab sometimes used the wrong library mode. [#11282](https://github.com/JabRef/jabref/pull/11282)
- We fixed an issue where the entry editor context menu was not shown correctly when JabRef is opened on a second, extended screen [#11323](https://github.com/JabRef/jabref/issues/11323), [#11174](https://github.com/JabRef/jabref/issues/11174)
- We fixed an issue where the value of "Override default font settings" was not applied on startup [#11344](https://github.com/JabRef/jabref/issues/11344)
- We fixed an issue when "Library changed on disk" appeared after a save by JabRef. [#4877](https://github.com/JabRef/jabref/issues/4877)  
- We fixed an issue where the Pubmed/Medline Plain importer would not respect the user defined keyword separator [#11413](https://github.com/JabRef/jabref/issues/11413)
- We fixed an issue where the value of "Override default font settings" was not applied on startup [#11344](https://github.com/JabRef/jabref/issues/11344)
- We fixed an issue where DatabaseChangeDetailsView was not scrollable when reviewing external metadata changes [#11220](https://github.com/JabRef/jabref/issues/11220)
- We fixed undo/redo for text fields. [#11420](https://github.com/JabRef/jabref/issues/11420)
- We fixed an issue where clicking on a page number in the search results tab opens a wrong file in the document viewer. [#11432](https://github.com/JabRef/jabref/pull/11432)

### Removed

- We removed the misleading message "Doing a cleanup for X entries" when opening the Cleanup entries dialog [#11463](https://github.com/JabRef/jabref/pull/11463)

## [5.13] – 2024-04-01

### Added

- We converted the "Custom API key" list to a table to be more accessible. [#10926](https://github.com/JabRef/jabref/issues/10926)
- We added a "refresh" button for the LaTeX citations tab in the entry editor. [#10584](https://github.com/JabRef/jabref/issues/10584)
- We added the possibility to show the BibTeX source in the [web search](https://docs.jabref.org/collect/import-using-online-bibliographic-database) import screen. [#560](https://github.com/koppor/jabref/issues/560)
- We added a fetcher for [ISIDORE](https://isidore.science/), simply paste in the link into the text field or the last 6 digits in the link that identify that paper. [#10423](https://github.com/JabRef/jabref/issues/10423)
- When importing entries form the "Citation relations" tab, the field [cites](https://docs.jabref.org/advanced/entryeditor/entrylinks) is now filled according to the relationship between the entries. [#10572](https://github.com/JabRef/jabref/pull/10752)
- We added a new integrity check and clean up option for strings having Unicode characters not encoded in [Unicode "Normalization Form Canonical Composition" (NFC)](https://en.wikipedia.org/wiki/Unicode_equivalence#Normal_forms"). [#10506](https://github.com/JabRef/jabref/issues/10506)
- We added a new group icon column to the main table showing the icons of the entry's groups. [#10801](https://github.com/JabRef/jabref/pull/10801)
- When deleting an entry, the files linked to the entry are now optionally deleted as well. [#10509](https://github.com/JabRef/jabref/issues/10509)
- We added support to move the file to the system trash (instead of deleting it). [#10591](https://github.com/JabRef/jabref/pull/10591)
- We added ability to jump to an entry in the command line using `-j CITATIONKEY`. [koppor#540](https://github.com/koppor/jabref/issues/540)
- We added a new boolean to the style files for Openoffice/Libreoffice integration to switch between ZERO_WIDTH_SPACE (default) and no space. [#10843](https://github.com/JabRef/jabref/pull/10843)
- When pasting HTML into the abstract or a comment field, the hypertext is automatically converted to Markdown. [#10558](https://github.com/JabRef/jabref/issues/10558)
- We added the possibility to redownload files that had been present but are no longer in the specified location. [#10848](https://github.com/JabRef/jabref/issues/10848)
- We added the citation key pattern `[camelN]`. Equivalent to the first N words of the `[camel]` pattern.
- We added importing of static groups and linked files from BibDesk .bib files. [#10381](https://github.com/JabRef/jabref/issues/10381)
- We added ability to export in CFF (Citation File Format) [#10661](https://github.com/JabRef/jabref/issues/10661).
- We added ability to push entries to TeXworks. [#3197](https://github.com/JabRef/jabref/issues/3197)
- We added the ability to zoom in and out in the document viewer using <kbd>Ctrl</kbd> + <kbd>Scroll</kbd>. [#10964](https://github.com/JabRef/jabref/pull/10964)
- We added a Cleanup for removing non-existent files and grouped the related options [#10929](https://github.com/JabRef/jabref/issues/10929)
- We added the functionality to parse the bibliography of PDFs using the GROBID online service. [#10200](https://github.com/JabRef/jabref/issues/10200)
- We added a seperated search bar for the global search window. [#11032](https://github.com/JabRef/jabref/pull/11032)
- We added ability to double-click on an entry in the global search window to select the corresponding entry in the main table. [#11010](https://github.com/JabRef/jabref/pull/11010)
- We added support for BibTeX String constants during copy & paste between libraries. [#10872](https://github.com/JabRef/jabref/issues/10872)
- We added the field `langid` which is important for hyphenation and casing in LaTeX. [#10868](https://github.com/JabRef/jabref/issues/10868)
- Event log entries can now be copied via a context menu. [#11100](https://github.com/JabRef/jabref/issues/11100)

### Changed

- The "Automatically open folders of attached files" preference default status has been changed to enabled on Windows. [koppor#56](https://github.com/koppor/jabref/issues/56)
- The Custom export format now uses the custom DOI base URI in the preferences for the `DOICheck`, if activated [forum#4084](https://discourse.jabref.org/t/export-html-disregards-custom-doi-base-uri/4084)
- The index directories for full text search have now more readable names to increase debugging possibilities using Apache Lucense's Lurk. [#10193](https://github.com/JabRef/jabref/issues/10193)
- The fulltext search also indexes files ending with .pdf (but do not having an explicit file type set). [#10193](https://github.com/JabRef/jabref/issues/10193)
- We changed the arrangement of the lists in the "Citation relations" tab. `Cites` are now on the left and `Cited by` on the right [#10572](https://github.com/JabRef/jabref/pull/10752)
- Sub libraries based on `aux` file can now also be generated if some citations are not found library. [#10775](https://github.com/JabRef/jabref/pull/10775)
- We rearranged the tab order in the entry editor and renamed the "Scite Tab" to "Citation information". [#10821](https://github.com/JabRef/jabref/issues/10821)
- We changed the duplicate handling in the Import entries dialog. Potential duplicate entries are marked with an icon and importing will now trigger the merge dialog [#10914](https://github.com/JabRef/jabref/pull/10914)
- We made the command "Push to TexShop" more robust to allow cite commands with a character before the first slash. [forum#2699](https://discourse.jabref.org/t/push-to-texshop-mac/2699/17?u=siedlerchr)
- We only show the notification "Saving library..." if the library contains more than 2000 entries. [#9803](https://github.com/JabRef/jabref/issues/9803)
- JabRef now keeps previous log files upon start. [#11023](https://github.com/JabRef/jabref/pull/11023)
- When normalizing author names, complete enclosing braces are kept. [#10031](https://github.com/JabRef/jabref/issues/10031)
- We enhanced the dialog for adding new fields in the content selector with a selection box containing a list of standard fields. [#10912](https://github.com/JabRef/jabref/pull/10912)
- We store the citation relations in an LRU cache to avoid bloating the memory and out-of-memory exceptions. [#10958](https://github.com/JabRef/jabref/issues/10958)
- Keywords field are now displayed as tags. [#10910](https://github.com/JabRef/jabref/pull/10910)
- Citation relations now get more information, and have quick access to view the articles in a browser without adding them to the library [#10869](https://github.com/JabRef/jabref/issues/10869)
- Importer/Exporter for CFF format now supports JabRef `cites` and `related` relationships, as well as all fields from the CFF specification. [#10993](https://github.com/JabRef/jabref/issues/10993)
- The XMP-Exporter no longer writes the content of the `file`-field. [#11083](https://github.com/JabRef/jabref/pull/11083)
- We added notes, checks and warnings for the case of selection of non-empty directories while starting a new Systematic Literature Review. [#600](https://github.com/koppor/jabref/issues/600)
- Text in the import dialog (web search results) will now be wrapped to prevent horizontal scrolling. [#10931](https://github.com/JabRef/jabref/issues/10931)
- We improved the error handling when invalid bibdesk-files are encountered [#11117](https://github.com/JabRef/jabref/issues/11117)

### Fixed

- We fixed an issue where the fulltext search button in entry editor used to disappear on click till the search is completed. [#10425](https://github.com/JabRef/jabref/issues/10425)
- We fixed an issue where attempting to cancel the importing/generation of an entry from id is ignored. [#10508](https://github.com/JabRef/jabref/issues/10508)
- We fixed an issue where the preview panel showing the wrong entry (an entry that is not selected in the entry table). [#9172](https://github.com/JabRef/jabref/issues/9172)
- We fixed an issue where HTML-reserved characters like '&' and '<', in addition to HTML entities like '&amp;' were not rendered correctly in entry preview. [#10677](https://github.com/JabRef/jabref/issues/10677)
- The last page of a PDF is now indexed by the full text search. [#10193](https://github.com/JabRef/jabref/issues/10193)
- The entry editor respects the configured custom tabs when showing "Other fields". [#11012](https://github.com/JabRef/jabref/pull/11012)
- The default owner of an entry can be changed again. [#10924](https://github.com/JabRef/jabref/issues/10924)
- We fixed an issue where the duplicate check did not take umlauts or other LaTeX-encoded characters into account. [#10744](https://github.com/JabRef/jabref/pull/10744)
- We fixed the colors of the icon on hover for unset special fields. [#10431](https://github.com/JabRef/jabref/issues/10431)
- We fixed an issue where the CrossRef field did not work if autocompletion was disabled [#8145](https://github.com/JabRef/jabref/issues/8145)
- In biblatex mode, JabRef distinguishes between "Optional fields" and "Optional fields 2" again. [#11022](https://github.com/JabRef/jabref/pull/11022)
- We fixed an issue where exporting`@electronic` and `@online` entry types to the Office XMl would duplicate the field `title`  [#10807](https://github.com/JabRef/jabref/issues/10807)
- We fixed an issue where the `CommentsTab` was not properly formatted when the `defaultOwner` contained capital or special letters. [#10870](https://github.com/JabRef/jabref/issues/10870)
- We fixed an issue where the `File -> Close library` menu item was not disabled when no library was open. [#10948](https://github.com/JabRef/jabref/issues/10948)
- We fixed an issue where the Document Viewer would show the PDF in only half the window when maximized. [#10934](https://github.com/JabRef/jabref/issues/10934)
- Clicking on the crossref and related tags in the entry editor jumps to the linked entry. [#5484](https://github.com/JabRef/jabref/issues/5484) [#9369](https://github.com/JabRef/jabref/issues/9369)
- We fixed an issue where JabRef could not parse absolute file paths from Zotero exports. [#10959](https://github.com/JabRef/jabref/issues/10959)
- We fixed an issue where an exception occured when toggling between "Live" or "Locked" in the internal Document Viewer. [#10935](https://github.com/JabRef/jabref/issues/10935)
- When fetching article information fom IEEE Xplore, the em dash is now converted correctly. [koppor#286](https://github.com/koppor/jabref/issues/286)
- Fixed an issue on Windows where the browser extension reported failure to send an entry to JabRef even though it was sent properly. [JabRef-Browser-Extension#493](https://github.com/JabRef/JabRef-Browser-Extension/issues/493)
- Fixed an issue on Windows where TeXworks path was not resolved if it was installed with MiKTeX. [#10977](https://github.com/JabRef/jabref/issues/10977)
- We fixed an issue with where JabRef would throw an error when using MathSciNet search, as it was unable to parse the fetched JSON coreectly. [10996](https://github.com/JabRef/jabref/issues/10996)
- We fixed an issue where the "Import by ID" function would throw an error when a DOI that contains URL-encoded characters was entered. [#10648](https://github.com/JabRef/jabref/issues/10648)
- We fixed an issue with handling of an "overflow" of authors at `[authIniN]`. [#11087](https://github.com/JabRef/jabref/issues/11087)
- We fixed an issue where an exception occurred when selecting entries in the web search results. [#11081](https://github.com/JabRef/jabref/issues/11081)
- When a new library is unsaved, there is now no warning when fetching entries with PDFs. [#11075](https://github.com/JabRef/jabref/issues/11075)
- We fixed an issue where the message "The libary has been modified by another program" occurred when editing library metadata and saving the library. [#4877](https://github.com/JabRef/jabref/issues/4877)

### Removed

- We removed the predatory journal checks due to a high rate of false positives. [#11066](https://github.com/JabRef/jabref/pull/11066)

## [5.12] – 2023-12-24

### Added

- We added a scite.ai tab in the entry editor that retrieves 'Smart Citation' tallies for citations that have a DOI. [koppor#375](https://github.com/koppor/jabref/issues/375)  
- We added a dropdown menu to let users change the reference library during AUX file import. [#10472](https://github.com/JabRef/jabref/issues/10472)
- We added a button to let users reset the cite command to the default value. [#10569](https://github.com/JabRef/jabref/issues/10569)
- We added the option to use System Preference for Light/Dark Theme [#8729](https://github.com/JabRef/jabref/issues/8729).
- We added [scholar.archive.org](https://scholar.archive.org/) as a new fetcher. [#10498](https://github.com/JabRef/jabref/issues/10498)
- We integrated predatory journal checking as part of the Integrity Checker based on the [check-bib-for-predatory](https://github.com/CfKu/check-bib-for-predatory). [koppor#348](https://github.com/koppor/jabref/issues/348)
- We added a 'More options' section in the main table right click menu opening the preferences dialog. [#9432](https://github.com/JabRef/jabref/issues/9432)
- When creating a new group, it inherits the icon of the parent group. [#10521](https://github.com/JabRef/jabref/pull/10521)

### Changed

- We moved the location of the 'Open only one instance of JabRef' preference option from "Network" to "General". [#9306](https://github.com/JabRef/jabref/issues/9306)
- The two previews in the change resolver dialog now have their scrollbars synchronized. [#9576](https://github.com/JabRef/jabref/issues/9576).
- We changed the setting of the keyword separator to accept a single character only. [#177](https://github.com/koppor/jabref/issues/177)
- We replaced "SearchAll" in Web Search by "Search Selected". [#10556](https://github.com/JabRef/jabref/issues/10556)
- Short DOI formatter now checks, if the value is already formatted. If so, it returns the value instead of calling the ShortDOIService again. [#10589](https://github.com/JabRef/jabref/issues/10589)
- We upgraded to JavaFX 21.0.1. As a consequence JabRef requires now macOS 11 or later and GTK 3.8 or later on Linux [10627](https://github.com/JabRef/jabref/pull/10627).
- A user-specific comment fields is not enabled by default, but can be enabled using the "Add" button. [#10424](https://github.com/JabRef/jabref/issues/10424)
- We upgraded to Lucene 9.9 for the fulltext search. The search index will be rebuild. [#10686](https://github.com/JabRef/jabref/pull/10686)
- When using "Copy..." -> "Copy citation key", the delimiter configured at "Push applications" is respected. [#10707](https://github.com/JabRef/jabref/pull/10707)

### Fixed

- We fixed an issue where the added protected term has unwanted leading and trailing whitespaces, where the formatted text has unwanted empty brackets and where the word at the cursor in the textbox can be added to the list. [#10415](https://github.com/JabRef/jabref/issues/10415)
- We fixed an issue where in the merge dialog the file field of entries was not correctly merged when the first and second entry both contained values inside the file field. [#10572](https://github.com/JabRef/jabref/issues/10572)
- We fixed some small inconsistencies in the user interface. [#10507](https://github.com/JabRef/jabref/issues/10507) [#10458](https://github.com/JabRef/jabref/issues/10458) [#10660](https://github.com/JabRef/jabref/issues/10660)
- We fixed the issue where the Hayagriva YAML exporter would not include a parent field for the publisher/series. [#10596](https://github.com/JabRef/jabref/issues/10596)
- We fixed issues in the external file type dialog w.r.t. duplicate entries in the case of a language switch. [#10271](https://github.com/JabRef/jabref/issues/10271)
- We fixed an issue where the right-click action "Copy cite..." did not respect the configured citation command under "External Programs" -> "[Push Applications](https://docs.jabref.org/cite/pushtoapplications)" [#10615](https://github.com/JabRef/jabref/issues/10615)

### Removed

- We removed duplicate filtering and sorting operations in the MainTable when editing BibEntries. [#10619](https://github.com/JabRef/jabref/pull/10619)

## [5.11] – 2023-10-22

### Added

- We added the ability to sort subgroups in Z-A order, as well as by ascending and descending number of subgroups. [#10249](https://github.com/JabRef/jabref/issues/10249)
- We added the possibility to find (and add) papers that cite or are cited by a given paper. [#6187](https://github.com/JabRef/jabref/issues/6187)
- We added an error-specific message for when a download from a URL fails. [#9826](https://github.com/JabRef/jabref/issues/9826)
- We added support for customizing the citation command (e.g., `[@key1,@key2]`) when [pushing to external applications](https://docs.jabref.org/cite/pushtoapplications). [#10133](https://github.com/JabRef/jabref/issues/10133)
- We added an integrity check for more special characters. [#8712](https://github.com/JabRef/jabref/issues/8712)
- We added protected terms described as "Computer science". [#10222](https://github.com/JabRef/jabref/pull/10222)
- We added a link "Get more themes..." in the preferences to that points to [themes.jabref.org](https://themes.jabref.org) allowing the user to download new themes. [#10243](https://github.com/JabRef/jabref/issues/10243)
- We added a fetcher for [LOBID](https://lobid.org/resources/api) resources. [koppor#386](https://github.com/koppor/jabref/issues/386)
- When in `biblatex` mode, the [integrity check](https://docs.jabref.org/finding-sorting-and-cleaning-entries/checkintegrity) for journal titles now also checks the field `journal`.
- We added support for exporting to Hayagriva YAML format. [#10382](https://github.com/JabRef/jabref/issues/10382)
- We added support for pushing citations to [TeXShop](https://pages.uoregon.edu/koch/texshop/) on macOS [forum#2699](https://discourse.jabref.org/t/push-to-texshop-mac/2699).
- We added the 'Bachelor's thesis' type for Biblatex's 'Thesis' EntryType [#10029](https://github.com/JabRef/jabref/issues/10029).

### Changed

- The export formats `listrefs`, `tablerefs`, `tablerefsabsbib`, now use the ISO date format in the footer [#10383](https://github.com/JabRef/jabref/pull/10383).
- When searching for an identifier in the "Web search", the title of the search window is now "Identifier-based Web Search". [#10391](https://github.com/JabRef/jabref/pull/10391)
- The ampersand checker now skips verbatim fields (`file`, `url`, ...). [#10419](https://github.com/JabRef/jabref/pull/10419)
- If no existing document is selected for exporting "XMP annotated pdf" JabRef will now create a new PDF file with a sample text and the metadata. [#10102](https://github.com/JabRef/jabref/issues/10102)
- We modified the DOI cleanup to infer the DOI from an ArXiV ID if it's present. [#10426](https://github.com/JabRef/jabref/issues/10426)
- The ISI importer uses the field `comment` for notes (instead of `review). [#10478](https://github.com/JabRef/jabref/pull/10478)
- If no existing document is selected for exporting "Embedded BibTeX pdf" JabRef will now create a new PDF file with a sample text and the metadata. [#10101](https://github.com/JabRef/jabref/issues/10101)
- Translated titles format no longer raise a warning. [#10459](https://github.com/JabRef/jabref/issues/10459)
- We re-added the empty grey containers in the groups panel to keep an indicator for the current selected group, if displaying of group item count is turned off [#9972](https://github.com/JabRef/jabref/issues/9972)

### Fixed

- We fixed an issue where "Move URL in note field to url field" in the cleanup dialog caused an exception if no note field was present [forum#3999](https://discourse.jabref.org/t/cleanup-entries-cant-get-it-to-work/3999)
- It is possible again to use "current table sort order" for the order of entries when saving. [#9869](https://github.com/JabRef/jabref/issues/9869)
- Passwords can be stored in GNOME key ring. [#10274](https://github.com/JabRef/jabref/issues/10274)
- We fixed an issue where groups based on an aux file could not be created due to an exception [#10350](https://github.com/JabRef/jabref/issues/10350)
- We fixed an issue where the JabRef browser extension could not communicate with JabRef under macOS due to missing files. You should use the `.pkg` for the first installation as it updates all necessary files for the extension [#10308](https://github.com/JabRef/jabref/issues/10308)
- We fixed an issue where the ISBN fetcher returned the entrytype `misc` for certain ISBN numbers [#10348](https://github.com/JabRef/jabref/issues/10348)
- We fixed a bug where an exception was raised when saving less than three export save orders in the preference. [#10157](https://github.com/JabRef/jabref/issues/10157)
- We fixed an issue where it was possible to create a group with no name or with a group separator inside the name [#9776](https://github.com/JabRef/jabref/issues/9776)
- Biblatex's `journaltitle` is now also respected for showing the journal information. [#10397](https://github.com/JabRef/jabref/issues/10397)
- JabRef does not hang anymore when exporting via CLI. [#10380](https://github.com/JabRef/jabref/issues/10380)
- We fixed an issue where it was not possible to save a library on a network share under macOS due to an exception when acquiring a file lock [#10452](https://github.com/JabRef/jabref/issues/10452)
- We fixed an issue where exporting "XMP annotated pdf" without selecting an existing document would produce an exception. [#10102](https://github.com/JabRef/jabref/issues/10102)
- We fixed an issue where the "Enabled" column in the "Protected terms files" tab in the preferences could not be resized [#10285](https://github.com/JabRef/jabref/issues/10285)
- We fixed an issue where after creation of a new library, the new library was not focused. [koppor#592](https://github.com/koppor/jabref/issues/592)
- We fixed an issue where double clicking on an url in the file field would trigger an exception instead of opening the browser [#10480](https://github.com/JabRef/jabref/pull/10480)
- We fixed an issue where scrolling was impossible on dragging a citation on the groups panel. [#9754](https://github.com/JabRef/jabref/issues/9754)
- We fixed an issue where exporting "Embedded BibTeX pdf" without selecting an existing document would produce an exception. [#10101](https://github.com/JabRef/jabref/issues/10101)
- We fixed an issue where there was a failure to access the url link for "eprint" for the ArXiv entry.[#10474](https://github.com/JabRef/jabref/issues/10474)
- We fixed an issue where it was not possible to connect to a shared database once a group with entries was added or other metadata modified [#10336](https://github.com/JabRef/jabref/issues/10336)
- We fixed an issue where middle-button paste in X not always worked [#7905](https://github.com/JabRef/jabref/issues/7905)

## [5.10] – 2023-09-02

### Added

- We added a field showing the BibTeX/biblatex source for added and deleted entries in the "External Changes Resolver" dialog. [#9509](https://github.com/JabRef/jabref/issues/9509)
- We added user-specific comment field so that multiple users can make separate comments. [#543](https://github.com/koppor/jabref/issues/543)
- We added a search history list in the search field's right click menu. [#7906](https://github.com/JabRef/jabref/issues/7906)
- We added a full text fetcher for IACR eprints. [#9651](https://github.com/JabRef/jabref/pull/9651)
- We added "Attach file from URL" to right-click context menu to download and store a file with the reference library. [#9646](https://github.com/JabRef/jabref/issues/9646)
- We enabled updating an existing entry with data from InspireHEP. [#9351](https://github.com/JabRef/jabref/issues/9351)
- We added a fetcher for the Bibliotheksverbund Bayern (experimental). [#9641](https://github.com/JabRef/jabref/pull/9641)
- We added support for more biblatex date formats for parsing dates. [#2753](https://github.com/JabRef/jabref/issues/2753)
- We added support for multiple languages for exporting to and importing references from MS Office. [#9699](https://github.com/JabRef/jabref/issues/9699)
- We enabled scrolling in the groups list when dragging a group on another group. [#2869](https://github.com/JabRef/jabref/pull/2869)
- We added the option to automatically download online files when a new entry is created from an existing ID (e.g., DOI). The option can be disabled in the preferences under "Import and Export". [#9756](https://github.com/JabRef/jabref/issues/9756)
- We added a new Integrity check for unescaped ampersands. [koppor#585](https://github.com/koppor/jabref/issues/585)
- We added support for parsing `$\backslash$` in file paths (as exported by Mendeley). [forum#3470](https://discourse.jabref.org/t/mendeley-bib-import-with-linked-files/3470)
- We added the possibility to automatically fetch entries when an ISBN is pasted on the main table. [#9864](https://github.com/JabRef/jabref/issues/9864)
- We added the option to disable the automatic linking of files in the entry editor [#5105](https://github.com/JabRef/jabref/issues/5105)
- We added the link icon for ISBNs in linked identifiers column. [#9819](https://github.com/JabRef/jabref/issues/9819)
- We added key binding to focus on groups <kbd>alt</kbd> + <kbd>s</kbd> [#9863](https://github.com/JabRef/jabref/issues/9863)
- We added the option to unprotect a text selection, which strips all pairs of curly braces away. [#9950](https://github.com/JabRef/jabref/issues/9950)
- We added drag and drop events for field 'Groups' in entry editor panel. [#569](https://github.com/koppor/jabref/issues/569)
- We added support for parsing MathML in the Medline importer. [#4273](https://github.com/JabRef/jabref/issues/4273)
- We added the ability to search for an identifier (DOI, ISBN, ArXiv ID) directly from 'Web Search'. [#7575](https://github.com/JabRef/jabref/issues/7575) [#9674](https://github.com/JabRef/jabref/issues/9674)
- We added a cleanup activity that identifies a URL or a last-visited-date in the `note` field and moves it to the `url` and `urldate` field respectively. [koppor#216](https://github.com/koppor/jabref/issues/216)
- We enabled the user to change the name of a field in a custom entry type by double-clicking on it. [#9840](https://github.com/JabRef/jabref/issues/9840)
- We added some preferences options to disable online activity. [#10064](https://github.com/JabRef/jabref/issues/10064)
- We integrated two mail actions ("As Email" and "To Kindle") under a new "Send" option in the right-click & Tools menus. The Kindle option creates an email targeted to the user's Kindle email, which can be set in preferences under "External programs" [#6186](https://github.com/JabRef/jabref/issues/6186)
- We added an option to clear recent libraries' history. [#10003](https://github.com/JabRef/jabref/issues/10003)
- We added an option to encrypt and remember the proxy password. [#8055](https://github.com/JabRef/jabref/issues/8055)[#10044](https://github.com/JabRef/jabref/issues/10044)
- We added support for showing journal information, via info buttons next to the `Journal` and `ISSN` fields in the entry editor. [#6189](https://github.com/JabRef/jabref/issues/6189)
- We added support for pushing citations to Sublime Text 3 [#10098](https://github.com/JabRef/jabref/issues/10098)
- We added support for the Finnish language. [#10183](https://github.com/JabRef/jabref/pull/10183)
- We added the option to automatically replaces illegal characters in the filename when adding a file to JabRef. [#10182](https://github.com/JabRef/jabref/issues/10182)
- We added a privacy policy. [#10064](https://github.com/JabRef/jabref/issues/10064)
- We added a tooltip to show the number of entries in a group [#10208](https://github.com/JabRef/jabref/issues/10208)
- We fixed an issue where it was no longer possible to add or remove selected entries to groups via context menu [#10404](https://github.com/JabRef/jabref/issues/10404), [#10317](https://github.com/JabRef/jabref/issues/10317) [#10374](https://github.com/JabRef/jabref/issues/10374)

### Changed

- We replaced "Close" by "Close library" and placed it after "Save all" in the File menu. [#10043](https://github.com/JabRef/jabref/pull/10043)
- We upgraded to Lucene 9.7 for the fulltext search. The search index will be rebuild. [#9584](https://github.com/JabRef/jabref/pull/10036)
- 'Get full text' now also checks the file url. [#568](https://github.com/koppor/jabref/issues/568)
- JabRef writes a new backup file only if there is a change. Before, JabRef created a backup upon start. [#9679](https://github.com/JabRef/jabref/pull/9679)
- We modified the `Add Group` dialog to use the most recently selected group hierarchical context. [#9141](https://github.com/JabRef/jabref/issues/9141)
- We refined the 'main directory not found' error message. [#9625](https://github.com/JabRef/jabref/pull/9625)
- JabRef writes a new backup file only if there is a change. Before, JabRef created a backup upon start. [#9679](https://github.com/JabRef/jabref/pull/9679)
- Backups of libraries are not stored per JabRef version, but collected together. [#9676](https://github.com/JabRef/jabref/pull/9676)
- We streamlined the paths for logs and backups: The parent path fragment is always `logs` or `backups`.
- `log.txt` now contains an entry if a BibTeX entry could not be parsed.
- `log.txt` now contains debug messages. Debugging needs to be enabled explicitly. [#9678](https://github.com/JabRef/jabref/pull/9678)
- `log.txt` does not contain entries for non-found files during PDF indexing. [#9678](https://github.com/JabRef/jabref/pull/9678)
- The hostname is now determined using environment variables (`COMPUTERNAME`/`HOSTNAME`) first. [#9910](https://github.com/JabRef/jabref/pull/9910)
- We improved the Medline importer to correctly import ISO dates for `revised`. [#9536](https://github.com/JabRef/jabref/issues/9536)
- To avoid cluttering of the directory, We always delete the `.sav` file upon successful write. [#9675](https://github.com/JabRef/jabref/pull/9675)
- We improved the unlinking/deletion of multiple linked files of an entry using the <kbd>Delete</kbd> key. [#9473](https://github.com/JabRef/jabref/issues/9473)
- The field names of customized entry types are now exchanged preserving the case. [#9993](https://github.com/JabRef/jabref/pull/9993)
- We moved the custom entry types dialog into the preferences dialog. [#9760](https://github.com/JabRef/jabref/pull/9760)
- We moved the manage content selectors dialog to the library properties. [#9768](https://github.com/JabRef/jabref/pull/9768)
- We moved the preferences menu command from the options menu to the file menu. [#9768](https://github.com/JabRef/jabref/pull/9768)
- We reworked the cross ref labels in the entry editor and added a right click menu. [#10046](https://github.com/JabRef/jabref/pull/10046)
- We reorganized the order of tabs and settings in the library properties. [#9836](https://github.com/JabRef/jabref/pull/9836)
- We changed the handling of an "overflow" of authors at `[authIniN]`: JabRef uses `+` to indicate an overflow. Example: `[authIni2]` produces `A+` (instead of `AB`) for `Aachen and Berlin and Chemnitz`. [#9703](https://github.com/JabRef/jabref/pull/9703)
- We moved the preferences option to open the last edited files on startup to the 'General' tab. [#9808](https://github.com/JabRef/jabref/pull/9808)
- We improved the recognition of DOIs when pasting a link containing a DOI on the maintable. [#9864](https://github.com/JabRef/jabref/issues/9864s)
- We reordered the preferences dialog. [#9839](https://github.com/JabRef/jabref/pull/9839)
- We split the 'Import and Export' tab into 'Web Search' and 'Export'. [#9839](https://github.com/JabRef/jabref/pull/9839)
- We moved the option to run JabRef in memory stick mode into the preferences dialog toolbar. [#9866](https://github.com/JabRef/jabref/pull/9866)
- In case the library contains empty entries, they are not written to disk. [#8645](https://github.com/JabRef/jabref/issues/8645)
- The formatter `remove_unicode_ligatures` is now called `replace_unicode_ligatures`. [#9890](https://github.com/JabRef/jabref/pull/9890)
- We improved the error message when no terminal was found. [#9607](https://github.com/JabRef/jabref/issues/9607)
- In the context of the "systematic literature functionality", we changed the name "database" to "catalog" to use a separate term for online catalogs in comparison to SQL databases. [#9951](https://github.com/JabRef/jabref/pull/9951)
- We now show more fields (including Special Fields) in the dropdown selection for "Save sort order" in the library properties and for "Export sort order" in the preferences. [#10010](https://github.com/JabRef/jabref/issues/10010)
- We now encrypt and store the custom API keys in the OS native credential store. [#10044](https://github.com/JabRef/jabref/issues/10044)
- We changed the behavior of group addition/edit, so that sorting by alphabetical order is not performed by default after the modification. [#10017](https://github.com/JabRef/jabref/issues/10017)
- We fixed an issue with spacing in the cleanup dialogue. [#10081](https://github.com/JabRef/jabref/issues/10081)
- The GVK fetcher now uses the new [K10plus](https://www.bszgbv.de/services/k10plus/) database. [#10189](https://github.com/JabRef/jabref/pull/10189)

### Fixed

- We fixed an issue where clicking the group expansion pane/arrow caused the node to be selected, when it should just expand/detract the node. [#10111](https://github.com/JabRef/jabref/pull/10111)
- We fixed an issue where the browser import would add ' characters before the BibTeX entry on Linux. [#9588](https://github.com/JabRef/jabref/issues/9588)
- We fixed an issue where searching for a specific term with the DOAB fetcher lead to an exception. [#9571](https://github.com/JabRef/jabref/issues/9571)
- We fixed an issue where the "Import" -> "Library to import to" did not show the correct library name if two opened libraries had the same suffix. [#9567](https://github.com/JabRef/jabref/issues/9567)
- We fixed an issue where the rpm-Version of JabRef could not be properly uninstalled and reinstalled. [#9558](https://github.com/JabRef/jabref/issues/9558), [#9603](https://github.com/JabRef/jabref/issues/9603)
- We fixed an issue where the command line export using `--exportMatches` flag does not create an output bib file. [#9581](https://github.com/JabRef/jabref/issues/9581)
- We fixed an issue where custom field in the custom entry types could not be set to mulitline. [#9609](https://github.com/JabRef/jabref/issues/9609)
- We fixed an issue where the Office XML exporter did not resolve BibTeX-Strings when exporting entries. [forum#3741](https://discourse.jabref.org/t/exporting-bibtex-constant-strings-to-ms-office-2007-xml/3741)
- We fixed an issue where the Merge Entries Toolbar configuration was not saved after hitting 'Merge Entries' button. [#9091](https://github.com/JabRef/jabref/issues/9091)
- We fixed an issue where the password is stored in clear text if the user wants to use a proxy with authentication. [#8055](https://github.com/JabRef/jabref/issues/8055)
- JabRef is now more relaxed when parsing field content: In case a field content ended with `\`, the combination `\}` was treated as plain `}`. [#9668](https://github.com/JabRef/jabref/issues/9668)
- We resolved an issue that cut off the number of group entries when it exceeded four digits. [#8797](https://github.com/JabRef/jabref/issues/8797)
- We fixed the issue where the size of the global search window was not retained after closing. [#9362](https://github.com/JabRef/jabref/issues/9362)
- We fixed an issue where the Global Search UI preview is still white in dark theme. [#9362](https://github.com/JabRef/jabref/issues/9362)
- We fixed the double paste issue when <kbd>Cmd</kbd> + <kbd>v</kbd> is pressed on 'New entry from plaintext' dialog. [#9367](https://github.com/JabRef/jabref/issues/9367)
- We fixed an issue where the pin button on the Global Search dialog was located at the bottom and not at the top. [#9362](https://github.com/JabRef/jabref/issues/9362)
- We fixed the log text color in the event log console when using dark mode. [#9732](https://github.com/JabRef/jabref/issues/9732)
- We fixed an issue where searching for unlinked files would include the current library's .bib file. [#9735](https://github.com/JabRef/jabref/issues/9735)
- We fixed an issue where it was no longer possible to connect to a shared mysql database due to an exception. [#9761](https://github.com/JabRef/jabref/issues/9761)
- We fixed an issue where an exception was thrown for the user after <kbd>Ctrl</kbd>+<kbd>Z</kbd> command. [#9737](https://github.com/JabRef/jabref/issues/9737)
- We fixed the citation key generation for [`[authors]`, `[authshort]`, `[authorsAlpha]`, `[authIniN]`, `[authEtAl]`, `[auth.etal]`](https://docs.jabref.org/setup/citationkeypatterns#special-field-markers) to handle `and others` properly. [koppor#626](https://github.com/koppor/jabref/issues/626)
- We fixed the Save/save as file type shows BIBTEX_DB instead of "Bibtex library". [#9372](https://github.com/JabRef/jabref/issues/9372)
- We fixed the default main file directory for non-English Linux users. [#8010](https://github.com/JabRef/jabref/issues/8010)
- We fixed an issue when overwriting the owner was disabled. [#9896](https://github.com/JabRef/jabref/pull/9896)
- We fixed an issue regarding recording redundant prefixes in search history. [#9685](https://github.com/JabRef/jabref/issues/9685)
- We fixed an issue where passing a URL containing a DOI led to a "No entry found" notification. [#9821](https://github.com/JabRef/jabref/issues/9821)
- We fixed some minor visual inconsistencies and issues in the preferences dialog. [#9866](https://github.com/JabRef/jabref/pull/9866)
- The order of save actions is now retained. [#9890](https://github.com/JabRef/jabref/pull/9890)
- We fixed an issue where the order of save actions was not retained in the bib file. [#9890](https://github.com/JabRef/jabref/pull/9890)
- We fixed an issue in the preferences 'External file types' tab ignoring a custom application path in the edit dialog. [#9895](https://github.com/JabRef/jabref/issues/9895)
- We fixed an issue in the preferences where custom columns could be added to the entry table with no qualifier. [#9913](https://github.com/JabRef/jabref/issues/9913)
- We fixed an issue where the encoding header in a bib file was not respected when the file contained a BOM (Byte Order Mark). [#9926](https://github.com/JabRef/jabref/issues/9926)
- We fixed an issue where cli help output for import and export format was inconsistent. [koppor#429](https://github.com/koppor/jabref/issues/429)
- We fixed an issue where the user could select multiple conflicting options for autocompletion at once. [#10181](https://github.com/JabRef/jabref/issues/10181)
- We fixed an issue where no preview could be generated for some entry types and led to an exception. [#9947](https://github.com/JabRef/jabref/issues/9947)
- We fixed an issue where the Linux terminal working directory argument was malformed and therefore ignored upon opening a terminal [#9953](https://github.com/JabRef/jabref/issues/9953)
- We fixed an issue under Linux where under some systems the file instead of the folder was opened. [#9607](https://github.com/JabRef/jabref/issues/9607)
- We fixed an issue where an Automatic Keyword Group could not be deleted in the UI. [#9778](https://github.com/JabRef/jabref/issues/9778)
- We fixed an issue where the citation key pattern `[edtrN_M]` returned the wrong editor. [#9946](https://github.com/JabRef/jabref/pull/9946)
- We fixed an issue where empty grey containers would remain in the groups panel, if displaying of group item count is turned off. [#9972](https://github.com/JabRef/jabref/issues/9972)
- We fixed an issue where fetching an ISBN could lead to application freezing when the fetcher did not return any results. [#9979](https://github.com/JabRef/jabref/issues/9979)
- We fixed an issue where closing a library containing groups and entries caused an exception [#9997](https://github.com/JabRef/jabref/issues/9997)
- We fixed a bug where the editor for strings in a bibliography file did not sort the entries by their keys [#10083](https://github.com/JabRef/jabref/pull/10083)
- We fixed an issues where clicking on the empty space of specific context menu entries would not trigger the associated action. [#8388](https://github.com/JabRef/jabref/issues/8388)
- We fixed an issue where JabRef would not remember whether the window was in fullscreen. [#4939](https://github.com/JabRef/jabref/issues/4939)
- We fixed an issue where the ACM Portal search sometimes would not return entries for some search queries when the article author had no given name. [#10107](https://github.com/JabRef/jabref/issues/10107)
- We fixed an issue that caused high CPU usage and a zombie process after quitting JabRef because of author names autocompletion. [#10159](https://github.com/JabRef/jabref/pull/10159)
- We fixed an issue where files with illegal characters in the filename could be added to JabRef. [#10182](https://github.com/JabRef/jabref/issues/10182)
- We fixed that checked-out radio buttons under "specified keywords" were not displayed as checked after closing and reopening the "edit group" window. [#10248](https://github.com/JabRef/jabref/issues/10248)
- We fixed that when editing groups, checked-out properties such as case sensitive and regular expression (under "Free search expression") were not displayed checked. [#10108](https://github.com/JabRef/jabref/issues/10108)

### Removed

- We removed the support of BibTeXML. [#9540](https://github.com/JabRef/jabref/issues/9540)
- We removed support for Markdown syntax for strikethrough and task lists in comment fields. [#9726](https://github.com/JabRef/jabref/pull/9726)
- We removed the options menu, because the two contents were moved to the File menu or the properties of the library. [#9768](https://github.com/JabRef/jabref/pull/9768)
- We removed the 'File' tab in the preferences and moved its contents to the 'Export' tab. [#9839](https://github.com/JabRef/jabref/pull/9839)
- We removed the "[Collection of Computer Science Bibliographies](https://en.wikipedia.org/wiki/Collection_of_Computer_Science_Bibliographies)" fetcher the websits is no longer available. [#6638](https://github.com/JabRef/jabref/issues/6638)

## [5.9] – 2023-01-06

### Added

- We added a dropdown menu to let users change the library they want to import into during import. [#6177](https://github.com/JabRef/jabref/issues/6177)
- We added the possibility to add/remove a preview style from the selected list using a double click. [#9490](https://github.com/JabRef/jabref/issues/9490)
- We added the option to define fields as "multine" directly in the custom entry types dialog. [#6448](https://github.com/JabRef/jabref/issues/6448)
- We changed the minWidth and the minHeight of the main window, so it won't have a width and/or a height with the value 0. [#9606](https://github.com/JabRef/jabref/issues/9606)

### Changed

- We changed database structure: in MySQL/MariaDB we renamed tables by adding a `JABREF_` prefix, and in PGSQL we moved tables in `jabref` schema. We added `VersionDBStructure` variable in `METADATA` table to indicate current version of structure, this variable is needed for automatic migration. [#9312](https://github.com/JabRef/jabref/issues/9312)
- We moved some preferences options to a new tab in the preferences dialog. [#9442](https://github.com/JabRef/jabref/pull/9308)
- We renamed "Medline abbreviation" to "dotless abbreviation". [#9504](https://github.com/JabRef/jabref/pull/9504)
- We now have more "dots" in the offered journal abbreviations. [#9504](https://github.com/JabRef/jabref/pull/9504)
- We now disable the button "Full text search" in the Searchbar by default [#9527](https://github.com/JabRef/jabref/pull/9527)


### Fixed

- The tab "deprecated fields" is shown in biblatex-mode only. [#7757](https://github.com/JabRef/jabref/issues/7757)
- In case a journal name of an IEEE journal is abbreviated, the "normal" abbreviation is used - and not the one of the IEEE BibTeX strings. [abbrv#91](https://github.com/JabRef/abbrv.jabref.org/issues/91)
- We fixed a performance issue when loading large lists of custom journal abbreviations. [#8928](https://github.com/JabRef/jabref/issues/8928)
- We fixed an issue where the last opened libraries were not remembered when a new unsaved library was open as well. [#9190](https://github.com/JabRef/jabref/issues/9190)
- We fixed an issue where no context menu for the group "All entries" was present. [forum#3682](https://discourse.jabref.org/t/how-sort-groups-a-z-not-subgroups/3682)
- We fixed an issue where extra curly braces in some fields would trigger an exception when selecting the entry or doing an integrity check. [#9475](https://github.com/JabRef/jabref/issues/9475), [#9503](https://github.com/JabRef/jabref/issues/9503)
- We fixed an issue where entering a date in the format "YYYY/MM" in the entry editor date field caused an exception. [#9492](https://github.com/JabRef/jabref/issues/9492)
- For portable versions, the `.deb` file now works on plain debian again. [#9472](https://github.com/JabRef/jabref/issues/9472)
- We fixed an issue where the download of linked online files failed after an import of entries for certain urls. [#9518](https://github.com/JabRef/jabref/issues/9518)
- We fixed an issue where an exception occurred when manually downloading a file from an URL in the entry editor. [#9521](https://github.com/JabRef/jabref/issues/9521)
- We fixed an issue with open office csv file formatting where commas in the abstract field where not escaped. [#9087](https://github.com/JabRef/jabref/issues/9087)
- We fixed an issue with deleting groups where subgroups different from the selected group were deleted. [#9281](https://github.com/JabRef/jabref/issues/9281)

## [5.8] – 2022-12-18

### Added

- We integrated a new three-way merge UI for merging entries in the Entries Merger Dialog, the Duplicate Resolver Dialog, the Entry Importer Dialog, and the External Changes Resolver Dialog. [#8945](https://github.com/JabRef/jabref/pull/8945)
- We added the ability to merge groups, keywords, comments and files when merging entries. [#9022](https://github.com/JabRef/jabref/pull/9022)
- We added a warning message next to the authors field in the merge dialog to warn users when the authors are the same but formatted differently. [#8745](https://github.com/JabRef/jabref/issues/8745)
- The default file directory of a library is used as default directory for [unlinked file lookup](https://docs.jabref.org/collect/findunlinkedfiles#link-the-pdfs-to-your-bib-library). [koppor#546](https://github.com/koppor/jabref/issues/546)
- The properties of an existing systematic literature review (SLR) can be edited. [koppor#604](https://github.com/koppor/jabref/issues/604)
- An systematic literature review (SLR) can now be started from the SLR itself. [#9131](https://github.com/JabRef/jabref/pull/9131), [koppor#601](https://github.com/koppor/jabref/issues/601)
- On startup, JabRef notifies the user if there were parsing errors during opening.
- We added support for the field `fjournal` (in `@article`) for abbreviation and unabbreviation functionalities. [#321](https://github.com/JabRef/jabref/pull/321)
- In case a backup is found, the filename of the backup is shown and one can navigate to the file. [#9311](https://github.com/JabRef/jabref/pull/9311)
- We added support for the Ukrainian and Arabic languages. [#9236](https://github.com/JabRef/jabref/pull/9236), [#9243](https://github.com/JabRef/jabref/pull/9243)

### Changed

- We improved the Citavi Importer to also import so called Knowledge-items into the field `comment` of the corresponding entry [#9025](https://github.com/JabRef/jabref/issues/9025)
- We modified the change case sub-menus and their corresponding tips (displayed when you stay long over the menu) to properly reflect exemplified cases. [#9339](https://github.com/Jabref/jabref/issues/9339)
- We call backup files `.bak` and temporary writing files now `.sav`.
- JabRef keeps 10 older versions of a `.bib` file in the [user data dir](https://github.com/harawata/appdirs#supported-directories) (instead of a single `.sav` (now: `.bak`) file in the directory of the `.bib` file)
- We improved the External Changes Resolver dialog to be more usaable. [#9021](https://github.com/JabRef/jabref/pull/9021)
- We simplified the actions to fast-resolve duplicates to 'Keep Left', 'Keep Right', 'Keep Both' and 'Keep Merged'. [#9056](https://github.com/JabRef/jabref/issues/9056)
- The fallback directory of the file folder now is the general file directory. In case there was a directory configured for a library and this directory was not found, JabRef placed the PDF next to the .bib file and not into the general file directory.
- The global default directory for storing PDFs is now the documents folder in the user's home.
- When adding or editing a subgroup it is placed w.r.t. to alphabetical ordering rather than at the end. [koppor#577](https://github.com/koppor/jabref/issues/577)
- Groups context menu now shows appropriate options depending on number of subgroups. [koppor#579](https://github.com/koppor/jabref/issues/579)
- We modified the "Delete file" dialog and added the full file path to the dialog text. The file path in the title was changed to file name only. [koppor#534](https://github.com/koppor/jabref/issues/534)
- Download from URL now automatically fills with URL from clipboard. [koppor#535](https://github.com/koppor/jabref/issues/535)
- We added HTML and Markdown files to Find Unlinked Files and removed BibTeX. [koppor#547](https://github.com/koppor/jabref/issues/547)
- ArXiv fetcher now retrieves additional data from related DOIs (both ArXiv and user-assigned). [#9170](https://github.com/JabRef/jabref/pull/9170)
- We modified the Directory of Open Access Books (DOAB) fetcher so that it will now also fetch the ISBN when possible. [#8708](https://github.com/JabRef/jabref/issues/8708)
- Genres are now mapped correctly to entry types when importing MODS files. [#9185](https://github.com/JabRef/jabref/issues/9185)
- We changed the button label from "Return to JabRef" to "Return to library" to better indicate the purpose of the action.
- We changed the color of found text from red to high-contrast colors (background: yellow; font color: purple). [koppor#552](https://github.com/koppor/jabref/issues/552)
- We fixed an issue where the wrong icon for a successful import of a bib entry was shown. [#9308](https://github.com/JabRef/jabref/pull/9308)
- We changed the messages after importing unlinked local files to past tense. [koppor#548](https://github.com/koppor/jabref/issues/548)
- We fixed an issue where the wrong icon for a successful import of a bib entry was shown [#9308](https://github.com/JabRef/jabref/pull/9308)
- In the context of the [Cleanup dialog](https://docs.jabref.org/finding-sorting-and-cleaning-entries/cleanupentries) we changed the text of the conversion of BibTeX to biblatex (and vice versa) to make it more clear. [koppor#545](https://github.com/koppor/jabref/issues/545)
- We removed wrapping of string constants when writing to a `.bib` file.
- In the context of a systematic literature review (SLR), a user can now add arbitrary data into `study.yml`. JabRef just ignores this data. [#9124](https://github.com/JabRef/jabref/pull/9124)
- In the context of a systematic literature review (SLR), we reworked the "Define study" parameters dialog. [#9123](https://github.com/JabRef/jabref/pull/9123)
- We upgraded to Lucene 9.4 for the fulltext search. The search index will be rebuild. [#9213](https://github.com/JabRef/jabref/pull/9213)
- We disabled the "change case" menu for empty fields. [#9214](https://github.com/JabRef/jabref/issues/9214)
- We disabled the conversion menu for empty fields. [#9200](https://github.com/JabRef/jabref/issues/9200)

### Fixed

- We fixed an issue where applied save actions on saving the library file would lead to the dialog "The library has been modified by another program" popping up. [#4877](https://github.com/JabRef/jabref/issues/4877)
- We fixed issues with save actions not correctly loaded when opening the library. [#9122](https://github.com/JabRef/jabref/pull/9122)
- We fixed the behavior of "Discard changes" when reopening a modified library. [#9361](https://github.com/JabRef/jabref/issues/9361)
- We fixed several bugs regarding the manual and the autosave of library files that could lead to exceptions. [#9067](https://github.com/JabRef/jabref/pull/9067), [#8484](https://github.com/JabRef/jabref/issues/8484), [#8746](https://github.com/JabRef/jabref/issues/8746), [#6684](https://github.com/JabRef/jabref/issues/6684), [#6644](https://github.com/JabRef/jabref/issues/6644), [#6102](https://github.com/JabRef/jabref/issues/6102), [#6000](https://github.com/JabRef/jabref/issues/6000)
- We fixed an issue where pdfs were re-indexed on each startup. [#9166](https://github.com/JabRef/jabref/pull/9166)
- We fixed an issue when using an unsafe character in the citation key, the auto-linking feature fails to link files. [#9267](https://github.com/JabRef/jabref/issues/9267)
- We fixed an issue where a message about changed metadata would occur on saving although nothing changed. [#9159](https://github.com/JabRef/jabref/issues/9159)
- We fixed an issue where the possibility to generate a subdatabase from an aux file was writing empty files when called from the commandline. [#9115](https://github.com/JabRef/jabref/issues/9115), [forum#3516](https://discourse.jabref.org/t/export-subdatabase-from-aux-file-on-macos-command-line/3516)
- We fixed an issue where author names with tilde accents (for example ñ) were marked as "Names are not in the standard BibTeX format". [#8071](https://github.com/JabRef/jabref/issues/8071)
- We fixed an issue where capitalize didn't capitalize words after hyphen characters. [#9157](https://github.com/JabRef/jabref/issues/9157)
- We fixed an issue where title case didn't capitalize words after en-dash characters and skip capitalization of conjunctions that comes after en-dash characters. [#9068](https://github.com/JabRef/jabref/pull/9068),[#9142](https://github.com/JabRef/jabref/pull/9142)
- We fixed an issue with the message that is displayed when fetcher returns an empty list of entries for given query. [#9195](https://github.com/JabRef/jabref/issues/9195)
- We fixed an issue where editing entry's "date" field in library mode "biblatex" causes an uncaught exception. [#8747](https://github.com/JabRef/jabref/issues/8747)
- We fixed an issue where importing from XMP would fail for certain PDFs. [#9383](https://github.com/JabRef/jabref/issues/9383)
- We fixed an issue that JabRef displayed the wrong group tree after loading. [koppor#637](https://github.com/koppor/jabref/issues/637)
- We fixed that sorting of entries in the maintable by special fields is updated immediately. [#9334](https://github.com/JabRef/jabref/issues/9334)
- We fixed the display of issue, number, eid and pages fields in the entry preview. [#8607](https://github.com/JabRef/jabref/pull/8607), [#8372](https://github.com/JabRef/jabref/issues/8372), [Koppor#514](https://github.com/koppor/jabref/issues/514), [forum#2390](https://discourse.jabref.org/t/unable-to-edit-my-bibtex-file-that-i-used-before-vers-5-1/2390), [forum#3462](https://discourse.jabref.org/t/jabref-5-6-need-help-with-export-from-jabref-to-microsoft-word-entry-preview-of-apa-7-not-rendering-correctly/3462)
- We fixed the page ranges checker to detect article numbers in the pages field (used at [Check Integrity](https://docs.jabref.org/finding-sorting-and-cleaning-entries/checkintegrity)). [#8607](https://github.com/JabRef/jabref/pull/8607)
- The [HtmlToLaTeXFormatter](https://docs.jabref.org/finding-sorting-and-cleaning-entries/saveactions#html-to-latex) keeps single `<` characters.
- We fixed a performance regression when opening large libraries. [#9041](https://github.com/JabRef/jabref/issues/9041)
- We fixed a bug where spaces are trimmed when highlighting differences in the Entries merge dialog. [koppor#371](https://github.com/koppor/jabref/issues/371)
- We fixed some visual glitches with the linked files editor field in the entry editor and increased its height. [#8823](https://github.com/JabRef/jabref/issues/8823)
- We fixed some visual inconsistencies (round corners of highlighted buttons). [#8806](https://github.com/JabRef/jabref/issues/8806)
- We fixed an issue where JabRef would not exit when a connection to a LibreOffice document was established previously and the document is still open. [#9075](https://github.com/JabRef/jabref/issues/9075)
- We fixed an issue about selecting the save order in the preferences. [#9147](https://github.com/JabRef/jabref/issues/9147)
- We fixed an issue where an exception when fetching a DOI was not logged correctly. [koppor#627](https://github.com/koppor/jabref/issues/627)
- We fixed an issue where a user could not open an attached file in a new unsaved library. [#9386](https://github.com/JabRef/jabref/issues/9386)
- We fixed a typo within a connection error message. [koppor#625](https://github.com/koppor/jabref/issues/625)
- We fixed an issue where journal abbreviations would not abbreviate journal titles with escaped ampersands (\\&). [#8948](https://github.com/JabRef/jabref/issues/8948)
- We fixed the readability of the file field in the dark theme. [#9340](https://github.com/JabRef/jabref/issues/9340)
- We fixed an issue where the 'close dialog' key binding was not closing the Preferences dialog. [#8888](https://github.com/jabref/jabref/issues/8888)
- We fixed an issue where a known journal's medline/dot-less abbreviation does not switch to the full name. [#9370](https://github.com/JabRef/jabref/issues/9370)
- We fixed an issue where hitting enter on the search field within the preferences dialog closed the dialog. [koppor#630](https://github.com/koppor/jabref/issues/630)
- We fixed the "Cleanup entries" dialog is partially visible. [#9223](https://github.com/JabRef/jabref/issues/9223)
- We fixed an issue where font size preferences did not apply correctly to preference dialog window and the menu bar. [#8386](https://github.com/JabRef/jabref/issues/8386) and [#9279](https://github.com/JabRef/jabref/issues/9279)
- We fixed the display of the "Customize Entry Types" dialog title. [#9198](https://github.com/JabRef/jabref/issues/9198)
- We fixed an issue where the CSS styles are missing in some dialogs. [#9150](https://github.com/JabRef/jabref/pull/9150)
- We fixed an issue where controls in the preferences dialog could outgrow the window. [#9017](https://github.com/JabRef/jabref/issues/9017)
- We fixed an issue where highlighted text color for entry merge dialogue was not clearly visible. [#9192](https://github.com/JabRef/jabref/issues/9192)

### Removed

- We removed "last-search-date" from the systematic literature review feature, because the last-search-date can be deducted from the git logs. [#9116](https://github.com/JabRef/jabref/pull/9116)
- We removed the [CiteseerX](https://docs.jabref.org/collect/import-using-online-bibliographic-database#citeseerx) fetcher, because the API used by JabRef is sundowned. [#9466](https://github.com/JabRef/jabref/pull/9466)

## [5.7] – 2022-08-05

### Added

- We added a fetcher for [Biodiversity Heritage Library](https://www.biodiversitylibrary.org/). [8539](https://github.com/JabRef/jabref/issues/8539)
- We added support for multiple messages in the snackbar. [#7340](https://github.com/JabRef/jabref/issues/7340)
- We added an extra option in the 'Find Unlinked Files' dialog view to ignore unnecessary files like Thumbs.db, DS_Store, etc. [koppor#373](https://github.com/koppor/jabref/issues/373)
- JabRef now writes log files. Linux: `$home/.cache/jabref/logs/version`, Windows: `%APPDATA%\..\Local\harawata\jabref\version\logs`, Mac: `Users/.../Library/Logs/jabref/version`
- We added an importer for Citavi backup files, support ".ctv5bak" and ".ctv6bak" file formats. [#8322](https://github.com/JabRef/jabref/issues/8322)
- We added a feature to drag selected entries and drop them to other opened inactive library tabs [koppor521](https://github.com/koppor/jabref/issues/521).
- We added support for the [biblatex-apa](https://github.com/plk/biblatex-apa) legal entry types `Legislation`, `Legadminmaterial`, `Jurisdiction`, `Constitution` and `Legal` [#8931](https://github.com/JabRef/jabref/issues/8931)

### Changed

- The file column in the main table now shows the corresponding defined icon for the linked file [8930](https://github.com/JabRef/jabref/issues/8930).
- We improved the color of the selected entries and the color of the summary in the Import Entries Dialog in the dark theme. [#7927](https://github.com/JabRef/jabref/issues/7927)
- We upgraded to Lucene 9.2 for the fulltext search.
  Thus, the now created search index cannot be read from older versions of JabRef anylonger.
  ⚠️ JabRef will recreate the index in a new folder for new files and this will take a long time for a huge library.
  Moreover, switching back and forth JabRef versions and meanwhile adding PDFs also requires rebuilding the index now and then.
  [#8868](https://github.com/JabRef/jabref/pull/8868)
- We improved the Latex2Unicode conversion [#8639](https://github.com/JabRef/jabref/pull/8639)
- Writing BibTeX data into a PDF (XMP) removes braces. [#8452](https://github.com/JabRef/jabref/issues/8452)
- Writing BibTeX data into a PDF (XMP) does not write the `file` field.
- Writing BibTeX data into a PDF (XMP) considers the configured keyword separator (and does not use "," as default any more)
- The Medline/Pubmed search now also supports the [default fields and operators for searching](https://docs.jabref.org/collect/import-using-online-bibliographic-database#search-syntax). [forum#3554](https://discourse.jabref.org/t/native-pubmed-search/3354)
- We improved group expansion arrow that prevent it from activating group when expanding or collapsing. [#7982](https://github.com/JabRef/jabref/issues/7982), [#3176](https://github.com/JabRef/jabref/issues/3176)
- When configured SSL certificates changed, JabRef warns the user to restart to apply the configuration.
- We improved the appearances and logic of the "Manage field names & content" dialog, and renamed it to "Automatic field editor". [#6536](https://github.com/JabRef/jabref/issues/6536)
- We improved the message explaining the options when modifying an automatic keyword group [#8911](https://github.com/JabRef/jabref/issues/8911)
- We moved the preferences option "Warn about duplicates on import" option from the tab "File" to the tab "Import and Export". [koppor#570](https://github.com/koppor/jabref/issues/570)
- When JabRef encounters `% Encoding: UTF-8` header, it is kept during writing (and not removed). [#8964](https://github.com/JabRef/jabref/pull/8964)
- We replace characters which cannot be decoded using the specified encoding by a (probably another) valid character. This happens if JabRef detects the wrong charset (e.g., UTF-8 instead of Windows 1252). One can use the [Integrity Check](https://docs.jabref.org/finding-sorting-and-cleaning-entries/checkintegrity) to find those characters.

### Fixed

- We fixed an issue where linked fails containing parts of the main file directory could not be opened. [#8991](https://github.com/JabRef/jabref/issues/8991)
- Linked files with an absolute path can be opened again. [#8991](https://github.com/JabRef/jabref/issues/8991)
- We fixed an issue where the user could not rate an entry in the main table when an entry was not yet ranked. [#5842](https://github.com/JabRef/jabref/issues/5842)
- We fixed an issue that caused JabRef to sometimes open multiple instances when "Remote Operation" is enabled. [#8653](https://github.com/JabRef/jabref/issues/8653)
- We fixed an issue where linked files with the filetype "application/pdf" in an entry were not shown with the correct PDF-Icon in the main table [8930](https://github.com/JabRef/jabref/issues/8930)
- We fixed an issue where "open folder" for linked files did not open the folder and did not select the file unter certain Linux desktop environments [#8679](https://github.com/JabRef/jabref/issues/8679), [#8849](https://github.com/JabRef/jabref/issues/8849)
- We fixed an issue where the content of a big shared database library is not shown [#8788](https://github.com/JabRef/jabref/issues/8788)
- We fixed the unnecessary horizontal scroll bar in group panel [#8467](https://github.com/JabRef/jabref/issues/8467)
- We fixed an issue where the notification bar message, icon and actions appeared to be invisible. [#8761](https://github.com/JabRef/jabref/issues/8761)
- We fixed an issue where deprecated fields tab is shown when the fields don't contain any values. [#8396](https://github.com/JabRef/jabref/issues/8396)
- We fixed an issue where an exception for DOI search occurred when the DOI contained urlencoded characters. [#8787](https://github.com/JabRef/jabref/issues/8787)
- We fixed an issue which allow us to select and open identifiers from a popup list in the maintable [#8758](https://github.com/JabRef/jabref/issues/8758), [8802](https://github.com/JabRef/jabref/issues/8802)
- We fixed an issue where the escape button had no functionality within the "Filter groups" textfield. [koppor#562](https://github.com/koppor/jabref/issues/562)
- We fixed an issue where the exception that there are invalid characters in filename. [#8786](https://github.com/JabRef/jabref/issues/8786)
- When the proxy configuration removed the proxy user/password, this change is applied immediately.
- We fixed an issue where removing several groups deletes only one of them. [#8390](https://github.com/JabRef/jabref/issues/8390)
- We fixed an issue where the Sidepane (groups, web search and open office) width is not remembered after restarting JabRef. [#8907](https://github.com/JabRef/jabref/issues/8907)
- We fixed a bug where switching between themes will cause an error/exception. [#8939](https://github.com/JabRef/jabref/pull/8939)
- We fixed a bug where files that were deleted in the source bibtex file were kept in the index. [#8962](https://github.com/JabRef/jabref/pull/8962)
- We fixed "Error while sending to JabRef" when the browser extension interacts with JabRef. [JabRef-Browser-Extension#479](https://github.com/JabRef/JabRef-Browser-Extension/issues/479)
- We fixed a bug where updating group view mode (intersection or union) requires re-selecting groups to take effect. [#6998](https://github.com/JabRef/jabref/issues/6998)
- We fixed a bug that prevented external group metadata changes from being merged. [#8873](https://github.com/JabRef/jabref/issues/8873)
- We fixed the shared database opening dialog to remember autosave folder and tick. [#7516](https://github.com/JabRef/jabref/issues/7516)
- We fixed an issue where name formatter could not be saved. [#9120](https://github.com/JabRef/jabref/issues/9120)
- We fixed a bug where after the export of Preferences, custom exports were duplicated. [#10176](https://github.com/JabRef/jabref/issues/10176)

### Removed

- We removed the social media buttons for our Twitter and Facebook pages. [#8774](https://github.com/JabRef/jabref/issues/8774)

## [5.6] – 2022-04-25

### Added

- We enabled the user to customize the API Key for some fetchers. [#6877](https://github.com/JabRef/jabref/issues/6877)
- We added an extra option when right-clicking an entry in the Entry List to copy either the DOI or the DOI url.
- We added a fetcher for [Directory of Open Access Books (DOAB)](https://doabooks.org/) [8576](https://github.com/JabRef/jabref/issues/8576)
- We added an extra option to ask the user whether they want to open to reveal the folder holding the saved file with the file selected. [#8195](https://github.com/JabRef/jabref/issues/8195)
- We added a new section to network preferences to allow using custom SSL certificates. [#8126](https://github.com/JabRef/jabref/issues/8126)
- We improved the version check to take also beta version into account and now redirect to the right changelog for the version.
- We added two new web and fulltext fetchers: SemanticScholar and ResearchGate.
- We added notifications on success and failure when writing metadata to a PDF-file. [#8276](https://github.com/JabRef/jabref/issues/8276)
- We added a cleanup action that escapes `$` (by adding a backslash in front). [#8673](https://github.com/JabRef/jabref/issues/8673)

### Changed

- We upgraded to Lucene 9.1 for the fulltext search.
  Thus, the now created search index cannot be read from older versions of JabRef any longer.
  ⚠️ JabRef will recreate the index in a new folder for new files and this will take a long time for a huge library.
  Moreover, switching back and forth JabRef versions and meanwhile adding PDFs also requires rebuilding the index now and then.
  [#8362](https://github.com/JabRef/jabref/pull/8362)
- We changed the list of CSL styles to those that support formatting bibliographies. [#8421](https://github.com/JabRef/jabref/issues/8421) [citeproc-java#116](https://github.com/michel-kraemer/citeproc-java/issues/116)
- The CSL preview styles now also support displaying data from cross references entries that are linked via the `crossref` field. [#7378](https://github.com/JabRef/jabref/issues/7378)
- We made the Search button in Web Search wider. We also skewed the panel titles to the left. [#8397](https://github.com/JabRef/jabref/issues/8397)
- We introduced a preference to disable fulltext indexing. [#8468](https://github.com/JabRef/jabref/issues/8468)
- When exporting entries, the encoding is always UTF-8.
- When embedding BibTeX data into a PDF, the encoding is always UTF-8.
- We replaced the [OttoBib](https://en.wikipedia.org/wiki/OttoBib) fetcher by a fetcher by [OpenLibrary](https://openlibrary.org/dev/docs/api/books). [#8652](https://github.com/JabRef/jabref/issues/8652)
- We first fetch ISBN data from OpenLibrary, if nothing found, ebook.de is tried.
- We now only show a warning when exiting for tasks that will not be recovered automatically upon relaunch of JabRef. [#8468](https://github.com/JabRef/jabref/issues/8468)

### Fixed

- We fixed an issue where right clicking multiple entries and pressing "Change entry type" would only change one entry. [#8654](https://github.com/JabRef/jabref/issues/8654)
- We fixed an issue where it was no longer possible to add or delete multiple files in the `file` field in the entry editor. [#8659](https://github.com/JabRef/jabref/issues/8659)
- We fixed an issue where the author's lastname was not used for the citation key generation if it started with a lowercase letter. [#8601](https://github.com/JabRef/jabref/issues/8601)
- We fixed an issue where custom "Protected terms" files were missing after a restart of JabRef. [#8608](https://github.com/JabRef/jabref/issues/8608)
- We fixed an issue where JabRef could not start due to a missing directory for the fulltex index. [#8579](https://github.com/JabRef/jabref/issues/8579)
- We fixed an issue where long article numbers in the `pages` field would cause an exception and preventing the citation style to display. [#8381](https://github.com/JabRef/jabref/issues/8381), [citeproc-java](https://github.com/michel-kraemer/citeproc-java/issues/114)
- We fixed an issue where online links in the file field were not detected correctly and could produce an exception. [#8510](https://github.com/JabRef/jabref/issues/8510)
- We fixed an issue where an exception could occur when saving the preferences [#7614](https://github.com/JabRef/jabref/issues/7614)
- We fixed an issue where "Copy DOI url" in the right-click menu of the Entry List would just copy the DOI and not the DOI url. [#8389](https://github.com/JabRef/jabref/issues/8389)
- We fixed an issue where opening the console from the drop-down menu would cause an exception. [#8466](https://github.com/JabRef/jabref/issues/8466)
- We fixed an issue when reading non-UTF-8 encoded. When no encoding header is present, the encoding is now detected from the file content (and the preference option is disregarded). [#8417](https://github.com/JabRef/jabref/issues/8417)
- We fixed an issue where pasting a URL was replacing `+` signs by spaces making the URL unreachable. [#8448](https://github.com/JabRef/jabref/issues/8448)
- We fixed an issue where creating subsidiary files from aux files created with some versions of biblatex would produce incorrect results. [#8513](https://github.com/JabRef/jabref/issues/8513)
- We fixed an issue where opening the changelog from withing JabRef led to a 404 error. [#8563](https://github.com/JabRef/jabref/issues/8563)
- We fixed an issue where not all found unlinked local files were imported correctly due to some race condition. [#8444](https://github.com/JabRef/jabref/issues/8444)
- We fixed an issue where Merge entries dialog exceeds screen boundaries.
- We fixed an issue where the app lags when selecting an entry after a fresh start. [#8446](https://github.com/JabRef/jabref/issues/8446)
- We fixed an issue where no citationkey was generated on import, pasting a doi or an entry on the main table. [8406](https://github.com/JabRef/jabref/issues/8406), [koppor#553](https://github.com/koppor/jabref/issues/553)
- We fixed an issue where accent search does not perform consistently. [#6815](https://github.com/JabRef/jabref/issues/6815)
- We fixed an issue where the incorrect entry was selected when "New Article" is pressed while search filters are active. [#8674](https://github.com/JabRef/jabref/issues/8674)
- We fixed an issue where "Write BibTeXEntry metadata to PDF" button remains enabled while writing to PDF is in-progress. [#8691](https://github.com/JabRef/jabref/issues/8691)

### Removed

- We removed the option to copy CSL Citation styles data as `XSL_FO`, `ASCIIDOC`, and `RTF` as these have not been working since a long time and are no longer supported in the external library used for processing the styles. [#7378](https://github.com/JabRef/jabref/issues/7378)
- We removed the option to configure the default encoding. The default encoding is now hard-coded to the modern UTF-8 encoding.

## [5.5] – 2022-01-17

### Changed

- We integrated the external file types dialog directly inside the preferences. [#8341](https://github.com/JabRef/jabref/pull/8341)
- We disabled the add group button color change after adding 10 new groups. [#8051](https://github.com/JabRef/jabref/issues/8051)
- We inverted the logic for resolving [BibTeX strings](https://docs.jabref.org/advanced/strings). This helps to keep `#` chars. By default String resolving is only activated for a couple of standard fields. The list of fields can be modified in the preferences. [#7010](https://github.com/JabRef/jabref/issues/7010), [#7012](https://github.com/JabRef/jabref/issues/7012), [#8303](https://github.com/JabRef/jabref/issues/8303)
- We moved the search box in preview preferences closer to the available citation styles list. [#8370](https://github.com/JabRef/jabref/pull/8370)
- Changing the preference to show the preview panel as a separate tab now has effect without restarting JabRef. [#8370](https://github.com/JabRef/jabref/pull/8370)
- We enabled switching themes in JabRef without the need to restart JabRef. [#7335](https://github.com/JabRef/jabref/pull/7335)
- We added support for the field `day`, `rights`, `coverage` and `language` when reading XMP data in Dublin Core format. [#8491](https://github.com/JabRef/jabref/issues/8491)

### Fixed

- We fixed an issue where the preferences for "Search and store files relative to library file location" where ignored when the "Main file directory" field was not empty [#8385](https://github.com/JabRef/jabref/issues/8385)
- We fixed an issue where `#`chars in certain fields would be interpreted as BibTeX strings [#7010](https://github.com/JabRef/jabref/issues/7010), [#7012](https://github.com/JabRef/jabref/issues/7012), [#8303](https://github.com/JabRef/jabref/issues/8303)
- We fixed an issue where the fulltext search on an empty library with no documents would lead to an exception [koppor#522](https://github.com/koppor/jabref/issues/522)
- We fixed an issue where clicking on "Accept changes" in the merge dialog would lead to an exception [forum#2418](https://discourse.jabref.org/t/the-library-has-been-modified-by-another-program/2418/8)
- We fixed an issue where clicking on headings in the entry preview could lead to an exception. [#8292](https://github.com/JabRef/jabref/issues/8292)
- We fixed an issue where IntegrityCheck used the system's character encoding instead of the one set by the library or in preferences [#8022](https://github.com/JabRef/jabref/issues/8022)
- We fixed an issue about empty metadata in library properties when called from the right click menu. [#8358](https://github.com/JabRef/jabref/issues/8358)
- We fixed an issue where someone could add a duplicate field in the customize entry type dialog. [#8194](https://github.com/JabRef/jabref/issues/8194)
- We fixed a typo in the library properties tab: "String constants". There, one can configure [BibTeX string constants](https://docs.jabref.org/advanced/strings).
- We fixed an issue when writing a non-UTF-8 encoded file: The header is written again. [#8417](https://github.com/JabRef/jabref/issues/8417)
- We fixed an issue where folder creation during systemic literature review failed due to an illegal fetcher name. [#8552](https://github.com/JabRef/jabref/pull/8552)

## [5.4] – 2021-12-20

### Added

- We added confirmation dialog when user wants to close a library where any empty entries are detected. [#8096](https://github.com/JabRef/jabref/issues/8096)
- We added import support for CFF files. [#7945](https://github.com/JabRef/jabref/issues/7945)
- We added the option to copy the DOI of an entry directly from the context menu copy submenu. [#7826](https://github.com/JabRef/jabref/issues/7826)
- We added a fulltext search feature. [#2838](https://github.com/JabRef/jabref/pull/2838)
- We improved the deduction of bib-entries from imported fulltext pdfs. [#7947](https://github.com/JabRef/jabref/pull/7947)
- We added unprotect_terms to the list of bracketed pattern modifiers [#7826](https://github.com/JabRef/jabref/pull/7960)
- We added a dialog that allows to parse metadata from linked pdfs. [#7929](https://github.com/JabRef/jabref/pull/7929)
- We added an icon picker in group edit dialog. [#6142](https://github.com/JabRef/jabref/issues/6142)
- We added a preference to Opt-In to JabRef's online metadata extraction service (Grobid) usage. [#8002](https://github.com/JabRef/jabref/pull/8002)
- We readded the possibility to display the search results of all databases ("Global Search"). It is shown in a separate window. [#4096](https://github.com/JabRef/jabref/issues/4096)
- We readded the possibility to keep the search string when switching tabs. It is implemented by a toggle button. [#4096](https://github.com/JabRef/jabref/issues/4096#issuecomment-575986882)
- We allowed the user to also preview the available citation styles in the preferences besides the selected ones [#8108](https://github.com/JabRef/jabref/issues/8108)
- We added an option to search the available citation styles by name in the preferences [#8108](https://github.com/JabRef/jabref/issues/8108)
- We added an option to generate bib-entries from ID through a popover in the toolbar. [#4183](https://github.com/JabRef/jabref/issues/4183)
- We added a menu option in the right click menu of the main table tabs to display the library properties. [#6527](https://github.com/JabRef/jabref/issues/6527)
- When a `.bib` file ("library") was saved successfully, a notification is shown

### Changed

- Local library settings may overwrite the setting "Search and store files relative to library file location" [#8179](https://github.com/JabRef/jabref/issues/8179)
- The option "Fit table horizontally on screen" in the "Entry table" preferences is now disabled by default [#8148](https://github.com/JabRef/jabref/pull/8148)
- We improved the preferences and descriptions in the "Linked files" preferences tab [#8148](https://github.com/JabRef/jabref/pull/8148)
- We slightly changed the layout of the Journal tab in the preferences for ui consistency. [#7937](https://github.com/JabRef/jabref/pull/7937)
- The JabRefHost on Windows now writes a temporary file and calls `-importToOpen` instead of passing the bibtex via `-importBibtex`. [#7374](https://github.com/JabRef/jabref/issues/7374), [JabRef Browser Ext #274](https://github.com/JabRef/JabRef-Browser-Extension/issues/274)
- We reordered some entries in the right-click menu of the main table. [#6099](https://github.com/JabRef/jabref/issues/6099)
- We merged the barely used ImportSettingsTab and the CustomizationTab in the preferences into one single tab and moved the option to allow Integers in Edition Fields in Bibtex-Mode to the EntryEditor tab. [#7849](https://github.com/JabRef/jabref/pull/7849)
- We moved the export order in the preferences from `File` to `Import and Export`. [#7935](https://github.com/JabRef/jabref/pull/7935)
- We reworked the export order in the preferences and the save order in the library preferences. You can now set more than three sort criteria in your library preferences. [#7935](https://github.com/JabRef/jabref/pull/7935)
- The metadata-to-pdf actions now also embeds the bibfile to the PDF. [#8037](https://github.com/JabRef/jabref/pull/8037)
- The snap was updated to use the core20 base and to use lzo compression for better startup performance [#8109](https://github.com/JabRef/jabref/pull/8109)
- We moved the union/intersection view button in the group sidepane to the left of the other controls. [#8202](https://github.com/JabRef/jabref/pull/8202)
- We improved the Drag and Drop behavior in the "Customize Entry Types" Dialog [#6338](https://github.com/JabRef/jabref/issues/6338)
- When determining the URL of an ArXiV eprint, the URL now points to the version [#8149](https://github.com/JabRef/jabref/pull/8149)
- We Included all standard fields with citation key when exporting to Old OpenOffice/LibreOffice Calc Format [#8176](https://github.com/JabRef/jabref/pull/8176)
- In case the database is encoded with `UTF8`, the `% Encoding` marker is not written anymore
- The written `.bib` file has the same line endings [#390](https://github.com/koppor/jabref/issues/390)
- The written `.bib` file always has a final line break
- The written `.bib` file keeps the newline separator of the loaded `.bib` file
- We present options to manually enter an article or return to the New Entry menu when the fetcher DOI fails to find an entry for an ID [#7870](https://github.com/JabRef/jabref/issues/7870)
- We trim white space and non-ASCII characters from DOI [#8127](https://github.com/JabRef/jabref/issues/8127)
- The duplicate checker now inspects other fields in case no difference in the required and optional fields are found.
- We reworked the library properties dialog and integrated the `Library > Preamble`, `Library > Citation key pattern` and `Library > String constants dialogs` [#8264](https://github.com/JabRef/jabref/pulls/8264)
- We improved the startup time of JabRef by switching from the logging library `log4j2` to `tinylog` [#8007](https://github.com/JabRef/jabref/issues/8007)

### Fixed

- We fixed an issue where an exception occurred when pasting an entry with a publication date-range of the form 1910/1917 [#7864](https://github.com/JabRef/jabref/issues/7864)
- We fixed an issue where an exception occurred when a preview style was edited and afterwards another preview style selected. [#8280](https://github.com/JabRef/jabref/issues/8280)
- We fixed an issue where the actions to move a file to a directory were incorrectly disabled. [#7908](https://github.com/JabRef/jabref/issues/7908)
- We fixed an issue where an exception occurred when a linked online file was edited in the entry editor [#8008](https://github.com/JabRef/jabref/issues/8008)
- We fixed an issue when checking for a new version when JabRef is used behind a corporate proxy. [#7884](https://github.com/JabRef/jabref/issues/7884)
- We fixed some icons that were drawn in the wrong color when JabRef used a custom theme. [#7853](https://github.com/JabRef/jabref/issues/7853)
- We fixed an issue where the `Aux file` on `Edit group` doesn't support relative sub-directories path to import. [#7719](https://github.com/JabRef/jabref/issues/7719).
- We fixed an issue where it was impossible to add or modify groups. [#7912](https://github.com/JabRef/jabref/pull/793://github.com/JabRef/jabref/pull/7921)
- We fixed an issue about the visible side pane components being out of sync with the view menu. [#8115](https://github.com/JabRef/jabref/issues/8115)
- We fixed an issue where the side pane would not close when all its components were closed. [#8082](https://github.com/JabRef/jabref/issues/8082)
- We fixed an issue where exported entries from a Citavi bib containing URLs could not be imported [#7882](https://github.com/JabRef/jabref/issues/7882)
- We fixed an issue where the icons in the search bar had the same color, toggled as well as untoggled. [#8014](https://github.com/JabRef/jabref/pull/8014)
- We fixed an issue where typing an invalid UNC path into the "Main file directory" text field caused an error. [#8107](https://github.com/JabRef/jabref/issues/8107)
- We fixed an issue where "Open Folder" didn't select the file on macOS in Finder [#8130](https://github.com/JabRef/jabref/issues/8130)
- We fixed an issue where importing PDFs resulted in an uncaught exception [#8143](https://github.com/JabRef/jabref/issues/8143)
- We fixed "The library has been modified by another program" showing up when line breaks change [#4877](https://github.com/JabRef/jabref/issues/4877)
- The default directory of the "LaTeX Citations" tab is now the directory of the currently opened database (and not the directory chosen at the last open file dialog or the last database save) [koppor#538](https://github.com/koppor/jabref/issues/538)
- When writing a bib file, the `NegativeArraySizeException` should not occur [#8231](https://github.com/JabRef/jabref/issues/8231) [#8265](https://github.com/JabRef/jabref/issues/8265)
- We fixed an issue where some menu entries were available without entries selected. [#4795](https://github.com/JabRef/jabref/issues/4795)
- We fixed an issue where right-clicking on a tab and selecting close will close the focused tab even if it is not the tab we right-clicked [#8193](https://github.com/JabRef/jabref/pull/8193)
- We fixed an issue where selecting a citation style in the preferences would sometimes produce an exception [#7860](https://github.com/JabRef/jabref/issues/7860)
- We fixed an issue where an exception would occur when clicking on a DOI link in the preview pane [#7706](https://github.com/JabRef/jabref/issues/7706)
- We fixed an issue where XMP and embedded BibTeX export would not work [#8278](https://github.com/JabRef/jabref/issues/8278)
- We fixed an issue where the XMP and embedded BibTeX import of a file containing multiple schemas failed [#8278](https://github.com/JabRef/jabref/issues/8278)
- We fixed an issue where writing embedded BibTeX import fails due to write protection or bibtex already being present [#8332](https://github.com/JabRef/jabref/pull/8332)
- We fixed an issue where pdf-paths and the pdf-indexer could get out of sync [#8182](https://github.com/JabRef/jabref/issues/8182)
- We fixed an issue where Status-Logger error messages appeared during the startup of JabRef [#5475](https://github.com/JabRef/jabref/issues/5475)

### Removed

- We removed two orphaned preferences options [#8164](https://github.com/JabRef/jabref/pull/8164)
- We removed the functionality of the `--debug` commandline options. Use the java command line switch `-Dtinylog.level=debug` for debug output instead. [#8226](https://github.com/JabRef/jabref/pull/8226)

## [5.3] – 2021-07-05

### Added

- We added a progress counter to the title bar in Possible Duplicates dialog window. [#7366](https://github.com/JabRef/jabref/issues/7366)
- We added new "Customization" tab to the preferences which includes option to choose a custom address for DOI access. [#7337](https://github.com/JabRef/jabref/issues/7337)
- We added zbmath to the public databases from which the bibliographic information of an existing entry can be updated. [#7437](https://github.com/JabRef/jabref/issues/7437)
- We showed to the find Unlinked Files Dialog the date of the files' most recent modification. [#4652](https://github.com/JabRef/jabref/issues/4652)
- We added to the find Unlinked Files function a filter to show only files based on date of last modification (Last Year, Last Month, Last Week, Last Day). [#4652](https://github.com/JabRef/jabref/issues/4652)
- We added to the find Unlinked Files function a filter that sorts the files based on the date of last modification(Sort by Newest, Sort by Oldest First). [#4652](https://github.com/JabRef/jabref/issues/4652)
- We added the possibility to add a new entry via its zbMath ID (zbMATH can be chosen as ID type in the "Select entry type" window). [#7202](https://github.com/JabRef/jabref/issues/7202)
- We added the extension support and the external application support (For Texshow, Texmaker and LyX) to the flatpak [#7248](https://github.com/JabRef/jabref/pull/7248)
- We added some symbols and keybindings to the context menu in the entry editor. [#7268](https://github.com/JabRef/jabref/pull/7268)
- We added keybindings for setting and clearing the read status. [#7264](https://github.com/JabRef/jabref/issues/7264)
- We added two new fields to track the creation and most recent modification date and time for each entry. [koppor#130](https://github.com/koppor/jabref/issues/130)
- We added a feature that allows the user to copy highlighted text in the preview window. [#6962](https://github.com/JabRef/jabref/issues/6962)
- We added a feature that allows you to create new BibEntry via paste arxivId [#2292](https://github.com/JabRef/jabref/issues/2292)
- We added support for conducting automated and systematic literature search across libraries and git support for persistence [#369](https://github.com/koppor/jabref/issues/369)
- We added a add group functionality at the bottom of the side pane. [#4682](https://github.com/JabRef/jabref/issues/4682)
- We added a feature that allows the user to choose whether to trust the target site when unable to find a valid certification path from the file download site. [#7616](https://github.com/JabRef/jabref/issues/7616)
- We added a feature that allows the user to open all linked files of multiple selected entries by "Open file" option. [#6966](https://github.com/JabRef/jabref/issues/6966)
- We added a keybinding preset for new entries. [#7705](https://github.com/JabRef/jabref/issues/7705)
- We added a select all button for the library import function. [#7786](https://github.com/JabRef/jabref/issues/7786)
- We added a search feature for journal abbreviations. [#7804](https://github.com/JabRef/jabref/pull/7804)
- We added auto-key-generation progress to the background task list. [#7267](https://github.com/JabRef/jabref/issues/7267)
- We added the option to write XMP metadata to pdfs from the CLI. [7814](https://github.com/JabRef/jabref/pull/7814)

### Changed

- The export to MS Office XML now exports the author field as `Inventor` if the bibtex entry type is `patent` [#7830](https://github.com/JabRef/jabref/issues/7830)
- We changed the EndNote importer to import the field `label` to the corresponding bibtex field `endnote-label` [forum#2734](https://discourse.jabref.org/t/importing-endnote-label-field-to-jabref-from-xml-file/2734)
- The keywords added via "Manage content selectors" are now displayed in alphabetical order. [#3791](https://github.com/JabRef/jabref/issues/3791)
- We improved the "Find unlinked files" dialog to show import results for each file. [#7209](https://github.com/JabRef/jabref/pull/7209)
- The content of the field `timestamp` is migrated to `creationdate`. In case one configured "udpate timestampe", it is migrated to `modificationdate`. [koppor#130](https://github.com/koppor/jabref/issues/130)
- The JabRef specific meta-data content in the main field such as priorities (prio1, prio2, ...) are migrated to their respective fields. They are removed from the keywords. [#6840](https://github.com/jabref/jabref/issues/6840)
- We fixed an issue where groups generated from authors' last names did not include all entries of the authors' [#5833](https://github.com/JabRef/jabref/issues/5833)
- The export to MS Office XML now uses the month name for the field `MonthAcessed` instead of the two digit number [#7354](https://github.com/JabRef/jabref/issues/7354)
- We included some standalone dialogs from the options menu in the main preference dialog and fixed some visual issues in the preferences dialog. [#7384](https://github.com/JabRef/jabref/pull/7384)
- We improved the linking of the `python3` interpreter via the shebang to dynamically use the systems default Python. Related to [JabRef-Browser-Extension #177](https://github.com/JabRef/JabRef-Browser-Extension/issues/177)
- Automatically found pdf files now have the linking button to the far left and uses a link icon with a plus instead of a briefcase. The file name also has lowered opacity(70%) until added. [#3607](https://github.com/JabRef/jabref/issues/3607)
- We simplified the select entry type form by splitting it into two parts ("Recommended" and "Others") based on internal usage data. [#6730](https://github.com/JabRef/jabref/issues/6730)
- We improved the submenu list by merging the'Remove group' having two options, with or without subgroups. [#4682](https://github.com/JabRef/jabref/issues/4682)
- The export to MS Office XML now uses the month name for the field `Month` instead of the two digit number [forum#2685](https://discourse.jabref.org/t/export-month-as-text-not-number/2685)
- We reintroduced missing default keybindings for new entries. [#7346](https://github.com/JabRef/jabref/issues/7346) [#7439](https://github.com/JabRef/jabref/issues/7439)
- Lists of available fields are now sorted alphabetically. [#7716](https://github.com/JabRef/jabref/issues/7716)
- The tooltip of the search field explaining the search is always shown. [#7279](https://github.com/JabRef/jabref/pull/7279)
- We rewrote the ACM fetcher to adapt to the new interface. [#5804](https://github.com/JabRef/jabref/issues/5804)
- We moved the select/collapse buttons in the unlinked files dialog into a context menu. [#7383](https://github.com/JabRef/jabref/issues/7383)
- We fixed an issue where journal abbreviations containing curly braces were not recognized [#7773](https://github.com/JabRef/jabref/issues/7773)

### Fixed

- We fixed an issue where some texts (e.g. descriptions) in dialogs could not be translated [#7854](https://github.com/JabRef/jabref/issues/7854)
- We fixed an issue where import hangs for ris files with "ER - " [#7737](https://github.com/JabRef/jabref/issues/7737)
- We fixed an issue where getting bibliograhpic data from DOI or another identifer did not respect the library mode (BibTeX/biblatex)[#6267](https://github.com/JabRef/jabref/issues/6267)
- We fixed an issue where importing entries would not respect the library mode (BibTeX/biblatex)[#1018](https://github.com/JabRef/jabref/issues/1018)
- We fixed an issue where an exception occurred when importing entries from a web search [#7606](https://github.com/JabRef/jabref/issues/7606)
- We fixed an issue where the table column sort order was not properly stored and resulted in unsorted eports [#7524](https://github.com/JabRef/jabref/issues/7524)
- We fixed an issue where the value of the field `school` or `institution` would be printed twice in the HTML Export [forum#2634](https://discourse.jabref.org/t/problem-with-exporting-techreport-phdthesis-mastersthesis-to-html/2634)
- We fixed an issue preventing to connect to a shared database. [#7570](https://github.com/JabRef/jabref/pull/7570)
- We fixed an issue preventing files from being dragged & dropped into an empty library. [#6851](https://github.com/JabRef/jabref/issues/6851)
- We fixed an issue where double-click onto PDF in file list under the 'General' tab section should just open the file. [#7465](https://github.com/JabRef/jabref/issues/7465)
- We fixed an issue where the dark theme did not extend to a group's custom color picker. [#7481](https://github.com/JabRef/jabref/issues/7481)
- We fixed an issue where choosing the fields on which autocompletion should not work in "Entry editor" preferences had no effect. [#7320](https://github.com/JabRef/jabref/issues/7320)
- We fixed an issue where the "Normalize page numbers" formatter did not replace en-dashes or em-dashes with a hyphen-minus sign. [#7239](https://github.com/JabRef/jabref/issues/7239)
- We fixed an issue with the style of highlighted check boxes while searching in preferences. [#7226](https://github.com/JabRef/jabref/issues/7226)
- We fixed an issue where the option "Move file to file directory" was disabled in the entry editor for all files [#7194](https://github.com/JabRef/jabref/issues/7194)
- We fixed an issue where application dialogs were opening in the wrong display when using multiple screens [#7273](https://github.com/JabRef/jabref/pull/7273)
- We fixed an issue where the "Find unlinked files" dialog would freeze JabRef on importing. [#7205](https://github.com/JabRef/jabref/issues/7205)
- We fixed an issue where the "Find unlinked files" would stop importing when importing a single file failed. [#7206](https://github.com/JabRef/jabref/issues/7206)
- We fixed an issue where JabRef froze for a few seconds in MacOS when DNS resolution timed out. [#7441](https://github.com/JabRef/jabref/issues/7441)
- We fixed an issue where an exception would be displayed for previewing and preferences when a custom theme has been configured but is missing [#7177](https://github.com/JabRef/jabref/issues/7177)
- We fixed an issue where URLs in `file` fields could not be handled on Windows. [#7359](https://github.com/JabRef/jabref/issues/7359)
- We fixed an issue where the regex based file search miss-interpreted specific symbols. [#4342](https://github.com/JabRef/jabref/issues/4342)
- We fixed an issue where the Harvard RTF exporter used the wrong default file extension. [4508](https://github.com/JabRef/jabref/issues/4508)
- We fixed an issue where the Harvard RTF exporter did not use the new authors formatter and therefore did not export "organization" authors correctly. [4508](https://github.com/JabRef/jabref/issues/4508)
- We fixed an issue where the field `urldate` was not exported to the corresponding fields `YearAccessed`, `MonthAccessed`, `DayAccessed` in MS Office XML [#7354](https://github.com/JabRef/jabref/issues/7354)
- We fixed an issue where the password for a shared SQL database was only remembered if it was the same as the username [#6869](https://github.com/JabRef/jabref/issues/6869)
- We fixed an issue where some custom exports did not use the new authors formatter and therefore did not export authors correctly [#7356](https://github.com/JabRef/jabref/issues/7356)
- We fixed an issue where alt+keyboard shortcuts do not work [#6994](https://github.com/JabRef/jabref/issues/6994)
- We fixed an issue about the file link editor did not allow to change the file name according to the default pattern after changing an entry. [#7525](https://github.com/JabRef/jabref/issues/7525)
- We fixed an issue where the file path is invisible in dark theme. [#7382](https://github.com/JabRef/jabref/issues/7382)
- We fixed an issue where the secondary sorting is not working for some special fields. [#7015](https://github.com/JabRef/jabref/issues/7015)
- We fixed an issue where changing the font size makes the font size field too small. [#7085](https://github.com/JabRef/jabref/issues/7085)
- We fixed an issue with TexGroups on Linux systems, where the modification of an aux-file did not trigger an auto-update for TexGroups. Furthermore, the detection of file modifications is now more reliable. [#7412](https://github.com/JabRef/jabref/pull/7412)
- We fixed an issue where the Unicode to Latex formatter produced wrong results for characters with a codepoint higher than Character.MAX_VALUE. [#7387](https://github.com/JabRef/jabref/issues/7387)
- We fixed an issue where a non valid value as font size results in an uncaught exception. [#7415](https://github.com/JabRef/jabref/issues/7415)
- We fixed an issue where "Merge citations" in the Openoffice/Libreoffice integration panel did not have a corresponding opposite. [#7454](https://github.com/JabRef/jabref/issues/7454)
- We fixed an issue where drag and drop of bib files for opening resulted in uncaught exceptions [#7464](https://github.com/JabRef/jabref/issues/7464)
- We fixed an issue where columns shrink in width when we try to enlarge JabRef window. [#6818](https://github.com/JabRef/jabref/issues/6818)
- We fixed an issue where Content selector does not seem to work for custom fields. [#6819](https://github.com/JabRef/jabref/issues/6819)
- We fixed an issue where font size of the preferences dialog does not update with the rest of the GUI. [#7416](https://github.com/JabRef/jabref/issues/7416)
- We fixed an issue in which a linked online file consisting of a web page was saved as an invalid pdf file upon being downloaded. The user is now notified when downloading a linked file results in an HTML file. [#7452](https://github.com/JabRef/jabref/issues/7452)
- We fixed an issue where opening BibTex file (doubleclick) from Folder with spaces not working. [#6487](https://github.com/JabRef/jabref/issues/6487)
- We fixed the header title in the Add Group/Subgroup Dialog box. [#4682](https://github.com/JabRef/jabref/issues/4682)
- We fixed an issue with saving large `.bib` files [#7265](https://github.com/JabRef/jabref/issues/7265)
- We fixed an issue with very large page numbers [#7590](https://github.com/JabRef/jabref/issues/7590)
- We fixed an issue where the file extension is missing on saving the library file on linux [#7451](https://github.com/JabRef/jabref/issues/7451)
- We fixed an issue with opacity of disabled icon-buttons [#7195](https://github.com/JabRef/jabref/issues/7195)
- We fixed an issue where journal abbreviations in UTF-8 were not recognized [#5850](https://github.com/JabRef/jabref/issues/5850)
- We fixed an issue where the article title with curly brackets fails to download the arXiv link (pdf file). [#7633](https://github.com/JabRef/jabref/issues/7633)
- We fixed an issue with toggle of special fields does not work for sorted entries [#7016](https://github.com/JabRef/jabref/issues/7016)
- We fixed an issue with the default path of external application. [#7641](https://github.com/JabRef/jabref/issues/7641)
- We fixed an issue where urls must be embedded in a style tag when importing EndNote style Xml files. Now it can parse url with or without a style tag. [#6199](https://github.com/JabRef/jabref/issues/6199)
- We fixed an issue where the article title with colon fails to download the arXiv link (pdf file). [#7660](https://github.com/JabRef/jabref/issues/7660)
- We fixed an issue where the keybinding for delete entry did not work on the main table [7580](https://github.com/JabRef/jabref/pull/7580)
- We fixed an issue where the RFC fetcher is not compatible with the draft [7305](https://github.com/JabRef/jabref/issues/7305)
- We fixed an issue where duplicate files (both file names and contents are the same) is downloaded and add to linked files [#6197](https://github.com/JabRef/jabref/issues/6197)
- We fixed an issue where changing the appearance of the preview tab did not trigger a restart warning. [#5464](https://github.com/JabRef/jabref/issues/5464)
- We fixed an issue where editing "Custom preview style" triggers exception. [#7526](https://github.com/JabRef/jabref/issues/7526)
- We fixed the [SAO/NASA Astrophysics Data System](https://docs.jabref.org/collect/import-using-online-bibliographic-database#sao-nasa-astrophysics-data-system) fetcher. [#7867](https://github.com/JabRef/jabref/pull/7867)
- We fixed an issue where a title with multiple applied formattings in EndNote was not imported correctly [forum#2734](https://discourse.jabref.org/t/importing-endnote-label-field-to-jabref-from-xml-file/2734)
- We fixed an issue where a `report` in EndNote was imported as `article` [forum#2734](https://discourse.jabref.org/t/importing-endnote-label-field-to-jabref-from-xml-file/2734)
- We fixed an issue where the field `publisher` in EndNote was not imported in JabRef [forum#2734](https://discourse.jabref.org/t/importing-endnote-label-field-to-jabref-from-xml-file/2734)

### Removed

- We removed add group button beside the filter group tab. [#4682](https://github.com/JabRef/jabref/issues/4682)

## [5.2] – 2020-12-24

### Added

- We added a validation to check if the current database location is shared, preventing an exception when Pulling Changes From Shared Database. [#6959](https://github.com/JabRef/jabref/issues/6959)
- We added a query parser and mapping layer to enable conversion of queries formulated in simplified lucene syntax by the user into api queries. [#6799](https://github.com/JabRef/jabref/pull/6799)
- We added some basic functionality to customise the look of JabRef by importing a css theme file. [#5790](https://github.com/JabRef/jabref/issues/5790)
- We added connection check function in network preference setting [#6560](https://github.com/JabRef/jabref/issues/6560)
- We added support for exporting to YAML. [#6974](https://github.com/JabRef/jabref/issues/6974)
- We added a DOI format and organization check to detect [American Physical Society](https://journals.aps.org/) journals to copy the article ID to the page field for cases where the page numbers are missing. [#7019](https://github.com/JabRef/jabref/issues/7019)
- We added an error message in the New Entry dialog that is shown in case the fetcher did not find anything . [#7000](https://github.com/JabRef/jabref/issues/7000)
- We added a new formatter to output shorthand month format. [#6579](https://github.com/JabRef/jabref/issues/6579)
- We added support for the new Microsoft Edge browser in all platforms. [#7056](https://github.com/JabRef/jabref/pull/7056)
- We reintroduced emacs/bash-like keybindings. [#6017](https://github.com/JabRef/jabref/issues/6017)
- We added a feature to provide automated cross library search using a cross library query language. This provides support for the search step of systematic literature reviews (SLRs). [koppor#369](https://github.com/koppor/jabref/issues/369)

### Changed

- We changed the default preferences for OpenOffice/LibreOffice integration to automatically sync the bibliography when inserting new citations in a OpenOffic/LibreOffice document. [#6957](https://github.com/JabRef/jabref/issues/6957)
- We restructured the 'File' tab and extracted some parts into the 'Linked files' tab [#6779](https://github.com/JabRef/jabref/pull/6779)
- JabRef now offers journal lists from <https://abbrv.jabref.org>. JabRef the lists which use a dot inside the abbreviations. [#5749](https://github.com/JabRef/jabref/pull/5749)
- We removed two useless preferences in the groups preferences dialog. [#6836](https://github.com/JabRef/jabref/pull/6836)
- Synchronization of SpecialFields to keywords is now disabled by default. [#6621](https://github.com/JabRef/jabref/issues/6621)
- JabRef no longer opens the entry editor with the first entry on startup [#6855](https://github.com/JabRef/jabref/issues/6855)
- We completed the rebranding of `bibtexkey` as `citationkey` which was started in JabRef 5.1.
- JabRef no longer opens the entry editor with the first entry on startup [#6855](https://github.com/JabRef/jabref/issues/6855)
- Fetch by ID: (long) "SAO/NASA Astrophysics Data System" replaced by (short) "SAO/NASA ADS" [#6876](https://github.com/JabRef/jabref/pull/6876)
- We changed the title of the window "Manage field names and content" to have the same title as the corresponding menu item [#6895](https://github.com/JabRef/jabref/pull/6895)
- We renamed the menus "View -> Previous citation style" and "View -> Next citation style" into "View -> Previous preview style" and "View -> Next preview style" and renamed the "Preview" style to "Customized preview style". [#6899](https://github.com/JabRef/jabref/pull/6899)
- We changed the default preference option "Search and store files relative to library file location" to on, as this seems to be a more intuitive behaviour. [#6863](https://github.com/JabRef/jabref/issues/6863)
- We changed the title of the window "Manage field names and content": to have the same title as the corresponding menu item [#6895](https://github.com/JabRef/jabref/pull/6895)
- We improved the detection of "short" DOIs [6880](https://github.com/JabRef/jabref/issues/6880)
- We improved the duplicate detection when identifiers like DOI or arxiv are semantiaclly the same, but just syntactically differ (e.g. with or without http(s):// prefix). [#6707](https://github.com/JabRef/jabref/issues/6707)
- We improved JabRef start up time [6057](https://github.com/JabRef/jabref/issues/6057)
- We changed in the group interface "Generate groups from keywords in a BibTeX field" by "Generate groups from keywords in the following field". [#6983](https://github.com/JabRef/jabref/issues/6983)
- We changed the name of a group type from "Searching for keywords" to "Searching for a keyword". [6995](https://github.com/JabRef/jabref/pull/6995)
- We changed the way JabRef displays the title of a tab and of the window. [4161](https://github.com/JabRef/jabref/issues/4161)
- We changed connect timeouts for server requests to 30 seconds in general and 5 seconds for GROBID server (special) and improved user notifications on connection issues. [7026](https://github.com/JabRef/jabref/pull/7026)
- We changed the order of the library tab context menu items. [#7171](https://github.com/JabRef/jabref/issues/7171)
- We changed the way linked files are opened on Linux to use the native openFile method, compatible with confined packages. [7037](https://github.com/JabRef/jabref/pull/7037)
- We refined the entry preview to show the full names of authors and editors, to list the editor only if no author is present, have the year earlier. [#7083](https://github.com/JabRef/jabref/issues/7083)

### Fixed

- We fixed an issue changing the icon link_variation_off that is not meaningful. [#6834](https://github.com/JabRef/jabref/issues/6834)
- We fixed an issue where the `.sav` file was not deleted upon exiting JabRef. [#6109](https://github.com/JabRef/jabref/issues/6109)
- We fixed a linked identifier icon inconsistency. [#6705](https://github.com/JabRef/jabref/issues/6705)
- We fixed the wrong behavior that font size changes are not reflected in dialogs. [#6039](https://github.com/JabRef/jabref/issues/6039)
- We fixed the failure to Copy citation key and link. [#5835](https://github.com/JabRef/jabref/issues/5835)
- We fixed an issue where the sort order of the entry table was reset after a restart of JabRef. [#6898](https://github.com/JabRef/jabref/pull/6898)
- We fixed an issue where no longer a warning was displayed when inserting references into LibreOffice with an invalid "ReferenceParagraphFormat". [#6907](https://github.com/JabRef/jabref/pull/60907).
- We fixed an issue where a selected field was not removed after the first click in the custom entry types dialog. [#6934](https://github.com/JabRef/jabref/issues/6934)
- We fixed an issue where a remove icon was shown for standard entry types in the custom entry types dialog. [#6906](https://github.com/JabRef/jabref/issues/6906)
- We fixed an issue where it was impossible to connect to OpenOffice/LibreOffice on Mac OSX. [#6970](https://github.com/JabRef/jabref/pull/6970)
- We fixed an issue with the python script used by browser plugins that failed to locate JabRef if not installed in its default location. [#6963](https://github.com/JabRef/jabref/pull/6963/files)
- We fixed an issue where spaces and newlines in an isbn would generate an exception. [#6456](https://github.com/JabRef/jabref/issues/6456)
- We fixed an issue where identity column header had incorrect foreground color in the Dark theme. [#6796](https://github.com/JabRef/jabref/issues/6796)
- We fixed an issue where the RIS exporter added extra blank lines.[#7007](https://github.com/JabRef/jabref/pull/7007/files)
- We fixed an issue where clicking on Collapse All button in the Search for Unlinked Local Files expanded the directory structure erroneously [#6848](https://github.com/JabRef/jabref/issues/6848)
- We fixed an issue, when pulling changes from shared database via shortcut caused creation of a new tech report [6867](https://github.com/JabRef/jabref/issues/6867)
- We fixed an issue where the JabRef GUI does not highlight the "All entries" group on start-up [#6691](https://github.com/JabRef/jabref/issues/6691)
- We fixed an issue where a custom dark theme was not applied to the entry preview tab [7068](https://github.com/JabRef/jabref/issues/7068)
- We fixed an issue where modifications to the Custom preview layout in the preferences were not saved [#6447](https://github.com/JabRef/jabref/issues/6447)
- We fixed an issue where errors from imports were not shown to the user [#7084](https://github.com/JabRef/jabref/pull/7084)
- We fixed an issue where the EndNote XML Import would fail on empty keywords tags [forum#2387](https://discourse.jabref.org/t/importing-in-unknown-format-fails-to-import-xml-library-from-bookends-export/2387)
- We fixed an issue where the color of groups of type "free search expression" not persisting after restarting the application [#6999](https://github.com/JabRef/jabref/issues/6999)
- We fixed an issue where modifications in the source tab where not saved without switching to another field before saving the library [#6622](https://github.com/JabRef/jabref/issues/6622)
- We fixed an issue where the "Document Viewer" did not show the first page of the opened pdf document and did not show the correct total number of pages [#7108](https://github.com/JabRef/jabref/issues/7108)
- We fixed an issue where the context menu was not updated after a file link was changed. [#5777](https://github.com/JabRef/jabref/issues/5777)
- We fixed an issue where the password for a shared SQL database was not remembered [#6869](https://github.com/JabRef/jabref/issues/6869)
- We fixed an issue where newly added entires were not synced to a shared SQL database [#7176](https://github.com/JabRef/jabref/issues/7176)
- We fixed an issue where the PDF-Content importer threw an exception when no DOI number is present at the first page of the PDF document [#7203](https://github.com/JabRef/jabref/issues/7203)
- We fixed an issue where groups created from aux files did not update on file changes [#6394](https://github.com/JabRef/jabref/issues/6394)
- We fixed an issue where authors that only have last names were incorrectly identified as institutes when generating citation keys [#7199](https://github.com/JabRef/jabref/issues/7199)
- We fixed an issue where institutes were incorrectly identified as universities when generating citation keys [#6942](https://github.com/JabRef/jabref/issues/6942)

### Removed

- We removed the Google Scholar fetcher and the ACM fetcher do not work due to traffic limitations [#6369](https://github.com/JabRef/jabref/issues/6369)
- We removed the menu entry "Manage external file types" because it's already in 'Preferences' dialog [#6991](https://github.com/JabRef/jabref/issues/6991)
- We removed the integrity check "Abbreviation detected" for the field journal/journaltitle in the entry editor [#3925](https://github.com/JabRef/jabref/issues/3925)

## [5.1] – 2020-08-30

### Added

- We added a new fetcher to enable users to search mEDRA DOIs [#6602](https://github.com/JabRef/jabref/issues/6602)
- We added a new fetcher to enable users to search "[Collection of Computer Science Bibliographies](https://en.wikipedia.org/wiki/Collection_of_Computer_Science_Bibliographies)". [#6638](https://github.com/JabRef/jabref/issues/6638)
- We added default values for delimiters in Add Subgroup window [#6624](https://github.com/JabRef/jabref/issues/6624)
- We improved responsiveness of general fields specification dialog window. [#6604](https://github.com/JabRef/jabref/issues/6604)
- We added support for importing ris file and load DOI [#6530](https://github.com/JabRef/jabref/issues/6530)
- We added the Library properties to a context menu on the library tabs [#6485](https://github.com/JabRef/jabref/issues/6485)
- We added a new field in the preferences in 'BibTeX key generator' for unwanted characters that can be user-specified. [#6295](https://github.com/JabRef/jabref/issues/6295)
- We added support for searching ShortScience for an entry through the user's browser. [#6018](https://github.com/JabRef/jabref/pull/6018)
- We updated EditionChecker to permit edition to start with a number. [#6144](https://github.com/JabRef/jabref/issues/6144)
- We added tooltips for most fields in the entry editor containing a short description. [#5847](https://github.com/JabRef/jabref/issues/5847)
- We added support for basic markdown in custom formatted previews [#6194](https://github.com/JabRef/jabref/issues/6194)
- We now show the number of items found and selected to import in the online search dialog. [#6248](https://github.com/JabRef/jabref/pull/6248)
- We created a new install screen for macOS. [#5759](https://github.com/JabRef/jabref/issues/5759)
- We added a new integrity check for duplicate DOIs. [koppor#339](https://github.com/koppor/jabref/issues/339)
- We implemented an option to download fulltext files while importing. [#6381](https://github.com/JabRef/jabref/pull/6381)
- We added a progress-indicator showing the average progress of background tasks to the toolbar. Clicking it reveals a pop-over with a list of running background tasks. [6443](https://github.com/JabRef/jabref/pull/6443)
- We fixed the bug when strike the delete key in the text field. [#6421](https://github.com/JabRef/jabref/issues/6421)
- We added a BibTex key modifier for truncating strings. [#3915](https://github.com/JabRef/jabref/issues/3915)
- We added support for jumping to target entry when typing letter/digit after sorting a column in maintable [#6146](https://github.com/JabRef/jabref/issues/6146)
- We added a new fetcher to enable users to search all available E-Libraries simultaneously. [koppor#369](https://github.com/koppor/jabref/issues/369)
- We added the field "entrytype" to the export sort criteria [#6531](https://github.com/JabRef/jabref/pull/6531)
- We added the possibility to change the display order of the fields in the entry editor. The order can now be configured using drag and drop in the "Customize entry types" dialog [#6152](https://github.com/JabRef/jabref/pull/6152)
- We added native support for biblatex-software [#6574](https://github.com/JabRef/jabref/issues/6574)
- We added a missing restart warning for AutoComplete in the preferences dialog. [#6351](https://github.com/JabRef/jabref/issues/6351)
- We added a note to the citation key pattern preferences dialog as a temporary workaround for a JavaFX bug, about committing changes in a table cell, if the focus is lost. [#5825](https://github.com/JabRef/jabref/issues/5825)
- We added support for customized fallback fields in bracketed patterns. [#7111](https://github.com/JabRef/jabref/issues/7111)

### Changed

- We improved the arXiv fetcher. Now it should find entries even more reliably and does no longer include the version (e.g `v1`) in the `eprint` field. [forum#1941](https://discourse.jabref.org/t/remove-version-in-arxiv-import/1941)
- We moved the group search bar and the button "New group" from bottom to top position to make it more prominent. [#6112](https://github.com/JabRef/jabref/pull/6112)
- When JabRef finds a `.sav` file without changes, there is no dialog asking for acceptance of changes anymore.
- We changed the buttons for import/export/show all/reset of preferences to smaller icon buttons in the preferences dialog. [#6130](https://github.com/JabRef/jabref/pull/6130)
- We moved the functionality "Manage field names & content" from the "Library" menu to the "Edit" menu, because it affects the selected entries and not the whole library
- We merged the functionality "Append contents from a BibTeX library into the currently viewed library" into the "Import into database" functionality. Fixes [#6049](https://github.com/JabRef/jabref/issues/6049).
- We changed the directory where fulltext downloads are stored to the directory set in the import-tab in preferences. [#6381](https://github.com/JabRef/jabref/pull/6381)
- We improved the error message for invalid jstyles. [#6303](https://github.com/JabRef/jabref/issues/6303)
- We changed the section name of 'Advanced' to 'Network' in the preferences and removed some obsolete options.[#6489](https://github.com/JabRef/jabref/pull/6489)
- We improved the context menu of the column "Linked identifiers" of the main table, by truncating their texts, if they are too long. [#6499](https://github.com/JabRef/jabref/issues/6499)
- We merged the main table tabs in the preferences dialog. [#6518](https://github.com/JabRef/jabref/pull/6518)
- We changed the command line option 'generateBibtexKeys' to the more generic term 'generateCitationKeys' while the short option remains 'g'.[#6545](https://github.com/JabRef/jabref/pull/6545)
- We improved the "Possible duplicate entries" window to remember its size and position throughout a session. [#6582](https://github.com/JabRef/jabref/issues/6582)
- We divided the toolbar into small parts, so if the application window is to small, only a part of the toolbar is moved into the chevron popup. [#6682](https://github.com/JabRef/jabref/pull/6682)
- We changed the layout for of the buttons in the Open Office side panel to ensure that the button text is always visible, specially when resizing. [#6639](https://github.com/JabRef/jabref/issues/6639)
- We merged the two new library commands in the file menu to one which always creates a new library in the default library mode. [#6359](https://github.com/JabRef/jabref/pull/6539#issuecomment-641056536)

### Fixed

- We fixed an issue where entry preview tab has no name in drop down list. [#6591](https://github.com/JabRef/jabref/issues/6591)
- We fixed to only search file links in the BIB file location directory when preferences has corresponding checkbox checked. [#5891](https://github.com/JabRef/jabref/issues/5891)
- We fixed wrong button order (Apply and Cancel) in ManageProtectedTermsDialog.
- We fixed an issue with incompatible characters at BibTeX key [#6257](https://github.com/JabRef/jabref/issues/6257)
- We fixed an issue where dash (`-`) was reported as illegal BibTeX key [#6295](https://github.com/JabRef/jabref/issues/6295)
- We greatly improved the performance of the overall application and many operations. [#5071](https://github.com/JabRef/jabref/issues/5071)
- We fixed an issue where sort by priority was broken. [#6222](https://github.com/JabRef/jabref/issues/6222)
- We fixed an issue where opening a library from the recent libraries menu was not possible. [#5939](https://github.com/JabRef/jabref/issues/5939)
- We fixed an issue with inconsistent capitalization of file extensions when downloading files. [#6115](https://github.com/JabRef/jabref/issues/6115)
- We fixed the display of language and encoding in the preferences dialog. [#6130](https://github.com/JabRef/jabref/pull/6130)
- Now the link and/or the link description in the column "linked files" of the main table gets truncated or wrapped, if too long, otherwise display issues arise. [#6178](https://github.com/JabRef/jabref/issues/6178)
- We fixed the issue that groups panel does not keep size when resizing window. [#6180](https://github.com/JabRef/jabref/issues/6180)
- We fixed an error that sometimes occurred when using the context menu. [#6085](https://github.com/JabRef/jabref/issues/6085)
- We fixed an issue where search full-text documents downloaded files with same name, overwriting existing files. [#6174](https://github.com/JabRef/jabref/pull/6174)
- We fixed an issue when importing into current library an erroneous message "import cancelled" is displayed even though import is successful. [#6266](https://github.com/JabRef/jabref/issues/6266)
- We fixed an issue where custom jstyles for Open/LibreOffice where not saved correctly. [#6170](https://github.com/JabRef/jabref/issues/6170)
- We fixed an issue where the INSPIRE fetcher was no longer working [#6229](https://github.com/JabRef/jabref/issues/6229)
- We fixed an issue where custom exports with an uppercase file extension could not be selected for "Copy...-> Export to Clipboard" [#6285](https://github.com/JabRef/jabref/issues/6285)
- We fixed the display of icon both in the main table and linked file editor. [#6169](https://github.com/JabRef/jabref/issues/6169)
- We fixed an issue where the windows installer did not create an entry in the start menu [bug report in the forum](https://discourse.jabref.org/t/error-while-fetching-from-doi/2018/3)
- We fixed an issue where only the field `abstract` and `comment` were declared as multiline fields. Other fields can now be configured in the preferences using "Do not wrap the following fields when saving" [4373](https://github.com/JabRef/jabref/issues/4373)
- We fixed an issue where JabRef switched to discrete graphics under macOS [#5935](https://github.com/JabRef/jabref/issues/5935)
- We fixed an issue where the Preferences entry preview will be unexpected modified leads to Value too long exception [#6198](https://github.com/JabRef/jabref/issues/6198)
- We fixed an issue where custom jstyles for Open/LibreOffice would only be valid if a layout line for the entry type `default` was at the end of the layout section [#6303](https://github.com/JabRef/jabref/issues/6303)
- We fixed an issue where a new entry is not shown in the library if a search is active [#6297](https://github.com/JabRef/jabref/issues/6297)
- We fixed an issue where long directory names created from patterns could create an exception. [#3915](https://github.com/JabRef/jabref/issues/3915)
- We fixed an issue where sort on numeric cases was broken. [#6349](https://github.com/JabRef/jabref/issues/6349)
- We fixed an issue where year and month fields were not cleared when converting to biblatex [#6224](https://github.com/JabRef/jabref/issues/6224)
- We fixed an issue where an "Not on FX thread" exception occurred when saving on linux [#6453](https://github.com/JabRef/jabref/issues/6453)
- We fixed an issue where the library sort order was lost. [#6091](https://github.com/JabRef/jabref/issues/6091)
- We fixed an issue where brackets in regular expressions were not working. [6469](https://github.com/JabRef/jabref/pull/6469)
- We fixed an issue where multiple background task popups stacked over each other.. [#6472](https://github.com/JabRef/jabref/issues/6472)
- We fixed an issue where LaTeX citations for specific commands (`\autocite`s) of biblatex-mla were not recognized. [#6476](https://github.com/JabRef/jabref/issues/6476)
- We fixed an issue where drag and drop was not working on empty database. [#6487](https://github.com/JabRef/jabref/issues/6487)
- We fixed an issue where the name fields were not updated after the preferences changed. [#6515](https://github.com/JabRef/jabref/issues/6515)
- We fixed an issue where "null" appeared in generated BibTeX keys. [#6459](https://github.com/JabRef/jabref/issues/6459)
- We fixed an issue where the authors' names were incorrectly displayed in the authors' column when they were bracketed. [#6465](https://github.com/JabRef/jabref/issues/6465) [#6459](https://github.com/JabRef/jabref/issues/6459)
- We fixed an issue where importing certain unlinked files would result in an exception [#5815](https://github.com/JabRef/jabref/issues/5815)
- We fixed an issue where downloaded files would be moved to a directory named after the citationkey when no file directory pattern is specified [#6589](https://github.com/JabRef/jabref/issues/6589)
- We fixed an issue with the creation of a group of cited entries which incorrectly showed the message that the library had been modified externally whenever saving the library. [#6420](https://github.com/JabRef/jabref/issues/6420)
- We fixed an issue with the creation of a group of cited entries. Now the file path to an aux file gets validated. [#6585](https://github.com/JabRef/jabref/issues/6585)
- We fixed an issue on Linux systems where the application would crash upon inotify failure. Now, the user is prompted with a warning, and given the choice to continue the session. [#6073](https://github.com/JabRef/jabref/issues/6073)
- We moved the search modifier buttons into the search bar, as they were not accessible, if autocompletion was disabled. [#6625](https://github.com/JabRef/jabref/issues/6625)
- We fixed an issue about duplicated group color indicators [#6175](https://github.com/JabRef/jabref/issues/6175)
- We fixed an issue where entries with the entry type Misc from an imported aux file would not be saved correctly to the bib file on disk [#6405](https://github.com/JabRef/jabref/issues/6405)
- We fixed an issue where percent sign ('%') was not formatted properly by the HTML formatter [#6753](https://github.com/JabRef/jabref/issues/6753)
- We fixed an issue with the [SAO/NASA Astrophysics Data System](https://docs.jabref.org/collect/add-entry-using-an-id#sao-nasa-a-ds) fetcher where `\textbackslash` appeared at the end of the abstract.
- We fixed an issue with the Science Direct fetcher where PDFs could not be downloaded. Fixes [#5860](https://github.com/JabRef/jabref/issues/5860)
- We fixed an issue with the Library of Congress importer.
- We fixed the [link to the external libraries listing](https://github.com/JabRef/jabref/blob/master/external-libraries.md) in the about dialog
- We fixed an issue regarding pasting on Linux. [#6293](https://github.com/JabRef/jabref/issues/6293)

### Removed

- We removed the option of the "enforce legal key". [#6295](https://github.com/JabRef/jabref/issues/6295)
- We removed the obsolete `External programs / Open PDF` section in the preferences, as the default application to open PDFs is now set in the `Manage external file types` dialog. [#6130](https://github.com/JabRef/jabref/pull/6130)
- We removed the option to configure whether a `.bib.bak` file should be generated upon save. It is now always enabled. Documentation at <https://docs.jabref.org/advanced/autosave>. [#6092](https://github.com/JabRef/jabref/issues/6092)
- We removed the built-in list of IEEE journal abbreviations using BibTeX strings. If you still want to use them, you have to download them separately from <https://abbrv.jabref.org>.

## [5.0] – 2020-03-06

### Changed

- Added browser integration to the snap package for firefox/chromium browsers. [#6062](https://github.com/JabRef/jabref/pull/6062)
- We reintroduced the possibility to extract references from plain text (using [GROBID](https://grobid.readthedocs.io/en/latest/)). [#5614](https://github.com/JabRef/jabref/pull/5614)
- We changed the open office panel to show buttons in rows of three instead of going straight down to save space as the button expanded out to take up unnecessary horizontal space. [#5479](https://github.com/JabRef/jabref/issues/5479)
- We cleaned up the group add/edit dialog. [#5826](https://github.com/JabRef/jabref/pull/5826)
- We reintroduced the index column. [#5844](https://github.com/JabRef/jabref/pull/5844)
- Filenames of external files can no longer contain curly braces. [#5926](https://github.com/JabRef/jabref/pull/5926)
- We made the filters more easily accessible in the integrity check dialog. [#5955](https://github.com/JabRef/jabref/pull/5955)
- We reimplemented and improved the dialog "Customize entry types". [#4719](https://github.com/JabRef/jabref/issues/4719)
- We added an [American Physical Society](https://journals.aps.org/) fetcher. [#818](https://github.com/JabRef/jabref/issues/818)
- We added possibility to enable/disable items quantity in groups. [#6042](https://github.com/JabRef/jabref/issues/6042)

### Fixed

- We fixed an issue where the command line console was always opened in the background. [#5474](https://github.com/JabRef/jabref/issues/5474)
- We fixed and issue where pdf files will not open under some KDE linux distributions when using okular. [#5253](https://github.com/JabRef/jabref/issues/5253)
- We fixed an issue where the Medline fetcher was only working when JabRef was running from source. [#5645](https://github.com/JabRef/jabref/issues/5645)
- We fixed some visual issues in the dark theme. [#5764](https://github.com/JabRef/jabref/pull/5764) [#5753](https://github.com/JabRef/jabref/issues/5753)
- We fixed an issue where non-default previews didn't handle unicode characters. [#5779](https://github.com/JabRef/jabref/issues/5779)
- We improved the performance, especially changing field values in the entry should feel smoother now. [#5843](https://github.com/JabRef/jabref/issues/5843)
- We fixed an issue where the ampersand character wasn't rendering correctly on previews. [#3840](https://github.com/JabRef/jabref/issues/3840)
- We fixed an issue where an erroneous "The library has been modified by another program" message was shown when saving. [#4877](https://github.com/JabRef/jabref/issues/4877)
- We fixed an issue where the file extension was missing after downloading a file (we now fall-back to pdf). [#5816](https://github.com/JabRef/jabref/issues/5816)
- We fixed an issue where cleaning up entries broke web URLs, if "Make paths of linked files relative (if possible)" was enabled, which resulted in various other issues subsequently. [#5861](https://github.com/JabRef/jabref/issues/5861)
- We fixed an issue where the tab "Required fields" of the entry editor did not show all required fields, if at least two of the defined required fields are linked with a logical or. [#5859](https://github.com/JabRef/jabref/issues/5859)
- We fixed several issues concerning managing external file types: Now everything is usable and fully functional. Previously, there were problems with the radio buttons, with saving the settings and with loading an input field value. Furthermore, different behavior for Windows and other operating systems was given, which was unified as well. [#5846](https://github.com/JabRef/jabref/issues/5846)
- We fixed an issue where entries containing Unicode charaters were not parsed correctly [#5899](https://github.com/JabRef/jabref/issues/5899)
- We fixed an issue where an entry containing an external filename with curly braces could not be saved. Curly braces are now longer allowed in filenames. [#5899](https://github.com/JabRef/jabref/issues/5899)
- We fixed an issue where changing the type of an entry did not update the main table [#5906](https://github.com/JabRef/jabref/issues/5906)
- We fixed an issue in the optics of the library properties, that cropped the dialog on scaled displays. [#5969](https://github.com/JabRef/jabref/issues/5969)
- We fixed an issue where changing the type of an entry did not update the main table. [#5906](https://github.com/JabRef/jabref/issues/5906)
- We fixed an issue where opening a library from the recent libraries menu was not possible. [#5939](https://github.com/JabRef/jabref/issues/5939)
- We fixed an issue where the most bottom group in the list got lost, if it was dragged on itself. [#5983](https://github.com/JabRef/jabref/issues/5983)
- We fixed an issue where changing entry type doesn't always work when biblatex source is shown. [#5905](https://github.com/JabRef/jabref/issues/5905)
- We fixed an issue where the group and the link column were not updated after changing the entry in the main table. [#5985](https://github.com/JabRef/jabref/issues/5985)
- We fixed an issue where reordering the groups was not possible after inserting an article. [#6008](https://github.com/JabRef/jabref/issues/6008)
- We fixed an issue where citation styles except the default "Preview" could not be used. [#5622](https://github.com/JabRef/jabref/issues/5622)
- We fixed an issue where a warning was displayed when the title content is made up of two sentences. [#5832](https://github.com/JabRef/jabref/issues/5832)
- We fixed an issue where an exception was thrown when adding a save action without a selected formatter in the library properties [#6069](https://github.com/JabRef/jabref/issues/6069)
- We fixed an issue where JabRef's icon was missing in the Export to clipboard Dialog. [#6286](https://github.com/JabRef/jabref/issues/6286)
- We fixed an issue when an "Abstract field" was duplicating text, when importing from RIS file (Neurons) [#6065](https://github.com/JabRef/jabref/issues/6065)
- We fixed an issue where adding the addition of a new entry was not completely validated [#6370](https://github.com/JabRef/jabref/issues/6370)
- We fixed an issue where the blue and red text colors in the Merge entries dialog were not quite visible [#6334](https://github.com/JabRef/jabref/issues/6334)
- We fixed an issue where underscore character was removed from the file name in the Recent Libraries list in File menu [#6383](https://github.com/JabRef/jabref/issues/6383)
- We fixed an issue where few keyboard shortcuts regarding new entries were missing [#6403](https://github.com/JabRef/jabref/issues/6403)

### Removed

- Ampersands are no longer escaped by default in the `bib` file. If you want to keep the current behaviour, you can use the new "Escape Ampersands" formatter as a save action. [#5869](https://github.com/JabRef/jabref/issues/5869)
- The "Merge Entries" entry was removed from the Quality Menu. Users should use the right-click menu instead. [#6021](https://github.com/JabRef/jabref/pull/6021)

## [5.0-beta] – 2019-12-15

### Changed

- We added a short DOI field formatter which shortens DOI to more human-readable form. [koppor#343](https://github.com/koppor/jabref/issues/343)
- We improved the display of group memberships by adding multiple colored bars if the entry belongs to more than one group. [#4574](https://github.com/JabRef/jabref/issues/4574)
- We added an option to show the preview as an extra tab in the entry editor (instead of in a split view). [#5244](https://github.com/JabRef/jabref/issues/5244)
- A custom Open/LibreOffice jstyle file now requires a layout line for the entry type `default` [#5452](https://github.com/JabRef/jabref/issues/5452)
- The entry editor is now open by default when JabRef starts up. [#5460](https://github.com/JabRef/jabref/issues/5460)
- Customized entry types are now serialized in alphabetical order in the bib file.
- We added a new ADS fetcher to use the new ADS API. [#4949](https://github.com/JabRef/jabref/issues/4949)
- We added support of the [X11 primary selection](https://unix.stackexchange.com/a/139193/18033) [#2389](https://github.com/JabRef/jabref/issues/2389)
- We added support to switch between biblatex and bibtex library types. [#5550](https://github.com/JabRef/jabref/issues/5550)
- We changed the save action buttons to be easier to understand. [#5565](https://github.com/JabRef/jabref/issues/5565)
- We made the columns for groups, files and uri in the main table reorderable and merged the clickable icon columns for uri, url, doi and eprint. [#5544](https://github.com/JabRef/jabref/pull/5544)
- We reduced the number of write actions performed when autosave is enabled [#5679](https://github.com/JabRef/jabref/issues/5679)
- We made the column sort order in the main table persistent [#5730](https://github.com/JabRef/jabref/pull/5730)
- When an entry is modified on disk, the change dialog now shows the merge dialog to highlight the changes [#5688](https://github.com/JabRef/jabref/pull/5688)

### Fixed

- Inherit fields from cross-referenced entries as specified by biblatex. [#5045](https://github.com/JabRef/jabref/issues/5045)
- We fixed an issue where it was no longer possible to connect to LibreOffice. [#5261](https://github.com/JabRef/jabref/issues/5261)
- The "All entries group" is no longer shown when no library is open.
- We fixed an exception which occurred when closing JabRef. [#5348](https://github.com/JabRef/jabref/issues/5348)
- We fixed an issue where JabRef reports incorrectly about customized entry types. [#5332](https://github.com/JabRef/jabref/issues/5332)
- We fixed a few problems that prevented JabFox to communicate with JabRef. [#4737](https://github.com/JabRef/jabref/issues/4737) [#4303](https://github.com/JabRef/jabref/issues/4303)
- We fixed an error where the groups containing an entry loose their highlight color when scrolling. [#5022](https://github.com/JabRef/jabref/issues/5022)
- We fixed an error where scrollbars were not shown. [#5374](https://github.com/JabRef/jabref/issues/5374)
- We fixed an error where an exception was thrown when merging entries. [#5169](https://github.com/JabRef/jabref/issues/5169)
- We fixed an error where certain metadata items were not serialized alphabetically.
- After assigning an entry to a group, the item count is now properly colored to reflect the new membership of the entry. [#3112](https://github.com/JabRef/jabref/issues/3112)
- The group panel is now properly updated when switching between libraries (or when closing/opening one). [#3142](https://github.com/JabRef/jabref/issues/3142)
- We fixed an error where the number of matched entries shown in the group pane was not updated correctly. [#4441](https://github.com/JabRef/jabref/issues/4441)
- We fixed an error where the wrong file is renamed and linked when using the "Copy, rename and link" action. [#5653](https://github.com/JabRef/jabref/issues/5653)
- We fixed a "null" error when writing XMP metadata. [#5449](https://github.com/JabRef/jabref/issues/5449)
- We fixed an issue where empty keywords lead to a strange display of automatic keyword groups. [#5333](https://github.com/JabRef/jabref/issues/5333)
- We fixed an error where the default color of a new group was white instead of dark gray. [#4868](https://github.com/JabRef/jabref/issues/4868)
- We fixed an issue where the first field in the entry editor got the focus while performing a different action (like searching). [#5084](https://github.com/JabRef/jabref/issues/5084)
- We fixed an issue where multiple entries were highlighted in the web search result after scrolling. [#5035](https://github.com/JabRef/jabref/issues/5035)
- We fixed an issue where the hover indication in the web search pane was not working. [#5277](https://github.com/JabRef/jabref/issues/5277)
- We fixed an error mentioning "javafx.controls/com.sun.javafx.scene.control" that was thrown when interacting with the toolbar.
- We fixed an error where a cleared search was restored after switching libraries. [#4846](https://github.com/JabRef/jabref/issues/4846)
- We fixed an exception which occurred when trying to open a non-existing file from the "Recent files"-menu [#5334](https://github.com/JabRef/jabref/issues/5334)
- We fixed an issues where the search highlight in the entry preview did not worked. [#5069](https://github.com/JabRef/jabref/issues/5069)
- The context menu for fields in the entry editor is back. [#5254](https://github.com/JabRef/jabref/issues/5254)
- We fixed an exception which occurred when trying to open a non-existing file from the "Recent files"-menu [#5334](https://github.com/JabRef/jabref/issues/5334)
- We fixed a problem where the "editor" information has been duplicated during saving a .bib-Database. [#5359](https://github.com/JabRef/jabref/issues/5359)
- We re-introduced the feature to switch between different preview styles. [#5221](https://github.com/JabRef/jabref/issues/5221)
- We fixed various issues (including [#5263](https://github.com/JabRef/jabref/issues/5263)) related to copying entries to the clipboard
- We fixed some display errors in the preferences dialog and replaced some of the controls [#5033](https://github.com/JabRef/jabref/pull/5033) [#5047](https://github.com/JabRef/jabref/pull/5047) [#5062](https://github.com/JabRef/jabref/pull/5062) [#5141](https://github.com/JabRef/jabref/pull/5141) [#5185](https://github.com/JabRef/jabref/pull/5185) [#5265](https://github.com/JabRef/jabref/pull/5265) [#5315](https://github.com/JabRef/jabref/pull/5315) [#5360](https://github.com/JabRef/jabref/pull/5360)
- We fixed an exception which occurred when trying to import entries without an open library. [#5447](https://github.com/JabRef/jabref/issues/5447)
- The "Automatically set file links" feature now follows symbolic links. [#5664](https://github.com/JabRef/jabref/issues/5664)
- After successful import of one or multiple bib entries the main table scrolls to the first imported entry [#5383](https://github.com/JabRef/jabref/issues/5383)
- We fixed an exception which occurred when an invalid jstyle was loaded. [#5452](https://github.com/JabRef/jabref/issues/5452)
- We fixed an issue where the command line arguments `importBibtex` and `importToOpen` did not import into the currently open library, but opened a new one. [#5537](https://github.com/JabRef/jabref/issues/5537)
- We fixed an error where the preview theme did not adapt to the "Dark" mode [#5463](https://github.com/JabRef/jabref/issues/5463)
- We fixed an issue where multiple entries were allowed in the "crossref" field [#5284](https://github.com/JabRef/jabref/issues/5284)
- We fixed an issue where the merge dialog showed the wrong text colour in "Dark" mode [#5516](https://github.com/JabRef/jabref/issues/5516)
- We fixed visibility issues with the scrollbar and group selection highlight in "Dark" mode, and enabled "Dark" mode for the OpenOffice preview in the style selection window. [#5522](https://github.com/JabRef/jabref/issues/5522)
- We fixed an issue where the author field was not correctly parsed during bibtex key-generation. [#5551](https://github.com/JabRef/jabref/issues/5551)
- We fixed an issue where notifications where shown during autosave. [#5555](https://github.com/JabRef/jabref/issues/5555)
- We fixed an issue where the side pane was not remembering its position. [#5615](https://github.com/JabRef/jabref/issues/5615)
- We fixed an issue where JabRef could not interact with [Oracle XE](https://www.oracle.com/de/database/technologies/appdev/xe.html) in the [shared SQL database setup](https://docs.jabref.org/collaborative-work/sqldatabase).
- We fixed an issue where the toolbar icons were hidden on smaller screens.
- We fixed an issue where renaming referenced files for bib entries with long titles was not possible. [#5603](https://github.com/JabRef/jabref/issues/5603)
- We fixed an issue where a window which is on an external screen gets unreachable when external screen is removed. [#5037](https://github.com/JabRef/jabref/issues/5037)
- We fixed a bug where the selection of groups was lost after drag and drop. [#2868](https://github.com/JabRef/jabref/issues/2868)
- We fixed an issue where the custom entry types didn't show the correct display name [#5651](https://github.com/JabRef/jabref/issues/5651)

### Removed

- We removed some obsolete notifications. [#5555](https://github.com/JabRef/jabref/issues/5555)
- We removed an internal step in the [ISBN-to-BibTeX fetcher](https://docs.jabref.org/collect/add-entry-using-an-id#isbn): The [ISBN to BibTeX Converter](https://manas.tungare.name/software/isbn-to-bibtex) by [@manastungare](https://github.com/manastungare) is not used anymore, because it is offline: "people using this tool have not been generating enough sales for Amazon."
- We removed the option to control the default drag and drop behaviour. You can use the modifier keys (like CtrL or Alt) instead.

## [5.0-alpha] – 2019-08-25

### Changed

- We added eventitle, eventdate and venue fields to `@unpublished` entry type.
- We added `@software` and `@dataSet` entry type to biblatex.
- All fields are now properly sorted alphabetically (in the subgroups of required/optional fields) when the entry is written to the bib file.
- We fixed an issue where some importers used the field `pubstatus` instead of the standard BibTeX field `pubstate`.
- We changed the latex command removal for docbook exporter. [#3838](https://github.com/JabRef/jabref/issues/3838)
- We changed the location of some fields in the entry editor (you might need to reset your preferences for these changes to come into effect)
  - Journal/Year/Month in biblatex mode -> Deprecated (if filled)
  - DOI/URL: General -> Optional
  - Internal fields like ranking, read status and priority: Other -> General
  - Moreover, empty deprecated fields are no longer shown
- Added server timezone parameter when connecting to a shared database.
- We updated the dialog for setting up general fields.
- URL field formatting is updated. All whitespace chars, located at the beginning/ending of the URL, are trimmed automatically
- We changed the behavior of the field formatting dialog such that the `bibtexkey` is not changed when formatting all fields or all text fields.
- We added a "Move file to file directory and rename file" option for simultaneously moving and renaming of document file. [#4166](https://github.com/JabRef/jabref/issues/4166)
- Use integrated graphics card instead of discrete on macOS [#4070](https://github.com/JabRef/jabref/issues/4070)
- We added a cleanup operation that detects an arXiv identifier in the note, journal or URL field and moves it to the `eprint` field.
  Because of this change, the last-used cleanup operations were reset.
- We changed the minimum required version of Java to 1.8.0_171, as this is the latest release for which the automatic Java update works. [#4093](https://github.com/JabRef/jabref/issues/4093)
- The special fields like `Printed` and `Read status` now show gray icons when the row is hovered.
- We added a button in the tab header which allows you to close the database with one click. [#494](https://github.com/JabRef/jabref/issues/494)
- Sorting in the main table now takes information from cross-referenced entries into account. [#2808](https://github.com/JabRef/jabref/issues/2808)
- If a group has a color specified, then entries matched by this group have a small colored bar in front of them in the main table.
- Change default icon for groups to a circle because a colored version of the old icon was hard to distinguish from its black counterpart.
- In the main table, the context menu appears now when you press the "context menu" button on the keyboard. [feature request in the forum](https://discourse.jabref.org/t/how-to-enable-keyboard-context-key-windows)
- We added icons to the group side panel to quickly switch between `union` and `intersection` group view mode. [#3269](https://github.com/JabRef/jabref/issues/3269).
- We use `https` for [fetching from most online bibliographic database](https://docs.jabref.org/collect/import-using-online-bibliographic-database).
- We changed the default keyboard shortcuts for moving between entries when the entry editor is active to ̀<kbd>alt</kbd> + <kbd>up/down</kbd>.
- Opening a new file now prompts the directory of the currently selected file, instead of the directory of the last opened file.
- Window state is saved on close and restored on start.
- We made the MathSciNet fetcher more reliable.
- We added the ISBN fetcher to the list of fetcher available under "Update with bibliographic information from the web" in the entry editor toolbar.
- Files without a defined external file type are now directly opened with the default application of the operating system
- We streamlined the process to rename and move files by removing the confirmation dialogs.
- We removed the redundant new lines of markings and wrapped the summary in the File annotation tab. [#3823](https://github.com/JabRef/jabref/issues/3823)
- We add auto URL formatting when user paste link to URL field in entry editor. [koppor#254](https://github.com/koppor/jabref/issues/254)
- We added a minimum height for the entry editor so that it can no longer be hidden by accident. [#4279](https://github.com/JabRef/jabref/issues/4279)
- We added a new keyboard shortcut so that the entry editor could be closed by <kbd>Ctrl</kbd> + <kbd>E</kbd>. [#4222](https://github.com/JabRef/jabref/issues/4222)
- We added an option in the preference dialog box, that allows user to pick the dark or light theme option. [#4130](https://github.com/JabRef/jabref/issues/4130)
- We updated the Related Articles tab to accept JSON from the new version of the Mr. DLib service
- We added an option in the preference dialog box that allows user to choose behavior after dragging and dropping files in Entry Editor. [#4356](https://github.com/JabRef/jabref/issues/4356)
- We added the ability to have an export preference where previously "File"-->"Export"/"Export selected entries" would not save the user's preference[#4495](https://github.com/JabRef/jabref/issues/4495)
- We optimized the code responsible for connecting to an external database, which should lead to huge improvements in performance.
- For automatically created groups, added ability to filter groups by entry type. [#4539](https://github.com/JabRef/jabref/issues/4539)
- We added the ability to add field names from the Preferences Dialog [#4546](https://github.com/JabRef/jabref/issues/4546)
- We added the ability to change the column widths directly in the main table. [#4546](https://github.com/JabRef/jabref/issues/4546)
- We added a description of how recommendations were chosen and better error handling to Related Articles tab
- We added the ability to execute default action in dialog by using with <kbd>Ctrl</kbd> + <kbd>Enter</kbd> combination [#4496](https://github.com/JabRef/jabref/issues/4496)
- We grouped and reordered the Main Menu (File, Edit, Library, Quality, Tools, and View tabs & icons). [#4666](https://github.com/JabRef/jabref/issues/4666) [#4667](https://github.com/JabRef/jabref/issues/4667) [#4668](https://github.com/JabRef/jabref/issues/4668) [#4669](https://github.com/JabRef/jabref/issues/4669) [#4670](https://github.com/JabRef/jabref/issues/4670) [#4671](https://github.com/JabRef/jabref/issues/4671) [#4672](https://github.com/JabRef/jabref/issues/4672) [#4673](https://github.com/JabRef/jabref/issues/4673)
- We added additional modifiers (capitalize, titlecase and sentencecase) to the Bibtex key generator. [#1506](https://github.com/JabRef/jabref/issues/1506)
- We have migrated from the mysql jdbc connector to the mariadb one for better authentication scheme support. [#4745](https://github.com/JabRef/jabref/issues/4745)
- We grouped the toolbar icons and changed the Open Library and Copy icons. [#4584](https://github.com/JabRef/jabref/issues/4584)
- We added a browse button next to the path text field for aux-based groups. [#4586](https://github.com/JabRef/jabref/issues/4586)
- We changed the title of Group Dialog to "Add subgroup" from "Edit group" when we select Add subgroup option.
- We enable import button only if entries are selected. [#4755](https://github.com/JabRef/jabref/issues/4755)
- We made modifications to improve the contrast of UI elements. [#4583](https://github.com/JabRef/jabref/issues/4583)
- We added a warning for empty BibTeX keys in the entry editor. [#4440](https://github.com/JabRef/jabref/issues/4440)
- We added an option in the settings to set the default action in JabRef when right clicking on any entry in any database and selecting "Open folder". [#4763](https://github.com/JabRef/jabref/issues/4763)
- The Medline fetcher now normalizes the author names according to the BibTeX-Standard [#4345](https://github.com/JabRef/jabref/issues/4345)
- We added an option on the Linked File Viewer to rename the attached file of an entry directly on the JabRef. [#4844](https://github.com/JabRef/jabref/issues/4844)
- We added an option in the preference dialog box that allows user to enable helpful tooltips.[#3599](https://github.com/JabRef/jabref/issues/3599)
- We reworked the functionality for extracting BibTeX entries from plain text, because our used service [freecite shut down](https://library.brown.edu/libweb/freecite_notice.php). [#5206](https://github.com/JabRef/jabref/pull/5206)
- We moved the dropdown menu for selecting the push-application from the toolbar into the external application preferences. [#674](https://github.com/JabRef/jabref/issues/674)
- We removed the alphabetical ordering of the custom tabs and updated the error message when trying to create a general field with a name containing an illegal character. [#5019](https://github.com/JabRef/jabref/issues/5019)
- We added a context menu to the bib(la)tex-source-editor to copy'n'paste. [#5007](https://github.com/JabRef/jabref/pull/5007)
- We added a tool that allows searching for citations in LaTeX files. It scans directories and shows which entries are used, how many times and where.
- We added a 'LaTeX citations' tab to the entry editor, to search for citations to the active entry in the LaTeX file directory. It can be disabled in the preferences dialog.
- We added an option in preferences to allow for integers in field "edition" when running database in bibtex mode. [#4680](https://github.com/JabRef/jabref/issues/4680)
- We added the ability to use negation in export filter layouts. [#5138](https://github.com/JabRef/jabref/pull/5138)
- Focus on Name Area instead of 'OK' button whenever user presses 'Add subgroup'. [#6307](https://github.com/JabRef/jabref/issues/6307)
- We changed the behavior of merging that the entry which has "smaller" bibkey will be selected. [#7395](https://github.com/JabRef/jabref/issues/7395)

### Fixed

- We fixed an issue where JabRef died silently for the user without enough inotify instances [#4874](https://github.com/JabRef/jabref/issues/4874)
- We fixed an issue where corresponding groups are sometimes not highlighted when clicking on entries [#3112](https://github.com/JabRef/jabref/issues/3112)
- We fixed an issue where custom exports could not be selected in the 'Export (selected) entries' dialog [#4013](https://github.com/JabRef/jabref/issues/4013)
- Italic text is now rendered correctly. [#3356](https://github.com/JabRef/jabref/issues/3356)
- The entry editor no longer gets corrupted after using the source tab. [#3532](https://github.com/JabRef/jabref/issues/3532) [#3608](https://github.com/JabRef/jabref/issues/3608) [#3616](https://github.com/JabRef/jabref/issues/3616)
- We fixed multiple issues where entries did not show up after import if a search was active. [#1513](https://github.com/JabRef/jabref/issues/1513) [#3219](https://github.com/JabRef/jabref/issues/3219))
- We fixed an issue where the group tree was not updated correctly after an entry was changed. [#3618](https://github.com/JabRef/jabref/issues/3618)
- We fixed an issue where a right-click in the main table selected a wrong entry. [#3267](https://github.com/JabRef/jabref/issues/3267)
- We fixed an issue where in rare cases entries where overlayed in the main table. [#3281](https://github.com/JabRef/jabref/issues/3281)
- We fixed an issue where selecting a group messed up the focus of the main table and the entry editor. [#3367](https://github.com/JabRef/jabref/issues/3367)
- We fixed an issue where composite author names were sorted incorrectly. [#2828](https://github.com/JabRef/jabref/issues/2828)
- We fixed an issue where commands followed by `-` didn't work. [#3805](https://github.com/JabRef/jabref/issues/3805)
- We fixed an issue where a non-existing aux file in a group made it impossible to open the library. [#4735](https://github.com/JabRef/jabref/issues/4735)
- We fixed an issue where some journal names were wrongly marked as abbreviated. [#4115](https://github.com/JabRef/jabref/issues/4115)
- We fixed an issue where the custom file column were sorted incorrectly. [#3119](https://github.com/JabRef/jabref/issues/3119)
- We improved the parsing of author names whose infix is abbreviated without a dot. [#4864](https://github.com/JabRef/jabref/issues/4864)
- We fixed an issues where the entry losses focus when a field is edited and at the same time used for sorting. [#3373](https://github.com/JabRef/jabref/issues/3373)
- We fixed an issue where the menu on Mac OS was not displayed in the usual Mac-specific way. [#3146](https://github.com/JabRef/jabref/issues/3146)
- We improved the integrity check for page numbers. [#4113](https://github.com/JabRef/jabref/issues/4113) and [feature request in the forum](https://discourse.jabref.org/t/pages-field-allow-use-of-en-dash/1199)
- We fixed an issue where the order of fields in customized entry types was not saved correctly. [#4033](https://github.com/JabRef/jabref/issues/4033)
- We fixed an issue where renaming a group did not change the group name in the interface. [#3189](https://github.com/JabRef/jabref/issues/3189)
- We fixed an issue where the groups tree of the last database was still shown even after the database was already closed.
- We fixed an issue where the "Open file dialog" may disappear behind other windows. [#3410](https://github.com/JabRef/jabref/issues/3410)
- We fixed an issue where the number of entries matched was not updated correctly upon adding or removing an entry. [#3537](https://github.com/JabRef/jabref/issues/3537)
- We fixed an issue where the default icon of a group was not colored correctly.
- We fixed an issue where the first field in entry editor was not focused when adding a new entry. [#4024](https://github.com/JabRef/jabref/issues/4024)
- We reworked the "Edit file" dialog to make it resizeable and improved the workflow for adding and editing files [#2970](https://github.com/JabRef/jabref/issues/2970)
- We fixed an issue where custom name formatters were no longer found correctly. [#3531](https://github.com/JabRef/jabref/issues/3531)
- We fixed an issue where the month was not shown in the preview. [#3239](https://github.com/JabRef/jabref/issues/3239)
- Rewritten logic to detect a second jabref instance. [#4023](https://github.com/JabRef/jabref/issues/4023)
- We fixed an issue where the "Convert to BibTeX-Cleanup" moved the content of the `file` field to the `pdf` field [#4120](https://github.com/JabRef/jabref/issues/4120)
- We fixed an issue where the preview pane in entry preview in preferences wasn't showing the citation style selected [#3849](https://github.com/JabRef/jabref/issues/3849)
- We fixed an issue where the default entry preview style still contained the field `review`. The field `review` in the style is now replaced with comment to be consistent with the entry editor [#4098](https://github.com/JabRef/jabref/issues/4098)
- We fixed an issue where users were vulnerable to XXE attacks during parsing [#4229](https://github.com/JabRef/jabref/issues/4229)
- We fixed an issue where files added via the "Attach file" contextmenu of an entry were not made relative. [#4201](https://github.com/JabRef/jabref/issues/4201) and [#4241](https://github.com/JabRef/jabref/issues/4241)
- We fixed an issue where author list parser can't generate bibtex for Chinese author. [#4169](https://github.com/JabRef/jabref/issues/4169)
- We fixed an issue where the list of XMP Exclusion fields in the preferences was not be saved [#4072](https://github.com/JabRef/jabref/issues/4072)
- We fixed an issue where the ArXiv Fetcher did not support HTTP URLs [koppor#328](https://github.com/koppor/jabref/issues/328)
- We fixed an issue where only one PDF file could be imported [#4422](https://github.com/JabRef/jabref/issues/4422)
- We fixed an issue where "Move to group" would always move the first entry in the library and not the selected [#4414](https://github.com/JabRef/jabref/issues/4414)
- We fixed an issue where an older dialog appears when downloading full texts from the quality menu. [#4489](https://github.com/JabRef/jabref/issues/4489)
- We fixed an issue where right clicking on any entry in any database and selecting "Open folder" results in the NullPointer exception. [#4763](https://github.com/JabRef/jabref/issues/4763)
- We fixed an issue where option 'open terminal here' with custom command was passing the wrong argument. [#4802](https://github.com/JabRef/jabref/issues/4802)
- We fixed an issue where ranking an entry would generate an IllegalArgumentException. [#4754](https://github.com/JabRef/jabref/issues/4754)
- We fixed an issue where special characters where removed from non-label key generation pattern parts [#4767](https://github.com/JabRef/jabref/issues/4767)
- We fixed an issue where the RIS import would overwite the article date with the value of the acessed date [#4816](https://github.com/JabRef/jabref/issues/4816)
- We fixed an issue where an NullPointer exception was thrown when a referenced entry in an Open/Libre Office document was no longer present in the library. Now an error message with the reference marker of the missing entry is shown. [#4932](https://github.com/JabRef/jabref/issues/4932)
- We fixed an issue where a database exception related to a missing timezone was too big. [#4827](https://github.com/JabRef/jabref/issues/4827)
- We fixed an issue where the IEEE fetcher returned an error if no keywords were present in the result from the IEEE website [#4997](https://github.com/JabRef/jabref/issues/4997)
- We fixed an issue where the command line help text had several errors, and arguments and descriptions have been rewritten to simplify and detail them better. [#2016](https://github.com/JabRef/jabref/issues/2016)
- We fixed an issue where the same menu for changing entry type had two different sizes and weights. [#4977](https://github.com/JabRef/jabref/issues/4977)
- We fixed an issue where the "Attach file" dialog, in the right-click menu for an entry, started on the working directory instead of the user's main directory. [#4995](https://github.com/JabRef/jabref/issues/4995)
- We fixed an issue where the JabRef Icon in the macOS launchpad was not displayed correctly [#5003](https://github.com/JabRef/jabref/issues/5003)
- We fixed an issue where the "Search for unlinked local files" would throw an exception when parsing the content of a PDF-file with missing "series" information [#5128](https://github.com/JabRef/jabref/issues/5128)
- We fixed an issue where the XMP Importer would incorrectly return an empty default entry when importing pdfs [#6577](https://github.com/JabRef/jabref/issues/6577)
- We fixed an issue where opening the menu 'Library properties' marked the library as modified [#6451](https://github.com/JabRef/jabref/issues/6451)
- We fixed an issue when importing resulted in an exception [#7343](https://github.com/JabRef/jabref/issues/7343)
- We fixed an issue where the field in the Field formatter dropdown selection were sorted in random order. [#7710](https://github.com/JabRef/jabref/issues/7710)

### Removed

- The feature to "mark entries" was removed and merged with the groups functionality. For migration, a group is created for every value of the `__markedentry` field and the entry is added to this group.
- The number column was removed.
- We removed the global search feature.
- We removed the coloring of cells in the main table according to whether the field is optional/required.
- We removed the feature to find and resolve duplicate BibTeX keys (as this use case is already covered by the integrity check).
- We removed a few commands from the right-click menu that are not needed often and thus don't need to be placed that prominently:
  - Print entry preview: available through entry preview
  - All commands related to marking: marking is not yet reimplemented
  - Set/clear/append/rename fields: available through Edit menu
  - Manage keywords: available through the Edit menu
  - Copy linked files to folder: available through File menu
  - Add/move/remove from group: removed completely (functionality still available through group interface)
- We removed the option to change the column widths in the preferences dialog. [#4546](https://github.com/JabRef/jabref/issues/4546)

## Older versions

The changelog of JabRef 4.x is available at the [v4.3.1 tag](https://github.com/JabRef/jabref/blob/v4.3.1/CHANGELOG.md).
The changelog of JabRef 3.x is available at the [v3.8.2 tag](https://github.com/JabRef/jabref/blob/v3.8.2/CHANGELOG.md).
The changelog of JabRef 2.11 and all previous versions is available as [text file in the v2.11.1 tag](https://github.com/JabRef/jabref/blob/v2.11.1/CHANGELOG).

[Unreleased]: https://github.com/JabRef/jabref/compare/v5.15...HEAD
[5.15]: https://github.com/JabRef/jabref/compare/v5.14...v5.15
[5.14]: https://github.com/JabRef/jabref/compare/v5.13...v5.14
[5.13]: https://github.com/JabRef/jabref/compare/v5.12...v5.13
[5.12]: https://github.com/JabRef/jabref/compare/v5.11...v5.12
[5.11]: https://github.com/JabRef/jabref/compare/v5.10...v5.11
[5.10]: https://github.com/JabRef/jabref/compare/v5.9...v5.10
[5.9]: https://github.com/JabRef/jabref/compare/v5.8...v5.9
[5.8]: https://github.com/JabRef/jabref/compare/v5.7...v5.8
[5.7]: https://github.com/JabRef/jabref/compare/v5.6...v5.7
[5.6]: https://github.com/JabRef/jabref/compare/v5.5...v5.6
[5.5]: https://github.com/JabRef/jabref/compare/v5.4...v5.5
[5.4]: https://github.com/JabRef/jabref/compare/v5.3...v5.4
[5.3]: https://github.com/JabRef/jabref/compare/v5.2...v5.3
[5.2]: https://github.com/JabRef/jabref/compare/v5.1...v5.2
[5.1]: https://github.com/JabRef/jabref/compare/v5.0...v5.1
[5.0]: https://github.com/JabRef/jabref/compare/v5.0-beta...v5.0
[5.0-beta]: https://github.com/JabRef/jabref/compare/v5.0-alpha...v5.0-beta
[5.0-alpha]: https://github.com/JabRef/jabref/compare/v4.3...v5.0-alpha
<!-- markdownlint-disable-file MD012 MD024 MD033 MD053 --><|MERGE_RESOLUTION|>--- conflicted
+++ resolved
@@ -96,11 +96,8 @@
 - We fixed an issue where recently opened files were not displayed in the main menu properly. [#9042](https://github.com/JabRef/jabref/issues/9042)
 - We fixed an issue where the DOI lookup would show an error when a DOI was found for an entry. [#11850](https://github.com/JabRef/jabref/issues/11850)
 - We fixed an issue where <kbd>Tab</kbd> cannot be used to jump to next field in some single-line fields. [#11785](https://github.com/JabRef/jabref/issues/11785)
-<<<<<<< HEAD
 - We fixed an issue where we display warning message for moving attached open files. [#10121](https://github.com/JabRef/jabref/issues/10121)
-=======
 - We fixed an issue where web search preferences "Custom API key" table modifications not discarded. [#11925](https://github.com/JabRef/jabref/issues/11925)
->>>>>>> 758dab4e
 
 ### Removed
 
