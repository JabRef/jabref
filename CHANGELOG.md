--- conflicted
+++ resolved
@@ -17,11 +17,8 @@
 
 ### Changed
 
-<<<<<<< HEAD
 - We separated the "Clean up entries" dialog into three tabs for clarity [#13819](https://github.com/JabRef/jabref/issues/13819)
-=======
 - `JabKit`: `--porcelain` does not output any logs to the console anymore. [#14244](https://github.com/JabRef/jabref/pull/14244)
->>>>>>> 6d23890e
 - <kbd>Ctrl</kbd> + <kbd>Shift</kbd> + <kbd>L</kbd> now opens the terminal in the active library directory. [#14130](https://github.com/JabRef/jabref/issues/14130)
 
 ### Fixed
