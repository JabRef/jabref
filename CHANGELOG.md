--- conflicted
+++ resolved
@@ -20,12 +20,9 @@
 - The entry editor is now open by default when JabRef starts up. [#5460](https://github.com/JabRef/jabref/issues/5460)
 - We added a new ADS fetcher to use the new ADS API [#4949](https://github.com/JabRef/jabref/issues/4949)
 - We added support of the [X11 primary selection](https://unix.stackexchange.com/a/139193/18033) [#2389](https://github.com/JabRef/jabref/issues/2389)
-<<<<<<< HEAD
 - We added support to switch between biblatex and bibtex library types. [#5550](https://github.com/JabRef/jabref/issues/5550)
 - We changed the save action buttons to be easier to understand. [#5565](https://github.com/JabRef/jabref/issues/5565)
-=======
 - We made the columns for groups, files and uri in the main table reorderable and merged the clickable icon columns for uri, url, doi and eprint. [#5544](https://github.com/JabRef/jabref/pull/5544)
->>>>>>> ceddb8a8
 
 ### Fixed
 
