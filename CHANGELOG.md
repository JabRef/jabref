# Changelog

All notable changes to this project will be documented in this file.
The format is based on [Keep a Changelog](https://keepachangelog.com/en/1.0.0/).
We refer to [GitHub issues](https://github.com/JabRef/jabref/issues) by using `#NUM`.
In case, there is no issue present, the pull request implementing the feature is linked.

Note that this project **does not** adhere to [Semantic Versioning](http://semver.org/).

## [Unreleased]

### Added

- We added a field showing the BibTeX/biblatex source for added and deleted entries in the "External Changes Resolver" dialog. [#9509](https://github.com/JabRef/jabref/issues/9509)
- We added user-specific comment field so that multiple users can make separate comments. [#543](https://github.com/koppor/jabref/issues/543)
- We added a search history list in the search field's right click menu. [#7906](https://github.com/JabRef/jabref/issues/7906)
- We added a full text fetcher for IACR eprints. [#9651](https://github.com/JabRef/jabref/pull/9651)
- We added "Attach file from URL" to right-click context menu to download and store a file with the reference library. [#9646](https://github.com/JabRef/jabref/issues/9646)
- We enabled updating an existing entry with data from InspireHEP. [#9351](https://github.com/JabRef/jabref/issues/9351)
- We added a fetcher for the Bibliotheksverbund Bayern (experimental). [#9641](https://github.com/JabRef/jabref/pull/9641)
- We added support for more biblatex date formats for parsing dates [#2753](https://github.com/JabRef/issues/2753).
- We added support for multiple languages for exporting to and importing references from MS Office. [#9699](https://github.com/JabRef/jabref/issues/9699)
- We enabled scrolling in the groups list when dragging a group on another group. [#2869](https://github.com/JabRef/jabref/pull/2869)
- We added the option to automatically download online files when a new entry is created from an existing ID (e.g., DOI). The option can be disabled in the preferences under "Import and Export". [#9756](https://github.com/JabRef/jabref/issues/9756)
- We added a new Integrity check for unescaped ampersands. [koppor#585](https://github.com/koppor/jabref/issues/585)
- We added support for parsing `$\backslash$` in file paths (as exported by Mendeley). [forum#3470](https://discourse.jabref.org/t/mendeley-bib-import-with-linked-files/3470)
- We added the possibility to automatically fetch entries when an ISBN is pasted on the main table. [#9864](https://github.com/JabRef/jabref/issues/9864)
- We added the option to disable the automatic linking of files in the entry editor [#5105](https://github.com/JabRef/jabref/issues/5105)
- We added the link icon for ISBNs in linked identifiers column. [#9819](https://github.com/JabRef/jabref/issues/9819)
- We added key binding to focus on groups <kbd>alt</kbd> + <kbd>s</kbd> [#9863](https://github.com/JabRef/jabref/issues/9863)
- We added the option to unprotect a text selection, which strips all pairs of curly braces away. [#9950](https://github.com/JabRef/jabref/issues/9950)
- We added drag and drop events for field 'Groups' in entry editor panel. [#569](https://github.com/koppor/jabref/issues/569)
- We added support for parsing MathML in the Medline importer. [#4273](https://github.com/JabRef/jabref/issues/4273)
- We added the ability to search for an identifier (DOI, ISBN, ArXiv ID) directly from 'Web Search'. [#7575](https://github.com/JabRef/jabref/issues/7575) [#9674](https://github.com/JabRef/jabref/issues/9674)
- We added a cleanup activity that identifies a URL or a last-visited-date in the `note` field and moves it to the `url` and `urldate` field respectively. [koppor#216](https://github.com/koppor/jabref/issues/216)
- We enabled the user to change the name of a field in a custom entry type by double-clicking on it. [#9840](https://github.com/JabRef/jabref/issues/9840)
- We integrated two mail actions ("As Email" and "To Kindle") under a new "Send" option in the right-click & Tools menus. The Kindle option creates an email targeted to the user's Kindle email, which can be set in preferences under "External programs" [#6186](https://github.com/JabRef/jabref/issues/6186)
- We added an option to clear recent libraries' history. [#10003](https://github.com/JabRef/jabref/issues/10003)
- We added an option to encrypt and remember the proxy password. [#8055](https://github.com/JabRef/jabref/issues/8055)[#10044](https://github.com/JabRef/jabref/issues/10044)
<<<<<<< HEAD
- We added support for showing journal information, via info buttons next to the `Journal` and `ISSN` fields in the entry editor. [#6189](https://github.com/JabRef/jabref/issues/6189)
=======
- We added support for pushing citations to Sublime Text 3 [#10098](https://github.com/JabRef/jabref/issues/10098)
>>>>>>> 0a6c0523

### Changed

- We replaced "Close" by "Close library" and placed it after "Save all" in the File menu. [#10043](https://github.com/JabRef/jabref/pull/10043)
- We upgraded to Lucene 9.5 for the fulltext search. The search index will be rebuild. [#9584](https://github.com/JabRef/jabref/pull/9584)
- 'Get full text' now also checks the file url. [#568](https://github.com/koppor/jabref/issues/568)
- JabRef writes a new backup file only if there is a change. Before, JabRef created a backup upon start. [#9679](https://github.com/JabRef/jabref/pull/9679)
- We modified the `Add Group` dialog to use the most recently selected group hierarchical context. [#9141](https://github.com/JabRef/jabref/issues/9141)
- We refined the 'main directory not found' error message. [#9625](https://github.com/JabRef/jabref/pull/9625)
- JabRef writes a new backup file only if there is a change. Before, JabRef created a backup upon start. [#9679](https://github.com/JabRef/jabref/pull/9679)
- Backups of libraries are not stored per JabRef version, but collected together.
- We streamlined the paths for logs and backups: The parent path fragment is always `logs` or `backups`.
- `log.txt` now contains an entry if a BibTeX entry could not be parsed.
- `log.txt` now contains debug messages. Debugging needs to be enabled explicitly. [#9678](https://github.com/JabRef/jabref/pull/9678)
- `log.txt` does not contain entries for non-found files during PDF indexing. [#9678](https://github.com/JabRef/jabref/pull/9678)
- The hostname is now determined using environment variables (`COMPUTERNAME`/`HOSTNAME`) first. [#9910](https://github.com/JabRef/jabref/pull/9910)
- We improved the Medline importer to correctly import ISO dates for `revised`. [#9536](https://github.com/JabRef/jabref/issues/9536)
- To avoid cluttering of the directory, We always delete the `.sav` file upon successful write. [#9675](https://github.com/JabRef/jabref/pull/9675)
- We improved the unlinking/deletion of multiple linked files of an entry using the <kbd>Delete</kbd> key. [#9473](https://github.com/JabRef/jabref/issues/9473)
- The field names of customized entry types are now exchanged preserving the case. [#9993](https://github.com/JabRef/jabref/pull/9993)
- We moved the custom entry types dialog into the preferences dialog. [#9760](https://github.com/JabRef/jabref/pull/9760)
- We moved the manage content selectors dialog to the library properties. [#9768](https://github.com/JabRef/jabref/pull/9768)
- We moved the preferences menu command from the options menu to the file menu. [#9768](https://github.com/JabRef/jabref/pull/9768)
- We reworked the cross ref labels in the entry editor and added a right click menu. [#10046](https://github.com/JabRef/jabref/pull/10046)
- We reorganized the order of tabs and settings in the library properties. [#9836](https://github.com/JabRef/jabref/pull/9836)
- We changed the handling of an "overflow" of authors at `[authIniN]`: JabRef uses `+` to indicate an overflow. Example: `[authIni2]` produces `A+` (instead of `AB`) for `Aachen and Berlin and Chemnitz`. [#9703](https://github.com/JabRef/jabref/pull/9703)
- We moved the preferences option to open the last edited files on startup to the 'General' tab. [#9808](https://github.com/JabRef/jabref/pull/9808)
- We improved the recognition of DOIs when pasting a link containing a DOI on the maintable. [#9864](https://github.com/JabRef/jabref/issues/9864s)
- We reordered the preferences dialog. [#9839](https://github.com/JabRef/jabref/pull/9839)
- We split the 'Import and Export' tab into 'Web Search' and 'Export'. [#9839](https://github.com/JabRef/jabref/pull/9839)
- We moved the option to run JabRef in memory stick mode into the preferences dialog toolbar. [#9866](https://github.com/JabRef/jabref/pull/9866)
- In case the library contains empty entries, they are not written to disk. [#8645](https://github.com/JabRef/jabref/issues/8645)
- The formatter `remove_unicode_ligatures` is now called `replace_unicode_ligatures`. [#9890](https://github.com/JabRef/jabref/pull/9890)
- We improved the error message when no terminal was found [#9607](https://github.com/JabRef/jabref/issues/9607)
- In the context of the "systematic literature functionality", we changed the name "database" to "catalog" to use a separate term for online catalogs in comparison to SQL databases. [#9951](https://github.com/JabRef/jabref/pull/9951)
- We now show more fields (including Special Fields) in the dropdown selection for "Save sort order" in the library properties and for "Export sort order" in the preferences. [#10010](https://github.com/JabRef/jabref/issues/10010)
- We now encrypt and store the custom API keys in the OS native credential store. [#10044](https://github.com/JabRef/jabref/issues/10044)
- We changed the behavior of group addition/edit, so that sorting by alphabetical order is not performed by default after the modification [#10017](https://github.com/JabRef/jabref/issues/10017)
- We fixed an issue with spacing in the cleanup dialogue. [#10081](https://github.com/JabRef/jabref/issues/10081)

### Fixed

- We fixed an issue where clicking the group expansion pane/arrow caused the node to be selected, when it should just expand/detract the node - [#10111](https://github.com/JabRef/jabref/pull/10111)
- We fixed an issue where the browser import would add ' characters before the BibTeX entry on Linux. [#9588](https://github.com/JabRef/jabref/issues/9588)
- We fixed an issue where searching for a specific term with the DOAB fetcher lead to an exception. [#9571](https://github.com/JabRef/jabref/issues/9571)
- We fixed an issue where the "Import" -> "Library to import to" did not show the correct library name if two opened libraries had the same suffix. [#9567](https://github.com/JabRef/jabref/issues/9567)
- We fixed an issue where the rpm-Version of JabRef could not be properly uninstalled and reinstalled. [#9558](https://github.com/JabRef/jabref/issues/9558), [#9603](https://github.com/JabRef/jabref/issues/9603)
- We fixed an issue where the command line export using `--exportMatches` flag does not create an output bib file. [#9581](https://github.com/JabRef/jabref/issues/9581)
- We fixed an issue where custom field in the custom entry types could not be set to mulitline. [#9609](https://github.com/JabRef/jabref/issues/9609)
- We fixed an issue where the Office XML exporter did not resolve BibTeX-Strings when exporting entries. [forum#3741](https://discourse.jabref.org/t/exporting-bibtex-constant-strings-to-ms-office-2007-xml/3741)
- We fixed an issue where the Merge Entries Toolbar configuration was not saved after hitting 'Merge Entries' button. [#9091](https://github.com/JabRef/jabref/issues/9091)
- We fixed an issue where the password is stored in clear text if the user wants to use a proxy with authentication. [#8055](https://github.com/JabRef/jabref/issues/8055)
- JabRef is now more relaxed when parsing field content: In case a field content ended with `\`, the combination `\}` was treated as plain `}`. [#9668](https://github.com/JabRef/jabref/issues/9668)
- We resolved an issue that cut off the number of group entries when it exceeded four digits. [#8797](https://github.com/JabRef/jabref/issues/8797)
- We fixed the issue where the size of the global search window was not retained after closing. [#9362](https://github.com/JabRef/jabref/issues/9362)
- We fixed an issue where the Global Search UI preview is still white in dark theme. [#9362](https://github.com/JabRef/jabref/issues/9362)
- We fixed the double paste issue when <kbd>Cmd</kbd> + <kbd>v</kbd> is pressed on 'New entry from plaintext' dialog. [#9367](https://github.com/JabRef/jabref/issues/9367)
- We fixed an issue where the pin button on the Global Search dialog was located at the bottom and not at the top. [#9362](https://github.com/JabRef/jabref/issues/9362)
- We fixed the log text color in the event log console when using dark mode. [#9732](https://github.com/JabRef/jabref/issues/9732)
- We fixed an issue where searching for unlinked files would include the current library's .bib file. [#9735](https://github.com/JabRef/jabref/issues/9735)
- We fixed an issue where it was no longer possible to connect to a shared mysql database due to an exception. [#9761](https://github.com/JabRef/jabref/issues/9761)
- We fixed an issue where an exception was thrown for the user after <kbd>Ctrl</kbd>+<kbd>Z</kbd> command. [#9737](https://github.com/JabRef/jabref/issues/9737)
- We fixed the citation key generation for [`[authors]`, `[authshort]`, `[authorsAlpha]`, `[authIniN]`, `[authEtAl]`, `[auth.etal]`](https://docs.jabref.org/setup/citationkeypatterns#special-field-markers) to handle `and others` properly. [koppor#626](https://github.com/koppor/jabref/issues/626)
- We fixed the Save/save as file type shows BIBTEX_DB instead of "Bibtex library". [#9372](https://github.com/JabRef/jabref/issues/9372)
- We fixed the default main file directory for non-English Linux users. [#8010](https://github.com/JabRef/jabref/issues/8010)
- We fixed an issue when overwriting the owner was disabled. [#9896](https://github.com/JabRef/jabref/pull/9896)
- We fixed an issue regarding recording redundant prefixes in search history. [#9685](https://github.com/JabRef/jabref/issues/9685)
- We fixed an issue where passing a URL containing a DOI led to a "No entry found" notification. [#9821](https://github.com/JabRef/jabref/issues/9821)
- We fixed some minor visual inconsistencies and issues in the preferences dialog. [#9866](https://github.com/JabRef/jabref/pull/9866)
- The order of save actions is now retained. [#9890](https://github.com/JabRef/jabref/pull/9890)
- We fixed an issue where the order of save actions was not retained in the bib file. [#9890](https://github.com/JabRef/jabref/pull/9890)
- We fixed an issue in the preferences 'External file types' tab ignoring a custom application path in the edit dialog. [#9895](https://github.com/JabRef/jabref/issues/9895)
- We fixed an issue in the preferences where custom columns could be added to the entry table with no qualifier. [#9913](https://github.com/JabRef/jabref/issues/9913)
- We fixed an issue where the encoding header in a bib file was not respected when the file contained a BOM (Byte Order Mark). [#9926](https://github.com/JabRef/jabref/issues/9926)
- We fixed an issue where cli help output for import and export format was inconsistent. [koppor#429](https://github.com/koppor/jabref/issues/429)
- We fixed an issue where no preview could be generated for some entry types and led to an exception. [#9947](https://github.com/JabRef/jabref/issues/9947)
- We fixed an issue where the Linux terminal working directory argument was malformed and therefore ignored upon opening a terminal [#9953](https://github.com/JabRef/jabref/issues/9953)
- We fixed an issue under Linux where under some systems the file instead of the folder was opened. [#9607](https://github.com/JabRef/jabref/issues/9607)
- We fixed an issue where an Automatic Keyword Group could not be deleted in the UI. [#9778](https://github.com/JabRef/jabref/issues/9778)
- We fixed an issue where the citation key pattern `[edtrN_M]` returned the wrong editor. [#9946](https://github.com/JabRef/jabref/pull/9946)
- We fixed an issue where empty grey containers would remain in the groups panel, if displaying of group item count is turned off. [#9972](https://github.com/JabRef/jabref/issues/9972)
- We fixed an issue where fetching an ISBN could lead to application freezing when the fetcher did not return any results. [#9979](https://github.com/JabRef/jabref/issues/9979)
- We fixed an issue where closing a library containing groups and entries caused an exception [#9997](https://github.com/JabRef/jabref/issues/9997)
- We fixed a bug where the editor for strings in a bibliography file did not sort the entries by their keys [#10083](https://github.com/JabRef/jabref/pull/10083)
- We fixed an issues where clicking on the empty space of specific context menu entries would not trigger the associated action. [#8388](https://github.com/JabRef/jabref/issues/8388)
- We fixed an issue where JabRef would not remember if the window was in fullscreen or not [#4939](https://github.com/JabRef/jabref/issues/4939)

### Removed

- We removed the support of BibTeXML. [#9540](https://github.com/JabRef/jabref/issues/9540)
- We removed support for Markdown syntax for strikethrough and task lists in comment fields. [#9726](https://github.com/JabRef/jabref/pull/9726)
- We removed the options menu, because the two contents were moved to the File menu or the properties of the library. [#9768](https://github.com/JabRef/jabref/pull/9768)
- We removed the 'File' tab in the preferences and moved its contents to the 'Export' tab. [#9839](https://github.com/JabRef/jabref/pull/9839)

## [5.9] - 2023-01-06

### Added

- We added a dropdown menu to let users change the library they want to import into during import. [#6177](https://github.com/JabRef/jabref/issues/6177)
- We added the possibility to add/remove a preview style from the selected list using a double click. [#9490](https://github.com/JabRef/jabref/issues/9490)
- We added the option to define fields as "multine" directly in the custom entry types dialog. [#6448](https://github.com/JabRef/jabref/issues/6448)
- We changed the minWidth and the minHeight of the main window, so it won't have a width and/or a height with the value 0. [#9606](https://github.com/JabRef/jabref/issues/9606)

### Changed

- We changed database structure: in MySQL/MariaDB we renamed tables by adding a `JABREF_` prefix, and in PGSQL we moved tables in `jabref` schema. We added `VersionDBStructure` variable in `METADATA` table to indicate current version of structure, this variable is needed for automatic migration. [#9312](https://github.com/JabRef/jabref/issues/9312)
- We moved some preferences options to a new tab in the preferences dialog. [#9442](https://github.com/JabRef/jabref/pull/9308)
- We renamed "Medline abbreviation" to "dotless abbreviation". [#9504](https://github.com/JabRef/jabref/pull/9504)
- We now have more "dots" in the offered journal abbreviations. [#9504](https://github.com/JabRef/jabref/pull/9504)
- We now disable the button "Full text search" in the Searchbar by default [#9527](https://github.com/JabRef/jabref/pull/9527)


### Fixed

- The tab "deprecated fields" is shown in biblatex-mode only. [#7757](https://github.com/JabRef/jabref/issues/7757)
- In case a journal name of an IEEE journal is abbreviated, the "normal" abbreviation is used - and not the one of the IEEE BibTeX strings. [abbrv#91](https://github.com/JabRef/abbrv.jabref.org/issues/91)
- We fixed a performance issue when loading large lists of custom journal abbreviations. [#8928](https://github.com/JabRef/jabref/issues/8928)
- We fixed an issue where the last opened libraries were not remembered when a new unsaved library was open as well. [#9190](https://github.com/JabRef/jabref/issues/9190)
- We fixed an issue where no context menu for the group "All entries" was present. [forum#3682](https://discourse.jabref.org/t/how-sort-groups-a-z-not-subgroups/3682)
- We fixed an issue where extra curly braces in some fields would trigger an exception when selecting the entry or doing an integrity check. [#9475](https://github.com/JabRef/jabref/issues/9475), [#9503](https://github.com/JabRef/jabref/issues/9503)
- We fixed an issue where entering a date in the format "YYYY/MM" in the entry editor date field caused an exception. [#9492](https://github.com/JabRef/jabref/issues/9492)
- For portable versions, the `.deb` file now works on plain debian again. [#9472](https://github.com/JabRef/jabref/issues/9472)
- We fixed an issue where the download of linked online files failed after an import of entries for certain urls. [#9518](https://github.com/JabRef/jabref/issues/9518)
- We fixed an issue where an exception occurred when manually downloading a file from an URL in the entry editor. [#9521](https://github.com/JabRef/jabref/issues/9521)
- We fixed an issue with open office csv file formatting where commas in the abstract field where not escaped. [#9087](https://github.com/JabRef/jabref/issues/9087)
- We fixed an issue with deleting groups where subgroups different from the selected group were deleted. [#9281](https://github.com/JabRef/jabref/issues/9281)

## [5.8] - 2022-12-18

### Added

- We integrated a new three-way merge UI for merging entries in the Entries Merger Dialog, the Duplicate Resolver Dialog, the Entry Importer Dialog, and the External Changes Resolver Dialog. [#8945](https://github.com/JabRef/jabref/pull/8945)
- We added the ability to merge groups, keywords, comments and files when merging entries. [#9022](https://github.com/JabRef/jabref/pull/9022)
- We added a warning message next to the authors field in the merge dialog to warn users when the authors are the same but formatted differently. [#8745](https://github.com/JabRef/jabref/issues/8745)
- The default file directory of a library is used as default directory for [unlinked file lookup](https://docs.jabref.org/collect/findunlinkedfiles#link-the-pdfs-to-your-bib-library). [koppor#546](https://github.com/koppor/jabref/issues/546)
- The properties of an existing systematic literature review (SLR) can be edited. [koppor#604](https://github.com/koppor/jabref/issues/604)
- An systematic literature review (SLR) can now be started from the SLR itself. [#9131](https://github.com/JabRef/jabref/pull/9131), [koppor#601](https://github.com/koppor/jabref/issues/601)
- On startup, JabRef notifies the user if there were parsing errors during opening.
- We added support for the field `fjournal` (in `@article`) for abbreviation and unabbreviation functionalities. [#321](https://github.com/JabRef/jabref/pull/321)
- In case a backup is found, the filename of the backup is shown and one can navigate to the file. [#9311](https://github.com/JabRef/jabref/pull/9311)
- We added support for the Ukrainian and Arabic languages. [#9236](https://github.com/JabRef/jabref/pull/9236), [#9243](https://github.com/JabRef/jabref/pull/9243)

### Changed

- We improved the Citavi Importer to also import so called Knowledge-items into the field `comment` of the corresponding entry [#9025](https://github.com/JabRef/jabref/issues/9025)
- We modified the change case sub-menus and their corresponding tips (displayed when you stay long over the menu) to properly reflect exemplified cases. [#9339](https://github.com/Jabref/jabref/issues/9339)
- We call backup files `.bak` and temporary writing files now `.sav`.
- JabRef keeps 10 older versions of a `.bib` file in the [user data dir](https://github.com/harawata/appdirs#supported-directories) (instead of a single `.sav` (now: `.bak`) file in the directory of the `.bib` file)
- We improved the External Changes Resolver dialog to be more usaable. [#9021](https://github.com/JabRef/jabref/pull/9021)
- We simplified the actions to fast-resolve duplicates to 'Keep Left', 'Keep Right', 'Keep Both' and 'Keep Merged'. [#9056](https://github.com/JabRef/jabref/issues/9056)
- The fallback directory of the file folder now is the general file directory. In case there was a directory configured for a library and this directory was not found, JabRef placed the PDF next to the .bib file and not into the general file directory.
- The global default directory for storing PDFs is now the documents folder in the user's home.
- When adding or editing a subgroup it is placed w.r.t. to alphabetical ordering rather than at the end. [koppor#577](https://github.com/koppor/jabref/issues/577)
- Groups context menu now shows appropriate options depending on number of subgroups. [koppor#579](https://github.com/koppor/jabref/issues/579)
- We modified the "Delete file" dialog and added the full file path to the dialog text. The file path in the title was changed to file name only. [koppor#534](https://github.com/koppor/jabref/issues/534)
- Download from URL now automatically fills with URL from clipboard. [koppor#535](https://github.com/koppor/jabref/issues/535)
- We added HTML and Markdown files to Find Unlinked Files and removed BibTeX. [koppor#547](https://github.com/koppor/jabref/issues/547)
- ArXiv fetcher now retrieves additional data from related DOIs (both ArXiv and user-assigned). [#9170](https://github.com/JabRef/jabref/pull/9170)
- We modified the Directory of Open Access Books (DOAB) fetcher so that it will now also fetch the ISBN when possible. [#8708](https://github.com/JabRef/jabref/issues/8708)
- Genres are now mapped correctly to entry types when importing MODS files. [#9185](https://github.com/JabRef/jabref/issues/9185)
- We changed the button label from "Return to JabRef" to "Return to library" to better indicate the purpose of the action.
- We changed the color of found text from red to high-contrast colors (background: yellow; font color: purple). [koppor#552](https://github.com/koppor/jabref/issues/552)
- We fixed an issue where the wrong icon for a successful import of a bib entry was shown. [#9308](https://github.com/JabRef/jabref/pull/9308)
- We changed the messages after importing unlinked local files to past tense. [koppor#548](https://github.com/koppor/jabref/issues/548)
- We fixed an issue where the wrong icon for a successful import of a bib entry was shown [#9308](https://github.com/JabRef/jabref/pull/9308)
- In the context of the [Cleanup dialog](https://docs.jabref.org/finding-sorting-and-cleaning-entries/cleanupentries) we changed the text of the conversion of BibTeX to biblatex (and vice versa) to make it more clear. [koppor#545](https://github.com/koppor/jabref/issues/545)
- We removed wrapping of string constants when writing to a `.bib` file.
- In the context of a systematic literature review (SLR), a user can now add arbitrary data into `study.yml`. JabRef just ignores this data. [#9124](https://github.com/JabRef/jabref/pull/9124)
- In the context of a systematic literature review (SLR), we reworked the "Define study" parameters dialog. [#9123](https://github.com/JabRef/jabref/pull/9123)
- We upgraded to Lucene 9.4 for the fulltext search. The search index will be rebuild. [#9213](https://github.com/JabRef/jabref/pull/9213)
- We disabled the "change case" menu for empty fields. [#9214](https://github.com/JabRef/jabref/issues/9214)
- We disabled the conversion menu for empty fields. [#9200](https://github.com/JabRef/jabref/issues/9200)

### Fixed

- We fixed an issue where applied save actions on saving the library file would lead to the dialog "The library has been modified by another program" popping up. [#4877](https://github.com/JabRef/jabref/issues/4877)
- We fixed issues with save actions not correctly loaded when opening the library. [#9122](https://github.com/JabRef/jabref/pull/9122)
- We fixed the behavior of "Discard changes" when reopening a modified library. [#9361](https://github.com/JabRef/jabref/issues/9361)
- We fixed several bugs regarding the manual and the autosave of library files that could lead to exceptions. [#9067](https://github.com/JabRef/jabref/pull/9067), [#8448](https://github.com/JabRef/jabref/issues/8484), [#8746](https://github.com/JabRef/jabref/issues/8746), [#6684](https://github.com/JabRef/jabref/issues/6684), [#6644](https://github.com/JabRef/jabref/issues/6644), [#6102](https://github.com/JabRef/jabref/issues/6102), [#6002](https://github.com/JabRef/jabref/issues/6000)
- We fixed an issue where pdfs were re-indexed on each startup. [#9166](https://github.com/JabRef/jabref/pull/9166)
- We fixed an issue when using an unsafe character in the citation key, the auto-linking feature fails to link files. [#9267](https://github.com/JabRef/jabref/issues/9267)
- We fixed an issue where a message about changed metadata would occur on saving although nothing changed. [#9159](https://github.com/JabRef/jabref/issues/9159)
- We fixed an issue where the possibility to generate a subdatabase from an aux file was writing empty files when called from the commandline. [#9115](https://github.com/JabRef/jabref/issues/9115), [forum#3516](https://discourse.jabref.org/t/export-subdatabase-from-aux-file-on-macos-command-line/3516)
- We fixed an issue where author names with tilde accents (for example ñ) were marked as "Names are not in the standard BibTeX format". [#8071](https://github.com/JabRef/jabref/issues/8071)
- We fixed an issue where capitalize didn't capitalize words after hyphen characters. [#9157](https://github.com/JabRef/jabref/issues/9157)
- We fixed an issue where title case didn't capitalize words after en-dash characters and skip capitalization of conjunctions that comes after en-dash characters. [#9068](https://github.com/JabRef/jabref/pull/9068),[#9142](https://github.com/JabRef/jabref/pull/9142)
- We fixed an issue with the message that is displayed when fetcher returns an empty list of entries for given query. [#9195](https://github.com/JabRef/jabref/issues/9195)
- We fixed an issue where editing entry's "date" field in library mode "biblatex" causes an uncaught exception. [#8747](https://github.com/JabRef/jabref/issues/8747)
- We fixed an issue where importing from XMP would fail for certain PDFs. [#9383](https://github.com/JabRef/jabref/issues/9383)
- We fixed an issue that JabRef displayed the wrong group tree after loading. [koppor#637](https://github.com/koppor/jabref/issues/637)
- We fixed that sorting of entries in the maintable by special fields is updated immediately. [#9334](https://github.com/JabRef/jabref/issues/9334)
- We fixed the display of issue, number, eid and pages fields in the entry preview. [#8607](https://github.com/JabRef/jabref/pull/8607), [#8372](https://github.com/JabRef/jabref/issues/8372), [Koppor#514](https://github.com/koppor/jabref/issues/514), [forum#2390](https://discourse.jabref.org/t/unable-to-edit-my-bibtex-file-that-i-used-before-vers-5-1/2390), [forum#3462](https://discourse.jabref.org/t/jabref-5-6-need-help-with-export-from-jabref-to-microsoft-word-entry-preview-of-apa-7-not-rendering-correctly/3462)
- We fixed the page ranges checker to detect article numbers in the pages field (used at [Check Integrity](https://docs.jabref.org/finding-sorting-and-cleaning-entries/checkintegrity)). [#8607](https://github.com/JabRef/jabref/pull/8607)
- The [HtmlToLaTeXFormatter](https://docs.jabref.org/finding-sorting-and-cleaning-entries/saveactions#html-to-latex) keeps single `<` characters.
- We fixed a performance regression when opening large libraries. [#9041](https://github.com/JabRef/jabref/issues/9041)
- We fixed a bug where spaces are trimmed when highlighting differences in the Entries merge dialog. [koppor#371](https://github.com/koppor/jabref/issues/371)
- We fixed some visual glitches with the linked files editor field in the entry editor and increased its height. [#8823](https://github.com/JabRef/jabref/issues/8823)
- We fixed some visual inconsistencies (round corners of highlighted buttons). [#8806](https://github.com/JabRef/jabref/issues/8806)
- We fixed an issue where JabRef would not exit when a connection to a LibreOffice document was established previously and the document is still open. [#9075](https://github.com/JabRef/jabref/issues/9075)
- We fixed an issue about selecting the save order in the preferences. [#9175](https://github.com/JabRef/jabref/issues/9147)
- We fixed an issue where an exception when fetching a DOI was not logged correctly. [koppor#627](https://github.com/koppor/jabref/issues/627)
- We fixed an issue where a user could not open an attached file in a new unsaved library. [#9386](https://github.com/JabRef/jabref/issues/9386)
- We fixed a typo within a connection error message. [koppor#625](https://github.com/koppor/jabref/issues/625)
- We fixed an issue where journal abbreviations would not abbreviate journal titles with escaped ampersands (\\&). [#8948](https://github.com/JabRef/jabref/issues/8948)
- We fixed the readability of the file field in the dark theme. [#9340](https://github.com/JabRef/jabref/issues/9340)
- We fixed an issue where the 'close dialog' key binding was not closing the Preferences dialog. [#8888](https://github.com/jabref/jabref/issues/8888)
- We fixed an issue where a known journal's medline/dot-less abbreviation does not switch to the full name. [#9370](https://github.com/JabRef/jabref/issues/9370)
- We fixed an issue where hitting enter on the search field within the preferences dialog closed the dialog. [koppor#630](https://github.com/koppor/jabref/issues/630)
- We fixed the "Cleanup entries" dialog is partially visible. [#9223](https://github.com/JabRef/jabref/issues/9223)
- We fixed an issue where font size preferences did not apply correctly to preference dialog window and the menu bar. [#8386](https://github.com/JabRef/jabref/issues/8386) and [#9279](https://github.com/JabRef/jabref/issues/9279)
- We fixed the display of the "Customize Entry Types" dialog title. [#9198](https://github.com/JabRef/jabref/issues/9198)
- We fixed an issue where the CSS styles are missing in some dialogs. [#9150](https://github.com/JabRef/jabref/pull/9150)
- We fixed an issue where controls in the preferences dialog could outgrow the window. [#9017](https://github.com/JabRef/jabref/issues/9017)
- We fixed an issue where highlighted text color for entry merge dialogue was not clearly visible. [#9192](https://github.com/JabRef/jabref/issues/9192)

### Removed

- We removed "last-search-date" from the systematic literature review feature, because the last-search-date can be deducted from the git logs. [#9116](https://github.com/JabRef/jabref/pull/9116)
- We removed the [CiteseerX](https://docs.jabref.org/collect/import-using-online-bibliographic-database#citeseerx) fetcher, because the API used by JabRef is sundowned. [#9466](https://github.com/JabRef/jabref/pull/9466)

## [5.7] - 2022-08-05

### Added

- We added a fetcher for [Biodiversity Heritage Library](https://www.biodiversitylibrary.org/). [8539](https://github.com/JabRef/jabref/issues/8539)
- We added support for multiple messages in the snackbar. [#7340](https://github.com/JabRef/jabref/issues/7340)
- We added an extra option in the 'Find Unlinked Files' dialog view to ignore unnecessary files like Thumbs.db, DS_Store, etc. [koppor#373](https://github.com/koppor/jabref/issues/373)
- JabRef now writes log files. Linux: `$home/.cache/jabref/logs/version`, Windows: `%APPDATA%\..\Local\harawata\jabref\version\logs`, Mac: `Users/.../Library/Logs/jabref/version`
- We added an importer for Citavi backup files, support ".ctv5bak" and ".ctv6bak" file formats. [#8322](https://github.com/JabRef/jabref/issues/8322)
- We added a feature to drag selected entries and drop them to other opened inactive library tabs [koppor521](https://github.com/koppor/jabref/issues/521).
- We added support for the [biblatex-apa](https://github.com/plk/biblatex-apa) legal entry types `Legislation`, `Legadminmaterial`, `Jurisdiction`, `Constitution` and `Legal` [#8931](https://github.com/JabRef/jabref/issues/8931)

### Changed

- The file column in the main table now shows the corresponding defined icon for the linked file [8930](https://github.com/JabRef/jabref/issues/8930).
- We improved the color of the selected entries and the color of the summary in the Import Entries Dialog in the dark theme. [#7927](https://github.com/JabRef/jabref/issues/7927)
- We upgraded to Lucene 9.2 for the fulltext search.
  Thus, the now created search index cannot be read from older versions of JabRef anylonger.
  ⚠️ JabRef will recreate the index in a new folder for new files and this will take a long time for a huge library.
  Moreover, switching back and forth JabRef versions and meanwhile adding PDFs also requires rebuilding the index now and then.
  [#8868](https://github.com/JabRef/jabref/pull/8868)
- We improved the Latex2Unicode conversion [#8639](https://github.com/JabRef/jabref/pull/8639)
- Writing BibTeX data into a PDF (XMP) removes braces. [#8452](https://github.com/JabRef/jabref/issues/8452)
- Writing BibTeX data into a PDF (XMP) does not write the `file` field.
- Writing BibTeX data into a PDF (XMP) considers the configured keyword separator (and does not use "," as default any more)
- The Medline/Pubmed search now also supports the [default fields and operators for searching](https://docs.jabref.org/collect/import-using-online-bibliographic-database#search-syntax). [forum#3554](https://discourse.jabref.org/t/native-pubmed-search/3354)
- We improved group expansion arrow that prevent it from activating group when expanding or collapsing. [#7982](https://github.com/JabRef/jabref/issues/7982), [#3176](https://github.com/JabRef/jabref/issues/3176)
- When configured SSL certificates changed, JabRef warns the user to restart to apply the configuration.
- We improved the appearances and logic of the "Manage field names & content" dialog, and renamed it to "Automatic field editor". [#6536](https://github.com/JabRef/jabref/issues/6536)
- We improved the message explaining the options when modifying an automatic keyword group [#8911](https://github.com/JabRef/jabref/issues/8911)
- We moved the preferences option "Warn about duplicates on import" option from the tab "File" to the tab "Import and Export". [koppor#570](https://github.com/koppor/jabref/issues/570)
- When JabRef encounters `% Encoding: UTF-8` header, it is kept during writing (and not removed). [#8964](https://github.com/JabRef/jabref/pull/8964)
- We replace characters which cannot be decoded using the specified encoding by a (probably another) valid character. This happens if JabRef detects the wrong charset (e.g., UTF-8 instead of Windows 1252). One can use the [Integrity Check](https://docs.jabref.org/finding-sorting-and-cleaning-entries/checkintegrity) to find those characters.

### Fixed

- We fixed an issue where linked fails containing parts of the main file directory could not be opened. [#8991](https://github.com/JabRef/jabref/issues/8991)
- Linked files with an absolute path can be opened again. [#8991](https://github.com/JabRef/jabref/issues/8991)
- We fixed an issue where the user could not rate an entry in the main table when an entry was not yet ranked. [#5842](https://github.com/JabRef/jabref/issues/5842)
- We fixed an issue that caused JabRef to sometimes open multiple instances when "Remote Operation" is enabled. [#8653](https://github.com/JabRef/jabref/issues/8653)
- We fixed an issue where linked files with the filetype "application/pdf" in an entry were not shown with the correct PDF-Icon in the main table [8930](https://github.com/JabRef/jabref/issues/8930)
- We fixed an issue where "open folder" for linked files did not open the folder and did not select the file unter certain Linux desktop environments [#8679](https://github.com/JabRef/jabref/issues/8679), [#8849](https://github.com/JabRef/jabref/issues/8849)
- We fixed an issue where the content of a big shared database library is not shown [#8788](https://github.com/JabRef/jabref/issues/8788)
- We fixed the unnecessary horizontal scroll bar in group panel [#8467](https://github.com/JabRef/jabref/issues/8467)
- We fixed an issue where the notification bar message, icon and actions appeared to be invisible. [#8761](https://github.com/JabRef/jabref/issues/8761)
- We fixed an issue where deprecated fields tab is shown when the fields don't contain any values. [#8396](https://github.com/JabRef/jabref/issues/8396)
- We fixed an issue where an exception for DOI search occurred when the DOI contained urlencoded characters. [#8787](https://github.com/JabRef/jabref/issues/8787)
- We fixed an issue which allow us to select and open identifiers from a popup list in the maintable [#8758](https://github.com/JabRef/jabref/issues/8758), [8802](https://github.com/JabRef/jabref/issues/8802)
- We fixed an issue where the escape button had no functionality within the "Filter groups" textfield. [koppor#562](https://github.com/koppor/jabref/issues/562)
- We fixed an issue where the exception that there are invalid characters in filename. [#8786](https://github.com/JabRef/jabref/issues/8786)
- When the proxy configuration removed the proxy user/password, this change is applied immediately.
- We fixed an issue where removing several groups deletes only one of them. [#8390](https://github.com/JabRef/jabref/issues/8390)
- We fixed an issue where the Sidepane (groups, web search and open office) width is not remembered after restarting JabRef. [#8907](https://github.com/JabRef/jabref/issues/8907)
- We fixed a bug where switching between themes will cause an error/exception. [#8939](https://github.com/JabRef/jabref/pull/8939)
- We fixed a bug where files that were deleted in the source bibtex file were kept in the index. [#8962](https://github.com/JabRef/jabref/pull/8962)
- We fixed "Error while sending to JabRef" when the browser extension interacts with JabRef. [JabRef-Browser-Extension#479](https://github.com/JabRef/JabRef-Browser-Extension/issues/479)
- We fixed a bug where updating group view mode (intersection or union) requires re-selecting groups to take effect. [#6998](https://github.com/JabRef/jabref/issues/6998)
- We fixed a bug that prevented external group metadata changes from being merged. [#8873](https://github.com/JabRef/jabref/issues/8873)
- We fixed the shared database opening dialog to remember autosave folder and tick. [#7516](https://github.com/JabRef/jabref/issues/7516)
- We fixed an issue where name formatter could not be saved. [#9120](https://github.com/JabRef/jabref/issues/9120)

### Removed

- We removed the social media buttons for our Twitter and Facebook pages. [#8774](https://github.com/JabRef/jabref/issues/8774)

## [5.6] - 2022-04-25

### Added

- We enabled the user to customize the API Key for some fetchers. [#6877](https://github.com/JabRef/jabref/issues/6877)
- We added an extra option when right-clicking an entry in the Entry List to copy either the DOI or the DOI url.
- We added a fetcher for [Directory of Open Access Books (DOAB)](https://doabooks.org/) [8576](https://github.com/JabRef/jabref/issues/8576)
- We added an extra option to ask the user whether they want to open to reveal the folder holding the saved file with the file selected. [#8195](https://github.com/JabRef/jabref/issues/8195)
- We added a new section to network preferences to allow using custom SSL certificates. [#8126](https://github.com/JabRef/jabref/issues/8126)
- We improved the version check to take also beta version into account and now redirect to the right changelog for the version.
- We added two new web and fulltext fetchers: SemanticScholar and ResearchGate.
- We added notifications on success and failure when writing metadata to a PDF-file. [#8276](https://github.com/JabRef/jabref/issues/8276)
- We added a cleanup action that escapes `$` (by adding a backslash in front). [#8673](https://github.com/JabRef/jabref/issues/8673)

### Changed

- We upgraded to Lucene 9.1 for the fulltext search.
  Thus, the now created search index cannot be read from older versions of JabRef any longer.
  ⚠️ JabRef will recreate the index in a new folder for new files and this will take a long time for a huge library.
  Moreover, switching back and forth JabRef versions and meanwhile adding PDFs also requires rebuilding the index now and then.
  [#8362](https://github.com/JabRef/jabref/pull/8362)
- We changed the list of CSL styles to those that support formatting bibliographies. [#8421](https://github.com/JabRef/jabref/issues/8421) [citeproc-java#116](https://github.com/michel-kraemer/citeproc-java/issues/116)
- The CSL preview styles now also support displaying data from cross references entries that are linked via the `crossref` field. [#7378](https://github.com/JabRef/jabref/issues/7378)
- We made the Search button in Web Search wider. We also skewed the panel titles to the left. [#8397](https://github.com/JabRef/jabref/issues/8397)
- We introduced a preference to disable fulltext indexing. [#8468](https://github.com/JabRef/jabref/issues/8468)
- When exporting entries, the encoding is always UTF-8.
- When embedding BibTeX data into a PDF, the encoding is always UTF-8.
- We replaced the [OttoBib](https://en.wikipedia.org/wiki/OttoBib) fetcher by a fetcher by [OpenLibrary](https://openlibrary.org/dev/docs/api/books). [#8652](https://github.com/JabRef/jabref/issues/8652)
- We first fetch ISBN data from OpenLibrary, if nothing found, ebook.de is tried.
- We now only show a warning when exiting for tasks that will not be recovered automatically upon relaunch of JabRef. [#8468](https://github.com/JabRef/jabref/issues/8468)

### Fixed

- We fixed an issue where right clicking multiple entries and pressing "Change entry type" would only change one entry. [#8654](https://github.com/JabRef/jabref/issues/8654)
- We fixed an issue where it was no longer possible to add or delete multiple files in the `file` field in the entry editor. [#8659](https://github.com/JabRef/jabref/issues/8659)
- We fixed an issue where the author's lastname was not used for the citation key generation if it started with a lowercase letter. [#8601](https://github.com/JabRef/jabref/issues/8601)
- We fixed an issue where custom "Protected terms" files were missing after a restart of JabRef. [#8608](https://github.com/JabRef/jabref/issues/8608)
- We fixed an issue where JabRef could not start due to a missing directory for the fulltex index. [#8579](https://github.com/JabRef/jabref/issues/8579)
- We fixed an issue where long article numbers in the `pages` field would cause an exception and preventing the citation style to display. [#8381](https://github.com/JabRef/jabref/issues/8381), [citeproc-java](https://github.com/michel-kraemer/citeproc-java/issues/114)
- We fixed an issue where online links in the file field were not detected correctly and could produce an exception. [#8150](https://github.com/JabRef/jabref/issues/8510)
- We fixed an issue where an exception could occur when saving the preferences [#7614](https://github.com/JabRef/jabref/issues/7614)
- We fixed an issue where "Copy DOI url" in the right-click menu of the Entry List would just copy the DOI and not the DOI url. [#8389](https://github.com/JabRef/jabref/issues/8389)
- We fixed an issue where opening the console from the drop-down menu would cause an exception. [#8466](https://github.com/JabRef/jabref/issues/8466)
- We fixed an issue when reading non-UTF-8 encoded. When no encoding header is present, the encoding is now detected from the file content (and the preference option is disregarded). [#8417](https://github.com/JabRef/jabref/issues/8417)
- We fixed an issue where pasting a URL was replacing `+` signs by spaces making the URL unreachable. [#8448](https://github.com/JabRef/jabref/issues/8448)
- We fixed an issue where creating subsidiary files from aux files created with some versions of biblatex would produce incorrect results. [#8513](https://github.com/JabRef/jabref/issues/8513)
- We fixed an issue where opening the changelog from withing JabRef led to a 404 error. [#8563](https://github.com/JabRef/jabref/issues/8563)
- We fixed an issue where not all found unlinked local files were imported correctly due to some race condition. [#8444](https://github.com/JabRef/jabref/issues/8444)
- We fixed an issue where Merge entries dialog exceeds screen boundaries.
- We fixed an issue where the app lags when selecting an entry after a fresh start. [#8446](https://github.com/JabRef/jabref/issues/8446)
- We fixed an issue where no citationkey was generated on import, pasting a doi or an entry on the main table. [8406](https://github.com/JabRef/jabref/issues/8406), [koppor#553](https://github.com/koppor/jabref/issues/553)
- We fixed an issue where accent search does not perform consistently. [#6815](https://github.com/JabRef/jabref/issues/6815)
- We fixed an issue where the incorrect entry was selected when "New Article" is pressed while search filters are active. [#8674](https://github.com/JabRef/jabref/issues/8674)
- We fixed an issue where "Write BibTeXEntry metadata to PDF" button remains enabled while writing to PDF is in-progress. [#8691](https://github.com/JabRef/jabref/issues/8691)

### Removed

- We removed the option to copy CSL Citation styles data as `XSL_FO`, `ASCIIDOC`, and `RTF` as these have not been working since a long time and are no longer supported in the external library used for processing the styles. [#7378](https://github.com/JabRef/jabref/issues/7378)
- We removed the option to configure the default encoding. The default encoding is now hard-coded to the modern UTF-8 encoding.

## [5.5] - 2022-01-17

### Changed

- We integrated the external file types dialog directly inside the preferences. [#8341](https://github.com/JabRef/jabref/pull/8341)
- We disabled the add group button color change after adding 10 new groups. [#8051](https://github.com/JabRef/jabref/issues/8051)
- We inverted the logic for resolving [BibTeX strings](https://docs.jabref.org/advanced/strings). This helps to keep `#` chars. By default String resolving is only activated for a couple of standard fields. The list of fields can be modified in the preferences. [#7010](https://github.com/JabRef/jabref/issues/7010), [#7102](https://github.com/JabRef/jabref/issues/7012), [#8303](https://github.com/JabRef/jabref/issues/8303)
- We moved the search box in preview preferences closer to the available citation styles list. [#8370](https://github.com/JabRef/jabref/pull/8370)
- Changing the preference to show the preview panel as a separate tab now has effect without restarting JabRef. [#8370](https://github.com/JabRef/jabref/pull/8370)
- We enabled switching themes in JabRef without the need to restart JabRef. [#7335](https://github.com/JabRef/jabref/pull/7335)
- We added support for the field `day`, `rights`, `coverage` and `language` when reading XMP data in Dublin Core format. [#8491](https://github.com/JabRef/jabref/issues/8491)

### Fixed

- We fixed an issue where the preferences for "Search and store files relative to library file location" where ignored when the "Main file directory" field was not empty [#8385](https://github.com/JabRef/jabref/issues/8385)
- We fixed an issue where `#`chars in certain fields would be interpreted as BibTeX strings [#7010](https://github.com/JabRef/jabref/issues/7010), [#7102](https://github.com/JabRef/jabref/issues/7012), [#8303](https://github.com/JabRef/jabref/issues/8303)
- We fixed an issue where the fulltext search on an empty library with no documents would lead to an exception [koppor#522](https://github.com/koppor/jabref/issues/522)
- We fixed an issue where clicking on "Accept changes" in the merge dialog would lead to an exception [forum#2418](https://discourse.jabref.org/t/the-library-has-been-modified-by-another-program/2418/8)
- We fixed an issue where clicking on headings in the entry preview could lead to an exception. [#8292](https://github.com/JabRef/jabref/issues/8292)
- We fixed an issue where IntegrityCheck used the system's character encoding instead of the one set by the library or in preferences [#8022](https://github.com/JabRef/jabref/issues/8022)
- We fixed an issue about empty metadata in library properties when called from the right click menu. [#8358](https://github.com/JabRef/jabref/issues/8358)
- We fixed an issue where someone could add a duplicate field in the customize entry type dialog. [#8194](https://github.com/JabRef/jabref/issues/8194)
- We fixed a typo in the library properties tab: "String constants". There, one can configure [BibTeX string constants](https://docs.jabref.org/advanced/strings).
- We fixed an issue when writing a non-UTF-8 encoded file: The header is written again. [#8417](https://github.com/JabRef/jabref/issues/8417)
- We fixed an issue where folder creation during systemic literature review failed due to an illegal fetcher name. [#8552](https://github.com/JabRef/jabref/pull/8552)

## [5.4] - 2021-12-20

### Added

- We added confirmation dialog when user wants to close a library where any empty entries are detected. [#8096](https://github.com/JabRef/jabref/issues/8096)
- We added import support for CFF files. [#7945](https://github.com/JabRef/jabref/issues/7945)
- We added the option to copy the DOI of an entry directly from the context menu copy submenu. [#7826](https://github.com/JabRef/jabref/issues/7826)
- We added a fulltext search feature. [#2838](https://github.com/JabRef/jabref/pull/2838)
- We improved the deduction of bib-entries from imported fulltext pdfs. [#7947](https://github.com/JabRef/jabref/pull/7947)
- We added unprotect_terms to the list of bracketed pattern modifiers [#7826](https://github.com/JabRef/jabref/pull/7960)
- We added a dialog that allows to parse metadata from linked pdfs. [#7929](https://github.com/JabRef/jabref/pull/7929)
- We added an icon picker in group edit dialog. [#6142](https://github.com/JabRef/jabref/issues/6142)
- We added a preference to Opt-In to JabRef's online metadata extraction service (Grobid) usage. [#8002](https://github.com/JabRef/jabref/pull/8002)
- We readded the possibility to display the search results of all databases ("Global Search"). It is shown in a separate window. [#4096](https://github.com/JabRef/jabref/issues/4096)
- We readded the possibility to keep the search string when switching tabs. It is implemented by a toggle button. [#4096](https://github.com/JabRef/jabref/issues/4096#issuecomment-575986882)
- We allowed the user to also preview the available citation styles in the preferences besides the selected ones [#8108](https://github.com/JabRef/jabref/issues/8108)
- We added an option to search the available citation styles by name in the preferences [#8108](https://github.com/JabRef/jabref/issues/8108)
- We added an option to generate bib-entries from ID through a popover in the toolbar. [#4183](https://github.com/JabRef/jabref/issues/4183)
- We added a menu option in the right click menu of the main table tabs to display the library properties. [#6527](https://github.com/JabRef/jabref/issues/6527)
- When a `.bib` file ("library") was saved successfully, a notification is shown

### Changed

- Local library settings may overwrite the setting "Search and store files relative to library file location" [#8179](https://github.com/JabRef/jabref/issues/8179)
- The option "Fit table horizontally on screen" in the "Entry table" preferences is now disabled by default [#8148](https://github.com/JabRef/jabref/pull/8148)
- We improved the preferences and descriptions in the "Linked files" preferences tab [#8148](https://github.com/JabRef/jabref/pull/8148)
- We slightly changed the layout of the Journal tab in the preferences for ui consistency. [#7937](https://github.com/JabRef/jabref/pull/7937)
- The JabRefHost on Windows now writes a temporary file and calls `-importToOpen` instead of passing the bibtex via `-importBibtex`. [#7374](https://github.com/JabRef/jabref/issues/7374), [JabRef Browser Ext #274](https://github.com/JabRef/JabRef-Browser-Extension/issues/274)
- We reordered some entries in the right-click menu of the main table. [#6099](https://github.com/JabRef/jabref/issues/6099)
- We merged the barely used ImportSettingsTab and the CustomizationTab in the preferences into one single tab and moved the option to allow Integers in Edition Fields in Bibtex-Mode to the EntryEditor tab. [#7849](https://github.com/JabRef/jabref/pull/7849)
- We moved the export order in the preferences from `File` to `Import and Export`. [#7935](https://github.com/JabRef/jabref/pull/7935)
- We reworked the export order in the preferences and the save order in the library preferences. You can now set more than three sort criteria in your library preferences. [#7935](https://github.com/JabRef/jabref/pull/7935)
- The metadata-to-pdf actions now also embeds the bibfile to the PDF. [#8037](https://github.com/JabRef/jabref/pull/8037)
- The snap was updated to use the core20 base and to use lzo compression for better startup performance [#8109](https://github.com/JabRef/jabref/pull/8109)
- We moved the union/intersection view button in the group sidepane to the left of the other controls. [#8202](https://github.com/JabRef/jabref/pull/8202)
- We improved the Drag and Drop behavior in the "Customize Entry Types" Dialog [#6338](https://github.com/JabRef/jabref/issues/6338)
- When determining the URL of an ArXiV eprint, the URL now points to the version [#8149](https://github.com/JabRef/jabref/pull/8149)
- We Included all standard fields with citation key when exporting to Old OpenOffice/LibreOffice Calc Format [#8176](https://github.com/JabRef/jabref/pull/8176)
- In case the database is encoded with `UTF8`, the `% Encoding` marker is not written anymore
- The written `.bib` file has the same line endings [#390](https://github.com/koppor/jabref/issues/390)
- The written `.bib` file always has a final line break
- The written `.bib` file keeps the newline separator of the loaded `.bib` file
- We present options to manually enter an article or return to the New Entry menu when the fetcher DOI fails to find an entry for an ID [#7870](https://github.com/JabRef/jabref/issues/7870)
- We trim white space and non-ASCII characters from DOI [#8127](https://github.com/JabRef/jabref/issues/8127)
- The duplicate checker now inspects other fields in case no difference in the required and optional fields are found.
- We reworked the library properties dialog and integrated the `Library > Preamble`, `Library > Citation key pattern` and `Library > String constants dialogs` [#8264](https://github.com/JabRef/jabref/pulls/8264)
- We improved the startup time of JabRef by switching from the logging library `log4j2` to `tinylog` [#8007](https://github.com/JabRef/jabref/issues/8007)

### Fixed

- We fixed an issue where an exception occurred when pasting an entry with a publication date-range of the form 1910/1917 [#7864](https://github.com/JabRef/jabref/issues/7864)
- We fixed an issue where an exception occurred when a preview style was edited and afterwards another preview style selected. [#8280](https://github.com/JabRef/jabref/issues/8280)
- We fixed an issue where the actions to move a file to a directory were incorrectly disabled. [#7908](https://github.com/JabRef/jabref/issues/7908)
- We fixed an issue where an exception occurred when a linked online file was edited in the entry editor [#8008](https://github.com/JabRef/jabref/issues/8008)
- We fixed an issue when checking for a new version when JabRef is used behind a corporate proxy. [#7884](https://github.com/JabRef/jabref/issues/7884)
- We fixed some icons that were drawn in the wrong color when JabRef used a custom theme. [#7853](https://github.com/JabRef/jabref/issues/7853)
- We fixed an issue where the `Aux file` on `Edit group` doesn't support relative sub-directories path to import. [#7719](https://github.com/JabRef/jabref/issues/7719).
- We fixed an issue where it was impossible to add or modify groups. [#7912](https://github.com/JabRef/jabref/pull/793://github.com/JabRef/jabref/pull/7921)
- We fixed an issue about the visible side pane components being out of sync with the view menu. [#8115](https://github.com/JabRef/jabref/issues/8115)
- We fixed an issue where the side pane would not close when all its components were closed. [#8082](https://github.com/JabRef/jabref/issues/8082)
- We fixed an issue where exported entries from a Citavi bib containing URLs could not be imported [#7892](https://github.com/JabRef/jabref/issues/7882)
- We fixed an issue where the icons in the search bar had the same color, toggled as well as untoggled. [#8014](https://github.com/JabRef/jabref/pull/8014)
- We fixed an issue where typing an invalid UNC path into the "Main file directory" text field caused an error. [#8107](https://github.com/JabRef/jabref/issues/8107)
- We fixed an issue where "Open Folder" didn't select the file on macOS in Finder [#8130](https://github.com/JabRef/jabref/issues/8130)
- We fixed an issue where importing PDFs resulted in an uncaught exception [#8143](https://github.com/JabRef/jabref/issues/8143)
- We fixed "The library has been modified by another program" showing up when line breaks change [#4877](https://github.com/JabRef/jabref/issues/4877)
- The default directory of the "LaTeX Citations" tab is now the directory of the currently opened database (and not the directory chosen at the last open file dialog or the last database save) [koppor#538](https://github.com/koppor/jabref/issues/538)
- When writing a bib file, the `NegativeArraySizeException` should not occur [#8231](https://github.com/JabRef/jabref/issues/8231) [#8265](https://github.com/JabRef/jabref/issues/8265)
- We fixed an issue where some menu entries were available without entries selected. [#4795](https://github.com/JabRef/jabref/issues/4795)
- We fixed an issue where right-clicking on a tab and selecting close will close the focused tab even if it is not the tab we right-clicked [#8193](https://github.com/JabRef/jabref/pull/8193)
- We fixed an issue where selecting a citation style in the preferences would sometimes produce an exception [#7860](https://github.com/JabRef/jabref/issues/7860)
- We fixed an issue where an exception would occur when clicking on a DOI link in the preview pane [#7706](https://github.com/JabRef/jabref/issues/7706)
- We fixed an issue where XMP and embedded BibTeX export would not work [#8278](https://github.com/JabRef/jabref/issues/8278)
- We fixed an issue where the XMP and embedded BibTeX import of a file containing multiple schemas failed [#8278](https://github.com/JabRef/jabref/issues/8278)
- We fixed an issue where writing embedded BibTeX import fails due to write protection or bibtex already being present [#8332](https://github.com/JabRef/jabref/pull/8332)
- We fixed an issue where pdf-paths and the pdf-indexer could get out of sync [#8182](https://github.com/JabRef/jabref/issues/8182)
- We fixed an issue where Status-Logger error messages appeared during the startup of JabRef [#5475](https://github.com/JabRef/jabref/issues/5475)

### Removed

- We removed two orphaned preferences options [#8164](https://github.com/JabRef/jabref/pull/8164)
- We removed the functionality of the `--debug` commandline options. Use the java command line switch `-Dtinylog.level=debug` for debug output instead. [#8226](https://github.com/JabRef/jabref/pull/8226)

## [5.3] – 2021-07-05

### Added

- We added a progress counter to the title bar in Possible Duplicates dialog window. [#7366](https://github.com/JabRef/jabref/issues/7366)
- We added new "Customization" tab to the preferences which includes option to choose a custom address for DOI access. [#7337](https://github.com/JabRef/jabref/issues/7337)
- We added zbmath to the public databases from which the bibliographic information of an existing entry can be updated. [#7437](https://github.com/JabRef/jabref/issues/7437)
- We showed to the find Unlinked Files Dialog the date of the files' most recent modification. [#4652](https://github.com/JabRef/jabref/issues/4652)
- We added to the find Unlinked Files function a filter to show only files based on date of last modification (Last Year, Last Month, Last Week, Last Day). [#4652](https://github.com/JabRef/jabref/issues/4652)
- We added to the find Unlinked Files function a filter that sorts the files based on the date of last modification(Sort by Newest, Sort by Oldest First). [#4652](https://github.com/JabRef/jabref/issues/4652)
- We added the possibility to add a new entry via its zbMath ID (zbMATH can be chosen as ID type in the "Select entry type" window). [#7202](https://github.com/JabRef/jabref/issues/7202)
- We added the extension support and the external application support (For Texshow, Texmaker and LyX) to the flatpak [#7248](https://github.com/JabRef/jabref/pull/7248)
- We added some symbols and keybindings to the context menu in the entry editor. [#7268](https://github.com/JabRef/jabref/pull/7268)
- We added keybindings for setting and clearing the read status. [#7264](https://github.com/JabRef/jabref/issues/7264)
- We added two new fields to track the creation and most recent modification date and time for each entry. [koppor#130](https://github.com/koppor/jabref/issues/130)
- We added a feature that allows the user to copy highlighted text in the preview window. [#6962](https://github.com/JabRef/jabref/issues/6962)
- We added a feature that allows you to create new BibEntry via paste arxivId [#2292](https://github.com/JabRef/jabref/issues/2292)
- We added support for conducting automated and systematic literature search across libraries and git support for persistence [#369](https://github.com/koppor/jabref/issues/369)
- We added a add group functionality at the bottom of the side pane. [#4682](https://github.com/JabRef/jabref/issues/4682)
- We added a feature that allows the user to choose whether to trust the target site when unable to find a valid certification path from the file download site. [#7616](https://github.com/JabRef/jabref/issues/7616)
- We added a feature that allows the user to open all linked files of multiple selected entries by "Open file" option. [#6966](https://github.com/JabRef/jabref/issues/6966)
- We added a keybinding preset for new entries. [#7705](https://github.com/JabRef/jabref/issues/7705)
- We added a select all button for the library import function. [#7786](https://github.com/JabRef/jabref/issues/7786)
- We added a search feature for journal abbreviations. [#7804](https://github.com/JabRef/jabref/pull/7804)
- We added auto-key-generation progress to the background task list. [#7267](https://github.com/JabRef/jabref/issues/72)
- We added the option to write XMP metadata to pdfs from the CLI. [7814](https://github.com/JabRef/jabref/pull/7814)

### Changed

- The export to MS Office XML now exports the author field as `Inventor` if the bibtex entry type is `patent` [#7830](https://github.com/JabRef/jabref/issues/7830)
- We changed the EndNote importer to import the field `label` to the corresponding bibtex field `endnote-label` [forum#2734](https://discourse.jabref.org/t/importing-endnote-label-field-to-jabref-from-xml-file/2734)
- The keywords added via "Manage content selectors" are now displayed in alphabetical order. [#3791](https://github.com/JabRef/jabref/issues/3791)
- We improved the "Find unlinked files" dialog to show import results for each file. [#7209](https://github.com/JabRef/jabref/pull/7209)
- The content of the field `timestamp` is migrated to `creationdate`. In case one configured "udpate timestampe", it is migrated to `modificationdate`. [koppor#130](https://github.com/koppor/jabref/issues/130)
- The JabRef specific meta-data content in the main field such as priorities (prio1, prio2, ...) are migrated to their respective fields. They are removed from the keywords. [#6840](https://github.com/jabref/jabref/issues/6840)
- We fixed an issue where groups generated from authors' last names did not include all entries of the authors' [#5833](https://github.com/JabRef/jabref/issues/5833)
- The export to MS Office XML now uses the month name for the field `MonthAcessed` instead of the two digit number [#7354](https://github.com/JabRef/jabref/issues/7354)
- We included some standalone dialogs from the options menu in the main preference dialog and fixed some visual issues in the preferences dialog. [#7384](https://github.com/JabRef/jabref/pull/7384)
- We improved the linking of the `python3` interpreter via the shebang to dynamically use the systems default Python. Related to [JabRef-Browser-Extension #177](https://github.com/JabRef/JabRef-Browser-Extension/issues/177)
- Automatically found pdf files now have the linking button to the far left and uses a link icon with a plus instead of a briefcase. The file name also has lowered opacity(70%) until added. [#3607](https://github.com/JabRef/jabref/issues/3607)
- We simplified the select entry type form by splitting it into two parts ("Recommended" and "Others") based on internal usage data. [#6730](https://github.com/JabRef/jabref/issues/6730)
- We improved the submenu list by merging the'Remove group' having two options, with or without subgroups. [#4682](https://github.com/JabRef/jabref/issues/4682)
- The export to MS Office XML now uses the month name for the field `Month` instead of the two digit number [forum#2685](https://discourse.jabref.org/t/export-month-as-text-not-number/2685)
- We reintroduced missing default keybindings for new entries. [#7346](https://github.com/JabRef/jabref/issues/7346) [#7439](https://github.com/JabRef/jabref/issues/7439)
- Lists of available fields are now sorted alphabetically. [#7716](https://github.com/JabRef/jabref/issues/7716)
- The tooltip of the search field explaining the search is always shown. [#7279](https://github.com/JabRef/jabref/pull/7279)
- We rewrote the ACM fetcher to adapt to the new interface. [#5804](https://github.com/JabRef/jabref/issues/5804)
- We moved the select/collapse buttons in the unlinked files dialog into a context menu. [#7383](https://github.com/JabRef/jabref/issues/7383)
- We fixed an issue where journal abbreviations containing curly braces were not recognized [#7773](https://github.com/JabRef/jabref/issues/7773)

### Fixed

- We fixed an issue where some texts (e.g. descriptions) in dialogs could not be translated [#7854](https://github.com/JabRef/jabref/issues/7854)
- We fixed an issue where import hangs for ris files with "ER - " [#7737](https://github.com/JabRef/jabref/issues/7737)
- We fixed an issue where getting bibliograhpic data from DOI or another identifer did not respect the library mode (BibTeX/biblatex)[#1018](https://github.com/JabRef/jabref/issues/6267)
- We fixed an issue where importing entries would not respect the library mode (BibTeX/biblatex)[#1018](https://github.com/JabRef/jabref/issues/1018)
- We fixed an issue where an exception occurred when importing entries from a web search [#7606](https://github.com/JabRef/jabref/issues/7606)
- We fixed an issue where the table column sort order was not properly stored and resulted in unsorted eports [#7524](https://github.com/JabRef/jabref/issues/7524)
- We fixed an issue where the value of the field `school` or `institution` would be printed twice in the HTML Export [forum#2634](https://discourse.jabref.org/t/problem-with-exporting-techreport-phdthesis-mastersthesis-to-html/2634)
- We fixed an issue preventing to connect to a shared database. [#7570](https://github.com/JabRef/jabref/pull/7570)
- We fixed an issue preventing files from being dragged & dropped into an empty library. [#6851](https://github.com/JabRef/jabref/issues/6851)
- We fixed an issue where double-click onto PDF in file list under the 'General' tab section should just open the file. [#7465](https://github.com/JabRef/jabref/issues/7465)
- We fixed an issue where the dark theme did not extend to a group's custom color picker. [#7481](https://github.com/JabRef/jabref/issues/7481)
- We fixed an issue where choosing the fields on which autocompletion should not work in "Entry editor" preferences had no effect. [#7320](https://github.com/JabRef/jabref/issues/7320)
- We fixed an issue where the "Normalize page numbers" formatter did not replace en-dashes or em-dashes with a hyphen-minus sign. [#7239](https://github.com/JabRef/jabref/issues/7239)
- We fixed an issue with the style of highlighted check boxes while searching in preferences. [#7226](https://github.com/JabRef/jabref/issues/7226)
- We fixed an issue where the option "Move file to file directory" was disabled in the entry editor for all files [#7194](https://github.com/JabRef/jabref/issues/7194)
- We fixed an issue where application dialogs were opening in the wrong display when using multiple screens [#7273](https://github.com/JabRef/jabref/pull/7273)
- We fixed an issue where the "Find unlinked files" dialog would freeze JabRef on importing. [#7205](https://github.com/JabRef/jabref/issues/7205)
- We fixed an issue where the "Find unlinked files" would stop importing when importing a single file failed. [#7206](https://github.com/JabRef/jabref/issues/7206)
- We fixed an issue where JabRef froze for a few seconds in MacOS when DNS resolution timed out. [#7441](https://github.com/JabRef/jabref/issues/7441)
- We fixed an issue where an exception would be displayed for previewing and preferences when a custom theme has been configured but is missing [#7177](https://github.com/JabRef/jabref/issues/7177)
- We fixed an issue where URLs in `file` fields could not be handled on Windows. [#7359](https://github.com/JabRef/jabref/issues/7359)
- We fixed an issue where the regex based file search miss-interpreted specific symbols. [#4342](https://github.com/JabRef/jabref/issues/4342)
- We fixed an issue where the Harvard RTF exporter used the wrong default file extension. [4508](https://github.com/JabRef/jabref/issues/4508)
- We fixed an issue where the Harvard RTF exporter did not use the new authors formatter and therefore did not export "organization" authors correctly. [4508](https://github.com/JabRef/jabref/issues/4508)
- We fixed an issue where the field `urldate` was not exported to the corresponding fields `YearAccessed`, `MonthAccessed`, `DayAccessed` in MS Office XML [#7354](https://github.com/JabRef/jabref/issues/7354)
- We fixed an issue where the password for a shared SQL database was only remembered if it was the same as the username [#6869](https://github.com/JabRef/jabref/issues/6869)
- We fixed an issue where some custom exports did not use the new authors formatter and therefore did not export authors correctly [#7356](https://github.com/JabRef/jabref/issues/7356)
- We fixed an issue where alt+keyboard shortcuts do not work [#6994](https://github.com/JabRef/jabref/issues/6994)
- We fixed an issue about the file link editor did not allow to change the file name according to the default pattern after changing an entry. [#7525](https://github.com/JabRef/jabref/issues/7525)
- We fixed an issue where the file path is invisible in dark theme. [#7382](https://github.com/JabRef/jabref/issues/7382)
- We fixed an issue where the secondary sorting is not working for some special fields. [#7015](https://github.com/JabRef/jabref/issues/7015)
- We fixed an issue where changing the font size makes the font size field too small. [#7085](https://github.com/JabRef/jabref/issues/7085)
- We fixed an issue with TexGroups on Linux systems, where the modification of an aux-file did not trigger an auto-update for TexGroups. Furthermore, the detection of file modifications is now more reliable. [#7412](https://github.com/JabRef/jabref/pull/7412)
- We fixed an issue where the Unicode to Latex formatter produced wrong results for characters with a codepoint higher than Character.MAX_VALUE. [#7387](https://github.com/JabRef/jabref/issues/7387)
- We fixed an issue where a non valid value as font size results in an uncaught exception. [#7415](https://github.com/JabRef/jabref/issues/7415)
- We fixed an issue where "Merge citations" in the Openoffice/Libreoffice integration panel did not have a corresponding opposite. [#7454](https://github.com/JabRef/jabref/issues/7454)
- We fixed an issue where drag and drop of bib files for opening resulted in uncaught exceptions [#7464](https://github.com/JabRef/jabref/issues/7464)
- We fixed an issue where columns shrink in width when we try to enlarge JabRef window. [#6818](https://github.com/JabRef/jabref/issues/6818)
- We fixed an issue where Content selector does not seem to work for custom fields. [#6819](https://github.com/JabRef/jabref/issues/6819)
- We fixed an issue where font size of the preferences dialog does not update with the rest of the GUI. [#7416](https://github.com/JabRef/jabref/issues/7416)
- We fixed an issue in which a linked online file consisting of a web page was saved as an invalid pdf file upon being downloaded. The user is now notified when downloading a linked file results in an HTML file. [#7452](https://github.com/JabRef/jabref/issues/7452)
- We fixed an issue where opening BibTex file (doubleclick) from Folder with spaces not working. [#6487](https://github.com/JabRef/jabref/issues/6487)
- We fixed the header title in the Add Group/Subgroup Dialog box. [#4682](https://github.com/JabRef/jabref/issues/4682)
- We fixed an issue with saving large `.bib` files [#7265](https://github.com/JabRef/jabref/issues/7265)
- We fixed an issue with very large page numbers [#7590](https://github.com/JabRef/jabref/issues/7590)
- We fixed an issue where the file extension is missing on saving the library file on linux [#7451](https://github.com/JabRef/jabref/issues/7451)
- We fixed an issue with opacity of disabled icon-buttons [#7195](https://github.com/JabRef/jabref/issues/7195)
- We fixed an issue where journal abbreviations in UTF-8 were not recognized [#5850](https://github.com/JabRef/jabref/issues/5850)
- We fixed an issue where the article title with curly brackets fails to download the arXiv link (pdf file). [#7633](https://github.com/JabRef/jabref/issues/7633)
- We fixed an issue with toggle of special fields does not work for sorted entries [#7016](https://github.com/JabRef/jabref/issues/7016)
- We fixed an issue with the default path of external application. [#7641](https://github.com/JabRef/jabref/issues/7641)
- We fixed an issue where urls must be embedded in a style tag when importing EndNote style Xml files. Now it can parse url with or without a style tag. [#6199](https://github.com/JabRef/jabref/issues/6199)
- We fixed an issue where the article title with colon fails to download the arXiv link (pdf file). [#7660](https://github.com/JabRef/issues/7660)
- We fixed an issue where the keybinding for delete entry did not work on the main table [7580](https://github.com/JabRef/jabref/pull/7580)
- We fixed an issue where the RFC fetcher is not compatible with the draft [7305](https://github.com/JabRef/jabref/issues/7305)
- We fixed an issue where duplicate files (both file names and contents are the same) is downloaded and add to linked files [#6197](https://github.com/JabRef/jabref/issues/6197)
- We fixed an issue where changing the appearance of the preview tab did not trigger a restart warning. [#5464](https://github.com/JabRef/jabref/issues/5464)
- We fixed an issue where editing "Custom preview style" triggers exception. [#7526](https://github.com/JabRef/jabref/issues/7526)
- We fixed the [SAO/NASA Astrophysics Data System](https://docs.jabref.org/collect/import-using-online-bibliographic-database#sao-nasa-astrophysics-data-system) fetcher. [#7867](https://github.com/JabRef/jabref/pull/7867)
- We fixed an issue where a title with multiple applied formattings in EndNote was not imported correctly [forum#2734](https://discourse.jabref.org/t/importing-endnote-label-field-to-jabref-from-xml-file/2734)
- We fixed an issue where a `report` in EndNote was imported as `article` [forum#2734](https://discourse.jabref.org/t/importing-endnote-label-field-to-jabref-from-xml-file/2734)
- We fixed an issue where the field `publisher` in EndNote was not imported in JabRef [forum#2734](https://discourse.jabref.org/t/importing-endnote-label-field-to-jabref-from-xml-file/2734)

### Removed

- We removed add group button beside the filter group tab. [#4682](https://github.com/JabRef/jabref/issues/4682)

## [5.2] – 2020-12-24

### Added

- We added a validation to check if the current database location is shared, preventing an exception when Pulling Changes From Shared Database. [#6959](https://github.com/JabRef/jabref/issues/6959)
- We added a query parser and mapping layer to enable conversion of queries formulated in simplified lucene syntax by the user into api queries. [#6799](https://github.com/JabRef/jabref/pull/6799)
- We added some basic functionality to customise the look of JabRef by importing a css theme file. [#5790](https://github.com/JabRef/jabref/issues/5790)
- We added connection check function in network preference setting [#6560](https://github.com/JabRef/jabref/issues/6560)
- We added support for exporting to YAML. [#6974](https://github.com/JabRef/jabref/issues/6974)
- We added a DOI format and organization check to detect [American Physical Society](https://journals.aps.org/) journals to copy the article ID to the page field for cases where the page numbers are missing. [#7019](https://github.com/JabRef/jabref/issues/7019)
- We added an error message in the New Entry dialog that is shown in case the fetcher did not find anything . [#7000](https://github.com/JabRef/jabref/issues/7000)
- We added a new formatter to output shorthand month format. [#6579](https://github.com/JabRef/jabref/issues/6579)
- We added support for the new Microsoft Edge browser in all platforms. [#7056](https://github.com/JabRef/jabref/pull/7056)
- We reintroduced emacs/bash-like keybindings. [#6017](https://github.com/JabRef/jabref/issues/6017)
- We added a feature to provide automated cross library search using a cross library query language. This provides support for the search step of systematic literature reviews (SLRs). [koppor#369](https://github.com/koppor/jabref/issues/369)

### Changed

- We changed the default preferences for OpenOffice/LibreOffice integration to automatically sync the bibliography when inserting new citations in a OpenOffic/LibreOffice document. [#6957](https://github.com/JabRef/jabref/issues/6957)
- We restructured the 'File' tab and extracted some parts into the 'Linked files' tab [#6779](https://github.com/JabRef/jabref/pull/6779)
- JabRef now offers journal lists from <https://abbrv.jabref.org>. JabRef the lists which use a dot inside the abbreviations. [#5749](https://github.com/JabRef/jabref/pull/5749)
- We removed two useless preferences in the groups preferences dialog. [#6836](https://github.com/JabRef/jabref/pull/6836)
- Synchronization of SpecialFields to keywords is now disabled by default. [#6621](https://github.com/JabRef/jabref/issues/6621)
- JabRef no longer opens the entry editor with the first entry on startup [#6855](https://github.com/JabRef/jabref/issues/6855)
- We completed the rebranding of `bibtexkey` as `citationkey` which was started in JabRef 5.1.
- JabRef no longer opens the entry editor with the first entry on startup [#6855](https://github.com/JabRef/jabref/issues/6855)
- Fetch by ID: (long) "SAO/NASA Astrophysics Data System" replaced by (short) "SAO/NASA ADS" [#6876](https://github.com/JabRef/jabref/pull/6876)
- We changed the title of the window "Manage field names and content" to have the same title as the corresponding menu item [#6895](https://github.com/JabRef/jabref/pull/6895)
- We renamed the menus "View -> Previous citation style" and "View -> Next citation style" into "View -> Previous preview style" and "View -> Next preview style" and renamed the "Preview" style to "Customized preview style". [#6899](https://github.com/JabRef/jabref/pull/6899)
- We changed the default preference option "Search and store files relative to library file location" to on, as this seems to be a more intuitive behaviour. [#6863](https://github.com/JabRef/jabref/issues/6863)
- We changed the title of the window "Manage field names and content": to have the same title as the corresponding menu item [#6895](https://github.com/JabRef/jabref/pull/6895)
- We improved the detection of "short" DOIs [6880](https://github.com/JabRef/jabref/issues/6880)
- We improved the duplicate detection when identifiers like DOI or arxiv are semantiaclly the same, but just syntactically differ (e.g. with or without http(s):// prefix). [#6707](https://github.com/JabRef/jabref/issues/6707)
- We improved JabRef start up time [6057](https://github.com/JabRef/jabref/issues/6057)
- We changed in the group interface "Generate groups from keywords in a BibTeX field" by "Generate groups from keywords in the following field". [#6983](https://github.com/JabRef/jabref/issues/6983)
- We changed the name of a group type from "Searching for keywords" to "Searching for a keyword". [6995](https://github.com/JabRef/jabref/pull/6995)
- We changed the way JabRef displays the title of a tab and of the window. [4161](https://github.com/JabRef/jabref/issues/4161)
- We changed connect timeouts for server requests to 30 seconds in general and 5 seconds for GROBID server (special) and improved user notifications on connection issues. [7026](https://github.com/JabRef/jabref/pull/7026)
- We changed the order of the library tab context menu items. [#7171](https://github.com/JabRef/jabref/issues/7171)
- We changed the way linked files are opened on Linux to use the native openFile method, compatible with confined packages. [7037](https://github.com/JabRef/jabref/pull/7037)
- We refined the entry preview to show the full names of authors and editors, to list the editor only if no author is present, have the year earlier. [#7083](https://github.com/JabRef/jabref/issues/7083)

### Fixed

- We fixed an issue changing the icon link_variation_off that is not meaningful. [#6834](https://github.com/JabRef/jabref/issues/6834)
- We fixed an issue where the `.sav` file was not deleted upon exiting JabRef. [#6109](https://github.com/JabRef/jabref/issues/6109)
- We fixed a linked identifier icon inconsistency. [#6705](https://github.com/JabRef/jabref/issues/6705)
- We fixed the wrong behavior that font size changes are not reflected in dialogs. [#6039](https://github.com/JabRef/jabref/issues/6039)
- We fixed the failure to Copy citation key and link. [#5835](https://github.com/JabRef/jabref/issues/5835)
- We fixed an issue where the sort order of the entry table was reset after a restart of JabRef. [#6898](https://github.com/JabRef/jabref/pull/6898)
- We fixed an issue where no longer a warning was displayed when inserting references into LibreOffice with an invalid "ReferenceParagraphFormat". [#6907](https://github.com/JabRef/jabref/pull/60907).
- We fixed an issue where a selected field was not removed after the first click in the custom entry types dialog. [#6934](https://github.com/JabRef/jabref/issues/6934)
- We fixed an issue where a remove icon was shown for standard entry types in the custom entry types dialog. [#6906](https://github.com/JabRef/jabref/issues/6906)
- We fixed an issue where it was impossible to connect to OpenOffice/LibreOffice on Mac OSX. [#6970](https://github.com/JabRef/jabref/pull/6970)
- We fixed an issue with the python script used by browser plugins that failed to locate JabRef if not installed in its default location. [#6963](https://github.com/JabRef/jabref/pull/6963/files)
- We fixed an issue where spaces and newlines in an isbn would generate an exception. [#6456](https://github.com/JabRef/jabref/issues/6456)
- We fixed an issue where identity column header had incorrect foreground color in the Dark theme. [#6796](https://github.com/JabRef/jabref/issues/6796)
- We fixed an issue where the RIS exporter added extra blank lines.[#7007](https://github.com/JabRef/jabref/pull/7007/files)
- We fixed an issue where clicking on Collapse All button in the Search for Unlinked Local Files expanded the directory structure erroneously [#6848](https://github.com/JabRef/jabref/issues/6848)
- We fixed an issue, when pulling changes from shared database via shortcut caused creation of a new tech report [6867](https://github.com/JabRef/jabref/issues/6867)
- We fixed an issue where the JabRef GUI does not highlight the "All entries" group on start-up [#6691](https://github.com/JabRef/jabref/issues/6691)
- We fixed an issue where a custom dark theme was not applied to the entry preview tab [7068](https://github.com/JabRef/jabref/issues/7068)
- We fixed an issue where modifications to the Custom preview layout in the preferences were not saved [#6447](https://github.com/JabRef/jabref/issues/6447)
- We fixed an issue where errors from imports were not shown to the user [#7084](https://github.com/JabRef/jabref/pull/7084)
- We fixed an issue where the EndNote XML Import would fail on empty keywords tags [forum#2387](https://discourse.jabref.org/t/importing-in-unknown-format-fails-to-import-xml-library-from-bookends-export/2387)
- We fixed an issue where the color of groups of type "free search expression" not persisting after restarting the application [#6999](https://github.com/JabRef/jabref/issues/6999)
- We fixed an issue where modifications in the source tab where not saved without switching to another field before saving the library [#6622](https://github.com/JabRef/jabref/issues/6622)
- We fixed an issue where the "Document Viewer" did not show the first page of the opened pdf document and did not show the correct total number of pages [#7108](https://github.com/JabRef/jabref/issues/7108)
- We fixed an issue where the context menu was not updated after a file link was changed. [#5777](https://github.com/JabRef/jabref/issues/5777)
- We fixed an issue where the password for a shared SQL database was not remembered [#6869](https://github.com/JabRef/jabref/issues/6869)
- We fixed an issue where newly added entires were not synced to a shared SQL database [#7176](https://github.com/JabRef/jabref/issues/7176)
- We fixed an issue where the PDF-Content importer threw an exception when no DOI number is present at the first page of the PDF document [#7203](https://github.com/JabRef/jabref/issues/7203)
- We fixed an issue where groups created from aux files did not update on file changes [#6394](https://github.com/JabRef/jabref/issues/6394)
- We fixed an issue where authors that only have last names were incorrectly identified as institutes when generating citation keys [#7199](https://github.com/JabRef/jabref/issues/7199)
- We fixed an issue where institutes were incorrectly identified as universities when generating citation keys [#6942](https://github.com/JabRef/jabref/issues/6942)

### Removed

- We removed the Google Scholar fetcher and the ACM fetcher do not work due to traffic limitations [#6369](https://github.com/JabRef/jabref/issues/6369)
- We removed the menu entry "Manage external file types" because it's already in 'Preferences' dialog [#6991](https://github.com/JabRef/jabref/issues/6991)
- We removed the integrity check "Abbreviation detected" for the field journal/journaltitle in the entry editor [#3925](https://github.com/JabRef/jabref/issues/3925)

## [5.1] – 2020-08-30

### Added

- We added a new fetcher to enable users to search mEDRA DOIs [#6602](https://github.com/JabRef/jabref/issues/6602)
- We added a new fetcher to enable users to search "[Collection of Computer Science Bibliographies](https://liinwww.ira.uka.de/bibliography/index.html)". [#6638](https://github.com/JabRef/jabref/issues/6638)
- We added default values for delimiters in Add Subgroup window [#6624](https://github.com/JabRef/jabref/issues/6624)
- We improved responsiveness of general fields specification dialog window. [#6643](https://github.com/JabRef/jabref/issues/6604)
- We added support for importing ris file and load DOI [#6530](https://github.com/JabRef/jabref/issues/6530)
- We added the Library properties to a context menu on the library tabs [#6485](https://github.com/JabRef/jabref/issues/6485)
- We added a new field in the preferences in 'BibTeX key generator' for unwanted characters that can be user-specified. [#6295](https://github.com/JabRef/jabref/issues/6295)
- We added support for searching ShortScience for an entry through the user's browser. [#6018](https://github.com/JabRef/jabref/pull/6018)
- We updated EditionChecker to permit edition to start with a number. [#6144](https://github.com/JabRef/jabref/issues/6144)
- We added tooltips for most fields in the entry editor containing a short description. [#5847](https://github.com/JabRef/jabref/issues/5847)
- We added support for basic markdown in custom formatted previews [#6194](https://github.com/JabRef/jabref/issues/6194)
- We now show the number of items found and selected to import in the online search dialog. [#6248](https://github.com/JabRef/jabref/pull/6248)
- We created a new install screen for macOS. [#5759](https://github.com/JabRef/jabref/issues/5759)
- We added a new integrity check for duplicate DOIs. [koppor#339](https://github.com/koppor/jabref/issues/339)
- We implemented an option to download fulltext files while importing. [#6381](https://github.com/JabRef/jabref/pull/6381)
- We added a progress-indicator showing the average progress of background tasks to the toolbar. Clicking it reveals a pop-over with a list of running background tasks. [6443](https://github.com/JabRef/jabref/pull/6443)
- We fixed the bug when strike the delete key in the text field. [#6421](https://github.com/JabRef/jabref/issues/6421)
- We added a BibTex key modifier for truncating strings. [#3915](https://github.com/JabRef/jabref/issues/3915)
- We added support for jumping to target entry when typing letter/digit after sorting a column in maintable [#6146](https://github.com/JabRef/jabref/issues/6146)
- We added a new fetcher to enable users to search all available E-Libraries simultaneously. [koppor#369](https://github.com/koppor/jabref/issues/369)
- We added the field "entrytype" to the export sort criteria [#6531](https://github.com/JabRef/jabref/pull/6531)
- We added the possibility to change the display order of the fields in the entry editor. The order can now be configured using drag and drop in the "Customize entry types" dialog [#6152](https://github.com/JabRef/jabref/pull/6152)
- We added native support for biblatex-software [#6574](https://github.com/JabRef/jabref/issues/6574)
- We added a missing restart warning for AutoComplete in the preferences dialog. [#6351](https://github.com/JabRef/jabref/issues/6351)
- We added a note to the citation key pattern preferences dialog as a temporary workaround for a JavaFX bug, about committing changes in a table cell, if the focus is lost. [#5825](https://github.com/JabRef/jabref/issues/5825)
- We added support for customized fallback fields in bracketed patterns. [#7111](https://github.com/JabRef/jabref/issues/7111)

### Changed

- We improved the arXiv fetcher. Now it should find entries even more reliably and does no longer include the version (e.g `v1`) in the `eprint` field. [forum#1941](https://discourse.jabref.org/t/remove-version-in-arxiv-import/1941)
- We moved the group search bar and the button "New group" from bottom to top position to make it more prominent. [#6112](https://github.com/JabRef/jabref/pull/6112)
- When JabRef finds a `.sav` file without changes, there is no dialog asking for acceptance of changes anymore.
- We changed the buttons for import/export/show all/reset of preferences to smaller icon buttons in the preferences dialog. [#6130](https://github.com/JabRef/jabref/pull/6130)
- We moved the functionality "Manage field names & content" from the "Library" menu to the "Edit" menu, because it affects the selected entries and not the whole library
- We merged the functionality "Append contents from a BibTeX library into the currently viewed library" into the "Import into database" functionality. Fixes [#6049](https://github.com/JabRef/jabref/issues/6049).
- We changed the directory where fulltext downloads are stored to the directory set in the import-tab in preferences. [#6381](https://github.com/JabRef/jabref/pull/6381)
- We improved the error message for invalid jstyles. [#6303](https://github.com/JabRef/jabref/issues/6303)
- We changed the section name of 'Advanced' to 'Network' in the preferences and removed some obsolete options.[#6489](https://github.com/JabRef/jabref/pull/6489)
- We improved the context menu of the column "Linked identifiers" of the main table, by truncating their texts, if they are too long. [#6499](https://github.com/JabRef/jabref/issues/6499)
- We merged the main table tabs in the preferences dialog. [#6518](https://github.com/JabRef/jabref/pull/6518)
- We changed the command line option 'generateBibtexKeys' to the more generic term 'generateCitationKeys' while the short option remains 'g'.[#6545](https://github.com/JabRef/jabref/pull/6545)
- We improved the "Possible duplicate entries" window to remember its size and position throughout a session. [#6582](https://github.com/JabRef/jabref/issues/6582)
- We divided the toolbar into small parts, so if the application window is to small, only a part of the toolbar is moved into the chevron popup. [#6682](https://github.com/JabRef/jabref/pull/6682)
- We changed the layout for of the buttons in the Open Office side panel to ensure that the button text is always visible, specially when resizing. [#6639](https://github.com/JabRef/jabref/issues/6639)
- We merged the two new library commands in the file menu to one which always creates a new library in the default library mode. [#6359](https://github.com/JabRef/jabref/pull/6539#issuecomment-641056536)

### Fixed

- We fixed an issue where entry preview tab has no name in drop down list. [#6591](https://github.com/JabRef/jabref/issues/6591)
- We fixed to only search file links in the BIB file location directory when preferences has corresponding checkbox checked. [#5891](https://github.com/JabRef/jabref/issues/5891)
- We fixed wrong button order (Apply and Cancel) in ManageProtectedTermsDialog.
- We fixed an issue with incompatible characters at BibTeX key [#6257](https://github.com/JabRef/jabref/issues/6257)
- We fixed an issue where dash (`-`) was reported as illegal BibTeX key [#6295](https://github.com/JabRef/jabref/issues/6295)
- We greatly improved the performance of the overall application and many operations. [#5071](https://github.com/JabRef/jabref/issues/5071)
- We fixed an issue where sort by priority was broken. [#6222](https://github.com/JabRef/jabref/issues/6222)
- We fixed an issue where opening a library from the recent libraries menu was not possible. [#5939](https://github.com/JabRef/jabref/issues/5939)
- We fixed an issue with inconsistent capitalization of file extensions when downloading files. [#6115](https://github.com/JabRef/jabref/issues/6115)
- We fixed the display of language and encoding in the preferences dialog. [#6130](https://github.com/JabRef/jabref/pull/6130)
- Now the link and/or the link description in the column "linked files" of the main table gets truncated or wrapped, if too long, otherwise display issues arise. [#6178](https://github.com/JabRef/jabref/issues/6178)
- We fixed the issue that groups panel does not keep size when resizing window. [#6180](https://github.com/JabRef/jabref/issues/6180)
- We fixed an error that sometimes occurred when using the context menu. [#6085](https://github.com/JabRef/jabref/issues/6085)
- We fixed an issue where search full-text documents downloaded files with same name, overwriting existing files. [#6174](https://github.com/JabRef/jabref/pull/6174)
- We fixed an issue when importing into current library an erroneous message "import cancelled" is displayed even though import is successful. [#6266](https://github.com/JabRef/jabref/issues/6266)
- We fixed an issue where custom jstyles for Open/LibreOffice where not saved correctly. [#6170](https://github.com/JabRef/jabref/issues/6170)
- We fixed an issue where the INSPIRE fetcher was no longer working [#6229](https://github.com/JabRef/jabref/issues/6229)
- We fixed an issue where custom exports with an uppercase file extension could not be selected for "Copy...-> Export to Clipboard" [#6285](https://github.com/JabRef/jabref/issues/6285)
- We fixed the display of icon both in the main table and linked file editor. [#6169](https://github.com/JabRef/jabref/issues/6169)
- We fixed an issue where the windows installer did not create an entry in the start menu [bug report in the forum](https://discourse.jabref.org/t/error-while-fetching-from-doi/2018/3)
- We fixed an issue where only the field `abstract` and `comment` were declared as multiline fields. Other fields can now be configured in the preferences using "Do not wrap the following fields when saving" [4373](https://github.com/JabRef/jabref/issues/4373)
- We fixed an issue where JabRef switched to discrete graphics under macOS [#5935](https://github.com/JabRef/jabref/issues/5935)
- We fixed an issue where the Preferences entry preview will be unexpected modified leads to Value too long exception [#6198](https://github.com/JabRef/jabref/issues/6198)
- We fixed an issue where custom jstyles for Open/LibreOffice would only be valid if a layout line for the entry type `default` was at the end of the layout section [#6303](https://github.com/JabRef/jabref/issues/6303)
- We fixed an issue where a new entry is not shown in the library if a search is active [#6297](https://github.com/JabRef/jabref/issues/6297)
- We fixed an issue where long directory names created from patterns could create an exception. [#3915](https://github.com/JabRef/jabref/issues/3915)
- We fixed an issue where sort on numeric cases was broken. [#6349](https://github.com/JabRef/jabref/issues/6349)
- We fixed an issue where year and month fields were not cleared when converting to biblatex [#6224](https://github.com/JabRef/jabref/issues/6224)
- We fixed an issue where an "Not on FX thread" exception occurred when saving on linux [#6453](https://github.com/JabRef/jabref/issues/6453)
- We fixed an issue where the library sort order was lost. [#6091](https://github.com/JabRef/jabref/issues/6091)
- We fixed an issue where brackets in regular expressions were not working. [6469](https://github.com/JabRef/jabref/pull/6469)
- We fixed an issue where multiple background task popups stacked over each other.. [#6472](https://github.com/JabRef/jabref/issues/6472)
- We fixed an issue where LaTeX citations for specific commands (`\autocite`s) of biblatex-mla were not recognized. [#6476](https://github.com/JabRef/jabref/issues/6476)
- We fixed an issue where drag and drop was not working on empty database. [#6487](https://github.com/JabRef/jabref/issues/6487)
- We fixed an issue where the name fields were not updated after the preferences changed. [#6515](https://github.com/JabRef/jabref/issues/6515)
- We fixed an issue where "null" appeared in generated BibTeX keys. [#6459](https://github.com/JabRef/jabref/issues/6459)
- We fixed an issue where the authors' names were incorrectly displayed in the authors' column when they were bracketed. [#6465](https://github.com/JabRef/jabref/issues/6465) [#6459](https://github.com/JabRef/jabref/issues/6459)
- We fixed an issue where importing certain unlinked files would result in an exception [#5815](https://github.com/JabRef/jabref/issues/5815)
- We fixed an issue where downloaded files would be moved to a directory named after the citationkey when no file directory pattern is specified [#6589](https://github.com/JabRef/jabref/issues/6589)
- We fixed an issue with the creation of a group of cited entries which incorrectly showed the message that the library had been modified externally whenever saving the library. [#6420](https://github.com/JabRef/jabref/issues/6420)
- We fixed an issue with the creation of a group of cited entries. Now the file path to an aux file gets validated. [#6585](https://github.com/JabRef/jabref/issues/6585)
- We fixed an issue on Linux systems where the application would crash upon inotify failure. Now, the user is prompted with a warning, and given the choice to continue the session. [#6073](https://github.com/JabRef/jabref/issues/6073)
- We moved the search modifier buttons into the search bar, as they were not accessible, if autocompletion was disabled. [#6625](https://github.com/JabRef/jabref/issues/6625)
- We fixed an issue about duplicated group color indicators [#6175](https://github.com/JabRef/jabref/issues/6175)
- We fixed an issue where entries with the entry type Misc from an imported aux file would not be saved correctly to the bib file on disk [#6405](https://github.com/JabRef/jabref/issues/6405)
- We fixed an issue where percent sign ('%') was not formatted properly by the HTML formatter [#6753](https://github.com/JabRef/jabref/issues/6753)
- We fixed an issue with the [SAO/NASA Astrophysics Data System](https://docs.jabref.org/collect/import-using-online-bibliographic-database/ads) fetcher where `\textbackslash` appeared at the end of the abstract.
- We fixed an issue with the Science Direct fetcher where PDFs could not be downloaded. Fixes [#5860](https://github.com/JabRef/jabref/issues/5860)
- We fixed an issue with the Library of Congress importer.
- We fixed the [link to the external libraries listing](https://github.com/JabRef/jabref/blob/master/external-libraries.md) in the about dialog
- We fixed an issue regarding pasting on Linux. [#6293](https://github.com/JabRef/jabref/issues/6293)

### Removed

- We removed the option of the "enforce legal key". [#6295](https://github.com/JabRef/jabref/issues/6295)
- We removed the obsolete `External programs / Open PDF` section in the preferences, as the default application to open PDFs is now set in the `Manage external file types` dialog. [#6130](https://github.com/JabRef/jabref/pull/6130)
- We removed the option to configure whether a `.bib.bak` file should be generated upon save. It is now always enabled. Documentation at <https://docs.jabref.org/general/autosave>. [#6092](https://github.com/JabRef/jabref/issues/6092)
- We removed the built-in list of IEEE journal abbreviations using BibTeX strings. If you still want to use them, you have to download them separately from <https://abbrv.jabref.org>.

## [5.0] – 2020-03-06

### Changed

- Added browser integration to the snap package for firefox/chromium browsers. [#6062](https://github.com/JabRef/jabref/pull/6062)
- We reintroduced the possibility to extract references from plain text (using [GROBID](https://grobid.readthedocs.io/en/latest/)). [#5614](https://github.com/JabRef/jabref/pull/5614)
- We changed the open office panel to show buttons in rows of three instead of going straight down to save space as the button expanded out to take up unnecessary horizontal space. [#5479](https://github.com/JabRef/jabref/issues/5479)
- We cleaned up the group add/edit dialog. [#5826](https://github.com/JabRef/jabref/pull/5826)
- We reintroduced the index column. [#5844](https://github.com/JabRef/jabref/pull/5844)
- Filenames of external files can no longer contain curly braces. [#5926](https://github.com/JabRef/jabref/pull/5926)
- We made the filters more easily accessible in the integrity check dialog. [#5955](https://github.com/JabRef/jabref/pull/5955)
- We reimplemented and improved the dialog "Customize entry types". [#4719](https://github.com/JabRef/jabref/issues/4719)
- We added an [American Physical Society](https://journals.aps.org/) fetcher. [#818](https://github.com/JabRef/jabref/issues/818)
- We added possibility to enable/disable items quantity in groups. [#6042](https://github.com/JabRef/jabref/issues/6042)

### Fixed

- We fixed an issue where the command line console was always opened in the background. [#5474](https://github.com/JabRef/jabref/issues/5474)
- We fixed and issue where pdf files will not open under some KDE linux distributions when using okular. [#5253](https://github.com/JabRef/jabref/issues/5253)
- We fixed an issue where the Medline fetcher was only working when JabRef was running from source. [#5645](https://github.com/JabRef/jabref/issues/5645)
- We fixed some visual issues in the dark theme. [#5764](https://github.com/JabRef/jabref/pull/5764) [#5753](https://github.com/JabRef/jabref/issues/5753)
- We fixed an issue where non-default previews didn't handle unicode characters. [#5779](https://github.com/JabRef/jabref/issues/5779)
- We improved the performance, especially changing field values in the entry should feel smoother now. [#5843](https://github.com/JabRef/jabref/issues/5843)
- We fixed an issue where the ampersand character wasn't rendering correctly on previews. [#3840](https://github.com/JabRef/jabref/issues/3840)
- We fixed an issue where an erroneous "The library has been modified by another program" message was shown when saving. [#4877](https://github.com/JabRef/jabref/issues/4877)
- We fixed an issue where the file extension was missing after downloading a file (we now fall-back to pdf). [#5816](https://github.com/JabRef/jabref/issues/5816)
- We fixed an issue where cleaning up entries broke web URLs, if "Make paths of linked files relative (if possible)" was enabled, which resulted in various other issues subsequently. [#5861](https://github.com/JabRef/jabref/issues/5861)
- We fixed an issue where the tab "Required fields" of the entry editor did not show all required fields, if at least two of the defined required fields are linked with a logical or. [#5859](https://github.com/JabRef/jabref/issues/5859)
- We fixed several issues concerning managing external file types: Now everything is usable and fully functional. Previously, there were problems with the radio buttons, with saving the settings and with loading an input field value. Furthermore, different behavior for Windows and other operating systems was given, which was unified as well. [#5846](https://github.com/JabRef/jabref/issues/5846)
- We fixed an issue where entries containing Unicode charaters were not parsed correctly [#5899](https://github.com/JabRef/jabref/issues/5899)
- We fixed an issue where an entry containing an external filename with curly braces could not be saved. Curly braces are now longer allowed in filenames. [#5899](https://github.com/JabRef/jabref/issues/5899)
- We fixed an issue where changing the type of an entry did not update the main table [#5906](https://github.com/JabRef/jabref/issues/5906)
- We fixed an issue in the optics of the library properties, that cropped the dialog on scaled displays. [#5969](https://github.com/JabRef/jabref/issues/5969)
- We fixed an issue where changing the type of an entry did not update the main table. [#5906](https://github.com/JabRef/jabref/issues/5906)
- We fixed an issue where opening a library from the recent libraries menu was not possible. [#5939](https://github.com/JabRef/jabref/issues/5939)
- We fixed an issue where the most bottom group in the list got lost, if it was dragged on itself. [#5983](https://github.com/JabRef/jabref/issues/5983)
- We fixed an issue where changing entry type doesn't always work when biblatex source is shown. [#5905](https://github.com/JabRef/jabref/issues/5905)
- We fixed an issue where the group and the link column were not updated after changing the entry in the main table. [#5985](https://github.com/JabRef/jabref/issues/5985)
- We fixed an issue where reordering the groups was not possible after inserting an article. [#6008](https://github.com/JabRef/jabref/issues/6008)
- We fixed an issue where citation styles except the default "Preview" could not be used. [#56220](https://github.com/JabRef/jabref/issues/5622)
- We fixed an issue where a warning was displayed when the title content is made up of two sentences. [#5832](https://github.com/JabRef/jabref/issues/5832)
- We fixed an issue where an exception was thrown when adding a save action without a selected formatter in the library properties [#6069](https://github.com/JabRef/jabref/issues/6069)
- We fixed an issue where JabRef's icon was missing in the Export to clipboard Dialog. [#6286](https://github.com/JabRef/jabref/issues/6286)
- We fixed an issue when an "Abstract field" was duplicating text, when importing from RIS file (Neurons) [#6065](https://github.com/JabRef/jabref/issues/6065)
- We fixed an issue where adding the addition of a new entry was not completely validated [#6370](https://github.com/JabRef/jabref/issues/6370)
- We fixed an issue where the blue and red text colors in the Merge entries dialog were not quite visible [#6334](https://github.com/JabRef/jabref/issues/6334)
- We fixed an issue where underscore character was removed from the file name in the Recent Libraries list in File menu [#6383](https://github.com/JabRef/jabref/issues/6383)
- We fixed an issue where few keyboard shortcuts regarding new entries were missing [#6403](https://github.com/JabRef/jabref/issues/6403)

### Removed

- Ampersands are no longer escaped by default in the `bib` file. If you want to keep the current behaviour, you can use the new "Escape Ampersands" formatter as a save action. [#5869](https://github.com/JabRef/jabref/issues/5869)
- The "Merge Entries" entry was removed from the Quality Menu. Users should use the right-click menu instead. [#6021](https://github.com/JabRef/jabref/pull/6021)

## [5.0-beta] – 2019-12-15

### Changed

- We added a short DOI field formatter which shortens DOI to more human-readable form. [koppor#343](https://github.com/koppor/jabref/issues/343)
- We improved the display of group memberships by adding multiple colored bars if the entry belongs to more than one group. [#4574](https://github.com/JabRef/jabref/issues/4574)
- We added an option to show the preview as an extra tab in the entry editor (instead of in a split view). [#5244](https://github.com/JabRef/jabref/issues/5244)
- A custom Open/LibreOffice jstyle file now requires a layout line for the entry type `default` [#5452](https://github.com/JabRef/jabref/issues/5452)
- The entry editor is now open by default when JabRef starts up. [#5460](https://github.com/JabRef/jabref/issues/5460)
- Customized entry types are now serialized in alphabetical order in the bib file.
- We added a new ADS fetcher to use the new ADS API. [#4949](https://github.com/JabRef/jabref/issues/4949)
- We added support of the [X11 primary selection](https://unix.stackexchange.com/a/139193/18033) [#2389](https://github.com/JabRef/jabref/issues/2389)
- We added support to switch between biblatex and bibtex library types. [#5550](https://github.com/JabRef/jabref/issues/5550)
- We changed the save action buttons to be easier to understand. [#5565](https://github.com/JabRef/jabref/issues/5565)
- We made the columns for groups, files and uri in the main table reorderable and merged the clickable icon columns for uri, url, doi and eprint. [#5544](https://github.com/JabRef/jabref/pull/5544)
- We reduced the number of write actions performed when autosave is enabled [#5679](https://github.com/JabRef/jabref/issues/5679)
- We made the column sort order in the main table persistent [#5730](https://github.com/JabRef/jabref/pull/5730)
- When an entry is modified on disk, the change dialog now shows the merge dialog to highlight the changes [#5688](https://github.com/JabRef/jabref/pull/5688)

### Fixed

- Inherit fields from cross-referenced entries as specified by biblatex. [#5045](https://github.com/JabRef/jabref/issues/5045)
- We fixed an issue where it was no longer possible to connect to LibreOffice. [#5261](https://github.com/JabRef/jabref/issues/5261)
- The "All entries group" is no longer shown when no library is open.
- We fixed an exception which occurred when closing JabRef. [#5348](https://github.com/JabRef/jabref/issues/5348)
- We fixed an issue where JabRef reports incorrectly about customized entry types. [#5332](https://github.com/JabRef/jabref/issues/5332)
- We fixed a few problems that prevented JabFox to communicate with JabRef. [#4737](https://github.com/JabRef/jabref/issues/4737) [#4303](https://github.com/JabRef/jabref/issues/4303)
- We fixed an error where the groups containing an entry loose their highlight color when scrolling. [#5022](https://github.com/JabRef/jabref/issues/5022)
- We fixed an error where scrollbars were not shown. [#5374](https://github.com/JabRef/jabref/issues/5374)
- We fixed an error where an exception was thrown when merging entries. [#5169](https://github.com/JabRef/jabref/issues/5169)
- We fixed an error where certain metadata items were not serialized alphabetically.
- After assigning an entry to a group, the item count is now properly colored to reflect the new membership of the entry. [#3112](https://github.com/JabRef/jabref/issues/3112)
- The group panel is now properly updated when switching between libraries (or when closing/opening one). [#3142](https://github.com/JabRef/jabref/issues/3142)
- We fixed an error where the number of matched entries shown in the group pane was not updated correctly. [#4441](https://github.com/JabRef/jabref/issues/4441)
- We fixed an error where the wrong file is renamed and linked when using the "Copy, rename and link" action. [#5653](https://github.com/JabRef/jabref/issues/5653)
- We fixed a "null" error when writing XMP metadata. [#5449](https://github.com/JabRef/jabref/issues/5449)
- We fixed an issue where empty keywords lead to a strange display of automatic keyword groups. [#5333](https://github.com/JabRef/jabref/issues/5333)
- We fixed an error where the default color of a new group was white instead of dark gray. [#4868](https://github.com/JabRef/jabref/issues/4868)
- We fixed an issue where the first field in the entry editor got the focus while performing a different action (like searching). [#5084](https://github.com/JabRef/jabref/issues/5084)
- We fixed an issue where multiple entries were highlighted in the web search result after scrolling. [#5035](https://github.com/JabRef/jabref/issues/5035)
- We fixed an issue where the hover indication in the web search pane was not working. [#5277](https://github.com/JabRef/jabref/issues/5277)
- We fixed an error mentioning "javafx.controls/com.sun.javafx.scene.control" that was thrown when interacting with the toolbar.
- We fixed an error where a cleared search was restored after switching libraries. [#4846](https://github.com/JabRef/jabref/issues/4846)
- We fixed an exception which occurred when trying to open a non-existing file from the "Recent files"-menu [#5334](https://github.com/JabRef/jabref/issues/5334)
- We fixed an issues where the search highlight in the entry preview did not worked. [#5069](https://github.com/JabRef/jabref/issues/5069)
- The context menu for fields in the entry editor is back. [#5254](https://github.com/JabRef/jabref/issues/5254)
- We fixed an exception which occurred when trying to open a non-existing file from the "Recent files"-menu [#5334](https://github.com/JabRef/jabref/issues/5334)
- We fixed a problem where the "editor" information has been duplicated during saving a .bib-Database. [#5359](https://github.com/JabRef/jabref/issues/5359)
- We re-introduced the feature to switch between different preview styles. [#5221](https://github.com/JabRef/jabref/issues/5221)
- We fixed various issues (including [#5263](https://github.com/JabRef/jabref/issues/5263)) related to copying entries to the clipboard
- We fixed some display errors in the preferences dialog and replaced some of the controls [#5033](https://github.com/JabRef/jabref/pull/5033) [#5047](https://github.com/JabRef/jabref/pull/5047) [#5062](https://github.com/JabRef/jabref/pull/5062) [#5141](https://github.com/JabRef/jabref/pull/5141) [#5185](https://github.com/JabRef/jabref/pull/5185) [#5265](https://github.com/JabRef/jabref/pull/5265) [#5315](https://github.com/JabRef/jabref/pull/5315) [#5360](https://github.com/JabRef/jabref/pull/5360)
- We fixed an exception which occurred when trying to import entries without an open library. [#5447](https://github.com/JabRef/jabref/issues/5447)
- The "Automatically set file links" feature now follows symbolic links. [#5664](https://github.com/JabRef/jabref/issues/5664)
- After successful import of one or multiple bib entries the main table scrolls to the first imported entry [#5383](https://github.com/JabRef/jabref/issues/5383)
- We fixed an exception which occurred when an invalid jstyle was loaded. [#5452](https://github.com/JabRef/jabref/issues/5452)
- We fixed an issue where the command line arguments `importBibtex` and `importToOpen` did not import into the currently open library, but opened a new one. [#5537](https://github.com/JabRef/jabref/issues/5537)
- We fixed an error where the preview theme did not adapt to the "Dark" mode [#5463](https://github.com/JabRef/jabref/issues/5463)
- We fixed an issue where multiple entries were allowed in the "crossref" field [#5284](https://github.com/JabRef/jabref/issues/5284)
- We fixed an issue where the merge dialog showed the wrong text colour in "Dark" mode [#5516](https://github.com/JabRef/jabref/issues/5516)
- We fixed visibility issues with the scrollbar and group selection highlight in "Dark" mode, and enabled "Dark" mode for the OpenOffice preview in the style selection window. [#5522](https://github.com/JabRef/jabref/issues/5522)
- We fixed an issue where the author field was not correctly parsed during bibtex key-generation. [#5551](https://github.com/JabRef/jabref/issues/5551)
- We fixed an issue where notifications where shown during autosave. [#5555](https://github.com/JabRef/jabref/issues/5555)
- We fixed an issue where the side pane was not remembering its position. [#5615](https://github.com/JabRef/jabref/issues/5615)
- We fixed an issue where JabRef could not interact with [Oracle XE](https://www.oracle.com/de/database/technologies/appdev/xe.html) in the [shared SQL database setup](https://docs.jabref.org/collaborative-work/sqldatabase).
- We fixed an issue where the toolbar icons were hidden on smaller screens.
- We fixed an issue where renaming referenced files for bib entries with long titles was not possible. [#5603](https://github.com/JabRef/jabref/issues/5603)
- We fixed an issue where a window which is on an external screen gets unreachable when external screen is removed. [#5037](https://github.com/JabRef/jabref/issues/5037)
- We fixed a bug where the selection of groups was lost after drag and drop. [#2868](https://github.com/JabRef/jabref/issues/2868)
- We fixed an issue where the custom entry types didn't show the correct display name [#5651](https://github.com/JabRef/jabref/issues/5651)

### Removed

- We removed some obsolete notifications. [#5555](https://github.com/JabRef/jabref/issues/5555)
- We removed an internal step in the [ISBN-to-BibTeX fetcher](https://docs.jabref.org/import-using-publication-identifiers/isbntobibtex): The [ISBN to BibTeX Converter](https://manas.tungare.name/software/isbn-to-bibtex) by [@manastungare](https://github.com/manastungare) is not used anymore, because it is offline: "people using this tool have not been generating enough sales for Amazon."
- We removed the option to control the default drag and drop behaviour. You can use the modifier keys (like CtrL or Alt) instead.

## [5.0-alpha] – 2019-08-25

### Changed

- We added eventitle, eventdate and venue fields to `@unpublished` entry type.
- We added `@software` and `@dataSet` entry type to biblatex.
- All fields are now properly sorted alphabetically (in the subgroups of required/optional fields) when the entry is written to the bib file.
- We fixed an issue where some importers used the field `pubstatus` instead of the standard BibTeX field `pubstate`.
- We changed the latex command removal for docbook exporter. [#3838](https://github.com/JabRef/jabref/issues/3838)
- We changed the location of some fields in the entry editor (you might need to reset your preferences for these changes to come into effect)
  - Journal/Year/Month in biblatex mode -> Deprecated (if filled)
  - DOI/URL: General -> Optional
  - Internal fields like ranking, read status and priority: Other -> General
  - Moreover, empty deprecated fields are no longer shown
- Added server timezone parameter when connecting to a shared database.
- We updated the dialog for setting up general fields.
- URL field formatting is updated. All whitespace chars, located at the beginning/ending of the URL, are trimmed automatically
- We changed the behavior of the field formatting dialog such that the `bibtexkey` is not changed when formatting all fields or all text fields.
- We added a "Move file to file directory and rename file" option for simultaneously moving and renaming of document file. [#4166](https://github.com/JabRef/jabref/issues/4166)
- Use integrated graphics card instead of discrete on macOS [#4070](https://github.com/JabRef/jabref/issues/4070)
- We added a cleanup operation that detects an arXiv identifier in the note, journal or URL field and moves it to the `eprint` field.
  Because of this change, the last-used cleanup operations were reset.
- We changed the minimum required version of Java to 1.8.0_171, as this is the latest release for which the automatic Java update works. [#4093](https://github.com/JabRef/jabref/issues/4093)
- The special fields like `Printed` and `Read status` now show gray icons when the row is hovered.
- We added a button in the tab header which allows you to close the database with one click. [#494](https://github.com/JabRef/jabref/issues/494)
- Sorting in the main table now takes information from cross-referenced entries into account. [#2808](https://github.com/JabRef/jabref/issues/2808)
- If a group has a color specified, then entries matched by this group have a small colored bar in front of them in the main table.
- Change default icon for groups to a circle because a colored version of the old icon was hard to distinguish from its black counterpart.
- In the main table, the context menu appears now when you press the "context menu" button on the keyboard. [feature request in the forum](http://discourse.jabref.org/t/how-to-enable-keyboard-context-key-windows)
- We added icons to the group side panel to quickly switch between `union` and `intersection` group view mode. [#3269](https://github.com/JabRef/jabref/issues/3269).
- We use `https` for [fetching from most online bibliographic database](https://docs.jabref.org/import-using-online-bibliographic-database).
- We changed the default keyboard shortcuts for moving between entries when the entry editor is active to ̀<kbd>alt</kbd> + <kbd>up/down</kbd>.
- Opening a new file now prompts the directory of the currently selected file, instead of the directory of the last opened file.
- Window state is saved on close and restored on start.
- We made the MathSciNet fetcher more reliable.
- We added the ISBN fetcher to the list of fetcher available under "Update with bibliographic information from the web" in the entry editor toolbar.
- Files without a defined external file type are now directly opened with the default application of the operating system
- We streamlined the process to rename and move files by removing the confirmation dialogs.
- We removed the redundant new lines of markings and wrapped the summary in the File annotation tab. [#3823](https://github.com/JabRef/jabref/issues/3823)
- We add auto URL formatting when user paste link to URL field in entry editor. [koppor#254](https://github.com/koppor/jabref/issues/254)
- We added a minimum height for the entry editor so that it can no longer be hidden by accident. [#4279](https://github.com/JabRef/jabref/issues/4279)
- We added a new keyboard shortcut so that the entry editor could be closed by <kbd>Ctrl</kbd> + <kbd>E</kbd>. [#4222](https://github.com/JabRef/jabref/issues/4222)
- We added an option in the preference dialog box, that allows user to pick the dark or light theme option. [#4130](https://github.com/JabRef/jabref/issues/4130)
- We updated the Related Articles tab to accept JSON from the new version of the Mr. DLib service
- We added an option in the preference dialog box that allows user to choose behavior after dragging and dropping files in Entry Editor. [#4356](https://github.com/JabRef/jabref/issues/4356)
- We added the ability to have an export preference where previously "File"-->"Export"/"Export selected entries" would not save the user's preference[#4495](https://github.com/JabRef/jabref/issues/4495)
- We optimized the code responsible for connecting to an external database, which should lead to huge improvements in performance.
- For automatically created groups, added ability to filter groups by entry type. [#4539](https://github.com/JabRef/jabref/issues/4539)
- We added the ability to add field names from the Preferences Dialog [#4546](https://github.com/JabRef/jabref/issues/4546)
- We added the ability to change the column widths directly in the main table. [#4546](https://github.com/JabRef/jabref/issues/4546)
- We added a description of how recommendations were chosen and better error handling to Related Articles tab
- We added the ability to execute default action in dialog by using with <kbd>Ctrl</kbd> + <kbd>Enter</kbd> combination [#4496](https://github.com/JabRef/jabref/issues/4496)
- We grouped and reordered the Main Menu (File, Edit, Library, Quality, Tools, and View tabs & icons). [#4666](https://github.com/JabRef/jabref/issues/4666) [#4667](https://github.com/JabRef/jabref/issues/4667) [#4668](https://github.com/JabRef/jabref/issues/4668) [#4669](https://github.com/JabRef/jabref/issues/4669) [#4670](https://github.com/JabRef/jabref/issues/4670) [#4671](https://github.com/JabRef/jabref/issues/4671) [#4672](https://github.com/JabRef/jabref/issues/4672) [#4673](https://github.com/JabRef/jabref/issues/4673)
- We added additional modifiers (capitalize, titlecase and sentencecase) to the Bibtex key generator. [#1506](https://github.com/JabRef/jabref/issues/1506)
- We have migrated from the mysql jdbc connector to the mariadb one for better authentication scheme support. [#4746](https://github.com/JabRef/jabref/issues/4745)
- We grouped the toolbar icons and changed the Open Library and Copy icons. [#4584](https://github.com/JabRef/jabref/issues/4584)
- We added a browse button next to the path text field for aux-based groups. [#4586](https://github.com/JabRef/jabref/issues/4586)
- We changed the title of Group Dialog to "Add subgroup" from "Edit group" when we select Add subgroup option.
- We enable import button only if entries are selected. [#4755](https://github.com/JabRef/jabref/issues/4755)
- We made modifications to improve the contrast of UI elements. [#4583](https://github.com/JabRef/jabref/issues/4583)
- We added a warning for empty BibTeX keys in the entry editor. [#4440](https://github.com/JabRef/jabref/issues/4440)
- We added an option in the settings to set the default action in JabRef when right clicking on any entry in any database and selecting "Open folder". [#4763](https://github.com/JabRef/jabref/issues/4763)
- The Medline fetcher now normalizes the author names according to the BibTeX-Standard [#4345](https://github.com/JabRef/jabref/issues/4345)
- We added an option on the Linked File Viewer to rename the attached file of an entry directly on the JabRef. [#4844](https://github.com/JabRef/jabref/issues/4844)
- We added an option in the preference dialog box that allows user to enable helpful tooltips.[#3599](https://github.com/JabRef/jabref/issues/3599)
- We reworked the functionality for extracting BibTeX entries from plain text, because our used service [freecite shut down](https://library.brown.edu/libweb/freecite_notice.php). [#5206](https://github.com/JabRef/jabref/pull/5206)
- We moved the dropdown menu for selecting the push-application from the toolbar into the external application preferences. [#674](https://github.com/JabRef/jabref/issues/674)
- We removed the alphabetical ordering of the custom tabs and updated the error message when trying to create a general field with a name containing an illegal character. [#5019](https://github.com/JabRef/jabref/issues/5019)
- We added a context menu to the bib(la)tex-source-editor to copy'n'paste. [#5007](https://github.com/JabRef/jabref/pull/5007)
- We added a tool that allows searching for citations in LaTeX files. It scans directories and shows which entries are used, how many times and where.
- We added a 'LaTeX citations' tab to the entry editor, to search for citations to the active entry in the LaTeX file directory. It can be disabled in the preferences dialog.
- We added an option in preferences to allow for integers in field "edition" when running database in bibtex mode. [#4680](https://github.com/JabRef/jabref/issues/4680)
- We added the ability to use negation in export filter layouts. [#5138](https://github.com/JabRef/jabref/pull/5138)
- Focus on Name Area instead of 'OK' button whenever user presses 'Add subgroup'. [#6307](https://github.com/JabRef/jabref/issues/6307)
- We changed the behavior of merging that the entry which has "smaller" bibkey will be selected. [#7395](https://github.com/JabRef/jabref/issues/7395)

### Fixed

- We fixed an issue where JabRef died silently for the user without enough inotify instances [#4874](https://github.com/JabRef/jabref/issues/4847)
- We fixed an issue where corresponding groups are sometimes not highlighted when clicking on entries [#3112](https://github.com/JabRef/jabref/issues/3112)
- We fixed an issue where custom exports could not be selected in the 'Export (selected) entries' dialog [#4013](https://github.com/JabRef/jabref/issues/4013)
- Italic text is now rendered correctly. [#3356](https://github.com/JabRef/jabref/issues/3356)
- The entry editor no longer gets corrupted after using the source tab. [#3532](https://github.com/JabRef/jabref/issues/3532) [#3608](https://github.com/JabRef/jabref/issues/3608) [#3616](https://github.com/JabRef/jabref/issues/3616)
- We fixed multiple issues where entries did not show up after import if a search was active. [#1513](https://github.com/JabRef/jabref/issues/1513) [#3219](https://github.com/JabRef/jabref/issues/3219))
- We fixed an issue where the group tree was not updated correctly after an entry was changed. [#3618](https://github.com/JabRef/jabref/issues/3618)
- We fixed an issue where a right-click in the main table selected a wrong entry. [#3267](https://github.com/JabRef/jabref/issues/3267)
- We fixed an issue where in rare cases entries where overlayed in the main table. [#3281](https://github.com/JabRef/jabref/issues/3281)
- We fixed an issue where selecting a group messed up the focus of the main table and the entry editor. [#3367](https://github.com/JabRef/jabref/issues/3367)
- We fixed an issue where composite author names were sorted incorrectly. [#2828](https://github.com/JabRef/jabref/issues/2828)
- We fixed an issue where commands followed by `-` didn't work. [#3805](https://github.com/JabRef/jabref/issues/3805)
- We fixed an issue where a non-existing aux file in a group made it impossible to open the library. [#4735](https://github.com/JabRef/jabref/issues/4735)
- We fixed an issue where some journal names were wrongly marked as abbreviated. [#4115](https://github.com/JabRef/jabref/issues/4115)
- We fixed an issue where the custom file column were sorted incorrectly. [#3119](https://github.com/JabRef/jabref/issues/3119)
- We improved the parsing of author names whose infix is abbreviated without a dot. [#4864](https://github.com/JabRef/jabref/issues/4864)
- We fixed an issues where the entry losses focus when a field is edited and at the same time used for sorting. [#3373](https://github.com/JabRef/jabref/issues/3373)
- We fixed an issue where the menu on Mac OS was not displayed in the usual Mac-specific way. [#3146](https://github.com/JabRef/jabref/issues/3146)
- We improved the integrity check for page numbers. [#4113](https://github.com/JabRef/jabref/issues/4113) and [feature request in the forum](http://discourse.jabref.org/t/pages-field-allow-use-of-en-dash/1199)
- We fixed an issue where the order of fields in customized entry types was not saved correctly. [#4033](http://github.com/JabRef/jabref/issues/4033)
- We fixed an issue where renaming a group did not change the group name in the interface. [#3189](https://github.com/JabRef/jabref/issues/3189)
- We fixed an issue where the groups tree of the last database was still shown even after the database was already closed.
- We fixed an issue where the "Open file dialog" may disappear behind other windows. [#3410](https://github.com/JabRef/jabref/issues/3410)
- We fixed an issue where the number of entries matched was not updated correctly upon adding or removing an entry. [#3537](https://github.com/JabRef/jabref/issues/3537)
- We fixed an issue where the default icon of a group was not colored correctly.
- We fixed an issue where the first field in entry editor was not focused when adding a new entry. [#4024](https://github.com/JabRef/jabref/issues/4024)
- We reworked the "Edit file" dialog to make it resizeable and improved the workflow for adding and editing files [#2970](https://github.com/JabRef/jabref/issues/2970)
- We fixed an issue where custom name formatters were no longer found correctly. [#3531](https://github.com/JabRef/jabref/issues/3531)
- We fixed an issue where the month was not shown in the preview. [#3239](https://github.com/JabRef/jabref/issues/3239)
- Rewritten logic to detect a second jabref instance. [#4023](https://github.com/JabRef/jabref/issues/4023)
- We fixed an issue where the "Convert to BibTeX-Cleanup" moved the content of the `file` field to the `pdf` field [#4120](https://github.com/JabRef/jabref/issues/4120)
- We fixed an issue where the preview pane in entry preview in preferences wasn't showing the citation style selected [#3849](https://github.com/JabRef/jabref/issues/3849)
- We fixed an issue where the default entry preview style still contained the field `review`. The field `review` in the style is now replaced with comment to be consistent with the entry editor [#4098](https://github.com/JabRef/jabref/issues/4098)
- We fixed an issue where users were vulnerable to XXE attacks during parsing [#4229](https://github.com/JabRef/jabref/issues/4229)
- We fixed an issue where files added via the "Attach file" contextmenu of an entry were not made relative. [#4201](https://github.com/JabRef/jabref/issues/4201) and [#4241](https://github.com/JabRef/jabref/issues/4241)
- We fixed an issue where author list parser can't generate bibtex for Chinese author. [#4169](https://github.com/JabRef/jabref/issues/4169)
- We fixed an issue where the list of XMP Exclusion fields in the preferences was not be saved [#4072](https://github.com/JabRef/jabref/issues/4072)
- We fixed an issue where the ArXiv Fetcher did not support HTTP URLs [koppor#328](https://github.com/koppor/jabref/issues/328)
- We fixed an issue where only one PDF file could be imported [#4422](https://github.com/JabRef/jabref/issues/4422)
- We fixed an issue where "Move to group" would always move the first entry in the library and not the selected [#4414](https://github.com/JabRef/jabref/issues/4414)
- We fixed an issue where an older dialog appears when downloading full texts from the quality menu. [#4489](https://github.com/JabRef/jabref/issues/4489)
- We fixed an issue where right clicking on any entry in any database and selecting "Open folder" results in the NullPointer exception. [#4763](https://github.com/JabRef/jabref/issues/4763)
- We fixed an issue where option 'open terminal here' with custom command was passing the wrong argument. [#4802](https://github.com/JabRef/jabref/issues/4802)
- We fixed an issue where ranking an entry would generate an IllegalArgumentException. [#4754](https://github.com/JabRef/jabref/issues/4754)
- We fixed an issue where special characters where removed from non-label key generation pattern parts [#4767](https://github.com/JabRef/jabref/issues/4767)
- We fixed an issue where the RIS import would overwite the article date with the value of the acessed date [#4816](https://github.com/JabRef/jabref/issues/4816)
- We fixed an issue where an NullPointer exception was thrown when a referenced entry in an Open/Libre Office document was no longer present in the library. Now an error message with the reference marker of the missing entry is shown. [#4932](https://github.com/JabRef/jabref/issues/4932)
- We fixed an issue where a database exception related to a missing timezone was too big. [#4827](https://github.com/JabRef/jabref/issues/4827)
- We fixed an issue where the IEEE fetcher returned an error if no keywords were present in the result from the IEEE website [#4997](https://github.com/JabRef/jabref/issues/4997)
- We fixed an issue where the command line help text had several errors, and arguments and descriptions have been rewritten to simplify and detail them better. [#4932](https://github.com/JabRef/jabref/issues/2016)
- We fixed an issue where the same menu for changing entry type had two different sizes and weights. [#4977](https://github.com/JabRef/jabref/issues/4977)
- We fixed an issue where the "Attach file" dialog, in the right-click menu for an entry, started on the working directory instead of the user's main directory. [#4995](https://github.com/JabRef/jabref/issues/4995)
- We fixed an issue where the JabRef Icon in the macOS launchpad was not displayed correctly [#5003](https://github.com/JabRef/jabref/issues/5003)
- We fixed an issue where the "Search for unlinked local files" would throw an exception when parsing the content of a PDF-file with missing "series" information [#5128](https://github.com/JabRef/jabref/issues/5128)
- We fixed an issue where the XMP Importer would incorrectly return an empty default entry when importing pdfs [#6577](https://github.com/JabRef/jabref/issues/6577)
- We fixed an issue where opening the menu 'Library properties' marked the library as modified [#6451](https://github.com/JabRef/jabref/issues/6451)
- We fixed an issue when importing resulted in an exception [#7343](https://github.com/JabRef/jabref/issues/7343)
- We fixed an issue where the field in the Field formatter dropdown selection were sorted in random order. [#7710](https://github.com/JabRef/jabref/issues/7710)

### Removed

- The feature to "mark entries" was removed and merged with the groups functionality. For migration, a group is created for every value of the `__markedentry` field and the entry is added to this group.
- The number column was removed.
- We removed the global search feature.
- We removed the coloring of cells in the main table according to whether the field is optional/required.
- We removed the feature to find and resolve duplicate BibTeX keys (as this use case is already covered by the integrity check).
- We removed a few commands from the right-click menu that are not needed often and thus don't need to be placed that prominently:
  - Print entry preview: available through entry preview
  - All commands related to marking: marking is not yet reimplemented
  - Set/clear/append/rename fields: available through Edit menu
  - Manage keywords: available through the Edit menu
  - Copy linked files to folder: available through File menu
  - Add/move/remove from group: removed completely (functionality still available through group interface)
- We removed the option to change the column widths in the preferences dialog. [#4546](https://github.com/JabRef/jabref/issues/4546)

## Older versions

The changelog of JabRef 4.x is available at the [v4.3.1 tag](https://github.com/JabRef/jabref/blob/v4.3.1/CHANGELOG.md).
The changelog of JabRef 3.x is available at the [v3.8.2 tag](https://github.com/JabRef/jabref/blob/v3.8.2/CHANGELOG.md).
The changelog of JabRef 2.11 and all previous versions is available as [text file in the v2.11.1 tag](https://github.com/JabRef/jabref/blob/v2.11.1/CHANGELOG).

[Unreleased]: https://github.com/JabRef/jabref/compare/v5.9...HEAD
[5.9]: https://github.com/JabRef/jabref/compare/v5.8...v5.9
[5.8]: https://github.com/JabRef/jabref/compare/v5.7...v5.8
[5.7]: https://github.com/JabRef/jabref/compare/v5.6...v5.7
[5.6]: https://github.com/JabRef/jabref/compare/v5.5...v5.6
[5.5]: https://github.com/JabRef/jabref/compare/v5.4...v5.5
[5.4]: https://github.com/JabRef/jabref/compare/v5.3...v5.4
[5.3]: https://github.com/JabRef/jabref/compare/v5.2...v5.3
[5.2]: https://github.com/JabRef/jabref/compare/v5.1...v5.2
[5.1]: https://github.com/JabRef/jabref/compare/v5.0...v5.1
[5.0]: https://github.com/JabRef/jabref/compare/v5.0-beta...v5.0
[5.0-beta]: https://github.com/JabRef/jabref/compare/v5.0-alpha...v5.0-beta
[5.0-alpha]: https://github.com/JabRef/jabref/compare/v4.3...v5.0-alpha

<!-- markdownlint-disable-file MD012 MD024 MD033 --><|MERGE_RESOLUTION|>--- conflicted
+++ resolved
@@ -37,11 +37,8 @@
 - We integrated two mail actions ("As Email" and "To Kindle") under a new "Send" option in the right-click & Tools menus. The Kindle option creates an email targeted to the user's Kindle email, which can be set in preferences under "External programs" [#6186](https://github.com/JabRef/jabref/issues/6186)
 - We added an option to clear recent libraries' history. [#10003](https://github.com/JabRef/jabref/issues/10003)
 - We added an option to encrypt and remember the proxy password. [#8055](https://github.com/JabRef/jabref/issues/8055)[#10044](https://github.com/JabRef/jabref/issues/10044)
-<<<<<<< HEAD
 - We added support for showing journal information, via info buttons next to the `Journal` and `ISSN` fields in the entry editor. [#6189](https://github.com/JabRef/jabref/issues/6189)
-=======
 - We added support for pushing citations to Sublime Text 3 [#10098](https://github.com/JabRef/jabref/issues/10098)
->>>>>>> 0a6c0523
 
 ### Changed
 
