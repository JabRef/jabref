--- conflicted
+++ resolved
@@ -11,28 +11,22 @@
 
 ### Added
 
-<<<<<<< HEAD
 - We added a query parser and mapping layer to enable conversion of queries formulated in simplified lucene syntax by the user into api queries. [#6799](https://github.com/JabRef/jabref/pull/6799)
 
-=======
->>>>>>> c1f2d3f9
 ### Changed
 
 ### Fixed
 
-<<<<<<< HEAD
 - We fixed the [link to the external libraries listing](https://github.com/JabRef/jabref/blob/master/external-libraries.md) in the about dialog
 
 ### Removed
 
 
 ## [5.1] – 2020-08-27
-=======
 ### Removed
 
 
 ## [5.1] – 2020-08-30
->>>>>>> c1f2d3f9
 
 ### Added
 
