# Changelog

All notable changes to this project will be documented in this file.
The format is based on [Keep a Changelog](https://keepachangelog.com/en/1.0.0/).
We refer to [GitHub issues](https://github.com/JabRef/jabref/issues) by using `#NUM`.
In case, there is no issue present, the pull request implementing the feature is linked.

Note that this project **does not** adhere to [Semantic Versioning](https://semver.org/).

## [Unreleased]

### Added

<<<<<<< HEAD
- We added a custom exporter for academicpages and added the layout format for academic pages. [#12727](https://github.com/JabRef/jabref/issues/12727)
=======
- Improved merge dialog decisions for fields containing person names (e.g., `author`, `editor`) by using a new plausibility comparator. JabRef now prefers the side with more detailed/complete author information. [#14454](https://github.com/JabRef/jabref/issues/14454)
>>>>>>> 75b4a543
- We added a drop-down menu to those custom fields in the main table for which content selector values exists. [#14087](https://github.com/JabRef/jabref/issues/14087)
- We added a "Jump to Field" dialog (`Ctrl+J`) to quickly search for and navigate to any field across all tabs. [#12276](https://github.com/JabRef/jabref/issues/12276).
- We added "IEEE" as another option for parsing plain text citations. [#14233](github.com/JabRef/jabref/pull/14233)
- We added automatic date-based groups that create year/month/day subgroups from an entry’s date fields. [#10822](https://github.com/JabRef/jabref/issues/10822)
- We added `doi-to-bibtex` to `JabKit`. [#14244](https://github.com/JabRef/jabref/pull/14244)
- We added `--provider=crossref` to `get-cited-works` at `JabKit`. [#14357](https://github.com/JabRef/jabref/pull/14357)
- We added [unpaywall](https://unpaywall.org/) as fulltext fetcher. [#14340](https://github.com/JabRef/jabref/pull/14340)
- We added the possibility to configure the email provided to unpaywall. [#14340](https://github.com/JabRef/jabref/pull/14340)
- We added "Close library" to the File menu. [#14381](https://github.com/JabRef/jabref/issues/14381)
- We added a "Regenerate" button for the AI chat allowing the user to make the language model reformulate its response to the previous prompt. [#12191](https://github.com/JabRef/jabref/issues/12191)
- We added the option to enable auto-copying and adjusting of attached files when copy and pasting (Preferences → Linked files → Attached files) [#12267](https://github.com/JabRef/jabref/issues/12267)
- We added support for transliteration of fields to English and automatic transliteration of generated citation key. [#11377](https://github.com/JabRef/jabref/issues/11377)
- We added the generation of follow-up questions in AI chat. [#12243](https://github.com/JabRef/jabref/issues/12243)
- We added support for getting bibliographic information based on the arXiv ID or the ISSN. [#14458](https://github.com/JabRef/jabref/pull/14458)
- We added support for "Search Google Scholar" and "Search Semantic Scholar" to quickly search for a selected entry's title in Google Scholar or Semantic Scholar directly from the main table's context menu [#12268](https://github.com/JabRef/jabref/issues/12268)
- We added support for `html` when parsing the arXiv identifiers. [#14451](https://github.com/JabRef/jabref/issues/14451)
- We added the option to change the Git username and PAT in Network Preferences. [#14509](https://github.com/JabRef/jabref/pull/14509)
- When parsing a plain text citation, we added support for recognizing and extracting arXiv identifiers. [#14455](https://github.com/JabRef/jabref/pull/14455)
- We introduced a new "Search Engine URL Template" setting in Preferences to allow users to customize their search engine URL templates [#12268](https://github.com/JabRef/jabref/issues/12268)

### Changed

- We replaced the standard ComboBox with a SearchableComboBox and added a free text field in custom Entry Types [#14082](https://github.com/JabRef/jabref/issues/14082)
- In case of invalid BibTeX in the source tab, a notification is displayed (instead of an exception). [#14504](https://github.com/JabRef/jabref/pull/14504)
- We separated the "Clean up entries" dialog into three tabs for clarity [#13819](https://github.com/JabRef/jabref/issues/13819)
- `JabKit`: `--porcelain` does not output any logs to the console anymore. [#14244](https://github.com/JabRef/jabref/pull/14244)
- <kbd>Ctrl</kbd> + <kbd>Shift</kbd> + <kbd>L</kbd> now opens the terminal in the active library directory. [#14130](https://github.com/JabRef/jabref/issues/14130)
- After importing, now all imported entries are marked. [#13535](https://github.com/JabRef/jabref/pull/13535)
- The URL integrity check now checks the complete URL syntax. [#14370](https://github.com/JabRef/jabref/pull/14370)
- <kbd>Tab</kbd> in the last text field of a tab moves the focus to the next tab in the entry editor. [#11937](https://github.com/JabRef/jabref/issues/11937)
- We changed fixed-value ComboBoxes to SearchableComboBox for better usability. [#14083](https://github.com/JabRef/jabref/issues/14083)

### Fixed

- We fixed an issue where pressing <kbd>ESC</kbd> in the preferences dialog would not always close the dialog. [#8888](https://github.com/JabRef/jabref/issues/8888)
- We fixed the checkbox in merge dialog "Treat duplicates the same way" to make it functional. [#14224](https://github.com/JabRef/jabref/pull/14224)
- We fixed the fallback window height (786 → 768) in JabRefGUI. [#14295](https://github.com/JabRef/jabref/pull/14295)
- We fixed localization of the "New Entries" dialog. [#14455](https://github.com/JabRef/jabref/pull/14455)
- We fixed an issue where keybindings could not be edited and saved. [#14237](https://github.com/JabRef/jabref/issues/14237)
- We readded the missing gui commands for importing and exporting preferences. [#14492](https://github.com/JabRef/jabref/pull/14492)

### Removed

## [6.0-alpha.3] – 2025-10-30

### Added

- We added an initial [cite as you write](https://retorque.re/zotero-better-bibtex/citing/cayw/) ("CAYW") endpoint. [#13187](https://github.com/JabRef/jabref/issues/13187)
- We added a field for the latest ICORE conference ranking lookup on the General Tab. [#13476](https://github.com/JabRef/jabref/issues/13476)
- We added the option to enable the language server in the preferences. [#13697](https://github.com/JabRef/jabref/pull/13697)
- We introduced an option in Preferences under (under Linked files -> Linked file name conventions) to automatically rename linked files when an entry data changes. [#11316](https://github.com/JabRef/jabref/issues/11316)
- We added tooltips (on hover) for 'Library-specific file directory', 'User-specific file directory' and 'LaTeX file directory' fields of the library properties window. [#12269](https://github.com/JabRef/jabref/issues/12269)
- We added the option to configure 'Add space after citation' in Libre/OpenOffice panel settings. [#13559](https://github.com/JabRef/jabref/issues/13559)
- We added automatic lookup of DOI at citation information. [#13561](https://github.com/JabRef/jabref/issues/13561)
- We added a field for the citation count field on the General tab. [#13477](https://github.com/JabRef/jabref/issues/13477)
- We added automatic lookup of DOI at citation relations [#13234](https://github.com/JabRef/jabref/issues/13234)
- We added focus on the field Link in the "Add file link" dialog. [#13486](https://github.com/JabRef/jabref/issues/13486)
- We introduced a settings parameter to manage citations' relations local storage time-to-live with a default value set to 30 days. [#11189](https://github.com/JabRef/jabref/issues/11189)
- We distribute arm64 images for Linux. [#10842](https://github.com/JabRef/jabref/issues/10842)
- When adding an entry to a library, a warning is displayed if said entry already exists in an active library. [#13261](https://github.com/JabRef/jabref/issues/13261)
- We added the field `monthfiled` to the default list of fields to resolve BibTeX-Strings for [#13375](https://github.com/JabRef/jabref/issues/13375)
- We added a new ID based fetcher for [EuropePMC](https://europepmc.org/). [#13389](https://github.com/JabRef/jabref/pull/13389)
- We added quick settings for welcome tab. [#12664](https://github.com/JabRef/jabref/issues/12664)
- We added pagination support for the web search entries dialog, improving navigation for large search results. [#5507](https://github.com/JabRef/jabref/issues/5507)
- We added "copy preview as markdown" feature. [#12552](https://github.com/JabRef/jabref/issues/12552)
- In case no citation relation information can be fetched, we show the data providers reason. [#13549](https://github.com/JabRef/jabref/pull/13549)
- When relativizing file names, symlinks are now taken into account. [#12995](https://github.com/JabRef/jabref/issues/12995)
- We added a new button for shortening the DOI near the DOI field in the general tab when viewing an entry. [#13639](https://github.com/JabRef/jabref/issues/13639)
- We added support for finding CSL-Styles based on their short title (e.g. apa instead of "american psychological association"). [#13728](https://github.com/JabRef/jabref/pull/13728)
- We added BibLaTeX datamodel validation support in order to improve error message quality in entries' fields validation. [#13318](https://github.com/JabRef/jabref/issues/13318)
- We added chronological navigation for entries in each library. [#6352](https://github.com/JabRef/jabref/issues/6352)
- We added support for using Medline/Pubmed fetcher with an API key. [#11296](https://github.com/JabRef/jabref/issues/11296#issuecomment-3289005011)
- We added support for using OpenAlex fetcher. [#13940](https://github.com/JabRef/jabref/issues/13940)
- We added [LOBID](https://lobid.org/) as an alternative ISBN-Fetcher. [#13076](https://github.com/JabRef/jabref/issues/13076)
- We added an option to choose the group during import of the entry(s). [#9191](https://github.com/JabRef/jabref/issues/9191)
- We added an option to search and filter the fields and formatters in the clean up entries dialog. [#13890](https://github.com/JabRef/jabref/issues/13890)
- We added support for managing multiple linked files via the entry context menu. [#12567](https://github.com/JabRef/jabref/issues/12567)
- We made the "Configure API key" option in the Web Search preferences tab searchable via preferences search. [#13929](https://github.com/JabRef/jabref/issues/13929)
- We added support for Cygwin-file paths on a Windows Operating System. [#13274](https://github.com/JabRef/jabref/issues/13274)
- We added a success dialog when using the "Copy to" option, indicating whether the entry was successfully copied and specifying if a cross-reference entry was included. [#12486](https://github.com/JabRef/jabref/issues/12486)
- We added a new button to toggle the file path between an absolute and relative formats in context of library properties. [#13031](https://github.com/JabRef/jabref/issues/13031)
- We added automatic selection of the “Enter Identifier” tab with pre-filled clipboard content if the clipboard contains a valid identifier when opening the “Create New Entry” dialog. [#13087](https://github.com/JabRef/jabref/issues/13087)
- We added batch fetching of bibliographic data for multiple entries in the "Lookup" menu. [#12275](https://github.com/JabRef/jabref/issues/12275)
- We added an "Open example library" button to Welcome Tab. [#13014](https://github.com/JabRef/jabref/issues/13014)
- We added automatic detection and selection of the identifier type (e.g., DOI, ISBN, arXiv) based on clipboard content when opening the "New Entry" dialog [#13111](https://github.com/JabRef/jabref/pull/13111)
- We added support for import of a Refer/BibIX file format. [#13069](https://github.com/JabRef/jabref/issues/13069)
- We added markdown rendering and copy capabilities to AI chat responses. [#12234](https://github.com/JabRef/jabref/issues/12234)
- We introduced a user-configurable group 'Imported entries' for automatic import of entries from web search, PDF import and web fetchers. [#12548](https://github.com/JabRef/jabref/issues/12548)
- We added a tooltip to keywords that resemble Math Subject Classification (MSC) codes. [#12944](https://github.com/JabRef/jabref/issues/12944)
- We added a formatter to convert keywords that resemble MSC codes to their descriptions. [#12944](https://github.com/JabRef/jabref/issues/12944)
- We added support for multi-file import across different formats. [#13269](https://github.com/JabRef/jabref/issues/13269)
- We added support for dark title bar on Windows. [#11457](https://github.com/JabRef/jabref/issues/11457)
- We added functionality to focus running instance when trying to start a second instance. [#13129](https://github.com/JabRef/jabref/issues/13129)
- We added a "Copy Field Content" submenu to the entry context menu, allowing users to quickly copy specific field contents including Author, Journal, Date, Keywords, and Abstract fields from selected entries. [#13280](https://github.com/JabRef/jabref/pull/13280)
- We added a highlighted diff regarding changes to the Group Tree Structure of a bib file, made outside JabRef. [#11221](https://github.com/JabRef/jabref/issues/11221)
- We added a new setting in the 'Entry Editor' preferences to hide the 'File Annotations' tab when no annotations are available. [#13143](https://github.com/JabRef/jabref/issues/13143)
- We added a new "Add JabRef suggested groups" option in the context menu of "All entries". [#12659](https://github.com/JabRef/jabref/issues/12659)
- We added an option to create entries directly from Bib(La)TeX sources to the 'Create New Entry' tool. [#8808](https://github.com/JabRef/jabref/issues/8808)
- We added the provision to choose different CSL bibliography body formats (e.g. First Line Indent, Hanging Indent, Bibliography 1, etc.) in the LibreOffice integration. [#13049](https://github.com/JabRef/jabref/issues/13049)
- We introduced walkthrough functionality [#12664](https://github.com/JabRef/jabref/issues/12664)
- The Welcome Tab now has a responsive layout. [#12664](https://github.com/JabRef/jabref/issues/12664)
- We introduced a donation prompt in the Welcome tab. [#12664](https://github.com/JabRef/jabref/issues/12664)
- We introduced a new command line application called `jabkit`. [#13012](https://github.com/JabRef/jabref/pull/13012) [#110](https://github.com/JabRef/jabref/issues/110)
- We added a new `jabkit` command `pseudonymize` to pseudonymize the library. [#13109](https://github.com/JabRef/jabref/issues/13109)
- We added the integrity check to the jabkit cli application. [#13848](https://github.com/JabRef/jabref/issues/13848)
- We added "Bibliography Heading" to the available CSL bibliography header formats in the LibreOffice integration. [#13049](https://github.com/JabRef/jabref/issues/13049)

### Changed

- We merged the 'New Entry', 'Import by ID', and 'New Entry from Plain Text' tools into a single 'Create New Entry' tool. [#8808](https://github.com/JabRef/jabref/issues/8808)
- We moved all sorting options into a dedicated “Sort” sub-menu in the Groups menu. ([#14017](https://github.com/JabRef/jabref/issues/14017))
- We merged `Citation information` and `Citation relations` into a singular tab. [#13618](https://github.com/JabRef/jabref/issues/13618)
- We changed `ISSNCleanup` into `NormalizeIssn` a `ISSN` formatter. [#13748](https://github.com/JabRef/jabref/issues/13748)
- We changed Citation Relations tab and gave tab panes more descriptive titles and tooltips. [#13619](https://github.com/JabRef/jabref/issues/13619)
- We changed the name from Open AI Provider to Open AI (or API compatible). [#13585](https://github.com/JabRef/jabref/issues/13585)
- We use `https` to connect to [shortDOI](https://shortdoi.org/) service. [#13637](https://github.com/JabRef/jabref/pull/13637)
- We moved the clear fields mechanic in the Automatic Field Editor from the edit content tab to a separate tab. [#13780](https://github.com/JabRef/jabref/issues/13780)
- We improved the detection of DOIs on the first page of a PDF. [#13487](https://github.com/JabRef/jabref/pull/13487)
- We moved some functionality from the graphical application `jabref` with new command verbs `generate-citation-keys`, `check-consistency`, `fetch`, `search`, `convert`, `generate-bib-from-aux`, `preferences` and `pdf` to the new toolkit. [#13012](https://github.com/JabRef/jabref/pull/13012) [#110](https://github.com/JabRef/jabref/issues/110)
- We renamed the "Body Text" CSL bibliography header format name to "Text body" as per internal LibreOffice conventions. [#13074](https://github.com/JabRef/jabref/pull/13074)
- We moved the "Modify bibliography title" option from the CSL styles tab of the Select Style dialog to the OpenOffice/LibreOffice side panel and renamed it to "Bibliography properties". [#13074](https://github.com/JabRef/jabref/pull/13074)
- We changed path output display to show the relative path with respect to library path in context of library properties. [#13031](https://github.com/JabRef/jabref/issues/13031)
- We improved JabRef's internal document viewer. It now allows text section, searching and highlighting of search terms and page rotation [#13193](https://github.com/JabRef/jabref/pull/13193).
- When importing a PDF, there is no empty entry column shown in the multi merge dialog. [#13132](https://github.com/JabRef/jabref/issues/13132)
- We added a progress dialog to the "Check consistency" action and progress output to the corresponding cli command. [#12487](https://github.com/JabRef/jabref/issues/12487)
- The BibTeX source is now formatted using the JabRef style at the import inspection dialog. [#13015](https://github.com/JabRef/jabref/issues/13015)
- We made the `check-consistency` command of the toolkit always return an exit code; 0 means no issues found, a non-zero exit code reflects any issues, which allows CI to fail in these cases [#13328](https://github.com/JabRef/jabref/issues/13328).
- We changed the validation error dialog for overriding the default file directories to a confirmation dialog for saving other preferences under the library properties. [#13488](https://github.com/JabRef/jabref/pull/13488)
- We made the copy sub menu on the context menu consistent with the copy sub menu at "Edit". [#13280](https://github.com/JabRef/jabref/pull/13280)
- We improved file exists warning dialog with clearer options and tooltips [#12565](https://github.com/JabRef/jabref/issues/12565)
- We changed the syntax for the web search to the one of the main search bar. [#13607](https://github.com/JabRef/jabref/issues/13607)
- We improved nested scrolling for the web search tab in the preferences dialog [#13791](https://github.com/JabRef/jabref/pull/13791)
- We improved the event viewer for debugging [#13783](https://github.com/JabRef/jabref/pull/13783).
- We improved "REDACTED" replacement of API key value in web fetcher search URL [#13796](https://github.com/JabRef/jabref/issues/13796)
- When the pin "Keep dialog always on top" in the global search dialog is selected, the search window stays open when double-clicking on an entry. [#13840](https://github.com/JabRef/jabref/issues/13840)
- We improved the UI of regex replacement in the citation key generator tab. [#13939](https://github.com/JabRef/jabref/pull/13939)
- We improved the way we check for matching curly braces in BibTeX fields and made error messages easier to understand. [#12605](https://github.com/JabRef/jabref/issues/12605)
- We improved the citations relations caching by implementing an offline storage. [#11189](https://github.com/JabRef/jabref/issues/11189)
- A space is now added by default after citations inserted via the Libre/OpenOffice integration. [#13559](https://github.com/JabRef/jabref/issues/13559)

### Fixed

- We fixed an issue where search results would show stale entries after deleting entries from search results. [#13984](https://github.com/JabRef/jabref/issues/13984)
- When filename pattern is missing for linked files, pattern handling has been introduced to avoid suggesting meaningless filenames like "-". [#13735](https://github.com/JabRef/jabref/issues/13735)
- We fixed an issue where "Print preview" would throw a `NullPointerException` if no printers were available. [#13708](https://github.com/JabRef/jabref/issues/13708)
- We fixed an issue where "Specify Bib(La)TeX" tab was not focused when Bib(La)TeX was in the clipboard. [#13597](https://github.com/JabRef/jabref/issues/13597)
- We fixed an issue whereby the 'About' dialog was not honouring the user's configured font preferences. [#13558](https://github.com/JabRef/jabref/issues/13558)
- We fixed an issue where the Pagetotal column was sorting the values alphabetically instead of numerically. [#12533](https://github.com/JabRef/jabref/issues/12533)
- We fixed an issue where URLs starting with "www." (without a protocol) in file fields caused an `IllegalArgumentException: URI is not absolute` error. [#12186](https://github.com/JabRef/jabref/issues/12186)
- We fixed the dark mode of the BibTeX Source dialog in the Citation Relations tab. [#13599](https://github.com/JabRef/jabref/issues/13599)
- We fixed an issue where the LibreOffice integration did not support citation keys containing Unicode characters. [#13301](https://github.com/JabRef/jabref/issues/13301)
- We fixed an issue where the "Search ShortScience" action did not convert LaTeX-formatted titles to Unicode. [#13418](https://github.com/JabRef/jabref/issues/13418)
- We fixed an issue where LaTeX file directories were not properly shared between different users on the same host. [#9990](https://github.com/JabRef/jabref/issues/9990)
- We added a fallback for the "Convert to biblatex" cleanup when it failed to populate the `date` field if `year` contained a full date in ISO format (e.g., `2011-11-11`). [#11868](https://github.com/JabRef/jabref/issues/11868)
- We fixed an issue where directory check for relative path was not handled properly under library properties. [#13017](https://github.com/JabRef/jabref/issues/13017)
- We fixed an exception on tab dragging. [#12921](https://github.com/JabRef/jabref/issues/12921)
- We fixed an issue where the option for which method to use when parsing plaintext citations was unavailable in the 'Create New Entry' tool. [#8808](https://github.com/JabRef/jabref/issues/8808)
- We fixed an issue where the "Make/Sync bibliography" button in the OpenOffice/LibreOffice sidebar was not enabled when a jstyle was selected. [#13055](https://github.com/JabRef/jabref/pull/13055)
- We fixed an issue where CSL bibliography title properties would be saved even if the "Modify bibliography title" dialog was closed without pressing the "OK" button. [#13074](https://github.com/JabRef/jabref/pull/13074)
- We added "Hanging Indent" as the default selected bibliography body format for CSL styles that specify it (e.g. APA). [#13074](https://github.com/JabRef/jabref/pull/13074)
- We fixed an issue where bibliography entries generated from CSL styles had leading spaces. [#13074](https://github.com/JabRef/jabref/pull/13074)
- We fixed an issue where the preview area in the "Select Style" dialog of the LibreOffice integration was too small to display full content. [#13051](https://github.com/JabRef/jabref/issues/13051)
- We excluded specific fields (e.g., `comment`, `pdf`, `sortkey`) from the consistency check to reduce false positives [#13131](https://github.com/JabRef/jabref/issues/13131)
- We fixed an issue where moved or renamed linked files in the file directory were not automatically relinked by the “search for unlinked files” feature. [#13264](https://github.com/JabRef/jabref/issues/13264)
- We fixed an issue with proxy setup in the absence of a password. [#12412](https://github.com/JabRef/jabref/issues/12412)
- We fixed an issue with the targets of the menu item "copy to". [#13741](https://github.com/JabRef/jabref/pull/13741)
- We fixed an issue where the tab showing the fulltext search results was not displayed. [#12865](https://github.com/JabRef/jabref/issues/12865)
- We fixed an issue showing an empty tooltip in maintable. [#11681](https://github.com/JabRef/jabref/issues/11681)
- We fixed an issue displaying a warning if a file to open is not found. [#13430](https://github.com/JabRef/jabref/pull/13430)
- We fixed an issue where Document Viewer showed technical exceptions when opening entries with non-PDF files. [#13198](https://github.com/JabRef/jabref/issues/13198)
- We fixed an issue with double display of the library filename in the tab tooltip in the case of a changed library. [#13781](https://github.com/JabRef/jabref/pull/13781)
- When creating a library, if you drag a PDF file containing only a single column, the dialog will now automatically close. [#13262](https://github.com/JabRef/jabref/issues/13262)
- We fixed an issue where the tab showing the fulltext search results would appear blank after switching libraries. [#13241](https://github.com/JabRef/jabref/issues/13241)
- We fixed an issue where field names were inconsistently capitalized. [#10590](https://github.com/JabRef/jabref/issues/10590)
- We fixed an issue where "Copy to" was enabled even if no other library was opened. [#13280](https://github.com/JabRef/jabref/pull/13280)
- We fixed an issue where the groups were still displayed after closing all libraries. [#13382](https://github.com/JabRef/jabref/issues/13382)
- Enhanced field selection logic in the Merge Entries dialog when fetching from DOI to prefer valid years and entry types. [#12549](https://github.com/JabRef/jabref/issues/12549)
- We fixed an issue where the "Check Consistency" dialog is unresponsive. [#13700](https://github.com/JabRef/jabref/issues/13700)
- We fixed an issue where opening the Three Way Merge dialog would throw an exception when year field contains an invalid year value. [#13673](https://github.com/JabRef/jabref/issues/13673)
- We improved consistency in the Add Buttons. [#13791](https://github.com/JabRef/jabref/pull/13791)
- We fixed an issue where theme or font size are not respected for all dialogs [#13558](https://github.com/JabRef/jabref/issues/13558)
- We removed unnecessary spacing and margin in the AutomaticFieldEditor. [#13792](https://github.com/JabRef/jabref/pull/13792)
- We fixed an issue where global search auto-completion only worked after switching tabs. [#11428](https://github.com/JabRef/jabref/issues/11428)
- We fixed an issue where hierarchical keywords would only show the parent keyword in the entry editor. [#11390](https://github.com/JabRef/jabref/issues/11390)
- We fixed an issue where some file choosers regarding LaTeX-aux files did not open in the directory of the last selected file. [#13861](https://github.com/JabRef/jabref/pull/13861)
- We fixed an issue where the LaTeX file directory was not stored correctly in combination with the usage of groups from aux files. [#8344](https://github.com/JabRef/jabref/issues/8344)
- We prevented a brief flash of the default JavaFX (Modena) theme on startup. [#13877](https://github.com/JabRef/jabref/pull/13877)
- We fixed an issue where button-bar buttons truncated long text with ellipsis. [#13877](https://github.com/JabRef/jabref/pull/13877)
- We fixed an issue where ignoring of subdirectories via `.gitingore` patterns did not work in the "Find unlinked files dialog". [forum#5425](https://discourse.jabref.org/t/set-list-of-ignored-folders-paths/5425/6)
- We fixed an issue where CTRL+W does not close the current tab [#12530](https://github.com/JabRef/jabref/issues/12530)
- We fixed an issue where the "Applications to push entries to" list in the preferences was not sorted alphabetically. [#14058](https://github.com/JabRef/jabref/issues/14058)
- We fixed an issue where notice text in AI chat was not automatically refreshed when the user changed preferences.[#13855](https://github.com/JabRef/jabref/issues/13855)
- We fixed an issue where the user could add custom entry types with spaces in their names. [#14088](https://github.com/JabRef/jabref/issues/14088)
- We fixed various issues that triggered `IndexOutOfBoundsException`s, when editing entries. [#8012](https://github.com/JabRef/jabref/issues/8012), [#8826](https://github.com/JabRef/jabref/issues/8826), [#8217](https://github.com/JabRef/jabref/issues/8217), [#8281](https://github.com/JabRef/jabref/issues/8281)

### Removed

- We removed the ability to change internal preference values. [#13012](https://github.com/JabRef/jabref/pull/13012)
- We removed support for MySQL/MariaDB and Oracle. [#12990](https://github.com/JabRef/jabref/pull/12990)
- We removed library migrations (users need to use JabRef 6.0-alpha.1 to perform migrations) [#12990](https://github.com/JabRef/jabref/pull/12990)

## [6.0-alpha2] – 2025-04-27

### Added

- We added a button in Privacy notice and Mr. DLib Privacy settings notice for hiding related tabs. [#11707](https://github.com/JabRef/jabref/issues/11707)
- We added buttons "Add example entry" and "Import existing PDFs" when a library is empty, making it easier for new users to get started. [#12662](https://github.com/JabRef/jabref/issues/12662)
- In the Open/LibreOffice integration, we added the provision to modify the bibliography title and its format for CSL styles, in the "Select style" dialog. [#12663](https://github.com/JabRef/jabref/issues/12663)
- We added a new Welcome tab which shows a welcome screen if no database is open. [#12272](https://github.com/JabRef/jabref/issues/12272)
- We added <kbd>F5</kbd> as a shortcut key for fetching data and <kbd>Alt+F</kbd> as a shortcut for looking up data using DOI. [#11802](https://github.com/JabRef/jabref/issues/11802)
- We added a feature to rename the subgroup, with the keybinding (<kbd>F2</kbd>) for quick access. [#11896](https://github.com/JabRef/jabref/issues/11896)
- We added a new functionality that displays a drop-down list of matching suggestions when typing a citation key pattern. [#12502](https://github.com/JabRef/jabref/issues/12502)
- We added a new CLI that supports txt, csv, and console-based output for consistency in BibTeX entries. [#11984](https://github.com/JabRef/jabref/issues/11984)
- We added a new dialog for bibliography consistency check. [#11950](https://github.com/JabRef/jabref/issues/11950)
- We added a feature for copying entries to libraries, available via the context menu, with an option to include cross-references. [#12374](https://github.com/JabRef/jabref/pull/12374)
- We added a new "Copy citation (text)" button in the context menu of the preview. [#12551](https://github.com/JabRef/jabref/issues/12551)
- We added a new "Export to clipboard" button in the context menu of the preview. [#12551](https://github.com/JabRef/jabref/issues/12551)
- We added an integrity check if a URL appears in a title. [#12354](https://github.com/JabRef/jabref/issues/12354)
- We added a feature for enabling drag-and-drop of files into groups  [#12540](https://github.com/JabRef/jabref/issues/12540)
- We added support for reordering keywords via drag and drop, automatic alphabetical ordering, and improved pasting and editing functionalities in the keyword editor. [#10984](https://github.com/JabRef/jabref/issues/10984)
- We added a new functionality where author names having multiple spaces in-between will be considered as separate user block as it does for " and ". [#12701](https://github.com/JabRef/jabref/issues/12701)
- We added a set of example questions to guide users in starting meaningful AI chat interactions. [#12702](https://github.com/JabRef/jabref/issues/12702)
- We added support for loading and displaying BibTeX .blg warnings in the Check integrity dialog, with custom path selection and metadata persistence. [#11998](https://github.com/JabRef/jabref/issues/11998)
- We added an option to choose whether to open the file explorer in the files directory or in the last opened directory when attaching files. [#12554](https://github.com/JabRef/jabref/issues/12554)
- We enhanced support for parsing XMP metadata from PDF files. [#12829](https://github.com/JabRef/jabref/issues/12829)
- We added a "Preview" header in the JStyles tab in the "Select style" dialog, to make it consistent with the CSL styles tab. [#12838](https://github.com/JabRef/jabref/pull/12838)
- We added automatic PubMed URL insertion when importing from PubMed if no URL is present. [#12832](https://github.com/JabRef/jabref/issues/12832/)
- We added a "LTWA" abbreviation feature in the "Quality > Abbreviate journal names > LTWA" menu [#12273](https://github.com/JabRef/jabref/issues/12273/)
- We added path validation to file directories in library properties dialog. [#11840](https://github.com/JabRef/jabref/issues/11840)
- We now support usage of custom CSL styles in the Open/LibreOffice integration. [#12337](https://github.com/JabRef/jabref/issues/12337)
- We added support for citation-only CSL styles which don't specify bibliography formatting. [#12996](https://github.com/JabRef/jabref/pull/12996)

### Changed

- We reordered the settings in the 'Entry editor' tab in preferences. [#11707](https://github.com/JabRef/jabref/issues/11707)
- Added "$" to the citation key generator preferences default list of characters to remove [#12536](https://github.com/JabRef/jabref/issues/12536)
- We changed the message displayed in the Integrity Check Progress dialog to "Waiting for the check to finish...". [#12694](https://github.com/JabRef/jabref/issues/12694)
- We moved the "Generate a new key for imported entries" option from the "Web search" tab to the "Citation key generator" tab in preferences. [#12436](https://github.com/JabRef/jabref/pull/12436)
- We improved the offline parsing of BibTeX data from PDF-documents. [#12278](https://github.com/JabRef/jabref/issues/12278)
- The tab bar is now hidden when only one library is open. [#9971](https://github.com/JabRef/jabref/issues/9971)
- We renamed "Rename file to a given name" to "Rename files to configured filename format pattern" in the entry editor. [#12587](https://github.com/JabRef/jabref/pull/12587)
- We renamed "Move DOIs from note and URL field to DOI field and remove http prefix" to "Move DOIs from 'note' field and 'URL' field to 'DOI' field and remove http prefix" in the Cleanup entries. [#12587](https://github.com/JabRef/jabref/pull/12587)
- We renamed "Move preprint information from 'URL' and 'journal' field to the 'eprint' field" to "Move preprint information from 'URL' field and 'journal' field to the 'eprint' field" in the Cleanup entries. [#12587](https://github.com/JabRef/jabref/pull/12587)
- We renamed "Move URL in note field to url field" to "Move URL in 'note' field to 'URL' field" in the Cleanup entries. [#12587](https://github.com/JabRef/jabref/pull/12587)
- We renamed "Rename PDFs to given filename format pattern" to "Rename files to configured filename format pattern" in the Cleanup entries. [#12587](https://github.com/JabRef/jabref/pull/12587)
- We renamed "Rename only PDFs having a relative path" to "Only rename files that have a relative path" in the Cleanup entries. [#12587](https://github.com/JabRef/jabref/pull/12587)
- We renamed "Filename format pattern: " to "Filename format pattern (from preferences)" in the Cleanup entries. [#12587](https://github.com/JabRef/jabref/pull/12587)
- When working with CSL styles in LibreOffice, citing with a new style now updates all other citations in the document to have the currently selected style. [#12472](https://github.com/JabRef/jabref/pull/12472)
- We improved the user comments field visibility so that it remains displayed if it contains text. Additionally, users can now easily toggle the field on or off via buttons unless disabled in preferences. [#11021](https://github.com/JabRef/jabref/issues/11021)
- The LibreOffice integration for CSL styles is now more performant. [#12472](https://github.com/JabRef/jabref/pull/12472)
- The "automatically sync bibliography when citing" feature of the LibreOffice integration is now disabled by default (can be enabled in settings). [#12472](https://github.com/JabRef/jabref/pull/12472)
- For the Citation key generator patterns, we reverted how `[authorsAlpha]` would behave to the original pattern and renamed the LNI-based pattern introduced in V6.0-alpha to `[authorsAlphaLNI]`. [#12499](https://github.com/JabRef/jabref/pull/12499)
- We keep the list of recent files if one files could not be found. [#12517](https://github.com/JabRef/jabref/pull/12517)
- During the import process, the labels indicating individual paragraphs within an abstract returned by PubMed/Medline XML are preserved. [#12527](https://github.com/JabRef/jabref/issues/12527)
- We changed the "Copy Preview" button to "Copy citation (html) in the context menu of the preview. [#12551](https://github.com/JabRef/jabref/issues/12551)
- Pressing Tab in empty text fields of the entry editor now moves the focus to the next field instead of inserting a tab character. [#11938](https://github.com/JabRef/jabref/issues/11938)
- The embedded PostgresSQL server for the search now supports Linux and macOS ARM based distributions natively [#12607](https://github.com/JabRef/jabref/pull/12607)
- We disabled the search and group fields in the sidebar when no library is opened. [#12657](https://github.com/JabRef/jabref/issues/12657)
- We removed the obsolete Twitter link and added Mastodon and LinkedIn links in Help -> JabRef resources. [#12660](https://github.com/JabRef/jabref/issues/12660)
- We improved the Check Integrity dialog entry interaction so that a single click focuses on the corresponding entry and a double-click both focuses on the entry and closes the dialog. [#12245](https://github.com/JabRef/jabref/issues/12245)
- We improved journal abbreviation lookup with fuzzy matching to handle minor input errors and variations. [#12467](https://github.com/JabRef/jabref/issues/12467)
- We changed the phrase "Cleanup entries" to "Clean up entries". [#12703](https://github.com/JabRef/jabref/issues/12703)
- A tooltip now appears after 300ms (instead of 2s). [#12649](https://github.com/JabRef/jabref/issues/12649)
- We improved search in preferences and keybindings. [#12647](https://github.com/JabRef/jabref/issues/12647)
- We improved the performance of the LibreOffice integration when inserting CSL citations/bibliography. [#12851](https://github.com/JabRef/jabref/pull/12851)
- 'Affected fields' and 'Do not wrap when saving' are now displayed as tags. [#12550](https://github.com/JabRef/jabref/issues/12550)
- We revamped the UI of the Select Style dialog (in the LibreOffice panel) for CSL styles. [#12951](https://github.com/JabRef/jabref/pull/12951)
- We reduced the delay in populating the list of CSL styles in the Select Style dialog of the LibreOffice panel. [#12951](https://github.com/JabRef/jabref/pull/12951)

### Fixed

- We fixed an issue where pasted entries would sometimes end up in the search bar instead of the main table [#12910](https://github.com/JabRef/jabref/issues/12910)
- We fixed an issue where warning signs were improperly positioned next to text fields containing capital letters. [#12884](https://github.com/JabRef/jabref/issues/12884)
- We fixed an issue where the drag'n'drop functionality in entryeditor did not work [#12561](https://github.com/JabRef/jabref/issues/12561)
- We fixed an issue where the F4 shortcut key did not work without opening the right-click context menu. [#6101](https://github.com/JabRef/jabref/pull/6101)
- We fixed an issue where the file renaming dialog was not resizable and its size was too small for long file names. [#12518](https://github.com/JabRef/jabref/pull/12518)
- We fixed an issue where the name of the untitled database was shown as a blank space in the right-click context menu's "Copy to" option. [#12459](https://github.com/JabRef/jabref/pull/12459)
- We fixed an issue where the F3 shortcut key did not work without opening the right-click context menu. [#12417](https://github.com/JabRef/jabref/pull/12417)
- We fixed an issue where a bib file with UFF-8 charset was wrongly loaded with a different charset [forum#5369](https://discourse.jabref.org/t/jabref-5-15-opens-bib-files-with-shift-jis-encoding-instead-of-utf-8/5369/)
- We fixed an issue where new entries were inserted in the middle of the table instead of at the end. [#12371](https://github.com/JabRef/jabref/pull/12371)
- We fixed an issue where removing the sort from the table did not restore the original order. [#12371](https://github.com/JabRef/jabref/pull/12371)
- We fixed an issue where citation keys containing superscript (`^`) and subscript (`_`) characters in text mode were incorrectly flagged by the integrity checker. [#12391](https://github.com/JabRef/jabref/pull/12391)
- We fixed an issue where JabRef icon merges with dark background [#7771](https://github.com/JabRef/jabref/issues/7771)
- We fixed an issue where an entry's group was no longer highlighted on selection [#12413](https://github.com/JabRef/jabref/issues/12413)
- We fixed an issue where BibTeX Strings were not included in the backup file [#12462](https://github.com/JabRef/jabref/issues/12462)
- We fixed an issue where mixing JStyle and CSL style citations in LibreOffice caused two separate bibliography sections to be generated. [#12262](https://github.com/JabRef/jabref/issues/12262)
- We fixed an issue in the LibreOffice integration where the formatting of text (e.g. superscript) was lost when using certain numeric CSL styles. [#12472](https://github.com/JabRef/jabref/pull/12472)
- We fixed an issue where CSL style citations with citation keys having special characters (such as hyphens, colons or slashes) would not be recognized as valid by JabRef. [forum#5431](https://discourse.jabref.org/t/error-when-connecting-to-libreoffice/5431)
- We fixed an issue where the `[authorsAlpha]` pattern in Citation key generator would not behave as per the user documentation. [#12312](https://github.com/JabRef/jabref/issues/12312)
- We fixed an issue where import at "Search for unlinked local files" would re-add already imported files. [#12274](https://github.com/JabRef/jabref/issues/12274)
- We fixed an issue where month values 21–24 (ISO 8601-2019 season codes) in Biblatex date fields were not recognized as seasons during parsing. [#12437](https://github.com/JabRef/jabref/issues/12437)
- We fixed an issue where migration of "Search groups" would fail with an exception when the search query is invalid. [#12555](https://github.com/JabRef/jabref/issues/12555)
- We fixed an issue where not all linked files from BibDesk in the field `bdsk-file-...` were parsed. [#12555](https://github.com/JabRef/jabref/issues/12555)
- We fixed an issue where it was possible to select "Search for unlinked local files" for a new (unsaved) library. [#12558](https://github.com/JabRef/jabref/issues/12558)
- We fixed an issue where user-defined keyword separator does not apply to Merge Groups. [#12535](https://github.com/JabRef/jabref/issues/12535)
- We fixed an issue where duplicate items cannot be removed correctly when merging groups or keywords. [#12585](https://github.com/JabRef/jabref/issues/12585)
- We fixed an issue where JabRef displayed an incorrect deletion notification when canceling entry deletion [#12645](https://github.com/JabRef/jabref/issues/12645)
- We fixed an issue where JabRef displayed an incorrect deletion notification when canceling entry deletion. [#12645](https://github.com/JabRef/jabref/issues/12645)
- We fixed an issue where JabRref wrote wrong field names into the PDF. [#12833](https://github.com/JabRef/jabref/pulls/12833)
- We fixed an issue where an exception would occur when running abbreviate journals for multiple entries. [#12634](https://github.com/JabRef/jabref/issues/12634)
- We fixed an issue Where JabRef displayed an inconsistent search results for date-related queries[#12296](https://github.com/JabRef/jabref/issues/12296)
- We fixed an issue where JabRef displayed dropdown triangle in wrong place in "Search for unlinked local files" dialog [#12713](https://github.com/JabRef/jabref/issues/12713)
- We fixed an issue where JabRef would not open if an invalid external journal abbreviation path was encountered. [#12776](https://github.com/JabRef/jabref/issues/12776)
- We fixed a bug where LaTeX commands were not removed from filenames generated using the `[bibtexkey] - [fulltitle]` pattern. [#12188](https://github.com/JabRef/jabref/issues/12188)
- We fixed an issue where JabRef interface would not properly refresh after a group removal. [#11487](https://github.com/JabRef/jabref/issues/11487)
- We fixed an issue where valid DOI could not be imported if it had special characters like `<` or `>`. [#12434](https://github.com/JabRef/jabref/issues/12434)
- We fixed an issue where JabRef displayed an "unknown format" message when importing a .bib file, preventing the associated groups from being imported as well. [#11025](https://github.com/JabRef/jabref/issues/11025)
- We fixed an issue where the tooltip only displayed the first linked file when hovering. [#12470](https://github.com/JabRef/jabref/issues/12470)
- We fixed an issue where JabRef would crash when trying to display an entry in the Citation Relations tab that had right to left text. [#12410](https://github.com/JabRef/jabref/issues/12410)
- We fixed an issue where some texts in the "Citation Information" tab and the "Preferences" dialog could not be translated. [#12883](https://github.com/JabRef/jabref/pull/12883)
- We fixed an issue where file names were missing the citation key according to the filename format pattern after import. [#12556](https://github.com/JabRef/jabref/issues/12556)
- We fixed an issue where downloading PDFs from URLs to empty entries resulted in meaningless filenames like "-.pdf". [#12917](https://github.com/JabRef/jabref/issues/12917)
- We fixed an issue where pasting a PDF URL into the main table caused an import error instead of creating a new entry. [#12911](https://github.com/JabRef/jabref/pull/12911)
- We fixed an issue where libraries would sometimes be hidden when closing tabs with the Welcome tab open. [#12894](https://github.com/JabRef/jabref/issues/12894)
- We fixed an issue with deleting entries in large libraries that caused it to take a long time. [#8976](https://github.com/JabRef/jabref/issues/8976)
- We fixed an issue where "Reveal in file explorer" option was disabled for newly saved libraries until reopening the file. [#12722](https://github.com/JabRef/jabref/issues/12722)

### Removed

- "Web of Science" [journal abbreviation list](https://docs.jabref.org/advanced/journalabbreviations) was removed. [JabRef/abbrv.jabref.org#176](https://github.com/JabRef/abbrv.jabref.org/issues/176)

## [6.0-alpha] – 2024-12-23

### Added

- We added a Markdown export layout. [#12220](https://github.com/JabRef/jabref/pull/12220)
- We added a "view as BibTeX" option before importing an entry from the citation relation tab. [#11826](https://github.com/JabRef/jabref/issues/11826)
- We added support finding LaTeX-encoded special characters based on plain Unicode and vice versa. [#11542](https://github.com/JabRef/jabref/pull/11542)
- When a search hits a file, the file icon of that entry is changed accordingly. [#11542](https://github.com/JabRef/jabref/pull/11542)
- We added an AI-based chat for entries with linked PDF files. [#11430](https://github.com/JabRef/jabref/pull/11430)
- We added an AI-based summarization possibility for entries with linked PDF files. [#11430](https://github.com/JabRef/jabref/pull/11430)
- We added an AI section in JabRef's [preferences](https://docs.jabref.org/ai/preferences). [#11430](https://github.com/JabRef/jabref/pull/11430)
- We added AI providers: OpenAI, Mistral AI, Hugging Face and Google. [#11430](https://github.com/JabRef/jabref/pull/11430), [#11736](https://github.com/JabRef/jabref/pull/11736)
- We added AI providers: [Ollama](https://docs.jabref.org/ai/local-llm#step-by-step-guide-for-ollama) and GPT4All, which add the possibility to use local LLMs privately on your own device. [#11430](https://github.com/JabRef/jabref/pull/11430), [#11870](https://github.com/JabRef/jabref/issues/11870)
- We added support for selecting and using CSL Styles in JabRef's OpenOffice/LibreOffice integration for inserting bibliographic and in-text citations into a document. [#2146](https://github.com/JabRef/jabref/issues/2146), [#8893](https://github.com/JabRef/jabref/issues/8893)
- We added "Tools > New library based on references in PDF file" ... to create a new library based on the references section in a PDF file. [#11522](https://github.com/JabRef/jabref/pull/11522)
- When converting the references section of a paper (PDF file), more than the last page is treated. [#11522](https://github.com/JabRef/jabref/pull/11522)
- Added the functionality to invoke offline reference parsing explicitly. [#11565](https://github.com/JabRef/jabref/pull/11565)
- The dialog for [adding an entry using reference text](https://docs.jabref.org/collect/newentryfromplaintext) is now filled with the clipboard contents as default. [#11565](https://github.com/JabRef/jabref/pull/11565)
- Added minimal support for [biblatex data annotation](https://mirrors.ctan.org/macros/latex/contrib/biblatex/doc/biblatex.pdf#subsection.3.7) fields in `.layout` files. [#11505](https://github.com/JabRef/jabref/issues/11505)
- Added saving of selected options in the [Lookup -> Search for unlinked local files dialog](https://docs.jabref.org/collect/findunlinkedfiles#link-the-pdfs-to-your-bib-library). [#11439](https://github.com/JabRef/jabref/issues/11439)
- We enabled creating a new file link manually. [#11017](https://github.com/JabRef/jabref/issues/11017)
- We added a toggle button to invert the selected groups. [#9073](https://github.com/JabRef/jabref/issues/9073)
- We reintroduced the floating search in the main table. [#4237](https://github.com/JabRef/jabref/issues/4237)
- We improved [cleanup](https://docs.jabref.org/finding-sorting-and-cleaning-entries/cleanupentries) of `arXiv` IDs in distributed in the fields `note`, `version`, `institution`, and `eid` fields. [#11306](https://github.com/JabRef/jabref/issues/11306)
- We added a switch not to store the linked file URL, because it caused troubles at other apps. [#11735](https://github.com/JabRef/jabref/pull/11735)
- When starting a new SLR, the selected catalogs now persist within and across JabRef sessions. [JabRef/jabref-koppor#614](https://github.com/JabRef/jabref-koppor/issues/614)
- We added support for drag'n'drop on an entry in the maintable to an external application to get the entry preview dropped. [#11846](https://github.com/JabRef/jabref/pull/11846)
- We added the functionality to double click on a [LaTeX citation](https://docs.jabref.org/advanced/entryeditor/latex-citations) to jump to the respective line in the LaTeX editor. [#11996](https://github.com/JabRef/jabref/issues/11996)
- We added a different background color to the search bar to indicate when the search syntax is wrong. [#11658](https://github.com/JabRef/jabref/pull/11658)
- We added a setting which always adds the literal "Cited on pages" text before each JStyle citation. [#11691](https://github.com/jabref/jabref/issues/11691)
- We added a new plain citation parser that uses LLMs. [#11825](https://github.com/JabRef/jabref/issues/11825)
- We added support for `langid` field for biblatex libraries. [#10868](https://github.com/JabRef/jabref/issues/10868)
- We added support for modifier keys when dropping a file on an entry in the main table. [#12001](https://github.com/JabRef/jabref/pull/12001)
- We added an importer for SSRN URLs. [#12021](https://github.com/JabRef/jabref/pull/12021)
- We added a compare button to the duplicates in the citation relations tab to open the "Possible duplicate entries" window. [#11192](https://github.com/JabRef/jabref/issues/11192)
- We added automatic browser extension install on Windows for Chrome and Edge. [#6076](https://github.com/JabRef/jabref/issues/6076)
- We added support to automatically open a `.bib` file in the current/parent folder if no other library is opened. [JabRef/jabref-koppor#377](https://github.com/JabRef/jabref-koppor/issues/377)
- We added a search bar for filtering keyboard shortcuts. [#11686](https://github.com/JabRef/jabref/issues/11686)
- We added new modifiers `camel_case`, `camel_case_n`, `short_title`, and `very_short_title` for the [citation key generator](https://docs.jabref.org/setup/citationkeypatterns). [#11367](https://github.com/JabRef/jabref/issues/11367)
- By double clicking on a local citation in the Citation Relations Tab you can now jump the linked entry. [#11955](https://github.com/JabRef/jabref/pull/11955)
- We use the menu icon for background tasks as a progress indicator to visualise an import's progress when dragging and dropping several PDF files into the main table. [#12072](https://github.com/JabRef/jabref/pull/12072)
- The PDF content importer now supports importing title from upto the second page of the PDF. [#12139](https://github.com/JabRef/jabref/issues/12139)

### Changed

- A search in "any" fields ignores the [groups](https://docs.jabref.org/finding-sorting-and-cleaning-entries/groups). [#7996](https://github.com/JabRef/jabref/issues/7996)
- When a communication error with an [online service](https://docs.jabref.org/collect/import-using-online-bibliographic-database) occurs, JabRef displays the HTTP error. [#11223](https://github.com/JabRef/jabref/issues/11223)
- The Pubmed/Medline Plain importer now imports the PMID field as well [#11488](https://github.com/JabRef/jabref/issues/11488)
- The 'Check for updates' menu bar button is now always enabled. [#11485](https://github.com/JabRef/jabref/pull/11485)
- JabRef respects the [configuration for storing files relative to the .bib file](https://docs.jabref.org/finding-sorting-and-cleaning-entries/filelinks#directories-for-files) in more cases. [#11492](https://github.com/JabRef/jabref/pull/11492)
- JabRef does not show finished background tasks in the status bar popup. [#11821](https://github.com/JabRef/jabref/pull/11821)
- We enhanced the indexing speed. [#11502](https://github.com/JabRef/jabref/pull/11502)
- When dropping a file into the main table, after copy or move, the file is now put in the [configured directory and renamed according to the configured patterns](https://docs.jabref.org/finding-sorting-and-cleaning-entries/filelinks#filename-format-and-file-directory-pattern). [#12001](https://github.com/JabRef/jabref/pull/12001)
- ⚠️ Renamed command line parameters `embeddBibfileInPdf` to `embedBibFileInPdf`, `writeMetadatatoPdf` to `writeMetadataToPdf`, and `writeXMPtoPdf` to `writeXmpToPdf`. [#11575](https://github.com/JabRef/jabref/pull/11575)
- The browse button for a Custom theme now opens in the directory of the current used CSS file. [#11597](https://github.com/JabRef/jabref/pull/11597)
- The browse button for a Custom exporter now opens in the directory of the current used exporter file. [#11717](https://github.com/JabRef/jabref/pull/11717)
- ⚠️ We relaxed the escaping requirements for [bracketed patterns](https://docs.jabref.org/setup/citationkeypatterns), which are used for the [citaton key generator](https://docs.jabref.org/advanced/entryeditor#autogenerate-citation-key) and [filename and directory patterns](https://docs.jabref.org/finding-sorting-and-cleaning-entries/filelinks#auto-linking-files). One only needs to write `\"` if a quote sign should be escaped. All other escapings are not necessary (and working) any more. [#11967](https://github.com/JabRef/jabref/pull/11967)
- When importing BibTeX data starging from on a PDF, the XMP metadata takes precedence over Grobid data. [#11992](https://github.com/JabRef/jabref/pull/11992)
- JabRef now uses TLS 1.2 for all HTTPS connections. [#11852](https://github.com/JabRef/jabref/pull/11852)
- We improved the functionality of getting BibTeX data out of PDF files. [#11999](https://github.com/JabRef/jabref/issues/11999)
- We improved the display of long messages in the integrity check dialog. [#11619](https://github.com/JabRef/jabref/pull/11619)
- We improved the undo/redo buttons in the main toolbar and main menu to be disabled when there is nothing to undo/redo. [#8807](https://github.com/JabRef/jabref/issues/8807)
- We improved the DOI detection in PDF imports. [#11782](https://github.com/JabRef/jabref/pull/11782)
- We improved the performance when pasting and importing entries in an existing library. [#11843](https://github.com/JabRef/jabref/pull/11843)
- When fulltext search is selected but indexing is deactivated, a dialog is now shown asking if the user wants to enable indexing now [#9491](https://github.com/JabRef/jabref/issues/9491)
- We changed instances of 'Search Selected' to 'Search Pre-configured' in Web Search Preferences UI. [#11871](https://github.com/JabRef/jabref/pull/11871)
- We added a new CSS style class `main-table` for the main table. [#11881](https://github.com/JabRef/jabref/pull/11881)
- When renaming a file, the old extension is now used if there is none provided in the new name. [#11903](https://github.com/JabRef/jabref/issues/11903)
- When importing a file using "Find Unlinked Files", when one or more file directories are available, the file path will be relativized where possible [JabRef/jabref-koppor#549](https://github.com/JabRef/jabref-koppor/issues/549)
- We added minimum window sizing for windows dedicated to creating new entries [#11944](https://github.com/JabRef/jabref/issues/11944)
- We changed the name of the library-based file directory from 'General File Directory' to 'Library-specific File Directory' per issue. [#571](https://github.com/JabRef/jabref-koppor/issues/571)
- We changed the defualt [unwanted charachters](https://docs.jabref.org/setup/citationkeypatterns#removing-unwanted-characters) in the citation key generator and allow a dash (`-`) and colon (`:`) being part of a citation key. [#12144](https://github.com/JabRef/jabref/pull/12144)
- The CitationKey column is now a default shown column for the entry table. [#10510](https://github.com/JabRef/jabref/issues/10510)
- We disabled the actions "Open Terminal here" and "Reveal in file explorer" for unsaved libraries. [#11920](https://github.com/JabRef/jabref/issues/11920)
- JabRef now opens the corresponding directory in the library properties when "Browse" is clicked. [#12223](https://github.com/JabRef/jabref/pull/12223)
- We changed the icon for macOS to be more consistent with Apple's Guidelines [#8443](https://github.com/JabRef/jabref/issues/8443)

### Fixed

- We fixed an issue where certain actions were not disabled when no libraries were open. [#11923](https://github.com/JabRef/jabref/issues/11923)
- We fixed an issue where the "Check for updates" preference was not saved. [#11485](https://github.com/JabRef/jabref/pull/11485)
- We fixed an issue where an exception was thrown after changing "show preview as a tab" in the preferences. [#11515](https://github.com/JabRef/jabref/pull/11515)
- We fixed an issue where JabRef put file paths as absolute path when an entry was created using drag and drop of a PDF file. [#11173](https://github.com/JabRef/jabref/issues/11173)
- We fixed an issue that online and offline mode for new library creation were handled incorrectly. [#11565](https://github.com/JabRef/jabref/pull/11565)
- We fixed an issue with colors in the search bar when dark theme is enabled. [#11569](https://github.com/JabRef/jabref/issues/11569)
- We fixed an issue with query transformers (JStor and others). [#11643](https://github.com/JabRef/jabref/pull/11643)
- We fixed an issue where a new unsaved library was not marked with an asterisk. [#11519](https://github.com/JabRef/jabref/pull/11519)
- We fixed an issue where JabRef starts without window decorations. [#11440](https://github.com/JabRef/jabref/pull/11440)
- We fixed an issue where the entry preview highlight was not working when searching before opening the entry editor. [#11659](https://github.com/JabRef/jabref/pull/11659)
- We fixed an issue where text in Dark mode inside "Citation information" was not readable. [#11512](https://github.com/JabRef/jabref/issues/11512)
- We fixed an issue where the selection of an entry in the table lost after searching for a group. [#3176](https://github.com/JabRef/jabref/issues/3176)
- We fixed the non-functionality of the option "Automatically sync bibliography when inserting citations" in the OpenOffice panel, when enabled in case of JStyles. [#11684](https://github.com/JabRef/jabref/issues/11684)
- We fixed an issue where the library was not marked changed after a migration. [#11542](https://github.com/JabRef/jabref/pull/11542)
- We fixed an issue where rebuilding the full-text search index was not working. [#11374](https://github.com/JabRef/jabref/issues/11374)
- We fixed an issue where the progress of indexing linked files showed an incorrect number of files. [#11378](https://github.com/JabRef/jabref/issues/11378)
- We fixed an issue where the full-text search results were incomplete. [#8626](https://github.com/JabRef/jabref/issues/8626)
- We fixed an issue where search result highlighting was incorrectly highlighting the boolean operators. [#11595](https://github.com/JabRef/jabref/issues/11595)
- We fixed an issue where search result highlighting was broken at complex searches. [#8067](https://github.com/JabRef/jabref/issues/8067)
- We fixed an exception when searching for unlinked files. [#11731](https://github.com/JabRef/jabref/issues/11731)
- We fixed an issue with the link to the full text at the BVB fetcher. [#11852](https://github.com/JabRef/jabref/pull/11852)
- We fixed an issue where two contradicting notifications were shown when cutting an entry in the main table. [#11724](https://github.com/JabRef/jabref/pull/11724)
- We fixed an issue where unescaped braces in the arXiv fetcher were not treated. [#11704](https://github.com/JabRef/jabref/issues/11704)
- We fixed an issue where HTML instead of the fulltext pdf was downloaded when importing arXiv entries. [#4913](https://github.com/JabRef/jabref/issues/4913)
- We fixed an issue where the keywords and crossref fields were not properly focused. [#11177](https://github.com/JabRef/jabref/issues/11177)
- We fixed handling of `\"` in [bracketed patterns](https://docs.jabref.org/setup/citationkeypatterns) containing a RegEx. [#11967](https://github.com/JabRef/jabref/pull/11967)
- We fixed an issue where the Undo/Redo buttons were active even when all libraries are closed. [#11837](https://github.com/JabRef/jabref/issues/11837)
- We fixed an issue where recently opened files were not displayed in the main menu properly. [#9042](https://github.com/JabRef/jabref/issues/9042)
- We fixed an issue where the DOI lookup would show an error when a DOI was found for an entry. [#11850](https://github.com/JabRef/jabref/issues/11850)
- We fixed an issue where <kbd>Tab</kbd> cannot be used to jump to next field in some single-line fields. [#11785](https://github.com/JabRef/jabref/issues/11785)
- We fixed an issue where the "Do not ask again" checkbox was not working, when asking for permission to use Grobid [JabRef/jabref-koppor#566](https://github.com/JabRef/jabref-koppor/issues/566).
- We fixed an issue where we display warning message for moving attached open files. [#10121](https://github.com/JabRef/jabref/issues/10121)
- We fixed an issue where it was not possible to select selecting content of other user's comments.[#11106](https://github.com/JabRef/jabref/issues/11106)
- We fixed an issue when handling URLs containing a pipe (`|`) character. [#11876](https://github.com/JabRef/jabref/issues/11876)
- We fixed an issue where web search preferences "Custom API key" table modifications not discarded. [#11925](https://github.com/JabRef/jabref/issues/11925)
- We fixed an issue when opening attached files in [extra file columns](https://docs.jabref.org/finding-sorting-and-cleaning-entries/filelinks#adding-additional-columns-to-entry-table-for-file-types). [#12005](https://github.com/JabRef/jabref/issues/12005)
- We fixed an issue where trying to open a library from a failed mounted directory on Mac would cause an error. [#10548](https://github.com/JabRef/jabref/issues/10548)
- We fixed an issue when the preview was out of sync. [#9172](https://github.com/JabRef/jabref/issues/9172)
- We fixed an issue where identifier paste couldn't work with Unicode REPLACEMENT CHARACTER. [#11986](https://github.com/JabRef/jabref/issues/11986)
- We fixed an issue when click on entry at "Check Integrity" wasn't properly focusing the entry and field. [#11997](https://github.com/JabRef/jabref/issues/11997)
- We fixed an issue with the ui not scaling when changing the font size [#11219](https://github.com/JabRef/jabref/issues/11219)
- We fixed an issue where a custom application for external file types would not be saved [#12311](https://github.com/JabRef/jabref/issues/12311)
- We fixed an issue where a file that no longer exists could not be deleted from an entry using keyboard shortcut [#9731](https://github.com/JabRef/jabref/issues/9731)

### Removed

- We removed the description of search strings. [#11542](https://github.com/JabRef/jabref/pull/11542)
- We removed support for importing using the SilverPlatterImporter (`Record INSPEC`). [#11576](https://github.com/JabRef/jabref/pull/11576)
- We removed support for automatically generating file links using the CLI (`--automaticallySetFileLinks`).

## [5.15] – 2024-07-10

### Added

- We made new groups automatically to focus upon creation. [#11449](https://github.com/JabRef/jabref/issues/11449)

### Fixed

- We fixed an issue where JabRef was no longer built for Intel based macs (x86) [#11468](https://github.com/JabRef/jabref/issues/11468)
- We fixed usage when using running on Snapcraft. [#11465](https://github.com/JabRef/jabref/issues/11465)
- We fixed detection for `soffice.exe` on Windows. [#11478](https://github.com/JabRef/jabref/pull/11478)
- We fixed an issue where saving preferences when importing preferences on first run in a snap did not work [forum#4399](https://discourse.jabref.org/t/how-to-report-problems-in-the-distributed-version-5-14-ensuring-that-one-can-no-longer-work-with-jabref/4399/5)

## [5.14] – 2024-07-08

### Added

- We added support for offline extracting references from PDFs following the IEEE format. [#11156](https://github.com/JabRef/jabref/pull/11156)
- We added a new keyboard shortcut  <kbd>ctrl</kbd> + <kbd>,</kbd> to open the preferences. [#11154](https://github.com/JabRef/jabref/pull/11154)
- We added value selection (such as for month) for content selectors in custom entry types. [#11109](https://github.com/JabRef/jabref/issues/11109)
- We added a duplicate checker for the Citation Relations tab. [#10414](https://github.com/JabRef/jabref/issues/10414)
- We added tooltip on main table cells that shows cell content or cell content and entry preview if set in preferences. [#10925](https://github.com/JabRef/jabref/issues/10925)
- Added a formatter to remove word enclosing braces. [#11222](https://github.com/JabRef/jabref/issues/11222)
- We added the ability to add a keyword/crossref when typing the separator character (e.g., comma) in the keywords/crossref fields. [#11178](https://github.com/JabRef/jabref/issues/11178)
- We added an exporter and improved the importer for Endnote XML format. [#11137](https://github.com/JabRef/jabref/issues/11137)
- We added support for using BibTeX Style files (BST) in the Preview. [#11102](https://github.com/JabRef/jabref/issues/11102)
- We added support for automatically update LaTeX citations when a LaTeX file is created, removed, or modified. [#10585](https://github.com/JabRef/jabref/issues/10585)

### Changed

- We replaced the word "Key bindings" with "Keyboard shortcuts" in the Preferences tab. [#11153](https://github.com/JabRef/jabref/pull/11153)
- We slightly improved the duplicate check if ISBNs are present. [#8885](https://github.com/JabRef/jabref/issues/8885)
- JabRef no longer downloads HTML files of websites when a PDF was not found. [#10149](https://github.com/JabRef/jabref/issues/10149)
- We added the HTTP message (in addition to the response code) if an error is encountered. [#11341](https://github.com/JabRef/jabref/pull/11341)
- We made label wrap text to fit view size when reviewing external group changes. [#11220](https://github.com/JabRef/jabref/issues/11220)

### Fixed

- We fixed an issue where entry type with duplicate fields prevented opening existing libraries with custom entry types. [#11127](https://github.com/JabRef/jabref/issues/11127)
- We fixed an issue where Markdown rendering removed braces from the text. [#10928](https://github.com/JabRef/jabref/issues/10928)
- We fixed an issue when the file was flagged as changed on disk in the case of content selectors or groups. [#9064](https://github.com/JabRef/jabref/issues/9064)
- We fixed crash on opening the entry editor when auto-completion is enabled. [#11188](https://github.com/JabRef/jabref/issues/11188)
- We fixed the usage of the key binding for "Clear search" (default: <kbd>Escape</kbd>). [#10764](https://github.com/JabRef/jabref/issues/10764)
- We fixed an issue where library shown as unsaved and marked (*) after accepting changes made externally to the file. [#11027](https://github.com/JabRef/jabref/issues/11027)
- We fixed an issue where drag and dropping entries from one library to another was not always working. [#11254](https://github.com/JabRef/jabref/issues/11254)
- We fixed an issue where drag and dropping entries created a shallow copy. [#11160](https://github.com/JabRef/jabref/issues/11160)
- We fixed an issue where imports to a custom group would only work for the first entry [#11085](https://github.com/JabRef/jabref/issues/11085), [#11269](https://github.com/JabRef/jabref/issues/11269)
- We fixed an issue when cursor jumped to the beginning of the line. [#5904](https://github.com/JabRef/jabref/issues/5904)
- We fixed an issue where a new entry was not added to the selected group [#8933](https://github.com/JabRef/jabref/issues/8933)
- We fixed an issue where the horizontal position of the Entry Preview inside the entry editor was not remembered across restarts [#11281](https://github.com/JabRef/jabref/issues/11281)
- We fixed an issue where the search index was not updated after linking PDF files. [#11317](https://github.com/JabRef/jabref/pull/11317)
- We fixed rendering of (first) author with a single letter surname. [forum#4330](https://discourse.jabref.org/t/correct-rendering-of-first-author-with-a-single-letter-surname/4330)
- We fixed that the import of the related articles tab sometimes used the wrong library mode. [#11282](https://github.com/JabRef/jabref/pull/11282)
- We fixed an issue where the entry editor context menu was not shown correctly when JabRef is opened on a second, extended screen [#11323](https://github.com/JabRef/jabref/issues/11323), [#11174](https://github.com/JabRef/jabref/issues/11174)
- We fixed an issue where the value of "Override default font settings" was not applied on startup [#11344](https://github.com/JabRef/jabref/issues/11344)
- We fixed an issue when "Library changed on disk" appeared after a save by JabRef. [#4877](https://github.com/JabRef/jabref/issues/4877)
- We fixed an issue where the Pubmed/Medline Plain importer would not respect the user defined keyword separator [#11413](https://github.com/JabRef/jabref/issues/11413)
- We fixed an issue where the value of "Override default font settings" was not applied on startup [#11344](https://github.com/JabRef/jabref/issues/11344)
- We fixed an issue where DatabaseChangeDetailsView was not scrollable when reviewing external metadata changes [#11220](https://github.com/JabRef/jabref/issues/11220)
- We fixed undo/redo for text fields. [#11420](https://github.com/JabRef/jabref/issues/11420)
- We fixed an issue where clicking on a page number in the search results tab opens a wrong file in the document viewer. [#11432](https://github.com/JabRef/jabref/pull/11432)

### Removed

- We removed the misleading message "Doing a cleanup for X entries" when opening the Cleanup entries dialog [#11463](https://github.com/JabRef/jabref/pull/11463)

## [5.13] – 2024-04-01

### Added

- We converted the "Custom API key" list to a table to be more accessible. [#10926](https://github.com/JabRef/jabref/issues/10926)
- We added a "refresh" button for the LaTeX citations tab in the entry editor. [#10584](https://github.com/JabRef/jabref/issues/10584)
- We added the possibility to show the BibTeX source in the [web search](https://docs.jabref.org/collect/import-using-online-bibliographic-database) import screen. [#560](https://github.com/JabRef/jabref-koppor/issues/560)
- We added a fetcher for [ISIDORE](https://isidore.science/), simply paste in the link into the text field or the last 6 digits in the link that identify that paper. [#10423](https://github.com/JabRef/jabref/issues/10423)
- When importing entries form the "Citation relations" tab, the field [cites](https://docs.jabref.org/advanced/entryeditor/entrylinks) is now filled according to the relationship between the entries. [#10752](https://github.com/JabRef/jabref/pull/10752)
- We added a new integrity check and clean up option for strings having Unicode characters not encoded in [Unicode "Normalization Form Canonical Composition" (NFC)](https://en.wikipedia.org/wiki/Unicode_equivalence#Normal_forms"). [#10506](https://github.com/JabRef/jabref/issues/10506)
- We added a new group icon column to the main table showing the icons of the entry's groups. [#10801](https://github.com/JabRef/jabref/pull/10801)
- When deleting an entry, the files linked to the entry are now optionally deleted as well. [#10509](https://github.com/JabRef/jabref/issues/10509)
- We added support to move the file to the system trash (instead of deleting it). [#10591](https://github.com/JabRef/jabref/pull/10591)
- We added ability to jump to an entry in the command line using `-j CITATIONKEY`. [JabRef/jabref-koppor#540](https://github.com/JabRef/jabref-koppor/issues/540)
- We added a new boolean to the style files for Openoffice/Libreoffice integration to switch between ZERO_WIDTH_SPACE (default) and no space. [#10843](https://github.com/JabRef/jabref/pull/10843)
- When pasting HTML into the abstract or a comment field, the hypertext is automatically converted to Markdown. [#10558](https://github.com/JabRef/jabref/issues/10558)
- We added the possibility to redownload files that had been present but are no longer in the specified location. [#10848](https://github.com/JabRef/jabref/issues/10848)
- We added the citation key pattern `[camelN]`. Equivalent to the first N words of the `[camel]` pattern.
- We added importing of static groups and linked files from BibDesk .bib files. [#10381](https://github.com/JabRef/jabref/issues/10381)
- We added ability to export in CFF (Citation File Format) [#10661](https://github.com/JabRef/jabref/issues/10661).
- We added ability to push entries to TeXworks. [#3197](https://github.com/JabRef/jabref/issues/3197)
- We added the ability to zoom in and out in the document viewer using <kbd>Ctrl</kbd> + <kbd>Scroll</kbd>. [#10964](https://github.com/JabRef/jabref/pull/10964)
- We added a Cleanup for removing non-existent files and grouped the related options [#10929](https://github.com/JabRef/jabref/issues/10929)
- We added the functionality to parse the bibliography of PDFs using the GROBID online service. [#10200](https://github.com/JabRef/jabref/issues/10200)
- We added a seperated search bar for the global search window. [#11032](https://github.com/JabRef/jabref/pull/11032)
- We added ability to double-click on an entry in the global search window to select the corresponding entry in the main table. [#11010](https://github.com/JabRef/jabref/pull/11010)
- We added support for BibTeX String constants during copy & paste between libraries. [#10872](https://github.com/JabRef/jabref/issues/10872)
- We added the field `langid` which is important for hyphenation and casing in LaTeX. [#10868](https://github.com/JabRef/jabref/issues/10868)
- Event log entries can now be copied via a context menu. [#11100](https://github.com/JabRef/jabref/issues/11100)

### Changed

- The "Automatically open folders of attached files" preference default status has been changed to enabled on Windows. [JabRef/jabref-koppor#56](https://github.com/JabRef/jabref-koppor/issues/56)
- The Custom export format now uses the custom DOI base URI in the preferences for the `DOICheck`, if activated [forum#4084](https://discourse.jabref.org/t/export-html-disregards-custom-doi-base-uri/4084)
- The index directories for full text search have now more readable names to increase debugging possibilities using Apache Lucense's Lurk. [#10193](https://github.com/JabRef/jabref/issues/10193)
- The fulltext search also indexes files ending with .pdf (but do not having an explicit file type set). [#10193](https://github.com/JabRef/jabref/issues/10193)
- We changed the arrangement of the lists in the "Citation relations" tab. `Cites` are now on the left and `Cited by` on the right [#10752](https://github.com/JabRef/jabref/pull/10752)
- Sub libraries based on `aux` file can now also be generated if some citations are not found library. [#10775](https://github.com/JabRef/jabref/pull/10775)
- We rearranged the tab order in the entry editor and renamed the "Scite Tab" to "Citation information". [#10821](https://github.com/JabRef/jabref/issues/10821)
- We changed the duplicate handling in the Import entries dialog. Potential duplicate entries are marked with an icon and importing will now trigger the merge dialog [#10914](https://github.com/JabRef/jabref/pull/10914)
- We made the command "Push to TexShop" more robust to allow cite commands with a character before the first slash. [forum#2699](https://discourse.jabref.org/t/push-to-texshop-mac/2699/17?u=siedlerchr)
- We only show the notification "Saving library..." if the library contains more than 2000 entries. [#9803](https://github.com/JabRef/jabref/issues/9803)
- JabRef now keeps previous log files upon start. [#11023](https://github.com/JabRef/jabref/pull/11023)
- When normalizing author names, complete enclosing braces are kept. [#10031](https://github.com/JabRef/jabref/issues/10031)
- We enhanced the dialog for adding new fields in the content selector with a selection box containing a list of standard fields. [#10912](https://github.com/JabRef/jabref/pull/10912)
- We store the citation relations in an LRU cache to avoid bloating the memory and out-of-memory exceptions. [#10958](https://github.com/JabRef/jabref/issues/10958)
- Keywords field are now displayed as tags. [#10910](https://github.com/JabRef/jabref/pull/10910)
- Citation relations now get more information, and have quick access to view the articles in a browser without adding them to the library [#10869](https://github.com/JabRef/jabref/issues/10869)
- Importer/Exporter for CFF format now supports JabRef `cites` and `related` relationships, as well as all fields from the CFF specification. [#10993](https://github.com/JabRef/jabref/issues/10993)
- The XMP-Exporter no longer writes the content of the `file`-field. [#11083](https://github.com/JabRef/jabref/pull/11083)
- We added notes, checks and warnings for the case of selection of non-empty directories while starting a new Systematic Literature Review. [#600](https://github.com/JabRef/jabref-koppor/issues/600)
- Text in the import dialog (web search results) will now be wrapped to prevent horizontal scrolling. [#10931](https://github.com/JabRef/jabref/issues/10931)
- We improved the error handling when invalid bibdesk-files are encountered [#11117](https://github.com/JabRef/jabref/issues/11117)

### Fixed

- We fixed an issue where the fulltext search button in entry editor used to disappear on click till the search is completed. [#10425](https://github.com/JabRef/jabref/issues/10425)
- We fixed an issue where attempting to cancel the importing/generation of an entry from id is ignored. [#10508](https://github.com/JabRef/jabref/issues/10508)
- We fixed an issue where the preview panel showing the wrong entry (an entry that is not selected in the entry table). [#9172](https://github.com/JabRef/jabref/issues/9172)
- We fixed an issue where HTML-reserved characters like '&' and '<', in addition to HTML entities like '&amp;' were not rendered correctly in entry preview. [#10677](https://github.com/JabRef/jabref/issues/10677)
- The last page of a PDF is now indexed by the full text search. [#10193](https://github.com/JabRef/jabref/issues/10193)
- The entry editor respects the configured custom tabs when showing "Other fields". [#11012](https://github.com/JabRef/jabref/pull/11012)
- The default owner of an entry can be changed again. [#10924](https://github.com/JabRef/jabref/issues/10924)
- We fixed an issue where the duplicate check did not take umlauts or other LaTeX-encoded characters into account. [#10744](https://github.com/JabRef/jabref/pull/10744)
- We fixed the colors of the icon on hover for unset special fields. [#10431](https://github.com/JabRef/jabref/issues/10431)
- We fixed an issue where the CrossRef field did not work if autocompletion was disabled [#8145](https://github.com/JabRef/jabref/issues/8145)
- In biblatex mode, JabRef distinguishes between "Optional fields" and "Optional fields 2" again. [#11022](https://github.com/JabRef/jabref/pull/11022)
- We fixed an issue where exporting`@electronic` and `@online` entry types to the Office XMl would duplicate the field `title`  [#10807](https://github.com/JabRef/jabref/issues/10807)
- We fixed an issue where the `CommentsTab` was not properly formatted when the `defaultOwner` contained capital or special letters. [#10870](https://github.com/JabRef/jabref/issues/10870)
- We fixed an issue where the `File -> Close library` menu item was not disabled when no library was open. [#10948](https://github.com/JabRef/jabref/issues/10948)
- We fixed an issue where the Document Viewer would show the PDF in only half the window when maximized. [#10934](https://github.com/JabRef/jabref/issues/10934)
- Clicking on the crossref and related tags in the entry editor jumps to the linked entry. [#5484](https://github.com/JabRef/jabref/issues/5484) [#9369](https://github.com/JabRef/jabref/issues/9369)
- We fixed an issue where JabRef could not parse absolute file paths from Zotero exports. [#10959](https://github.com/JabRef/jabref/issues/10959)
- We fixed an issue where an exception occured when toggling between "Live" or "Locked" in the internal Document Viewer. [#10935](https://github.com/JabRef/jabref/issues/10935)
- When fetching article information fom IEEE Xplore, the em dash is now converted correctly. [JabRef/jabref-koppor#286](https://github.com/JabRef/jabref-koppor/issues/286)
- Fixed an issue on Windows where the browser extension reported failure to send an entry to JabRef even though it was sent properly. [JabRef/JabRef-Browser-Extension#493](https://github.com/JabRef/JabRef-Browser-Extension/issues/493)
- Fixed an issue on Windows where TeXworks path was not resolved if it was installed with MiKTeX. [#10977](https://github.com/JabRef/jabref/issues/10977)
- We fixed an issue with where JabRef would throw an error when using MathSciNet search, as it was unable to parse the fetched JSON coreectly. [#10996](https://github.com/JabRef/jabref/issues/10996)
- We fixed an issue where the "Import by ID" function would throw an error when a DOI that contains URL-encoded characters was entered. [#10648](https://github.com/JabRef/jabref/issues/10648)
- We fixed an issue with handling of an "overflow" of authors at `[authIniN]`. [#11087](https://github.com/JabRef/jabref/issues/11087)
- We fixed an issue where an exception occurred when selecting entries in the web search results. [#11081](https://github.com/JabRef/jabref/issues/11081)
- When a new library is unsaved, there is now no warning when fetching entries with PDFs. [#11075](https://github.com/JabRef/jabref/issues/11075)
- We fixed an issue where the message "The libary has been modified by another program" occurred when editing library metadata and saving the library. [#4877](https://github.com/JabRef/jabref/issues/4877)

### Removed

- We removed the predatory journal checks due to a high rate of false positives. [#11066](https://github.com/JabRef/jabref/pull/11066)

## [5.12] – 2023-12-24

### Added

- We added a scite.ai tab in the entry editor that retrieves 'Smart Citation' tallies for citations that have a DOI. [JabRef/jabref-koppor#375](https://github.com/JabRef/jabref-koppor/issues/375)
- We added a dropdown menu to let users change the reference library during AUX file import. [#10472](https://github.com/JabRef/jabref/issues/10472)
- We added a button to let users reset the cite command to the default value. [#10569](https://github.com/JabRef/jabref/issues/10569)
- We added the option to use System Preference for Light/Dark Theme [#8729](https://github.com/JabRef/jabref/issues/8729).
- We added [scholar.archive.org](https://scholar.archive.org/) as a new fetcher. [#10498](https://github.com/JabRef/jabref/issues/10498)
- We integrated predatory journal checking as part of the Integrity Checker based on the [check-bib-for-predatory](https://github.com/CfKu/check-bib-for-predatory). [JabRef/jabref-koppor#348](https://github.com/JabRef/jabref-koppor/issues/348)
- We added a 'More options' section in the main table right click menu opening the preferences dialog. [#9432](https://github.com/JabRef/jabref/issues/9432)
- When creating a new group, it inherits the icon of the parent group. [#10521](https://github.com/JabRef/jabref/pull/10521)

### Changed

- We moved the location of the 'Open only one instance of JabRef' preference option from "Network" to "General". [#9306](https://github.com/JabRef/jabref/issues/9306)
- The two previews in the change resolver dialog now have their scrollbars synchronized. [#9576](https://github.com/JabRef/jabref/issues/9576).
- We changed the setting of the keyword separator to accept a single character only. [#177](https://github.com/JabRef/jabref-koppor/issues/177)
- We replaced "SearchAll" in Web Search by "Search Selected". [#10556](https://github.com/JabRef/jabref/issues/10556)
- Short DOI formatter now checks, if the value is already formatted. If so, it returns the value instead of calling the ShortDOIService again. [#10589](https://github.com/JabRef/jabref/issues/10589)
- We upgraded to JavaFX 21.0.1. As a consequence JabRef requires now macOS 11 or later and GTK 3.8 or later on Linux [#10627](https://github.com/JabRef/jabref/pull/10627).
- A user-specific comment fields is not enabled by default, but can be enabled using the "Add" button. [#10424](https://github.com/JabRef/jabref/issues/10424)
- We upgraded to Lucene 9.9 for the fulltext search. The search index will be rebuild. [#10686](https://github.com/JabRef/jabref/pull/10686)
- When using "Copy..." -> "Copy citation key", the delimiter configured at "Push applications" is respected. [#10707](https://github.com/JabRef/jabref/pull/10707)

### Fixed

- We fixed an issue where the added protected term has unwanted leading and trailing whitespaces, where the formatted text has unwanted empty brackets and where the word at the cursor in the textbox can be added to the list. [#10415](https://github.com/JabRef/jabref/issues/10415)
- We fixed an issue where in the merge dialog the file field of entries was not correctly merged when the first and second entry both contained values inside the file field. [#10572](https://github.com/JabRef/jabref/issues/10572)
- We fixed some small inconsistencies in the user interface. [#10507](https://github.com/JabRef/jabref/issues/10507) [#10458](https://github.com/JabRef/jabref/issues/10458) [#10660](https://github.com/JabRef/jabref/issues/10660)
- We fixed the issue where the Hayagriva YAML exporter would not include a parent field for the publisher/series. [#10596](https://github.com/JabRef/jabref/issues/10596)
- We fixed issues in the external file type dialog w.r.t. duplicate entries in the case of a language switch. [#10271](https://github.com/JabRef/jabref/issues/10271)
- We fixed an issue where the right-click action "Copy cite..." did not respect the configured citation command under "External Programs" -> "[Push Applications](https://docs.jabref.org/cite/pushtoapplications)" [#10615](https://github.com/JabRef/jabref/issues/10615)

### Removed

- We removed duplicate filtering and sorting operations in the MainTable when editing BibEntries. [#10619](https://github.com/JabRef/jabref/pull/10619)

## [5.11] – 2023-10-22

### Added

- We added the ability to sort subgroups in Z-A order, as well as by ascending and descending number of subgroups. [#10249](https://github.com/JabRef/jabref/issues/10249)
- We added the possibility to find (and add) papers that cite or are cited by a given paper. [#6187](https://github.com/JabRef/jabref/issues/6187)
- We added an error-specific message for when a download from a URL fails. [#9826](https://github.com/JabRef/jabref/issues/9826)
- We added support for customizing the citation command (e.g., `[@key1,@key2]`) when [pushing to external applications](https://docs.jabref.org/cite/pushtoapplications). [#10133](https://github.com/JabRef/jabref/issues/10133)
- We added an integrity check for more special characters. [#8712](https://github.com/JabRef/jabref/issues/8712)
- We added protected terms described as "Computer science". [#10222](https://github.com/JabRef/jabref/pull/10222)
- We added a link "Get more themes..." in the preferences to that points to [themes.jabref.org](https://themes.jabref.org) allowing the user to download new themes. [#10243](https://github.com/JabRef/jabref/issues/10243)
- We added a fetcher for [LOBID](https://lobid.org/resources/api) resources. [JabRef/jabref-koppor#386](https://github.com/JabRef/jabref-koppor/issues/386)
- When in `biblatex` mode, the [integrity check](https://docs.jabref.org/finding-sorting-and-cleaning-entries/checkintegrity) for journal titles now also checks the field `journal`.
- We added support for exporting to Hayagriva YAML format. [#10382](https://github.com/JabRef/jabref/issues/10382)
- We added support for pushing citations to [TeXShop](https://pages.uoregon.edu/koch/texshop/) on macOS [forum#2699](https://discourse.jabref.org/t/push-to-texshop-mac/2699).
- We added the 'Bachelor's thesis' type for Biblatex's 'Thesis' EntryType [#10029](https://github.com/JabRef/jabref/issues/10029).

### Changed

- The export formats `listrefs`, `tablerefs`, `tablerefsabsbib`, now use the ISO date format in the footer [#10383](https://github.com/JabRef/jabref/pull/10383).
- When searching for an identifier in the "Web search", the title of the search window is now "Identifier-based Web Search". [#10391](https://github.com/JabRef/jabref/pull/10391)
- The ampersand checker now skips verbatim fields (`file`, `url`, ...). [#10419](https://github.com/JabRef/jabref/pull/10419)
- If no existing document is selected for exporting "XMP annotated pdf" JabRef will now create a new PDF file with a sample text and the metadata. [#10102](https://github.com/JabRef/jabref/issues/10102)
- We modified the DOI cleanup to infer the DOI from an ArXiV ID if it's present. [#10426](https://github.com/JabRef/jabref/issues/10426)
- The ISI importer uses the field `comment` for notes (instead of `review). [#10478](https://github.com/JabRef/jabref/pull/10478)
- If no existing document is selected for exporting "Embedded BibTeX pdf" JabRef will now create a new PDF file with a sample text and the metadata. [#10101](https://github.com/JabRef/jabref/issues/10101)
- Translated titles format no longer raise a warning. [#10459](https://github.com/JabRef/jabref/issues/10459)
- We re-added the empty grey containers in the groups panel to keep an indicator for the current selected group, if displaying of group item count is turned off [#9972](https://github.com/JabRef/jabref/issues/9972)

### Fixed

- We fixed an issue where "Move URL in note field to url field" in the cleanup dialog caused an exception if no note field was present [forum#3999](https://discourse.jabref.org/t/cleanup-entries-cant-get-it-to-work/3999)
- It is possible again to use "current table sort order" for the order of entries when saving. [#9869](https://github.com/JabRef/jabref/issues/9869)
- Passwords can be stored in GNOME key ring. [#10274](https://github.com/JabRef/jabref/issues/10274)
- We fixed an issue where groups based on an aux file could not be created due to an exception [#10350](https://github.com/JabRef/jabref/issues/10350)
- We fixed an issue where the JabRef browser extension could not communicate with JabRef under macOS due to missing files. You should use the `.pkg` for the first installation as it updates all necessary files for the extension [#10308](https://github.com/JabRef/jabref/issues/10308)
- We fixed an issue where the ISBN fetcher returned the entrytype `misc` for certain ISBN numbers [#10348](https://github.com/JabRef/jabref/issues/10348)
- We fixed a bug where an exception was raised when saving less than three export save orders in the preference. [#10157](https://github.com/JabRef/jabref/issues/10157)
- We fixed an issue where it was possible to create a group with no name or with a group separator inside the name [#9776](https://github.com/JabRef/jabref/issues/9776)
- Biblatex's `journaltitle` is now also respected for showing the journal information. [#10397](https://github.com/JabRef/jabref/issues/10397)
- JabRef does not hang anymore when exporting via CLI. [#10380](https://github.com/JabRef/jabref/issues/10380)
- We fixed an issue where it was not possible to save a library on a network share under macOS due to an exception when acquiring a file lock [#10452](https://github.com/JabRef/jabref/issues/10452)
- We fixed an issue where exporting "XMP annotated pdf" without selecting an existing document would produce an exception. [#10102](https://github.com/JabRef/jabref/issues/10102)
- We fixed an issue where the "Enabled" column in the "Protected terms files" tab in the preferences could not be resized [#10285](https://github.com/JabRef/jabref/issues/10285)
- We fixed an issue where after creation of a new library, the new library was not focused. [JabRef/jabref-koppor#592](https://github.com/JabRef/jabref-koppor/issues/592)
- We fixed an issue where double clicking on an url in the file field would trigger an exception instead of opening the browser [#10480](https://github.com/JabRef/jabref/pull/10480)
- We fixed an issue where scrolling was impossible on dragging a citation on the groups panel. [#9754](https://github.com/JabRef/jabref/issues/9754)
- We fixed an issue where exporting "Embedded BibTeX pdf" without selecting an existing document would produce an exception. [#10101](https://github.com/JabRef/jabref/issues/10101)
- We fixed an issue where there was a failure to access the url link for "eprint" for the ArXiv entry.[#10474](https://github.com/JabRef/jabref/issues/10474)
- We fixed an issue where it was not possible to connect to a shared database once a group with entries was added or other metadata modified [#10336](https://github.com/JabRef/jabref/issues/10336)
- We fixed an issue where middle-button paste in X not always worked [#7905](https://github.com/JabRef/jabref/issues/7905)

## [5.10] – 2023-09-02

### Added

- We added a field showing the BibTeX/biblatex source for added and deleted entries in the "External Changes Resolver" dialog. [#9509](https://github.com/JabRef/jabref/issues/9509)
- We added user-specific comment field so that multiple users can make separate comments. [#543](https://github.com/JabRef/jabref-koppor/issues/543)
- We added a search history list in the search field's right click menu. [#7906](https://github.com/JabRef/jabref/issues/7906)
- We added a full text fetcher for IACR eprints. [#9651](https://github.com/JabRef/jabref/pull/9651)
- We added "Attach file from URL" to right-click context menu to download and store a file with the reference library. [#9646](https://github.com/JabRef/jabref/issues/9646)
- We enabled updating an existing entry with data from InspireHEP. [#9351](https://github.com/JabRef/jabref/issues/9351)
- We added a fetcher for the Bibliotheksverbund Bayern (experimental). [#9641](https://github.com/JabRef/jabref/pull/9641)
- We added support for more biblatex date formats for parsing dates. [#2753](https://github.com/JabRef/jabref/issues/2753)
- We added support for multiple languages for exporting to and importing references from MS Office. [#9699](https://github.com/JabRef/jabref/issues/9699)
- We enabled scrolling in the groups list when dragging a group on another group. [#2869](https://github.com/JabRef/jabref/pull/2869)
- We added the option to automatically download online files when a new entry is created from an existing ID (e.g., DOI). The option can be disabled in the preferences under "Import and Export". [#9756](https://github.com/JabRef/jabref/issues/9756)
- We added a new Integrity check for unescaped ampersands. [JabRef/jabref-koppor#585](https://github.com/JabRef/jabref-koppor/issues/585)
- We added support for parsing `$\backslash$` in file paths (as exported by Mendeley). [forum#3470](https://discourse.jabref.org/t/mendeley-bib-import-with-linked-files/3470)
- We added the possibility to automatically fetch entries when an ISBN is pasted on the main table. [#9864](https://github.com/JabRef/jabref/issues/9864)
- We added the option to disable the automatic linking of files in the entry editor [#5105](https://github.com/JabRef/jabref/issues/5105)
- We added the link icon for ISBNs in linked identifiers column. [#9819](https://github.com/JabRef/jabref/issues/9819)
- We added key binding to focus on groups <kbd>alt</kbd> + <kbd>s</kbd> [#9863](https://github.com/JabRef/jabref/issues/9863)
- We added the option to unprotect a text selection, which strips all pairs of curly braces away. [#9950](https://github.com/JabRef/jabref/issues/9950)
- We added drag and drop events for field 'Groups' in entry editor panel. [#569](https://github.com/JabRef/jabref-koppor/issues/569)
- We added support for parsing MathML in the Medline importer. [#4273](https://github.com/JabRef/jabref/issues/4273)
- We added the ability to search for an identifier (DOI, ISBN, ArXiv ID) directly from 'Web Search'. [#7575](https://github.com/JabRef/jabref/issues/7575) [#9674](https://github.com/JabRef/jabref/issues/9674)
- We added a cleanup activity that identifies a URL or a last-visited-date in the `note` field and moves it to the `url` and `urldate` field respectively. [JabRef/jabref-koppor#216](https://github.com/JabRef/jabref-koppor/issues/216)
- We enabled the user to change the name of a field in a custom entry type by double-clicking on it. [#9840](https://github.com/JabRef/jabref/issues/9840)
- We added some preferences options to disable online activity. [#10064](https://github.com/JabRef/jabref/issues/10064)
- We integrated two mail actions ("As Email" and "To Kindle") under a new "Send" option in the right-click & Tools menus. The Kindle option creates an email targeted to the user's Kindle email, which can be set in preferences under "External programs" [#6186](https://github.com/JabRef/jabref/issues/6186)
- We added an option to clear recent libraries' history. [#10003](https://github.com/JabRef/jabref/issues/10003)
- We added an option to encrypt and remember the proxy password. [#8055](https://github.com/JabRef/jabref/issues/8055)[#10044](https://github.com/JabRef/jabref/issues/10044)
- We added support for showing journal information, via info buttons next to the `Journal` and `ISSN` fields in the entry editor. [#6189](https://github.com/JabRef/jabref/issues/6189)
- We added support for pushing citations to Sublime Text 3 [#10098](https://github.com/JabRef/jabref/issues/10098)
- We added support for the Finnish language. [#10183](https://github.com/JabRef/jabref/pull/10183)
- We added the option to automatically replaces illegal characters in the filename when adding a file to JabRef. [#10182](https://github.com/JabRef/jabref/issues/10182)
- We added a privacy policy. [#10064](https://github.com/JabRef/jabref/issues/10064)
- We added a tooltip to show the number of entries in a group [#10208](https://github.com/JabRef/jabref/issues/10208)
- We fixed an issue where it was no longer possible to add or remove selected entries to groups via context menu [#10404](https://github.com/JabRef/jabref/issues/10404), [#10317](https://github.com/JabRef/jabref/issues/10317) [#10374](https://github.com/JabRef/jabref/issues/10374)

### Changed

- We replaced "Close" by "Close library" and placed it after "Save all" in the File menu. [#10043](https://github.com/JabRef/jabref/pull/10043)
- We upgraded to Lucene 9.7 for the fulltext search. The search index will be rebuild. [#10036](https://github.com/JabRef/jabref/pull/10036)
- 'Get full text' now also checks the file url. [#568](https://github.com/JabRef/jabref-koppor/issues/568)
- JabRef writes a new backup file only if there is a change. Before, JabRef created a backup upon start. [#9679](https://github.com/JabRef/jabref/pull/9679)
- We modified the `Add Group` dialog to use the most recently selected group hierarchical context. [#9141](https://github.com/JabRef/jabref/issues/9141)
- We refined the 'main directory not found' error message. [#9625](https://github.com/JabRef/jabref/pull/9625)
- JabRef writes a new backup file only if there is a change. Before, JabRef created a backup upon start. [#9679](https://github.com/JabRef/jabref/pull/9679)
- Backups of libraries are not stored per JabRef version, but collected together. [#9676](https://github.com/JabRef/jabref/pull/9676)
- We streamlined the paths for logs and backups: The parent path fragment is always `logs` or `backups`.
- `log.txt` now contains an entry if a BibTeX entry could not be parsed.
- `log.txt` now contains debug messages. Debugging needs to be enabled explicitly. [#9678](https://github.com/JabRef/jabref/pull/9678)
- `log.txt` does not contain entries for non-found files during PDF indexing. [#9678](https://github.com/JabRef/jabref/pull/9678)
- The hostname is now determined using environment variables (`COMPUTERNAME`/`HOSTNAME`) first. [#9910](https://github.com/JabRef/jabref/pull/9910)
- We improved the Medline importer to correctly import ISO dates for `revised`. [#9536](https://github.com/JabRef/jabref/issues/9536)
- To avoid cluttering of the directory, We always delete the `.sav` file upon successful write. [#9675](https://github.com/JabRef/jabref/pull/9675)
- We improved the unlinking/deletion of multiple linked files of an entry using the <kbd>Delete</kbd> key. [#9473](https://github.com/JabRef/jabref/issues/9473)
- The field names of customized entry types are now exchanged preserving the case. [#9993](https://github.com/JabRef/jabref/pull/9993)
- We moved the custom entry types dialog into the preferences dialog. [#9760](https://github.com/JabRef/jabref/pull/9760)
- We moved the manage content selectors dialog to the library properties. [#9768](https://github.com/JabRef/jabref/pull/9768)
- We moved the preferences menu command from the options menu to the file menu. [#9768](https://github.com/JabRef/jabref/pull/9768)
- We reworked the cross ref labels in the entry editor and added a right click menu. [#10046](https://github.com/JabRef/jabref/pull/10046)
- We reorganized the order of tabs and settings in the library properties. [#9836](https://github.com/JabRef/jabref/pull/9836)
- We changed the handling of an "overflow" of authors at `[authIniN]`: JabRef uses `+` to indicate an overflow. Example: `[authIni2]` produces `A+` (instead of `AB`) for `Aachen and Berlin and Chemnitz`. [#9703](https://github.com/JabRef/jabref/pull/9703)
- We moved the preferences option to open the last edited files on startup to the 'General' tab. [#9808](https://github.com/JabRef/jabref/pull/9808)
- We improved the recognition of DOIs when pasting a link containing a DOI on the maintable. [#9864](https://github.com/JabRef/jabref/issues/9864s)
- We reordered the preferences dialog. [#9839](https://github.com/JabRef/jabref/pull/9839)
- We split the 'Import and Export' tab into 'Web Search' and 'Export'. [#9839](https://github.com/JabRef/jabref/pull/9839)
- We moved the option to run JabRef in memory stick mode into the preferences dialog toolbar. [#9866](https://github.com/JabRef/jabref/pull/9866)
- In case the library contains empty entries, they are not written to disk. [#8645](https://github.com/JabRef/jabref/issues/8645)
- The formatter `remove_unicode_ligatures` is now called `replace_unicode_ligatures`. [#9890](https://github.com/JabRef/jabref/pull/9890)
- We improved the error message when no terminal was found. [#9607](https://github.com/JabRef/jabref/issues/9607)
- In the context of the "systematic literature functionality", we changed the name "database" to "catalog" to use a separate term for online catalogs in comparison to SQL databases. [#9951](https://github.com/JabRef/jabref/pull/9951)
- We now show more fields (including Special Fields) in the dropdown selection for "Save sort order" in the library properties and for "Export sort order" in the preferences. [#10010](https://github.com/JabRef/jabref/issues/10010)
- We now encrypt and store the custom API keys in the OS native credential store. [#10044](https://github.com/JabRef/jabref/issues/10044)
- We changed the behavior of group addition/edit, so that sorting by alphabetical order is not performed by default after the modification. [#10017](https://github.com/JabRef/jabref/issues/10017)
- We fixed an issue with spacing in the cleanup dialogue. [#10081](https://github.com/JabRef/jabref/issues/10081)
- The GVK fetcher now uses the new [K10plus](https://www.bszgbv.de/services/k10plus/) database. [#10189](https://github.com/JabRef/jabref/pull/10189)

### Fixed

- We fixed an issue where clicking the group expansion pane/arrow caused the node to be selected, when it should just expand/detract the node. [#10111](https://github.com/JabRef/jabref/pull/10111)
- We fixed an issue where the browser import would add ' characters before the BibTeX entry on Linux. [#9588](https://github.com/JabRef/jabref/issues/9588)
- We fixed an issue where searching for a specific term with the DOAB fetcher lead to an exception. [#9571](https://github.com/JabRef/jabref/issues/9571)
- We fixed an issue where the "Import" -> "Library to import to" did not show the correct library name if two opened libraries had the same suffix. [#9567](https://github.com/JabRef/jabref/issues/9567)
- We fixed an issue where the rpm-Version of JabRef could not be properly uninstalled and reinstalled. [#9558](https://github.com/JabRef/jabref/issues/9558), [#9603](https://github.com/JabRef/jabref/issues/9603)
- We fixed an issue where the command line export using `--exportMatches` flag does not create an output bib file. [#9581](https://github.com/JabRef/jabref/issues/9581)
- We fixed an issue where custom field in the custom entry types could not be set to mulitline. [#9609](https://github.com/JabRef/jabref/issues/9609)
- We fixed an issue where the Office XML exporter did not resolve BibTeX-Strings when exporting entries. [forum#3741](https://discourse.jabref.org/t/exporting-bibtex-constant-strings-to-ms-office-2007-xml/3741)
- We fixed an issue where the Merge Entries Toolbar configuration was not saved after hitting 'Merge Entries' button. [#9091](https://github.com/JabRef/jabref/issues/9091)
- We fixed an issue where the password is stored in clear text if the user wants to use a proxy with authentication. [#8055](https://github.com/JabRef/jabref/issues/8055)
- JabRef is now more relaxed when parsing field content: In case a field content ended with `\`, the combination `\}` was treated as plain `}`. [#9668](https://github.com/JabRef/jabref/issues/9668)
- We resolved an issue that cut off the number of group entries when it exceeded four digits. [#8797](https://github.com/JabRef/jabref/issues/8797)
- We fixed the issue where the size of the global search window was not retained after closing. [#9362](https://github.com/JabRef/jabref/issues/9362)
- We fixed an issue where the Global Search UI preview is still white in dark theme. [#9362](https://github.com/JabRef/jabref/issues/9362)
- We fixed the double paste issue when <kbd>Cmd</kbd> + <kbd>v</kbd> is pressed on 'New entry from plaintext' dialog. [#9367](https://github.com/JabRef/jabref/issues/9367)
- We fixed an issue where the pin button on the Global Search dialog was located at the bottom and not at the top. [#9362](https://github.com/JabRef/jabref/issues/9362)
- We fixed the log text color in the event log console when using dark mode. [#9732](https://github.com/JabRef/jabref/issues/9732)
- We fixed an issue where searching for unlinked files would include the current library's .bib file. [#9735](https://github.com/JabRef/jabref/issues/9735)
- We fixed an issue where it was no longer possible to connect to a shared mysql database due to an exception. [#9761](https://github.com/JabRef/jabref/issues/9761)
- We fixed an issue where an exception was thrown for the user after <kbd>Ctrl</kbd>+<kbd>Z</kbd> command. [#9737](https://github.com/JabRef/jabref/issues/9737)
- We fixed the citation key generation for [`[authors]`, `[authshort]`, `[authorsAlpha]`, `[authIniN]`, `[authEtAl]`, `[auth.etal]`](https://docs.jabref.org/setup/citationkeypatterns#special-field-markers) to handle `and others` properly. [JabRef/jabref-koppor#626](https://github.com/JabRef/jabref-koppor/issues/626)
- We fixed the Save/save as file type shows BIBTEX_DB instead of "Bibtex library". [#9372](https://github.com/JabRef/jabref/issues/9372)
- We fixed the default main file directory for non-English Linux users. [#8010](https://github.com/JabRef/jabref/issues/8010)
- We fixed an issue when overwriting the owner was disabled. [#9896](https://github.com/JabRef/jabref/pull/9896)
- We fixed an issue regarding recording redundant prefixes in search history. [#9685](https://github.com/JabRef/jabref/issues/9685)
- We fixed an issue where passing a URL containing a DOI led to a "No entry found" notification. [#9821](https://github.com/JabRef/jabref/issues/9821)
- We fixed some minor visual inconsistencies and issues in the preferences dialog. [#9866](https://github.com/JabRef/jabref/pull/9866)
- The order of save actions is now retained. [#9890](https://github.com/JabRef/jabref/pull/9890)
- We fixed an issue where the order of save actions was not retained in the bib file. [#9890](https://github.com/JabRef/jabref/pull/9890)
- We fixed an issue in the preferences 'External file types' tab ignoring a custom application path in the edit dialog. [#9895](https://github.com/JabRef/jabref/issues/9895)
- We fixed an issue in the preferences where custom columns could be added to the entry table with no qualifier. [#9913](https://github.com/JabRef/jabref/issues/9913)
- We fixed an issue where the encoding header in a bib file was not respected when the file contained a BOM (Byte Order Mark). [#9926](https://github.com/JabRef/jabref/issues/9926)
- We fixed an issue where cli help output for import and export format was inconsistent. [JabRef/jabref-koppor#429](https://github.com/JabRef/jabref-koppor/issues/429)
- We fixed an issue where the user could select multiple conflicting options for autocompletion at once. [#10181](https://github.com/JabRef/jabref/issues/10181)
- We fixed an issue where no preview could be generated for some entry types and led to an exception. [#9947](https://github.com/JabRef/jabref/issues/9947)
- We fixed an issue where the Linux terminal working directory argument was malformed and therefore ignored upon opening a terminal [#9953](https://github.com/JabRef/jabref/issues/9953)
- We fixed an issue under Linux where under some systems the file instead of the folder was opened. [#9607](https://github.com/JabRef/jabref/issues/9607)
- We fixed an issue where an Automatic Keyword Group could not be deleted in the UI. [#9778](https://github.com/JabRef/jabref/issues/9778)
- We fixed an issue where the citation key pattern `[edtrN_M]` returned the wrong editor. [#9946](https://github.com/JabRef/jabref/pull/9946)
- We fixed an issue where empty grey containers would remain in the groups panel, if displaying of group item count is turned off. [#9972](https://github.com/JabRef/jabref/issues/9972)
- We fixed an issue where fetching an ISBN could lead to application freezing when the fetcher did not return any results. [#9979](https://github.com/JabRef/jabref/issues/9979)
- We fixed an issue where closing a library containing groups and entries caused an exception [#9997](https://github.com/JabRef/jabref/issues/9997)
- We fixed a bug where the editor for strings in a bibliography file did not sort the entries by their keys [#10083](https://github.com/JabRef/jabref/pull/10083)
- We fixed an issues where clicking on the empty space of specific context menu entries would not trigger the associated action. [#8388](https://github.com/JabRef/jabref/issues/8388)
- We fixed an issue where JabRef would not remember whether the window was in fullscreen. [#4939](https://github.com/JabRef/jabref/issues/4939)
- We fixed an issue where the ACM Portal search sometimes would not return entries for some search queries when the article author had no given name. [#10107](https://github.com/JabRef/jabref/issues/10107)
- We fixed an issue that caused high CPU usage and a zombie process after quitting JabRef because of author names autocompletion. [#10159](https://github.com/JabRef/jabref/pull/10159)
- We fixed an issue where files with illegal characters in the filename could be added to JabRef. [#10182](https://github.com/JabRef/jabref/issues/10182)
- We fixed that checked-out radio buttons under "specified keywords" were not displayed as checked after closing and reopening the "edit group" window. [#10248](https://github.com/JabRef/jabref/issues/10248)
- We fixed that when editing groups, checked-out properties such as case sensitive and regular expression (under "Free search expression") were not displayed checked. [#10108](https://github.com/JabRef/jabref/issues/10108)

### Removed

- We removed the support of BibTeXML. [#9540](https://github.com/JabRef/jabref/issues/9540)
- We removed support for Markdown syntax for strikethrough and task lists in comment fields. [#9726](https://github.com/JabRef/jabref/pull/9726)
- We removed the options menu, because the two contents were moved to the File menu or the properties of the library. [#9768](https://github.com/JabRef/jabref/pull/9768)
- We removed the 'File' tab in the preferences and moved its contents to the 'Export' tab. [#9839](https://github.com/JabRef/jabref/pull/9839)
- We removed the "[Collection of Computer Science Bibliographies](https://en.wikipedia.org/wiki/Collection_of_Computer_Science_Bibliographies)" fetcher the websits is no longer available. [#6638](https://github.com/JabRef/jabref/issues/6638)

## [5.9] – 2023-01-06

### Added

- We added a dropdown menu to let users change the library they want to import into during import. [#6177](https://github.com/JabRef/jabref/issues/6177)
- We added the possibility to add/remove a preview style from the selected list using a double click. [#9490](https://github.com/JabRef/jabref/issues/9490)
- We added the option to define fields as "multine" directly in the custom entry types dialog. [#6448](https://github.com/JabRef/jabref/issues/6448)
- We changed the minWidth and the minHeight of the main window, so it won't have a width and/or a height with the value 0. [#9606](https://github.com/JabRef/jabref/issues/9606)

### Changed

- We changed database structure: in MySQL/MariaDB we renamed tables by adding a `JABREF_` prefix, and in PGSQL we moved tables in `jabref` schema. We added `VersionDBStructure` variable in `METADATA` table to indicate current version of structure, this variable is needed for automatic migration. [#9312](https://github.com/JabRef/jabref/issues/9312)
- We moved some preferences options to a new tab in the preferences dialog. [#9442](https://github.com/JabRef/jabref/pull/9442)
- We renamed "Medline abbreviation" to "dotless abbreviation". [#9504](https://github.com/JabRef/jabref/pull/9504)
- We now have more "dots" in the offered journal abbreviations. [#9504](https://github.com/JabRef/jabref/pull/9504)
- We now disable the button "Full text search" in the Searchbar by default [#9527](https://github.com/JabRef/jabref/pull/9527)

### Fixed

- The tab "deprecated fields" is shown in biblatex-mode only. [#7757](https://github.com/JabRef/jabref/issues/7757)
- In case a journal name of an IEEE journal is abbreviated, the "normal" abbreviation is used - and not the one of the IEEE BibTeX strings. [JabRef/abbrv.jabref.org#91](https://github.com/JabRef/abbrv.jabref.org/issues/91)
- We fixed a performance issue when loading large lists of custom journal abbreviations. [#8928](https://github.com/JabRef/jabref/issues/8928)
- We fixed an issue where the last opened libraries were not remembered when a new unsaved library was open as well. [#9190](https://github.com/JabRef/jabref/issues/9190)
- We fixed an issue where no context menu for the group "All entries" was present. [forum#3682](https://discourse.jabref.org/t/how-sort-groups-a-z-not-subgroups/3682)
- We fixed an issue where extra curly braces in some fields would trigger an exception when selecting the entry or doing an integrity check. [#9475](https://github.com/JabRef/jabref/issues/9475), [#9503](https://github.com/JabRef/jabref/issues/9503)
- We fixed an issue where entering a date in the format "YYYY/MM" in the entry editor date field caused an exception. [#9492](https://github.com/JabRef/jabref/issues/9492)
- For portable versions, the `.deb` file now works on plain debian again. [#9472](https://github.com/JabRef/jabref/issues/9472)
- We fixed an issue where the download of linked online files failed after an import of entries for certain urls. [#9518](https://github.com/JabRef/jabref/issues/9518)
- We fixed an issue where an exception occurred when manually downloading a file from an URL in the entry editor. [#9521](https://github.com/JabRef/jabref/issues/9521)
- We fixed an issue with open office csv file formatting where commas in the abstract field where not escaped. [#9087](https://github.com/JabRef/jabref/issues/9087)
- We fixed an issue with deleting groups where subgroups different from the selected group were deleted. [#9281](https://github.com/JabRef/jabref/issues/9281)

## [5.8] – 2022-12-18

### Added

- We integrated a new three-way merge UI for merging entries in the Entries Merger Dialog, the Duplicate Resolver Dialog, the Entry Importer Dialog, and the External Changes Resolver Dialog. [#8945](https://github.com/JabRef/jabref/pull/8945)
- We added the ability to merge groups, keywords, comments and files when merging entries. [#9022](https://github.com/JabRef/jabref/pull/9022)
- We added a warning message next to the authors field in the merge dialog to warn users when the authors are the same but formatted differently. [#8745](https://github.com/JabRef/jabref/issues/8745)
- The default file directory of a library is used as default directory for [unlinked file lookup](https://docs.jabref.org/collect/findunlinkedfiles#link-the-pdfs-to-your-bib-library). [JabRef/jabref-koppor#546](https://github.com/JabRef/jabref-koppor/issues/546)
- The properties of an existing systematic literature review (SLR) can be edited. [JabRef/jabref-koppor#604](https://github.com/JabRef/jabref-koppor/issues/604)
- An systematic literature review (SLR) can now be started from the SLR itself. [#9131](https://github.com/JabRef/jabref/pull/9131), [JabRef/jabref-koppor#601](https://github.com/JabRef/jabref-koppor/issues/601)
- On startup, JabRef notifies the user if there were parsing errors during opening.
- We added support for the field `fjournal` (in `@article`) for abbreviation and unabbreviation functionalities. [#321](https://github.com/JabRef/jabref/pull/321)
- In case a backup is found, the filename of the backup is shown and one can navigate to the file. [#9311](https://github.com/JabRef/jabref/pull/9311)
- We added support for the Ukrainian and Arabic languages. [#9236](https://github.com/JabRef/jabref/pull/9236), [#9243](https://github.com/JabRef/jabref/pull/9243)

### Changed

- We improved the Citavi Importer to also import so called Knowledge-items into the field `comment` of the corresponding entry [#9025](https://github.com/JabRef/jabref/issues/9025)
- We modified the change case sub-menus and their corresponding tips (displayed when you stay long over the menu) to properly reflect exemplified cases. [#9339](https://github.com/Jabref/jabref/issues/9339)
- We call backup files `.bak` and temporary writing files now `.sav`.
- JabRef keeps 10 older versions of a `.bib` file in the [user data dir](https://github.com/harawata/appdirs#supported-directories) (instead of a single `.sav` (now: `.bak`) file in the directory of the `.bib` file)
- We improved the External Changes Resolver dialog to be more usaable. [#9021](https://github.com/JabRef/jabref/pull/9021)
- We simplified the actions to fast-resolve duplicates to 'Keep Left', 'Keep Right', 'Keep Both' and 'Keep Merged'. [#9056](https://github.com/JabRef/jabref/issues/9056)
- The fallback directory of the file folder now is the general file directory. In case there was a directory configured for a library and this directory was not found, JabRef placed the PDF next to the .bib file and not into the general file directory.
- The global default directory for storing PDFs is now the documents folder in the user's home.
- When adding or editing a subgroup it is placed w.r.t. to alphabetical ordering rather than at the end. [JabRef/jabref-koppor#577](https://github.com/JabRef/jabref-koppor/issues/577)
- Groups context menu now shows appropriate options depending on number of subgroups. [JabRef/jabref-koppor#579](https://github.com/JabRef/jabref-koppor/issues/579)
- We modified the "Delete file" dialog and added the full file path to the dialog text. The file path in the title was changed to file name only. [JabRef/jabref-koppor#534](https://github.com/JabRef/jabref-koppor/issues/534)
- Download from URL now automatically fills with URL from clipboard. [JabRef/jabref-koppor#535](https://github.com/JabRef/jabref-koppor/issues/535)
- We added HTML and Markdown files to Find Unlinked Files and removed BibTeX. [JabRef/jabref-koppor#547](https://github.com/JabRef/jabref-koppor/issues/547)
- ArXiv fetcher now retrieves additional data from related DOIs (both ArXiv and user-assigned). [#9170](https://github.com/JabRef/jabref/pull/9170)
- We modified the Directory of Open Access Books (DOAB) fetcher so that it will now also fetch the ISBN when possible. [#8708](https://github.com/JabRef/jabref/issues/8708)
- Genres are now mapped correctly to entry types when importing MODS files. [#9185](https://github.com/JabRef/jabref/issues/9185)
- We changed the button label from "Return to JabRef" to "Return to library" to better indicate the purpose of the action.
- We changed the color of found text from red to high-contrast colors (background: yellow; font color: purple). [JabRef/jabref-koppor#552](https://github.com/JabRef/jabref-koppor/issues/552)
- We fixed an issue where the wrong icon for a successful import of a bib entry was shown. [#9308](https://github.com/JabRef/jabref/pull/9308)
- We changed the messages after importing unlinked local files to past tense. [JabRef/jabref-koppor#548](https://github.com/JabRef/jabref-koppor/issues/548)
- We fixed an issue where the wrong icon for a successful import of a bib entry was shown [#9308](https://github.com/JabRef/jabref/pull/9308)
- In the context of the [Cleanup dialog](https://docs.jabref.org/finding-sorting-and-cleaning-entries/cleanupentries) we changed the text of the conversion of BibTeX to biblatex (and vice versa) to make it more clear. [JabRef/jabref-koppor#545](https://github.com/JabRef/jabref-koppor/issues/545)
- We removed wrapping of string constants when writing to a `.bib` file.
- In the context of a systematic literature review (SLR), a user can now add arbitrary data into `study.yml`. JabRef just ignores this data. [#9124](https://github.com/JabRef/jabref/pull/9124)
- In the context of a systematic literature review (SLR), we reworked the "Define study" parameters dialog. [#9123](https://github.com/JabRef/jabref/pull/9123)
- We upgraded to Lucene 9.4 for the fulltext search. The search index will be rebuild. [#9213](https://github.com/JabRef/jabref/pull/9213)
- We disabled the "change case" menu for empty fields. [#9214](https://github.com/JabRef/jabref/issues/9214)
- We disabled the conversion menu for empty fields. [#9200](https://github.com/JabRef/jabref/issues/9200)

### Fixed

- We fixed an issue where applied save actions on saving the library file would lead to the dialog "The library has been modified by another program" popping up. [#4877](https://github.com/JabRef/jabref/issues/4877)
- We fixed issues with save actions not correctly loaded when opening the library. [#9122](https://github.com/JabRef/jabref/pull/9122)
- We fixed the behavior of "Discard changes" when reopening a modified library. [#9361](https://github.com/JabRef/jabref/issues/9361)
- We fixed several bugs regarding the manual and the autosave of library files that could lead to exceptions. [#9067](https://github.com/JabRef/jabref/pull/9067), [#8484](https://github.com/JabRef/jabref/issues/8484), [#8746](https://github.com/JabRef/jabref/issues/8746), [#6684](https://github.com/JabRef/jabref/issues/6684), [#6644](https://github.com/JabRef/jabref/issues/6644), [#6102](https://github.com/JabRef/jabref/issues/6102), [#6000](https://github.com/JabRef/jabref/issues/6000)
- We fixed an issue where pdfs were re-indexed on each startup. [#9166](https://github.com/JabRef/jabref/pull/9166)
- We fixed an issue when using an unsafe character in the citation key, the auto-linking feature fails to link files. [#9267](https://github.com/JabRef/jabref/issues/9267)
- We fixed an issue where a message about changed metadata would occur on saving although nothing changed. [#9159](https://github.com/JabRef/jabref/issues/9159)
- We fixed an issue where the possibility to generate a subdatabase from an aux file was writing empty files when called from the commandline. [#9115](https://github.com/JabRef/jabref/issues/9115), [forum#3516](https://discourse.jabref.org/t/export-subdatabase-from-aux-file-on-macos-command-line/3516)
- We fixed an issue where author names with tilde accents (for example ñ) were marked as "Names are not in the standard BibTeX format". [#8071](https://github.com/JabRef/jabref/issues/8071)
- We fixed an issue where capitalize didn't capitalize words after hyphen characters. [#9157](https://github.com/JabRef/jabref/issues/9157)
- We fixed an issue where title case didn't capitalize words after en-dash characters and skip capitalization of conjunctions that comes after en-dash characters. [#9068](https://github.com/JabRef/jabref/pull/9068),[#9142](https://github.com/JabRef/jabref/pull/9142)
- We fixed an issue with the message that is displayed when fetcher returns an empty list of entries for given query. [#9195](https://github.com/JabRef/jabref/issues/9195)
- We fixed an issue where editing entry's "date" field in library mode "biblatex" causes an uncaught exception. [#8747](https://github.com/JabRef/jabref/issues/8747)
- We fixed an issue where importing from XMP would fail for certain PDFs. [#9383](https://github.com/JabRef/jabref/issues/9383)
- We fixed an issue that JabRef displayed the wrong group tree after loading. [JabRef/jabref-koppor#637](https://github.com/JabRef/jabref-koppor/issues/637)
- We fixed that sorting of entries in the maintable by special fields is updated immediately. [#9334](https://github.com/JabRef/jabref/issues/9334)
- We fixed the display of issue, number, eid and pages fields in the entry preview. [#8607](https://github.com/JabRef/jabref/pull/8607), [#8372](https://github.com/JabRef/jabref/issues/8372), [JabRef/jabref-koppor#514](https://github.com/JabRef/jabref-koppor/issues/514), [forum#2390](https://discourse.jabref.org/t/unable-to-edit-my-bibtex-file-that-i-used-before-vers-5-1/2390), [forum#3462](https://discourse.jabref.org/t/jabref-5-6-need-help-with-export-from-jabref-to-microsoft-word-entry-preview-of-apa-7-not-rendering-correctly/3462)
- We fixed the page ranges checker to detect article numbers in the pages field (used at [Check Integrity](https://docs.jabref.org/finding-sorting-and-cleaning-entries/checkintegrity)). [#8607](https://github.com/JabRef/jabref/pull/8607)
- The [HtmlToLaTeXFormatter](https://docs.jabref.org/finding-sorting-and-cleaning-entries/saveactions#html-to-latex) keeps single `<` characters.
- We fixed a performance regression when opening large libraries. [#9041](https://github.com/JabRef/jabref/issues/9041)
- We fixed a bug where spaces are trimmed when highlighting differences in the Entries merge dialog. [JabRef/jabref-koppor#371](https://github.com/JabRef/jabref-koppor/issues/371)
- We fixed some visual glitches with the linked files editor field in the entry editor and increased its height. [#8823](https://github.com/JabRef/jabref/issues/8823)
- We fixed some visual inconsistencies (round corners of highlighted buttons). [#8806](https://github.com/JabRef/jabref/issues/8806)
- We fixed an issue where JabRef would not exit when a connection to a LibreOffice document was established previously and the document is still open. [#9075](https://github.com/JabRef/jabref/issues/9075)
- We fixed an issue about selecting the save order in the preferences. [#9147](https://github.com/JabRef/jabref/issues/9147)
- We fixed an issue where an exception when fetching a DOI was not logged correctly. [JabRef/jabref-koppor#627](https://github.com/JabRef/jabref-koppor/issues/627)
- We fixed an issue where a user could not open an attached file in a new unsaved library. [#9386](https://github.com/JabRef/jabref/issues/9386)
- We fixed a typo within a connection error message. [JabRef/jabref-koppor#625](https://github.com/JabRef/jabref-koppor/issues/625)
- We fixed an issue where journal abbreviations would not abbreviate journal titles with escaped ampersands (\\&). [#8948](https://github.com/JabRef/jabref/issues/8948)
- We fixed the readability of the file field in the dark theme. [#9340](https://github.com/JabRef/jabref/issues/9340)
- We fixed an issue where the 'close dialog' key binding was not closing the Preferences dialog. [#8888](https://github.com/jabref/jabref/issues/8888)
- We fixed an issue where a known journal's medline/dot-less abbreviation does not switch to the full name. [#9370](https://github.com/JabRef/jabref/issues/9370)
- We fixed an issue where hitting enter on the search field within the preferences dialog closed the dialog. [JabRef/jabref-koppor#630](https://github.com/JabRef/jabref-koppor/issues/630)
- We fixed the "Cleanup entries" dialog is partially visible. [#9223](https://github.com/JabRef/jabref/issues/9223)
- We fixed an issue where font size preferences did not apply correctly to preference dialog window and the menu bar. [#8386](https://github.com/JabRef/jabref/issues/8386) and [#9279](https://github.com/JabRef/jabref/issues/9279)
- We fixed the display of the "Customize Entry Types" dialog title. [#9198](https://github.com/JabRef/jabref/issues/9198)
- We fixed an issue where the CSS styles are missing in some dialogs. [#9150](https://github.com/JabRef/jabref/pull/9150)
- We fixed an issue where controls in the preferences dialog could outgrow the window. [#9017](https://github.com/JabRef/jabref/issues/9017)
- We fixed an issue where highlighted text color for entry merge dialogue was not clearly visible. [#9192](https://github.com/JabRef/jabref/issues/9192)

### Removed

- We removed "last-search-date" from the systematic literature review feature, because the last-search-date can be deducted from the git logs. [#9116](https://github.com/JabRef/jabref/pull/9116)
- We removed the [CiteseerX](https://docs.jabref.org/collect/import-using-online-bibliographic-database#citeseerx) fetcher, because the API used by JabRef is sundowned. [#9466](https://github.com/JabRef/jabref/pull/9466)

## [5.7] – 2022-08-05

### Added

- We added a fetcher for [Biodiversity Heritage Library](https://www.biodiversitylibrary.org/). [#8539](https://github.com/JabRef/jabref/issues/8539)
- We added support for multiple messages in the snackbar. [#7340](https://github.com/JabRef/jabref/issues/7340)
- We added an extra option in the 'Find Unlinked Files' dialog view to ignore unnecessary files like Thumbs.db, DS_Store, etc. [JabRef/jabref-koppor#373](https://github.com/JabRef/jabref-koppor/issues/373)
- JabRef now writes log files. Linux: `$home/.cache/jabref/logs/version`, Windows: `%APPDATA%\..\Local\harawata\jabref\version\logs`, Mac: `Users/.../Library/Logs/jabref/version`
- We added an importer for Citavi backup files, support ".ctv5bak" and ".ctv6bak" file formats. [#8322](https://github.com/JabRef/jabref/issues/8322)
- We added a feature to drag selected entries and drop them to other opened inactive library tabs [JabRef/jabref-koppor#521](https://github.com/JabRef/jabref-koppor/issues/521).
- We added support for the [biblatex-apa](https://github.com/plk/biblatex-apa) legal entry types `Legislation`, `Legadminmaterial`, `Jurisdiction`, `Constitution` and `Legal` [#8931](https://github.com/JabRef/jabref/issues/8931)

### Changed

- The file column in the main table now shows the corresponding defined icon for the linked file [#8930](https://github.com/JabRef/jabref/issues/8930).
- We improved the color of the selected entries and the color of the summary in the Import Entries Dialog in the dark theme. [#7927](https://github.com/JabRef/jabref/issues/7927)
- We upgraded to Lucene 9.2 for the fulltext search.
  Thus, the now created search index cannot be read from older versions of JabRef anylonger.
  ⚠️ JabRef will recreate the index in a new folder for new files and this will take a long time for a huge library.
  Moreover, switching back and forth JabRef versions and meanwhile adding PDFs also requires rebuilding the index now and then.
  [#8868](https://github.com/JabRef/jabref/pull/8868)
- We improved the Latex2Unicode conversion [#8639](https://github.com/JabRef/jabref/pull/8639)
- Writing BibTeX data into a PDF (XMP) removes braces. [#8452](https://github.com/JabRef/jabref/issues/8452)
- Writing BibTeX data into a PDF (XMP) does not write the `file` field.
- Writing BibTeX data into a PDF (XMP) considers the configured keyword separator (and does not use "," as default any more)
- The Medline/Pubmed search now also supports the [default fields and operators for searching](https://docs.jabref.org/collect/import-using-online-bibliographic-database#search-syntax). [forum#3554](https://discourse.jabref.org/t/native-pubmed-search/3354)
- We improved group expansion arrow that prevent it from activating group when expanding or collapsing. [#7982](https://github.com/JabRef/jabref/issues/7982), [#3176](https://github.com/JabRef/jabref/issues/3176)
- When configured SSL certificates changed, JabRef warns the user to restart to apply the configuration.
- We improved the appearances and logic of the "Manage field names & content" dialog, and renamed it to "Automatic field editor". [#6536](https://github.com/JabRef/jabref/issues/6536)
- We improved the message explaining the options when modifying an automatic keyword group [#8911](https://github.com/JabRef/jabref/issues/8911)
- We moved the preferences option "Warn about duplicates on import" option from the tab "File" to the tab "Import and Export". [JabRef/jabref-koppor#570](https://github.com/JabRef/jabref-koppor/issues/570)
- When JabRef encounters `% Encoding: UTF-8` header, it is kept during writing (and not removed). [#8964](https://github.com/JabRef/jabref/pull/8964)
- We replace characters which cannot be decoded using the specified encoding by a (probably another) valid character. This happens if JabRef detects the wrong charset (e.g., UTF-8 instead of Windows 1252). One can use the [Integrity Check](https://docs.jabref.org/finding-sorting-and-cleaning-entries/checkintegrity) to find those characters.

### Fixed

- We fixed an issue where linked fails containing parts of the main file directory could not be opened. [#8991](https://github.com/JabRef/jabref/issues/8991)
- Linked files with an absolute path can be opened again. [#8991](https://github.com/JabRef/jabref/issues/8991)
- We fixed an issue where the user could not rate an entry in the main table when an entry was not yet ranked. [#5842](https://github.com/JabRef/jabref/issues/5842)
- We fixed an issue that caused JabRef to sometimes open multiple instances when "Remote Operation" is enabled. [#8653](https://github.com/JabRef/jabref/issues/8653)
- We fixed an issue where linked files with the filetype "application/pdf" in an entry were not shown with the correct PDF-Icon in the main table [#8930](https://github.com/JabRef/jabref/issues/8930)
- We fixed an issue where "open folder" for linked files did not open the folder and did not select the file unter certain Linux desktop environments [#8679](https://github.com/JabRef/jabref/issues/8679), [#8849](https://github.com/JabRef/jabref/issues/8849)
- We fixed an issue where the content of a big shared database library is not shown [#8788](https://github.com/JabRef/jabref/issues/8788)
- We fixed the unnecessary horizontal scroll bar in group panel [#8467](https://github.com/JabRef/jabref/issues/8467)
- We fixed an issue where the notification bar message, icon and actions appeared to be invisible. [#8761](https://github.com/JabRef/jabref/issues/8761)
- We fixed an issue where deprecated fields tab is shown when the fields don't contain any values. [#8396](https://github.com/JabRef/jabref/issues/8396)
- We fixed an issue where an exception for DOI search occurred when the DOI contained urlencoded characters. [#8787](https://github.com/JabRef/jabref/issues/8787)
- We fixed an issue which allow us to select and open identifiers from a popup list in the maintable [#8758](https://github.com/JabRef/jabref/issues/8758), [#8802](https://github.com/JabRef/jabref/issues/8802)
- We fixed an issue where the escape button had no functionality within the "Filter groups" textfield. [JabRef/jabref-koppor#562](https://github.com/JabRef/jabref-koppor/issues/562)
- We fixed an issue where the exception that there are invalid characters in filename. [#8786](https://github.com/JabRef/jabref/issues/8786)
- When the proxy configuration removed the proxy user/password, this change is applied immediately.
- We fixed an issue where removing several groups deletes only one of them. [#8390](https://github.com/JabRef/jabref/issues/8390)
- We fixed an issue where the Sidepane (groups, web search and open office) width is not remembered after restarting JabRef. [#8907](https://github.com/JabRef/jabref/issues/8907)
- We fixed a bug where switching between themes will cause an error/exception. [#8939](https://github.com/JabRef/jabref/pull/8939)
- We fixed a bug where files that were deleted in the source bibtex file were kept in the index. [#8962](https://github.com/JabRef/jabref/pull/8962)
- We fixed "Error while sending to JabRef" when the browser extension interacts with JabRef. [JabRef/JabRef-Browser-Extension#479](https://github.com/JabRef/JabRef-Browser-Extension/issues/479)
- We fixed a bug where updating group view mode (intersection or union) requires re-selecting groups to take effect. [#6998](https://github.com/JabRef/jabref/issues/6998)
- We fixed a bug that prevented external group metadata changes from being merged. [#8873](https://github.com/JabRef/jabref/issues/8873)
- We fixed the shared database opening dialog to remember autosave folder and tick. [#7516](https://github.com/JabRef/jabref/issues/7516)
- We fixed an issue where name formatter could not be saved. [#9120](https://github.com/JabRef/jabref/issues/9120)
- We fixed a bug where after the export of Preferences, custom exports were duplicated. [#10176](https://github.com/JabRef/jabref/issues/10176)

### Removed

- We removed the social media buttons for our Twitter and Facebook pages. [#8774](https://github.com/JabRef/jabref/issues/8774)

## [5.6] – 2022-04-25

### Added

- We enabled the user to customize the API Key for some fetchers. [#6877](https://github.com/JabRef/jabref/issues/6877)
- We added an extra option when right-clicking an entry in the Entry List to copy either the DOI or the DOI url.
- We added a fetcher for [Directory of Open Access Books (DOAB)](https://doabooks.org/) [#8576](https://github.com/JabRef/jabref/issues/8576)
- We added an extra option to ask the user whether they want to open to reveal the folder holding the saved file with the file selected. [#8195](https://github.com/JabRef/jabref/issues/8195)
- We added a new section to network preferences to allow using custom SSL certificates. [#8126](https://github.com/JabRef/jabref/issues/8126)
- We improved the version check to take also beta version into account and now redirect to the right changelog for the version.
- We added two new web and fulltext fetchers: SemanticScholar and ResearchGate.
- We added notifications on success and failure when writing metadata to a PDF-file. [#8276](https://github.com/JabRef/jabref/issues/8276)
- We added a cleanup action that escapes `$` (by adding a backslash in front). [#8673](https://github.com/JabRef/jabref/issues/8673)

### Changed

- We upgraded to Lucene 9.1 for the fulltext search.
  Thus, the now created search index cannot be read from older versions of JabRef any longer.
  ⚠️ JabRef will recreate the index in a new folder for new files and this will take a long time for a huge library.
  Moreover, switching back and forth JabRef versions and meanwhile adding PDFs also requires rebuilding the index now and then.
  [#8362](https://github.com/JabRef/jabref/pull/8362)
- We changed the list of CSL styles to those that support formatting bibliographies. [#8421](https://github.com/JabRef/jabref/issues/8421) [michel-kraemer/citeproc-java#116](https://github.com/michel-kraemer/citeproc-java/issues/116)
- The CSL preview styles now also support displaying data from cross references entries that are linked via the `crossref` field. [#7378](https://github.com/JabRef/jabref/issues/7378)
- We made the Search button in Web Search wider. We also skewed the panel titles to the left. [#8397](https://github.com/JabRef/jabref/issues/8397)
- We introduced a preference to disable fulltext indexing. [#8468](https://github.com/JabRef/jabref/issues/8468)
- When exporting entries, the encoding is always UTF-8.
- When embedding BibTeX data into a PDF, the encoding is always UTF-8.
- We replaced the [OttoBib](https://en.wikipedia.org/wiki/OttoBib) fetcher by a fetcher by [OpenLibrary](https://openlibrary.org/dev/docs/api/books). [#8652](https://github.com/JabRef/jabref/issues/8652)
- We first fetch ISBN data from OpenLibrary, if nothing found, ebook.de is tried.
- We now only show a warning when exiting for tasks that will not be recovered automatically upon relaunch of JabRef. [#8468](https://github.com/JabRef/jabref/issues/8468)

### Fixed

- We fixed an issue where right clicking multiple entries and pressing "Change entry type" would only change one entry. [#8654](https://github.com/JabRef/jabref/issues/8654)
- We fixed an issue where it was no longer possible to add or delete multiple files in the `file` field in the entry editor. [#8659](https://github.com/JabRef/jabref/issues/8659)
- We fixed an issue where the author's lastname was not used for the citation key generation if it started with a lowercase letter. [#8601](https://github.com/JabRef/jabref/issues/8601)
- We fixed an issue where custom "Protected terms" files were missing after a restart of JabRef. [#8608](https://github.com/JabRef/jabref/issues/8608)
- We fixed an issue where JabRef could not start due to a missing directory for the fulltex index. [#8579](https://github.com/JabRef/jabref/issues/8579)
- We fixed an issue where long article numbers in the `pages` field would cause an exception and preventing the citation style to display. [#8381](https://github.com/JabRef/jabref/issues/8381), [michel-kraemer/citeproc-java#114](https://github.com/michel-kraemer/citeproc-java/issues/114)
- We fixed an issue where online links in the file field were not detected correctly and could produce an exception. [#8510](https://github.com/JabRef/jabref/issues/8510)
- We fixed an issue where an exception could occur when saving the preferences [#7614](https://github.com/JabRef/jabref/issues/7614)
- We fixed an issue where "Copy DOI url" in the right-click menu of the Entry List would just copy the DOI and not the DOI url. [#8389](https://github.com/JabRef/jabref/issues/8389)
- We fixed an issue where opening the console from the drop-down menu would cause an exception. [#8466](https://github.com/JabRef/jabref/issues/8466)
- We fixed an issue when reading non-UTF-8 encoded. When no encoding header is present, the encoding is now detected from the file content (and the preference option is disregarded). [#8417](https://github.com/JabRef/jabref/issues/8417)
- We fixed an issue where pasting a URL was replacing `+` signs by spaces making the URL unreachable. [#8448](https://github.com/JabRef/jabref/issues/8448)
- We fixed an issue where creating subsidiary files from aux files created with some versions of biblatex would produce incorrect results. [#8513](https://github.com/JabRef/jabref/issues/8513)
- We fixed an issue where opening the changelog from withing JabRef led to a 404 error. [#8563](https://github.com/JabRef/jabref/issues/8563)
- We fixed an issue where not all found unlinked local files were imported correctly due to some race condition. [#8444](https://github.com/JabRef/jabref/issues/8444)
- We fixed an issue where Merge entries dialog exceeds screen boundaries.
- We fixed an issue where the app lags when selecting an entry after a fresh start. [#8446](https://github.com/JabRef/jabref/issues/8446)
- We fixed an issue where no citationkey was generated on import, pasting a doi or an entry on the main table. [#8406](https://github.com/JabRef/jabref/issues/8406), [JabRef/jabref-koppor#553](https://github.com/JabRef/jabref-koppor/issues/553)
- We fixed an issue where accent search does not perform consistently. [#6815](https://github.com/JabRef/jabref/issues/6815)
- We fixed an issue where the incorrect entry was selected when "New Article" is pressed while search filters are active. [#8674](https://github.com/JabRef/jabref/issues/8674)
- We fixed an issue where "Write BibTeXEntry metadata to PDF" button remains enabled while writing to PDF is in-progress. [#8691](https://github.com/JabRef/jabref/issues/8691)

### Removed

- We removed the option to copy CSL Citation styles data as `XSL_FO`, `ASCIIDOC`, and `RTF` as these have not been working since a long time and are no longer supported in the external library used for processing the styles. [#7378](https://github.com/JabRef/jabref/issues/7378)
- We removed the option to configure the default encoding. The default encoding is now hard-coded to the modern UTF-8 encoding.

## [5.5] – 2022-01-17

### Changed

- We integrated the external file types dialog directly inside the preferences. [#8341](https://github.com/JabRef/jabref/pull/8341)
- We disabled the add group button color change after adding 10 new groups. [#8051](https://github.com/JabRef/jabref/issues/8051)
- We inverted the logic for resolving [BibTeX strings](https://docs.jabref.org/advanced/strings). This helps to keep `#` chars. By default String resolving is only activated for a couple of standard fields. The list of fields can be modified in the preferences. [#7010](https://github.com/JabRef/jabref/issues/7010), [#7012](https://github.com/JabRef/jabref/issues/7012), [#8303](https://github.com/JabRef/jabref/issues/8303)
- We moved the search box in preview preferences closer to the available citation styles list. [#8370](https://github.com/JabRef/jabref/pull/8370)
- Changing the preference to show the preview panel as a separate tab now has effect without restarting JabRef. [#8370](https://github.com/JabRef/jabref/pull/8370)
- We enabled switching themes in JabRef without the need to restart JabRef. [#7335](https://github.com/JabRef/jabref/pull/7335)
- We added support for the field `day`, `rights`, `coverage` and `language` when reading XMP data in Dublin Core format. [#8491](https://github.com/JabRef/jabref/issues/8491)

### Fixed

- We fixed an issue where the preferences for "Search and store files relative to library file location" where ignored when the "Main file directory" field was not empty [#8385](https://github.com/JabRef/jabref/issues/8385)
- We fixed an issue where `#`chars in certain fields would be interpreted as BibTeX strings [#7010](https://github.com/JabRef/jabref/issues/7010), [#7012](https://github.com/JabRef/jabref/issues/7012), [#8303](https://github.com/JabRef/jabref/issues/8303)
- We fixed an issue where the fulltext search on an empty library with no documents would lead to an exception [JabRef/jabref-koppor#522](https://github.com/JabRef/jabref-koppor/issues/522)
- We fixed an issue where clicking on "Accept changes" in the merge dialog would lead to an exception [forum#2418](https://discourse.jabref.org/t/the-library-has-been-modified-by-another-program/2418/8)
- We fixed an issue where clicking on headings in the entry preview could lead to an exception. [#8292](https://github.com/JabRef/jabref/issues/8292)
- We fixed an issue where IntegrityCheck used the system's character encoding instead of the one set by the library or in preferences [#8022](https://github.com/JabRef/jabref/issues/8022)
- We fixed an issue about empty metadata in library properties when called from the right click menu. [#8358](https://github.com/JabRef/jabref/issues/8358)
- We fixed an issue where someone could add a duplicate field in the customize entry type dialog. [#8194](https://github.com/JabRef/jabref/issues/8194)
- We fixed a typo in the library properties tab: "String constants". There, one can configure [BibTeX string constants](https://docs.jabref.org/advanced/strings).
- We fixed an issue when writing a non-UTF-8 encoded file: The header is written again. [#8417](https://github.com/JabRef/jabref/issues/8417)
- We fixed an issue where folder creation during systemic literature review failed due to an illegal fetcher name. [#8552](https://github.com/JabRef/jabref/pull/8552)

## [5.4] – 2021-12-20

### Added

- We added confirmation dialog when user wants to close a library where any empty entries are detected. [#8096](https://github.com/JabRef/jabref/issues/8096)
- We added import support for CFF files. [#7945](https://github.com/JabRef/jabref/issues/7945)
- We added the option to copy the DOI of an entry directly from the context menu copy submenu. [#7826](https://github.com/JabRef/jabref/issues/7826)
- We added a fulltext search feature. [#2838](https://github.com/JabRef/jabref/pull/2838)
- We improved the deduction of bib-entries from imported fulltext pdfs. [#7947](https://github.com/JabRef/jabref/pull/7947)
- We added `unprotect_terms` to the list of bracketed pattern modifiers [#7960](https://github.com/JabRef/jabref/pull/7960)
- We added a dialog that allows to parse metadata from linked pdfs. [#7929](https://github.com/JabRef/jabref/pull/7929)
- We added an icon picker in group edit dialog. [#6142](https://github.com/JabRef/jabref/issues/6142)
- We added a preference to Opt-In to JabRef's online metadata extraction service (Grobid) usage. [#8002](https://github.com/JabRef/jabref/pull/8002)
- We readded the possibility to display the search results of all databases ("Global Search"). It is shown in a separate window. [#4096](https://github.com/JabRef/jabref/issues/4096)
- We readded the possibility to keep the search string when switching tabs. It is implemented by a toggle button. [#4096](https://github.com/JabRef/jabref/issues/4096#issuecomment-575986882)
- We allowed the user to also preview the available citation styles in the preferences besides the selected ones [#8108](https://github.com/JabRef/jabref/issues/8108)
- We added an option to search the available citation styles by name in the preferences [#8108](https://github.com/JabRef/jabref/issues/8108)
- We added an option to generate bib-entries from ID through a popover in the toolbar. [#4183](https://github.com/JabRef/jabref/issues/4183)
- We added a menu option in the right click menu of the main table tabs to display the library properties. [#6527](https://github.com/JabRef/jabref/issues/6527)
- When a `.bib` file ("library") was saved successfully, a notification is shown

### Changed

- Local library settings may overwrite the setting "Search and store files relative to library file location" [#8179](https://github.com/JabRef/jabref/issues/8179)
- The option "Fit table horizontally on screen" in the "Entry table" preferences is now disabled by default [#8148](https://github.com/JabRef/jabref/pull/8148)
- We improved the preferences and descriptions in the "Linked files" preferences tab [#8148](https://github.com/JabRef/jabref/pull/8148)
- We slightly changed the layout of the Journal tab in the preferences for ui consistency. [#7937](https://github.com/JabRef/jabref/pull/7937)
- The JabRefHost on Windows now writes a temporary file and calls `-importToOpen` instead of passing the bibtex via `-importBibtex`. [#7374](https://github.com/JabRef/jabref/issues/7374), [JabRef/JabRef-Browser-Extension#274](https://github.com/JabRef/JabRef-Browser-Extension/issues/274)
- We reordered some entries in the right-click menu of the main table. [#6099](https://github.com/JabRef/jabref/issues/6099)
- We merged the barely used ImportSettingsTab and the CustomizationTab in the preferences into one single tab and moved the option to allow Integers in Edition Fields in Bibtex-Mode to the EntryEditor tab. [#7849](https://github.com/JabRef/jabref/pull/7849)
- We moved the export order in the preferences from `File` to `Import and Export`. [#7935](https://github.com/JabRef/jabref/pull/7935)
- We reworked the export order in the preferences and the save order in the library preferences. You can now set more than three sort criteria in your library preferences. [#7935](https://github.com/JabRef/jabref/pull/7935)
- The metadata-to-pdf actions now also embeds the bibfile to the PDF. [#8037](https://github.com/JabRef/jabref/pull/8037)
- The snap was updated to use the core20 base and to use lzo compression for better startup performance [#8109](https://github.com/JabRef/jabref/pull/8109)
- We moved the union/intersection view button in the group sidepane to the left of the other controls. [#8202](https://github.com/JabRef/jabref/pull/8202)
- We improved the Drag and Drop behavior in the "Customize Entry Types" Dialog [#6338](https://github.com/JabRef/jabref/issues/6338)
- When determining the URL of an ArXiV eprint, the URL now points to the version [#8149](https://github.com/JabRef/jabref/pull/8149)
- We Included all standard fields with citation key when exporting to Old OpenOffice/LibreOffice Calc Format [#8176](https://github.com/JabRef/jabref/pull/8176)
- In case the database is encoded with `UTF8`, the `% Encoding` marker is not written anymore
- The written `.bib` file has the same line endings [#390](https://github.com/JabRef/jabref-koppor/issues/390)
- The written `.bib` file always has a final line break
- The written `.bib` file keeps the newline separator of the loaded `.bib` file
- We present options to manually enter an article or return to the New Entry menu when the fetcher DOI fails to find an entry for an ID [#7870](https://github.com/JabRef/jabref/issues/7870)
- We trim white space and non-ASCII characters from DOI [#8127](https://github.com/JabRef/jabref/issues/8127)
- The duplicate checker now inspects other fields in case no difference in the required and optional fields are found.
- We reworked the library properties dialog and integrated the `Library > Preamble`, `Library > Citation key pattern` and `Library > String constants dialogs` [#8264](https://github.com/JabRef/jabref/pulls/8264)
- We improved the startup time of JabRef by switching from the logging library `log4j2` to `tinylog` [#8007](https://github.com/JabRef/jabref/issues/8007)

### Fixed

- We fixed an issue where an exception occurred when pasting an entry with a publication date-range of the form 1910/1917 [#7864](https://github.com/JabRef/jabref/issues/7864)
- We fixed an issue where an exception occurred when a preview style was edited and afterwards another preview style selected. [#8280](https://github.com/JabRef/jabref/issues/8280)
- We fixed an issue where the actions to move a file to a directory were incorrectly disabled. [#7908](https://github.com/JabRef/jabref/issues/7908)
- We fixed an issue where an exception occurred when a linked online file was edited in the entry editor [#8008](https://github.com/JabRef/jabref/issues/8008)
- We fixed an issue when checking for a new version when JabRef is used behind a corporate proxy. [#7884](https://github.com/JabRef/jabref/issues/7884)
- We fixed some icons that were drawn in the wrong color when JabRef used a custom theme. [#7853](https://github.com/JabRef/jabref/issues/7853)
- We fixed an issue where the `Aux file` on `Edit group` doesn't support relative sub-directories path to import. [#7719](https://github.com/JabRef/jabref/issues/7719).
- We fixed an issue where it was impossible to add or modify groups. [#7912](https://github.com/JabRef/jabref/pull/793://github.com/JabRef/jabref/pull/7921)
- We fixed an issue about the visible side pane components being out of sync with the view menu. [#8115](https://github.com/JabRef/jabref/issues/8115)
- We fixed an issue where the side pane would not close when all its components were closed. [#8082](https://github.com/JabRef/jabref/issues/8082)
- We fixed an issue where exported entries from a Citavi bib containing URLs could not be imported [#7882](https://github.com/JabRef/jabref/issues/7882)
- We fixed an issue where the icons in the search bar had the same color, toggled as well as untoggled. [#8014](https://github.com/JabRef/jabref/pull/8014)
- We fixed an issue where typing an invalid UNC path into the "Main file directory" text field caused an error. [#8107](https://github.com/JabRef/jabref/issues/8107)
- We fixed an issue where "Open Folder" didn't select the file on macOS in Finder [#8130](https://github.com/JabRef/jabref/issues/8130)
- We fixed an issue where importing PDFs resulted in an uncaught exception [#8143](https://github.com/JabRef/jabref/issues/8143)
- We fixed "The library has been modified by another program" showing up when line breaks change [#4877](https://github.com/JabRef/jabref/issues/4877)
- The default directory of the "LaTeX Citations" tab is now the directory of the currently opened database (and not the directory chosen at the last open file dialog or the last database save) [JabRef/jabref-koppor#538](https://github.com/JabRef/jabref-koppor/issues/538)
- When writing a bib file, the `NegativeArraySizeException` should not occur [#8231](https://github.com/JabRef/jabref/issues/8231) [#8265](https://github.com/JabRef/jabref/issues/8265)
- We fixed an issue where some menu entries were available without entries selected. [#4795](https://github.com/JabRef/jabref/issues/4795)
- We fixed an issue where right-clicking on a tab and selecting close will close the focused tab even if it is not the tab we right-clicked [#8193](https://github.com/JabRef/jabref/pull/8193)
- We fixed an issue where selecting a citation style in the preferences would sometimes produce an exception [#7860](https://github.com/JabRef/jabref/issues/7860)
- We fixed an issue where an exception would occur when clicking on a DOI link in the preview pane [#7706](https://github.com/JabRef/jabref/issues/7706)
- We fixed an issue where XMP and embedded BibTeX export would not work [#8278](https://github.com/JabRef/jabref/issues/8278)
- We fixed an issue where the XMP and embedded BibTeX import of a file containing multiple schemas failed [#8278](https://github.com/JabRef/jabref/issues/8278)
- We fixed an issue where writing embedded BibTeX import fails due to write protection or bibtex already being present [#8332](https://github.com/JabRef/jabref/pull/8332)
- We fixed an issue where pdf-paths and the pdf-indexer could get out of sync [#8182](https://github.com/JabRef/jabref/issues/8182)
- We fixed an issue where Status-Logger error messages appeared during the startup of JabRef [#5475](https://github.com/JabRef/jabref/issues/5475)

### Removed

- We removed two orphaned preferences options [#8164](https://github.com/JabRef/jabref/pull/8164)
- We removed the functionality of the `--debug` commandline options. Use the java command line switch `-Dtinylog.level=debug` for debug output instead. [#8226](https://github.com/JabRef/jabref/pull/8226)

## [5.3] – 2021-07-05

### Added

- We added a progress counter to the title bar in Possible Duplicates dialog window. [#7366](https://github.com/JabRef/jabref/issues/7366)
- We added new "Customization" tab to the preferences which includes option to choose a custom address for DOI access. [#7337](https://github.com/JabRef/jabref/issues/7337)
- We added zbmath to the public databases from which the bibliographic information of an existing entry can be updated. [#7437](https://github.com/JabRef/jabref/issues/7437)
- We showed to the find Unlinked Files Dialog the date of the files' most recent modification. [#4652](https://github.com/JabRef/jabref/issues/4652)
- We added to the find Unlinked Files function a filter to show only files based on date of last modification (Last Year, Last Month, Last Week, Last Day). [#4652](https://github.com/JabRef/jabref/issues/4652)
- We added to the find Unlinked Files function a filter that sorts the files based on the date of last modification(Sort by Newest, Sort by Oldest First). [#4652](https://github.com/JabRef/jabref/issues/4652)
- We added the possibility to add a new entry via its zbMath ID (zbMATH can be chosen as ID type in the "Select entry type" window). [#7202](https://github.com/JabRef/jabref/issues/7202)
- We added the extension support and the external application support (For Texshow, Texmaker and LyX) to the flatpak [#7248](https://github.com/JabRef/jabref/pull/7248)
- We added some symbols and keybindings to the context menu in the entry editor. [#7268](https://github.com/JabRef/jabref/pull/7268)
- We added keybindings for setting and clearing the read status. [#7264](https://github.com/JabRef/jabref/issues/7264)
- We added two new fields to track the creation and most recent modification date and time for each entry. [JabRef/jabref-koppor#130](https://github.com/JabRef/jabref-koppor/issues/130)
- We added a feature that allows the user to copy highlighted text in the preview window. [#6962](https://github.com/JabRef/jabref/issues/6962)
- We added a feature that allows you to create new BibEntry via paste arxivId [#2292](https://github.com/JabRef/jabref/issues/2292)
- We added support for conducting automated and systematic literature search across libraries and git support for persistence [#369](https://github.com/JabRef/jabref-koppor/issues/369)
- We added a add group functionality at the bottom of the side pane. [#4682](https://github.com/JabRef/jabref/issues/4682)
- We added a feature that allows the user to choose whether to trust the target site when unable to find a valid certification path from the file download site. [#7616](https://github.com/JabRef/jabref/issues/7616)
- We added a feature that allows the user to open all linked files of multiple selected entries by "Open file" option. [#6966](https://github.com/JabRef/jabref/issues/6966)
- We added a keybinding preset for new entries. [#7705](https://github.com/JabRef/jabref/issues/7705)
- We added a select all button for the library import function. [#7786](https://github.com/JabRef/jabref/issues/7786)
- We added a search feature for journal abbreviations. [#7804](https://github.com/JabRef/jabref/pull/7804)
- We added auto-key-generation progress to the background task list. [#7267](https://github.com/JabRef/jabref/issues/7267)
- We added the option to write XMP metadata to pdfs from the CLI. [#7814](https://github.com/JabRef/jabref/pull/7814)

### Changed

- The export to MS Office XML now exports the author field as `Inventor` if the bibtex entry type is `patent` [#7830](https://github.com/JabRef/jabref/issues/7830)
- We changed the EndNote importer to import the field `label` to the corresponding bibtex field `endnote-label` [forum#2734](https://discourse.jabref.org/t/importing-endnote-label-field-to-jabref-from-xml-file/2734)
- The keywords added via "Manage content selectors" are now displayed in alphabetical order. [#3791](https://github.com/JabRef/jabref/issues/3791)
- We improved the "Find unlinked files" dialog to show import results for each file. [#7209](https://github.com/JabRef/jabref/pull/7209)
- The content of the field `timestamp` is migrated to `creationdate`. In case one configured "udpate timestampe", it is migrated to `modificationdate`. [JabRef/jabref-koppor#130](https://github.com/JabRef/jabref-koppor/issues/130)
- The JabRef specific meta-data content in the main field such as priorities (prio1, prio2, ...) are migrated to their respective fields. They are removed from the keywords. [#6840](https://github.com/jabref/jabref/issues/6840)
- We fixed an issue where groups generated from authors' last names did not include all entries of the authors' [#5833](https://github.com/JabRef/jabref/issues/5833)
- The export to MS Office XML now uses the month name for the field `MonthAcessed` instead of the two digit number [#7354](https://github.com/JabRef/jabref/issues/7354)
- We included some standalone dialogs from the options menu in the main preference dialog and fixed some visual issues in the preferences dialog. [#7384](https://github.com/JabRef/jabref/pull/7384)
- We improved the linking of the `python3` interpreter via the shebang to dynamically use the systems default Python. Related to [JabRef/JabRef-Browser-Extension#177](https://github.com/JabRef/JabRef-Browser-Extension/issues/177)
- Automatically found pdf files now have the linking button to the far left and uses a link icon with a plus instead of a briefcase. The file name also has lowered opacity(70%) until added. [#3607](https://github.com/JabRef/jabref/issues/3607)
- We simplified the select entry type form by splitting it into two parts ("Recommended" and "Others") based on internal usage data. [#6730](https://github.com/JabRef/jabref/issues/6730)
- We improved the submenu list by merging the'Remove group' having two options, with or without subgroups. [#4682](https://github.com/JabRef/jabref/issues/4682)
- The export to MS Office XML now uses the month name for the field `Month` instead of the two digit number [forum#2685](https://discourse.jabref.org/t/export-month-as-text-not-number/2685)
- We reintroduced missing default keybindings for new entries. [#7346](https://github.com/JabRef/jabref/issues/7346) [#7439](https://github.com/JabRef/jabref/issues/7439)
- Lists of available fields are now sorted alphabetically. [#7716](https://github.com/JabRef/jabref/issues/7716)
- The tooltip of the search field explaining the search is always shown. [#7279](https://github.com/JabRef/jabref/pull/7279)
- We rewrote the ACM fetcher to adapt to the new interface. [#5804](https://github.com/JabRef/jabref/issues/5804)
- We moved the select/collapse buttons in the unlinked files dialog into a context menu. [#7383](https://github.com/JabRef/jabref/issues/7383)
- We fixed an issue where journal abbreviations containing curly braces were not recognized [#7773](https://github.com/JabRef/jabref/issues/7773)

### Fixed

- We fixed an issue where some texts (e.g. descriptions) in dialogs could not be translated [#7854](https://github.com/JabRef/jabref/issues/7854)
- We fixed an issue where import hangs for ris files with "ER - " [#7737](https://github.com/JabRef/jabref/issues/7737)
- We fixed an issue where getting bibliograhpic data from DOI or another identifer did not respect the library mode (BibTeX/biblatex)[#6267](https://github.com/JabRef/jabref/issues/6267)
- We fixed an issue where importing entries would not respect the library mode (BibTeX/biblatex)[#1018](https://github.com/JabRef/jabref/issues/1018)
- We fixed an issue where an exception occurred when importing entries from a web search [#7606](https://github.com/JabRef/jabref/issues/7606)
- We fixed an issue where the table column sort order was not properly stored and resulted in unsorted eports [#7524](https://github.com/JabRef/jabref/issues/7524)
- We fixed an issue where the value of the field `school` or `institution` would be printed twice in the HTML Export [forum#2634](https://discourse.jabref.org/t/problem-with-exporting-techreport-phdthesis-mastersthesis-to-html/2634)
- We fixed an issue preventing to connect to a shared database. [#7570](https://github.com/JabRef/jabref/pull/7570)
- We fixed an issue preventing files from being dragged & dropped into an empty library. [#6851](https://github.com/JabRef/jabref/issues/6851)
- We fixed an issue where double-click onto PDF in file list under the 'General' tab section should just open the file. [#7465](https://github.com/JabRef/jabref/issues/7465)
- We fixed an issue where the dark theme did not extend to a group's custom color picker. [#7481](https://github.com/JabRef/jabref/issues/7481)
- We fixed an issue where choosing the fields on which autocompletion should not work in "Entry editor" preferences had no effect. [#7320](https://github.com/JabRef/jabref/issues/7320)
- We fixed an issue where the "Normalize page numbers" formatter did not replace en-dashes or em-dashes with a hyphen-minus sign. [#7239](https://github.com/JabRef/jabref/issues/7239)
- We fixed an issue with the style of highlighted check boxes while searching in preferences. [#7226](https://github.com/JabRef/jabref/issues/7226)
- We fixed an issue where the option "Move file to file directory" was disabled in the entry editor for all files [#7194](https://github.com/JabRef/jabref/issues/7194)
- We fixed an issue where application dialogs were opening in the wrong display when using multiple screens [#7273](https://github.com/JabRef/jabref/pull/7273)
- We fixed an issue where the "Find unlinked files" dialog would freeze JabRef on importing. [#7205](https://github.com/JabRef/jabref/issues/7205)
- We fixed an issue where the "Find unlinked files" would stop importing when importing a single file failed. [#7206](https://github.com/JabRef/jabref/issues/7206)
- We fixed an issue where JabRef froze for a few seconds in MacOS when DNS resolution timed out. [#7441](https://github.com/JabRef/jabref/issues/7441)
- We fixed an issue where an exception would be displayed for previewing and preferences when a custom theme has been configured but is missing [#7177](https://github.com/JabRef/jabref/issues/7177)
- We fixed an issue where URLs in `file` fields could not be handled on Windows. [#7359](https://github.com/JabRef/jabref/issues/7359)
- We fixed an issue where the regex based file search miss-interpreted specific symbols. [#4342](https://github.com/JabRef/jabref/issues/4342)
- We fixed an issue where the Harvard RTF exporter used the wrong default file extension. [#4508](https://github.com/JabRef/jabref/issues/4508)
- We fixed an issue where the Harvard RTF exporter did not use the new authors formatter and therefore did not export "organization" authors correctly. [#4508](https://github.com/JabRef/jabref/issues/4508)
- We fixed an issue where the field `urldate` was not exported to the corresponding fields `YearAccessed`, `MonthAccessed`, `DayAccessed` in MS Office XML [#7354](https://github.com/JabRef/jabref/issues/7354)
- We fixed an issue where the password for a shared SQL database was only remembered if it was the same as the username [#6869](https://github.com/JabRef/jabref/issues/6869)
- We fixed an issue where some custom exports did not use the new authors formatter and therefore did not export authors correctly [#7356](https://github.com/JabRef/jabref/issues/7356)
- We fixed an issue where alt+keyboard shortcuts do not work [#6994](https://github.com/JabRef/jabref/issues/6994)
- We fixed an issue about the file link editor did not allow to change the file name according to the default pattern after changing an entry. [#7525](https://github.com/JabRef/jabref/issues/7525)
- We fixed an issue where the file path is invisible in dark theme. [#7382](https://github.com/JabRef/jabref/issues/7382)
- We fixed an issue where the secondary sorting is not working for some special fields. [#7015](https://github.com/JabRef/jabref/issues/7015)
- We fixed an issue where changing the font size makes the font size field too small. [#7085](https://github.com/JabRef/jabref/issues/7085)
- We fixed an issue with TexGroups on Linux systems, where the modification of an aux-file did not trigger an auto-update for TexGroups. Furthermore, the detection of file modifications is now more reliable. [#7412](https://github.com/JabRef/jabref/pull/7412)
- We fixed an issue where the Unicode to Latex formatter produced wrong results for characters with a codepoint higher than Character.MAX_VALUE. [#7387](https://github.com/JabRef/jabref/issues/7387)
- We fixed an issue where a non valid value as font size results in an uncaught exception. [#7415](https://github.com/JabRef/jabref/issues/7415)
- We fixed an issue where "Merge citations" in the Openoffice/Libreoffice integration panel did not have a corresponding opposite. [#7454](https://github.com/JabRef/jabref/issues/7454)
- We fixed an issue where drag and drop of bib files for opening resulted in uncaught exceptions [#7464](https://github.com/JabRef/jabref/issues/7464)
- We fixed an issue where columns shrink in width when we try to enlarge JabRef window. [#6818](https://github.com/JabRef/jabref/issues/6818)
- We fixed an issue where Content selector does not seem to work for custom fields. [#6819](https://github.com/JabRef/jabref/issues/6819)
- We fixed an issue where font size of the preferences dialog does not update with the rest of the GUI. [#7416](https://github.com/JabRef/jabref/issues/7416)
- We fixed an issue in which a linked online file consisting of a web page was saved as an invalid pdf file upon being downloaded. The user is now notified when downloading a linked file results in an HTML file. [#7452](https://github.com/JabRef/jabref/issues/7452)
- We fixed an issue where opening BibTex file (doubleclick) from Folder with spaces not working. [#6487](https://github.com/JabRef/jabref/issues/6487)
- We fixed the header title in the Add Group/Subgroup Dialog box. [#4682](https://github.com/JabRef/jabref/issues/4682)
- We fixed an issue with saving large `.bib` files [#7265](https://github.com/JabRef/jabref/issues/7265)
- We fixed an issue with very large page numbers [#7590](https://github.com/JabRef/jabref/issues/7590)
- We fixed an issue where the file extension is missing on saving the library file on linux [#7451](https://github.com/JabRef/jabref/issues/7451)
- We fixed an issue with opacity of disabled icon-buttons [#7195](https://github.com/JabRef/jabref/issues/7195)
- We fixed an issue where journal abbreviations in UTF-8 were not recognized [#5850](https://github.com/JabRef/jabref/issues/5850)
- We fixed an issue where the article title with curly brackets fails to download the arXiv link (pdf file). [#7633](https://github.com/JabRef/jabref/issues/7633)
- We fixed an issue with toggle of special fields does not work for sorted entries [#7016](https://github.com/JabRef/jabref/issues/7016)
- We fixed an issue with the default path of external application. [#7641](https://github.com/JabRef/jabref/issues/7641)
- We fixed an issue where urls must be embedded in a style tag when importing EndNote style Xml files. Now it can parse url with or without a style tag. [#6199](https://github.com/JabRef/jabref/issues/6199)
- We fixed an issue where the article title with colon fails to download the arXiv link (pdf file). [#7660](https://github.com/JabRef/jabref/issues/7660)
- We fixed an issue where the keybinding for delete entry did not work on the main table [#7580](https://github.com/JabRef/jabref/pull/7580)
- We fixed an issue where the RFC fetcher is not compatible with the draft [#7305](https://github.com/JabRef/jabref/issues/7305)
- We fixed an issue where duplicate files (both file names and contents are the same) is downloaded and add to linked files [#6197](https://github.com/JabRef/jabref/issues/6197)
- We fixed an issue where changing the appearance of the preview tab did not trigger a restart warning. [#5464](https://github.com/JabRef/jabref/issues/5464)
- We fixed an issue where editing "Custom preview style" triggers exception. [#7526](https://github.com/JabRef/jabref/issues/7526)
- We fixed the [SAO/NASA Astrophysics Data System](https://docs.jabref.org/collect/import-using-online-bibliographic-database#sao-nasa-astrophysics-data-system) fetcher. [#7867](https://github.com/JabRef/jabref/pull/7867)
- We fixed an issue where a title with multiple applied formattings in EndNote was not imported correctly [forum#2734](https://discourse.jabref.org/t/importing-endnote-label-field-to-jabref-from-xml-file/2734)
- We fixed an issue where a `report` in EndNote was imported as `article` [forum#2734](https://discourse.jabref.org/t/importing-endnote-label-field-to-jabref-from-xml-file/2734)
- We fixed an issue where the field `publisher` in EndNote was not imported in JabRef [forum#2734](https://discourse.jabref.org/t/importing-endnote-label-field-to-jabref-from-xml-file/2734)

### Removed

- We removed add group button beside the filter group tab. [#4682](https://github.com/JabRef/jabref/issues/4682)

## [5.2] – 2020-12-24

### Added

- We added a validation to check if the current database location is shared, preventing an exception when Pulling Changes From Shared Database. [#6959](https://github.com/JabRef/jabref/issues/6959)
- We added a query parser and mapping layer to enable conversion of queries formulated in simplified lucene syntax by the user into api queries. [#6799](https://github.com/JabRef/jabref/pull/6799)
- We added some basic functionality to customise the look of JabRef by importing a css theme file. [#5790](https://github.com/JabRef/jabref/issues/5790)
- We added connection check function in network preference setting [#6560](https://github.com/JabRef/jabref/issues/6560)
- We added support for exporting to YAML. [#6974](https://github.com/JabRef/jabref/issues/6974)
- We added a DOI format and organization check to detect [American Physical Society](https://journals.aps.org/) journals to copy the article ID to the page field for cases where the page numbers are missing. [#7019](https://github.com/JabRef/jabref/issues/7019)
- We added an error message in the New Entry dialog that is shown in case the fetcher did not find anything . [#7000](https://github.com/JabRef/jabref/issues/7000)
- We added a new formatter to output shorthand month format. [#6579](https://github.com/JabRef/jabref/issues/6579)
- We added support for the new Microsoft Edge browser in all platforms. [#7056](https://github.com/JabRef/jabref/pull/7056)
- We reintroduced emacs/bash-like keybindings. [#6017](https://github.com/JabRef/jabref/issues/6017)
- We added a feature to provide automated cross library search using a cross library query language. This provides support for the search step of systematic literature reviews (SLRs). [JabRef/jabref-koppor#369](https://github.com/JabRef/jabref-koppor/issues/369)

### Changed

- We changed the default preferences for OpenOffice/LibreOffice integration to automatically sync the bibliography when inserting new citations in a OpenOffic/LibreOffice document. [#6957](https://github.com/JabRef/jabref/issues/6957)
- We restructured the 'File' tab and extracted some parts into the 'Linked files' tab [#6779](https://github.com/JabRef/jabref/pull/6779)
- JabRef now offers journal lists from <https://abbrv.jabref.org>. JabRef the lists which use a dot inside the abbreviations. [#5749](https://github.com/JabRef/jabref/pull/5749)
- We removed two useless preferences in the groups preferences dialog. [#6836](https://github.com/JabRef/jabref/pull/6836)
- Synchronization of SpecialFields to keywords is now disabled by default. [#6621](https://github.com/JabRef/jabref/issues/6621)
- JabRef no longer opens the entry editor with the first entry on startup [#6855](https://github.com/JabRef/jabref/issues/6855)
- We completed the rebranding of `bibtexkey` as `citationkey` which was started in JabRef 5.1.
- JabRef no longer opens the entry editor with the first entry on startup [#6855](https://github.com/JabRef/jabref/issues/6855)
- Fetch by ID: (long) "SAO/NASA Astrophysics Data System" replaced by (short) "SAO/NASA ADS" [#6876](https://github.com/JabRef/jabref/pull/6876)
- We changed the title of the window "Manage field names and content" to have the same title as the corresponding menu item [#6895](https://github.com/JabRef/jabref/pull/6895)
- We renamed the menus "View -> Previous citation style" and "View -> Next citation style" into "View -> Previous preview style" and "View -> Next preview style" and renamed the "Preview" style to "Customized preview style". [#6899](https://github.com/JabRef/jabref/pull/6899)
- We changed the default preference option "Search and store files relative to library file location" to on, as this seems to be a more intuitive behaviour. [#6863](https://github.com/JabRef/jabref/issues/6863)
- We changed the title of the window "Manage field names and content": to have the same title as the corresponding menu item [#6895](https://github.com/JabRef/jabref/pull/6895)
- We improved the detection of "short" DOIs. [#6880](https://github.com/JabRef/jabref/issues/6880)
- We improved the duplicate detection when identifiers like DOI or arXiv are semantically the same, but just syntactically differ (e.g. with or without http(s):// prefix). [#6707](https://github.com/JabRef/jabref/issues/6707)
- We improved JabRef start up time [#6057](https://github.com/JabRef/jabref/issues/6057)
- We changed in the group interface "Generate groups from keywords in a BibTeX field" by "Generate groups from keywords in the following field". [#6983](https://github.com/JabRef/jabref/issues/6983)
- We changed the name of a group type from "Searching for keywords" to "Searching for a keyword". [#6995](https://github.com/JabRef/jabref/pull/6995)
- We changed the way JabRef displays the title of a tab and of the window. [#4161](https://github.com/JabRef/jabref/issues/4161)
- We changed connect timeouts for server requests to 30 seconds in general and 5 seconds for GROBID server (special) and improved user notifications on connection issues. [#7026](https://github.com/JabRef/jabref/pull/7026)
- We changed the order of the library tab context menu items. [#7171](https://github.com/JabRef/jabref/issues/7171)
- We changed the way linked files are opened on Linux to use the native openFile method, compatible with confined packages. [#7037](https://github.com/JabRef/jabref/pull/7037)
- We refined the entry preview to show the full names of authors and editors, to list the editor only if no author is present, have the year earlier. [#7083](https://github.com/JabRef/jabref/issues/7083)

### Fixed

- We fixed an issue changing the icon link_variation_off that is not meaningful. [#6834](https://github.com/JabRef/jabref/issues/6834)
- We fixed an issue where the `.sav` file was not deleted upon exiting JabRef. [#6109](https://github.com/JabRef/jabref/issues/6109)
- We fixed a linked identifier icon inconsistency. [#6705](https://github.com/JabRef/jabref/issues/6705)
- We fixed the wrong behavior that font size changes are not reflected in dialogs. [#6039](https://github.com/JabRef/jabref/issues/6039)
- We fixed the failure to Copy citation key and link. [#5835](https://github.com/JabRef/jabref/issues/5835)
- We fixed an issue where the sort order of the entry table was reset after a restart of JabRef. [#6898](https://github.com/JabRef/jabref/pull/6898)
- We fixed an issue where no longer a warning was displayed when inserting references into LibreOffice with an invalid "ReferenceParagraphFormat". [#6907](https://github.com/JabRef/jabref/pull/6907).
- We fixed an issue where a selected field was not removed after the first click in the custom entry types dialog. [#6934](https://github.com/JabRef/jabref/issues/6934)
- We fixed an issue where a remove icon was shown for standard entry types in the custom entry types dialog. [#6906](https://github.com/JabRef/jabref/issues/6906)
- We fixed an issue where it was impossible to connect to OpenOffice/LibreOffice on Mac OSX. [#6970](https://github.com/JabRef/jabref/pull/6970)
- We fixed an issue with the python script used by browser plugins that failed to locate JabRef if not installed in its default location. [#6963](https://github.com/JabRef/jabref/pull/6963/files)
- We fixed an issue where spaces and newlines in an isbn would generate an exception. [#6456](https://github.com/JabRef/jabref/issues/6456)
- We fixed an issue where identity column header had incorrect foreground color in the Dark theme. [#6796](https://github.com/JabRef/jabref/issues/6796)
- We fixed an issue where the RIS exporter added extra blank lines.[#7007](https://github.com/JabRef/jabref/pull/7007/files)
- We fixed an issue where clicking on Collapse All button in the Search for Unlinked Local Files expanded the directory structure erroneously [#6848](https://github.com/JabRef/jabref/issues/6848)
- We fixed an issue, when pulling changes from shared database via shortcut caused creation of a new tech report [#6867](https://github.com/JabRef/jabref/issues/6867)
- We fixed an issue where the JabRef GUI does not highlight the "All entries" group on start-up [#6691](https://github.com/JabRef/jabref/issues/6691)
- We fixed an issue where a custom dark theme was not applied to the entry preview tab [#7068](https://github.com/JabRef/jabref/issues/7068)
- We fixed an issue where modifications to the Custom preview layout in the preferences were not saved [#6447](https://github.com/JabRef/jabref/issues/6447)
- We fixed an issue where errors from imports were not shown to the user [#7084](https://github.com/JabRef/jabref/pull/7084)
- We fixed an issue where the EndNote XML Import would fail on empty keywords tags [forum#2387](https://discourse.jabref.org/t/importing-in-unknown-format-fails-to-import-xml-library-from-bookends-export/2387)
- We fixed an issue where the color of groups of type "free search expression" not persisting after restarting the application [#6999](https://github.com/JabRef/jabref/issues/6999)
- We fixed an issue where modifications in the source tab where not saved without switching to another field before saving the library [#6622](https://github.com/JabRef/jabref/issues/6622)
- We fixed an issue where the "Document Viewer" did not show the first page of the opened pdf document and did not show the correct total number of pages [#7108](https://github.com/JabRef/jabref/issues/7108)
- We fixed an issue where the context menu was not updated after a file link was changed. [#5777](https://github.com/JabRef/jabref/issues/5777)
- We fixed an issue where the password for a shared SQL database was not remembered [#6869](https://github.com/JabRef/jabref/issues/6869)
- We fixed an issue where newly added entires were not synced to a shared SQL database [#7176](https://github.com/JabRef/jabref/issues/7176)
- We fixed an issue where the PDF-Content importer threw an exception when no DOI number is present at the first page of the PDF document [#7203](https://github.com/JabRef/jabref/issues/7203)
- We fixed an issue where groups created from aux files did not update on file changes [#6394](https://github.com/JabRef/jabref/issues/6394)
- We fixed an issue where authors that only have last names were incorrectly identified as institutes when generating citation keys [#7199](https://github.com/JabRef/jabref/issues/7199)
- We fixed an issue where institutes were incorrectly identified as universities when generating citation keys [#6942](https://github.com/JabRef/jabref/issues/6942)

### Removed

- We removed the Google Scholar fetcher and the ACM fetcher do not work due to traffic limitations [#6369](https://github.com/JabRef/jabref/issues/6369)
- We removed the menu entry "Manage external file types" because it's already in 'Preferences' dialog [#6991](https://github.com/JabRef/jabref/issues/6991)
- We removed the integrity check "Abbreviation detected" for the field journal/journaltitle in the entry editor [#3925](https://github.com/JabRef/jabref/issues/3925)

## [5.1] – 2020-08-30

### Added

- We added a new fetcher to enable users to search mEDRA DOIs [#6602](https://github.com/JabRef/jabref/issues/6602)
- We added a new fetcher to enable users to search "[Collection of Computer Science Bibliographies](https://en.wikipedia.org/wiki/Collection_of_Computer_Science_Bibliographies)". [#6638](https://github.com/JabRef/jabref/issues/6638)
- We added default values for delimiters in Add Subgroup window [#6624](https://github.com/JabRef/jabref/issues/6624)
- We improved responsiveness of general fields specification dialog window. [#6604](https://github.com/JabRef/jabref/issues/6604)
- We added support for importing ris file and load DOI [#6530](https://github.com/JabRef/jabref/issues/6530)
- We added the Library properties to a context menu on the library tabs [#6485](https://github.com/JabRef/jabref/issues/6485)
- We added a new field in the preferences in 'BibTeX key generator' for unwanted characters that can be user-specified. [#6295](https://github.com/JabRef/jabref/issues/6295)
- We added support for searching ShortScience for an entry through the user's browser. [#6018](https://github.com/JabRef/jabref/pull/6018)
- We updated EditionChecker to permit edition to start with a number. [#6144](https://github.com/JabRef/jabref/issues/6144)
- We added tooltips for most fields in the entry editor containing a short description. [#5847](https://github.com/JabRef/jabref/issues/5847)
- We added support for basic markdown in custom formatted previews [#6194](https://github.com/JabRef/jabref/issues/6194)
- We now show the number of items found and selected to import in the online search dialog. [#6248](https://github.com/JabRef/jabref/pull/6248)
- We created a new install screen for macOS. [#5759](https://github.com/JabRef/jabref/issues/5759)
- We added a new integrity check for duplicate DOIs. [JabRef/jabref-koppor#339](https://github.com/JabRef/jabref-koppor/issues/339)
- We implemented an option to download fulltext files while importing. [#6381](https://github.com/JabRef/jabref/pull/6381)
- We added a progress-indicator showing the average progress of background tasks to the toolbar. Clicking it reveals a pop-over with a list of running background tasks. [#6443](https://github.com/JabRef/jabref/pull/6443)
- We fixed the bug when strike the delete key in the text field. [#6421](https://github.com/JabRef/jabref/issues/6421)
- We added a BibTex key modifier for truncating strings. [#3915](https://github.com/JabRef/jabref/issues/3915)
- We added support for jumping to target entry when typing letter/digit after sorting a column in maintable [#6146](https://github.com/JabRef/jabref/issues/6146)
- We added a new fetcher to enable users to search all available E-Libraries simultaneously. [JabRef/jabref-koppor#369](https://github.com/JabRef/jabref-koppor/issues/369)
- We added the field "entrytype" to the export sort criteria [#6531](https://github.com/JabRef/jabref/pull/6531)
- We added the possibility to change the display order of the fields in the entry editor. The order can now be configured using drag and drop in the "Customize entry types" dialog [#6152](https://github.com/JabRef/jabref/pull/6152)
- We added native support for biblatex-software [#6574](https://github.com/JabRef/jabref/issues/6574)
- We added a missing restart warning for AutoComplete in the preferences dialog. [#6351](https://github.com/JabRef/jabref/issues/6351)
- We added a note to the citation key pattern preferences dialog as a temporary workaround for a JavaFX bug, about committing changes in a table cell, if the focus is lost. [#5825](https://github.com/JabRef/jabref/issues/5825)
- We added support for customized fallback fields in bracketed patterns. [#7111](https://github.com/JabRef/jabref/issues/7111)

### Changed

- We improved the arXiv fetcher. Now it should find entries even more reliably and does no longer include the version (e.g `v1`) in the `eprint` field. [forum#1941](https://discourse.jabref.org/t/remove-version-in-arxiv-import/1941)
- We moved the group search bar and the button "New group" from bottom to top position to make it more prominent. [#6112](https://github.com/JabRef/jabref/pull/6112)
- When JabRef finds a `.sav` file without changes, there is no dialog asking for acceptance of changes anymore.
- We changed the buttons for import/export/show all/reset of preferences to smaller icon buttons in the preferences dialog. [#6130](https://github.com/JabRef/jabref/pull/6130)
- We moved the functionality "Manage field names & content" from the "Library" menu to the "Edit" menu, because it affects the selected entries and not the whole library
- We merged the functionality "Append contents from a BibTeX library into the currently viewed library" into the "Import into database" functionality. Fixes [#6049](https://github.com/JabRef/jabref/issues/6049).
- We changed the directory where fulltext downloads are stored to the directory set in the import-tab in preferences. [#6381](https://github.com/JabRef/jabref/pull/6381)
- We improved the error message for invalid jstyles. [#6303](https://github.com/JabRef/jabref/issues/6303)
- We changed the section name of 'Advanced' to 'Network' in the preferences and removed some obsolete options.[#6489](https://github.com/JabRef/jabref/pull/6489)
- We improved the context menu of the column "Linked identifiers" of the main table, by truncating their texts, if they are too long. [#6499](https://github.com/JabRef/jabref/issues/6499)
- We merged the main table tabs in the preferences dialog. [#6518](https://github.com/JabRef/jabref/pull/6518)
- We changed the command line option 'generateBibtexKeys' to the more generic term 'generateCitationKeys' while the short option remains 'g'.[#6545](https://github.com/JabRef/jabref/pull/6545)
- We improved the "Possible duplicate entries" window to remember its size and position throughout a session. [#6582](https://github.com/JabRef/jabref/issues/6582)
- We divided the toolbar into small parts, so if the application window is to small, only a part of the toolbar is moved into the chevron popup. [#6682](https://github.com/JabRef/jabref/pull/6682)
- We changed the layout for of the buttons in the Open Office side panel to ensure that the button text is always visible, specially when resizing. [#6639](https://github.com/JabRef/jabref/issues/6639)
- We merged the two new library commands in the file menu to one which always creates a new library in the default library mode. [#6539](https://github.com/JabRef/jabref/pull/6539#issuecomment-641056536)

### Fixed

- We fixed an issue where entry preview tab has no name in drop down list. [#6591](https://github.com/JabRef/jabref/issues/6591)
- We fixed to only search file links in the BIB file location directory when preferences has corresponding checkbox checked. [#5891](https://github.com/JabRef/jabref/issues/5891)
- We fixed wrong button order (Apply and Cancel) in ManageProtectedTermsDialog.
- We fixed an issue with incompatible characters at BibTeX key [#6257](https://github.com/JabRef/jabref/issues/6257)
- We fixed an issue where dash (`-`) was reported as illegal BibTeX key [#6295](https://github.com/JabRef/jabref/issues/6295)
- We greatly improved the performance of the overall application and many operations. [#5071](https://github.com/JabRef/jabref/issues/5071)
- We fixed an issue where sort by priority was broken. [#6222](https://github.com/JabRef/jabref/issues/6222)
- We fixed an issue where opening a library from the recent libraries menu was not possible. [#5939](https://github.com/JabRef/jabref/issues/5939)
- We fixed an issue with inconsistent capitalization of file extensions when downloading files. [#6115](https://github.com/JabRef/jabref/issues/6115)
- We fixed the display of language and encoding in the preferences dialog. [#6130](https://github.com/JabRef/jabref/pull/6130)
- Now the link and/or the link description in the column "linked files" of the main table gets truncated or wrapped, if too long, otherwise display issues arise. [#6178](https://github.com/JabRef/jabref/issues/6178)
- We fixed the issue that groups panel does not keep size when resizing window. [#6180](https://github.com/JabRef/jabref/issues/6180)
- We fixed an error that sometimes occurred when using the context menu. [#6085](https://github.com/JabRef/jabref/issues/6085)
- We fixed an issue where search full-text documents downloaded files with same name, overwriting existing files. [#6174](https://github.com/JabRef/jabref/pull/6174)
- We fixed an issue when importing into current library an erroneous message "import cancelled" is displayed even though import is successful. [#6266](https://github.com/JabRef/jabref/issues/6266)
- We fixed an issue where custom jstyles for Open/LibreOffice where not saved correctly. [#6170](https://github.com/JabRef/jabref/issues/6170)
- We fixed an issue where the INSPIRE fetcher was no longer working [#6229](https://github.com/JabRef/jabref/issues/6229)
- We fixed an issue where custom exports with an uppercase file extension could not be selected for "Copy...-> Export to Clipboard" [#6285](https://github.com/JabRef/jabref/issues/6285)
- We fixed the display of icon both in the main table and linked file editor. [#6169](https://github.com/JabRef/jabref/issues/6169)
- We fixed an issue where the windows installer did not create an entry in the start menu [bug report in the forum](https://discourse.jabref.org/t/error-while-fetching-from-doi/2018/3)
- We fixed an issue where only the field `abstract` and `comment` were declared as multiline fields. Other fields can now be configured in the preferences using "Do not wrap the following fields when saving" [#4373](https://github.com/JabRef/jabref/issues/4373)
- We fixed an issue where JabRef switched to discrete graphics under macOS [#5935](https://github.com/JabRef/jabref/issues/5935)
- We fixed an issue where the Preferences entry preview will be unexpected modified leads to Value too long exception [#6198](https://github.com/JabRef/jabref/issues/6198)
- We fixed an issue where custom jstyles for Open/LibreOffice would only be valid if a layout line for the entry type `default` was at the end of the layout section [#6303](https://github.com/JabRef/jabref/issues/6303)
- We fixed an issue where a new entry is not shown in the library if a search is active [#6297](https://github.com/JabRef/jabref/issues/6297)
- We fixed an issue where long directory names created from patterns could create an exception. [#3915](https://github.com/JabRef/jabref/issues/3915)
- We fixed an issue where sort on numeric cases was broken. [#6349](https://github.com/JabRef/jabref/issues/6349)
- We fixed an issue where year and month fields were not cleared when converting to biblatex [#6224](https://github.com/JabRef/jabref/issues/6224)
- We fixed an issue where an "Not on FX thread" exception occurred when saving on linux [#6453](https://github.com/JabRef/jabref/issues/6453)
- We fixed an issue where the library sort order was lost. [#6091](https://github.com/JabRef/jabref/issues/6091)
- We fixed an issue where brackets in regular expressions were not working. [#6469](https://github.com/JabRef/jabref/pull/6469)
- We fixed an issue where multiple background task popups stacked over each other.. [#6472](https://github.com/JabRef/jabref/issues/6472)
- We fixed an issue where LaTeX citations for specific commands (`\autocite`s) of biblatex-mla were not recognized. [#6476](https://github.com/JabRef/jabref/issues/6476)
- We fixed an issue where drag and drop was not working on empty database. [#6487](https://github.com/JabRef/jabref/issues/6487)
- We fixed an issue where the name fields were not updated after the preferences changed. [#6515](https://github.com/JabRef/jabref/issues/6515)
- We fixed an issue where "null" appeared in generated BibTeX keys. [#6459](https://github.com/JabRef/jabref/issues/6459)
- We fixed an issue where the authors' names were incorrectly displayed in the authors' column when they were bracketed. [#6465](https://github.com/JabRef/jabref/issues/6465) [#6459](https://github.com/JabRef/jabref/issues/6459)
- We fixed an issue where importing certain unlinked files would result in an exception [#5815](https://github.com/JabRef/jabref/issues/5815)
- We fixed an issue where downloaded files would be moved to a directory named after the citationkey when no file directory pattern is specified [#6589](https://github.com/JabRef/jabref/issues/6589)
- We fixed an issue with the creation of a group of cited entries which incorrectly showed the message that the library had been modified externally whenever saving the library. [#6420](https://github.com/JabRef/jabref/issues/6420)
- We fixed an issue with the creation of a group of cited entries. Now the file path to an aux file gets validated. [#6585](https://github.com/JabRef/jabref/issues/6585)
- We fixed an issue on Linux systems where the application would crash upon inotify failure. Now, the user is prompted with a warning, and given the choice to continue the session. [#6073](https://github.com/JabRef/jabref/issues/6073)
- We moved the search modifier buttons into the search bar, as they were not accessible, if autocompletion was disabled. [#6625](https://github.com/JabRef/jabref/issues/6625)
- We fixed an issue about duplicated group color indicators [#6175](https://github.com/JabRef/jabref/issues/6175)
- We fixed an issue where entries with the entry type Misc from an imported aux file would not be saved correctly to the bib file on disk [#6405](https://github.com/JabRef/jabref/issues/6405)
- We fixed an issue where percent sign ('%') was not formatted properly by the HTML formatter [#6753](https://github.com/JabRef/jabref/issues/6753)
- We fixed an issue with the [SAO/NASA Astrophysics Data System](https://docs.jabref.org/collect/add-entry-using-an-id#sao-nasa-a-ds) fetcher where `\textbackslash` appeared at the end of the abstract.
- We fixed an issue with the Science Direct fetcher where PDFs could not be downloaded. Fixes [#5860](https://github.com/JabRef/jabref/issues/5860)
- We fixed an issue with the Library of Congress importer.
- We fixed the [link to the external libraries listing](https://github.com/JabRef/jabref/blob/master/external-libraries.md) in the about dialog
- We fixed an issue regarding pasting on Linux. [#6293](https://github.com/JabRef/jabref/issues/6293)

### Removed

- We removed the option of the "enforce legal key". [#6295](https://github.com/JabRef/jabref/issues/6295)
- We removed the obsolete `External programs / Open PDF` section in the preferences, as the default application to open PDFs is now set in the `Manage external file types` dialog. [#6130](https://github.com/JabRef/jabref/pull/6130)
- We removed the option to configure whether a `.bib.bak` file should be generated upon save. It is now always enabled. Documentation at <https://docs.jabref.org/advanced/autosave>. [#6092](https://github.com/JabRef/jabref/issues/6092)
- We removed the built-in list of IEEE journal abbreviations using BibTeX strings. If you still want to use them, you have to download them separately from <https://abbrv.jabref.org>.

## [5.0] – 2020-03-06

### Changed

- Added browser integration to the snap package for firefox/chromium browsers. [#6062](https://github.com/JabRef/jabref/pull/6062)
- We reintroduced the possibility to extract references from plain text (using [GROBID](https://grobid.readthedocs.io/en/latest/)). [#5614](https://github.com/JabRef/jabref/pull/5614)
- We changed the open office panel to show buttons in rows of three instead of going straight down to save space as the button expanded out to take up unnecessary horizontal space. [#5479](https://github.com/JabRef/jabref/issues/5479)
- We cleaned up the group add/edit dialog. [#5826](https://github.com/JabRef/jabref/pull/5826)
- We reintroduced the index column. [#5844](https://github.com/JabRef/jabref/pull/5844)
- Filenames of external files can no longer contain curly braces. [#5926](https://github.com/JabRef/jabref/pull/5926)
- We made the filters more easily accessible in the integrity check dialog. [#5955](https://github.com/JabRef/jabref/pull/5955)
- We reimplemented and improved the dialog "Customize entry types". [#4719](https://github.com/JabRef/jabref/issues/4719)
- We added an [American Physical Society](https://journals.aps.org/) fetcher. [#818](https://github.com/JabRef/jabref/issues/818)
- We added possibility to enable/disable items quantity in groups. [#6042](https://github.com/JabRef/jabref/issues/6042)

### Fixed

- We fixed an issue where the command line console was always opened in the background. [#5474](https://github.com/JabRef/jabref/issues/5474)
- We fixed and issue where pdf files will not open under some KDE linux distributions when using okular. [#5253](https://github.com/JabRef/jabref/issues/5253)
- We fixed an issue where the Medline fetcher was only working when JabRef was running from source. [#5645](https://github.com/JabRef/jabref/issues/5645)
- We fixed some visual issues in the dark theme. [#5764](https://github.com/JabRef/jabref/pull/5764) [#5753](https://github.com/JabRef/jabref/issues/5753)
- We fixed an issue where non-default previews didn't handle unicode characters. [#5779](https://github.com/JabRef/jabref/issues/5779)
- We improved the performance, especially changing field values in the entry should feel smoother now. [#5843](https://github.com/JabRef/jabref/issues/5843)
- We fixed an issue where the ampersand character wasn't rendering correctly on previews. [#3840](https://github.com/JabRef/jabref/issues/3840)
- We fixed an issue where an erroneous "The library has been modified by another program" message was shown when saving. [#4877](https://github.com/JabRef/jabref/issues/4877)
- We fixed an issue where the file extension was missing after downloading a file (we now fall-back to pdf). [#5816](https://github.com/JabRef/jabref/issues/5816)
- We fixed an issue where cleaning up entries broke web URLs, if "Make paths of linked files relative (if possible)" was enabled, which resulted in various other issues subsequently. [#5861](https://github.com/JabRef/jabref/issues/5861)
- We fixed an issue where the tab "Required fields" of the entry editor did not show all required fields, if at least two of the defined required fields are linked with a logical or. [#5859](https://github.com/JabRef/jabref/issues/5859)
- We fixed several issues concerning managing external file types: Now everything is usable and fully functional. Previously, there were problems with the radio buttons, with saving the settings and with loading an input field value. Furthermore, different behavior for Windows and other operating systems was given, which was unified as well. [#5846](https://github.com/JabRef/jabref/issues/5846)
- We fixed an issue where entries containing Unicode charaters were not parsed correctly [#5899](https://github.com/JabRef/jabref/issues/5899)
- We fixed an issue where an entry containing an external filename with curly braces could not be saved. Curly braces are now longer allowed in filenames. [#5899](https://github.com/JabRef/jabref/issues/5899)
- We fixed an issue where changing the type of an entry did not update the main table [#5906](https://github.com/JabRef/jabref/issues/5906)
- We fixed an issue in the optics of the library properties, that cropped the dialog on scaled displays. [#5969](https://github.com/JabRef/jabref/issues/5969)
- We fixed an issue where changing the type of an entry did not update the main table. [#5906](https://github.com/JabRef/jabref/issues/5906)
- We fixed an issue where opening a library from the recent libraries menu was not possible. [#5939](https://github.com/JabRef/jabref/issues/5939)
- We fixed an issue where the most bottom group in the list got lost, if it was dragged on itself. [#5983](https://github.com/JabRef/jabref/issues/5983)
- We fixed an issue where changing entry type doesn't always work when biblatex source is shown. [#5905](https://github.com/JabRef/jabref/issues/5905)
- We fixed an issue where the group and the link column were not updated after changing the entry in the main table. [#5985](https://github.com/JabRef/jabref/issues/5985)
- We fixed an issue where reordering the groups was not possible after inserting an article. [#6008](https://github.com/JabRef/jabref/issues/6008)
- We fixed an issue where citation styles except the default "Preview" could not be used. [#5622](https://github.com/JabRef/jabref/issues/5622)
- We fixed an issue where a warning was displayed when the title content is made up of two sentences. [#5832](https://github.com/JabRef/jabref/issues/5832)
- We fixed an issue where an exception was thrown when adding a save action without a selected formatter in the library properties [#6069](https://github.com/JabRef/jabref/issues/6069)
- We fixed an issue where JabRef's icon was missing in the Export to clipboard Dialog. [#6286](https://github.com/JabRef/jabref/issues/6286)
- We fixed an issue when an "Abstract field" was duplicating text, when importing from RIS file (Neurons) [#6065](https://github.com/JabRef/jabref/issues/6065)
- We fixed an issue where adding the addition of a new entry was not completely validated [#6370](https://github.com/JabRef/jabref/issues/6370)
- We fixed an issue where the blue and red text colors in the Merge entries dialog were not quite visible [#6334](https://github.com/JabRef/jabref/issues/6334)
- We fixed an issue where underscore character was removed from the file name in the Recent Libraries list in File menu [#6383](https://github.com/JabRef/jabref/issues/6383)
- We fixed an issue where few keyboard shortcuts regarding new entries were missing [#6403](https://github.com/JabRef/jabref/issues/6403)

### Removed

- Ampersands are no longer escaped by default in the `bib` file. If you want to keep the current behaviour, you can use the new "Escape Ampersands" formatter as a save action. [#5869](https://github.com/JabRef/jabref/issues/5869)
- The "Merge Entries" entry was removed from the Quality Menu. Users should use the right-click menu instead. [#6021](https://github.com/JabRef/jabref/pull/6021)

## [5.0-beta] – 2019-12-15

### Changed

- We added a short DOI field formatter which shortens DOI to more human-readable form. [JabRef/jabref-koppor#343](https://github.com/JabRef/jabref-koppor/issues/343)
- We improved the display of group memberships by adding multiple colored bars if the entry belongs to more than one group. [#4574](https://github.com/JabRef/jabref/issues/4574)
- We added an option to show the preview as an extra tab in the entry editor (instead of in a split view). [#5244](https://github.com/JabRef/jabref/issues/5244)
- A custom Open/LibreOffice jstyle file now requires a layout line for the entry type `default` [#5452](https://github.com/JabRef/jabref/issues/5452)
- The entry editor is now open by default when JabRef starts up. [#5460](https://github.com/JabRef/jabref/issues/5460)
- Customized entry types are now serialized in alphabetical order in the bib file.
- We added a new ADS fetcher to use the new ADS API. [#4949](https://github.com/JabRef/jabref/issues/4949)
- We added support of the [X11 primary selection](https://unix.stackexchange.com/a/139193/18033) [#2389](https://github.com/JabRef/jabref/issues/2389)
- We added support to switch between biblatex and bibtex library types. [#5550](https://github.com/JabRef/jabref/issues/5550)
- We changed the save action buttons to be easier to understand. [#5565](https://github.com/JabRef/jabref/issues/5565)
- We made the columns for groups, files and uri in the main table reorderable and merged the clickable icon columns for uri, url, doi and eprint. [#5544](https://github.com/JabRef/jabref/pull/5544)
- We reduced the number of write actions performed when autosave is enabled [#5679](https://github.com/JabRef/jabref/issues/5679)
- We made the column sort order in the main table persistent [#5730](https://github.com/JabRef/jabref/pull/5730)
- When an entry is modified on disk, the change dialog now shows the merge dialog to highlight the changes [#5688](https://github.com/JabRef/jabref/pull/5688)

### Fixed

- Inherit fields from cross-referenced entries as specified by biblatex. [#5045](https://github.com/JabRef/jabref/issues/5045)
- We fixed an issue where it was no longer possible to connect to LibreOffice. [#5261](https://github.com/JabRef/jabref/issues/5261)
- The "All entries group" is no longer shown when no library is open.
- We fixed an exception which occurred when closing JabRef. [#5348](https://github.com/JabRef/jabref/issues/5348)
- We fixed an issue where JabRef reports incorrectly about customized entry types. [#5332](https://github.com/JabRef/jabref/issues/5332)
- We fixed a few problems that prevented JabFox to communicate with JabRef. [#4737](https://github.com/JabRef/jabref/issues/4737) [#4303](https://github.com/JabRef/jabref/issues/4303)
- We fixed an error where the groups containing an entry loose their highlight color when scrolling. [#5022](https://github.com/JabRef/jabref/issues/5022)
- We fixed an error where scrollbars were not shown. [#5374](https://github.com/JabRef/jabref/issues/5374)
- We fixed an error where an exception was thrown when merging entries. [#5169](https://github.com/JabRef/jabref/issues/5169)
- We fixed an error where certain metadata items were not serialized alphabetically.
- After assigning an entry to a group, the item count is now properly colored to reflect the new membership of the entry. [#3112](https://github.com/JabRef/jabref/issues/3112)
- The group panel is now properly updated when switching between libraries (or when closing/opening one). [#3142](https://github.com/JabRef/jabref/issues/3142)
- We fixed an error where the number of matched entries shown in the group pane was not updated correctly. [#4441](https://github.com/JabRef/jabref/issues/4441)
- We fixed an error where the wrong file is renamed and linked when using the "Copy, rename and link" action. [#5653](https://github.com/JabRef/jabref/issues/5653)
- We fixed a "null" error when writing XMP metadata. [#5449](https://github.com/JabRef/jabref/issues/5449)
- We fixed an issue where empty keywords lead to a strange display of automatic keyword groups. [#5333](https://github.com/JabRef/jabref/issues/5333)
- We fixed an error where the default color of a new group was white instead of dark gray. [#4868](https://github.com/JabRef/jabref/issues/4868)
- We fixed an issue where the first field in the entry editor got the focus while performing a different action (like searching). [#5084](https://github.com/JabRef/jabref/issues/5084)
- We fixed an issue where multiple entries were highlighted in the web search result after scrolling. [#5035](https://github.com/JabRef/jabref/issues/5035)
- We fixed an issue where the hover indication in the web search pane was not working. [#5277](https://github.com/JabRef/jabref/issues/5277)
- We fixed an error mentioning "javafx.controls/com.sun.javafx.scene.control" that was thrown when interacting with the toolbar.
- We fixed an error where a cleared search was restored after switching libraries. [#4846](https://github.com/JabRef/jabref/issues/4846)
- We fixed an exception which occurred when trying to open a non-existing file from the "Recent files"-menu [#5334](https://github.com/JabRef/jabref/issues/5334)
- We fixed an issues where the search highlight in the entry preview did not worked. [#5069](https://github.com/JabRef/jabref/issues/5069)
- The context menu for fields in the entry editor is back. [#5254](https://github.com/JabRef/jabref/issues/5254)
- We fixed an exception which occurred when trying to open a non-existing file from the "Recent files"-menu [#5334](https://github.com/JabRef/jabref/issues/5334)
- We fixed a problem where the "editor" information has been duplicated during saving a .bib-Database. [#5359](https://github.com/JabRef/jabref/issues/5359)
- We re-introduced the feature to switch between different preview styles. [#5221](https://github.com/JabRef/jabref/issues/5221)
- We fixed various issues (including [#5263](https://github.com/JabRef/jabref/issues/5263)) related to copying entries to the clipboard
- We fixed some display errors in the preferences dialog and replaced some of the controls [#5033](https://github.com/JabRef/jabref/pull/5033) [#5047](https://github.com/JabRef/jabref/pull/5047) [#5062](https://github.com/JabRef/jabref/pull/5062) [#5141](https://github.com/JabRef/jabref/pull/5141) [#5185](https://github.com/JabRef/jabref/pull/5185) [#5265](https://github.com/JabRef/jabref/pull/5265) [#5315](https://github.com/JabRef/jabref/pull/5315) [#5360](https://github.com/JabRef/jabref/pull/5360)
- We fixed an exception which occurred when trying to import entries without an open library. [#5447](https://github.com/JabRef/jabref/issues/5447)
- The "Automatically set file links" feature now follows symbolic links. [#5664](https://github.com/JabRef/jabref/issues/5664)
- After successful import of one or multiple bib entries the main table scrolls to the first imported entry [#5383](https://github.com/JabRef/jabref/issues/5383)
- We fixed an exception which occurred when an invalid jstyle was loaded. [#5452](https://github.com/JabRef/jabref/issues/5452)
- We fixed an issue where the command line arguments `importBibtex` and `importToOpen` did not import into the currently open library, but opened a new one. [#5537](https://github.com/JabRef/jabref/issues/5537)
- We fixed an error where the preview theme did not adapt to the "Dark" mode [#5463](https://github.com/JabRef/jabref/issues/5463)
- We fixed an issue where multiple entries were allowed in the "crossref" field [#5284](https://github.com/JabRef/jabref/issues/5284)
- We fixed an issue where the merge dialog showed the wrong text colour in "Dark" mode [#5516](https://github.com/JabRef/jabref/issues/5516)
- We fixed visibility issues with the scrollbar and group selection highlight in "Dark" mode, and enabled "Dark" mode for the OpenOffice preview in the style selection window. [#5522](https://github.com/JabRef/jabref/issues/5522)
- We fixed an issue where the author field was not correctly parsed during bibtex key-generation. [#5551](https://github.com/JabRef/jabref/issues/5551)
- We fixed an issue where notifications where shown during autosave. [#5555](https://github.com/JabRef/jabref/issues/5555)
- We fixed an issue where the side pane was not remembering its position. [#5615](https://github.com/JabRef/jabref/issues/5615)
- We fixed an issue where JabRef could not interact with [Oracle XE](https://www.oracle.com/de/database/technologies/appdev/xe.html) in the [shared SQL database setup](https://docs.jabref.org/collaborative-work/sqldatabase).
- We fixed an issue where the toolbar icons were hidden on smaller screens.
- We fixed an issue where renaming referenced files for bib entries with long titles was not possible. [#5603](https://github.com/JabRef/jabref/issues/5603)
- We fixed an issue where a window which is on an external screen gets unreachable when external screen is removed. [#5037](https://github.com/JabRef/jabref/issues/5037)
- We fixed a bug where the selection of groups was lost after drag and drop. [#2868](https://github.com/JabRef/jabref/issues/2868)
- We fixed an issue where the custom entry types didn't show the correct display name [#5651](https://github.com/JabRef/jabref/issues/5651)

### Removed

- We removed some obsolete notifications. [#5555](https://github.com/JabRef/jabref/issues/5555)
- We removed an internal step in the [ISBN-to-BibTeX fetcher](https://docs.jabref.org/collect/add-entry-using-an-id#isbn): The [ISBN to BibTeX Converter](https://manas.tungare.name/software/isbn-to-bibtex) by [@manastungare](https://github.com/manastungare) is not used anymore, because it is offline: "people using this tool have not been generating enough sales for Amazon."
- We removed the option to control the default drag and drop behaviour. You can use the modifier keys (like CtrL or Alt) instead.

## [5.0-alpha] – 2019-08-25

### Changed

- We added eventitle, eventdate and venue fields to `@unpublished` entry type.
- We added `@software` and `@dataSet` entry type to biblatex.
- All fields are now properly sorted alphabetically (in the subgroups of required/optional fields) when the entry is written to the bib file.
- We fixed an issue where some importers used the field `pubstatus` instead of the standard BibTeX field `pubstate`.
- We changed the latex command removal for docbook exporter. [#3838](https://github.com/JabRef/jabref/issues/3838)
- We changed the location of some fields in the entry editor (you might need to reset your preferences for these changes to come into effect)
  - Journal/Year/Month in biblatex mode -> Deprecated (if filled)
  - DOI/URL: General -> Optional
  - Internal fields like ranking, read status and priority: Other -> General
  - Moreover, empty deprecated fields are no longer shown
- Added server timezone parameter when connecting to a shared database.
- We updated the dialog for setting up general fields.
- URL field formatting is updated. All whitespace chars, located at the beginning/ending of the URL, are trimmed automatically
- We changed the behavior of the field formatting dialog such that the `bibtexkey` is not changed when formatting all fields or all text fields.
- We added a "Move file to file directory and rename file" option for simultaneously moving and renaming of document file. [#4166](https://github.com/JabRef/jabref/issues/4166)
- Use integrated graphics card instead of discrete on macOS [#4070](https://github.com/JabRef/jabref/issues/4070)
- We added a cleanup operation that detects an arXiv identifier in the note, journal or URL field and moves it to the `eprint` field.
  Because of this change, the last-used cleanup operations were reset.
- We changed the minimum required version of Java to 1.8.0_171, as this is the latest release for which the automatic Java update works. [#4093](https://github.com/JabRef/jabref/issues/4093)
- The special fields like `Printed` and `Read status` now show gray icons when the row is hovered.
- We added a button in the tab header which allows you to close the database with one click. [#494](https://github.com/JabRef/jabref/issues/494)
- Sorting in the main table now takes information from cross-referenced entries into account. [#2808](https://github.com/JabRef/jabref/issues/2808)
- If a group has a color specified, then entries matched by this group have a small colored bar in front of them in the main table.
- Change default icon for groups to a circle because a colored version of the old icon was hard to distinguish from its black counterpart.
- In the main table, the context menu appears now when you press the "context menu" button on the keyboard. [feature request in the forum](https://discourse.jabref.org/t/how-to-enable-keyboard-context-key-windows)
- We added icons to the group side panel to quickly switch between `union` and `intersection` group view mode. [#3269](https://github.com/JabRef/jabref/issues/3269).
- We use `https` for [fetching from most online bibliographic database](https://docs.jabref.org/collect/import-using-online-bibliographic-database).
- We changed the default keyboard shortcuts for moving between entries when the entry editor is active to ̀<kbd>alt</kbd> + <kbd>up/down</kbd>.
- Opening a new file now prompts the directory of the currently selected file, instead of the directory of the last opened file.
- Window state is saved on close and restored on start.
- We made the MathSciNet fetcher more reliable.
- We added the ISBN fetcher to the list of fetcher available under "Update with bibliographic information from the web" in the entry editor toolbar.
- Files without a defined external file type are now directly opened with the default application of the operating system
- We streamlined the process to rename and move files by removing the confirmation dialogs.
- We removed the redundant new lines of markings and wrapped the summary in the File annotation tab. [#3823](https://github.com/JabRef/jabref/issues/3823)
- We add auto URL formatting when user paste link to URL field in entry editor. [JabRef/jabref-koppor#254](https://github.com/JabRef/jabref-koppor/issues/254)
- We added a minimum height for the entry editor so that it can no longer be hidden by accident. [#4279](https://github.com/JabRef/jabref/issues/4279)
- We added a new keyboard shortcut so that the entry editor could be closed by <kbd>Ctrl</kbd> + <kbd>E</kbd>. [#4222](https://github.com/JabRef/jabref/issues/4222)
- We added an option in the preference dialog box, that allows user to pick the dark or light theme option. [#4130](https://github.com/JabRef/jabref/issues/4130)
- We updated the Related Articles tab to accept JSON from the new version of the Mr. DLib service
- We added an option in the preference dialog box that allows user to choose behavior after dragging and dropping files in Entry Editor. [#4356](https://github.com/JabRef/jabref/issues/4356)
- We added the ability to have an export preference where previously "File"-->"Export"/"Export selected entries" would not save the user's preference[#4495](https://github.com/JabRef/jabref/issues/4495)
- We optimized the code responsible for connecting to an external database, which should lead to huge improvements in performance.
- For automatically created groups, added ability to filter groups by entry type. [#4539](https://github.com/JabRef/jabref/issues/4539)
- We added the ability to add field names from the Preferences Dialog [#4546](https://github.com/JabRef/jabref/issues/4546)
- We added the ability to change the column widths directly in the main table. [#4546](https://github.com/JabRef/jabref/issues/4546)
- We added a description of how recommendations were chosen and better error handling to Related Articles tab
- We added the ability to execute default action in dialog by using with <kbd>Ctrl</kbd> + <kbd>Enter</kbd> combination [#4496](https://github.com/JabRef/jabref/issues/4496)
- We grouped and reordered the Main Menu (File, Edit, Library, Quality, Tools, and View tabs & icons). [#4666](https://github.com/JabRef/jabref/issues/4666) [#4667](https://github.com/JabRef/jabref/issues/4667) [#4668](https://github.com/JabRef/jabref/issues/4668) [#4669](https://github.com/JabRef/jabref/issues/4669) [#4670](https://github.com/JabRef/jabref/issues/4670) [#4671](https://github.com/JabRef/jabref/issues/4671) [#4672](https://github.com/JabRef/jabref/issues/4672) [#4673](https://github.com/JabRef/jabref/issues/4673)
- We added additional modifiers (capitalize, titlecase and sentencecase) to the Bibtex key generator. [#1506](https://github.com/JabRef/jabref/issues/1506)
- We have migrated from the mysql jdbc connector to the mariadb one for better authentication scheme support. [#4745](https://github.com/JabRef/jabref/issues/4745)
- We grouped the toolbar icons and changed the Open Library and Copy icons. [#4584](https://github.com/JabRef/jabref/issues/4584)
- We added a browse button next to the path text field for aux-based groups. [#4586](https://github.com/JabRef/jabref/issues/4586)
- We changed the title of Group Dialog to "Add subgroup" from "Edit group" when we select Add subgroup option.
- We enable import button only if entries are selected. [#4755](https://github.com/JabRef/jabref/issues/4755)
- We made modifications to improve the contrast of UI elements. [#4583](https://github.com/JabRef/jabref/issues/4583)
- We added a warning for empty BibTeX keys in the entry editor. [#4440](https://github.com/JabRef/jabref/issues/4440)
- We added an option in the settings to set the default action in JabRef when right clicking on any entry in any database and selecting "Open folder". [#4763](https://github.com/JabRef/jabref/issues/4763)
- The Medline fetcher now normalizes the author names according to the BibTeX-Standard [#4345](https://github.com/JabRef/jabref/issues/4345)
- We added an option on the Linked File Viewer to rename the attached file of an entry directly on the JabRef. [#4844](https://github.com/JabRef/jabref/issues/4844)
- We added an option in the preference dialog box that allows user to enable helpful tooltips.[#3599](https://github.com/JabRef/jabref/issues/3599)
- We reworked the functionality for extracting BibTeX entries from plain text, because our used service [freecite shut down](https://library.brown.edu/libweb/freecite_notice.php). [#5206](https://github.com/JabRef/jabref/pull/5206)
- We moved the dropdown menu for selecting the push-application from the toolbar into the external application preferences. [#674](https://github.com/JabRef/jabref/issues/674)
- We removed the alphabetical ordering of the custom tabs and updated the error message when trying to create a general field with a name containing an illegal character. [#5019](https://github.com/JabRef/jabref/issues/5019)
- We added a context menu to the bib(la)tex-source-editor to copy'n'paste. [#5007](https://github.com/JabRef/jabref/pull/5007)
- We added a tool that allows searching for citations in LaTeX files. It scans directories and shows which entries are used, how many times and where.
- We added a 'LaTeX citations' tab to the entry editor, to search for citations to the active entry in the LaTeX file directory. It can be disabled in the preferences dialog.
- We added an option in preferences to allow for integers in field "edition" when running database in bibtex mode. [#4680](https://github.com/JabRef/jabref/issues/4680)
- We added the ability to use negation in export filter layouts. [#5138](https://github.com/JabRef/jabref/pull/5138)
- Focus on Name Area instead of 'OK' button whenever user presses 'Add subgroup'. [#6307](https://github.com/JabRef/jabref/issues/6307)
- We changed the behavior of merging that the entry which has "smaller" bibkey will be selected. [#7395](https://github.com/JabRef/jabref/issues/7395)

### Fixed

- We fixed an issue where JabRef died silently for the user without enough inotify instances [#4874](https://github.com/JabRef/jabref/issues/4874)
- We fixed an issue where corresponding groups are sometimes not highlighted when clicking on entries [#3112](https://github.com/JabRef/jabref/issues/3112)
- We fixed an issue where custom exports could not be selected in the 'Export (selected) entries' dialog [#4013](https://github.com/JabRef/jabref/issues/4013)
- Italic text is now rendered correctly. [#3356](https://github.com/JabRef/jabref/issues/3356)
- The entry editor no longer gets corrupted after using the source tab. [#3532](https://github.com/JabRef/jabref/issues/3532) [#3608](https://github.com/JabRef/jabref/issues/3608) [#3616](https://github.com/JabRef/jabref/issues/3616)
- We fixed multiple issues where entries did not show up after import if a search was active. [#1513](https://github.com/JabRef/jabref/issues/1513) [#3219](https://github.com/JabRef/jabref/issues/3219))
- We fixed an issue where the group tree was not updated correctly after an entry was changed. [#3618](https://github.com/JabRef/jabref/issues/3618)
- We fixed an issue where a right-click in the main table selected a wrong entry. [#3267](https://github.com/JabRef/jabref/issues/3267)
- We fixed an issue where in rare cases entries where overlayed in the main table. [#3281](https://github.com/JabRef/jabref/issues/3281)
- We fixed an issue where selecting a group messed up the focus of the main table and the entry editor. [#3367](https://github.com/JabRef/jabref/issues/3367)
- We fixed an issue where composite author names were sorted incorrectly. [#2828](https://github.com/JabRef/jabref/issues/2828)
- We fixed an issue where commands followed by `-` didn't work. [#3805](https://github.com/JabRef/jabref/issues/3805)
- We fixed an issue where a non-existing aux file in a group made it impossible to open the library. [#4735](https://github.com/JabRef/jabref/issues/4735)
- We fixed an issue where some journal names were wrongly marked as abbreviated. [#4115](https://github.com/JabRef/jabref/issues/4115)
- We fixed an issue where the custom file column were sorted incorrectly. [#3119](https://github.com/JabRef/jabref/issues/3119)
- We improved the parsing of author names whose infix is abbreviated without a dot. [#4864](https://github.com/JabRef/jabref/issues/4864)
- We fixed an issues where the entry losses focus when a field is edited and at the same time used for sorting. [#3373](https://github.com/JabRef/jabref/issues/3373)
- We fixed an issue where the menu on Mac OS was not displayed in the usual Mac-specific way. [#3146](https://github.com/JabRef/jabref/issues/3146)
- We improved the integrity check for page numbers. [#4113](https://github.com/JabRef/jabref/issues/4113) and [feature request in the forum](https://discourse.jabref.org/t/pages-field-allow-use-of-en-dash/1199)
- We fixed an issue where the order of fields in customized entry types was not saved correctly. [#4033](https://github.com/JabRef/jabref/issues/4033)
- We fixed an issue where renaming a group did not change the group name in the interface. [#3189](https://github.com/JabRef/jabref/issues/3189)
- We fixed an issue where the groups tree of the last database was still shown even after the database was already closed.
- We fixed an issue where the "Open file dialog" may disappear behind other windows. [#3410](https://github.com/JabRef/jabref/issues/3410)
- We fixed an issue where the number of entries matched was not updated correctly upon adding or removing an entry. [#3537](https://github.com/JabRef/jabref/issues/3537)
- We fixed an issue where the default icon of a group was not colored correctly.
- We fixed an issue where the first field in entry editor was not focused when adding a new entry. [#4024](https://github.com/JabRef/jabref/issues/4024)
- We reworked the "Edit file" dialog to make it resizeable and improved the workflow for adding and editing files [#2970](https://github.com/JabRef/jabref/issues/2970)
- We fixed an issue where custom name formatters were no longer found correctly. [#3531](https://github.com/JabRef/jabref/issues/3531)
- We fixed an issue where the month was not shown in the preview. [#3239](https://github.com/JabRef/jabref/issues/3239)
- Rewritten logic to detect a second jabref instance. [#4023](https://github.com/JabRef/jabref/issues/4023)
- We fixed an issue where the "Convert to BibTeX-Cleanup" moved the content of the `file` field to the `pdf` field [#4120](https://github.com/JabRef/jabref/issues/4120)
- We fixed an issue where the preview pane in entry preview in preferences wasn't showing the citation style selected [#3849](https://github.com/JabRef/jabref/issues/3849)
- We fixed an issue where the default entry preview style still contained the field `review`. The field `review` in the style is now replaced with comment to be consistent with the entry editor [#4098](https://github.com/JabRef/jabref/issues/4098)
- We fixed an issue where users were vulnerable to XXE attacks during parsing [#4229](https://github.com/JabRef/jabref/issues/4229)
- We fixed an issue where files added via the "Attach file" contextmenu of an entry were not made relative. [#4201](https://github.com/JabRef/jabref/issues/4201) and [#4241](https://github.com/JabRef/jabref/issues/4241)
- We fixed an issue where author list parser can't generate bibtex for Chinese author. [#4169](https://github.com/JabRef/jabref/issues/4169)
- We fixed an issue where the list of XMP Exclusion fields in the preferences was not be saved [#4072](https://github.com/JabRef/jabref/issues/4072)
- We fixed an issue where the ArXiv Fetcher did not support HTTP URLs [JabRef/jabref-koppor#328](https://github.com/JabRef/jabref-koppor/issues/328)
- We fixed an issue where only one PDF file could be imported [#4422](https://github.com/JabRef/jabref/issues/4422)
- We fixed an issue where "Move to group" would always move the first entry in the library and not the selected [#4414](https://github.com/JabRef/jabref/issues/4414)
- We fixed an issue where an older dialog appears when downloading full texts from the quality menu. [#4489](https://github.com/JabRef/jabref/issues/4489)
- We fixed an issue where right clicking on any entry in any database and selecting "Open folder" results in the NullPointer exception. [#4763](https://github.com/JabRef/jabref/issues/4763)
- We fixed an issue where option 'open terminal here' with custom command was passing the wrong argument. [#4802](https://github.com/JabRef/jabref/issues/4802)
- We fixed an issue where ranking an entry would generate an IllegalArgumentException. [#4754](https://github.com/JabRef/jabref/issues/4754)
- We fixed an issue where special characters where removed from non-label key generation pattern parts [#4767](https://github.com/JabRef/jabref/issues/4767)
- We fixed an issue where the RIS import would overwite the article date with the value of the acessed date [#4816](https://github.com/JabRef/jabref/issues/4816)
- We fixed an issue where an NullPointer exception was thrown when a referenced entry in an Open/Libre Office document was no longer present in the library. Now an error message with the reference marker of the missing entry is shown. [#4932](https://github.com/JabRef/jabref/issues/4932)
- We fixed an issue where a database exception related to a missing timezone was too big. [#4827](https://github.com/JabRef/jabref/issues/4827)
- We fixed an issue where the IEEE fetcher returned an error if no keywords were present in the result from the IEEE website [#4997](https://github.com/JabRef/jabref/issues/4997)
- We fixed an issue where the command line help text had several errors, and arguments and descriptions have been rewritten to simplify and detail them better. [#2016](https://github.com/JabRef/jabref/issues/2016)
- We fixed an issue where the same menu for changing entry type had two different sizes and weights. [#4977](https://github.com/JabRef/jabref/issues/4977)
- We fixed an issue where the "Attach file" dialog, in the right-click menu for an entry, started on the working directory instead of the user's main directory. [#4995](https://github.com/JabRef/jabref/issues/4995)
- We fixed an issue where the JabRef Icon in the macOS launchpad was not displayed correctly [#5003](https://github.com/JabRef/jabref/issues/5003)
- We fixed an issue where the "Search for unlinked local files" would throw an exception when parsing the content of a PDF-file with missing "series" information [#5128](https://github.com/JabRef/jabref/issues/5128)
- We fixed an issue where the XMP Importer would incorrectly return an empty default entry when importing pdfs [#6577](https://github.com/JabRef/jabref/issues/6577)
- We fixed an issue where opening the menu 'Library properties' marked the library as modified [#6451](https://github.com/JabRef/jabref/issues/6451)
- We fixed an issue when importing resulted in an exception [#7343](https://github.com/JabRef/jabref/issues/7343)
- We fixed an issue where the field in the Field formatter dropdown selection were sorted in random order. [#7710](https://github.com/JabRef/jabref/issues/7710)

### Removed

- The feature to "mark entries" was removed and merged with the groups functionality. For migration, a group is created for every value of the `__markedentry` field and the entry is added to this group.
- The number column was removed.
- We removed the global search feature.
- We removed the coloring of cells in the main table according to whether the field is optional/required.
- We removed the feature to find and resolve duplicate BibTeX keys (as this use case is already covered by the integrity check).
- We removed a few commands from the right-click menu that are not needed often and thus don't need to be placed that prominently:
  - Print entry preview: available through entry preview
  - All commands related to marking: marking is not yet reimplemented
  - Set/clear/append/rename fields: available through Edit menu
  - Manage keywords: available through the Edit menu
  - Copy linked files to folder: available through File menu
  - Add/move/remove from group: removed completely (functionality still available through group interface)
- We removed the option to change the column widths in the preferences dialog. [#4546](https://github.com/JabRef/jabref/issues/4546)

## Older versions

The changelog of JabRef 4.x is available at the [v4.3.1 tag](https://github.com/JabRef/jabref/blob/v4.3.1/CHANGELOG.md).
The changelog of JabRef 3.x is available at the [v3.8.2 tag](https://github.com/JabRef/jabref/blob/v3.8.2/CHANGELOG.md).
The changelog of JabRef 2.11 and all previous versions is available as [text file in the v2.11.1 tag](https://github.com/JabRef/jabref/blob/v2.11.1/CHANGELOG).

[Unreleased]: https://github.com/JabRef/jabref/compare/v6.0-alpha.3...HEAD
[6.0-alpha.3]: https://github.com/JabRef/jabref/compare/v6.0-alpha2...v6.0-alpha.3
[6.0-alpha2]: https://github.com/JabRef/jabref/compare/v6.0-alpha...v6.0-alpha2
[6.0-alpha]: https://github.com/JabRef/jabref/compare/v5.15...v6.0-alpha
[5.15]: https://github.com/JabRef/jabref/compare/v5.14...v5.15
[5.14]: https://github.com/JabRef/jabref/compare/v5.13...v5.14
[5.13]: https://github.com/JabRef/jabref/compare/v5.12...v5.13
[5.12]: https://github.com/JabRef/jabref/compare/v5.11...v5.12
[5.11]: https://github.com/JabRef/jabref/compare/v5.10...v5.11
[5.10]: https://github.com/JabRef/jabref/compare/v5.9...v5.10
[5.9]: https://github.com/JabRef/jabref/compare/v5.8...v5.9
[5.8]: https://github.com/JabRef/jabref/compare/v5.7...v5.8
[5.7]: https://github.com/JabRef/jabref/compare/v5.6...v5.7
[5.6]: https://github.com/JabRef/jabref/compare/v5.5...v5.6
[5.5]: https://github.com/JabRef/jabref/compare/v5.4...v5.5
[5.4]: https://github.com/JabRef/jabref/compare/v5.3...v5.4
[5.3]: https://github.com/JabRef/jabref/compare/v5.2...v5.3
[5.2]: https://github.com/JabRef/jabref/compare/v5.1...v5.2
[5.1]: https://github.com/JabRef/jabref/compare/v5.0...v5.1
[5.0]: https://github.com/JabRef/jabref/compare/v5.0-beta...v5.0
[5.0-beta]: https://github.com/JabRef/jabref/compare/v5.0-alpha...v5.0-beta
[5.0-alpha]: https://github.com/JabRef/jabref/compare/v4.3...v5.0-alpha
<!-- markdownlint-disable-file MD024 MD033 MD053 --><|MERGE_RESOLUTION|>--- conflicted
+++ resolved
@@ -11,11 +11,8 @@
 
 ### Added
 
-<<<<<<< HEAD
 - We added a custom exporter for academicpages and added the layout format for academic pages. [#12727](https://github.com/JabRef/jabref/issues/12727)
-=======
-- Improved merge dialog decisions for fields containing person names (e.g., `author`, `editor`) by using a new plausibility comparator. JabRef now prefers the side with more detailed/complete author information. [#14454](https://github.com/JabRef/jabref/issues/14454)
->>>>>>> 75b4a543
+- Improved merge dialog decisions for fields containing person names (e.g., `author`, `editor`) by using a new plausibility comparator. JabRef now prefers the side with more detailed/complete author information. [#14454](https://github.com/JabRef/jabref/issues/14454
 - We added a drop-down menu to those custom fields in the main table for which content selector values exists. [#14087](https://github.com/JabRef/jabref/issues/14087)
 - We added a "Jump to Field" dialog (`Ctrl+J`) to quickly search for and navigate to any field across all tabs. [#12276](https://github.com/JabRef/jabref/issues/12276).
 - We added "IEEE" as another option for parsing plain text citations. [#14233](github.com/JabRef/jabref/pull/14233)
