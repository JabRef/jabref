--- conflicted
+++ resolved
@@ -12,11 +12,8 @@
 ### Added
 
 - We added an extra option when right-clicking an entry in the Entry List to copy either the DOI or the DOI url.
-<<<<<<< HEAD
-- We added a new section to network preferences to allow using custom SSL certificates.
-=======
-- We added two new web and fulltext fetchers: SemanticScholar and ResearchGate
->>>>>>> b73910af
+- We added a new section to network preferences to allow using custom SSL certificates [#8126](https://github.com/JabRef/jabref/issues/8126)
+- We added two new web and fulltext fetchers: SemanticScholar and ResearchGate.
 
 ### Changed
 
