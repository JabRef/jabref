# Changelog

All notable changes to this project will be documented in this file.
The format is based on [Keep a Changelog](https://keepachangelog.com/en/1.0.0/).
We refer to [GitHub issues](https://github.com/JabRef/jabref/issues) by using `#NUM`.
In case, there is no issue present, the pull request implementing the feature is linked.

Note that this project **does not** adhere to [Semantic Versioning](http://semver.org/).

## [Unreleased]

### Added

- We added confirmation dialog when user wants to close a library where any empty entires are detected. [#8096](https://github.com/JabRef/jabref/issues/8096)
- We added import support for CFF files. [#7945](https://github.com/JabRef/jabref/issues/7945)
- We added the option to copy the DOI of an entry directly from the context menu copy submenu. [#7826](https://github.com/JabRef/jabref/issues/7826)
- We added a fulltext search feature. [#2838](https://github.com/JabRef/jabref/pull/2838)
- We improved the deduction of bib-entries from imported fulltext pdfs. [#7947](https://github.com/JabRef/jabref/pull/7947)
- We added unprotect_terms to the list of bracketed pattern modifiers [#7826](https://github.com/JabRef/jabref/pull/7960)
- We added a dialog that allows to parse metadata from linked pdfs. [#7929](https://github.com/JabRef/jabref/pull/7929)
- We added an icon picker in group edit dialog. [#6142](https://github.com/JabRef/jabref/issues/6142)
- We added a preference to Opt-In to JabRef's online metadata extraction service (Grobid) usage. [#8002](https://github.com/JabRef/jabref/pull/8002)
- We readded the possibility to display the search results of all databases ("Global Search"). It is shown in a separate window. [#4096](https://github.com/JabRef/jabref/issues/4096)
- We readded the possibility to keep the search string when switching tabs. It is implemented by a toggle button. [#4096](https://github.com/JabRef/jabref/issues/4096#issuecomment-575986882)
- We allowed the user to also preview the available citation styles in the preferences besides the selected ones [#8108](https://github.com/JabRef/jabref/issues/8108)
- We added an option to search the available citation styles by name in the preferences [#8108](https://github.com/JabRef/jabref/issues/8108)
- We added an option to generate bib-entries from ID through a popover in the toolbar. [#4183](https://github.com/JabRef/jabref/issues/4183)
- We added a menu option in the right click menu of the main table tabs to display the library properties. [#6527](https://github.com/JabRef/jabref/issues/6527)
- When a `.bib` file ("library") was saved successfully, a notification is shown

### Changed

- Local library settings may overwrite the setting "Search and store files relative to library file location" [#8179](https://github.com/JabRef/jabref/issues/8179)
- The option "Fit table horizontally on screen" in the "Entry table" preferences is now disabled by default [#8148](https://github.com/JabRef/jabref/pull/8148)
- We improved the preferences and descriptions in the "Linked files" preferences tab [#8148](https://github.com/JabRef/jabref/pull/8148)
- We slightly changed the layout of the Journal tab in the preferences for ui consistency. [#7937](https://github.com/JabRef/jabref/pull/7937)
- The JabRefHost on Windows now writes a temporary file and calls `-importToOpen` instead of passing the bibtex via `-importBibtex`. [#7374](https://github.com/JabRef/jabref/issues/7374), [JabRef Browser Ext #274](https://github.com/JabRef/JabRef-Browser-Extension/issues/274)
- We reordered some entries in the right-click menu of the main table. [#6099](https://github.com/JabRef/jabref/issues/6099)
- We merged the barely used ImportSettingsTab and the CustomizationTab in the preferences into one single tab and moved the option to allow Integers in Edition Fields in Bibtex-Mode to the EntryEditor tab. [#7849](https://github.com/JabRef/jabref/pull/7849)
- We moved the export order in the preferences from `File` to `Import and Export`. [#7935](https://github.com/JabRef/jabref/pull/7935)
- We reworked the export order in the preferences and the save order in the library preferences. You can now set more than three sort criteria in your library preferences. [#7935](https://github.com/JabRef/jabref/pull/7935)
- The metadata-to-pdf actions now also embeds the bibfile to the PDF. [#8037](https://github.com/JabRef/jabref/pull/8037)
- The snap was updated to use the core20 base and to use lzo compression for better startup performance [#8109](https://github.com/JabRef/jabref/pull/8109)
- We moved the union/intersection view button in the group sidepane to the left of the other controls. [#8202](https://github.com/JabRef/jabref/pull/8202)
- We improved the Drag and Drop behavior in the "Customize Entry Types" Dialog [#6338](https://github.com/JabRef/jabref/issues/6338)
- When determining the URL of an ArXiV eprint, the URL now points to the version [#8149](https://github.com/JabRef/jabref/pull/8149)
- We Included all standard fields with citation key when exporting to Old OpenOffice/LibreOffice Calc Format [#8176](https://github.com/JabRef/jabref/pull/8176)
- In case the database is encoded with `UTF8`, the `% Encoding` marker is not written anymore
- The written `.bib` file has the same line endings [#390](https://github.com/koppor/jabref/issues/390)
- The written `.bib` file always has a final line break
- The written `.bib` file keeps the newline separator of the loaded `.bib` file
- We present options to manually enter an article or return to the New Entry menu when the fetcher DOI fails to find an entry for an ID [#7870](https://github.com/JabRef/jabref/issues/7870)
- We trim white space and non-ASCII characters from DOI [#8127](https://github.com/JabRef/jabref/issues/8127)
- The duplicate checker now inspects other fields in case no difference in the required and optional fields are found.
- We reworked the library properties dialog and integrated the `Library > Preamble`, `Library > Citation key pattern` and `Library > String constants dialogs` [#8264](https://github.com/JabRef/jabref/pulls/8264)
- We improved the startup time of JabRef by switching from the logging library `log4j2` to `tinylog` [#8007](https://github.com/JabRef/jabref/issues/8007)

### Fixed

- We fixed an issue where an exception occurred when pasting an entry with a publication date-range of the form 1910/1917 [#7864](https://github.com/JabRef/jabref/issues/7864)
- We fixed an issue where an exception occured when a preview style was edited and afterwards another preview style selected. [#8280](https://github.com/JabRef/jabref/issues/8280)
- We fixed an issue where the actions to move a file to a directory were incorrectly disabled. [#7908](https://github.com/JabRef/jabref/issues/7908)
- We fixed an issue where an exception occurred when a linked online file was edited in the entry editor [#8008](https://github.com/JabRef/jabref/issues/8008)
- We fixed an issue when checking for a new version when JabRef is used behind a corporate proxy. [#7884](https://github.com/JabRef/jabref/issues/7884)
- We fixed some icons that were drawn in the wrong color when JabRef used a custom theme. [#7853](https://github.com/JabRef/jabref/issues/7853)
- We fixed an issue where the `Aux file` on `Edit group` doesn't support relative sub-directories path to import. [#7719](https://github.com/JabRef/jabref/issues/7719).
- We fixed an issue where it was impossible to add or modify groups. [#7912](https://github.com/JabRef/jabref/pull/793://github.com/JabRef/jabref/pull/7921)
- We fixed an issue about the visible side pane components being out of sync with the view menu. [#8115](https://github.com/JabRef/jabref/issues/8115)
- We fixed an issue where the side pane would not close when all its components were closed. [#8082]((https://github.com/JabRef/jabref/issues/8082))
- We fixed an issue where exported entries from a Citavi bib containing URLs could not be imported [#7892](https://github.com/JabRef/jabref/issues/7882)
- We fixed an issue where the icons in the search bar had the same color, toggled as well as untoggled. [#8014](https://github.com/JabRef/jabref/pull/8014)
- We fixed an issue where typing an invalid UNC path into the "Main file directory" text field caused an error. [#8107](https://github.com/JabRef/jabref/issues/8107)
- We fixed an issue where "Open Folder" didn't select the file on macOS in Finder [#8130](https://github.com/JabRef/jabref/issues/8130)
- We fixed an issue where importing PDFs resulted in an uncaught exception [#8143](https://github.com/JabRef/jabref/issues/8143)
- We fixed "The library has been modified by another program" showing up when line breaks change [#4877](https://github.com/JabRef/jabref/issues/4877)
- The default directory of the "LaTeX Citations" tab is now the directory of the currently opened database (and not the directory chosen at the last open file dialog or the last database save) [koppor#538](https://github.com/koppor/jabref/issues/538)
- When writing a bib file, the `NegativeArraySizeException` should not occur [#8231](https://github.com/JabRef/jabref/issues/8231) [#8265](https://github.com/JabRef/jabref/issues/8265)
- We fixed an issue where right-clicking on a tab and selecting close will close the focused tab even if it is not the tab we right-clicked [#8193](https://github.com/JabRef/jabref/pull/8193)
- We fixed an issue where selecting a citation style in the preferences would sometimes produce an exception [#7860](https://github.com/JabRef/jabref/issues/7860)
- We fixed an issue where an exception would occur when clicking on a DOI link in the preview pane [#7706](https://github.com/JabRef/jabref/issues/7706)
- We fixed an issue where XMP and embedded BibTeX export would not work [#8278](https://github.com/JabRef/jabref/issues/8278)
- We fixed an issue where the XMP and embedded BibTeX import of a file containing multiple schemas failed [#8278](https://github.com/JabRef/jabref/issues/8278)
<<<<<<< HEAD
- We fixed an issue where writing embedded BibTeX import fails due to write protection or bibtex already being present [#8332](https://github.com/JabRef/jabref/pull/8332)
=======
- We fixed an issue where pdf-paths and the pdf-indexer could get out of sync [#8182](https://github.com/JabRef/jabref/issues/8182)
- We fixed an issue where Status-Logger error messages appeared during the startup of JabRef [#5475](https://github.com/JabRef/jabref/issues/5475)
>>>>>>> f6efed8d

### Removed

- We removed two orphaned preferences options [#8164](https://github.com/JabRef/jabref/pull/8164)
- We removed the functionality of the `--debug` commandline options. Use the java command line switch `-Dtinylog.level=debug` for debug output instead. [#8226](https://github.com/JabRef/jabref/pull/8226)



























































































## [5.3] – 2021-07-05

### Added

- We added a progress counter to the title bar in Possible Duplicates dialog window. [#7366](https://github.com/JabRef/jabref/issues/7366)
- We added new "Customization" tab to the preferences which includes option to choose a custom address for DOI access. [#7337](https://github.com/JabRef/jabref/issues/7337)
- We added zbmath to the public databases from which the bibliographic information of an existing entry can be updated. [#7437](https://github.com/JabRef/jabref/issues/7437)
- We showed to the find Unlinked Files Dialog the date of the files' most recent modification. [#4652](https://github.com/JabRef/jabref/issues/4652)
- We added to the find Unlinked Files function a filter to show only files based on date of last modification (Last Year, Last Month, Last Week, Last Day). [#4652](https://github.com/JabRef/jabref/issues/4652)
- We added to the find Unlinked Files function a filter that sorts the files based on the date of last modification(Sort by Newest, Sort by Oldest First). [#4652](https://github.com/JabRef/jabref/issues/4652)
- We added the possibility to add a new entry via its zbMath ID (zbMATH can be chosen as ID type in the "Select entry type" window). [#7202](https://github.com/JabRef/jabref/issues/7202)
- We added the extension support and the external application support (For Texshow, Texmaker and LyX) to the flatpak [#7248](https://github.com/JabRef/jabref/pull/7248)
- We added some symbols and keybindings to the context menu in the entry editor. [#7268](https://github.com/JabRef/jabref/pull/7268)
- We added keybindings for setting and clearing the read status. [#7264](https://github.com/JabRef/jabref/issues/7264)
- We added two new fields to track the creation and most recent modification date and time for each entry. [koppor#130](https://github.com/koppor/jabref/issues/130)
- We added a feature that allows the user to copy highlighted text in the preview window. [#6962](https://github.com/JabRef/jabref/issues/6962)
- We added a feature that allows you to create new BibEntry via paste arxivId [#2292](https://github.com/JabRef/jabref/issues/2292)
- We added support for conducting automated and systematic literature search across libraries and git support for persistence [#369](https://github.com/koppor/jabref/issues/369)
- We added a add group functionality at the bottom of the side pane. [#4682](https://github.com/JabRef/jabref/issues/4682)
- We added a feature that allows the user to choose whether to trust the target site when unable to find a valid certification path from the file download site. [#7616](https://github.com/JabRef/jabref/issues/7616)
- We added a feature that allows the user to open all linked files of multiple selected entries by "Open file" option. [#6966](https://github.com/JabRef/jabref/issues/6966)
- We added a keybinding preset for new entries. [#7705](https://github.com/JabRef/jabref/issues/7705)
- We added a select all button for the library import function. [#7786](https://github.com/JabRef/jabref/issues/7786)
- We added a search feature for journal abbreviations. [#7804](https://github.com/JabRef/jabref/pull/7804)
- We added auto-key-generation progress to the background task list. [#7267](https://github.com/JabRef/jabref/issues/72)
- We added the option to write XMP metadata to pdfs from the CLI. [7814](https://github.com/JabRef/jabref/pull/7814)

### Changed

- The export to MS Office XML now exports the author field as `Inventor` if the bibtex entry type is `patent` [#7830](https://github.com/JabRef/jabref/issues/7830)
- We changed the EndNote importer to import the field `label` to the corresponding bibtex field `endnote-label` [forum#2734](https://discourse.jabref.org/t/importing-endnote-label-field-to-jabref-from-xml-file/2734)
- The keywords added via "Manage content selectors" are now displayed in alphabetical order. [#3791](https://github.com/JabRef/jabref/issues/3791)
- We improved the "Find unlinked files" dialog to show import results for each file. [#7209](https://github.com/JabRef/jabref/pull/7209)
- The content of the field `timestamp` is migrated to `creationdate`. In case one configured "udpate timestampe", it is migrated to `modificationdate`. [koppor#130](https://github.com/koppor/jabref/issues/130)
- The JabRef specific meta-data content in the main field such as priorities (prio1, prio2, ...) are migrated to their respective fields. They are removed from the keywords. [#6840](https://github.com/jabref/jabref/issues/6840)
- We fixed an issue where groups generated from authors' last names did not include all entries of the authors' [#5833](https://github.com/JabRef/jabref/issues/5833)
- The export to MS Office XML now uses the month name for the field `MonthAcessed` instead of the two digit number [#7354](https://github.com/JabRef/jabref/issues/7354)
- We included some standalone dialogs from the options menu in the main preference dialog and fixed some visual issues in the preferences dialog. [#7384](https://github.com/JabRef/jabref/pull/7384)
- We improved the linking of the `python3` interpreter via the shebang to dynamically use the systems default Python. Related to [JabRef-Browser-Extension #177](https://github.com/JabRef/JabRef-Browser-Extension/issues/177)
- Automatically found pdf files now have the linking button to the far left and uses a link icon with a plus instead of a briefcase. The file name also has lowered opacity(70%) until added. [#3607](https://github.com/JabRef/jabref/issues/3607)
- We simplified the select entry type form by splitting it into two parts ("Recommended" and "Others") based on internal usage data. [#6730](https://github.com/JabRef/jabref/issues/6730)
- We improved the submenu list by merging the'Remove group' having two options, with or without subgroups. [#4682](https://github.com/JabRef/jabref/issues/4682)
- The export to MS Office XML now uses the month name for the field `Month` instead of the two digit number [forum#2685](https://discourse.jabref.org/t/export-month-as-text-not-number/2685)
- We reintroduced missing default keybindings for new entries. [#7346](https://github.com/JabRef/jabref/issues/7346) [#7439](https://github.com/JabRef/jabref/issues/7439)
- Lists of available fields are now sorted alphabetically. [#7716](https://github.com/JabRef/jabref/issues/7716)
- The tooltip of the search field explaining the search is always shown. [#7279](https://github.com/JabRef/jabref/pull/7279)
- We rewrote the ACM fetcher to adapt to the new interface. [#5804](https://github.com/JabRef/jabref/issues/5804)
- We moved the select/collapse buttons in the unlinked files dialog into a context menu. [#7383](https://github.com/JabRef/jabref/issues/7383)
- We fixed an issue where journal abbreviations containing curly braces were not recognized  [#7773](https://github.com/JabRef/jabref/issues/7773)

### Fixed

- We fixed an isuse where some texts (e.g. descriptionss) in dialogs could not be translated [#7854](https://github.com/JabRef/jabref/issues/7854)
- We fixed an issue where import hangs for ris files with "ER - " [#7737](https://github.com/JabRef/jabref/issues/7737)
- We fixed an issue where getting bibliograhpic data from DOI or another identifer did not respect the library mode (BibTeX/biblatex)[#1018](https://github.com/JabRef/jabref/issues/6267)
- We fixed an issue where importing entries would not respect the library mode (BibTeX/biblatex)[#1018](https://github.com/JabRef/jabref/issues/1018)
- We fixed an issue where an exception occured when importing entries from a web search [#7606](https://github.com/JabRef/jabref/issues/7606)
- We fixed an issue where the table column sort order was not properly stored and resulted in unsorted eports [#7524](https://github.com/JabRef/jabref/issues/7524)
- We fixed an issue where the value of the field `school` or `institution` would be printed twice in the HTML Export [forum#2634](https://discourse.jabref.org/t/problem-with-exporting-techreport-phdthesis-mastersthesis-to-html/2634)
- We fixed an issue preventing to connect to a shared database. [#7570](https://github.com/JabRef/jabref/pull/7570)
- We fixed an issue preventing files from being dragged & dropped into an empty library. [#6851](https://github.com/JabRef/jabref/issues/6851)
- We fixed an issue where double-click onto PDF in file list under the 'General' tab section should just open the file. [#7465](https://github.com/JabRef/jabref/issues/7465)
- We fixed an issue where the dark theme did not extend to a group's custom color picker. [#7481](https://github.com/JabRef/jabref/issues/7481)
- We fixed an issue where choosing the fields on which autocompletion should not work in "Entry editor" preferences had no effect. [#7320](https://github.com/JabRef/jabref/issues/7320)
- We fixed an issue where the "Normalize page numbers" formatter did not replace en-dashes or em-dashes with a hyphen-minus sign. [#7239](https://github.com/JabRef/jabref/issues/7239)
- We fixed an issue with the style of highlighted check boxes while searching in preferences. [#7226](https://github.com/JabRef/jabref/issues/7226)
- We fixed an issue where the option "Move file to file directory" was disabled in the entry editor for all files [#7194](https://github.com/JabRef/jabref/issues/7194)
- We fixed an issue where application dialogs were opening in the wrong display when using multiple screens [#7273](https://github.com/JabRef/jabref/pull/7273)
- We fixed an issue where the "Find unlinked files" dialog would freeze JabRef on importing. [#7205](https://github.com/JabRef/jabref/issues/7205)
- We fixed an issue where the "Find unlinked files" would stop importing when importing a single file failed. [#7206](https://github.com/JabRef/jabref/issues/7206)
- We fixed an issue where JabRef froze for a few seconds in MacOS when DNS resolution timed out. [#7441](https://github.com/JabRef/jabref/issues/7441)
- We fixed an issue where an exception would be displayed for previewing and preferences when a custom theme has been configured but is missing [#7177](https://github.com/JabRef/jabref/issues/7177)
- We fixed an issue where URLs in `file` fields could not be handled on Windows. [#7359](https://github.com/JabRef/jabref/issues/7359)
- We fixed an issue where the regex based file search miss-interpreted specific symbols. [#4342](https://github.com/JabRef/jabref/issues/4342)
- We fixed an issue where the Harvard RTF exporter used the wrong default file extension. [4508](https://github.com/JabRef/jabref/issues/4508)
- We fixed an issue where the Harvard RTF exporter did not use the new authors formatter and therefore did not export "organization" authors correctly. [4508](https://github.com/JabRef/jabref/issues/4508)
- We fixed an issue where the field `urldate` was not exported to the corresponding fields `YearAccessed`, `MonthAccessed`, `DayAccessed` in MS Office XML [#7354](https://github.com/JabRef/jabref/issues/7354)
- We fixed an issue where the password for a shared SQL database was only remembered if it was the same as the username [#6869](https://github.com/JabRef/jabref/issues/6869)
- We fixed an issue where some custom exports did not use the new authors formatter and therefore did not export authors correctly [#7356](https://github.com/JabRef/jabref/issues/7356)
- We fixed an issue where alt+keyboard shortcuts do not work [#6994](https://github.com/JabRef/jabref/issues/6994)
- We fixed an issue about the file link editor did not allow to change the file name according to the default pattern after changing an entry. [#7525](https://github.com/JabRef/jabref/issues/7525)
- We fixed an issue where the file path is invisible in dark theme. [#7382](https://github.com/JabRef/jabref/issues/7382)
- We fixed an issue where the secondary sorting is not working for some special fields. [#7015](https://github.com/JabRef/jabref/issues/7015)
- We fixed an issue where changing the font size makes the font size field too small. [#7085](https://github.com/JabRef/jabref/issues/7085)
- We fixed an issue with TexGroups on Linux systems, where the modification of an aux-file did not trigger an auto-update for TexGroups. Furthermore, the detection of file modifications is now more reliable. [#7412](https://github.com/JabRef/jabref/pull/7412)
- We fixed an issue where the Unicode to Latex formatter produced wrong results for characters with a codepoint higher than Character.MAX_VALUE. [#7387](https://github.com/JabRef/jabref/issues/7387)
- We fixed an issue where a non valid value as font size results in an uncaught exception. [#7415](https://github.com/JabRef/jabref/issues/7415)
- We fixed an issue where "Merge citations" in the Openoffice/Libreoffice integration panel did not have a corresponding opposite. [#7454](https://github.com/JabRef/jabref/issues/7454)
- We fixed an issue where drag and drop of bib files for opening resulted in uncaught exceptions [#7464](https://github.com/JabRef/jabref/issues/7464)
- We fixed an issue where columns shrink in width when we try to enlarge JabRef window. [#6818](https://github.com/JabRef/jabref/issues/6818)
- We fixed an issue where Content selector does not seem to work for custom fields. [#6819](https://github.com/JabRef/jabref/issues/6819)
- We fixed an issue where font size of the preferences dialog does not update with the rest of the GUI. [#7416](https://github.com/JabRef/jabref/issues/7416)
- We fixed an issue in which a linked online file consisting of a web page was saved as an invalid pdf file upon being downloaded. The user is now notified when downloading a linked file results in an HTML file. [#7452](https://github.com/JabRef/jabref/issues/7452)
- We fixed an issue where opening BibTex file (doubleclick) from Folder with spaces not working. [#6487](https://github.com/JabRef/jabref/issues/6487)
- We fixed the header title in the Add Group/Subgroup Dialog box. [#4682](https://github.com/JabRef/jabref/issues/4682)
- We fixed an issue with saving large `.bib` files [#7265](https://github.com/JabRef/jabref/issues/7265)
- We fixed an issue with very large page numbers [#7590](https://github.com/JabRef/jabref/issues/7590)
- We fixed an issue where the file extension is missing on saving the library file on linux [#7451](https://github.com/JabRef/jabref/issues/7451)
- We fixed an issue with opacity of disabled icon-buttons [#7195](https://github.com/JabRef/jabref/issues/7195)
- We fixed an issue where journal abbreviations in UTF-8 were not recognized [#5850](https://github.com/JabRef/jabref/issues/5850)
- We fixed an issue where the article title with curly brackets fails to download the arXiv link (pdf file). [#7633](https://github.com/JabRef/jabref/issues/7633)
- We fixed an issue with toggle of special fields does not work for sorted entries [#7016](https://github.com/JabRef/jabref/issues/7016)
- We fixed an issue with the default path of external application. [#7641](https://github.com/JabRef/jabref/issues/7641)
- We fixed an issue where urls must be embedded in a style tag when importing EndNote style Xml files. Now it can parse url with or without a style tag. [#6199](https://github.com/JabRef/jabref/issues/6199)
- We fixed an issue where the article title with colon fails to download the arXiv link (pdf file). [#7660](https://github.com/JabRef/issues/7660)
- We fixed an issue where the keybinding for delete entry did not work on the main table [7580](https://github.com/JabRef/jabref/pull/7580)
- We fixed an issue where the RFC fetcher is not compatible with the draft [7305](https://github.com/JabRef/jabref/issues/7305)
- We fixed an issue where duplicate files (both file names and contents are the same) is downloaded and add to linked files [#6197](https://github.com/JabRef/jabref/issues/6197)
- We fixed an issue where changing the appearance of the preview tab did not trigger a restart warning. [#5464](https://github.com/JabRef/jabref/issues/5464)
- We fixed an issue where editing "Custom preview style" triggers exception. [#7526](https://github.com/JabRef/jabref/issues/7526)
- We fixed the [SAO/NASA Astrophysics Data System](https://docs.jabref.org/collect/import-using-online-bibliographic-database#sao-nasa-astrophysics-data-system) fetcher. [#7867](https://github.com/JabRef/jabref/pull/7867)
- We fixed an issue where a title with multiple applied formattings in EndNote was not imported correctly [forum#2734](https://discourse.jabref.org/t/importing-endnote-label-field-to-jabref-from-xml-file/2734)
- We fixed an issue where a `report` in EndNote was imported as `article` [forum#2734](https://discourse.jabref.org/t/importing-endnote-label-field-to-jabref-from-xml-file/2734)
- We fixed an issue where the field `publisher` in EndNote was not imported in JabRef [forum#2734](https://discourse.jabref.org/t/importing-endnote-label-field-to-jabref-from-xml-file/2734)

### Removed

- We removed add group button beside the filter group tab. [#4682](https://github.com/JabRef/jabref/issues/4682)

## [5.2] – 2020-12-24

### Added

- We added a validation to check if the current database location is shared, preventing an exception when Pulling Changes From Shared Database. [#6959](https://github.com/JabRef/jabref/issues/6959)
- We added a query parser and mapping layer to enable conversion of queries formulated in simplified lucene syntax by the user into api queries. [#6799](https://github.com/JabRef/jabref/pull/6799)
- We added some basic functionality to customise the look of JabRef by importing a css theme file. [#5790](https://github.com/JabRef/jabref/issues/5790)
- We added connection check function in network preference setting [#6560](https://github.com/JabRef/jabref/issues/6560)
- We added support for exporting to YAML. [#6974](https://github.com/JabRef/jabref/issues/6974)
- We added a DOI format and organization check to detect [American Physical Society](https://journals.aps.org/) journals to copy the article ID to the page field for cases where the page numbers are missing. [#7019](https://github.com/JabRef/jabref/issues/7019)
- We added an error message in the New Entry dialog that is shown in case the fetcher did not find anything . [#7000](https://github.com/JabRef/jabref/issues/7000)
- We added a new formatter to output shorthand month format. [#6579](https://github.com/JabRef/jabref/issues/6579)
- We added support for the new Microsoft Edge browser in all platforms. [#7056](https://github.com/JabRef/jabref/pull/7056)
- We reintroduced emacs/bash-like keybindings. [#6017](https://github.com/JabRef/jabref/issues/6017)
- We added a feature to provide automated cross library search using a cross library query language. This provides support for the search step of systematic literature reviews (SLRs). [koppor#369](https://github.com/koppor/jabref/issues/369)

### Changed

- We changed the default preferences for OpenOffice/LibreOffice integration to automatically sync the bibliography when inserting new citations in a OpenOffic/LibreOffice document. [#6957](https://github.com/JabRef/jabref/issues/6957)
- We restructured the 'File' tab and extracted some parts into the 'Linked files' tab [#6779](https://github.com/JabRef/jabref/pull/6779)
- JabRef now offers journal lists from <https://abbrv.jabref.org>. JabRef the lists which use a dot inside the abbreviations. [#5749](https://github.com/JabRef/jabref/pull/5749)
- We removed two useless preferences in the groups preferences dialog. [#6836](https://github.com/JabRef/jabref/pull/6836)
- Synchronization of SpecialFields to keywords is now disabled by default. [#6621](https://github.com/JabRef/jabref/issues/6621)
- JabRef no longer opens the entry editor with the first entry on startup [#6855](https://github.com/JabRef/jabref/issues/6855)
- We completed the rebranding of `bibtexkey` as `citationkey` which was started in JabRef 5.1.
- JabRef no longer opens the entry editor with the first entry on startup [#6855](https://github.com/JabRef/jabref/issues/6855)
- Fetch by ID: (long) "SAO/NASA Astrophysics Data System" replaced by (short) "SAO/NASA ADS" [#6876](https://github.com/JabRef/jabref/pull/6876)
- We changed the title of the window "Manage field names and content" to have the same title as the corresponding menu item [#6895](https://github.com/JabRef/jabref/pull/6895)
- We renamed the menus "View -> Previous citation style" and "View -> Next citation style" into "View -> Previous preview style" and "View -> Next preview style" and renamed the "Preview" style to "Customized preview style". [#6899](https://github.com/JabRef/jabref/pull/6899)
- We changed the default preference option "Search and store files relative to library file location" to on, as this seems to be a more intuitive behaviour. [#6863](https://github.com/JabRef/jabref/issues/6863)
- We changed the title of the window  "Manage field names and content":  to have the same title as the corresponding menu item  [#6895](https://github.com/JabRef/jabref/pull/6895)
- We improved the detection of "short" DOIs [6880](https://github.com/JabRef/jabref/issues/6880)
- We improved the duplicate detection when identifiers like DOI or arxiv are semantiaclly the same, but just syntactically differ (e.g. with or without http(s):// prefix). [#6707](https://github.com/JabRef/jabref/issues/6707)
- We improved JabRef start up time [6057](https://github.com/JabRef/jabref/issues/6057)
- We changed in the group interface "Generate groups from keywords in a BibTeX field" by "Generate groups from keywords in the following field". [#6983](https://github.com/JabRef/jabref/issues/6983)
- We changed the name of a group type from "Searching for keywords" to "Searching for a keyword". [6995](https://github.com/JabRef/jabref/pull/6995)
- We changed the way JabRef displays the title of a tab and of the window. [4161](https://github.com/JabRef/jabref/issues/4161)
- We changed connect timeouts for server requests to 30 seconds in general and 5 seconds for GROBID server (special) and improved user notifications on connection issues. [7026](https://github.com/JabRef/jabref/pull/7026)
- We changed the order of the library tab context menu items. [#7171](https://github.com/JabRef/jabref/issues/7171)
- We changed the way linked files are opened on Linux to use the native openFile method, compatible with confined  packages. [7037](https://github.com/JabRef/jabref/pull/7037)
- We refined the entry preview to show the full names of authors and editors, to list the editor only if no author is present, have the year earlier. [#7083](https://github.com/JabRef/jabref/issues/7083)

### Fixed

- We fixed an issue changing the icon link_variation_off that is not meaningful. [#6834](https://github.com/JabRef/jabref/issues/6834)
- We fixed an issue where the `.sav` file was not deleted upon exiting JabRef. [#6109](https://github.com/JabRef/jabref/issues/6109)
- We fixed a linked identifier icon inconsistency. [#6705](https://github.com/JabRef/jabref/issues/6705)
- We fixed the wrong behavior that font size changes are not reflected in dialogs. [#6039](https://github.com/JabRef/jabref/issues/6039)
- We fixed the failure to Copy citation key and link. [#5835](https://github.com/JabRef/jabref/issues/5835)
- We fixed an issue where the sort order of the entry table was reset after a restart of JabRef. [#6898](https://github.com/JabRef/jabref/pull/6898)
- We fixed an issue where no longer a warning was displayed when inserting references into LibreOffice with an invalid "ReferenceParagraphFormat". [#6907](https://github.com/JabRef/jabref/pull/60907).
- We fixed an issue where a selected field was not removed after the first click in the custom entry types dialog. [#6934](https://github.com/JabRef/jabref/issues/6934)
- We fixed an issue where a remove icon was shown for standard entry types in the custom entry types dialog. [#6906](https://github.com/JabRef/jabref/issues/6906)
- We fixed an issue where it was impossible to connect to OpenOffice/LibreOffice on Mac OSX. [#6970](https://github.com/JabRef/jabref/pull/6970)
- We fixed an issue with the python script used by browser plugins that failed to locate JabRef if not installed in its default location. [#6963](https://github.com/JabRef/jabref/pull/6963/files)
- We fixed an issue where spaces and newlines in an isbn would generate an exception. [#6456](https://github.com/JabRef/jabref/issues/6456)
- We fixed an issue where identity column header had incorrect foreground color in the  Dark theme. [#6796](https://github.com/JabRef/jabref/issues/6796)
- We fixed an issue where the RIS exporter added extra blank lines.[#7007](https://github.com/JabRef/jabref/pull/7007/files)
- We fixed an issue where clicking on Collapse All button in the Search for Unlinked Local Files expanded the directory structure erroneously [#6848](https://github.com/JabRef/jabref/issues/6848)
- We fixed an issue, when pulling changes from shared database via shortcut caused creation of a new tech report [6867](https://github.com/JabRef/jabref/issues/6867)
- We fixed an issue where the JabRef GUI does not highlight the "All entries" group on start-up [#6691](https://github.com/JabRef/jabref/issues/6691)
- We fixed an issue where a custom dark theme was not applied to the entry preview tab [7068](https://github.com/JabRef/jabref/issues/7068)
- We fixed an issue where modifications to the Custom preview layout in the preferences were not saved [#6447](https://github.com/JabRef/jabref/issues/6447)
- We fixed an issue where errors from imports were not shown to the user [#7084](https://github.com/JabRef/jabref/pull/7084)
- We fixed an issue where the EndNote XML Import would fail on empty keywords tags [forum#2387](https://discourse.jabref.org/t/importing-in-unknown-format-fails-to-import-xml-library-from-bookends-export/2387)
- We fixed an issue where the color of groups of type "free search expression" not persisting after restarting the application [#6999](https://github.com/JabRef/jabref/issues/6999)
- We fixed an issue where modifications in the source tab where not saved without switching to another field before saving the library [#6622](https://github.com/JabRef/jabref/issues/6622)
- We fixed an issue where the "Document Viewer" did not show the first page of the opened pdf document and did not show the correct total number of pages [#7108](https://github.com/JabRef/jabref/issues/7108)
- We fixed an issue where the context menu was not updated after a file link was changed. [#5777](https://github.com/JabRef/jabref/issues/5777)
- We fixed an issue where the password for a shared SQL database was not remembered [#6869](https://github.com/JabRef/jabref/issues/6869)
- We fixed an issue where newly added entires were not synced to a shared SQL database [#7176](https://github.com/JabRef/jabref/issues/7176)
- We fixed an issue where the PDF-Content importer threw an exception when no DOI number is present at the first page of the PDF document [#7203](https://github.com/JabRef/jabref/issues/7203)
- We fixed an issue where groups created from aux files did not update on file changes [#6394](https://github.com/JabRef/jabref/issues/6394)
- We fixed an issue where authors that only have last names were incorrectly identified as institutes when generating citation keys [#7199](https://github.com/JabRef/jabref/issues/7199)
- We fixed an issue where institutes were incorrectly identified as universities when generating citation keys [#6942](https://github.com/JabRef/jabref/issues/6942)

### Removed

- We removed the Google Scholar fetcher and the ACM fetcher do not work due to traffic limitations [#6369](https://github.com/JabRef/jabref/issues/6369)
- We removed the menu entry "Manage external file types" because it's already in 'Preferences' dialog [#6991](https://github.com/JabRef/jabref/issues/6991)
- We removed the integrity check "Abbreviation detected" for the field journal/journaltitle in the entry editor [#3925](https://github.com/JabRef/jabref/issues/3925)

## [5.1] – 2020-08-30

### Added

- We added a new fetcher to enable users to search mEDRA DOIs [#6602](https://github.com/JabRef/jabref/issues/6602)
- We added a new fetcher to enable users to search "[Collection of Computer Science Bibliographies](https://liinwww.ira.uka.de/bibliography/index.html)". [#6638](https://github.com/JabRef/jabref/issues/6638)
- We added default values for delimiters in Add Subgroup window [#6624](https://github.com/JabRef/jabref/issues/6624)
- We improved responsiveness of general fields specification dialog window. [#6643](https://github.com/JabRef/jabref/issues/6604)
- We added support for importing ris file and load DOI [#6530](https://github.com/JabRef/jabref/issues/6530)
- We added the Library properties to a context menu on the library tabs [#6485](https://github.com/JabRef/jabref/issues/6485)
- We added a new field in the preferences in 'BibTeX key generator' for unwanted characters that can be user-specified. [#6295](https://github.com/JabRef/jabref/issues/6295)
- We added support for searching ShortScience for an entry through the user's browser. [#6018](https://github.com/JabRef/jabref/pull/6018)
- We updated EditionChecker to permit edition to start with a number. [#6144](https://github.com/JabRef/jabref/issues/6144)
- We added tooltips for most fields in the entry editor containing a short description. [#5847](https://github.com/JabRef/jabref/issues/5847)
- We added support for basic markdown in custom formatted previews [#6194](https://github.com/JabRef/jabref/issues/6194)
- We now show the number of items found and selected to import in the online search dialog. [#6248](https://github.com/JabRef/jabref/pull/6248)
- We created a new install screen for macOS. [#5759](https://github.com/JabRef/jabref/issues/5759)
- We added a new integrity check for duplicate DOIs. [koppor#339](https://github.com/koppor/jabref/issues/339)
- We implemented an option to download fulltext files while importing. [#6381](https://github.com/JabRef/jabref/pull/6381)
- We added a progress-indicator showing the average progress of background tasks to the toolbar. Clicking it reveals a pop-over with a list of running background tasks. [6443](https://github.com/JabRef/jabref/pull/6443)
- We fixed the bug when strike the delete key in the text field. [#6421](https://github.com/JabRef/jabref/issues/6421)
- We added a BibTex key modifier for truncating strings. [#3915](https://github.com/JabRef/jabref/issues/3915)
- We added support for jumping to target entry when typing letter/digit after sorting a column in maintable [#6146](https://github.com/JabRef/jabref/issues/6146)
- We added a new fetcher to enable users to search all available E-Libraries simultaneously. [koppor#369](https://github.com/koppor/jabref/issues/369)
- We added the field "entrytype" to the export sort criteria [#6531](https://github.com/JabRef/jabref/pull/6531)
- We added the possibility to change the display order of the fields in the entry editor. The order can now be configured using drag and drop in the "Customize entry types" dialog [#6152](https://github.com/JabRef/jabref/pull/6152)
- We added native support for biblatex-software [#6574](https://github.com/JabRef/jabref/issues/6574)
- We added a missing restart warning for AutoComplete in the preferences dialog. [#6351](https://github.com/JabRef/jabref/issues/6351)
- We added a note to the citation key pattern preferences dialog as a temporary workaround for a JavaFX bug, about committing changes in a table cell, if the focus is lost. [#5825](https://github.com/JabRef/jabref/issues/5825)
- We added support for customized fallback fields in bracketed patterns. [#7111](https://github.com/JabRef/jabref/issues/7111)

### Changed

- We improved the arXiv fetcher. Now it should find entries even more reliably and does no longer include the version (e.g `v1`) in the `eprint` field. [forum#1941](https://discourse.jabref.org/t/remove-version-in-arxiv-import/1941)
- We moved the group search bar and the button "New group" from bottom to top position to make it more prominent. [#6112](https://github.com/JabRef/jabref/pull/6112)
- When JabRef finds a `.sav` file without changes, there is no dialog asking for acceptance of changes anymore.
- We changed the buttons for import/export/show all/reset of preferences to smaller icon buttons in the preferences dialog. [#6130](https://github.com/JabRef/jabref/pull/6130)
- We moved the functionality "Manage field names & content" from the "Library" menu to the "Edit" menu, because it affects the selected entries and not the whole library
- We merged the functionality "Append contents from a BibTeX library into the currently viewed library" into the "Import into database" functionality. Fixes [#6049](https://github.com/JabRef/jabref/issues/6049).
- We changed the directory where fulltext downloads are stored to the directory set in the import-tab in preferences. [#6381](https://github.com/JabRef/jabref/pull/6381)
- We improved the error message for invalid jstyles. [#6303](https://github.com/JabRef/jabref/issues/6303)
- We changed the section name of 'Advanced' to 'Network' in the preferences and removed some obsolete options.[#6489](https://github.com/JabRef/jabref/pull/6489)
- We improved the context menu of the column "Linked identifiers" of the main table, by truncating their texts, if they are too long. [#6499](https://github.com/JabRef/jabref/issues/6499)
- We merged the main table tabs in the preferences dialog. [#6518](https://github.com/JabRef/jabref/pull/6518)
- We changed the command line option 'generateBibtexKeys' to the more generic term 'generateCitationKeys' while the short option remains 'g'.[#6545](https://github.com/JabRef/jabref/pull/6545)
- We improved the "Possible duplicate entries" window to remember its size and position throughout a session. [#6582](https://github.com/JabRef/jabref/issues/6582)
- We divided the toolbar into small parts, so if the application window is to small, only a part of the toolbar is moved into the chevron popup. [#6682](https://github.com/JabRef/jabref/pull/6682)
- We changed the layout for of the buttons in the Open Office side panel to ensure that the button text is always visible, specially when resizing. [#6639](https://github.com/JabRef/jabref/issues/6639)
- We merged the two new library commands in the file menu to one which always creates a new library in the default library mode. [#6359](https://github.com/JabRef/jabref/pull/6539#issuecomment-641056536)

### Fixed

- We fixed an issue where entry preview tab has no name in drop down list. [#6591](https://github.com/JabRef/jabref/issues/6591)
- We fixed to only search file links in the BIB file location directory when preferences has corresponding checkbox checked. [#5891](https://github.com/JabRef/jabref/issues/5891)
- We fixed wrong button order (Apply and Cancel) in ManageProtectedTermsDialog.
- We fixed an issue with incompatible characters at BibTeX key [#6257](https://github.com/JabRef/jabref/issues/6257)
- We fixed an issue where dash (`-`) was reported as illegal BibTeX key [#6295](https://github.com/JabRef/jabref/issues/6295)
- We greatly improved the performance of the overall application and many operations. [#5071](https://github.com/JabRef/jabref/issues/5071)
- We fixed an issue where sort by priority was broken. [#6222](https://github.com/JabRef/jabref/issues/6222)
- We fixed an issue where opening a library from the recent libraries menu was not possible. [#5939](https://github.com/JabRef/jabref/issues/5939)
- We fixed an issue with inconsistent capitalization of file extensions when downloading files. [#6115](https://github.com/JabRef/jabref/issues/6115)
- We fixed the display of language and encoding in the preferences dialog. [#6130](https://github.com/JabRef/jabref/pull/6130)
- Now the link and/or the link description in the column "linked files" of the main table gets truncated or wrapped, if too long, otherwise display issues arise. [#6178](https://github.com/JabRef/jabref/issues/6178)
- We fixed the issue that groups panel does not keep size when resizing window. [#6180](https://github.com/JabRef/jabref/issues/6180)
- We fixed an error that sometimes occurred when using the context menu. [#6085](https://github.com/JabRef/jabref/issues/6085)
- We fixed an issue where search full-text documents downloaded files with same name, overwriting existing files. [#6174](https://github.com/JabRef/jabref/pull/6174)
- We fixed an issue when importing into current library an erroneous message "import cancelled" is displayed even though import is successful. [#6266](https://github.com/JabRef/jabref/issues/6266)
- We fixed an issue where custom jstyles for Open/LibreOffice where not saved correctly. [#6170](https://github.com/JabRef/jabref/issues/6170)
- We fixed an issue where the INSPIRE fetcher was no longer working [#6229](https://github.com/JabRef/jabref/issues/6229)
- We fixed an issue where custom exports with an uppercase file extension could not be selected for "Copy...-> Export to Clipboard" [#6285](https://github.com/JabRef/jabref/issues/6285)
- We fixed the display of icon both in the main table and linked file editor. [#6169](https://github.com/JabRef/jabref/issues/6169)
- We fixed an issue where the windows installer did not create an entry in the start menu [bug report in the forum](https://discourse.jabref.org/t/error-while-fetching-from-doi/2018/3)
- We fixed an issue where only the field `abstract` and `comment` were declared as multiline fields. Other fields can now be configured in the preferences using "Do not wrap the following fields when saving" [4373](https://github.com/JabRef/jabref/issues/4373)
- We fixed an issue where JabRef switched to discrete graphics under macOS [#5935](https://github.com/JabRef/jabref/issues/5935)
- We fixed an issue where the Preferences entry preview will be unexpected modified leads to Value too long exception [#6198](https://github.com/JabRef/jabref/issues/6198)
- We fixed an issue where custom jstyles for Open/LibreOffice would only be valid if a layout line for the entry type `default` was at the end of the layout section [#6303](https://github.com/JabRef/jabref/issues/6303)
- We fixed an issue where a new entry is not shown in the library if a search is active [#6297](https://github.com/JabRef/jabref/issues/6297)
- We fixed an issue where long directory names created from patterns could create an exception. [#3915](https://github.com/JabRef/jabref/issues/3915)
- We fixed an issue where sort on numeric cases was broken. [#6349](https://github.com/JabRef/jabref/issues/6349)
- We fixed an issue where year and month fields were not cleared when converting to biblatex [#6224](https://github.com/JabRef/jabref/issues/6224)
- We fixed an issue where an "Not on FX thread" exception occured when saving on linux [#6453](https://github.com/JabRef/jabref/issues/6453)
- We fixed an issue where the library sort order was lost. [#6091](https://github.com/JabRef/jabref/issues/6091)
- We fixed an issue where brackets in regular expressions were not working. [6469](https://github.com/JabRef/jabref/pull/6469)
- We fixed an issue where multiple background task popups stacked over each other.. [#6472](https://github.com/JabRef/jabref/issues/6472)
- We fixed an issue where LaTeX citations for specific commands (\autocites) of biblatex-mla were not recognized. [#6476](https://github.com/JabRef/jabref/issues/6476)
- We fixed an issue where drag and drop was not working on empty database. [#6487](https://github.com/JabRef/jabref/issues/6487)
- We fixed an issue where the name fields were not updated after the preferences changed. [#6515](https://github.com/JabRef/jabref/issues/6515)
- We fixed an issue where "null" appeared in generated BibTeX keys. [#6459](https://github.com/JabRef/jabref/issues/6459)
- We fixed an issue where the authors' names were incorrectly displayed in the authors' column when they were bracketed. [#6465](https://github.com/JabRef/jabref/issues/6465) [#6459](https://github.com/JabRef/jabref/issues/6459)
- We fixed an issue where importing certain unlinked files would result in an exception [#5815](https://github.com/JabRef/jabref/issues/5815)
- We fixed an issue where downloaded files would be moved to a directory named after the citationkey when no file directory pattern is specified [#6589](https://github.com/JabRef/jabref/issues/6589)
- We fixed an issue with the creation of a group of cited entries which incorrectly showed the message that the library had been modified externally whenever saving the library. [#6420](https://github.com/JabRef/jabref/issues/6420)
- We fixed an issue with the creation of a group of cited entries. Now the file path to an aux file gets validated. [#6585](https://github.com/JabRef/jabref/issues/6585)
- We fixed an issue on Linux systems where the application would crash upon inotify failure. Now, the user is prompted with a warning, and given the choice to continue the session. [#6073](https://github.com/JabRef/jabref/issues/6073)
- We moved the search modifier buttons into the search bar, as they were not accessible, if autocompletion was disabled. [#6625](https://github.com/JabRef/jabref/issues/6625)
- We fixed an issue about duplicated group color indicators [#6175](https://github.com/JabRef/jabref/issues/6175)
- We fixed an issue where entries with the entry type Misc from an imported aux file would not be saved correctly to the bib file on disk [#6405](https://github.com/JabRef/jabref/issues/6405)
- We fixed an issue where percent sign ('%') was not formatted properly by the HTML formatter [#6753](https://github.com/JabRef/jabref/issues/6753)
- We fixed an issue with the [SAO/NASA Astrophysics Data System](https://docs.jabref.org/collect/import-using-online-bibliographic-database/ads) fetcher where `\textbackslash` appeared at the end of the abstract.
- We fixed an issue with the Science Direct fetcher where PDFs could not be downloaded. Fixes [#5860](https://github.com/JabRef/jabref/issues/5860)
- We fixed an issue with the Library of Congress importer.
- We fixed the [link to the external libraries listing](https://github.com/JabRef/jabref/blob/master/external-libraries.md) in the about dialog
- We fixed an issue regarding pasting on Linux. [#6293](https://github.com/JabRef/jabref/issues/6293)

### Removed

- We removed the option of the "enforce legal key". [#6295](https://github.com/JabRef/jabref/issues/6295)
- We removed the obsolete `External programs / Open PDF` section in the preferences, as the default application to open PDFs is now set in the `Manage external file types` dialog. [#6130](https://github.com/JabRef/jabref/pull/6130)
- We removed the option to configure whether a `.bib.bak` file should be generated upon save. It is now always enabled. Documentation at <https://docs.jabref.org/general/autosave>. [#6092](https://github.com/JabRef/jabref/issues/6092)
- We removed the built-in list of IEEE journal abbreviations using BibTeX strings. If you still want to use them, you have to download them separately from <https://abbrv.jabref.org>.

## [5.0] – 2020-03-06

### Changed

- Added browser integration to the snap package for firefox/chromium browsers. [#6062](https://github.com/JabRef/jabref/pull/6062)
- We reintroduced the possibility to extract references from plain text (using [GROBID](https://grobid.readthedocs.io/en/latest/)). [#5614](https://github.com/JabRef/jabref/pull/5614)
- We changed the open office panel to show buttons in rows of three instead of going straight down to save space as the button expanded out to take up unnecessary horizontal space. [#5479](https://github.com/JabRef/jabref/issues/5479)
- We cleaned up the group add/edit dialog. [#5826](https://github.com/JabRef/jabref/pull/5826)
- We reintroduced the index column. [#5844](https://github.com/JabRef/jabref/pull/5844)
- Filenames of external files can no longer contain curly braces. [#5926](https://github.com/JabRef/jabref/pull/5926)
- We made the filters more easily accessible in the integrity check dialog. [#5955](https://github.com/JabRef/jabref/pull/5955)
- We reimplemented and improved the dialog "Customize entry types". [#4719](https://github.com/JabRef/jabref/issues/4719)
- We added an [American Physical Society](https://journals.aps.org/) fetcher. [#818](https://github.com/JabRef/jabref/issues/818)
- We added possibility to enable/disable items quantity in groups. [#6042](https://github.com/JabRef/jabref/issues/6042)

### Fixed

- We fixed an issue where the command line console was always opened in the background. [#5474](https://github.com/JabRef/jabref/issues/5474)
- We fixed and issue where pdf files will not open under some KDE linux distributions when using okular. [#5253](https://github.com/JabRef/jabref/issues/5253)
- We fixed an issue where the Medline fetcher was only working when JabRef was running from source. [#5645](https://github.com/JabRef/jabref/issues/5645)
- We fixed some visual issues in the dark theme. [#5764](https://github.com/JabRef/jabref/pull/5764) [#5753](https://github.com/JabRef/jabref/issues/5753)
- We fixed an issue where non-default previews didn't handle unicode characters. [#5779](https://github.com/JabRef/jabref/issues/5779)
- We improved the performance, especially changing field values in the entry should feel smoother now. [#5843](https://github.com/JabRef/jabref/issues/5843)
- We fixed an issue where the ampersand character wasn't rendering correctly on previews. [#3840](https://github.com/JabRef/jabref/issues/3840)
- We fixed an issue where an erroneous "The library has been modified by another program" message was shown when saving. [#4877](https://github.com/JabRef/jabref/issues/4877)
- We fixed an issue where the file extension was missing after downloading a file (we now fall-back to pdf). [#5816](https://github.com/JabRef/jabref/issues/5816)
- We fixed an issue where cleaning up entries broke web URLs, if "Make paths of linked files relative (if possible)" was enabled, which resulted in various other issues subsequently. [#5861](https://github.com/JabRef/jabref/issues/5861)
- We fixed an issue where the tab "Required fields" of the entry editor did not show all required fields, if at least two of the defined required fields are linked with a logical or. [#5859](https://github.com/JabRef/jabref/issues/5859)
- We fixed several issues concerning managing external file types: Now everything is usable and fully functional. Previously, there were problems with the radio buttons, with saving the settings and with loading an input field value. Furthermore, different behavior for Windows and other operating systems was given, which was unified as well. [#5846](https://github.com/JabRef/jabref/issues/5846)
- We fixed an issue where entries containing Unicode charaters were not parsed correctly [#5899](https://github.com/JabRef/jabref/issues/5899)
- We fixed an issue where an entry containing an external filename with curly braces could not be saved. Curly braces are now longer allowed in filenames. [#5899](https://github.com/JabRef/jabref/issues/5899)
- We fixed an issue where changing the type of an entry did not update the main table [#5906](https://github.com/JabRef/jabref/issues/5906)
- We fixed an issue in the optics of the library properties, that cropped the dialog on scaled displays. [#5969](https://github.com/JabRef/jabref/issues/5969)
- We fixed an issue where changing the type of an entry did not update the main table. [#5906](https://github.com/JabRef/jabref/issues/5906)
- We fixed an issue where opening a library from the recent libraries menu was not possible. [#5939](https://github.com/JabRef/jabref/issues/5939)
- We fixed an issue where the most bottom group in the list got lost, if it was dragged on itself. [#5983](https://github.com/JabRef/jabref/issues/5983)
- We fixed an issue where changing entry type doesn't always work when biblatex source is shown. [#5905](https://github.com/JabRef/jabref/issues/5905)
- We fixed an issue where the group and the link column were not updated after changing the entry in the main table. [#5985](https://github.com/JabRef/jabref/issues/5985)
- We fixed an issue where reordering the groups was not possible after inserting an article. [#6008](https://github.com/JabRef/jabref/issues/6008)
- We fixed an issue where citation styles except the default "Preview" could not be used. [#56220](https://github.com/JabRef/jabref/issues/5622)
- We fixed an issue where a warning was displayed when the title content is made up of two sentences. [#5832](https://github.com/JabRef/jabref/issues/5832)
- We fixed an issue where an exception was thrown when adding a save action without a selected formatter in the library properties [#6069](https://github.com/JabRef/jabref/issues/6069)
- We fixed an issue where JabRef's icon was missing in the Export to clipboard Dialog. [#6286](https://github.com/JabRef/jabref/issues/6286)
- We fixed an issue when an "Abstract field" was duplicating text, when importing from RIS file (Neurons) [#6065](https://github.com/JabRef/jabref/issues/6065)
- We fixed an issue where adding the addition of a new entry was not completely validated [#6370](https://github.com/JabRef/jabref/issues/6370)
- We fixed an issue where the blue and red text colors in the Merge entries dialog were not quite visible [#6334](https://github.com/JabRef/jabref/issues/6334)
- We fixed an issue where underscore character was removed from the file name in the Recent Libraries list in File menu [#6383](https://github.com/JabRef/jabref/issues/6383)
- We fixed an issue where few keyboard shortcuts regarding new entries were missing [#6403](https://github.com/JabRef/jabref/issues/6403)

### Removed

- Ampersands are no longer escaped by default in the `bib` file. If you want to keep the current behaviour, you can use the new "Escape Ampersands" formatter as a save action. [#5869](https://github.com/JabRef/jabref/issues/5869)
- The "Merge Entries" entry was removed from the Quality Menu. Users should use the right-click menu instead. [#6021](https://github.com/JabRef/jabref/pull/6021)

## [5.0-beta] – 2019-12-15

### Changed

- We added a short DOI field formatter which shortens DOI to more human-readable form. [koppor#343](https://github.com/koppor/jabref/issues/343)
- We improved the display of group memberships by adding multiple colored bars if the entry belongs to more than one group. [#4574](https://github.com/JabRef/jabref/issues/4574)
- We added an option to show the preview as an extra tab in the entry editor (instead of in a split view). [#5244](https://github.com/JabRef/jabref/issues/5244)
- A custom Open/LibreOffice jstyle file now requires a layout line for the entry type `default` [#5452](https://github.com/JabRef/jabref/issues/5452)
- The entry editor is now open by default when JabRef starts up. [#5460](https://github.com/JabRef/jabref/issues/5460)
- Customized entry types are now serialized in alphabetical order in the bib file.
- We added a new ADS fetcher to use the new ADS API. [#4949](https://github.com/JabRef/jabref/issues/4949)
- We added support of the [X11 primary selection](https://unix.stackexchange.com/a/139193/18033) [#2389](https://github.com/JabRef/jabref/issues/2389)
- We added support to switch between biblatex and bibtex library types. [#5550](https://github.com/JabRef/jabref/issues/5550)
- We changed the save action buttons to be easier to understand. [#5565](https://github.com/JabRef/jabref/issues/5565)
- We made the columns for groups, files and uri in the main table reorderable and merged the clickable icon columns for uri, url, doi and eprint. [#5544](https://github.com/JabRef/jabref/pull/5544)
- We reduced the number of write actions performed when autosave is enabled [#5679](https://github.com/JabRef/jabref/issues/5679)
- We made the column sort order in the main table persistent [#5730](https://github.com/JabRef/jabref/pull/5730)
- When an entry is modified on disk, the change dialog now shows the merge dialog to highlight the changes [#5688](https://github.com/JabRef/jabref/pull/5688)

### Fixed

- Inherit fields from cross-referenced entries as specified by biblatex. [#5045](https://github.com/JabRef/jabref/issues/5045)
- We fixed an issue where it was no longer possible to connect to LibreOffice. [#5261](https://github.com/JabRef/jabref/issues/5261)
- The "All entries group" is no longer shown when no library is open.
- We fixed an exception which occurred when closing JabRef. [#5348](https://github.com/JabRef/jabref/issues/5348)
- We fixed an issue where JabRef reports incorrectly about customized entry types. [#5332](https://github.com/JabRef/jabref/issues/5332)
- We fixed a few problems that prevented JabFox to communicate with JabRef. [#4737](https://github.com/JabRef/jabref/issues/4737) [#4303](https://github.com/JabRef/jabref/issues/4303)
- We fixed an error where the groups containing an entry loose their highlight color when scrolling. [#5022](https://github.com/JabRef/jabref/issues/5022)
- We fixed an error where scrollbars were not shown. [#5374](https://github.com/JabRef/jabref/issues/5374)
- We fixed an error where an exception was thrown when merging entries. [#5169](https://github.com/JabRef/jabref/issues/5169)
- We fixed an error where certain metadata items were not serialized alphabetically.
- After assigning an entry to a group, the item count is now properly colored to reflect the new membership of the entry. [#3112](https://github.com/JabRef/jabref/issues/3112)
- The group panel is now properly updated when switching between libraries (or when closing/opening one). [#3142](https://github.com/JabRef/jabref/issues/3142)
- We fixed an error where the number of matched entries shown in the group pane was not updated correctly. [#4441](https://github.com/JabRef/jabref/issues/4441)
- We fixed an error where the wrong file is renamed and linked when using the "Copy, rename and link" action. [#5653](https://github.com/JabRef/jabref/issues/5653)
- We fixed a "null" error when writing XMP metadata. [#5449](https://github.com/JabRef/jabref/issues/5449)
- We fixed an issue where empty keywords lead to a strange display of automatic keyword groups. [#5333](https://github.com/JabRef/jabref/issues/5333)
- We fixed an error where the default color of a new group was white instead of dark gray. [#4868](https://github.com/JabRef/jabref/issues/4868)
- We fixed an issue where the first field in the entry editor got the focus while performing a different action (like searching). [#5084](https://github.com/JabRef/jabref/issues/5084)
- We fixed an issue where multiple entries were highlighted in the web search result after scrolling. [#5035](https://github.com/JabRef/jabref/issues/5035)
- We fixed an issue where the hover indication in the web search pane was not working. [#5277](https://github.com/JabRef/jabref/issues/5277)
- We fixed an error mentioning "javafx.controls/com.sun.javafx.scene.control" that was thrown when interacting with the toolbar.
- We fixed an error where a cleared search was restored after switching libraries. [#4846](https://github.com/JabRef/jabref/issues/4846)
- We fixed an exception which occurred when trying to open a non-existing file from the "Recent files"-menu [#5334](https://github.com/JabRef/jabref/issues/5334)
- We fixed an issues where the search highlight in the entry preview did not worked. [#5069](https://github.com/JabRef/jabref/issues/5069)
- The context menu for fields in the entry editor is back. [#5254](https://github.com/JabRef/jabref/issues/5254)
- We fixed an exception which occurred when trying to open a non-existing file from the "Recent files"-menu [#5334](https://github.com/JabRef/jabref/issues/5334)
- We fixed a problem where the "editor" information has been duplicated during saving a .bib-Database. [#5359](https://github.com/JabRef/jabref/issues/5359)
- We re-introduced the feature to switch between different preview styles. [#5221](https://github.com/JabRef/jabref/issues/5221)
- We fixed various issues (including [#5263](https://github.com/JabRef/jabref/issues/5263)) related to copying entries to the clipboard
- We fixed some display errors in the preferences dialog and replaced some of the controls [#5033](https://github.com/JabRef/jabref/pull/5033) [#5047](https://github.com/JabRef/jabref/pull/5047) [#5062](https://github.com/JabRef/jabref/pull/5062) [#5141](https://github.com/JabRef/jabref/pull/5141) [#5185](https://github.com/JabRef/jabref/pull/5185) [#5265](https://github.com/JabRef/jabref/pull/5265) [#5315](https://github.com/JabRef/jabref/pull/5315) [#5360](https://github.com/JabRef/jabref/pull/5360)
- We fixed an exception which occurred when trying to import entries without an open library. [#5447](https://github.com/JabRef/jabref/issues/5447)
- The "Automatically set file links" feature now follows symbolic links. [#5664](https://github.com/JabRef/jabref/issues/5664)
- After successful import of one or multiple bib entries the main table scrolls to the first imported entry [#5383](https://github.com/JabRef/jabref/issues/5383)
- We fixed an exception which occurred when an invalid jstyle was loaded. [#5452](https://github.com/JabRef/jabref/issues/5452)
- We fixed an issue where the command line arguments `importBibtex` and `importToOpen` did not import into the currently open library, but opened a new one. [#5537](https://github.com/JabRef/jabref/issues/5537)
- We fixed an error where the preview theme did not adapt to the "Dark" mode [#5463](https://github.com/JabRef/jabref/issues/5463)
- We fixed an issue where multiple entries were allowed in the "crossref" field [#5284](https://github.com/JabRef/jabref/issues/5284)
- We fixed an issue where the merge dialog showed the wrong text colour in "Dark" mode [#5516](https://github.com/JabRef/jabref/issues/5516)
- We fixed visibility issues with the scrollbar and group selection highlight in "Dark" mode, and enabled "Dark" mode for the OpenOffice preview in the style selection window. [#5522](https://github.com/JabRef/jabref/issues/5522)
- We fixed an issue where the author field was not correctly parsed during bibtex key-generation. [#5551](https://github.com/JabRef/jabref/issues/5551)
- We fixed an issue where notifications where shown during autosave. [#5555](https://github.com/JabRef/jabref/issues/5555)
- We fixed an issue where the side pane was not remembering its position. [#5615](https://github.com/JabRef/jabref/issues/5615)
- We fixed an issue where JabRef could not interact with [Oracle XE](https://www.oracle.com/de/database/technologies/appdev/xe.html) in the [shared SQL database setup](https://docs.jabref.org/collaborative-work/sqldatabase).
- We fixed an issue where the toolbar icons were hidden on smaller screens.
- We fixed an issue where renaming referenced files for bib entries with long titles was not possible. [#5603](https://github.com/JabRef/jabref/issues/5603)
- We fixed an issue where a window which is on an external screen gets unreachable when external screen is removed. [#5037](https://github.com/JabRef/jabref/issues/5037)
- We fixed a bug where the selection of groups was lost after drag and drop. [#2868](https://github.com/JabRef/jabref/issues/2868)
- We fixed an issue where the custom entry types didn't show the correct display name [#5651](https://github.com/JabRef/jabref/issues/5651)

### Removed

- We removed some obsolete notifications. [#5555](https://github.com/JabRef/jabref/issues/5555)
- We removed an internal step in the [ISBN-to-BibTeX fetcher](https://docs.jabref.org/import-using-publication-identifiers/isbntobibtex): The [ISBN to BibTeX Converter](https://manas.tungare.name/software/isbn-to-bibtex) by [@manastungare](https://github.com/manastungare) is not used anymore, because it is offline: "people using this tool have not been generating enough sales for Amazon."
- We removed the option to control the default drag and drop behaviour. You can use the modifier keys (like CtrL or Alt) instead.

## [5.0-alpha] – 2019-08-25

### Changed

- We added eventitle, eventdate and venue fields to `@unpublished` entry type.
- We added `@software` and `@dataSet` entry type to biblatex.
- All fields are now properly sorted alphabetically (in the subgroups of required/optional fields) when the entry is written to the bib file.
- We fixed an issue where some importers used the field `pubstatus` instead of the standard BibTeX field `pubstate`.
- We changed the latex command removal for docbook exporter. [#3838](https://github.com/JabRef/jabref/issues/3838)
- We changed the location of some fields in the entry editor (you might need to reset your preferences for these changes to come into effect)
  - Journal/Year/Month in biblatex mode -> Deprecated (if filled)
  - DOI/URL: General -> Optional
  - Internal fields like ranking, read status and priority: Other -> General
  - Moreover, empty deprecated fields are no longer shown
- Added server timezone parameter when connecting to a shared database.
- We updated the dialog for setting up general fields.
- URL field formatting is updated. All whitespace chars, located at the beginning/ending of the URL, are trimmed automatically
- We changed the behavior of the field formatting dialog such that the `bibtexkey` is not changed when formatting all fields or all text fields.
- We added a "Move file to file directory and rename file" option for simultaneously moving and renaming of document file. [#4166](https://github.com/JabRef/jabref/issues/4166)
- Use integrated graphics card instead of discrete on macOS [#4070](https://github.com/JabRef/jabref/issues/4070)
- We added a cleanup operation that detects an arXiv identifier in the note, journal or URL field and moves it to the `eprint` field.
  Because of this change, the last-used cleanup operations were reset.
- We changed the minimum required version of Java to 1.8.0_171, as this is the latest release for which the automatic Java update works.  [#4093](https://github.com/JabRef/jabref/issues/4093)
- The special fields like `Printed` and `Read status` now show gray icons when the row is hovered.
- We added a button in the tab header which allows you to close the database with one click. [#494](https://github.com/JabRef/jabref/issues/494)
- Sorting in the main table now takes information from cross-referenced entries into account. [#2808](https://github.com/JabRef/jabref/issues/2808)
- If a group has a color specified, then entries matched by this group have a small colored bar in front of them in the main table.
- Change default icon for groups to a circle because a colored version of the old icon was hard to distinguish from its black counterpart.
- In the main table, the context menu appears now when you press the "context menu" button on the keyboard. [feature request in the forum](http://discourse.jabref.org/t/how-to-enable-keyboard-context-key-windows)
- We added icons to the group side panel to quickly switch between `union` and `intersection` group view mode. [#3269](https://github.com/JabRef/jabref/issues/3269).
- We use `https` for [fetching from most online bibliographic database](https://docs.jabref.org/import-using-online-bibliographic-database).
- We changed the default keyboard shortcuts for moving between entries when the entry editor is active to ̀<kbd>alt</kbd> + <kbd>up/down</kbd>.
- Opening a new file now prompts the directory of the currently selected file, instead of the directory of the last opened file.
- Window state is saved on close and restored on start.
- We made the MathSciNet fetcher more reliable.
- We added the ISBN fetcher to the list of fetcher available under "Update with bibliographic information from the web" in the entry editor toolbar.
- Files without a defined external file type are now directly opened with the default application of the operating system
- We streamlined the process to rename and move files by removing the confirmation dialogs.
- We removed the redundant new lines of markings and wrapped the summary in the File annotation tab. [#3823](https://github.com/JabRef/jabref/issues/3823)
- We add auto URL formatting when user paste link to URL field in entry editor. [koppor#254](https://github.com/koppor/jabref/issues/254)
- We added a minimum height for the entry editor so that it can no longer be hidden by accident. [#4279](https://github.com/JabRef/jabref/issues/4279)
- We added a new keyboard shortcut so that the entry editor could be closed by <kbd>Ctrl</kbd> + <kbd>E</kbd>. [#4222](https://github.com/JabRef/jabref/issues/4222)
- We added an option in the preference dialog box, that allows user to pick the dark or light theme option. [#4130](https://github.com/JabRef/jabref/issues/4130)
- We updated the Related Articles tab to accept JSON from the new version of the Mr. DLib service
- We added an option in the preference dialog box that allows user to choose behavior after dragging and dropping files in Entry Editor. [#4356](https://github.com/JabRef/jabref/issues/4356)
- We added the ability to have an export preference where previously "File"-->"Export"/"Export selected entries" would not save the user's preference[#4495](https://github.com/JabRef/jabref/issues/4495)
- We optimized the code responsible for connecting to an external database, which should lead to huge improvements in performance.
- For automatically created groups, added ability to filter groups by entry type. [#4539](https://github.com/JabRef/jabref/issues/4539)
- We added the ability to add field names from the Preferences Dialog [#4546](https://github.com/JabRef/jabref/issues/4546)
- We added the ability to change the column widths directly in the main
. [#4546](https://github.com/JabRef/jabref/issues/4546)
- We added a description of how recommendations were chosen and better error handling to Related Articles tab
- We added the ability to execute default action in dialog by using with <kbd>Ctrl</kbd> + <kbd>Enter</kbd> combination [#4496](https://github.com/JabRef/jabref/issues/4496)
- We grouped and reordered the Main Menu (File, Edit, Library, Quality, Tools, and View tabs & icons). [#4666](https://github.com/JabRef/jabref/issues/4666) [#4667](https://github.com/JabRef/jabref/issues/4667) [#4668](https://github.com/JabRef/jabref/issues/4668) [#4669](https://github.com/JabRef/jabref/issues/4669) [#4670](https://github.com/JabRef/jabref/issues/4670) [#4671](https://github.com/JabRef/jabref/issues/4671) [#4672](https://github.com/JabRef/jabref/issues/4672) [#4673](https://github.com/JabRef/jabref/issues/4673)
- We added additional modifiers (capitalize, titlecase and sentencecase) to the Bibtex key generator. [#1506](https://github.com/JabRef/jabref/issues/1506)
- We have migrated from the mysql jdbc connector to the mariadb one for better authentication scheme support. [#4746](https://github.com/JabRef/jabref/issues/4745)
- We grouped the toolbar icons and changed the Open Library and Copy icons. [#4584](https://github.com/JabRef/jabref/issues/4584)
- We added a browse button next to the path text field for aux-based groups. [#4586](https://github.com/JabRef/jabref/issues/4586)
- We changed the title of Group Dialog to "Add subgroup" from "Edit group" when we select Add subgroup option.
- We enable import button only if entries are selected. [#4755](https://github.com/JabRef/jabref/issues/4755)
- We made modifications to improve the contrast of UI elements. [#4583](https://github.com/JabRef/jabref/issues/4583)
- We added a warning for empty BibTeX keys in the entry editor. [#4440](https://github.com/JabRef/jabref/issues/4440)
- We added an option in the settings to set the default action in JabRef when right clicking on any entry in any database and selecting "Open folder". [#4763](https://github.com/JabRef/jabref/issues/4763)
- The Medline fetcher now normalizes the author names according to the BibTeX-Standard [#4345](https://github.com/JabRef/jabref/issues/4345)
- We added an option on the Linked File Viewer to rename the attached file of an entry directly on the JabRef. [#4844](https://github.com/JabRef/jabref/issues/4844)
- We added an option in the preference dialog box that allows user to enable helpful tooltips.[#3599](https://github.com/JabRef/jabref/issues/3599)
- We reworked the functionality for extracting BibTeX entries from plain text, because our used service [freecite shut down](https://library.brown.edu/libweb/freecite_notice.php). [#5206](https://github.com/JabRef/jabref/pull/5206)
- We moved the dropdown menu for selecting the push-application from the toolbar into the external application preferences. [#674](https://github.com/JabRef/jabref/issues/674)
- We removed the alphabetical ordering of the custom tabs and updated the error message when trying to create a general field with a name containing an illegal character. [#5019](https://github.com/JabRef/jabref/issues/5019)
- We added a context menu to the bib(la)tex-source-editor to copy'n'paste. [#5007](https://github.com/JabRef/jabref/pull/5007)
- We added a tool that allows searching for citations in LaTeX files. It scans directories and shows which entries are used, how many times and where.
- We added a 'LaTeX citations' tab to the entry editor, to search for citations to the active entry in the LaTeX file directory. It can be disabled in the preferences dialog.
- We added an option in preferences to allow for integers in field "edition" when running database in bibtex mode. [#4680](https://github.com/JabRef/jabref/issues/4680)
- We added the ability to use negation in export filter layouts. [#5138](https://github.com/JabRef/jabref/pull/5138)
- Focus on Name Area instead of 'OK' button whenever user presses 'Add subgroup'. [#6307](https://github.com/JabRef/jabref/issues/6307)
- We changed the behavior of merging that the entry which has "smaller" bibkey will be selected. [#7395](https://github.com/JabRef/jabref/issues/7395)

### Fixed

- We fixed an issue where JabRef died silently for the user without enough inotify instances [#4874](https://github.com/JabRef/jabref/issues/4847)
- We fixed an issue where corresponding groups are sometimes not highlighted when clicking on entries [#3112](https://github.com/JabRef/jabref/issues/3112)
- We fixed an issue where custom exports could not be selected in the 'Export (selected) entries' dialog [#4013](https://github.com/JabRef/jabref/issues/4013)
- Italic text is now rendered correctly. [#3356](https://github.com/JabRef/jabref/issues/3356)
- The entry editor no longer gets corrupted after using the source tab. [#3532](https://github.com/JabRef/jabref/issues/3532) [#3608](https://github.com/JabRef/jabref/issues/3608) [#3616](https://github.com/JabRef/jabref/issues/3616)
- We fixed multiple issues where entries did not show up after import if a search was active. [#1513](https://github.com/JabRef/jabref/issues/1513) [#3219](https://github.com/JabRef/jabref/issues/3219))
- We fixed an issue where the group tree was not updated correctly after an entry was changed. [#3618](https://github.com/JabRef/jabref/issues/3618)
- We fixed an issue where a right-click in the main table selected a wrong entry. [#3267](https://github.com/JabRef/jabref/issues/3267)
- We fixed an issue where in rare cases entries where overlayed in the main table. [#3281](https://github.com/JabRef/jabref/issues/3281)
- We fixed an issue where selecting a group messed up the focus of the main table and the entry editor. [#3367](https://github.com/JabRef/jabref/issues/3367)
- We fixed an issue where composite author names were sorted incorrectly. [#2828](https://github.com/JabRef/jabref/issues/2828)
- We fixed an issue where commands followed by `-` didn't work. [#3805](https://github.com/JabRef/jabref/issues/3805)
- We fixed an issue where a non-existing aux file in a group made it impossible to open the library. [#4735](https://github.com/JabRef/jabref/issues/4735)
- We fixed an issue where some journal names were wrongly marked as abbreviated. [#4115](https://github.com/JabRef/jabref/issues/4115)
- We fixed an issue where the custom file column were sorted incorrectly. [#3119](https://github.com/JabRef/jabref/issues/3119)
- We improved the parsing of author names whose infix is abbreviated without a dot. [#4864](https://github.com/JabRef/jabref/issues/4864)
- We fixed an issues where the entry losses focus when a field is edited and at the same time used for sorting. [#3373](https://github.com/JabRef/jabref/issues/3373)
- We fixed an issue where the menu on Mac OS was not displayed in the usual Mac-specific way. [#3146](https://github.com/JabRef/jabref/issues/3146)
- We improved the integrity check for page numbers. [#4113](https://github.com/JabRef/jabref/issues/4113) and [feature request in the forum](http://discourse.jabref.org/t/pages-field-allow-use-of-en-dash/1199)
- We fixed an issue where the order of fields in customized entry types was not saved correctly. [#4033](http://github.com/JabRef/jabref/issues/4033)
- We fixed an issue where renaming a group did not change the group name in the interface. [#3189](https://github.com/JabRef/jabref/issues/3189)
- We fixed an issue where the groups tree of the last database was still shown even after the database was already closed.
- We fixed an issue where the "Open file dialog" may disappear behind other windows. [#3410](https://github.com/JabRef/jabref/issues/3410)
- We fixed an issue where the number of entries matched was not updated correctly upon adding or removing an entry. [#3537](https://github.com/JabRef/jabref/issues/3537)
- We fixed an issue where the default icon of a group was not colored correctly.
- We fixed an issue where the first field in entry editor was not focused when adding a new entry. [#4024](https://github.com/JabRef/jabref/issues/4024)
- We reworked the "Edit file" dialog to make it resizeable and improved the workflow for adding and editing files [#2970](https://github.com/JabRef/jabref/issues/2970)
- We fixed an issue where custom name formatters were no longer found correctly. [#3531](https://github.com/JabRef/jabref/issues/3531)
- We fixed an issue where the month was not shown in the preview. [#3239](https://github.com/JabRef/jabref/issues/3239)
- Rewritten logic to detect a second jabref instance. [#4023](https://github.com/JabRef/jabref/issues/4023)
- We fixed an issue where the "Convert to BibTeX-Cleanup" moved the content of the `file` field to the `pdf` field [#4120](https://github.com/JabRef/jabref/issues/4120)
- We fixed an issue where the preview pane in entry preview in preferences wasn't showing the citation style selected [#3849](https://github.com/JabRef/jabref/issues/3849)
- We fixed an issue where the default entry preview style still contained the field `review`. The field `review` in the style is now replaced with comment to be consistent with the entry editor [#4098](https://github.com/JabRef/jabref/issues/4098)
- We fixed an issue where users were vulnerable to XXE attacks during parsing [#4229](https://github.com/JabRef/jabref/issues/4229)
- We fixed an issue where files added via the "Attach file" contextmenu of an entry were not made relative. [#4201](https://github.com/JabRef/jabref/issues/4201) and [#4241](https://github.com/JabRef/jabref/issues/4241)
- We fixed an issue where author list parser can't generate bibtex for Chinese author. [#4169](https://github.com/JabRef/jabref/issues/4169)
- We fixed an issue where the list of XMP Exclusion fields in the preferences was not be saved [#4072](https://github.com/JabRef/jabref/issues/4072)
- We fixed an issue where the ArXiv Fetcher did not support HTTP URLs [koppor#328](https://github.com/koppor/jabref/issues/328)
- We fixed an issue where only one PDF file could be imported [#4422](https://github.com/JabRef/jabref/issues/4422)
- We fixed an issue where "Move to group" would always move the first entry in the library and not the selected [#4414](https://github.com/JabRef/jabref/issues/4414)
- We fixed an issue where an older dialog appears when downloading full texts from the quality menu. [#4489](https://github.com/JabRef/jabref/issues/4489)
- We fixed an issue where right clicking on any entry in any database and selecting "Open folder" results in the NullPointer exception. [#4763](https://github.com/JabRef/jabref/issues/4763)
- We fixed an issue where option 'open terminal here' with custom command was passing the wrong argument. [#4802](https://github.com/JabRef/jabref/issues/4802)
- We fixed an issue where ranking an entry would generate an IllegalArgumentException. [#4754](https://github.com/JabRef/jabref/issues/4754)
- We fixed an issue where special characters where removed from non-label key generation pattern parts [#4767](https://github.com/JabRef/jabref/issues/4767)
- We fixed an issue where the RIS import would overwite the article date with the value of the acessed date [#4816](https://github.com/JabRef/jabref/issues/4816)
- We fixed an issue where an NullPointer exception was thrown when a referenced entry in an Open/Libre Office document was no longer present in the library. Now an error message with the reference marker of the missing entry is shown. [#4932](https://github.com/JabRef/jabref/issues/4932)
- We fixed an issue where a database exception related to a missing timezone was too big. [#4827](https://github.com/JabRef/jabref/issues/4827)
- We fixed an issue where the IEEE fetcher returned an error if no keywords were present in the result from the IEEE website [#4997](https://github.com/JabRef/jabref/issues/4997)
- We fixed an issue where the command line help text had several errors, and arguments and descriptions have been rewritten to simplify and detail them better. [#4932](https://github.com/JabRef/jabref/issues/2016)
- We fixed an issue where the same menu for changing entry type had two different sizes and weights. [#4977](https://github.com/JabRef/jabref/issues/4977)
- We fixed an issue where the "Attach file" dialog, in the right-click menu for an entry, started on the working directory instead of the user's main directory. [#4995](https://github.com/JabRef/jabref/issues/4995)
- We fixed an issue where the JabRef Icon in the macOS launchpad was not displayed correctly [#5003](https://github.com/JabRef/jabref/issues/5003)
- We fixed an issue where the "Search for unlinked local files" would throw an exception when parsing the content of a PDF-file with missing "series" information [#5128](https://github.com/JabRef/jabref/issues/5128)
- We fixed an issue where the XMP Importer would incorrectly return an empty default entry when importing pdfs [#6577](https://github.com/JabRef/jabref/issues/6577)
- We fixed an issue where opening the menu 'Library properties' marked the library as modified [#6451](https://github.com/JabRef/jabref/issues/6451)
- We fixed an issue when importing resulted in an exception [#7343](https://github.com/JabRef/jabref/issues/7343)
- We fixed an issue where the field in the Field formatter dropdown selection were sorted in random order. [#7710](https://github.com/JabRef/jabref/issues/7710)

### Removed

- The feature to "mark entries" was removed and merged with the groups functionality.  For migration, a group is created for every value of the `__markedentry` field and the entry is added to this group.
- The number column was removed.
- We removed the global search feature.
- We removed the coloring of cells in the main table according to whether the field is optional/required.
- We removed the feature to find and resolve duplicate BibTeX keys (as this use case is already covered by the integrity check).
- We removed a few commands from the right-click menu that are not needed often and thus don't need to be placed that prominently:
  - Print entry preview: available through entry preview
  - All commands related to marking: marking is not yet reimplemented
  - Set/clear/append/rename fields: available through Edit menu
  - Manage keywords: available through the Edit menu
  - Copy linked files to folder: available through File menu
  - Add/move/remove from group: removed completely (functionality still available through group interface)
- We removed the option to change the column widths in the preferences dialog. [#4546](https://github.com/JabRef/jabref/issues/4546)

## Older versions

The changelog of JabRef 4.x is available at the [v4.3.1 tag](https://github.com/JabRef/jabref/blob/v4.3.1/CHANGELOG.md).
The changelog of JabRef 3.x is available at the [v3.8.2 tag](https://github.com/JabRef/jabref/blob/v3.8.2/CHANGELOG.md).
The changelog of JabRef 2.11 and all previous versions is available as [text file in the v2.11.1 tag](https://github.com/JabRef/jabref/blob/v2.11.1/CHANGELOG).

[Unreleased]: https://github.com/JabRef/jabref/compare/v5.3...HEAD
[5.3]: https://github.com/JabRef/jabref/compare/v5.2...v5.3
[5.2]: https://github.com/JabRef/jabref/compare/v5.1...v5.2
[5.1]: https://github.com/JabRef/jabref/compare/v5.0...v5.1
[5.0]: https://github.com/JabRef/jabref/compare/v5.0-beta...v5.0
[5.0-beta]: https://github.com/JabRef/jabref/compare/v5.0-alpha...v5.0-beta
[5.0-alpha]: https://github.com/JabRef/jabref/compare/v4.3...v5.0-alpha

<!-- markdownlint-disable-file MD012 MD024 MD033 --><|MERGE_RESOLUTION|>--- conflicted
+++ resolved
@@ -80,12 +80,9 @@
 - We fixed an issue where an exception would occur when clicking on a DOI link in the preview pane [#7706](https://github.com/JabRef/jabref/issues/7706)
 - We fixed an issue where XMP and embedded BibTeX export would not work [#8278](https://github.com/JabRef/jabref/issues/8278)
 - We fixed an issue where the XMP and embedded BibTeX import of a file containing multiple schemas failed [#8278](https://github.com/JabRef/jabref/issues/8278)
-<<<<<<< HEAD
 - We fixed an issue where writing embedded BibTeX import fails due to write protection or bibtex already being present [#8332](https://github.com/JabRef/jabref/pull/8332)
-=======
 - We fixed an issue where pdf-paths and the pdf-indexer could get out of sync [#8182](https://github.com/JabRef/jabref/issues/8182)
 - We fixed an issue where Status-Logger error messages appeared during the startup of JabRef [#5475](https://github.com/JabRef/jabref/issues/5475)
->>>>>>> f6efed8d
 
 ### Removed
 
