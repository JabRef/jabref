# Changelog

All notable changes to this project will be documented in this file.
The format is based on [Keep a Changelog](https://keepachangelog.com/en/1.0.0/).
We refer to [GitHub issues](https://github.com/JabRef/jabref/issues) by using `#NUM`.
In case, there is no issue present, the pull request implementing the feature is linked.

Note that this project **does not** adhere to [Semantic Versioning](http://semver.org/).

## [Unreleased]

### Added

<<<<<<< HEAD
- We added the option to copy the DOI of an entry directly from the context menu copy submenu. [#7826](https://github.com/JabRef/jabref/issues/7826)
- We added a fulltext search feature. [#2838](https://github.com/JabRef/jabref/pull/2838)
- We added unprotect_terms to the list of bracketed pattern modifiers [#7826](https://github.com/JabRef/jabref/pull/7960)
- We added an icon picker in group edit dialog. [#6142](https://github.com/JabRef/jabref/issues/6142)
- We enabled the user to customize the API Key for some fetchers. [#6877](https://github.com/JabRef/jabref/issues/6877)
=======
- We added an extra option when right-clicking an entry in the Entry List to copy either the DOI or the DOI url.
- We added a new section to network preferences to allow using custom SSL certificates [#8126](https://github.com/JabRef/jabref/issues/8126)
- We improved the version check to take also beta version into account and now redirect to the right changelog for the version
- We added two new web and fulltext fetchers: SemanticScholar and ResearchGate
>>>>>>> ee88e7fd

### Changed

- We changed the list of CSL styles to those that support formatting bibliographies [#8421](https://github.com/JabRef/jabref/issues/8421) [citeproc-java#116](https://github.com/michel-kraemer/citeproc-java/issues/116)
- The CSL preview styles now also support displaying data from cross references entries that are linked via the `crossref` field [#7378](https://github.com/JabRef/jabref/issues/7378)
- We made the Search button in Web Search wider. We also skewed the panel titles to the left [#8397](https://github.com/JabRef/jabref/issues/8397)
- We introduced a preference to disable fulltext indexing [#8468](https://github.com/JabRef/jabref/issues/8468)
- When exporting entries, the encoding is always UTF-8
- When embedding BibTeX data into a PDF, the encoding is always UTF-8

### Fixed

- We fixed an issue where custom "Protected terms" files were missing after a restart of JabRef [#8608](https://github.com/JabRef/jabref/issues/8608)
- We fixed an issue where JabRef could not start due to a missing directory for the fulltex index [#8579](https://github.com/JabRef/jabref/issues/8579)
- We fixed an issue where long article numbers in the `pages` field would cause an exception and preventing the citation style to display [#8381](https://github.com/JabRef/jabref/issues/8381), [citeproc-java](https://github.com/michel-kraemer/citeproc-java/issues/114)
- We fixed an issue where online links in the file field were not detected correctly and could produce an exception [#8150](https://github.com/JabRef/jabref/issues/8510)
- We fixed an issue where an exception could occur when saving the preferences [#7614](https://github.com/JabRef/jabref/issues/7614)
- We fixed an issue where "Copy DOI url" in the right-click menu of the Entry List would just copy the DOI and not the DOI url. [#8389](https://github.com/JabRef/jabref/issues/8389)
- We fixed an issue where opening the console from the drop-down menu would cause an exception. [#8466](https://github.com/JabRef/jabref/issues/8466)
- We fixed an issue when reading non-UTF-8 encoded. When no encoding header is present, the encoding is now detected from the file content (and the preference option is disregarded) [#8417](https://github.com/JabRef/jabref/issues/8417)
- We fixed an issue where pasting a URL was replacing + signs by spaces making the URL unreachable. [#8448](https://github.com/JabRef/jabref/issues/8448)
- We fixed an issue where creating subsidiary files from aux files created with some versions of biblatex would produce incorrect results. [#8513](https://github.com/JabRef/jabref/issues/8513)
- We fixed an issue where opening the changelog from withing JabRef led to a 404 error [#8563](https://github.com/JabRef/jabref/issues/8563)
- We fixed an issue where not all found unlinked local files were imported correctly due to some race condition. [#8444](https://github.com/JabRef/jabref/issues/8444)
- We fixed an issue where Merge entries dialog exceeds screen boundaries.

### Removed

- We removed the option to copy CSL Citation styles data as `XSL_FO`, `ASCIIDOC`, and `RTF` as these have not been working since a long time and are no longer supported in the external library used for processing the styles [#7378](https://github.com/JabRef/jabref/issues/7378)
- We removed the option to configure the default encoding. The default encoding is now hard-coded to the modern UTF-8 encoding.













## [5.5] - 2022-01-17

### Changed

- We integrated the external file types dialog directly inside the preferences. [#8341](https://github.com/JabRef/jabref/pull/8341)
- We disabled the add group button color change after adding 10 new groups. [#8051](https://github.com/JabRef/jabref/issues/8051)
- We inverted the logic for resolving [BibTeX strings](https://docs.jabref.org/advanced/strings). This helps to keep `#` chars. By default String resolving is only activated for a couple of standard fields. The list of fields can be modified in the preferences. [#7010](https://github.com/JabRef/jabref/issues/7010), [#7102](https://github.com/JabRef/jabref/issues/7012), [#8303](https://github.com/JabRef/jabref/issues/8303)
- We moved the search box in preview preferences closer to the available citation styles list. [#8370](https://github.com/JabRef/jabref/pull/8370)
- Changing the preference to show the preview panel as a separate tab now has effect without restarting JabRef. [#8370](https://github.com/JabRef/jabref/pull/8370)
- We enabled switching themes in JabRef without the need to restart JabRef. [#7335](https://github.com/JabRef/jabref/pull/7335)
- We added support for the field `day`, `rights`, `coverage` and `language` when reading XMP data in Dublin Core format. [#8491](https://github.com/JabRef/jabref/issues/8491)

### Fixed

- We fixed an issue where the preferences for "Search and store files relative to library file location" where ignored when the "Main file directory" field was not empty [#8385](https://github.com/JabRef/jabref/issues/8385)
- We fixed an issue where `#`chars in certain fields would be interpreted as BibTeX strings [#7010](https://github.com/JabRef/jabref/issues/7010), [#7102](https://github.com/JabRef/jabref/issues/7012), [#8303](https://github.com/JabRef/jabref/issues/8303)
- We fixed an issue where the fulltext search on an empty library with no documents would lead to an exception [koppor#522](https://github.com/koppor/jabref/issues/522)
- We fixed an issue where clicking on "Accept changes" in the merge dialog would lead to an exception [forum#2418](https://discourse.jabref.org/t/the-library-has-been-modified-by-another-program/2418/8)
- We fixed an issue where clicking on headings in the entry preview could lead to an exception. [#8292](https://github.com/JabRef/jabref/issues/8292)
- We fixed an issue where IntegrityCheck used the system's character encoding instead of the one set by the library or in preferences [#8022](https://github.com/JabRef/jabref/issues/8022)
- We fixed an issue about empty metadata in library properties when called from the right click menu. [#8358](https://github.com/JabRef/jabref/issues/8358)
- We fixed an issue where someone could add a duplicate field in the customize entry type dialog. [#8194](https://github.com/JabRef/jabref/issues/8194)
- We fixed a typo in the library properties tab: "String constants". There, one can configure [BibTeX string constants](https://docs.jabref.org/advanced/strings).
- We fixed an issue when writing a non-UTF-8 encoded file: The header is written again. [#8417](https://github.com/JabRef/jabref/issues/8417)
- We fixed an issue where folder creation during systemic literature review failed due to an illegal fetcher name. [#8552](https://github.com/JabRef/jabref/pull/8552)

## [5.4] - 2021-12-20

### Added

- We added confirmation dialog when user wants to close a library where any empty entires are detected. [#8096](https://github.com/JabRef/jabref/issues/8096)
- We added import support for CFF files. [#7945](https://github.com/JabRef/jabref/issues/7945)
- We added the option to copy the DOI of an entry directly from the context menu copy submenu. [#7826](https://github.com/JabRef/jabref/issues/7826)
- We added a fulltext search feature. [#2838](https://github.com/JabRef/jabref/pull/2838)
- We improved the deduction of bib-entries from imported fulltext pdfs. [#7947](https://github.com/JabRef/jabref/pull/7947)
- We added unprotect_terms to the list of bracketed pattern modifiers [#7826](https://github.com/JabRef/jabref/pull/7960)
- We added a dialog that allows to parse metadata from linked pdfs. [#7929](https://github.com/JabRef/jabref/pull/7929)
- We added an icon picker in group edit dialog. [#6142](https://github.com/JabRef/jabref/issues/6142)
- We added a preference to Opt-In to JabRef's online metadata extraction service (Grobid) usage. [#8002](https://github.com/JabRef/jabref/pull/8002)
- We readded the possibility to display the search results of all databases ("Global Search"). It is shown in a separate window. [#4096](https://github.com/JabRef/jabref/issues/4096)
- We readded the possibility to keep the search string when switching tabs. It is implemented by a toggle button. [#4096](https://github.com/JabRef/jabref/issues/4096#issuecomment-575986882)
- We allowed the user to also preview the available citation styles in the preferences besides the selected ones [#8108](https://github.com/JabRef/jabref/issues/8108)
- We added an option to search the available citation styles by name in the preferences [#8108](https://github.com/JabRef/jabref/issues/8108)
- We added an option to generate bib-entries from ID through a popover in the toolbar. [#4183](https://github.com/JabRef/jabref/issues/4183)
- We added a menu option in the right click menu of the main table tabs to display the library properties. [#6527](https://github.com/JabRef/jabref/issues/6527)
- When a `.bib` file ("library") was saved successfully, a notification is shown

### Changed

- Local library settings may overwrite the setting "Search and store files relative to library file location" [#8179](https://github.com/JabRef/jabref/issues/8179)
- The option "Fit table horizontally on screen" in the "Entry table" preferences is now disabled by default [#8148](https://github.com/JabRef/jabref/pull/8148)
- We improved the preferences and descriptions in the "Linked files" preferences tab [#8148](https://github.com/JabRef/jabref/pull/8148)
- We slightly changed the layout of the Journal tab in the preferences for ui consistency. [#7937](https://github.com/JabRef/jabref/pull/7937)
- The JabRefHost on Windows now writes a temporary file and calls `-importToOpen` instead of passing the bibtex via `-importBibtex`. [#7374](https://github.com/JabRef/jabref/issues/7374), [JabRef Browser Ext #274](https://github.com/JabRef/JabRef-Browser-Extension/issues/274)
- We reordered some entries in the right-click menu of the main table. [#6099](https://github.com/JabRef/jabref/issues/6099)
- We merged the barely used ImportSettingsTab and the CustomizationTab in the preferences into one single tab and moved the option to allow Integers in Edition Fields in Bibtex-Mode to the EntryEditor tab. [#7849](https://github.com/JabRef/jabref/pull/7849)
- We moved the export order in the preferences from `File` to `Import and Export`. [#7935](https://github.com/JabRef/jabref/pull/7935)
- We reworked the export order in the preferences and the save order in the library preferences. You can now set more than three sort criteria in your library preferences. [#7935](https://github.com/JabRef/jabref/pull/7935)
- The metadata-to-pdf actions now also embeds the bibfile to the PDF. [#8037](https://github.com/JabRef/jabref/pull/8037)
- The snap was updated to use the core20 base and to use lzo compression for better startup performance [#8109](https://github.com/JabRef/jabref/pull/8109)
- We moved the union/intersection view button in the group sidepane to the left of the other controls. [#8202](https://github.com/JabRef/jabref/pull/8202)
- We improved the Drag and Drop behavior in the "Customize Entry Types" Dialog [#6338](https://github.com/JabRef/jabref/issues/6338)
- When determining the URL of an ArXiV eprint, the URL now points to the version [#8149](https://github.com/JabRef/jabref/pull/8149)
- We Included all standard fields with citation key when exporting to Old OpenOffice/LibreOffice Calc Format [#8176](https://github.com/JabRef/jabref/pull/8176)
- In case the database is encoded with `UTF8`, the `% Encoding` marker is not written anymore
- The written `.bib` file has the same line endings [#390](https://github.com/koppor/jabref/issues/390)
- The written `.bib` file always has a final line break
- The written `.bib` file keeps the newline separator of the loaded `.bib` file
- We present options to manually enter an article or return to the New Entry menu when the fetcher DOI fails to find an entry for an ID [#7870](https://github.com/JabRef/jabref/issues/7870)
- We trim white space and non-ASCII characters from DOI [#8127](https://github.com/JabRef/jabref/issues/8127)
- The duplicate checker now inspects other fields in case no difference in the required and optional fields are found.
- We reworked the library properties dialog and integrated the `Library > Preamble`, `Library > Citation key pattern` and `Library > String constants dialogs` [#8264](https://github.com/JabRef/jabref/pulls/8264)
- We improved the startup time of JabRef by switching from the logging library `log4j2` to `tinylog` [#8007](https://github.com/JabRef/jabref/issues/8007)

### Fixed

- We fixed an issue where an exception occurred when pasting an entry with a publication date-range of the form 1910/1917 [#7864](https://github.com/JabRef/jabref/issues/7864)
- We fixed an issue where an exception occured when a preview style was edited and afterwards another preview style selected. [#8280](https://github.com/JabRef/jabref/issues/8280)
- We fixed an issue where the actions to move a file to a directory were incorrectly disabled. [#7908](https://github.com/JabRef/jabref/issues/7908)
- We fixed an issue where an exception occurred when a linked online file was edited in the entry editor [#8008](https://github.com/JabRef/jabref/issues/8008)
- We fixed an issue when checking for a new version when JabRef is used behind a corporate proxy. [#7884](https://github.com/JabRef/jabref/issues/7884)
- We fixed some icons that were drawn in the wrong color when JabRef used a custom theme. [#7853](https://github.com/JabRef/jabref/issues/7853)
- We fixed an issue where the `Aux file` on `Edit group` doesn't support relative sub-directories path to import. [#7719](https://github.com/JabRef/jabref/issues/7719).
- We fixed an issue where it was impossible to add or modify groups. [#7912](https://github.com/JabRef/jabref/pull/793://github.com/JabRef/jabref/pull/7921)
- We fixed an issue about the visible side pane components being out of sync with the view menu. [#8115](https://github.com/JabRef/jabref/issues/8115)
- We fixed an issue where the side pane would not close when all its components were closed. [#8082](https://github.com/JabRef/jabref/issues/8082)
- We fixed an issue where exported entries from a Citavi bib containing URLs could not be imported [#7892](https://github.com/JabRef/jabref/issues/7882)
- We fixed an issue where the icons in the search bar had the same color, toggled as well as untoggled. [#8014](https://github.com/JabRef/jabref/pull/8014)
- We fixed an issue where typing an invalid UNC path into the "Main file directory" text field caused an error. [#8107](https://github.com/JabRef/jabref/issues/8107)
- We fixed an issue where "Open Folder" didn't select the file on macOS in Finder [#8130](https://github.com/JabRef/jabref/issues/8130)
- We fixed an issue where importing PDFs resulted in an uncaught exception [#8143](https://github.com/JabRef/jabref/issues/8143)
- We fixed "The library has been modified by another program" showing up when line breaks change [#4877](https://github.com/JabRef/jabref/issues/4877)
- The default directory of the "LaTeX Citations" tab is now the directory of the currently opened database (and not the directory chosen at the last open file dialog or the last database save) [koppor#538](https://github.com/koppor/jabref/issues/538)
- When writing a bib file, the `NegativeArraySizeException` should not occur [#8231](https://github.com/JabRef/jabref/issues/8231) [#8265](https://github.com/JabRef/jabref/issues/8265)
- We fixed an issue where some menu entries were available without entries selected. [#4795](https://github.com/JabRef/jabref/issues/4795)
- We fixed an issue where right-clicking on a tab and selecting close will close the focused tab even if it is not the tab we right-clicked [#8193](https://github.com/JabRef/jabref/pull/8193)
- We fixed an issue where selecting a citation style in the preferences would sometimes produce an exception [#7860](https://github.com/JabRef/jabref/issues/7860)
- We fixed an issue where an exception would occur when clicking on a DOI link in the preview pane [#7706](https://github.com/JabRef/jabref/issues/7706)
- We fixed an issue where XMP and embedded BibTeX export would not work [#8278](https://github.com/JabRef/jabref/issues/8278)
- We fixed an issue where the XMP and embedded BibTeX import of a file containing multiple schemas failed [#8278](https://github.com/JabRef/jabref/issues/8278)
- We fixed an issue where writing embedded BibTeX import fails due to write protection or bibtex already being present [#8332](https://github.com/JabRef/jabref/pull/8332)
- We fixed an issue where pdf-paths and the pdf-indexer could get out of sync [#8182](https://github.com/JabRef/jabref/issues/8182)
- We fixed an issue where Status-Logger error messages appeared during the startup of JabRef [#5475](https://github.com/JabRef/jabref/issues/5475)

### Removed

- We removed two orphaned preferences options [#8164](https://github.com/JabRef/jabref/pull/8164)
- We removed the functionality of the `--debug` commandline options. Use the java command line switch `-Dtinylog.level=debug` for debug output instead. [#8226](https://github.com/JabRef/jabref/pull/8226)

## [5.3] – 2021-07-05

### Added

- We added a progress counter to the title bar in Possible Duplicates dialog window. [#7366](https://github.com/JabRef/jabref/issues/7366)
- We added new "Customization" tab to the preferences which includes option to choose a custom address for DOI access. [#7337](https://github.com/JabRef/jabref/issues/7337)
- We added zbmath to the public databases from which the bibliographic information of an existing entry can be updated. [#7437](https://github.com/JabRef/jabref/issues/7437)
- We showed to the find Unlinked Files Dialog the date of the files' most recent modification. [#4652](https://github.com/JabRef/jabref/issues/4652)
- We added to the find Unlinked Files function a filter to show only files based on date of last modification (Last Year, Last Month, Last Week, Last Day). [#4652](https://github.com/JabRef/jabref/issues/4652)
- We added to the find Unlinked Files function a filter that sorts the files based on the date of last modification(Sort by Newest, Sort by Oldest First). [#4652](https://github.com/JabRef/jabref/issues/4652)
- We added the possibility to add a new entry via its zbMath ID (zbMATH can be chosen as ID type in the "Select entry type" window). [#7202](https://github.com/JabRef/jabref/issues/7202)
- We added the extension support and the external application support (For Texshow, Texmaker and LyX) to the flatpak [#7248](https://github.com/JabRef/jabref/pull/7248)
- We added some symbols and keybindings to the context menu in the entry editor. [#7268](https://github.com/JabRef/jabref/pull/7268)
- We added keybindings for setting and clearing the read status. [#7264](https://github.com/JabRef/jabref/issues/7264)
- We added two new fields to track the creation and most recent modification date and time for each entry. [koppor#130](https://github.com/koppor/jabref/issues/130)
- We added a feature that allows the user to copy highlighted text in the preview window. [#6962](https://github.com/JabRef/jabref/issues/6962)
- We added a feature that allows you to create new BibEntry via paste arxivId [#2292](https://github.com/JabRef/jabref/issues/2292)
- We added support for conducting automated and systematic literature search across libraries and git support for persistence [#369](https://github.com/koppor/jabref/issues/369)
- We added a add group functionality at the bottom of the side pane. [#4682](https://github.com/JabRef/jabref/issues/4682)
- We added a feature that allows the user to choose whether to trust the target site when unable to find a valid certification path from the file download site. [#7616](https://github.com/JabRef/jabref/issues/7616)
- We added a feature that allows the user to open all linked files of multiple selected entries by "Open file" option. [#6966](https://github.com/JabRef/jabref/issues/6966)
- We added a keybinding preset for new entries. [#7705](https://github.com/JabRef/jabref/issues/7705)
- We added a select all button for the library import function. [#7786](https://github.com/JabRef/jabref/issues/7786)
- We added a search feature for journal abbreviations. [#7804](https://github.com/JabRef/jabref/pull/7804)
- We added auto-key-generation progress to the background task list. [#7267](https://github.com/JabRef/jabref/issues/72)
- We added the option to write XMP metadata to pdfs from the CLI. [7814](https://github.com/JabRef/jabref/pull/7814)

### Changed

- The export to MS Office XML now exports the author field as `Inventor` if the bibtex entry type is `patent` [#7830](https://github.com/JabRef/jabref/issues/7830)
- We changed the EndNote importer to import the field `label` to the corresponding bibtex field `endnote-label` [forum#2734](https://discourse.jabref.org/t/importing-endnote-label-field-to-jabref-from-xml-file/2734)
- The keywords added via "Manage content selectors" are now displayed in alphabetical order. [#3791](https://github.com/JabRef/jabref/issues/3791)
- We improved the "Find unlinked files" dialog to show import results for each file. [#7209](https://github.com/JabRef/jabref/pull/7209)
- The content of the field `timestamp` is migrated to `creationdate`. In case one configured "udpate timestampe", it is migrated to `modificationdate`. [koppor#130](https://github.com/koppor/jabref/issues/130)
- The JabRef specific meta-data content in the main field such as priorities (prio1, prio2, ...) are migrated to their respective fields. They are removed from the keywords. [#6840](https://github.com/jabref/jabref/issues/6840)
- We fixed an issue where groups generated from authors' last names did not include all entries of the authors' [#5833](https://github.com/JabRef/jabref/issues/5833)
- The export to MS Office XML now uses the month name for the field `MonthAcessed` instead of the two digit number [#7354](https://github.com/JabRef/jabref/issues/7354)
- We included some standalone dialogs from the options menu in the main preference dialog and fixed some visual issues in the preferences dialog. [#7384](https://github.com/JabRef/jabref/pull/7384)
- We improved the linking of the `python3` interpreter via the shebang to dynamically use the systems default Python. Related to [JabRef-Browser-Extension #177](https://github.com/JabRef/JabRef-Browser-Extension/issues/177)
- Automatically found pdf files now have the linking button to the far left and uses a link icon with a plus instead of a briefcase. The file name also has lowered opacity(70%) until added. [#3607](https://github.com/JabRef/jabref/issues/3607)
- We simplified the select entry type form by splitting it into two parts ("Recommended" and "Others") based on internal usage data. [#6730](https://github.com/JabRef/jabref/issues/6730)
- We improved the submenu list by merging the'Remove group' having two options, with or without subgroups. [#4682](https://github.com/JabRef/jabref/issues/4682)
- The export to MS Office XML now uses the month name for the field `Month` instead of the two digit number [forum#2685](https://discourse.jabref.org/t/export-month-as-text-not-number/2685)
- We reintroduced missing default keybindings for new entries. [#7346](https://github.com/JabRef/jabref/issues/7346) [#7439](https://github.com/JabRef/jabref/issues/7439)
- Lists of available fields are now sorted alphabetically. [#7716](https://github.com/JabRef/jabref/issues/7716)
- The tooltip of the search field explaining the search is always shown. [#7279](https://github.com/JabRef/jabref/pull/7279)
- We rewrote the ACM fetcher to adapt to the new interface. [#5804](https://github.com/JabRef/jabref/issues/5804)
- We moved the select/collapse buttons in the unlinked files dialog into a context menu. [#7383](https://github.com/JabRef/jabref/issues/7383)
- We fixed an issue where journal abbreviations containing curly braces were not recognized  [#7773](https://github.com/JabRef/jabref/issues/7773)

### Fixed

- We fixed an isuse where some texts (e.g. descriptionss) in dialogs could not be translated [#7854](https://github.com/JabRef/jabref/issues/7854)
- We fixed an issue where import hangs for ris files with "ER - " [#7737](https://github.com/JabRef/jabref/issues/7737)
- We fixed an issue where getting bibliograhpic data from DOI or another identifer did not respect the library mode (BibTeX/biblatex)[#1018](https://github.com/JabRef/jabref/issues/6267)
- We fixed an issue where importing entries would not respect the library mode (BibTeX/biblatex)[#1018](https://github.com/JabRef/jabref/issues/1018)
- We fixed an issue where an exception occured when importing entries from a web search [#7606](https://github.com/JabRef/jabref/issues/7606)
- We fixed an issue where the table column sort order was not properly stored and resulted in unsorted eports [#7524](https://github.com/JabRef/jabref/issues/7524)
- We fixed an issue where the value of the field `school` or `institution` would be printed twice in the HTML Export [forum#2634](https://discourse.jabref.org/t/problem-with-exporting-techreport-phdthesis-mastersthesis-to-html/2634)
- We fixed an issue preventing to connect to a shared database. [#7570](https://github.com/JabRef/jabref/pull/7570)
- We fixed an issue preventing files from being dragged & dropped into an empty library. [#6851](https://github.com/JabRef/jabref/issues/6851)
- We fixed an issue where double-click onto PDF in file list under the 'General' tab section should just open the file. [#7465](https://github.com/JabRef/jabref/issues/7465)
- We fixed an issue where the dark theme did not extend to a group's custom color picker. [#7481](https://github.com/JabRef/jabref/issues/7481)
- We fixed an issue where choosing the fields on which autocompletion should not work in "Entry editor" preferences had no effect. [#7320](https://github.com/JabRef/jabref/issues/7320)
- We fixed an issue where the "Normalize page numbers" formatter did not replace en-dashes or em-dashes with a hyphen-minus sign. [#7239](https://github.com/JabRef/jabref/issues/7239)
- We fixed an issue with the style of highlighted check boxes while searching in preferences. [#7226](https://github.com/JabRef/jabref/issues/7226)
- We fixed an issue where the option "Move file to file directory" was disabled in the entry editor for all files [#7194](https://github.com/JabRef/jabref/issues/7194)
- We fixed an issue where application dialogs were opening in the wrong display when using multiple screens [#7273](https://github.com/JabRef/jabref/pull/7273)
- We fixed an issue where the "Find unlinked files" dialog would freeze JabRef on importing. [#7205](https://github.com/JabRef/jabref/issues/7205)
- We fixed an issue where the "Find unlinked files" would stop importing when importing a single file failed. [#7206](https://github.com/JabRef/jabref/issues/7206)
- We fixed an issue where JabRef froze for a few seconds in MacOS when DNS resolution timed out. [#7441](https://github.com/JabRef/jabref/issues/7441)
- We fixed an issue where an exception would be displayed for previewing and preferences when a custom theme has been configured but is missing [#7177](https://github.com/JabRef/jabref/issues/7177)
- We fixed an issue where URLs in `file` fields could not be handled on Windows. [#7359](https://github.com/JabRef/jabref/issues/7359)
- We fixed an issue where the regex based file search miss-interpreted specific symbols. [#4342](https://github.com/JabRef/jabref/issues/4342)
- We fixed an issue where the Harvard RTF exporter used the wrong default file extension. [4508](https://github.com/JabRef/jabref/issues/4508)
- We fixed an issue where the Harvard RTF exporter did not use the new authors formatter and therefore did not export "organization" authors correctly. [4508](https://github.com/JabRef/jabref/issues/4508)
- We fixed an issue where the field `urldate` was not exported to the corresponding fields `YearAccessed`, `MonthAccessed`, `DayAccessed` in MS Office XML [#7354](https://github.com/JabRef/jabref/issues/7354)
- We fixed an issue where the password for a shared SQL database was only remembered if it was the same as the username [#6869](https://github.com/JabRef/jabref/issues/6869)
- We fixed an issue where some custom exports did not use the new authors formatter and therefore did not export authors correctly [#7356](https://github.com/JabRef/jabref/issues/7356)
- We fixed an issue where alt+keyboard shortcuts do not work [#6994](https://github.com/JabRef/jabref/issues/6994)
- We fixed an issue about the file link editor did not allow to change the file name according to the default pattern after changing an entry. [#7525](https://github.com/JabRef/jabref/issues/7525)
- We fixed an issue where the file path is invisible in dark theme. [#7382](https://github.com/JabRef/jabref/issues/7382)
- We fixed an issue where the secondary sorting is not working for some special fields. [#7015](https://github.com/JabRef/jabref/issues/7015)
- We fixed an issue where changing the font size makes the font size field too small. [#7085](https://github.com/JabRef/jabref/issues/7085)
- We fixed an issue with TexGroups on Linux systems, where the modification of an aux-file did not trigger an auto-update for TexGroups. Furthermore, the detection of file modifications is now more reliable. [#7412](https://github.com/JabRef/jabref/pull/7412)
- We fixed an issue where the Unicode to Latex formatter produced wrong results for characters with a codepoint higher than Character.MAX_VALUE. [#7387](https://github.com/JabRef/jabref/issues/7387)
- We fixed an issue where a non valid value as font size results in an uncaught exception. [#7415](https://github.com/JabRef/jabref/issues/7415)
- We fixed an issue where "Merge citations" in the Openoffice/Libreoffice integration panel did not have a corresponding opposite. [#7454](https://github.com/JabRef/jabref/issues/7454)
- We fixed an issue where drag and drop of bib files for opening resulted in uncaught exceptions [#7464](https://github.com/JabRef/jabref/issues/7464)
- We fixed an issue where columns shrink in width when we try to enlarge JabRef window. [#6818](https://github.com/JabRef/jabref/issues/6818)
- We fixed an issue where Content selector does not seem to work for custom fields. [#6819](https://github.com/JabRef/jabref/issues/6819)
- We fixed an issue where font size of the preferences dialog does not update with the rest of the GUI. [#7416](https://github.com/JabRef/jabref/issues/7416)
- We fixed an issue in which a linked online file consisting of a web page was saved as an invalid pdf file upon being downloaded. The user is now notified when downloading a linked file results in an HTML file. [#7452](https://github.com/JabRef/jabref/issues/7452)
- We fixed an issue where opening BibTex file (doubleclick) from Folder with spaces not working. [#6487](https://github.com/JabRef/jabref/issues/6487)
- We fixed the header title in the Add Group/Subgroup Dialog box. [#4682](https://github.com/JabRef/jabref/issues/4682)
- We fixed an issue with saving large `.bib` files [#7265](https://github.com/JabRef/jabref/issues/7265)
- We fixed an issue with very large page numbers [#7590](https://github.com/JabRef/jabref/issues/7590)
- We fixed an issue where the file extension is missing on saving the library file on linux [#7451](https://github.com/JabRef/jabref/issues/7451)
- We fixed an issue with opacity of disabled icon-buttons [#7195](https://github.com/JabRef/jabref/issues/7195)
- We fixed an issue where journal abbreviations in UTF-8 were not recognized [#5850](https://github.com/JabRef/jabref/issues/5850)
- We fixed an issue where the article title with curly brackets fails to download the arXiv link (pdf file). [#7633](https://github.com/JabRef/jabref/issues/7633)
- We fixed an issue with toggle of special fields does not work for sorted entries [#7016](https://github.com/JabRef/jabref/issues/7016)
- We fixed an issue with the default path of external application. [#7641](https://github.com/JabRef/jabref/issues/7641)
- We fixed an issue where urls must be embedded in a style tag when importing EndNote style Xml files. Now it can parse url with or without a style tag. [#6199](https://github.com/JabRef/jabref/issues/6199)
- We fixed an issue where the article title with colon fails to download the arXiv link (pdf file). [#7660](https://github.com/JabRef/issues/7660)
- We fixed an issue where the keybinding for delete entry did not work on the main table [7580](https://github.com/JabRef/jabref/pull/7580)
- We fixed an issue where the RFC fetcher is not compatible with the draft [7305](https://github.com/JabRef/jabref/issues/7305)
- We fixed an issue where duplicate files (both file names and contents are the same) is downloaded and add to linked files [#6197](https://github.com/JabRef/jabref/issues/6197)
- We fixed an issue where changing the appearance of the preview tab did not trigger a restart warning. [#5464](https://github.com/JabRef/jabref/issues/5464)
- We fixed an issue where editing "Custom preview style" triggers exception. [#7526](https://github.com/JabRef/jabref/issues/7526)
- We fixed the [SAO/NASA Astrophysics Data System](https://docs.jabref.org/collect/import-using-online-bibliographic-database#sao-nasa-astrophysics-data-system) fetcher. [#7867](https://github.com/JabRef/jabref/pull/7867)
- We fixed an issue where a title with multiple applied formattings in EndNote was not imported correctly [forum#2734](https://discourse.jabref.org/t/importing-endnote-label-field-to-jabref-from-xml-file/2734)
- We fixed an issue where a `report` in EndNote was imported as `article` [forum#2734](https://discourse.jabref.org/t/importing-endnote-label-field-to-jabref-from-xml-file/2734)
- We fixed an issue where the field `publisher` in EndNote was not imported in JabRef [forum#2734](https://discourse.jabref.org/t/importing-endnote-label-field-to-jabref-from-xml-file/2734)

### Removed

- We removed add group button beside the filter group tab. [#4682](https://github.com/JabRef/jabref/issues/4682)

## [5.2] – 2020-12-24

### Added

- We added a validation to check if the current database location is shared, preventing an exception when Pulling Changes From Shared Database. [#6959](https://github.com/JabRef/jabref/issues/6959)
- We added a query parser and mapping layer to enable conversion of queries formulated in simplified lucene syntax by the user into api queries. [#6799](https://github.com/JabRef/jabref/pull/6799)
- We added some basic functionality to customise the look of JabRef by importing a css theme file. [#5790](https://github.com/JabRef/jabref/issues/5790)
- We added connection check function in network preference setting [#6560](https://github.com/JabRef/jabref/issues/6560)
- We added support for exporting to YAML. [#6974](https://github.com/JabRef/jabref/issues/6974)
- We added a DOI format and organization check to detect [American Physical Society](https://journals.aps.org/) journals to copy the article ID to the page field for cases where the page numbers are missing. [#7019](https://github.com/JabRef/jabref/issues/7019)
- We added an error message in the New Entry dialog that is shown in case the fetcher did not find anything . [#7000](https://github.com/JabRef/jabref/issues/7000)
- We added a new formatter to output shorthand month format. [#6579](https://github.com/JabRef/jabref/issues/6579)
- We added support for the new Microsoft Edge browser in all platforms. [#7056](https://github.com/JabRef/jabref/pull/7056)
- We reintroduced emacs/bash-like keybindings. [#6017](https://github.com/JabRef/jabref/issues/6017)
- We added a feature to provide automated cross library search using a cross library query language. This provides support for the search step of systematic literature reviews (SLRs). [koppor#369](https://github.com/koppor/jabref/issues/369)

### Changed

- We changed the default preferences for OpenOffice/LibreOffice integration to automatically sync the bibliography when inserting new citations in a OpenOffic/LibreOffice document. [#6957](https://github.com/JabRef/jabref/issues/6957)
- We restructured the 'File' tab and extracted some parts into the 'Linked files' tab [#6779](https://github.com/JabRef/jabref/pull/6779)
- JabRef now offers journal lists from <https://abbrv.jabref.org>. JabRef the lists which use a dot inside the abbreviations. [#5749](https://github.com/JabRef/jabref/pull/5749)
- We removed two useless preferences in the groups preferences dialog. [#6836](https://github.com/JabRef/jabref/pull/6836)
- Synchronization of SpecialFields to keywords is now disabled by default. [#6621](https://github.com/JabRef/jabref/issues/6621)
- JabRef no longer opens the entry editor with the first entry on startup [#6855](https://github.com/JabRef/jabref/issues/6855)
- We completed the rebranding of `bibtexkey` as `citationkey` which was started in JabRef 5.1.
- JabRef no longer opens the entry editor with the first entry on startup [#6855](https://github.com/JabRef/jabref/issues/6855)
- Fetch by ID: (long) "SAO/NASA Astrophysics Data System" replaced by (short) "SAO/NASA ADS" [#6876](https://github.com/JabRef/jabref/pull/6876)
- We changed the title of the window "Manage field names and content" to have the same title as the corresponding menu item [#6895](https://github.com/JabRef/jabref/pull/6895)
- We renamed the menus "View -> Previous citation style" and "View -> Next citation style" into "View -> Previous preview style" and "View -> Next preview style" and renamed the "Preview" style to "Customized preview style". [#6899](https://github.com/JabRef/jabref/pull/6899)
- We changed the default preference option "Search and store files relative to library file location" to on, as this seems to be a more intuitive behaviour. [#6863](https://github.com/JabRef/jabref/issues/6863)
- We changed the title of the window  "Manage field names and content":  to have the same title as the corresponding menu item  [#6895](https://github.com/JabRef/jabref/pull/6895)
- We improved the detection of "short" DOIs [6880](https://github.com/JabRef/jabref/issues/6880)
- We improved the duplicate detection when identifiers like DOI or arxiv are semantiaclly the same, but just syntactically differ (e.g. with or without http(s):// prefix). [#6707](https://github.com/JabRef/jabref/issues/6707)
- We improved JabRef start up time [6057](https://github.com/JabRef/jabref/issues/6057)
- We changed in the group interface "Generate groups from keywords in a BibTeX field" by "Generate groups from keywords in the following field". [#6983](https://github.com/JabRef/jabref/issues/6983)
- We changed the name of a group type from "Searching for keywords" to "Searching for a keyword". [6995](https://github.com/JabRef/jabref/pull/6995)
- We changed the way JabRef displays the title of a tab and of the window. [4161](https://github.com/JabRef/jabref/issues/4161)
- We changed connect timeouts for server requests to 30 seconds in general and 5 seconds for GROBID server (special) and improved user notifications on connection issues. [7026](https://github.com/JabRef/jabref/pull/7026)
- We changed the order of the library tab context menu items. [#7171](https://github.com/JabRef/jabref/issues/7171)
- We changed the way linked files are opened on Linux to use the native openFile method, compatible with confined  packages. [7037](https://github.com/JabRef/jabref/pull/7037)
- We refined the entry preview to show the full names of authors and editors, to list the editor only if no author is present, have the year earlier. [#7083](https://github.com/JabRef/jabref/issues/7083)

### Fixed

- We fixed an issue changing the icon link_variation_off that is not meaningful. [#6834](https://github.com/JabRef/jabref/issues/6834)
- We fixed an issue where the `.sav` file was not deleted upon exiting JabRef. [#6109](https://github.com/JabRef/jabref/issues/6109)
- We fixed a linked identifier icon inconsistency. [#6705](https://github.com/JabRef/jabref/issues/6705)
- We fixed the wrong behavior that font size changes are not reflected in dialogs. [#6039](https://github.com/JabRef/jabref/issues/6039)
- We fixed the failure to Copy citation key and link. [#5835](https://github.com/JabRef/jabref/issues/5835)
- We fixed an issue where the sort order of the entry table was reset after a restart of JabRef. [#6898](https://github.com/JabRef/jabref/pull/6898)
- We fixed an issue where no longer a warning was displayed when inserting references into LibreOffice with an invalid "ReferenceParagraphFormat". [#6907](https://github.com/JabRef/jabref/pull/60907).
- We fixed an issue where a selected field was not removed after the first click in the custom entry types dialog. [#6934](https://github.com/JabRef/jabref/issues/6934)
- We fixed an issue where a remove icon was shown for standard entry types in the custom entry types dialog. [#6906](https://github.com/JabRef/jabref/issues/6906)
- We fixed an issue where it was impossible to connect to OpenOffice/LibreOffice on Mac OSX. [#6970](https://github.com/JabRef/jabref/pull/6970)
- We fixed an issue with the python script used by browser plugins that failed to locate JabRef if not installed in its default location. [#6963](https://github.com/JabRef/jabref/pull/6963/files)
- We fixed an issue where spaces and newlines in an isbn would generate an exception. [#6456](https://github.com/JabRef/jabref/issues/6456)
- We fixed an issue where identity column header had incorrect foreground color in the  Dark theme. [#6796](https://github.com/JabRef/jabref/issues/6796)
- We fixed an issue where the RIS exporter added extra blank lines.[#7007](https://github.com/JabRef/jabref/pull/7007/files)
- We fixed an issue where clicking on Collapse All button in the Search for Unlinked Local Files expanded the directory structure erroneously [#6848](https://github.com/JabRef/jabref/issues/6848)
- We fixed an issue, when pulling changes from shared database via shortcut caused creation of a new tech report [6867](https://github.com/JabRef/jabref/issues/6867)
- We fixed an issue where the JabRef GUI does not highlight the "All entries" group on start-up [#6691](https://github.com/JabRef/jabref/issues/6691)
- We fixed an issue where a custom dark theme was not applied to the entry preview tab [7068](https://github.com/JabRef/jabref/issues/7068)
- We fixed an issue where modifications to the Custom preview layout in the preferences were not saved [#6447](https://github.com/JabRef/jabref/issues/6447)
- We fixed an issue where errors from imports were not shown to the user [#7084](https://github.com/JabRef/jabref/pull/7084)
- We fixed an issue where the EndNote XML Import would fail on empty keywords tags [forum#2387](https://discourse.jabref.org/t/importing-in-unknown-format-fails-to-import-xml-library-from-bookends-export/2387)
- We fixed an issue where the color of groups of type "free search expression" not persisting after restarting the application [#6999](https://github.com/JabRef/jabref/issues/6999)
- We fixed an issue where modifications in the source tab where not saved without switching to another field before saving the library [#6622](https://github.com/JabRef/jabref/issues/6622)
- We fixed an issue where the "Document Viewer" did not show the first page of the opened pdf document and did not show the correct total number of pages [#7108](https://github.com/JabRef/jabref/issues/7108)
- We fixed an issue where the context menu was not updated after a file link was changed. [#5777](https://github.com/JabRef/jabref/issues/5777)
- We fixed an issue where the password for a shared SQL database was not remembered [#6869](https://github.com/JabRef/jabref/issues/6869)
- We fixed an issue where newly added entires were not synced to a shared SQL database [#7176](https://github.com/JabRef/jabref/issues/7176)
- We fixed an issue where the PDF-Content importer threw an exception when no DOI number is present at the first page of the PDF document [#7203](https://github.com/JabRef/jabref/issues/7203)
- We fixed an issue where groups created from aux files did not update on file changes [#6394](https://github.com/JabRef/jabref/issues/6394)
- We fixed an issue where authors that only have last names were incorrectly identified as institutes when generating citation keys [#7199](https://github.com/JabRef/jabref/issues/7199)
- We fixed an issue where institutes were incorrectly identified as universities when generating citation keys [#6942](https://github.com/JabRef/jabref/issues/6942)

### Removed

- We removed the Google Scholar fetcher and the ACM fetcher do not work due to traffic limitations [#6369](https://github.com/JabRef/jabref/issues/6369)
- We removed the menu entry "Manage external file types" because it's already in 'Preferences' dialog [#6991](https://github.com/JabRef/jabref/issues/6991)
- We removed the integrity check "Abbreviation detected" for the field journal/journaltitle in the entry editor [#3925](https://github.com/JabRef/jabref/issues/3925)

## [5.1] – 2020-08-30

### Added

- We added a new fetcher to enable users to search mEDRA DOIs [#6602](https://github.com/JabRef/jabref/issues/6602)
- We added a new fetcher to enable users to search "[Collection of Computer Science Bibliographies](https://liinwww.ira.uka.de/bibliography/index.html)". [#6638](https://github.com/JabRef/jabref/issues/6638)
- We added default values for delimiters in Add Subgroup window [#6624](https://github.com/JabRef/jabref/issues/6624)
- We improved responsiveness of general fields specification dialog window. [#6643](https://github.com/JabRef/jabref/issues/6604)
- We added support for importing ris file and load DOI [#6530](https://github.com/JabRef/jabref/issues/6530)
- We added the Library properties to a context menu on the library tabs [#6485](https://github.com/JabRef/jabref/issues/6485)
- We added a new field in the preferences in 'BibTeX key generator' for unwanted characters that can be user-specified. [#6295](https://github.com/JabRef/jabref/issues/6295)
- We added support for searching ShortScience for an entry through the user's browser. [#6018](https://github.com/JabRef/jabref/pull/6018)
- We updated EditionChecker to permit edition to start with a number. [#6144](https://github.com/JabRef/jabref/issues/6144)
- We added tooltips for most fields in the entry editor containing a short description. [#5847](https://github.com/JabRef/jabref/issues/5847)
- We added support for basic markdown in custom formatted previews [#6194](https://github.com/JabRef/jabref/issues/6194)
- We now show the number of items found and selected to import in the online search dialog. [#6248](https://github.com/JabRef/jabref/pull/6248)
- We created a new install screen for macOS. [#5759](https://github.com/JabRef/jabref/issues/5759)
- We added a new integrity check for duplicate DOIs. [koppor#339](https://github.com/koppor/jabref/issues/339)
- We implemented an option to download fulltext files while importing. [#6381](https://github.com/JabRef/jabref/pull/6381)
- We added a progress-indicator showing the average progress of background tasks to the toolbar. Clicking it reveals a pop-over with a list of running background tasks. [6443](https://github.com/JabRef/jabref/pull/6443)
- We fixed the bug when strike the delete key in the text field. [#6421](https://github.com/JabRef/jabref/issues/6421)
- We added a BibTex key modifier for truncating strings. [#3915](https://github.com/JabRef/jabref/issues/3915)
- We added support for jumping to target entry when typing letter/digit after sorting a column in maintable [#6146](https://github.com/JabRef/jabref/issues/6146)
- We added a new fetcher to enable users to search all available E-Libraries simultaneously. [koppor#369](https://github.com/koppor/jabref/issues/369)
- We added the field "entrytype" to the export sort criteria [#6531](https://github.com/JabRef/jabref/pull/6531)
- We added the possibility to change the display order of the fields in the entry editor. The order can now be configured using drag and drop in the "Customize entry types" dialog [#6152](https://github.com/JabRef/jabref/pull/6152)
- We added native support for biblatex-software [#6574](https://github.com/JabRef/jabref/issues/6574)
- We added a missing restart warning for AutoComplete in the preferences dialog. [#6351](https://github.com/JabRef/jabref/issues/6351)
- We added a note to the citation key pattern preferences dialog as a temporary workaround for a JavaFX bug, about committing changes in a table cell, if the focus is lost. [#5825](https://github.com/JabRef/jabref/issues/5825)
- We added support for customized fallback fields in bracketed patterns. [#7111](https://github.com/JabRef/jabref/issues/7111)

### Changed

- We improved the arXiv fetcher. Now it should find entries even more reliably and does no longer include the version (e.g `v1`) in the `eprint` field. [forum#1941](https://discourse.jabref.org/t/remove-version-in-arxiv-import/1941)
- We moved the group search bar and the button "New group" from bottom to top position to make it more prominent. [#6112](https://github.com/JabRef/jabref/pull/6112)
- When JabRef finds a `.sav` file without changes, there is no dialog asking for acceptance of changes anymore.
- We changed the buttons for import/export/show all/reset of preferences to smaller icon buttons in the preferences dialog. [#6130](https://github.com/JabRef/jabref/pull/6130)
- We moved the functionality "Manage field names & content" from the "Library" menu to the "Edit" menu, because it affects the selected entries and not the whole library
- We merged the functionality "Append contents from a BibTeX library into the currently viewed library" into the "Import into database" functionality. Fixes [#6049](https://github.com/JabRef/jabref/issues/6049).
- We changed the directory where fulltext downloads are stored to the directory set in the import-tab in preferences. [#6381](https://github.com/JabRef/jabref/pull/6381)
- We improved the error message for invalid jstyles. [#6303](https://github.com/JabRef/jabref/issues/6303)
- We changed the section name of 'Advanced' to 'Network' in the preferences and removed some obsolete options.[#6489](https://github.com/JabRef/jabref/pull/6489)
- We improved the context menu of the column "Linked identifiers" of the main table, by truncating their texts, if they are too long. [#6499](https://github.com/JabRef/jabref/issues/6499)
- We merged the main table tabs in the preferences dialog. [#6518](https://github.com/JabRef/jabref/pull/6518)
- We changed the command line option 'generateBibtexKeys' to the more generic term 'generateCitationKeys' while the short option remains 'g'.[#6545](https://github.com/JabRef/jabref/pull/6545)
- We improved the "Possible duplicate entries" window to remember its size and position throughout a session. [#6582](https://github.com/JabRef/jabref/issues/6582)
- We divided the toolbar into small parts, so if the application window is to small, only a part of the toolbar is moved into the chevron popup. [#6682](https://github.com/JabRef/jabref/pull/6682)
- We changed the layout for of the buttons in the Open Office side panel to ensure that the button text is always visible, specially when resizing. [#6639](https://github.com/JabRef/jabref/issues/6639)
- We merged the two new library commands in the file menu to one which always creates a new library in the default library mode. [#6359](https://github.com/JabRef/jabref/pull/6539#issuecomment-641056536)

### Fixed

- We fixed an issue where entry preview tab has no name in drop down list. [#6591](https://github.com/JabRef/jabref/issues/6591)
- We fixed to only search file links in the BIB file location directory when preferences has corresponding checkbox checked. [#5891](https://github.com/JabRef/jabref/issues/5891)
- We fixed wrong button order (Apply and Cancel) in ManageProtectedTermsDialog.
- We fixed an issue with incompatible characters at BibTeX key [#6257](https://github.com/JabRef/jabref/issues/6257)
- We fixed an issue where dash (`-`) was reported as illegal BibTeX key [#6295](https://github.com/JabRef/jabref/issues/6295)
- We greatly improved the performance of the overall application and many operations. [#5071](https://github.com/JabRef/jabref/issues/5071)
- We fixed an issue where sort by priority was broken. [#6222](https://github.com/JabRef/jabref/issues/6222)
- We fixed an issue where opening a library from the recent libraries menu was not possible. [#5939](https://github.com/JabRef/jabref/issues/5939)
- We fixed an issue with inconsistent capitalization of file extensions when downloading files. [#6115](https://github.com/JabRef/jabref/issues/6115)
- We fixed the display of language and encoding in the preferences dialog. [#6130](https://github.com/JabRef/jabref/pull/6130)
- Now the link and/or the link description in the column "linked files" of the main table gets truncated or wrapped, if too long, otherwise display issues arise. [#6178](https://github.com/JabRef/jabref/issues/6178)
- We fixed the issue that groups panel does not keep size when resizing window. [#6180](https://github.com/JabRef/jabref/issues/6180)
- We fixed an error that sometimes occurred when using the context menu. [#6085](https://github.com/JabRef/jabref/issues/6085)
- We fixed an issue where search full-text documents downloaded files with same name, overwriting existing files. [#6174](https://github.com/JabRef/jabref/pull/6174)
- We fixed an issue when importing into current library an erroneous message "import cancelled" is displayed even though import is successful. [#6266](https://github.com/JabRef/jabref/issues/6266)
- We fixed an issue where custom jstyles for Open/LibreOffice where not saved correctly. [#6170](https://github.com/JabRef/jabref/issues/6170)
- We fixed an issue where the INSPIRE fetcher was no longer working [#6229](https://github.com/JabRef/jabref/issues/6229)
- We fixed an issue where custom exports with an uppercase file extension could not be selected for "Copy...-> Export to Clipboard" [#6285](https://github.com/JabRef/jabref/issues/6285)
- We fixed the display of icon both in the main table and linked file editor. [#6169](https://github.com/JabRef/jabref/issues/6169)
- We fixed an issue where the windows installer did not create an entry in the start menu [bug report in the forum](https://discourse.jabref.org/t/error-while-fetching-from-doi/2018/3)
- We fixed an issue where only the field `abstract` and `comment` were declared as multiline fields. Other fields can now be configured in the preferences using "Do not wrap the following fields when saving" [4373](https://github.com/JabRef/jabref/issues/4373)
- We fixed an issue where JabRef switched to discrete graphics under macOS [#5935](https://github.com/JabRef/jabref/issues/5935)
- We fixed an issue where the Preferences entry preview will be unexpected modified leads to Value too long exception [#6198](https://github.com/JabRef/jabref/issues/6198)
- We fixed an issue where custom jstyles for Open/LibreOffice would only be valid if a layout line for the entry type `default` was at the end of the layout section [#6303](https://github.com/JabRef/jabref/issues/6303)
- We fixed an issue where a new entry is not shown in the library if a search is active [#6297](https://github.com/JabRef/jabref/issues/6297)
- We fixed an issue where long directory names created from patterns could create an exception. [#3915](https://github.com/JabRef/jabref/issues/3915)
- We fixed an issue where sort on numeric cases was broken. [#6349](https://github.com/JabRef/jabref/issues/6349)
- We fixed an issue where year and month fields were not cleared when converting to biblatex [#6224](https://github.com/JabRef/jabref/issues/6224)
- We fixed an issue where an "Not on FX thread" exception occured when saving on linux [#6453](https://github.com/JabRef/jabref/issues/6453)
- We fixed an issue where the library sort order was lost. [#6091](https://github.com/JabRef/jabref/issues/6091)
- We fixed an issue where brackets in regular expressions were not working. [6469](https://github.com/JabRef/jabref/pull/6469)
- We fixed an issue where multiple background task popups stacked over each other.. [#6472](https://github.com/JabRef/jabref/issues/6472)
- We fixed an issue where LaTeX citations for specific commands (\autocites) of biblatex-mla were not recognized. [#6476](https://github.com/JabRef/jabref/issues/6476)
- We fixed an issue where drag and drop was not working on empty database. [#6487](https://github.com/JabRef/jabref/issues/6487)
- We fixed an issue where the name fields were not updated after the preferences changed. [#6515](https://github.com/JabRef/jabref/issues/6515)
- We fixed an issue where "null" appeared in generated BibTeX keys. [#6459](https://github.com/JabRef/jabref/issues/6459)
- We fixed an issue where the authors' names were incorrectly displayed in the authors' column when they were bracketed. [#6465](https://github.com/JabRef/jabref/issues/6465) [#6459](https://github.com/JabRef/jabref/issues/6459)
- We fixed an issue where importing certain unlinked files would result in an exception [#5815](https://github.com/JabRef/jabref/issues/5815)
- We fixed an issue where downloaded files would be moved to a directory named after the citationkey when no file directory pattern is specified [#6589](https://github.com/JabRef/jabref/issues/6589)
- We fixed an issue with the creation of a group of cited entries which incorrectly showed the message that the library had been modified externally whenever saving the library. [#6420](https://github.com/JabRef/jabref/issues/6420)
- We fixed an issue with the creation of a group of cited entries. Now the file path to an aux file gets validated. [#6585](https://github.com/JabRef/jabref/issues/6585)
- We fixed an issue on Linux systems where the application would crash upon inotify failure. Now, the user is prompted with a warning, and given the choice to continue the session. [#6073](https://github.com/JabRef/jabref/issues/6073)
- We moved the search modifier buttons into the search bar, as they were not accessible, if autocompletion was disabled. [#6625](https://github.com/JabRef/jabref/issues/6625)
- We fixed an issue about duplicated group color indicators [#6175](https://github.com/JabRef/jabref/issues/6175)
- We fixed an issue where entries with the entry type Misc from an imported aux file would not be saved correctly to the bib file on disk [#6405](https://github.com/JabRef/jabref/issues/6405)
- We fixed an issue where percent sign ('%') was not formatted properly by the HTML formatter [#6753](https://github.com/JabRef/jabref/issues/6753)
- We fixed an issue with the [SAO/NASA Astrophysics Data System](https://docs.jabref.org/collect/import-using-online-bibliographic-database/ads) fetcher where `\textbackslash` appeared at the end of the abstract.
- We fixed an issue with the Science Direct fetcher where PDFs could not be downloaded. Fixes [#5860](https://github.com/JabRef/jabref/issues/5860)
- We fixed an issue with the Library of Congress importer.
- We fixed the [link to the external libraries listing](https://github.com/JabRef/jabref/blob/master/external-libraries.md) in the about dialog
- We fixed an issue regarding pasting on Linux. [#6293](https://github.com/JabRef/jabref/issues/6293)

### Removed

- We removed the option of the "enforce legal key". [#6295](https://github.com/JabRef/jabref/issues/6295)
- We removed the obsolete `External programs / Open PDF` section in the preferences, as the default application to open PDFs is now set in the `Manage external file types` dialog. [#6130](https://github.com/JabRef/jabref/pull/6130)
- We removed the option to configure whether a `.bib.bak` file should be generated upon save. It is now always enabled. Documentation at <https://docs.jabref.org/general/autosave>. [#6092](https://github.com/JabRef/jabref/issues/6092)
- We removed the built-in list of IEEE journal abbreviations using BibTeX strings. If you still want to use them, you have to download them separately from <https://abbrv.jabref.org>.

## [5.0] – 2020-03-06

### Changed

- Added browser integration to the snap package for firefox/chromium browsers. [#6062](https://github.com/JabRef/jabref/pull/6062)
- We reintroduced the possibility to extract references from plain text (using [GROBID](https://grobid.readthedocs.io/en/latest/)). [#5614](https://github.com/JabRef/jabref/pull/5614)
- We changed the open office panel to show buttons in rows of three instead of going straight down to save space as the button expanded out to take up unnecessary horizontal space. [#5479](https://github.com/JabRef/jabref/issues/5479)
- We cleaned up the group add/edit dialog. [#5826](https://github.com/JabRef/jabref/pull/5826)
- We reintroduced the index column. [#5844](https://github.com/JabRef/jabref/pull/5844)
- Filenames of external files can no longer contain curly braces. [#5926](https://github.com/JabRef/jabref/pull/5926)
- We made the filters more easily accessible in the integrity check dialog. [#5955](https://github.com/JabRef/jabref/pull/5955)
- We reimplemented and improved the dialog "Customize entry types". [#4719](https://github.com/JabRef/jabref/issues/4719)
- We added an [American Physical Society](https://journals.aps.org/) fetcher. [#818](https://github.com/JabRef/jabref/issues/818)
- We added possibility to enable/disable items quantity in groups. [#6042](https://github.com/JabRef/jabref/issues/6042)

### Fixed

- We fixed an issue where the command line console was always opened in the background. [#5474](https://github.com/JabRef/jabref/issues/5474)
- We fixed and issue where pdf files will not open under some KDE linux distributions when using okular. [#5253](https://github.com/JabRef/jabref/issues/5253)
- We fixed an issue where the Medline fetcher was only working when JabRef was running from source. [#5645](https://github.com/JabRef/jabref/issues/5645)
- We fixed some visual issues in the dark theme. [#5764](https://github.com/JabRef/jabref/pull/5764) [#5753](https://github.com/JabRef/jabref/issues/5753)
- We fixed an issue where non-default previews didn't handle unicode characters. [#5779](https://github.com/JabRef/jabref/issues/5779)
- We improved the performance, especially changing field values in the entry should feel smoother now. [#5843](https://github.com/JabRef/jabref/issues/5843)
- We fixed an issue where the ampersand character wasn't rendering correctly on previews. [#3840](https://github.com/JabRef/jabref/issues/3840)
- We fixed an issue where an erroneous "The library has been modified by another program" message was shown when saving. [#4877](https://github.com/JabRef/jabref/issues/4877)
- We fixed an issue where the file extension was missing after downloading a file (we now fall-back to pdf). [#5816](https://github.com/JabRef/jabref/issues/5816)
- We fixed an issue where cleaning up entries broke web URLs, if "Make paths of linked files relative (if possible)" was enabled, which resulted in various other issues subsequently. [#5861](https://github.com/JabRef/jabref/issues/5861)
- We fixed an issue where the tab "Required fields" of the entry editor did not show all required fields, if at least two of the defined required fields are linked with a logical or. [#5859](https://github.com/JabRef/jabref/issues/5859)
- We fixed several issues concerning managing external file types: Now everything is usable and fully functional. Previously, there were problems with the radio buttons, with saving the settings and with loading an input field value. Furthermore, different behavior for Windows and other operating systems was given, which was unified as well. [#5846](https://github.com/JabRef/jabref/issues/5846)
- We fixed an issue where entries containing Unicode charaters were not parsed correctly [#5899](https://github.com/JabRef/jabref/issues/5899)
- We fixed an issue where an entry containing an external filename with curly braces could not be saved. Curly braces are now longer allowed in filenames. [#5899](https://github.com/JabRef/jabref/issues/5899)
- We fixed an issue where changing the type of an entry did not update the main table [#5906](https://github.com/JabRef/jabref/issues/5906)
- We fixed an issue in the optics of the library properties, that cropped the dialog on scaled displays. [#5969](https://github.com/JabRef/jabref/issues/5969)
- We fixed an issue where changing the type of an entry did not update the main table. [#5906](https://github.com/JabRef/jabref/issues/5906)
- We fixed an issue where opening a library from the recent libraries menu was not possible. [#5939](https://github.com/JabRef/jabref/issues/5939)
- We fixed an issue where the most bottom group in the list got lost, if it was dragged on itself. [#5983](https://github.com/JabRef/jabref/issues/5983)
- We fixed an issue where changing entry type doesn't always work when biblatex source is shown. [#5905](https://github.com/JabRef/jabref/issues/5905)
- We fixed an issue where the group and the link column were not updated after changing the entry in the main table. [#5985](https://github.com/JabRef/jabref/issues/5985)
- We fixed an issue where reordering the groups was not possible after inserting an article. [#6008](https://github.com/JabRef/jabref/issues/6008)
- We fixed an issue where citation styles except the default "Preview" could not be used. [#56220](https://github.com/JabRef/jabref/issues/5622)
- We fixed an issue where a warning was displayed when the title content is made up of two sentences. [#5832](https://github.com/JabRef/jabref/issues/5832)
- We fixed an issue where an exception was thrown when adding a save action without a selected formatter in the library properties [#6069](https://github.com/JabRef/jabref/issues/6069)
- We fixed an issue where JabRef's icon was missing in the Export to clipboard Dialog. [#6286](https://github.com/JabRef/jabref/issues/6286)
- We fixed an issue when an "Abstract field" was duplicating text, when importing from RIS file (Neurons) [#6065](https://github.com/JabRef/jabref/issues/6065)
- We fixed an issue where adding the addition of a new entry was not completely validated [#6370](https://github.com/JabRef/jabref/issues/6370)
- We fixed an issue where the blue and red text colors in the Merge entries dialog were not quite visible [#6334](https://github.com/JabRef/jabref/issues/6334)
- We fixed an issue where underscore character was removed from the file name in the Recent Libraries list in File menu [#6383](https://github.com/JabRef/jabref/issues/6383)
- We fixed an issue where few keyboard shortcuts regarding new entries were missing [#6403](https://github.com/JabRef/jabref/issues/6403)

### Removed

- Ampersands are no longer escaped by default in the `bib` file. If you want to keep the current behaviour, you can use the new "Escape Ampersands" formatter as a save action. [#5869](https://github.com/JabRef/jabref/issues/5869)
- The "Merge Entries" entry was removed from the Quality Menu. Users should use the right-click menu instead. [#6021](https://github.com/JabRef/jabref/pull/6021)

## [5.0-beta] – 2019-12-15

### Changed

- We added a short DOI field formatter which shortens DOI to more human-readable form. [koppor#343](https://github.com/koppor/jabref/issues/343)
- We improved the display of group memberships by adding multiple colored bars if the entry belongs to more than one group. [#4574](https://github.com/JabRef/jabref/issues/4574)
- We added an option to show the preview as an extra tab in the entry editor (instead of in a split view). [#5244](https://github.com/JabRef/jabref/issues/5244)
- A custom Open/LibreOffice jstyle file now requires a layout line for the entry type `default` [#5452](https://github.com/JabRef/jabref/issues/5452)
- The entry editor is now open by default when JabRef starts up. [#5460](https://github.com/JabRef/jabref/issues/5460)
- Customized entry types are now serialized in alphabetical order in the bib file.
- We added a new ADS fetcher to use the new ADS API. [#4949](https://github.com/JabRef/jabref/issues/4949)
- We added support of the [X11 primary selection](https://unix.stackexchange.com/a/139193/18033) [#2389](https://github.com/JabRef/jabref/issues/2389)
- We added support to switch between biblatex and bibtex library types. [#5550](https://github.com/JabRef/jabref/issues/5550)
- We changed the save action buttons to be easier to understand. [#5565](https://github.com/JabRef/jabref/issues/5565)
- We made the columns for groups, files and uri in the main table reorderable and merged the clickable icon columns for uri, url, doi and eprint. [#5544](https://github.com/JabRef/jabref/pull/5544)
- We reduced the number of write actions performed when autosave is enabled [#5679](https://github.com/JabRef/jabref/issues/5679)
- We made the column sort order in the main table persistent [#5730](https://github.com/JabRef/jabref/pull/5730)
- When an entry is modified on disk, the change dialog now shows the merge dialog to highlight the changes [#5688](https://github.com/JabRef/jabref/pull/5688)

### Fixed

- Inherit fields from cross-referenced entries as specified by biblatex. [#5045](https://github.com/JabRef/jabref/issues/5045)
- We fixed an issue where it was no longer possible to connect to LibreOffice. [#5261](https://github.com/JabRef/jabref/issues/5261)
- The "All entries group" is no longer shown when no library is open.
- We fixed an exception which occurred when closing JabRef. [#5348](https://github.com/JabRef/jabref/issues/5348)
- We fixed an issue where JabRef reports incorrectly about customized entry types. [#5332](https://github.com/JabRef/jabref/issues/5332)
- We fixed a few problems that prevented JabFox to communicate with JabRef. [#4737](https://github.com/JabRef/jabref/issues/4737) [#4303](https://github.com/JabRef/jabref/issues/4303)
- We fixed an error where the groups containing an entry loose their highlight color when scrolling. [#5022](https://github.com/JabRef/jabref/issues/5022)
- We fixed an error where scrollbars were not shown. [#5374](https://github.com/JabRef/jabref/issues/5374)
- We fixed an error where an exception was thrown when merging entries. [#5169](https://github.com/JabRef/jabref/issues/5169)
- We fixed an error where certain metadata items were not serialized alphabetically.
- After assigning an entry to a group, the item count is now properly colored to reflect the new membership of the entry. [#3112](https://github.com/JabRef/jabref/issues/3112)
- The group panel is now properly updated when switching between libraries (or when closing/opening one). [#3142](https://github.com/JabRef/jabref/issues/3142)
- We fixed an error where the number of matched entries shown in the group pane was not updated correctly. [#4441](https://github.com/JabRef/jabref/issues/4441)
- We fixed an error where the wrong file is renamed and linked when using the "Copy, rename and link" action. [#5653](https://github.com/JabRef/jabref/issues/5653)
- We fixed a "null" error when writing XMP metadata. [#5449](https://github.com/JabRef/jabref/issues/5449)
- We fixed an issue where empty keywords lead to a strange display of automatic keyword groups. [#5333](https://github.com/JabRef/jabref/issues/5333)
- We fixed an error where the default color of a new group was white instead of dark gray. [#4868](https://github.com/JabRef/jabref/issues/4868)
- We fixed an issue where the first field in the entry editor got the focus while performing a different action (like searching). [#5084](https://github.com/JabRef/jabref/issues/5084)
- We fixed an issue where multiple entries were highlighted in the web search result after scrolling. [#5035](https://github.com/JabRef/jabref/issues/5035)
- We fixed an issue where the hover indication in the web search pane was not working. [#5277](https://github.com/JabRef/jabref/issues/5277)
- We fixed an error mentioning "javafx.controls/com.sun.javafx.scene.control" that was thrown when interacting with the toolbar.
- We fixed an error where a cleared search was restored after switching libraries. [#4846](https://github.com/JabRef/jabref/issues/4846)
- We fixed an exception which occurred when trying to open a non-existing file from the "Recent files"-menu [#5334](https://github.com/JabRef/jabref/issues/5334)
- We fixed an issues where the search highlight in the entry preview did not worked. [#5069](https://github.com/JabRef/jabref/issues/5069)
- The context menu for fields in the entry editor is back. [#5254](https://github.com/JabRef/jabref/issues/5254)
- We fixed an exception which occurred when trying to open a non-existing file from the "Recent files"-menu [#5334](https://github.com/JabRef/jabref/issues/5334)
- We fixed a problem where the "editor" information has been duplicated during saving a .bib-Database. [#5359](https://github.com/JabRef/jabref/issues/5359)
- We re-introduced the feature to switch between different preview styles. [#5221](https://github.com/JabRef/jabref/issues/5221)
- We fixed various issues (including [#5263](https://github.com/JabRef/jabref/issues/5263)) related to copying entries to the clipboard
- We fixed some display errors in the preferences dialog and replaced some of the controls [#5033](https://github.com/JabRef/jabref/pull/5033) [#5047](https://github.com/JabRef/jabref/pull/5047) [#5062](https://github.com/JabRef/jabref/pull/5062) [#5141](https://github.com/JabRef/jabref/pull/5141) [#5185](https://github.com/JabRef/jabref/pull/5185) [#5265](https://github.com/JabRef/jabref/pull/5265) [#5315](https://github.com/JabRef/jabref/pull/5315) [#5360](https://github.com/JabRef/jabref/pull/5360)
- We fixed an exception which occurred when trying to import entries without an open library. [#5447](https://github.com/JabRef/jabref/issues/5447)
- The "Automatically set file links" feature now follows symbolic links. [#5664](https://github.com/JabRef/jabref/issues/5664)
- After successful import of one or multiple bib entries the main table scrolls to the first imported entry [#5383](https://github.com/JabRef/jabref/issues/5383)
- We fixed an exception which occurred when an invalid jstyle was loaded. [#5452](https://github.com/JabRef/jabref/issues/5452)
- We fixed an issue where the command line arguments `importBibtex` and `importToOpen` did not import into the currently open library, but opened a new one. [#5537](https://github.com/JabRef/jabref/issues/5537)
- We fixed an error where the preview theme did not adapt to the "Dark" mode [#5463](https://github.com/JabRef/jabref/issues/5463)
- We fixed an issue where multiple entries were allowed in the "crossref" field [#5284](https://github.com/JabRef/jabref/issues/5284)
- We fixed an issue where the merge dialog showed the wrong text colour in "Dark" mode [#5516](https://github.com/JabRef/jabref/issues/5516)
- We fixed visibility issues with the scrollbar and group selection highlight in "Dark" mode, and enabled "Dark" mode for the OpenOffice preview in the style selection window. [#5522](https://github.com/JabRef/jabref/issues/5522)
- We fixed an issue where the author field was not correctly parsed during bibtex key-generation. [#5551](https://github.com/JabRef/jabref/issues/5551)
- We fixed an issue where notifications where shown during autosave. [#5555](https://github.com/JabRef/jabref/issues/5555)
- We fixed an issue where the side pane was not remembering its position. [#5615](https://github.com/JabRef/jabref/issues/5615)
- We fixed an issue where JabRef could not interact with [Oracle XE](https://www.oracle.com/de/database/technologies/appdev/xe.html) in the [shared SQL database setup](https://docs.jabref.org/collaborative-work/sqldatabase).
- We fixed an issue where the toolbar icons were hidden on smaller screens.
- We fixed an issue where renaming referenced files for bib entries with long titles was not possible. [#5603](https://github.com/JabRef/jabref/issues/5603)
- We fixed an issue where a window which is on an external screen gets unreachable when external screen is removed. [#5037](https://github.com/JabRef/jabref/issues/5037)
- We fixed a bug where the selection of groups was lost after drag and drop. [#2868](https://github.com/JabRef/jabref/issues/2868)
- We fixed an issue where the custom entry types didn't show the correct display name [#5651](https://github.com/JabRef/jabref/issues/5651)

### Removed

- We removed some obsolete notifications. [#5555](https://github.com/JabRef/jabref/issues/5555)
- We removed an internal step in the [ISBN-to-BibTeX fetcher](https://docs.jabref.org/import-using-publication-identifiers/isbntobibtex): The [ISBN to BibTeX Converter](https://manas.tungare.name/software/isbn-to-bibtex) by [@manastungare](https://github.com/manastungare) is not used anymore, because it is offline: "people using this tool have not been generating enough sales for Amazon."
- We removed the option to control the default drag and drop behaviour. You can use the modifier keys (like CtrL or Alt) instead.

## [5.0-alpha] – 2019-08-25

### Changed

- We added eventitle, eventdate and venue fields to `@unpublished` entry type.
- We added `@software` and `@dataSet` entry type to biblatex.
- All fields are now properly sorted alphabetically (in the subgroups of required/optional fields) when the entry is written to the bib file.
- We fixed an issue where some importers used the field `pubstatus` instead of the standard BibTeX field `pubstate`.
- We changed the latex command removal for docbook exporter. [#3838](https://github.com/JabRef/jabref/issues/3838)
- We changed the location of some fields in the entry editor (you might need to reset your preferences for these changes to come into effect)
  - Journal/Year/Month in biblatex mode -> Deprecated (if filled)
  - DOI/URL: General -> Optional
  - Internal fields like ranking, read status and priority: Other -> General
  - Moreover, empty deprecated fields are no longer shown
- Added server timezone parameter when connecting to a shared database.
- We updated the dialog for setting up general fields.
- URL field formatting is updated. All whitespace chars, located at the beginning/ending of the URL, are trimmed automatically
- We changed the behavior of the field formatting dialog such that the `bibtexkey` is not changed when formatting all fields or all text fields.
- We added a "Move file to file directory and rename file" option for simultaneously moving and renaming of document file. [#4166](https://github.com/JabRef/jabref/issues/4166)
- Use integrated graphics card instead of discrete on macOS [#4070](https://github.com/JabRef/jabref/issues/4070)
- We added a cleanup operation that detects an arXiv identifier in the note, journal or URL field and moves it to the `eprint` field.
  Because of this change, the last-used cleanup operations were reset.
- We changed the minimum required version of Java to 1.8.0_171, as this is the latest release for which the automatic Java update works.  [#4093](https://github.com/JabRef/jabref/issues/4093)
- The special fields like `Printed` and `Read status` now show gray icons when the row is hovered.
- We added a button in the tab header which allows you to close the database with one click. [#494](https://github.com/JabRef/jabref/issues/494)
- Sorting in the main table now takes information from cross-referenced entries into account. [#2808](https://github.com/JabRef/jabref/issues/2808)
- If a group has a color specified, then entries matched by this group have a small colored bar in front of them in the main table.
- Change default icon for groups to a circle because a colored version of the old icon was hard to distinguish from its black counterpart.
- In the main table, the context menu appears now when you press the "context menu" button on the keyboard. [feature request in the forum](http://discourse.jabref.org/t/how-to-enable-keyboard-context-key-windows)
- We added icons to the group side panel to quickly switch between `union` and `intersection` group view mode. [#3269](https://github.com/JabRef/jabref/issues/3269).
- We use `https` for [fetching from most online bibliographic database](https://docs.jabref.org/import-using-online-bibliographic-database).
- We changed the default keyboard shortcuts for moving between entries when the entry editor is active to ̀<kbd>alt</kbd> + <kbd>up/down</kbd>.
- Opening a new file now prompts the directory of the currently selected file, instead of the directory of the last opened file.
- Window state is saved on close and restored on start.
- We made the MathSciNet fetcher more reliable.
- We added the ISBN fetcher to the list of fetcher available under "Update with bibliographic information from the web" in the entry editor toolbar.
- Files without a defined external file type are now directly opened with the default application of the operating system
- We streamlined the process to rename and move files by removing the confirmation dialogs.
- We removed the redundant new lines of markings and wrapped the summary in the File annotation tab. [#3823](https://github.com/JabRef/jabref/issues/3823)
- We add auto URL formatting when user paste link to URL field in entry editor. [koppor#254](https://github.com/koppor/jabref/issues/254)
- We added a minimum height for the entry editor so that it can no longer be hidden by accident. [#4279](https://github.com/JabRef/jabref/issues/4279)
- We added a new keyboard shortcut so that the entry editor could be closed by <kbd>Ctrl</kbd> + <kbd>E</kbd>. [#4222](https://github.com/JabRef/jabref/issues/4222)
- We added an option in the preference dialog box, that allows user to pick the dark or light theme option. [#4130](https://github.com/JabRef/jabref/issues/4130)
- We updated the Related Articles tab to accept JSON from the new version of the Mr. DLib service
- We added an option in the preference dialog box that allows user to choose behavior after dragging and dropping files in Entry Editor. [#4356](https://github.com/JabRef/jabref/issues/4356)
- We added the ability to have an export preference where previously "File"-->"Export"/"Export selected entries" would not save the user's preference[#4495](https://github.com/JabRef/jabref/issues/4495)
- We optimized the code responsible for connecting to an external database, which should lead to huge improvements in performance.
- For automatically created groups, added ability to filter groups by entry type. [#4539](https://github.com/JabRef/jabref/issues/4539)
- We added the ability to add field names from the Preferences Dialog [#4546](https://github.com/JabRef/jabref/issues/4546)
- We added the ability to change the column widths directly in the main
. [#4546](https://github.com/JabRef/jabref/issues/4546)
- We added a description of how recommendations were chosen and better error handling to Related Articles tab
- We added the ability to execute default action in dialog by using with <kbd>Ctrl</kbd> + <kbd>Enter</kbd> combination [#4496](https://github.com/JabRef/jabref/issues/4496)
- We grouped and reordered the Main Menu (File, Edit, Library, Quality, Tools, and View tabs & icons). [#4666](https://github.com/JabRef/jabref/issues/4666) [#4667](https://github.com/JabRef/jabref/issues/4667) [#4668](https://github.com/JabRef/jabref/issues/4668) [#4669](https://github.com/JabRef/jabref/issues/4669) [#4670](https://github.com/JabRef/jabref/issues/4670) [#4671](https://github.com/JabRef/jabref/issues/4671) [#4672](https://github.com/JabRef/jabref/issues/4672) [#4673](https://github.com/JabRef/jabref/issues/4673)
- We added additional modifiers (capitalize, titlecase and sentencecase) to the Bibtex key generator. [#1506](https://github.com/JabRef/jabref/issues/1506)
- We have migrated from the mysql jdbc connector to the mariadb one for better authentication scheme support. [#4746](https://github.com/JabRef/jabref/issues/4745)
- We grouped the toolbar icons and changed the Open Library and Copy icons. [#4584](https://github.com/JabRef/jabref/issues/4584)
- We added a browse button next to the path text field for aux-based groups. [#4586](https://github.com/JabRef/jabref/issues/4586)
- We changed the title of Group Dialog to "Add subgroup" from "Edit group" when we select Add subgroup option.
- We enable import button only if entries are selected. [#4755](https://github.com/JabRef/jabref/issues/4755)
- We made modifications to improve the contrast of UI elements. [#4583](https://github.com/JabRef/jabref/issues/4583)
- We added a warning for empty BibTeX keys in the entry editor. [#4440](https://github.com/JabRef/jabref/issues/4440)
- We added an option in the settings to set the default action in JabRef when right clicking on any entry in any database and selecting "Open folder". [#4763](https://github.com/JabRef/jabref/issues/4763)
- The Medline fetcher now normalizes the author names according to the BibTeX-Standard [#4345](https://github.com/JabRef/jabref/issues/4345)
- We added an option on the Linked File Viewer to rename the attached file of an entry directly on the JabRef. [#4844](https://github.com/JabRef/jabref/issues/4844)
- We added an option in the preference dialog box that allows user to enable helpful tooltips.[#3599](https://github.com/JabRef/jabref/issues/3599)
- We reworked the functionality for extracting BibTeX entries from plain text, because our used service [freecite shut down](https://library.brown.edu/libweb/freecite_notice.php). [#5206](https://github.com/JabRef/jabref/pull/5206)
- We moved the dropdown menu for selecting the push-application from the toolbar into the external application preferences. [#674](https://github.com/JabRef/jabref/issues/674)
- We removed the alphabetical ordering of the custom tabs and updated the error message when trying to create a general field with a name containing an illegal character. [#5019](https://github.com/JabRef/jabref/issues/5019)
- We added a context menu to the bib(la)tex-source-editor to copy'n'paste. [#5007](https://github.com/JabRef/jabref/pull/5007)
- We added a tool that allows searching for citations in LaTeX files. It scans directories and shows which entries are used, how many times and where.
- We added a 'LaTeX citations' tab to the entry editor, to search for citations to the active entry in the LaTeX file directory. It can be disabled in the preferences dialog.
- We added an option in preferences to allow for integers in field "edition" when running database in bibtex mode. [#4680](https://github.com/JabRef/jabref/issues/4680)
- We added the ability to use negation in export filter layouts. [#5138](https://github.com/JabRef/jabref/pull/5138)
- Focus on Name Area instead of 'OK' button whenever user presses 'Add subgroup'. [#6307](https://github.com/JabRef/jabref/issues/6307)
- We changed the behavior of merging that the entry which has "smaller" bibkey will be selected. [#7395](https://github.com/JabRef/jabref/issues/7395)

### Fixed

- We fixed an issue where JabRef died silently for the user without enough inotify instances [#4874](https://github.com/JabRef/jabref/issues/4847)
- We fixed an issue where corresponding groups are sometimes not highlighted when clicking on entries [#3112](https://github.com/JabRef/jabref/issues/3112)
- We fixed an issue where custom exports could not be selected in the 'Export (selected) entries' dialog [#4013](https://github.com/JabRef/jabref/issues/4013)
- Italic text is now rendered correctly. [#3356](https://github.com/JabRef/jabref/issues/3356)
- The entry editor no longer gets corrupted after using the source tab. [#3532](https://github.com/JabRef/jabref/issues/3532) [#3608](https://github.com/JabRef/jabref/issues/3608) [#3616](https://github.com/JabRef/jabref/issues/3616)
- We fixed multiple issues where entries did not show up after import if a search was active. [#1513](https://github.com/JabRef/jabref/issues/1513) [#3219](https://github.com/JabRef/jabref/issues/3219))
- We fixed an issue where the group tree was not updated correctly after an entry was changed. [#3618](https://github.com/JabRef/jabref/issues/3618)
- We fixed an issue where a right-click in the main table selected a wrong entry. [#3267](https://github.com/JabRef/jabref/issues/3267)
- We fixed an issue where in rare cases entries where overlayed in the main table. [#3281](https://github.com/JabRef/jabref/issues/3281)
- We fixed an issue where selecting a group messed up the focus of the main table and the entry editor. [#3367](https://github.com/JabRef/jabref/issues/3367)
- We fixed an issue where composite author names were sorted incorrectly. [#2828](https://github.com/JabRef/jabref/issues/2828)
- We fixed an issue where commands followed by `-` didn't work. [#3805](https://github.com/JabRef/jabref/issues/3805)
- We fixed an issue where a non-existing aux file in a group made it impossible to open the library. [#4735](https://github.com/JabRef/jabref/issues/4735)
- We fixed an issue where some journal names were wrongly marked as abbreviated. [#4115](https://github.com/JabRef/jabref/issues/4115)
- We fixed an issue where the custom file column were sorted incorrectly. [#3119](https://github.com/JabRef/jabref/issues/3119)
- We improved the parsing of author names whose infix is abbreviated without a dot. [#4864](https://github.com/JabRef/jabref/issues/4864)
- We fixed an issues where the entry losses focus when a field is edited and at the same time used for sorting. [#3373](https://github.com/JabRef/jabref/issues/3373)
- We fixed an issue where the menu on Mac OS was not displayed in the usual Mac-specific way. [#3146](https://github.com/JabRef/jabref/issues/3146)
- We improved the integrity check for page numbers. [#4113](https://github.com/JabRef/jabref/issues/4113) and [feature request in the forum](http://discourse.jabref.org/t/pages-field-allow-use-of-en-dash/1199)
- We fixed an issue where the order of fields in customized entry types was not saved correctly. [#4033](http://github.com/JabRef/jabref/issues/4033)
- We fixed an issue where renaming a group did not change the group name in the interface. [#3189](https://github.com/JabRef/jabref/issues/3189)
- We fixed an issue where the groups tree of the last database was still shown even after the database was already closed.
- We fixed an issue where the "Open file dialog" may disappear behind other windows. [#3410](https://github.com/JabRef/jabref/issues/3410)
- We fixed an issue where the number of entries matched was not updated correctly upon adding or removing an entry. [#3537](https://github.com/JabRef/jabref/issues/3537)
- We fixed an issue where the default icon of a group was not colored correctly.
- We fixed an issue where the first field in entry editor was not focused when adding a new entry. [#4024](https://github.com/JabRef/jabref/issues/4024)
- We reworked the "Edit file" dialog to make it resizeable and improved the workflow for adding and editing files [#2970](https://github.com/JabRef/jabref/issues/2970)
- We fixed an issue where custom name formatters were no longer found correctly. [#3531](https://github.com/JabRef/jabref/issues/3531)
- We fixed an issue where the month was not shown in the preview. [#3239](https://github.com/JabRef/jabref/issues/3239)
- Rewritten logic to detect a second jabref instance. [#4023](https://github.com/JabRef/jabref/issues/4023)
- We fixed an issue where the "Convert to BibTeX-Cleanup" moved the content of the `file` field to the `pdf` field [#4120](https://github.com/JabRef/jabref/issues/4120)
- We fixed an issue where the preview pane in entry preview in preferences wasn't showing the citation style selected [#3849](https://github.com/JabRef/jabref/issues/3849)
- We fixed an issue where the default entry preview style still contained the field `review`. The field `review` in the style is now replaced with comment to be consistent with the entry editor [#4098](https://github.com/JabRef/jabref/issues/4098)
- We fixed an issue where users were vulnerable to XXE attacks during parsing [#4229](https://github.com/JabRef/jabref/issues/4229)
- We fixed an issue where files added via the "Attach file" contextmenu of an entry were not made relative. [#4201](https://github.com/JabRef/jabref/issues/4201) and [#4241](https://github.com/JabRef/jabref/issues/4241)
- We fixed an issue where author list parser can't generate bibtex for Chinese author. [#4169](https://github.com/JabRef/jabref/issues/4169)
- We fixed an issue where the list of XMP Exclusion fields in the preferences was not be saved [#4072](https://github.com/JabRef/jabref/issues/4072)
- We fixed an issue where the ArXiv Fetcher did not support HTTP URLs [koppor#328](https://github.com/koppor/jabref/issues/328)
- We fixed an issue where only one PDF file could be imported [#4422](https://github.com/JabRef/jabref/issues/4422)
- We fixed an issue where "Move to group" would always move the first entry in the library and not the selected [#4414](https://github.com/JabRef/jabref/issues/4414)
- We fixed an issue where an older dialog appears when downloading full texts from the quality menu. [#4489](https://github.com/JabRef/jabref/issues/4489)
- We fixed an issue where right clicking on any entry in any database and selecting "Open folder" results in the NullPointer exception. [#4763](https://github.com/JabRef/jabref/issues/4763)
- We fixed an issue where option 'open terminal here' with custom command was passing the wrong argument. [#4802](https://github.com/JabRef/jabref/issues/4802)
- We fixed an issue where ranking an entry would generate an IllegalArgumentException. [#4754](https://github.com/JabRef/jabref/issues/4754)
- We fixed an issue where special characters where removed from non-label key generation pattern parts [#4767](https://github.com/JabRef/jabref/issues/4767)
- We fixed an issue where the RIS import would overwite the article date with the value of the acessed date [#4816](https://github.com/JabRef/jabref/issues/4816)
- We fixed an issue where an NullPointer exception was thrown when a referenced entry in an Open/Libre Office document was no longer present in the library. Now an error message with the reference marker of the missing entry is shown. [#4932](https://github.com/JabRef/jabref/issues/4932)
- We fixed an issue where a database exception related to a missing timezone was too big. [#4827](https://github.com/JabRef/jabref/issues/4827)
- We fixed an issue where the IEEE fetcher returned an error if no keywords were present in the result from the IEEE website [#4997](https://github.com/JabRef/jabref/issues/4997)
- We fixed an issue where the command line help text had several errors, and arguments and descriptions have been rewritten to simplify and detail them better. [#4932](https://github.com/JabRef/jabref/issues/2016)
- We fixed an issue where the same menu for changing entry type had two different sizes and weights. [#4977](https://github.com/JabRef/jabref/issues/4977)
- We fixed an issue where the "Attach file" dialog, in the right-click menu for an entry, started on the working directory instead of the user's main directory. [#4995](https://github.com/JabRef/jabref/issues/4995)
- We fixed an issue where the JabRef Icon in the macOS launchpad was not displayed correctly [#5003](https://github.com/JabRef/jabref/issues/5003)
- We fixed an issue where the "Search for unlinked local files" would throw an exception when parsing the content of a PDF-file with missing "series" information [#5128](https://github.com/JabRef/jabref/issues/5128)
- We fixed an issue where the XMP Importer would incorrectly return an empty default entry when importing pdfs [#6577](https://github.com/JabRef/jabref/issues/6577)
- We fixed an issue where opening the menu 'Library properties' marked the library as modified [#6451](https://github.com/JabRef/jabref/issues/6451)
- We fixed an issue when importing resulted in an exception [#7343](https://github.com/JabRef/jabref/issues/7343)
- We fixed an issue where the field in the Field formatter dropdown selection were sorted in random order. [#7710](https://github.com/JabRef/jabref/issues/7710)

### Removed

- The feature to "mark entries" was removed and merged with the groups functionality.  For migration, a group is created for every value of the `__markedentry` field and the entry is added to this group.
- The number column was removed.
- We removed the global search feature.
- We removed the coloring of cells in the main table according to whether the field is optional/required.
- We removed the feature to find and resolve duplicate BibTeX keys (as this use case is already covered by the integrity check).
- We removed a few commands from the right-click menu that are not needed often and thus don't need to be placed that prominently:
  - Print entry preview: available through entry preview
  - All commands related to marking: marking is not yet reimplemented
  - Set/clear/append/rename fields: available through Edit menu
  - Manage keywords: available through the Edit menu
  - Copy linked files to folder: available through File menu
  - Add/move/remove from group: removed completely (functionality still available through group interface)
- We removed the option to change the column widths in the preferences dialog. [#4546](https://github.com/JabRef/jabref/issues/4546)

## Older versions

The changelog of JabRef 4.x is available at the [v4.3.1 tag](https://github.com/JabRef/jabref/blob/v4.3.1/CHANGELOG.md).
The changelog of JabRef 3.x is available at the [v3.8.2 tag](https://github.com/JabRef/jabref/blob/v3.8.2/CHANGELOG.md).
The changelog of JabRef 2.11 and all previous versions is available as [text file in the v2.11.1 tag](https://github.com/JabRef/jabref/blob/v2.11.1/CHANGELOG).

[Unreleased]: https://github.com/JabRef/jabref/compare/v5.5...HEAD
[5.5]: https://github.com/JabRef/jabref/compare/v5.4...v5.5
[5.4]: https://github.com/JabRef/jabref/compare/v5.3...v5.4
[5.3]: https://github.com/JabRef/jabref/compare/v5.2...v5.3
[5.2]: https://github.com/JabRef/jabref/compare/v5.1...v5.2
[5.1]: https://github.com/JabRef/jabref/compare/v5.0...v5.1
[5.0]: https://github.com/JabRef/jabref/compare/v5.0-beta...v5.0
[5.0-beta]: https://github.com/JabRef/jabref/compare/v5.0-alpha...v5.0-beta
[5.0-alpha]: https://github.com/JabRef/jabref/compare/v4.3...v5.0-alpha

<!-- markdownlint-disable-file MD012 MD024 MD033 --><|MERGE_RESOLUTION|>--- conflicted
+++ resolved
@@ -11,18 +11,15 @@
 
 ### Added
 
-<<<<<<< HEAD
 - We added the option to copy the DOI of an entry directly from the context menu copy submenu. [#7826](https://github.com/JabRef/jabref/issues/7826)
 - We added a fulltext search feature. [#2838](https://github.com/JabRef/jabref/pull/2838)
 - We added unprotect_terms to the list of bracketed pattern modifiers [#7826](https://github.com/JabRef/jabref/pull/7960)
 - We added an icon picker in group edit dialog. [#6142](https://github.com/JabRef/jabref/issues/6142)
 - We enabled the user to customize the API Key for some fetchers. [#6877](https://github.com/JabRef/jabref/issues/6877)
-=======
 - We added an extra option when right-clicking an entry in the Entry List to copy either the DOI or the DOI url.
 - We added a new section to network preferences to allow using custom SSL certificates [#8126](https://github.com/JabRef/jabref/issues/8126)
 - We improved the version check to take also beta version into account and now redirect to the right changelog for the version
 - We added two new web and fulltext fetchers: SemanticScholar and ResearchGate
->>>>>>> ee88e7fd
 
 ### Changed
 
