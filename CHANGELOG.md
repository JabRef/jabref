# Changelog

All notable changes to this project will be documented in this file.
The format is based on [Keep a Changelog](https://keepachangelog.com/en/1.0.0/).
We refer to [GitHub issues](https://github.com/JabRef/jabref/issues) by using `#NUM`.
In case, there is no issue present, the pull request implementing the feature is linked.

Note that this project **does not** adhere to [Semantic Versioning](http://semver.org/).

## [Unreleased]

### Added





### Changed

- We changed database structure: in MySQL/MariaDB we renamed tables by adding a `JABREF_` prefix, and in PGSQL we moved tables in `jabref` schema. We added `VersionDBStructure` variable in `METADATA` table to indicate current version of structure, this variable is needed for automatic migration [#9312](https://github.com/JabRef/jabref/issues/9312)
- We moved some preferences options to a new tab in the preferences dialog. [#9442](https://github.com/JabRef/jabref/pull/9308)





### Fixed

- The tab "deprecated fields" is shown in biblatex-mode only. [#7757](https://github.com/JabRef/jabref/issues/7757)



### Removed








## [5.8] - 2022-12-18

### Added

- We integrated a new three-way merge UI for merging entries in the Entries Merger Dialog, the Duplicate Resolver Dialog, the Entry Importer Dialog, and the External Changes Resolver Dialog. [#8945](https://github.com/JabRef/jabref/pull/8945)
- We added the ability to merge groups, keywords, comments and files when merging entries. [#9022](https://github.com/JabRef/jabref/pull/9022)
- We added a warning message next to the authors field in the merge dialog to warn users when the authors are the same but formatted differently. [#8745](https://github.com/JabRef/jabref/issues/8745)
- The default file directory of a library is used as default directory for [unlinked file lookup](https://docs.jabref.org/collect/findunlinkedfiles#link-the-pdfs-to-your-bib-library). [koppor#546](https://github.com/koppor/jabref/issues/546)
- The properties of an existing systematic literature review (SLR) can be edited. [koppor#604](https://github.com/koppor/jabref/issues/604)
- An systematic literature review (SLR) can now be started from the SLR itself. [#9131](https://github.com/JabRef/jabref/pull/9131), [koppor#601](https://github.com/koppor/jabref/issues/601)
- On startup, JabRef notifies the user if there were parsing errors during opening.
- We added support for the field `fjournal` (in `@article`) for abbreviation and unabbreviation functionalities. [#321](https://github.com/JabRef/jabref/pull/321)
<<<<<<< HEAD
- We added a dropdown menu to let users change the library they want to import into during import.[#6177](https://github.com/JabRef/jabref/issues/6177)
=======
- In case a backup is found, the filename of the backup is shown and one can navigate to the file. [#9311](https://github.com/JabRef/jabref/pull/9311)
- We added support for the Ukrainian and Arabic languages. [#9236](https://github.com/JabRef/jabref/pull/9236), [#9243](https://github.com/JabRef/jabref/pull/9243)
>>>>>>> 1c9a6c5a

### Changed

- We improved the Citavi Importer to also import so called Knowledge-items into the field `comment` of the corresponding entry [#9025](https://github.com/JabRef/jabref/issues/9025)
- We modified the change case sub-menus and their corresponding tips (displayed when you stay long over the menu) to properly reflect exemplified cases. [#9339](https://github.com/Jabref/jabref/issues/9339)
- We call backup files `.bak` and temporary writing files now `.sav`.
- JabRef keeps 10 older versions of a `.bib` file in the [user data dir](https://github.com/harawata/appdirs#supported-directories) (instead of a single `.sav` (now: `.bak`) file in the directory of the `.bib` file)
- We improved the External Changes Resolver dialog to be more usaable. [#9021](https://github.com/JabRef/jabref/pull/9021)
- We simplified the actions to fast-resolve duplicates to 'Keep Left', 'Keep Right', 'Keep Both' and 'Keep Merged'. [#9056](https://github.com/JabRef/jabref/issues/9056)
- The fallback directory of the file folder now is the general file directory. In case there was a directory configured for a library and this directory was not found, JabRef placed the PDF next to the .bib file and not into the general file directory.
- The global default directory for storing PDFs is now the documents folder in the user's home.
- When adding or editing a subgroup it is placed w.r.t. to alphabetical ordering rather than at the end. [koppor#577](https://github.com/koppor/jabref/issues/577)
- Groups context menu now shows appropriate options depending on number of subgroups. [koppor#579](https://github.com/koppor/jabref/issues/579)
- We modified the "Delete file" dialog and added the full file path to the dialog text. The file path in the title was changed to file name only. [koppor#534](https://github.com/koppor/jabref/issues/534)
- Download from URL now automatically fills with URL from clipboard. [koppor#535](https://github.com/koppor/jabref/issues/535)
- We added HTML and Markdown files to Find Unlinked Files and removed BibTeX. [koppor#547](https://github.com/koppor/jabref/issues/547)
- ArXiv fetcher now retrieves additional data from related DOIs (both ArXiv and user-assigned). [#9170](https://github.com/JabRef/jabref/pull/9170)
- We modified the Directory of Open Access Books (DOAB) fetcher so that it will now also fetch the ISBN when possible. [#8708](https://github.com/JabRef/jabref/issues/8708)
- Genres are now mapped correctly to entry types when importing MODS files. [#9185](https://github.com/JabRef/jabref/issues/9185)
- We changed the button label from "Return to JabRef" to "Return to library" to better indicate the purpose of the action.
- We changed the color of found text from red to high-contrast colors (background: yellow; font color: purple). [koppor#552](https://github.com/koppor/jabref/issues/552)
- We fixed an issue where the wrong icon for a successful import of a bib entry was shown. [#9308](https://github.com/JabRef/jabref/pull/9308)
- We changed the messages after importing unlinked local files to past tense. [koppor#548](https://github.com/koppor/jabref/issues/548)
- We fixed an issue where the wrong icon for a successful import of a bib entry was shown [#9308](https://github.com/JabRef/jabref/pull/9308)
- In the context of the [Cleanup dialog](https://docs.jabref.org/finding-sorting-and-cleaning-entries/cleanupentries) we changed the text of the conversion of BibTeX to biblatex (and vice versa) to make it more clear. [koppor#545](https://github.com/koppor/jabref/issues/545)
- We removed wrapping of string constants when writing to a `.bib` file.
- In the context of a systematic literature review (SLR), a user can now add arbitrary data into `study.yml`. JabRef just ignores this data. [#9124](https://github.com/JabRef/jabref/pull/9124)
- In the context of a systematic literature review (SLR), we reworked the "Define study" parameters dialog. [#9123](https://github.com/JabRef/jabref/pull/9123)
- We upgraded to Lucene 9.4 for the fulltext search. The search index will be rebuild. [#9213](https://github.com/JabRef/jabref/pull/9213)
- We disabled the "change case" menu for empty fields. [#9214](https://github.com/JabRef/jabref/issues/9214)
- We disabled the conversion menu for empty fields. [#9200](https://github.com/JabRef/jabref/issues/9200)

### Fixed

- We fixed an issue where applied save actions on saving the library file would lead to the dialog "The library has been modified by another program" popping up. [#4877](https://github.com/JabRef/jabref/issues/4877)
- We fixed issues with save actions not correctly loaded when opening the library. [#9122](https://github.com/JabRef/jabref/pull/9122)
- We fixed the behavior of "Discard changes" when reopening a modified library. [#9361](https://github.com/JabRef/jabref/issues/9361)
- We fixed several bugs regarding the manual and the autosave of library files that could lead to exceptions. [#9067](https://github.com/JabRef/jabref/pull/9067), [#8448](https://github.com/JabRef/jabref/issues/8484), [#8746](https://github.com/JabRef/jabref/issues/8746), [#6684](https://github.com/JabRef/jabref/issues/6684), [#6644](https://github.com/JabRef/jabref/issues/6644), [#6102](https://github.com/JabRef/jabref/issues/6102), [#6002](https://github.com/JabRef/jabref/issues/6000)
- We fixed an issue where pdfs were re-indexed on each startup. [#9166](https://github.com/JabRef/jabref/pull/9166)
- We fixed an issue when using an unsafe character in the citation key, the auto-linking feature fails to link files. [#9267](https://github.com/JabRef/jabref/issues/9267)
- We fixed an issue where a message about changed metadata would occur on saving although nothing changed. [#9159](https://github.com/JabRef/jabref/issues/9159)
- We fixed an issue where the possibility to generate a subdatabase from an aux file was writing empty files when called from the commandline. [#9115](https://github.com/JabRef/jabref/issues/9115), [forum#3516](https://discourse.jabref.org/t/export-subdatabase-from-aux-file-on-macos-command-line/3516)
- We fixed an issue where author names with tilde accents (for example ñ) were marked as "Names are not in the standard BibTeX format". [#8071](https://github.com/JabRef/jabref/issues/8071)
- We fixed an issue where capitalize didn't capitalize words after hyphen characters. [#9157](https://github.com/JabRef/jabref/issues/9157)
- We fixed an issue where title case didn't capitalize words after en-dash characters and skip capitalization of conjunctions that comes after en-dash characters. [#9068](https://github.com/JabRef/jabref/pull/9068),[#9142](https://github.com/JabRef/jabref/pull/9142)
- We fixed an issue with the message that is displayed when fetcher returns an empty list of entries for given query. [#9195](https://github.com/JabRef/jabref/issues/9195)
- We fixed an issue where editing entry's "date" field in library mode "biblatex" causes an uncaught exception. [#8747](https://github.com/JabRef/jabref/issues/8747)
- We fixed an issue where importing from XMP would fail for certain PDFs. [#9383](https://github.com/JabRef/jabref/issues/9383)
- We fixed an issue that JabRef displayed the wrong group tree after loading. [koppor#637](https://github.com/koppor/jabref/issues/637)
- We fixed that sorting of entries in the maintable by special fields is updated immediately. [#9334](https://github.com/JabRef/jabref/issues/9334)
- We fixed the display of issue, number, eid and pages fields in the entry preview. [#8607](https://github.com/JabRef/jabref/pull/8607), [#8372](https://github.com/JabRef/jabref/issues/8372), [Koppor#514](https://github.com/koppor/jabref/issues/514), [forum#2390](https://discourse.jabref.org/t/unable-to-edit-my-bibtex-file-that-i-used-before-vers-5-1/2390), [forum#3462](https://discourse.jabref.org/t/jabref-5-6-need-help-with-export-from-jabref-to-microsoft-word-entry-preview-of-apa-7-not-rendering-correctly/3462)
- We fixed the page ranges checker to detect article numbers in the pages field (used at [Check Integrity](https://docs.jabref.org/finding-sorting-and-cleaning-entries/checkintegrity)). [#8607](https://github.com/JabRef/jabref/pull/8607)
- The [HtmlToLaTeXFormatter](https://docs.jabref.org/finding-sorting-and-cleaning-entries/saveactions#html-to-latex) keeps single `<` characters.
- We fixed a performance regression when opening large libraries. [#9041](https://github.com/JabRef/jabref/issues/9041)
- We fixed a bug where spaces are trimmed when highlighting differences in the Entries merge dialog. [koppor#371](https://github.com/koppor/jabref/issues/371)
- We fixed some visual glitches with the linked files editor field in the entry editor and increased its height. [#8823](https://github.com/JabRef/jabref/issues/8823)
- We fixed some visual inconsistencies (round corners of highlighted buttons). [#8806](https://github.com/JabRef/jabref/issues/8806)
- We fixed an issue where JabRef would not exit when a connection to a LibreOffice document was established previously and the document is still open. [#9075](https://github.com/JabRef/jabref/issues/9075)
- We fixed an issue about selecting the save order in the preferences. [#9175](https://github.com/JabRef/jabref/issues/9147)
- We fixed an issue where an exception when fetching a DOI was not logged correctly. [koppor#627](https://github.com/koppor/jabref/issues/627)
- We fixed an issue where a user could not open an attached file in a new unsaved library. [#9386](https://github.com/JabRef/jabref/issues/9386)
- We fixed a typo within a connection error message. [koppor#625](https://github.com/koppor/jabref/issues/625)
- We fixed an issue where journal abbreviations would not abbreviate journal titles with escaped ampersands (\\&). [#8948](https://github.com/JabRef/jabref/issues/8948)
- We fixed the readability of the file field in the dark theme. [#9340](https://github.com/JabRef/jabref/issues/9340)
- We fixed an issue where the 'close dialog' key binding was not closing the Preferences dialog. [#8888](https://github.com/jabref/jabref/issues/8888)
- We fixed an issue where a known journal's medline/dot-less abbreviation does not switch to the full name. [#9370](https://github.com/JabRef/jabref/issues/9370)
- We fixed an issue where hitting enter on the search field within the preferences dialog closed the dialog. [koppor#630](https://github.com/koppor/jabref/issues/630)
- We fixed the "Cleanup entries" dialog is partially visible. [#9223](https://github.com/JabRef/jabref/issues/9223)
- We fixed an issue where font size preferences did not apply correctly to preference dialog window and the menu bar. [#8386](https://github.com/JabRef/jabref/issues/8386) and [#9279](https://github.com/JabRef/jabref/issues/9279)
- We fixed the display of the "Customize Entry Types" dialog title. [#9198](https://github.com/JabRef/jabref/issues/9198)
- We fixed an issue where the CSS styles are missing in some dialogs. [#9150](https://github.com/JabRef/jabref/pull/9150)
- We fixed an issue where controls in the preferences dialog could outgrow the window. [#9017](https://github.com/JabRef/jabref/issues/9017)

### Removed

- We removed "last-search-date" from the systematic literature review feature, because the last-search-date can be deducted from the git logs. [#9116](https://github.com/JabRef/jabref/pull/9116)
- We removed the [CiteseerX](https://docs.jabref.org/collect/import-using-online-bibliographic-database#citeseerx) fetcher, because the API used by JabRef is sundowned. [#9466](https://github.com/JabRef/jabref/pull/9466)

## [5.7] - 2022-08-05

### Added

- We added a fetcher for [Biodiversity Heritage Library](https://www.biodiversitylibrary.org/). [8539](https://github.com/JabRef/jabref/issues/8539)
- We added support for multiple messages in the snackbar. [#7340](https://github.com/JabRef/jabref/issues/7340)
- We added an extra option in the 'Find Unlinked Files' dialog view to ignore unnecessary files like Thumbs.db, DS_Store, etc. [koppor#373](https://github.com/koppor/jabref/issues/373)
- JabRef now writes log files. Linux: `$home/.cache/jabref/logs/version`, Windows: `%APPDATA%\..\Local\harawata\jabref\version\logs`, Mac: `Users/.../Library/Logs/jabref/version`
- We added an importer for Citavi backup files, support ".ctv5bak" and ".ctv6bak" file formats. [#8322](https://github.com/JabRef/jabref/issues/8322)
- We added a feature to drag selected entries and drop them to other opened inactive library tabs [koppor521](https://github.com/koppor/jabref/issues/521).
- We added support for the [biblatex-apa](https://github.com/plk/biblatex-apa) legal entry types `Legislation`, `Legadminmaterial`, `Jurisdiction`, `Constitution` and `Legal` [#8931](https://github.com/JabRef/jabref/issues/8931)

### Changed

- The file column in the main table now shows the corresponding defined icon for the linked file [8930](https://github.com/JabRef/jabref/issues/8930).
- We improved the color of the selected entries and the color of the summary in the Import Entries Dialog in the dark theme. [#7927](https://github.com/JabRef/jabref/issues/7927)
- We upgraded to Lucene 9.2 for the fulltext search.
  Thus, the now created search index cannot be read from older versions of JabRef anylonger.
  ⚠️ JabRef will recreate the index in a new folder for new files and this will take a long time for a huge library.
  Moreover, switching back and forth JabRef versions and meanwhile adding PDFs also requires rebuilding the index now and then.
  [#8868](https://github.com/JabRef/jabref/pull/8868)
- We improved the Latex2Unicode conversion [#8639](https://github.com/JabRef/jabref/pull/8639)
- Writing BibTeX data into a PDF (XMP) removes braces. [#8452](https://github.com/JabRef/jabref/issues/8452)
- Writing BibTeX data into a PDF (XMP) does not write the `file` field.
- Writing BibTeX data into a PDF (XMP) considers the configured keyword separator (and does not use "," as default any more)
- The Medline/Pubmed search now also supports the [default fields and operators for searching](https://docs.jabref.org/collect/import-using-online-bibliographic-database#search-syntax). [forum#3554](https://discourse.jabref.org/t/native-pubmed-search/3354)
- We improved group expansion arrow that prevent it from activating group when expanding or collapsing. [#7982](https://github.com/JabRef/jabref/issues/7982), [#3176](https://github.com/JabRef/jabref/issues/3176)
- When configured SSL certificates changed, JabRef warns the user to restart to apply the configuration.
- We improved the appearances and logic of the "Manage field names & content" dialog, and renamed it to "Automatic field editor". [#6536](https://github.com/JabRef/jabref/issues/6536)
- We improved the message explaining the options when modifying an automatic keyword group [#8911](https://github.com/JabRef/jabref/issues/8911)
- We moved the preferences option "Warn about duplicates on import" option from the tab "File" to the tab "Import and Export". [koppor#570](https://github.com/koppor/jabref/issues/570)
- When JabRef encounters `% Encoding: UTF-8` header, it is kept during writing (and not removed). [#8964](https://github.com/JabRef/jabref/pull/8964)
- We replace characters which cannot be decoded using the specified encoding by a (probably another) valid character. This happens if JabRef detects the wrong charset (e.g., UTF-8 instead of Windows 1252). One can use the [Integrity Check](https://docs.jabref.org/finding-sorting-and-cleaning-entries/checkintegrity) to find those characters.

### Fixed

- We fixed an issue where linked fails containing parts of the main file directory could not be opened. [#8991](https://github.com/JabRef/jabref/issues/8991)
- Linked files with an absolute path can be opened again. [#8991](https://github.com/JabRef/jabref/issues/8991)
- We fixed an issue where the user could not rate an entry in the main table when an entry was not yet ranked. [#5842](https://github.com/JabRef/jabref/issues/5842)
- We fixed an issue that caused JabRef to sometimes open multiple instances when "Remote Operation" is enabled. [#8653](https://github.com/JabRef/jabref/issues/8653)
- We fixed an issue where linked files with the filetype "application/pdf" in an entry were not shown with the correct PDF-Icon in the main table [8930](https://github.com/JabRef/jabref/issues/8930)
- We fixed an issue where "open folder" for linked files did not open the folder and did not select the file unter certain Linux desktop environments [#8679](https://github.com/JabRef/jabref/issues/8679), [#8849](https://github.com/JabRef/jabref/issues/8849)
- We fixed an issue where the content of a big shared database library is not shown [#8788](https://github.com/JabRef/jabref/issues/8788)
- We fixed the unnecessary horizontal scroll bar in group panel [#8467](https://github.com/JabRef/jabref/issues/8467)
- We fixed an issue where the notification bar message, icon and actions appeared to be invisible. [#8761](https://github.com/JabRef/jabref/issues/8761)
- We fixed an issue where deprecated fields tab is shown when the fields don't contain any values. [#8396](https://github.com/JabRef/jabref/issues/8396)
- We fixed an issue where an exception for DOI search occurred when the DOI contained urlencoded characters. [#8787](https://github.com/JabRef/jabref/issues/8787)
- We fixed an issue which allow us to select and open identifiers from a popup list in the maintable [#8758](https://github.com/JabRef/jabref/issues/8758), [8802](https://github.com/JabRef/jabref/issues/8802)
- We fixed an issue where the escape button had no functionality within the "Filter groups" textfield. [koppor#562](https://github.com/koppor/jabref/issues/562)
- We fixed an issue where the exception that there are invalid characters in filename. [#8786](https://github.com/JabRef/jabref/issues/8786)
- When the proxy configuration removed the proxy user/password, this change is applied immediately.
- We fixed an issue where removing several groups deletes only one of them. [#8390](https://github.com/JabRef/jabref/issues/8390)
- We fixed an issue where the Sidepane (groups, web search and open office) width is not remembered after restarting JabRef. [#8907](https://github.com/JabRef/jabref/issues/8907)
- We fixed a bug where switching between themes will cause an error/exception. [#8939](https://github.com/JabRef/jabref/pull/8939)
- We fixed a bug where files that were deleted in the source bibtex file were kept in the index. [#8962](https://github.com/JabRef/jabref/pull/8962)
- We fixed "Error while sending to JabRef" when the browser extension interacts with JabRef. [JabRef-Browser-Extension#479](https://github.com/JabRef/JabRef-Browser-Extension/issues/479)
- We fixed a bug where updating group view mode (intersection or union) requires re-selecting groups to take effect. [#6998](https://github.com/JabRef/jabref/issues/6998)
- We fixed a bug that prevented external group metadata changes from being merged. [#8873](https://github.com/JabRef/jabref/issues/8873)
- We fixed the shared database opening dialog to remember autosave folder and tick. [#7516](https://github.com/JabRef/jabref/issues/7516)
- We fixed an issue where name formatter could not be saved. [#9120](https://github.com/JabRef/jabref/issues/9120)

### Removed

- We removed the social media buttons for our Twitter and Facebook pages. [#8774](https://github.com/JabRef/jabref/issues/8774)

## [5.6] - 2022-04-25

### Added

- We enabled the user to customize the API Key for some fetchers. [#6877](https://github.com/JabRef/jabref/issues/6877)
- We added an extra option when right-clicking an entry in the Entry List to copy either the DOI or the DOI url.
- We added a fetcher for [Directory of Open Access Books (DOAB)](https://doabooks.org/) [8576](https://github.com/JabRef/jabref/issues/8576)
- We added an extra option to ask the user whether they want to open to reveal the folder holding the saved file with the file selected. [#8195](https://github.com/JabRef/jabref/issues/8195)
- We added a new section to network preferences to allow using custom SSL certificates. [#8126](https://github.com/JabRef/jabref/issues/8126)
- We improved the version check to take also beta version into account and now redirect to the right changelog for the version.
- We added two new web and fulltext fetchers: SemanticScholar and ResearchGate.
- We added notifications on success and failure when writing metadata to a PDF-file. [#8276](https://github.com/JabRef/jabref/issues/8276)
- We added a cleanup action that escapes `$` (by adding a backslash in front). [#8673](https://github.com/JabRef/jabref/issues/8673)

### Changed

- We upgraded to Lucene 9.1 for the fulltext search.
  Thus, the now created search index cannot be read from older versions of JabRef any longer.
  ⚠️ JabRef will recreate the index in a new folder for new files and this will take a long time for a huge library.
  Moreover, switching back and forth JabRef versions and meanwhile adding PDFs also requires rebuilding the index now and then.
  [#8362](https://github.com/JabRef/jabref/pull/8362)
- We changed the list of CSL styles to those that support formatting bibliographies. [#8421](https://github.com/JabRef/jabref/issues/8421) [citeproc-java#116](https://github.com/michel-kraemer/citeproc-java/issues/116)
- The CSL preview styles now also support displaying data from cross references entries that are linked via the `crossref` field. [#7378](https://github.com/JabRef/jabref/issues/7378)
- We made the Search button in Web Search wider. We also skewed the panel titles to the left. [#8397](https://github.com/JabRef/jabref/issues/8397)
- We introduced a preference to disable fulltext indexing. [#8468](https://github.com/JabRef/jabref/issues/8468)
- When exporting entries, the encoding is always UTF-8.
- When embedding BibTeX data into a PDF, the encoding is always UTF-8.
- We replaced the [OttoBib](https://en.wikipedia.org/wiki/OttoBib) fetcher by a fetcher by [OpenLibrary](https://openlibrary.org/dev/docs/api/books). [#8652](https://github.com/JabRef/jabref/issues/8652)
- We first fetch ISBN data from OpenLibrary, if nothing found, ebook.de is tried.
- We now only show a warning when exiting for tasks that will not be recovered automatically upon relaunch of JabRef. [#8468](https://github.com/JabRef/jabref/issues/8468)

### Fixed

- We fixed an issue where right clicking multiple entries and pressing "Change entry type" would only change one entry. [#8654](https://github.com/JabRef/jabref/issues/8654)
- We fixed an issue where it was no longer possible to add or delete multiple files in the `file` field in the entry editor. [#8659](https://github.com/JabRef/jabref/issues/8659)
- We fixed an issue where the author's lastname was not used for the citation key generation if it started with a lowercase letter. [#8601](https://github.com/JabRef/jabref/issues/8601)
- We fixed an issue where custom "Protected terms" files were missing after a restart of JabRef. [#8608](https://github.com/JabRef/jabref/issues/8608)
- We fixed an issue where JabRef could not start due to a missing directory for the fulltex index. [#8579](https://github.com/JabRef/jabref/issues/8579)
- We fixed an issue where long article numbers in the `pages` field would cause an exception and preventing the citation style to display. [#8381](https://github.com/JabRef/jabref/issues/8381), [citeproc-java](https://github.com/michel-kraemer/citeproc-java/issues/114)
- We fixed an issue where online links in the file field were not detected correctly and could produce an exception. [#8150](https://github.com/JabRef/jabref/issues/8510)
- We fixed an issue where an exception could occur when saving the preferences [#7614](https://github.com/JabRef/jabref/issues/7614)
- We fixed an issue where "Copy DOI url" in the right-click menu of the Entry List would just copy the DOI and not the DOI url. [#8389](https://github.com/JabRef/jabref/issues/8389)
- We fixed an issue where opening the console from the drop-down menu would cause an exception. [#8466](https://github.com/JabRef/jabref/issues/8466)
- We fixed an issue when reading non-UTF-8 encoded. When no encoding header is present, the encoding is now detected from the file content (and the preference option is disregarded). [#8417](https://github.com/JabRef/jabref/issues/8417)
- We fixed an issue where pasting a URL was replacing `+` signs by spaces making the URL unreachable. [#8448](https://github.com/JabRef/jabref/issues/8448)
- We fixed an issue where creating subsidiary files from aux files created with some versions of biblatex would produce incorrect results. [#8513](https://github.com/JabRef/jabref/issues/8513)
- We fixed an issue where opening the changelog from withing JabRef led to a 404 error. [#8563](https://github.com/JabRef/jabref/issues/8563)
- We fixed an issue where not all found unlinked local files were imported correctly due to some race condition. [#8444](https://github.com/JabRef/jabref/issues/8444)
- We fixed an issue where Merge entries dialog exceeds screen boundaries.
- We fixed an issue where the app lags when selecting an entry after a fresh start. [#8446](https://github.com/JabRef/jabref/issues/8446)
- We fixed an issue where no citationkey was generated on import, pasting a doi or an entry on the main table. [8406](https://github.com/JabRef/jabref/issues/8406), [koppor#553](https://github.com/koppor/jabref/issues/553)
- We fixed an issue where accent search does not perform consistently. [#6815](https://github.com/JabRef/jabref/issues/6815)
- We fixed an issue where the incorrect entry was selected when "New Article" is pressed while search filters are active. [#8674](https://github.com/JabRef/jabref/issues/8674)
- We fixed an issue where "Write BibTeXEntry metadata to PDF" button remains enabled while writing to PDF is in-progress. [#8691](https://github.com/JabRef/jabref/issues/8691)

### Removed

- We removed the option to copy CSL Citation styles data as `XSL_FO`, `ASCIIDOC`, and `RTF` as these have not been working since a long time and are no longer supported in the external library used for processing the styles. [#7378](https://github.com/JabRef/jabref/issues/7378)
- We removed the option to configure the default encoding. The default encoding is now hard-coded to the modern UTF-8 encoding.

## [5.5] - 2022-01-17

### Changed

- We integrated the external file types dialog directly inside the preferences. [#8341](https://github.com/JabRef/jabref/pull/8341)
- We disabled the add group button color change after adding 10 new groups. [#8051](https://github.com/JabRef/jabref/issues/8051)
- We inverted the logic for resolving [BibTeX strings](https://docs.jabref.org/advanced/strings). This helps to keep `#` chars. By default String resolving is only activated for a couple of standard fields. The list of fields can be modified in the preferences. [#7010](https://github.com/JabRef/jabref/issues/7010), [#7102](https://github.com/JabRef/jabref/issues/7012), [#8303](https://github.com/JabRef/jabref/issues/8303)
- We moved the search box in preview preferences closer to the available citation styles list. [#8370](https://github.com/JabRef/jabref/pull/8370)
- Changing the preference to show the preview panel as a separate tab now has effect without restarting JabRef. [#8370](https://github.com/JabRef/jabref/pull/8370)
- We enabled switching themes in JabRef without the need to restart JabRef. [#7335](https://github.com/JabRef/jabref/pull/7335)
- We added support for the field `day`, `rights`, `coverage` and `language` when reading XMP data in Dublin Core format. [#8491](https://github.com/JabRef/jabref/issues/8491)

### Fixed

- We fixed an issue where the preferences for "Search and store files relative to library file location" where ignored when the "Main file directory" field was not empty [#8385](https://github.com/JabRef/jabref/issues/8385)
- We fixed an issue where `#`chars in certain fields would be interpreted as BibTeX strings [#7010](https://github.com/JabRef/jabref/issues/7010), [#7102](https://github.com/JabRef/jabref/issues/7012), [#8303](https://github.com/JabRef/jabref/issues/8303)
- We fixed an issue where the fulltext search on an empty library with no documents would lead to an exception [koppor#522](https://github.com/koppor/jabref/issues/522)
- We fixed an issue where clicking on "Accept changes" in the merge dialog would lead to an exception [forum#2418](https://discourse.jabref.org/t/the-library-has-been-modified-by-another-program/2418/8)
- We fixed an issue where clicking on headings in the entry preview could lead to an exception. [#8292](https://github.com/JabRef/jabref/issues/8292)
- We fixed an issue where IntegrityCheck used the system's character encoding instead of the one set by the library or in preferences [#8022](https://github.com/JabRef/jabref/issues/8022)
- We fixed an issue about empty metadata in library properties when called from the right click menu. [#8358](https://github.com/JabRef/jabref/issues/8358)
- We fixed an issue where someone could add a duplicate field in the customize entry type dialog. [#8194](https://github.com/JabRef/jabref/issues/8194)
- We fixed a typo in the library properties tab: "String constants". There, one can configure [BibTeX string constants](https://docs.jabref.org/advanced/strings).
- We fixed an issue when writing a non-UTF-8 encoded file: The header is written again. [#8417](https://github.com/JabRef/jabref/issues/8417)
- We fixed an issue where folder creation during systemic literature review failed due to an illegal fetcher name. [#8552](https://github.com/JabRef/jabref/pull/8552)

## [5.4] - 2021-12-20

### Added

- We added confirmation dialog when user wants to close a library where any empty entires are detected. [#8096](https://github.com/JabRef/jabref/issues/8096)
- We added import support for CFF files. [#7945](https://github.com/JabRef/jabref/issues/7945)
- We added the option to copy the DOI of an entry directly from the context menu copy submenu. [#7826](https://github.com/JabRef/jabref/issues/7826)
- We added a fulltext search feature. [#2838](https://github.com/JabRef/jabref/pull/2838)
- We improved the deduction of bib-entries from imported fulltext pdfs. [#7947](https://github.com/JabRef/jabref/pull/7947)
- We added unprotect_terms to the list of bracketed pattern modifiers [#7826](https://github.com/JabRef/jabref/pull/7960)
- We added a dialog that allows to parse metadata from linked pdfs. [#7929](https://github.com/JabRef/jabref/pull/7929)
- We added an icon picker in group edit dialog. [#6142](https://github.com/JabRef/jabref/issues/6142)
- We added a preference to Opt-In to JabRef's online metadata extraction service (Grobid) usage. [#8002](https://github.com/JabRef/jabref/pull/8002)
- We readded the possibility to display the search results of all databases ("Global Search"). It is shown in a separate window. [#4096](https://github.com/JabRef/jabref/issues/4096)
- We readded the possibility to keep the search string when switching tabs. It is implemented by a toggle button. [#4096](https://github.com/JabRef/jabref/issues/4096#issuecomment-575986882)
- We allowed the user to also preview the available citation styles in the preferences besides the selected ones [#8108](https://github.com/JabRef/jabref/issues/8108)
- We added an option to search the available citation styles by name in the preferences [#8108](https://github.com/JabRef/jabref/issues/8108)
- We added an option to generate bib-entries from ID through a popover in the toolbar. [#4183](https://github.com/JabRef/jabref/issues/4183)
- We added a menu option in the right click menu of the main table tabs to display the library properties. [#6527](https://github.com/JabRef/jabref/issues/6527)
- When a `.bib` file ("library") was saved successfully, a notification is shown

### Changed

- Local library settings may overwrite the setting "Search and store files relative to library file location" [#8179](https://github.com/JabRef/jabref/issues/8179)
- The option "Fit table horizontally on screen" in the "Entry table" preferences is now disabled by default [#8148](https://github.com/JabRef/jabref/pull/8148)
- We improved the preferences and descriptions in the "Linked files" preferences tab [#8148](https://github.com/JabRef/jabref/pull/8148)
- We slightly changed the layout of the Journal tab in the preferences for ui consistency. [#7937](https://github.com/JabRef/jabref/pull/7937)
- The JabRefHost on Windows now writes a temporary file and calls `-importToOpen` instead of passing the bibtex via `-importBibtex`. [#7374](https://github.com/JabRef/jabref/issues/7374), [JabRef Browser Ext #274](https://github.com/JabRef/JabRef-Browser-Extension/issues/274)
- We reordered some entries in the right-click menu of the main table. [#6099](https://github.com/JabRef/jabref/issues/6099)
- We merged the barely used ImportSettingsTab and the CustomizationTab in the preferences into one single tab and moved the option to allow Integers in Edition Fields in Bibtex-Mode to the EntryEditor tab. [#7849](https://github.com/JabRef/jabref/pull/7849)
- We moved the export order in the preferences from `File` to `Import and Export`. [#7935](https://github.com/JabRef/jabref/pull/7935)
- We reworked the export order in the preferences and the save order in the library preferences. You can now set more than three sort criteria in your library preferences. [#7935](https://github.com/JabRef/jabref/pull/7935)
- The metadata-to-pdf actions now also embeds the bibfile to the PDF. [#8037](https://github.com/JabRef/jabref/pull/8037)
- The snap was updated to use the core20 base and to use lzo compression for better startup performance [#8109](https://github.com/JabRef/jabref/pull/8109)
- We moved the union/intersection view button in the group sidepane to the left of the other controls. [#8202](https://github.com/JabRef/jabref/pull/8202)
- We improved the Drag and Drop behavior in the "Customize Entry Types" Dialog [#6338](https://github.com/JabRef/jabref/issues/6338)
- When determining the URL of an ArXiV eprint, the URL now points to the version [#8149](https://github.com/JabRef/jabref/pull/8149)
- We Included all standard fields with citation key when exporting to Old OpenOffice/LibreOffice Calc Format [#8176](https://github.com/JabRef/jabref/pull/8176)
- In case the database is encoded with `UTF8`, the `% Encoding` marker is not written anymore
- The written `.bib` file has the same line endings [#390](https://github.com/koppor/jabref/issues/390)
- The written `.bib` file always has a final line break
- The written `.bib` file keeps the newline separator of the loaded `.bib` file
- We present options to manually enter an article or return to the New Entry menu when the fetcher DOI fails to find an entry for an ID [#7870](https://github.com/JabRef/jabref/issues/7870)
- We trim white space and non-ASCII characters from DOI [#8127](https://github.com/JabRef/jabref/issues/8127)
- The duplicate checker now inspects other fields in case no difference in the required and optional fields are found.
- We reworked the library properties dialog and integrated the `Library > Preamble`, `Library > Citation key pattern` and `Library > String constants dialogs` [#8264](https://github.com/JabRef/jabref/pulls/8264)
- We improved the startup time of JabRef by switching from the logging library `log4j2` to `tinylog` [#8007](https://github.com/JabRef/jabref/issues/8007)

### Fixed

- We fixed an issue where an exception occurred when pasting an entry with a publication date-range of the form 1910/1917 [#7864](https://github.com/JabRef/jabref/issues/7864)
- We fixed an issue where an exception occured when a preview style was edited and afterwards another preview style selected. [#8280](https://github.com/JabRef/jabref/issues/8280)
- We fixed an issue where the actions to move a file to a directory were incorrectly disabled. [#7908](https://github.com/JabRef/jabref/issues/7908)
- We fixed an issue where an exception occurred when a linked online file was edited in the entry editor [#8008](https://github.com/JabRef/jabref/issues/8008)
- We fixed an issue when checking for a new version when JabRef is used behind a corporate proxy. [#7884](https://github.com/JabRef/jabref/issues/7884)
- We fixed some icons that were drawn in the wrong color when JabRef used a custom theme. [#7853](https://github.com/JabRef/jabref/issues/7853)
- We fixed an issue where the `Aux file` on `Edit group` doesn't support relative sub-directories path to import. [#7719](https://github.com/JabRef/jabref/issues/7719).
- We fixed an issue where it was impossible to add or modify groups. [#7912](https://github.com/JabRef/jabref/pull/793://github.com/JabRef/jabref/pull/7921)
- We fixed an issue about the visible side pane components being out of sync with the view menu. [#8115](https://github.com/JabRef/jabref/issues/8115)
- We fixed an issue where the side pane would not close when all its components were closed. [#8082](https://github.com/JabRef/jabref/issues/8082)
- We fixed an issue where exported entries from a Citavi bib containing URLs could not be imported [#7892](https://github.com/JabRef/jabref/issues/7882)
- We fixed an issue where the icons in the search bar had the same color, toggled as well as untoggled. [#8014](https://github.com/JabRef/jabref/pull/8014)
- We fixed an issue where typing an invalid UNC path into the "Main file directory" text field caused an error. [#8107](https://github.com/JabRef/jabref/issues/8107)
- We fixed an issue where "Open Folder" didn't select the file on macOS in Finder [#8130](https://github.com/JabRef/jabref/issues/8130)
- We fixed an issue where importing PDFs resulted in an uncaught exception [#8143](https://github.com/JabRef/jabref/issues/8143)
- We fixed "The library has been modified by another program" showing up when line breaks change [#4877](https://github.com/JabRef/jabref/issues/4877)
- The default directory of the "LaTeX Citations" tab is now the directory of the currently opened database (and not the directory chosen at the last open file dialog or the last database save) [koppor#538](https://github.com/koppor/jabref/issues/538)
- When writing a bib file, the `NegativeArraySizeException` should not occur [#8231](https://github.com/JabRef/jabref/issues/8231) [#8265](https://github.com/JabRef/jabref/issues/8265)
- We fixed an issue where some menu entries were available without entries selected. [#4795](https://github.com/JabRef/jabref/issues/4795)
- We fixed an issue where right-clicking on a tab and selecting close will close the focused tab even if it is not the tab we right-clicked [#8193](https://github.com/JabRef/jabref/pull/8193)
- We fixed an issue where selecting a citation style in the preferences would sometimes produce an exception [#7860](https://github.com/JabRef/jabref/issues/7860)
- We fixed an issue where an exception would occur when clicking on a DOI link in the preview pane [#7706](https://github.com/JabRef/jabref/issues/7706)
- We fixed an issue where XMP and embedded BibTeX export would not work [#8278](https://github.com/JabRef/jabref/issues/8278)
- We fixed an issue where the XMP and embedded BibTeX import of a file containing multiple schemas failed [#8278](https://github.com/JabRef/jabref/issues/8278)
- We fixed an issue where writing embedded BibTeX import fails due to write protection or bibtex already being present [#8332](https://github.com/JabRef/jabref/pull/8332)
- We fixed an issue where pdf-paths and the pdf-indexer could get out of sync [#8182](https://github.com/JabRef/jabref/issues/8182)
- We fixed an issue where Status-Logger error messages appeared during the startup of JabRef [#5475](https://github.com/JabRef/jabref/issues/5475)

### Removed

- We removed two orphaned preferences options [#8164](https://github.com/JabRef/jabref/pull/8164)
- We removed the functionality of the `--debug` commandline options. Use the java command line switch `-Dtinylog.level=debug` for debug output instead. [#8226](https://github.com/JabRef/jabref/pull/8226)

## [5.3] – 2021-07-05

### Added

- We added a progress counter to the title bar in Possible Duplicates dialog window. [#7366](https://github.com/JabRef/jabref/issues/7366)
- We added new "Customization" tab to the preferences which includes option to choose a custom address for DOI access. [#7337](https://github.com/JabRef/jabref/issues/7337)
- We added zbmath to the public databases from which the bibliographic information of an existing entry can be updated. [#7437](https://github.com/JabRef/jabref/issues/7437)
- We showed to the find Unlinked Files Dialog the date of the files' most recent modification. [#4652](https://github.com/JabRef/jabref/issues/4652)
- We added to the find Unlinked Files function a filter to show only files based on date of last modification (Last Year, Last Month, Last Week, Last Day). [#4652](https://github.com/JabRef/jabref/issues/4652)
- We added to the find Unlinked Files function a filter that sorts the files based on the date of last modification(Sort by Newest, Sort by Oldest First). [#4652](https://github.com/JabRef/jabref/issues/4652)
- We added the possibility to add a new entry via its zbMath ID (zbMATH can be chosen as ID type in the "Select entry type" window). [#7202](https://github.com/JabRef/jabref/issues/7202)
- We added the extension support and the external application support (For Texshow, Texmaker and LyX) to the flatpak [#7248](https://github.com/JabRef/jabref/pull/7248)
- We added some symbols and keybindings to the context menu in the entry editor. [#7268](https://github.com/JabRef/jabref/pull/7268)
- We added keybindings for setting and clearing the read status. [#7264](https://github.com/JabRef/jabref/issues/7264)
- We added two new fields to track the creation and most recent modification date and time for each entry. [koppor#130](https://github.com/koppor/jabref/issues/130)
- We added a feature that allows the user to copy highlighted text in the preview window. [#6962](https://github.com/JabRef/jabref/issues/6962)
- We added a feature that allows you to create new BibEntry via paste arxivId [#2292](https://github.com/JabRef/jabref/issues/2292)
- We added support for conducting automated and systematic literature search across libraries and git support for persistence [#369](https://github.com/koppor/jabref/issues/369)
- We added a add group functionality at the bottom of the side pane. [#4682](https://github.com/JabRef/jabref/issues/4682)
- We added a feature that allows the user to choose whether to trust the target site when unable to find a valid certification path from the file download site. [#7616](https://github.com/JabRef/jabref/issues/7616)
- We added a feature that allows the user to open all linked files of multiple selected entries by "Open file" option. [#6966](https://github.com/JabRef/jabref/issues/6966)
- We added a keybinding preset for new entries. [#7705](https://github.com/JabRef/jabref/issues/7705)
- We added a select all button for the library import function. [#7786](https://github.com/JabRef/jabref/issues/7786)
- We added a search feature for journal abbreviations. [#7804](https://github.com/JabRef/jabref/pull/7804)
- We added auto-key-generation progress to the background task list. [#7267](https://github.com/JabRef/jabref/issues/72)
- We added the option to write XMP metadata to pdfs from the CLI. [7814](https://github.com/JabRef/jabref/pull/7814)

### Changed

- The export to MS Office XML now exports the author field as `Inventor` if the bibtex entry type is `patent` [#7830](https://github.com/JabRef/jabref/issues/7830)
- We changed the EndNote importer to import the field `label` to the corresponding bibtex field `endnote-label` [forum#2734](https://discourse.jabref.org/t/importing-endnote-label-field-to-jabref-from-xml-file/2734)
- The keywords added via "Manage content selectors" are now displayed in alphabetical order. [#3791](https://github.com/JabRef/jabref/issues/3791)
- We improved the "Find unlinked files" dialog to show import results for each file. [#7209](https://github.com/JabRef/jabref/pull/7209)
- The content of the field `timestamp` is migrated to `creationdate`. In case one configured "udpate timestampe", it is migrated to `modificationdate`. [koppor#130](https://github.com/koppor/jabref/issues/130)
- The JabRef specific meta-data content in the main field such as priorities (prio1, prio2, ...) are migrated to their respective fields. They are removed from the keywords. [#6840](https://github.com/jabref/jabref/issues/6840)
- We fixed an issue where groups generated from authors' last names did not include all entries of the authors' [#5833](https://github.com/JabRef/jabref/issues/5833)
- The export to MS Office XML now uses the month name for the field `MonthAcessed` instead of the two digit number [#7354](https://github.com/JabRef/jabref/issues/7354)
- We included some standalone dialogs from the options menu in the main preference dialog and fixed some visual issues in the preferences dialog. [#7384](https://github.com/JabRef/jabref/pull/7384)
- We improved the linking of the `python3` interpreter via the shebang to dynamically use the systems default Python. Related to [JabRef-Browser-Extension #177](https://github.com/JabRef/JabRef-Browser-Extension/issues/177)
- Automatically found pdf files now have the linking button to the far left and uses a link icon with a plus instead of a briefcase. The file name also has lowered opacity(70%) until added. [#3607](https://github.com/JabRef/jabref/issues/3607)
- We simplified the select entry type form by splitting it into two parts ("Recommended" and "Others") based on internal usage data. [#6730](https://github.com/JabRef/jabref/issues/6730)
- We improved the submenu list by merging the'Remove group' having two options, with or without subgroups. [#4682](https://github.com/JabRef/jabref/issues/4682)
- The export to MS Office XML now uses the month name for the field `Month` instead of the two digit number [forum#2685](https://discourse.jabref.org/t/export-month-as-text-not-number/2685)
- We reintroduced missing default keybindings for new entries. [#7346](https://github.com/JabRef/jabref/issues/7346) [#7439](https://github.com/JabRef/jabref/issues/7439)
- Lists of available fields are now sorted alphabetically. [#7716](https://github.com/JabRef/jabref/issues/7716)
- The tooltip of the search field explaining the search is always shown. [#7279](https://github.com/JabRef/jabref/pull/7279)
- We rewrote the ACM fetcher to adapt to the new interface. [#5804](https://github.com/JabRef/jabref/issues/5804)
- We moved the select/collapse buttons in the unlinked files dialog into a context menu. [#7383](https://github.com/JabRef/jabref/issues/7383)
- We fixed an issue where journal abbreviations containing curly braces were not recognized [#7773](https://github.com/JabRef/jabref/issues/7773)

### Fixed

- We fixed an isuse where some texts (e.g. descriptionss) in dialogs could not be translated [#7854](https://github.com/JabRef/jabref/issues/7854)
- We fixed an issue where import hangs for ris files with "ER - " [#7737](https://github.com/JabRef/jabref/issues/7737)
- We fixed an issue where getting bibliograhpic data from DOI or another identifer did not respect the library mode (BibTeX/biblatex)[#1018](https://github.com/JabRef/jabref/issues/6267)
- We fixed an issue where importing entries would not respect the library mode (BibTeX/biblatex)[#1018](https://github.com/JabRef/jabref/issues/1018)
- We fixed an issue where an exception occured when importing entries from a web search [#7606](https://github.com/JabRef/jabref/issues/7606)
- We fixed an issue where the table column sort order was not properly stored and resulted in unsorted eports [#7524](https://github.com/JabRef/jabref/issues/7524)
- We fixed an issue where the value of the field `school` or `institution` would be printed twice in the HTML Export [forum#2634](https://discourse.jabref.org/t/problem-with-exporting-techreport-phdthesis-mastersthesis-to-html/2634)
- We fixed an issue preventing to connect to a shared database. [#7570](https://github.com/JabRef/jabref/pull/7570)
- We fixed an issue preventing files from being dragged & dropped into an empty library. [#6851](https://github.com/JabRef/jabref/issues/6851)
- We fixed an issue where double-click onto PDF in file list under the 'General' tab section should just open the file. [#7465](https://github.com/JabRef/jabref/issues/7465)
- We fixed an issue where the dark theme did not extend to a group's custom color picker. [#7481](https://github.com/JabRef/jabref/issues/7481)
- We fixed an issue where choosing the fields on which autocompletion should not work in "Entry editor" preferences had no effect. [#7320](https://github.com/JabRef/jabref/issues/7320)
- We fixed an issue where the "Normalize page numbers" formatter did not replace en-dashes or em-dashes with a hyphen-minus sign. [#7239](https://github.com/JabRef/jabref/issues/7239)
- We fixed an issue with the style of highlighted check boxes while searching in preferences. [#7226](https://github.com/JabRef/jabref/issues/7226)
- We fixed an issue where the option "Move file to file directory" was disabled in the entry editor for all files [#7194](https://github.com/JabRef/jabref/issues/7194)
- We fixed an issue where application dialogs were opening in the wrong display when using multiple screens [#7273](https://github.com/JabRef/jabref/pull/7273)
- We fixed an issue where the "Find unlinked files" dialog would freeze JabRef on importing. [#7205](https://github.com/JabRef/jabref/issues/7205)
- We fixed an issue where the "Find unlinked files" would stop importing when importing a single file failed. [#7206](https://github.com/JabRef/jabref/issues/7206)
- We fixed an issue where JabRef froze for a few seconds in MacOS when DNS resolution timed out. [#7441](https://github.com/JabRef/jabref/issues/7441)
- We fixed an issue where an exception would be displayed for previewing and preferences when a custom theme has been configured but is missing [#7177](https://github.com/JabRef/jabref/issues/7177)
- We fixed an issue where URLs in `file` fields could not be handled on Windows. [#7359](https://github.com/JabRef/jabref/issues/7359)
- We fixed an issue where the regex based file search miss-interpreted specific symbols. [#4342](https://github.com/JabRef/jabref/issues/4342)
- We fixed an issue where the Harvard RTF exporter used the wrong default file extension. [4508](https://github.com/JabRef/jabref/issues/4508)
- We fixed an issue where the Harvard RTF exporter did not use the new authors formatter and therefore did not export "organization" authors correctly. [4508](https://github.com/JabRef/jabref/issues/4508)
- We fixed an issue where the field `urldate` was not exported to the corresponding fields `YearAccessed`, `MonthAccessed`, `DayAccessed` in MS Office XML [#7354](https://github.com/JabRef/jabref/issues/7354)
- We fixed an issue where the password for a shared SQL database was only remembered if it was the same as the username [#6869](https://github.com/JabRef/jabref/issues/6869)
- We fixed an issue where some custom exports did not use the new authors formatter and therefore did not export authors correctly [#7356](https://github.com/JabRef/jabref/issues/7356)
- We fixed an issue where alt+keyboard shortcuts do not work [#6994](https://github.com/JabRef/jabref/issues/6994)
- We fixed an issue about the file link editor did not allow to change the file name according to the default pattern after changing an entry. [#7525](https://github.com/JabRef/jabref/issues/7525)
- We fixed an issue where the file path is invisible in dark theme. [#7382](https://github.com/JabRef/jabref/issues/7382)
- We fixed an issue where the secondary sorting is not working for some special fields. [#7015](https://github.com/JabRef/jabref/issues/7015)
- We fixed an issue where changing the font size makes the font size field too small. [#7085](https://github.com/JabRef/jabref/issues/7085)
- We fixed an issue with TexGroups on Linux systems, where the modification of an aux-file did not trigger an auto-update for TexGroups. Furthermore, the detection of file modifications is now more reliable. [#7412](https://github.com/JabRef/jabref/pull/7412)
- We fixed an issue where the Unicode to Latex formatter produced wrong results for characters with a codepoint higher than Character.MAX_VALUE. [#7387](https://github.com/JabRef/jabref/issues/7387)
- We fixed an issue where a non valid value as font size results in an uncaught exception. [#7415](https://github.com/JabRef/jabref/issues/7415)
- We fixed an issue where "Merge citations" in the Openoffice/Libreoffice integration panel did not have a corresponding opposite. [#7454](https://github.com/JabRef/jabref/issues/7454)
- We fixed an issue where drag and drop of bib files for opening resulted in uncaught exceptions [#7464](https://github.com/JabRef/jabref/issues/7464)
- We fixed an issue where columns shrink in width when we try to enlarge JabRef window. [#6818](https://github.com/JabRef/jabref/issues/6818)
- We fixed an issue where Content selector does not seem to work for custom fields. [#6819](https://github.com/JabRef/jabref/issues/6819)
- We fixed an issue where font size of the preferences dialog does not update with the rest of the GUI. [#7416](https://github.com/JabRef/jabref/issues/7416)
- We fixed an issue in which a linked online file consisting of a web page was saved as an invalid pdf file upon being downloaded. The user is now notified when downloading a linked file results in an HTML file. [#7452](https://github.com/JabRef/jabref/issues/7452)
- We fixed an issue where opening BibTex file (doubleclick) from Folder with spaces not working. [#6487](https://github.com/JabRef/jabref/issues/6487)
- We fixed the header title in the Add Group/Subgroup Dialog box. [#4682](https://github.com/JabRef/jabref/issues/4682)
- We fixed an issue with saving large `.bib` files [#7265](https://github.com/JabRef/jabref/issues/7265)
- We fixed an issue with very large page numbers [#7590](https://github.com/JabRef/jabref/issues/7590)
- We fixed an issue where the file extension is missing on saving the library file on linux [#7451](https://github.com/JabRef/jabref/issues/7451)
- We fixed an issue with opacity of disabled icon-buttons [#7195](https://github.com/JabRef/jabref/issues/7195)
- We fixed an issue where journal abbreviations in UTF-8 were not recognized [#5850](https://github.com/JabRef/jabref/issues/5850)
- We fixed an issue where the article title with curly brackets fails to download the arXiv link (pdf file). [#7633](https://github.com/JabRef/jabref/issues/7633)
- We fixed an issue with toggle of special fields does not work for sorted entries [#7016](https://github.com/JabRef/jabref/issues/7016)
- We fixed an issue with the default path of external application. [#7641](https://github.com/JabRef/jabref/issues/7641)
- We fixed an issue where urls must be embedded in a style tag when importing EndNote style Xml files. Now it can parse url with or without a style tag. [#6199](https://github.com/JabRef/jabref/issues/6199)
- We fixed an issue where the article title with colon fails to download the arXiv link (pdf file). [#7660](https://github.com/JabRef/issues/7660)
- We fixed an issue where the keybinding for delete entry did not work on the main table [7580](https://github.com/JabRef/jabref/pull/7580)
- We fixed an issue where the RFC fetcher is not compatible with the draft [7305](https://github.com/JabRef/jabref/issues/7305)
- We fixed an issue where duplicate files (both file names and contents are the same) is downloaded and add to linked files [#6197](https://github.com/JabRef/jabref/issues/6197)
- We fixed an issue where changing the appearance of the preview tab did not trigger a restart warning. [#5464](https://github.com/JabRef/jabref/issues/5464)
- We fixed an issue where editing "Custom preview style" triggers exception. [#7526](https://github.com/JabRef/jabref/issues/7526)
- We fixed the [SAO/NASA Astrophysics Data System](https://docs.jabref.org/collect/import-using-online-bibliographic-database#sao-nasa-astrophysics-data-system) fetcher. [#7867](https://github.com/JabRef/jabref/pull/7867)
- We fixed an issue where a title with multiple applied formattings in EndNote was not imported correctly [forum#2734](https://discourse.jabref.org/t/importing-endnote-label-field-to-jabref-from-xml-file/2734)
- We fixed an issue where a `report` in EndNote was imported as `article` [forum#2734](https://discourse.jabref.org/t/importing-endnote-label-field-to-jabref-from-xml-file/2734)
- We fixed an issue where the field `publisher` in EndNote was not imported in JabRef [forum#2734](https://discourse.jabref.org/t/importing-endnote-label-field-to-jabref-from-xml-file/2734)

### Removed

- We removed add group button beside the filter group tab. [#4682](https://github.com/JabRef/jabref/issues/4682)

## [5.2] – 2020-12-24

### Added

- We added a validation to check if the current database location is shared, preventing an exception when Pulling Changes From Shared Database. [#6959](https://github.com/JabRef/jabref/issues/6959)
- We added a query parser and mapping layer to enable conversion of queries formulated in simplified lucene syntax by the user into api queries. [#6799](https://github.com/JabRef/jabref/pull/6799)
- We added some basic functionality to customise the look of JabRef by importing a css theme file. [#5790](https://github.com/JabRef/jabref/issues/5790)
- We added connection check function in network preference setting [#6560](https://github.com/JabRef/jabref/issues/6560)
- We added support for exporting to YAML. [#6974](https://github.com/JabRef/jabref/issues/6974)
- We added a DOI format and organization check to detect [American Physical Society](https://journals.aps.org/) journals to copy the article ID to the page field for cases where the page numbers are missing. [#7019](https://github.com/JabRef/jabref/issues/7019)
- We added an error message in the New Entry dialog that is shown in case the fetcher did not find anything . [#7000](https://github.com/JabRef/jabref/issues/7000)
- We added a new formatter to output shorthand month format. [#6579](https://github.com/JabRef/jabref/issues/6579)
- We added support for the new Microsoft Edge browser in all platforms. [#7056](https://github.com/JabRef/jabref/pull/7056)
- We reintroduced emacs/bash-like keybindings. [#6017](https://github.com/JabRef/jabref/issues/6017)
- We added a feature to provide automated cross library search using a cross library query language. This provides support for the search step of systematic literature reviews (SLRs). [koppor#369](https://github.com/koppor/jabref/issues/369)

### Changed

- We changed the default preferences for OpenOffice/LibreOffice integration to automatically sync the bibliography when inserting new citations in a OpenOffic/LibreOffice document. [#6957](https://github.com/JabRef/jabref/issues/6957)
- We restructured the 'File' tab and extracted some parts into the 'Linked files' tab [#6779](https://github.com/JabRef/jabref/pull/6779)
- JabRef now offers journal lists from <https://abbrv.jabref.org>. JabRef the lists which use a dot inside the abbreviations. [#5749](https://github.com/JabRef/jabref/pull/5749)
- We removed two useless preferences in the groups preferences dialog. [#6836](https://github.com/JabRef/jabref/pull/6836)
- Synchronization of SpecialFields to keywords is now disabled by default. [#6621](https://github.com/JabRef/jabref/issues/6621)
- JabRef no longer opens the entry editor with the first entry on startup [#6855](https://github.com/JabRef/jabref/issues/6855)
- We completed the rebranding of `bibtexkey` as `citationkey` which was started in JabRef 5.1.
- JabRef no longer opens the entry editor with the first entry on startup [#6855](https://github.com/JabRef/jabref/issues/6855)
- Fetch by ID: (long) "SAO/NASA Astrophysics Data System" replaced by (short) "SAO/NASA ADS" [#6876](https://github.com/JabRef/jabref/pull/6876)
- We changed the title of the window "Manage field names and content" to have the same title as the corresponding menu item [#6895](https://github.com/JabRef/jabref/pull/6895)
- We renamed the menus "View -> Previous citation style" and "View -> Next citation style" into "View -> Previous preview style" and "View -> Next preview style" and renamed the "Preview" style to "Customized preview style". [#6899](https://github.com/JabRef/jabref/pull/6899)
- We changed the default preference option "Search and store files relative to library file location" to on, as this seems to be a more intuitive behaviour. [#6863](https://github.com/JabRef/jabref/issues/6863)
- We changed the title of the window "Manage field names and content": to have the same title as the corresponding menu item [#6895](https://github.com/JabRef/jabref/pull/6895)
- We improved the detection of "short" DOIs [6880](https://github.com/JabRef/jabref/issues/6880)
- We improved the duplicate detection when identifiers like DOI or arxiv are semantiaclly the same, but just syntactically differ (e.g. with or without http(s):// prefix). [#6707](https://github.com/JabRef/jabref/issues/6707)
- We improved JabRef start up time [6057](https://github.com/JabRef/jabref/issues/6057)
- We changed in the group interface "Generate groups from keywords in a BibTeX field" by "Generate groups from keywords in the following field". [#6983](https://github.com/JabRef/jabref/issues/6983)
- We changed the name of a group type from "Searching for keywords" to "Searching for a keyword". [6995](https://github.com/JabRef/jabref/pull/6995)
- We changed the way JabRef displays the title of a tab and of the window. [4161](https://github.com/JabRef/jabref/issues/4161)
- We changed connect timeouts for server requests to 30 seconds in general and 5 seconds for GROBID server (special) and improved user notifications on connection issues. [7026](https://github.com/JabRef/jabref/pull/7026)
- We changed the order of the library tab context menu items. [#7171](https://github.com/JabRef/jabref/issues/7171)
- We changed the way linked files are opened on Linux to use the native openFile method, compatible with confined packages. [7037](https://github.com/JabRef/jabref/pull/7037)
- We refined the entry preview to show the full names of authors and editors, to list the editor only if no author is present, have the year earlier. [#7083](https://github.com/JabRef/jabref/issues/7083)

### Fixed

- We fixed an issue changing the icon link_variation_off that is not meaningful. [#6834](https://github.com/JabRef/jabref/issues/6834)
- We fixed an issue where the `.sav` file was not deleted upon exiting JabRef. [#6109](https://github.com/JabRef/jabref/issues/6109)
- We fixed a linked identifier icon inconsistency. [#6705](https://github.com/JabRef/jabref/issues/6705)
- We fixed the wrong behavior that font size changes are not reflected in dialogs. [#6039](https://github.com/JabRef/jabref/issues/6039)
- We fixed the failure to Copy citation key and link. [#5835](https://github.com/JabRef/jabref/issues/5835)
- We fixed an issue where the sort order of the entry table was reset after a restart of JabRef. [#6898](https://github.com/JabRef/jabref/pull/6898)
- We fixed an issue where no longer a warning was displayed when inserting references into LibreOffice with an invalid "ReferenceParagraphFormat". [#6907](https://github.com/JabRef/jabref/pull/60907).
- We fixed an issue where a selected field was not removed after the first click in the custom entry types dialog. [#6934](https://github.com/JabRef/jabref/issues/6934)
- We fixed an issue where a remove icon was shown for standard entry types in the custom entry types dialog. [#6906](https://github.com/JabRef/jabref/issues/6906)
- We fixed an issue where it was impossible to connect to OpenOffice/LibreOffice on Mac OSX. [#6970](https://github.com/JabRef/jabref/pull/6970)
- We fixed an issue with the python script used by browser plugins that failed to locate JabRef if not installed in its default location. [#6963](https://github.com/JabRef/jabref/pull/6963/files)
- We fixed an issue where spaces and newlines in an isbn would generate an exception. [#6456](https://github.com/JabRef/jabref/issues/6456)
- We fixed an issue where identity column header had incorrect foreground color in the Dark theme. [#6796](https://github.com/JabRef/jabref/issues/6796)
- We fixed an issue where the RIS exporter added extra blank lines.[#7007](https://github.com/JabRef/jabref/pull/7007/files)
- We fixed an issue where clicking on Collapse All button in the Search for Unlinked Local Files expanded the directory structure erroneously [#6848](https://github.com/JabRef/jabref/issues/6848)
- We fixed an issue, when pulling changes from shared database via shortcut caused creation of a new tech report [6867](https://github.com/JabRef/jabref/issues/6867)
- We fixed an issue where the JabRef GUI does not highlight the "All entries" group on start-up [#6691](https://github.com/JabRef/jabref/issues/6691)
- We fixed an issue where a custom dark theme was not applied to the entry preview tab [7068](https://github.com/JabRef/jabref/issues/7068)
- We fixed an issue where modifications to the Custom preview layout in the preferences were not saved [#6447](https://github.com/JabRef/jabref/issues/6447)
- We fixed an issue where errors from imports were not shown to the user [#7084](https://github.com/JabRef/jabref/pull/7084)
- We fixed an issue where the EndNote XML Import would fail on empty keywords tags [forum#2387](https://discourse.jabref.org/t/importing-in-unknown-format-fails-to-import-xml-library-from-bookends-export/2387)
- We fixed an issue where the color of groups of type "free search expression" not persisting after restarting the application [#6999](https://github.com/JabRef/jabref/issues/6999)
- We fixed an issue where modifications in the source tab where not saved without switching to another field before saving the library [#6622](https://github.com/JabRef/jabref/issues/6622)
- We fixed an issue where the "Document Viewer" did not show the first page of the opened pdf document and did not show the correct total number of pages [#7108](https://github.com/JabRef/jabref/issues/7108)
- We fixed an issue where the context menu was not updated after a file link was changed. [#5777](https://github.com/JabRef/jabref/issues/5777)
- We fixed an issue where the password for a shared SQL database was not remembered [#6869](https://github.com/JabRef/jabref/issues/6869)
- We fixed an issue where newly added entires were not synced to a shared SQL database [#7176](https://github.com/JabRef/jabref/issues/7176)
- We fixed an issue where the PDF-Content importer threw an exception when no DOI number is present at the first page of the PDF document [#7203](https://github.com/JabRef/jabref/issues/7203)
- We fixed an issue where groups created from aux files did not update on file changes [#6394](https://github.com/JabRef/jabref/issues/6394)
- We fixed an issue where authors that only have last names were incorrectly identified as institutes when generating citation keys [#7199](https://github.com/JabRef/jabref/issues/7199)
- We fixed an issue where institutes were incorrectly identified as universities when generating citation keys [#6942](https://github.com/JabRef/jabref/issues/6942)

### Removed

- We removed the Google Scholar fetcher and the ACM fetcher do not work due to traffic limitations [#6369](https://github.com/JabRef/jabref/issues/6369)
- We removed the menu entry "Manage external file types" because it's already in 'Preferences' dialog [#6991](https://github.com/JabRef/jabref/issues/6991)
- We removed the integrity check "Abbreviation detected" for the field journal/journaltitle in the entry editor [#3925](https://github.com/JabRef/jabref/issues/3925)

## [5.1] – 2020-08-30

### Added

- We added a new fetcher to enable users to search mEDRA DOIs [#6602](https://github.com/JabRef/jabref/issues/6602)
- We added a new fetcher to enable users to search "[Collection of Computer Science Bibliographies](https://liinwww.ira.uka.de/bibliography/index.html)". [#6638](https://github.com/JabRef/jabref/issues/6638)
- We added default values for delimiters in Add Subgroup window [#6624](https://github.com/JabRef/jabref/issues/6624)
- We improved responsiveness of general fields specification dialog window. [#6643](https://github.com/JabRef/jabref/issues/6604)
- We added support for importing ris file and load DOI [#6530](https://github.com/JabRef/jabref/issues/6530)
- We added the Library properties to a context menu on the library tabs [#6485](https://github.com/JabRef/jabref/issues/6485)
- We added a new field in the preferences in 'BibTeX key generator' for unwanted characters that can be user-specified. [#6295](https://github.com/JabRef/jabref/issues/6295)
- We added support for searching ShortScience for an entry through the user's browser. [#6018](https://github.com/JabRef/jabref/pull/6018)
- We updated EditionChecker to permit edition to start with a number. [#6144](https://github.com/JabRef/jabref/issues/6144)
- We added tooltips for most fields in the entry editor containing a short description. [#5847](https://github.com/JabRef/jabref/issues/5847)
- We added support for basic markdown in custom formatted previews [#6194](https://github.com/JabRef/jabref/issues/6194)
- We now show the number of items found and selected to import in the online search dialog. [#6248](https://github.com/JabRef/jabref/pull/6248)
- We created a new install screen for macOS. [#5759](https://github.com/JabRef/jabref/issues/5759)
- We added a new integrity check for duplicate DOIs. [koppor#339](https://github.com/koppor/jabref/issues/339)
- We implemented an option to download fulltext files while importing. [#6381](https://github.com/JabRef/jabref/pull/6381)
- We added a progress-indicator showing the average progress of background tasks to the toolbar. Clicking it reveals a pop-over with a list of running background tasks. [6443](https://github.com/JabRef/jabref/pull/6443)
- We fixed the bug when strike the delete key in the text field. [#6421](https://github.com/JabRef/jabref/issues/6421)
- We added a BibTex key modifier for truncating strings. [#3915](https://github.com/JabRef/jabref/issues/3915)
- We added support for jumping to target entry when typing letter/digit after sorting a column in maintable [#6146](https://github.com/JabRef/jabref/issues/6146)
- We added a new fetcher to enable users to search all available E-Libraries simultaneously. [koppor#369](https://github.com/koppor/jabref/issues/369)
- We added the field "entrytype" to the export sort criteria [#6531](https://github.com/JabRef/jabref/pull/6531)
- We added the possibility to change the display order of the fields in the entry editor. The order can now be configured using drag and drop in the "Customize entry types" dialog [#6152](https://github.com/JabRef/jabref/pull/6152)
- We added native support for biblatex-software [#6574](https://github.com/JabRef/jabref/issues/6574)
- We added a missing restart warning for AutoComplete in the preferences dialog. [#6351](https://github.com/JabRef/jabref/issues/6351)
- We added a note to the citation key pattern preferences dialog as a temporary workaround for a JavaFX bug, about committing changes in a table cell, if the focus is lost. [#5825](https://github.com/JabRef/jabref/issues/5825)
- We added support for customized fallback fields in bracketed patterns. [#7111](https://github.com/JabRef/jabref/issues/7111)

### Changed

- We improved the arXiv fetcher. Now it should find entries even more reliably and does no longer include the version (e.g `v1`) in the `eprint` field. [forum#1941](https://discourse.jabref.org/t/remove-version-in-arxiv-import/1941)
- We moved the group search bar and the button "New group" from bottom to top position to make it more prominent. [#6112](https://github.com/JabRef/jabref/pull/6112)
- When JabRef finds a `.sav` file without changes, there is no dialog asking for acceptance of changes anymore.
- We changed the buttons for import/export/show all/reset of preferences to smaller icon buttons in the preferences dialog. [#6130](https://github.com/JabRef/jabref/pull/6130)
- We moved the functionality "Manage field names & content" from the "Library" menu to the "Edit" menu, because it affects the selected entries and not the whole library
- We merged the functionality "Append contents from a BibTeX library into the currently viewed library" into the "Import into database" functionality. Fixes [#6049](https://github.com/JabRef/jabref/issues/6049).
- We changed the directory where fulltext downloads are stored to the directory set in the import-tab in preferences. [#6381](https://github.com/JabRef/jabref/pull/6381)
- We improved the error message for invalid jstyles. [#6303](https://github.com/JabRef/jabref/issues/6303)
- We changed the section name of 'Advanced' to 'Network' in the preferences and removed some obsolete options.[#6489](https://github.com/JabRef/jabref/pull/6489)
- We improved the context menu of the column "Linked identifiers" of the main table, by truncating their texts, if they are too long. [#6499](https://github.com/JabRef/jabref/issues/6499)
- We merged the main table tabs in the preferences dialog. [#6518](https://github.com/JabRef/jabref/pull/6518)
- We changed the command line option 'generateBibtexKeys' to the more generic term 'generateCitationKeys' while the short option remains 'g'.[#6545](https://github.com/JabRef/jabref/pull/6545)
- We improved the "Possible duplicate entries" window to remember its size and position throughout a session. [#6582](https://github.com/JabRef/jabref/issues/6582)
- We divided the toolbar into small parts, so if the application window is to small, only a part of the toolbar is moved into the chevron popup. [#6682](https://github.com/JabRef/jabref/pull/6682)
- We changed the layout for of the buttons in the Open Office side panel to ensure that the button text is always visible, specially when resizing. [#6639](https://github.com/JabRef/jabref/issues/6639)
- We merged the two new library commands in the file menu to one which always creates a new library in the default library mode. [#6359](https://github.com/JabRef/jabref/pull/6539#issuecomment-641056536)

### Fixed

- We fixed an issue where entry preview tab has no name in drop down list. [#6591](https://github.com/JabRef/jabref/issues/6591)
- We fixed to only search file links in the BIB file location directory when preferences has corresponding checkbox checked. [#5891](https://github.com/JabRef/jabref/issues/5891)
- We fixed wrong button order (Apply and Cancel) in ManageProtectedTermsDialog.
- We fixed an issue with incompatible characters at BibTeX key [#6257](https://github.com/JabRef/jabref/issues/6257)
- We fixed an issue where dash (`-`) was reported as illegal BibTeX key [#6295](https://github.com/JabRef/jabref/issues/6295)
- We greatly improved the performance of the overall application and many operations. [#5071](https://github.com/JabRef/jabref/issues/5071)
- We fixed an issue where sort by priority was broken. [#6222](https://github.com/JabRef/jabref/issues/6222)
- We fixed an issue where opening a library from the recent libraries menu was not possible. [#5939](https://github.com/JabRef/jabref/issues/5939)
- We fixed an issue with inconsistent capitalization of file extensions when downloading files. [#6115](https://github.com/JabRef/jabref/issues/6115)
- We fixed the display of language and encoding in the preferences dialog. [#6130](https://github.com/JabRef/jabref/pull/6130)
- Now the link and/or the link description in the column "linked files" of the main table gets truncated or wrapped, if too long, otherwise display issues arise. [#6178](https://github.com/JabRef/jabref/issues/6178)
- We fixed the issue that groups panel does not keep size when resizing window. [#6180](https://github.com/JabRef/jabref/issues/6180)
- We fixed an error that sometimes occurred when using the context menu. [#6085](https://github.com/JabRef/jabref/issues/6085)
- We fixed an issue where search full-text documents downloaded files with same name, overwriting existing files. [#6174](https://github.com/JabRef/jabref/pull/6174)
- We fixed an issue when importing into current library an erroneous message "import cancelled" is displayed even though import is successful. [#6266](https://github.com/JabRef/jabref/issues/6266)
- We fixed an issue where custom jstyles for Open/LibreOffice where not saved correctly. [#6170](https://github.com/JabRef/jabref/issues/6170)
- We fixed an issue where the INSPIRE fetcher was no longer working [#6229](https://github.com/JabRef/jabref/issues/6229)
- We fixed an issue where custom exports with an uppercase file extension could not be selected for "Copy...-> Export to Clipboard" [#6285](https://github.com/JabRef/jabref/issues/6285)
- We fixed the display of icon both in the main table and linked file editor. [#6169](https://github.com/JabRef/jabref/issues/6169)
- We fixed an issue where the windows installer did not create an entry in the start menu [bug report in the forum](https://discourse.jabref.org/t/error-while-fetching-from-doi/2018/3)
- We fixed an issue where only the field `abstract` and `comment` were declared as multiline fields. Other fields can now be configured in the preferences using "Do not wrap the following fields when saving" [4373](https://github.com/JabRef/jabref/issues/4373)
- We fixed an issue where JabRef switched to discrete graphics under macOS [#5935](https://github.com/JabRef/jabref/issues/5935)
- We fixed an issue where the Preferences entry preview will be unexpected modified leads to Value too long exception [#6198](https://github.com/JabRef/jabref/issues/6198)
- We fixed an issue where custom jstyles for Open/LibreOffice would only be valid if a layout line for the entry type `default` was at the end of the layout section [#6303](https://github.com/JabRef/jabref/issues/6303)
- We fixed an issue where a new entry is not shown in the library if a search is active [#6297](https://github.com/JabRef/jabref/issues/6297)
- We fixed an issue where long directory names created from patterns could create an exception. [#3915](https://github.com/JabRef/jabref/issues/3915)
- We fixed an issue where sort on numeric cases was broken. [#6349](https://github.com/JabRef/jabref/issues/6349)
- We fixed an issue where year and month fields were not cleared when converting to biblatex [#6224](https://github.com/JabRef/jabref/issues/6224)
- We fixed an issue where an "Not on FX thread" exception occured when saving on linux [#6453](https://github.com/JabRef/jabref/issues/6453)
- We fixed an issue where the library sort order was lost. [#6091](https://github.com/JabRef/jabref/issues/6091)
- We fixed an issue where brackets in regular expressions were not working. [6469](https://github.com/JabRef/jabref/pull/6469)
- We fixed an issue where multiple background task popups stacked over each other.. [#6472](https://github.com/JabRef/jabref/issues/6472)
- We fixed an issue where LaTeX citations for specific commands (\autocites) of biblatex-mla were not recognized. [#6476](https://github.com/JabRef/jabref/issues/6476)
- We fixed an issue where drag and drop was not working on empty database. [#6487](https://github.com/JabRef/jabref/issues/6487)
- We fixed an issue where the name fields were not updated after the preferences changed. [#6515](https://github.com/JabRef/jabref/issues/6515)
- We fixed an issue where "null" appeared in generated BibTeX keys. [#6459](https://github.com/JabRef/jabref/issues/6459)
- We fixed an issue where the authors' names were incorrectly displayed in the authors' column when they were bracketed. [#6465](https://github.com/JabRef/jabref/issues/6465) [#6459](https://github.com/JabRef/jabref/issues/6459)
- We fixed an issue where importing certain unlinked files would result in an exception [#5815](https://github.com/JabRef/jabref/issues/5815)
- We fixed an issue where downloaded files would be moved to a directory named after the citationkey when no file directory pattern is specified [#6589](https://github.com/JabRef/jabref/issues/6589)
- We fixed an issue with the creation of a group of cited entries which incorrectly showed the message that the library had been modified externally whenever saving the library. [#6420](https://github.com/JabRef/jabref/issues/6420)
- We fixed an issue with the creation of a group of cited entries. Now the file path to an aux file gets validated. [#6585](https://github.com/JabRef/jabref/issues/6585)
- We fixed an issue on Linux systems where the application would crash upon inotify failure. Now, the user is prompted with a warning, and given the choice to continue the session. [#6073](https://github.com/JabRef/jabref/issues/6073)
- We moved the search modifier buttons into the search bar, as they were not accessible, if autocompletion was disabled. [#6625](https://github.com/JabRef/jabref/issues/6625)
- We fixed an issue about duplicated group color indicators [#6175](https://github.com/JabRef/jabref/issues/6175)
- We fixed an issue where entries with the entry type Misc from an imported aux file would not be saved correctly to the bib file on disk [#6405](https://github.com/JabRef/jabref/issues/6405)
- We fixed an issue where percent sign ('%') was not formatted properly by the HTML formatter [#6753](https://github.com/JabRef/jabref/issues/6753)
- We fixed an issue with the [SAO/NASA Astrophysics Data System](https://docs.jabref.org/collect/import-using-online-bibliographic-database/ads) fetcher where `\textbackslash` appeared at the end of the abstract.
- We fixed an issue with the Science Direct fetcher where PDFs could not be downloaded. Fixes [#5860](https://github.com/JabRef/jabref/issues/5860)
- We fixed an issue with the Library of Congress importer.
- We fixed the [link to the external libraries listing](https://github.com/JabRef/jabref/blob/master/external-libraries.md) in the about dialog
- We fixed an issue regarding pasting on Linux. [#6293](https://github.com/JabRef/jabref/issues/6293)

### Removed

- We removed the option of the "enforce legal key". [#6295](https://github.com/JabRef/jabref/issues/6295)
- We removed the obsolete `External programs / Open PDF` section in the preferences, as the default application to open PDFs is now set in the `Manage external file types` dialog. [#6130](https://github.com/JabRef/jabref/pull/6130)
- We removed the option to configure whether a `.bib.bak` file should be generated upon save. It is now always enabled. Documentation at <https://docs.jabref.org/general/autosave>. [#6092](https://github.com/JabRef/jabref/issues/6092)
- We removed the built-in list of IEEE journal abbreviations using BibTeX strings. If you still want to use them, you have to download them separately from <https://abbrv.jabref.org>.

## [5.0] – 2020-03-06

### Changed

- Added browser integration to the snap package for firefox/chromium browsers. [#6062](https://github.com/JabRef/jabref/pull/6062)
- We reintroduced the possibility to extract references from plain text (using [GROBID](https://grobid.readthedocs.io/en/latest/)). [#5614](https://github.com/JabRef/jabref/pull/5614)
- We changed the open office panel to show buttons in rows of three instead of going straight down to save space as the button expanded out to take up unnecessary horizontal space. [#5479](https://github.com/JabRef/jabref/issues/5479)
- We cleaned up the group add/edit dialog. [#5826](https://github.com/JabRef/jabref/pull/5826)
- We reintroduced the index column. [#5844](https://github.com/JabRef/jabref/pull/5844)
- Filenames of external files can no longer contain curly braces. [#5926](https://github.com/JabRef/jabref/pull/5926)
- We made the filters more easily accessible in the integrity check dialog. [#5955](https://github.com/JabRef/jabref/pull/5955)
- We reimplemented and improved the dialog "Customize entry types". [#4719](https://github.com/JabRef/jabref/issues/4719)
- We added an [American Physical Society](https://journals.aps.org/) fetcher. [#818](https://github.com/JabRef/jabref/issues/818)
- We added possibility to enable/disable items quantity in groups. [#6042](https://github.com/JabRef/jabref/issues/6042)

### Fixed

- We fixed an issue where the command line console was always opened in the background. [#5474](https://github.com/JabRef/jabref/issues/5474)
- We fixed and issue where pdf files will not open under some KDE linux distributions when using okular. [#5253](https://github.com/JabRef/jabref/issues/5253)
- We fixed an issue where the Medline fetcher was only working when JabRef was running from source. [#5645](https://github.com/JabRef/jabref/issues/5645)
- We fixed some visual issues in the dark theme. [#5764](https://github.com/JabRef/jabref/pull/5764) [#5753](https://github.com/JabRef/jabref/issues/5753)
- We fixed an issue where non-default previews didn't handle unicode characters. [#5779](https://github.com/JabRef/jabref/issues/5779)
- We improved the performance, especially changing field values in the entry should feel smoother now. [#5843](https://github.com/JabRef/jabref/issues/5843)
- We fixed an issue where the ampersand character wasn't rendering correctly on previews. [#3840](https://github.com/JabRef/jabref/issues/3840)
- We fixed an issue where an erroneous "The library has been modified by another program" message was shown when saving. [#4877](https://github.com/JabRef/jabref/issues/4877)
- We fixed an issue where the file extension was missing after downloading a file (we now fall-back to pdf). [#5816](https://github.com/JabRef/jabref/issues/5816)
- We fixed an issue where cleaning up entries broke web URLs, if "Make paths of linked files relative (if possible)" was enabled, which resulted in various other issues subsequently. [#5861](https://github.com/JabRef/jabref/issues/5861)
- We fixed an issue where the tab "Required fields" of the entry editor did not show all required fields, if at least two of the defined required fields are linked with a logical or. [#5859](https://github.com/JabRef/jabref/issues/5859)
- We fixed several issues concerning managing external file types: Now everything is usable and fully functional. Previously, there were problems with the radio buttons, with saving the settings and with loading an input field value. Furthermore, different behavior for Windows and other operating systems was given, which was unified as well. [#5846](https://github.com/JabRef/jabref/issues/5846)
- We fixed an issue where entries containing Unicode charaters were not parsed correctly [#5899](https://github.com/JabRef/jabref/issues/5899)
- We fixed an issue where an entry containing an external filename with curly braces could not be saved. Curly braces are now longer allowed in filenames. [#5899](https://github.com/JabRef/jabref/issues/5899)
- We fixed an issue where changing the type of an entry did not update the main table [#5906](https://github.com/JabRef/jabref/issues/5906)
- We fixed an issue in the optics of the library properties, that cropped the dialog on scaled displays. [#5969](https://github.com/JabRef/jabref/issues/5969)
- We fixed an issue where changing the type of an entry did not update the main table. [#5906](https://github.com/JabRef/jabref/issues/5906)
- We fixed an issue where opening a library from the recent libraries menu was not possible. [#5939](https://github.com/JabRef/jabref/issues/5939)
- We fixed an issue where the most bottom group in the list got lost, if it was dragged on itself. [#5983](https://github.com/JabRef/jabref/issues/5983)
- We fixed an issue where changing entry type doesn't always work when biblatex source is shown. [#5905](https://github.com/JabRef/jabref/issues/5905)
- We fixed an issue where the group and the link column were not updated after changing the entry in the main table. [#5985](https://github.com/JabRef/jabref/issues/5985)
- We fixed an issue where reordering the groups was not possible after inserting an article. [#6008](https://github.com/JabRef/jabref/issues/6008)
- We fixed an issue where citation styles except the default "Preview" could not be used. [#56220](https://github.com/JabRef/jabref/issues/5622)
- We fixed an issue where a warning was displayed when the title content is made up of two sentences. [#5832](https://github.com/JabRef/jabref/issues/5832)
- We fixed an issue where an exception was thrown when adding a save action without a selected formatter in the library properties [#6069](https://github.com/JabRef/jabref/issues/6069)
- We fixed an issue where JabRef's icon was missing in the Export to clipboard Dialog. [#6286](https://github.com/JabRef/jabref/issues/6286)
- We fixed an issue when an "Abstract field" was duplicating text, when importing from RIS file (Neurons) [#6065](https://github.com/JabRef/jabref/issues/6065)
- We fixed an issue where adding the addition of a new entry was not completely validated [#6370](https://github.com/JabRef/jabref/issues/6370)
- We fixed an issue where the blue and red text colors in the Merge entries dialog were not quite visible [#6334](https://github.com/JabRef/jabref/issues/6334)
- We fixed an issue where underscore character was removed from the file name in the Recent Libraries list in File menu [#6383](https://github.com/JabRef/jabref/issues/6383)
- We fixed an issue where few keyboard shortcuts regarding new entries were missing [#6403](https://github.com/JabRef/jabref/issues/6403)

### Removed

- Ampersands are no longer escaped by default in the `bib` file. If you want to keep the current behaviour, you can use the new "Escape Ampersands" formatter as a save action. [#5869](https://github.com/JabRef/jabref/issues/5869)
- The "Merge Entries" entry was removed from the Quality Menu. Users should use the right-click menu instead. [#6021](https://github.com/JabRef/jabref/pull/6021)

## [5.0-beta] – 2019-12-15

### Changed

- We added a short DOI field formatter which shortens DOI to more human-readable form. [koppor#343](https://github.com/koppor/jabref/issues/343)
- We improved the display of group memberships by adding multiple colored bars if the entry belongs to more than one group. [#4574](https://github.com/JabRef/jabref/issues/4574)
- We added an option to show the preview as an extra tab in the entry editor (instead of in a split view). [#5244](https://github.com/JabRef/jabref/issues/5244)
- A custom Open/LibreOffice jstyle file now requires a layout line for the entry type `default` [#5452](https://github.com/JabRef/jabref/issues/5452)
- The entry editor is now open by default when JabRef starts up. [#5460](https://github.com/JabRef/jabref/issues/5460)
- Customized entry types are now serialized in alphabetical order in the bib file.
- We added a new ADS fetcher to use the new ADS API. [#4949](https://github.com/JabRef/jabref/issues/4949)
- We added support of the [X11 primary selection](https://unix.stackexchange.com/a/139193/18033) [#2389](https://github.com/JabRef/jabref/issues/2389)
- We added support to switch between biblatex and bibtex library types. [#5550](https://github.com/JabRef/jabref/issues/5550)
- We changed the save action buttons to be easier to understand. [#5565](https://github.com/JabRef/jabref/issues/5565)
- We made the columns for groups, files and uri in the main table reorderable and merged the clickable icon columns for uri, url, doi and eprint. [#5544](https://github.com/JabRef/jabref/pull/5544)
- We reduced the number of write actions performed when autosave is enabled [#5679](https://github.com/JabRef/jabref/issues/5679)
- We made the column sort order in the main table persistent [#5730](https://github.com/JabRef/jabref/pull/5730)
- When an entry is modified on disk, the change dialog now shows the merge dialog to highlight the changes [#5688](https://github.com/JabRef/jabref/pull/5688)

### Fixed

- Inherit fields from cross-referenced entries as specified by biblatex. [#5045](https://github.com/JabRef/jabref/issues/5045)
- We fixed an issue where it was no longer possible to connect to LibreOffice. [#5261](https://github.com/JabRef/jabref/issues/5261)
- The "All entries group" is no longer shown when no library is open.
- We fixed an exception which occurred when closing JabRef. [#5348](https://github.com/JabRef/jabref/issues/5348)
- We fixed an issue where JabRef reports incorrectly about customized entry types. [#5332](https://github.com/JabRef/jabref/issues/5332)
- We fixed a few problems that prevented JabFox to communicate with JabRef. [#4737](https://github.com/JabRef/jabref/issues/4737) [#4303](https://github.com/JabRef/jabref/issues/4303)
- We fixed an error where the groups containing an entry loose their highlight color when scrolling. [#5022](https://github.com/JabRef/jabref/issues/5022)
- We fixed an error where scrollbars were not shown. [#5374](https://github.com/JabRef/jabref/issues/5374)
- We fixed an error where an exception was thrown when merging entries. [#5169](https://github.com/JabRef/jabref/issues/5169)
- We fixed an error where certain metadata items were not serialized alphabetically.
- After assigning an entry to a group, the item count is now properly colored to reflect the new membership of the entry. [#3112](https://github.com/JabRef/jabref/issues/3112)
- The group panel is now properly updated when switching between libraries (or when closing/opening one). [#3142](https://github.com/JabRef/jabref/issues/3142)
- We fixed an error where the number of matched entries shown in the group pane was not updated correctly. [#4441](https://github.com/JabRef/jabref/issues/4441)
- We fixed an error where the wrong file is renamed and linked when using the "Copy, rename and link" action. [#5653](https://github.com/JabRef/jabref/issues/5653)
- We fixed a "null" error when writing XMP metadata. [#5449](https://github.com/JabRef/jabref/issues/5449)
- We fixed an issue where empty keywords lead to a strange display of automatic keyword groups. [#5333](https://github.com/JabRef/jabref/issues/5333)
- We fixed an error where the default color of a new group was white instead of dark gray. [#4868](https://github.com/JabRef/jabref/issues/4868)
- We fixed an issue where the first field in the entry editor got the focus while performing a different action (like searching). [#5084](https://github.com/JabRef/jabref/issues/5084)
- We fixed an issue where multiple entries were highlighted in the web search result after scrolling. [#5035](https://github.com/JabRef/jabref/issues/5035)
- We fixed an issue where the hover indication in the web search pane was not working. [#5277](https://github.com/JabRef/jabref/issues/5277)
- We fixed an error mentioning "javafx.controls/com.sun.javafx.scene.control" that was thrown when interacting with the toolbar.
- We fixed an error where a cleared search was restored after switching libraries. [#4846](https://github.com/JabRef/jabref/issues/4846)
- We fixed an exception which occurred when trying to open a non-existing file from the "Recent files"-menu [#5334](https://github.com/JabRef/jabref/issues/5334)
- We fixed an issues where the search highlight in the entry preview did not worked. [#5069](https://github.com/JabRef/jabref/issues/5069)
- The context menu for fields in the entry editor is back. [#5254](https://github.com/JabRef/jabref/issues/5254)
- We fixed an exception which occurred when trying to open a non-existing file from the "Recent files"-menu [#5334](https://github.com/JabRef/jabref/issues/5334)
- We fixed a problem where the "editor" information has been duplicated during saving a .bib-Database. [#5359](https://github.com/JabRef/jabref/issues/5359)
- We re-introduced the feature to switch between different preview styles. [#5221](https://github.com/JabRef/jabref/issues/5221)
- We fixed various issues (including [#5263](https://github.com/JabRef/jabref/issues/5263)) related to copying entries to the clipboard
- We fixed some display errors in the preferences dialog and replaced some of the controls [#5033](https://github.com/JabRef/jabref/pull/5033) [#5047](https://github.com/JabRef/jabref/pull/5047) [#5062](https://github.com/JabRef/jabref/pull/5062) [#5141](https://github.com/JabRef/jabref/pull/5141) [#5185](https://github.com/JabRef/jabref/pull/5185) [#5265](https://github.com/JabRef/jabref/pull/5265) [#5315](https://github.com/JabRef/jabref/pull/5315) [#5360](https://github.com/JabRef/jabref/pull/5360)
- We fixed an exception which occurred when trying to import entries without an open library. [#5447](https://github.com/JabRef/jabref/issues/5447)
- The "Automatically set file links" feature now follows symbolic links. [#5664](https://github.com/JabRef/jabref/issues/5664)
- After successful import of one or multiple bib entries the main table scrolls to the first imported entry [#5383](https://github.com/JabRef/jabref/issues/5383)
- We fixed an exception which occurred when an invalid jstyle was loaded. [#5452](https://github.com/JabRef/jabref/issues/5452)
- We fixed an issue where the command line arguments `importBibtex` and `importToOpen` did not import into the currently open library, but opened a new one. [#5537](https://github.com/JabRef/jabref/issues/5537)
- We fixed an error where the preview theme did not adapt to the "Dark" mode [#5463](https://github.com/JabRef/jabref/issues/5463)
- We fixed an issue where multiple entries were allowed in the "crossref" field [#5284](https://github.com/JabRef/jabref/issues/5284)
- We fixed an issue where the merge dialog showed the wrong text colour in "Dark" mode [#5516](https://github.com/JabRef/jabref/issues/5516)
- We fixed visibility issues with the scrollbar and group selection highlight in "Dark" mode, and enabled "Dark" mode for the OpenOffice preview in the style selection window. [#5522](https://github.com/JabRef/jabref/issues/5522)
- We fixed an issue where the author field was not correctly parsed during bibtex key-generation. [#5551](https://github.com/JabRef/jabref/issues/5551)
- We fixed an issue where notifications where shown during autosave. [#5555](https://github.com/JabRef/jabref/issues/5555)
- We fixed an issue where the side pane was not remembering its position. [#5615](https://github.com/JabRef/jabref/issues/5615)
- We fixed an issue where JabRef could not interact with [Oracle XE](https://www.oracle.com/de/database/technologies/appdev/xe.html) in the [shared SQL database setup](https://docs.jabref.org/collaborative-work/sqldatabase).
- We fixed an issue where the toolbar icons were hidden on smaller screens.
- We fixed an issue where renaming referenced files for bib entries with long titles was not possible. [#5603](https://github.com/JabRef/jabref/issues/5603)
- We fixed an issue where a window which is on an external screen gets unreachable when external screen is removed. [#5037](https://github.com/JabRef/jabref/issues/5037)
- We fixed a bug where the selection of groups was lost after drag and drop. [#2868](https://github.com/JabRef/jabref/issues/2868)
- We fixed an issue where the custom entry types didn't show the correct display name [#5651](https://github.com/JabRef/jabref/issues/5651)

### Removed

- We removed some obsolete notifications. [#5555](https://github.com/JabRef/jabref/issues/5555)
- We removed an internal step in the [ISBN-to-BibTeX fetcher](https://docs.jabref.org/import-using-publication-identifiers/isbntobibtex): The [ISBN to BibTeX Converter](https://manas.tungare.name/software/isbn-to-bibtex) by [@manastungare](https://github.com/manastungare) is not used anymore, because it is offline: "people using this tool have not been generating enough sales for Amazon."
- We removed the option to control the default drag and drop behaviour. You can use the modifier keys (like CtrL or Alt) instead.

## [5.0-alpha] – 2019-08-25

### Changed

- We added eventitle, eventdate and venue fields to `@unpublished` entry type.
- We added `@software` and `@dataSet` entry type to biblatex.
- All fields are now properly sorted alphabetically (in the subgroups of required/optional fields) when the entry is written to the bib file.
- We fixed an issue where some importers used the field `pubstatus` instead of the standard BibTeX field `pubstate`.
- We changed the latex command removal for docbook exporter. [#3838](https://github.com/JabRef/jabref/issues/3838)
- We changed the location of some fields in the entry editor (you might need to reset your preferences for these changes to come into effect)
  - Journal/Year/Month in biblatex mode -> Deprecated (if filled)
  - DOI/URL: General -> Optional
  - Internal fields like ranking, read status and priority: Other -> General
  - Moreover, empty deprecated fields are no longer shown
- Added server timezone parameter when connecting to a shared database.
- We updated the dialog for setting up general fields.
- URL field formatting is updated. All whitespace chars, located at the beginning/ending of the URL, are trimmed automatically
- We changed the behavior of the field formatting dialog such that the `bibtexkey` is not changed when formatting all fields or all text fields.
- We added a "Move file to file directory and rename file" option for simultaneously moving and renaming of document file. [#4166](https://github.com/JabRef/jabref/issues/4166)
- Use integrated graphics card instead of discrete on macOS [#4070](https://github.com/JabRef/jabref/issues/4070)
- We added a cleanup operation that detects an arXiv identifier in the note, journal or URL field and moves it to the `eprint` field.
  Because of this change, the last-used cleanup operations were reset.
- We changed the minimum required version of Java to 1.8.0_171, as this is the latest release for which the automatic Java update works. [#4093](https://github.com/JabRef/jabref/issues/4093)
- The special fields like `Printed` and `Read status` now show gray icons when the row is hovered.
- We added a button in the tab header which allows you to close the database with one click. [#494](https://github.com/JabRef/jabref/issues/494)
- Sorting in the main table now takes information from cross-referenced entries into account. [#2808](https://github.com/JabRef/jabref/issues/2808)
- If a group has a color specified, then entries matched by this group have a small colored bar in front of them in the main table.
- Change default icon for groups to a circle because a colored version of the old icon was hard to distinguish from its black counterpart.
- In the main table, the context menu appears now when you press the "context menu" button on the keyboard. [feature request in the forum](http://discourse.jabref.org/t/how-to-enable-keyboard-context-key-windows)
- We added icons to the group side panel to quickly switch between `union` and `intersection` group view mode. [#3269](https://github.com/JabRef/jabref/issues/3269).
- We use `https` for [fetching from most online bibliographic database](https://docs.jabref.org/import-using-online-bibliographic-database).
- We changed the default keyboard shortcuts for moving between entries when the entry editor is active to ̀<kbd>alt</kbd> + <kbd>up/down</kbd>.
- Opening a new file now prompts the directory of the currently selected file, instead of the directory of the last opened file.
- Window state is saved on close and restored on start.
- We made the MathSciNet fetcher more reliable.
- We added the ISBN fetcher to the list of fetcher available under "Update with bibliographic information from the web" in the entry editor toolbar.
- Files without a defined external file type are now directly opened with the default application of the operating system
- We streamlined the process to rename and move files by removing the confirmation dialogs.
- We removed the redundant new lines of markings and wrapped the summary in the File annotation tab. [#3823](https://github.com/JabRef/jabref/issues/3823)
- We add auto URL formatting when user paste link to URL field in entry editor. [koppor#254](https://github.com/koppor/jabref/issues/254)
- We added a minimum height for the entry editor so that it can no longer be hidden by accident. [#4279](https://github.com/JabRef/jabref/issues/4279)
- We added a new keyboard shortcut so that the entry editor could be closed by <kbd>Ctrl</kbd> + <kbd>E</kbd>. [#4222](https://github.com/JabRef/jabref/issues/4222)
- We added an option in the preference dialog box, that allows user to pick the dark or light theme option. [#4130](https://github.com/JabRef/jabref/issues/4130)
- We updated the Related Articles tab to accept JSON from the new version of the Mr. DLib service
- We added an option in the preference dialog box that allows user to choose behavior after dragging and dropping files in Entry Editor. [#4356](https://github.com/JabRef/jabref/issues/4356)
- We added the ability to have an export preference where previously "File"-->"Export"/"Export selected entries" would not save the user's preference[#4495](https://github.com/JabRef/jabref/issues/4495)
- We optimized the code responsible for connecting to an external database, which should lead to huge improvements in performance.
- For automatically created groups, added ability to filter groups by entry type. [#4539](https://github.com/JabRef/jabref/issues/4539)
- We added the ability to add field names from the Preferences Dialog [#4546](https://github.com/JabRef/jabref/issues/4546)
- We added the ability to change the column widths directly in the main table. [#4546](https://github.com/JabRef/jabref/issues/4546)
- We added a description of how recommendations were chosen and better error handling to Related Articles tab
- We added the ability to execute default action in dialog by using with <kbd>Ctrl</kbd> + <kbd>Enter</kbd> combination [#4496](https://github.com/JabRef/jabref/issues/4496)
- We grouped and reordered the Main Menu (File, Edit, Library, Quality, Tools, and View tabs & icons). [#4666](https://github.com/JabRef/jabref/issues/4666) [#4667](https://github.com/JabRef/jabref/issues/4667) [#4668](https://github.com/JabRef/jabref/issues/4668) [#4669](https://github.com/JabRef/jabref/issues/4669) [#4670](https://github.com/JabRef/jabref/issues/4670) [#4671](https://github.com/JabRef/jabref/issues/4671) [#4672](https://github.com/JabRef/jabref/issues/4672) [#4673](https://github.com/JabRef/jabref/issues/4673)
- We added additional modifiers (capitalize, titlecase and sentencecase) to the Bibtex key generator. [#1506](https://github.com/JabRef/jabref/issues/1506)
- We have migrated from the mysql jdbc connector to the mariadb one for better authentication scheme support. [#4746](https://github.com/JabRef/jabref/issues/4745)
- We grouped the toolbar icons and changed the Open Library and Copy icons. [#4584](https://github.com/JabRef/jabref/issues/4584)
- We added a browse button next to the path text field for aux-based groups. [#4586](https://github.com/JabRef/jabref/issues/4586)
- We changed the title of Group Dialog to "Add subgroup" from "Edit group" when we select Add subgroup option.
- We enable import button only if entries are selected. [#4755](https://github.com/JabRef/jabref/issues/4755)
- We made modifications to improve the contrast of UI elements. [#4583](https://github.com/JabRef/jabref/issues/4583)
- We added a warning for empty BibTeX keys in the entry editor. [#4440](https://github.com/JabRef/jabref/issues/4440)
- We added an option in the settings to set the default action in JabRef when right clicking on any entry in any database and selecting "Open folder". [#4763](https://github.com/JabRef/jabref/issues/4763)
- The Medline fetcher now normalizes the author names according to the BibTeX-Standard [#4345](https://github.com/JabRef/jabref/issues/4345)
- We added an option on the Linked File Viewer to rename the attached file of an entry directly on the JabRef. [#4844](https://github.com/JabRef/jabref/issues/4844)
- We added an option in the preference dialog box that allows user to enable helpful tooltips.[#3599](https://github.com/JabRef/jabref/issues/3599)
- We reworked the functionality for extracting BibTeX entries from plain text, because our used service [freecite shut down](https://library.brown.edu/libweb/freecite_notice.php). [#5206](https://github.com/JabRef/jabref/pull/5206)
- We moved the dropdown menu for selecting the push-application from the toolbar into the external application preferences. [#674](https://github.com/JabRef/jabref/issues/674)
- We removed the alphabetical ordering of the custom tabs and updated the error message when trying to create a general field with a name containing an illegal character. [#5019](https://github.com/JabRef/jabref/issues/5019)
- We added a context menu to the bib(la)tex-source-editor to copy'n'paste. [#5007](https://github.com/JabRef/jabref/pull/5007)
- We added a tool that allows searching for citations in LaTeX files. It scans directories and shows which entries are used, how many times and where.
- We added a 'LaTeX citations' tab to the entry editor, to search for citations to the active entry in the LaTeX file directory. It can be disabled in the preferences dialog.
- We added an option in preferences to allow for integers in field "edition" when running database in bibtex mode. [#4680](https://github.com/JabRef/jabref/issues/4680)
- We added the ability to use negation in export filter layouts. [#5138](https://github.com/JabRef/jabref/pull/5138)
- Focus on Name Area instead of 'OK' button whenever user presses 'Add subgroup'. [#6307](https://github.com/JabRef/jabref/issues/6307)
- We changed the behavior of merging that the entry which has "smaller" bibkey will be selected. [#7395](https://github.com/JabRef/jabref/issues/7395)

### Fixed

- We fixed an issue where JabRef died silently for the user without enough inotify instances [#4874](https://github.com/JabRef/jabref/issues/4847)
- We fixed an issue where corresponding groups are sometimes not highlighted when clicking on entries [#3112](https://github.com/JabRef/jabref/issues/3112)
- We fixed an issue where custom exports could not be selected in the 'Export (selected) entries' dialog [#4013](https://github.com/JabRef/jabref/issues/4013)
- Italic text is now rendered correctly. [#3356](https://github.com/JabRef/jabref/issues/3356)
- The entry editor no longer gets corrupted after using the source tab. [#3532](https://github.com/JabRef/jabref/issues/3532) [#3608](https://github.com/JabRef/jabref/issues/3608) [#3616](https://github.com/JabRef/jabref/issues/3616)
- We fixed multiple issues where entries did not show up after import if a search was active. [#1513](https://github.com/JabRef/jabref/issues/1513) [#3219](https://github.com/JabRef/jabref/issues/3219))
- We fixed an issue where the group tree was not updated correctly after an entry was changed. [#3618](https://github.com/JabRef/jabref/issues/3618)
- We fixed an issue where a right-click in the main table selected a wrong entry. [#3267](https://github.com/JabRef/jabref/issues/3267)
- We fixed an issue where in rare cases entries where overlayed in the main table. [#3281](https://github.com/JabRef/jabref/issues/3281)
- We fixed an issue where selecting a group messed up the focus of the main table and the entry editor. [#3367](https://github.com/JabRef/jabref/issues/3367)
- We fixed an issue where composite author names were sorted incorrectly. [#2828](https://github.com/JabRef/jabref/issues/2828)
- We fixed an issue where commands followed by `-` didn't work. [#3805](https://github.com/JabRef/jabref/issues/3805)
- We fixed an issue where a non-existing aux file in a group made it impossible to open the library. [#4735](https://github.com/JabRef/jabref/issues/4735)
- We fixed an issue where some journal names were wrongly marked as abbreviated. [#4115](https://github.com/JabRef/jabref/issues/4115)
- We fixed an issue where the custom file column were sorted incorrectly. [#3119](https://github.com/JabRef/jabref/issues/3119)
- We improved the parsing of author names whose infix is abbreviated without a dot. [#4864](https://github.com/JabRef/jabref/issues/4864)
- We fixed an issues where the entry losses focus when a field is edited and at the same time used for sorting. [#3373](https://github.com/JabRef/jabref/issues/3373)
- We fixed an issue where the menu on Mac OS was not displayed in the usual Mac-specific way. [#3146](https://github.com/JabRef/jabref/issues/3146)
- We improved the integrity check for page numbers. [#4113](https://github.com/JabRef/jabref/issues/4113) and [feature request in the forum](http://discourse.jabref.org/t/pages-field-allow-use-of-en-dash/1199)
- We fixed an issue where the order of fields in customized entry types was not saved correctly. [#4033](http://github.com/JabRef/jabref/issues/4033)
- We fixed an issue where renaming a group did not change the group name in the interface. [#3189](https://github.com/JabRef/jabref/issues/3189)
- We fixed an issue where the groups tree of the last database was still shown even after the database was already closed.
- We fixed an issue where the "Open file dialog" may disappear behind other windows. [#3410](https://github.com/JabRef/jabref/issues/3410)
- We fixed an issue where the number of entries matched was not updated correctly upon adding or removing an entry. [#3537](https://github.com/JabRef/jabref/issues/3537)
- We fixed an issue where the default icon of a group was not colored correctly.
- We fixed an issue where the first field in entry editor was not focused when adding a new entry. [#4024](https://github.com/JabRef/jabref/issues/4024)
- We reworked the "Edit file" dialog to make it resizeable and improved the workflow for adding and editing files [#2970](https://github.com/JabRef/jabref/issues/2970)
- We fixed an issue where custom name formatters were no longer found correctly. [#3531](https://github.com/JabRef/jabref/issues/3531)
- We fixed an issue where the month was not shown in the preview. [#3239](https://github.com/JabRef/jabref/issues/3239)
- Rewritten logic to detect a second jabref instance. [#4023](https://github.com/JabRef/jabref/issues/4023)
- We fixed an issue where the "Convert to BibTeX-Cleanup" moved the content of the `file` field to the `pdf` field [#4120](https://github.com/JabRef/jabref/issues/4120)
- We fixed an issue where the preview pane in entry preview in preferences wasn't showing the citation style selected [#3849](https://github.com/JabRef/jabref/issues/3849)
- We fixed an issue where the default entry preview style still contained the field `review`. The field `review` in the style is now replaced with comment to be consistent with the entry editor [#4098](https://github.com/JabRef/jabref/issues/4098)
- We fixed an issue where users were vulnerable to XXE attacks during parsing [#4229](https://github.com/JabRef/jabref/issues/4229)
- We fixed an issue where files added via the "Attach file" contextmenu of an entry were not made relative. [#4201](https://github.com/JabRef/jabref/issues/4201) and [#4241](https://github.com/JabRef/jabref/issues/4241)
- We fixed an issue where author list parser can't generate bibtex for Chinese author. [#4169](https://github.com/JabRef/jabref/issues/4169)
- We fixed an issue where the list of XMP Exclusion fields in the preferences was not be saved [#4072](https://github.com/JabRef/jabref/issues/4072)
- We fixed an issue where the ArXiv Fetcher did not support HTTP URLs [koppor#328](https://github.com/koppor/jabref/issues/328)
- We fixed an issue where only one PDF file could be imported [#4422](https://github.com/JabRef/jabref/issues/4422)
- We fixed an issue where "Move to group" would always move the first entry in the library and not the selected [#4414](https://github.com/JabRef/jabref/issues/4414)
- We fixed an issue where an older dialog appears when downloading full texts from the quality menu. [#4489](https://github.com/JabRef/jabref/issues/4489)
- We fixed an issue where right clicking on any entry in any database and selecting "Open folder" results in the NullPointer exception. [#4763](https://github.com/JabRef/jabref/issues/4763)
- We fixed an issue where option 'open terminal here' with custom command was passing the wrong argument. [#4802](https://github.com/JabRef/jabref/issues/4802)
- We fixed an issue where ranking an entry would generate an IllegalArgumentException. [#4754](https://github.com/JabRef/jabref/issues/4754)
- We fixed an issue where special characters where removed from non-label key generation pattern parts [#4767](https://github.com/JabRef/jabref/issues/4767)
- We fixed an issue where the RIS import would overwite the article date with the value of the acessed date [#4816](https://github.com/JabRef/jabref/issues/4816)
- We fixed an issue where an NullPointer exception was thrown when a referenced entry in an Open/Libre Office document was no longer present in the library. Now an error message with the reference marker of the missing entry is shown. [#4932](https://github.com/JabRef/jabref/issues/4932)
- We fixed an issue where a database exception related to a missing timezone was too big. [#4827](https://github.com/JabRef/jabref/issues/4827)
- We fixed an issue where the IEEE fetcher returned an error if no keywords were present in the result from the IEEE website [#4997](https://github.com/JabRef/jabref/issues/4997)
- We fixed an issue where the command line help text had several errors, and arguments and descriptions have been rewritten to simplify and detail them better. [#4932](https://github.com/JabRef/jabref/issues/2016)
- We fixed an issue where the same menu for changing entry type had two different sizes and weights. [#4977](https://github.com/JabRef/jabref/issues/4977)
- We fixed an issue where the "Attach file" dialog, in the right-click menu for an entry, started on the working directory instead of the user's main directory. [#4995](https://github.com/JabRef/jabref/issues/4995)
- We fixed an issue where the JabRef Icon in the macOS launchpad was not displayed correctly [#5003](https://github.com/JabRef/jabref/issues/5003)
- We fixed an issue where the "Search for unlinked local files" would throw an exception when parsing the content of a PDF-file with missing "series" information [#5128](https://github.com/JabRef/jabref/issues/5128)
- We fixed an issue where the XMP Importer would incorrectly return an empty default entry when importing pdfs [#6577](https://github.com/JabRef/jabref/issues/6577)
- We fixed an issue where opening the menu 'Library properties' marked the library as modified [#6451](https://github.com/JabRef/jabref/issues/6451)
- We fixed an issue when importing resulted in an exception [#7343](https://github.com/JabRef/jabref/issues/7343)
- We fixed an issue where the field in the Field formatter dropdown selection were sorted in random order. [#7710](https://github.com/JabRef/jabref/issues/7710)

### Removed

- The feature to "mark entries" was removed and merged with the groups functionality. For migration, a group is created for every value of the `__markedentry` field and the entry is added to this group.
- The number column was removed.
- We removed the global search feature.
- We removed the coloring of cells in the main table according to whether the field is optional/required.
- We removed the feature to find and resolve duplicate BibTeX keys (as this use case is already covered by the integrity check).
- We removed a few commands from the right-click menu that are not needed often and thus don't need to be placed that prominently:
  - Print entry preview: available through entry preview
  - All commands related to marking: marking is not yet reimplemented
  - Set/clear/append/rename fields: available through Edit menu
  - Manage keywords: available through the Edit menu
  - Copy linked files to folder: available through File menu
  - Add/move/remove from group: removed completely (functionality still available through group interface)
- We removed the option to change the column widths in the preferences dialog. [#4546](https://github.com/JabRef/jabref/issues/4546)

## Older versions

The changelog of JabRef 4.x is available at the [v4.3.1 tag](https://github.com/JabRef/jabref/blob/v4.3.1/CHANGELOG.md).
The changelog of JabRef 3.x is available at the [v3.8.2 tag](https://github.com/JabRef/jabref/blob/v3.8.2/CHANGELOG.md).
The changelog of JabRef 2.11 and all previous versions is available as [text file in the v2.11.1 tag](https://github.com/JabRef/jabref/blob/v2.11.1/CHANGELOG).

[Unreleased]: https://github.com/JabRef/jabref/compare/v5.8...HEAD
[5.8]: https://github.com/JabRef/jabref/compare/v5.7...v5.8
[5.7]: https://github.com/JabRef/jabref/compare/v5.6...v5.7
[5.6]: https://github.com/JabRef/jabref/compare/v5.5...v5.6
[5.5]: https://github.com/JabRef/jabref/compare/v5.4...v5.5
[5.4]: https://github.com/JabRef/jabref/compare/v5.3...v5.4
[5.3]: https://github.com/JabRef/jabref/compare/v5.2...v5.3
[5.2]: https://github.com/JabRef/jabref/compare/v5.1...v5.2
[5.1]: https://github.com/JabRef/jabref/compare/v5.0...v5.1
[5.0]: https://github.com/JabRef/jabref/compare/v5.0-beta...v5.0
[5.0-beta]: https://github.com/JabRef/jabref/compare/v5.0-alpha...v5.0-beta
[5.0-alpha]: https://github.com/JabRef/jabref/compare/v4.3...v5.0-alpha

<!-- markdownlint-disable-file MD012 MD024 MD033 --><|MERGE_RESOLUTION|>--- conflicted
+++ resolved
@@ -11,6 +11,7 @@
 
 ### Added
 
+- We added a dropdown menu to let users change the library they want to import into during import.[#6177](https://github.com/JabRef/jabref/issues/6177)
 
 
 
@@ -51,12 +52,8 @@
 - An systematic literature review (SLR) can now be started from the SLR itself. [#9131](https://github.com/JabRef/jabref/pull/9131), [koppor#601](https://github.com/koppor/jabref/issues/601)
 - On startup, JabRef notifies the user if there were parsing errors during opening.
 - We added support for the field `fjournal` (in `@article`) for abbreviation and unabbreviation functionalities. [#321](https://github.com/JabRef/jabref/pull/321)
-<<<<<<< HEAD
-- We added a dropdown menu to let users change the library they want to import into during import.[#6177](https://github.com/JabRef/jabref/issues/6177)
-=======
 - In case a backup is found, the filename of the backup is shown and one can navigate to the file. [#9311](https://github.com/JabRef/jabref/pull/9311)
 - We added support for the Ukrainian and Arabic languages. [#9236](https://github.com/JabRef/jabref/pull/9236), [#9243](https://github.com/JabRef/jabref/pull/9243)
->>>>>>> 1c9a6c5a
 
 ### Changed
 
