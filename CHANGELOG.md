# Changelog

All notable changes to this project will be documented in this file.
The format is based on [Keep a Changelog](https://keepachangelog.com/en/1.0.0/).
We refer to [GitHub issues](https://github.com/JabRef/jabref/issues) by using `#NUM`.
In case, there is no issue present, the pull request implementing the feature is linked.

Note that this project **does not** adhere to [Semantic Versioning](https://semver.org/).

## [Unreleased]

### Added

- We added a new functionality that displays a drop-down list of matching suggestions when typing a citation key pattern. [#12502](https://github.com/JabRef/jabref/issues/12502)
- We added a new CLI that supports txt, csv, and console-based output for consistency in BibTeX entries. [#11984](https://github.com/JabRef/jabref/issues/11984)
- We added a new dialog for bibliography consistency check. [#11950](https://github.com/JabRef/jabref/issues/11950)
- We added a feature for copying entries to libraries, available via the context menu, with an option to include cross-references. [#12374](https://github.com/JabRef/jabref/pull/12374)
<<<<<<< HEAD
- Pressing Tab in empty text fields of the entry editor now moves the focus to the next field instead of inserting a tab character. [#11938](https://github.com/JabRef/jabref/issues/11938)
=======
- We added an integrity check if a URL appears in a title. [#12354](https://github.com/JabRef/jabref/issues/12354)
>>>>>>> a57f2bea

### Changed

- We moved the "Generate a new key for imported entries" option from the "Web search" tab to the "Citation key generator" tab in preferences. [#12436](https://github.com/JabRef/jabref/pull/12436)
- We improved the offline parsing of BibTeX data from PDF-documents. [#12278](https://github.com/JabRef/jabref/issues/12278)
- The tab bar is now hidden when only one library is open. [#9971](https://github.com/JabRef/jabref/issues/9971)
- When working with CSL styles in LibreOffice, citing with a new style now updates all other citations in the document to have the currently selected style. [#12472](https://github.com/JabRef/jabref/pull/12472)
- We improved the user comments field visibility so that it remains displayed if it contains text. Additionally, users can now easily toggle the field on or off via buttons unless disabled in preferences. [#11021](https://github.com/JabRef/jabref/issues/11021)
- The LibreOffice integration for CSL styles is now more performant. [#12472](https://github.com/JabRef/jabref/pull/12472)
- The "automatically sync bibliography when citing" feature of the LibreOffice integration is now disabled by default (can be enabled in settings). [#12472](https://github.com/JabRef/jabref/pull/12472)
- For the Citation key generator patterns, we reverted how `[authorsAlpha]` would behave to the original pattern and renamed the LNI-based pattern introduced in V6.0-alpha to `[authorsAlphaLNI]`. [#12499](https://github.com/JabRef/jabref/pull/12499)
- We keep the list of recent files if one files could not be found. [#12517](https://github.com/JabRef/jabref/pull/12517)
- During the import process, the labels indicating individual paragraphs within an abstract returned by PubMed/Medline XML are preserved. [#12527](https://github.com/JabRef/jabref/issues/12527)

### Fixed

- We fixed an issue where the F4 shortcut key did not work without opening the right-click context menu. [#6101](https://github.com/JabRef/jabref/pull/6101)
- We fixed an issue where the file renaming dialog was not resizable and its size was too small for long file names. [#12518](https://github.com/JabRef/jabref/pull/12518)
- We fixed an issue where the name of the untitled database was shown as a blank space in the right-click context menu's "Copy to" option. [#12459](https://github.com/JabRef/jabref/pull/12459)
- We fixed an issue where the F3 shortcut key did not work without opening the right-click context menu. [#12417](https://github.com/JabRef/jabref/pull/12417)
- We fixed an issue where a bib file with UFF-8 charset was wrongly loaded with a different charset [forum#5369](https://discourse.jabref.org/t/jabref-5-15-opens-bib-files-with-shift-jis-encoding-instead-of-utf-8/5369/)
- We fixed an issue where new entries were inserted in the middle of the table instead of at the end. [#12371](https://github.com/JabRef/jabref/pull/12371)
- We fixed an issue where removing the sort from the table did not restore the original order. [#12371](https://github.com/JabRef/jabref/pull/12371)
- We fixed an issue where citation keys containing superscript (`^`) and subscript (`_`) characters in text mode were incorrectly flagged by the integrity checker. [#12391](https://github.com/JabRef/jabref/pull/12391)
- We fixed an issue where JabRef icon merges with dark background [#7771](https://github.com/JabRef/jabref/issues/7771)
- We fixed an issue where an entry's group was no longer highlighted on selection [#12413](https://github.com/JabRef/jabref/issues/12413)
- We fixed an issue where BibTeX Strings were not included in the backup file [#12462](https://github.com/JabRef/jabref/issues/12462)
- We fixed an issue where mixing JStyle and CSL style citations in LibreOffice caused two separate bibliography sections to be generated. [#12262](https://github.com/JabRef/jabref/issues/12262)
- We fixed an issue in the LibreOffice integration where the formatting of text (e.g. superscript) was lost when using certain numeric CSL styles. [melting-pot#772](https://github.com/JabRef/jabref-issue-melting-pot/issues/772)
- We fixed an issue where CSL style citations with citation keys having special characters (such as hyphens or colons) would not be recognized as valid by JabRef. [forum#5431](https://discourse.jabref.org/t/error-when-connecting-to-libreoffice/5431)
- We fixed an issue where the `[authorsAlpha]` pattern in Citation key generator would not behave as per the user documentation. [#12312](https://github.com/JabRef/jabref/issues/12312)
- We fixed an issue where import at "Search for unlinked local files" would re-add already imported files. [#12274](https://github.com/JabRef/jabref/issues/12274)
- We fixed an issue where migration of "Search groups" would fail with an exception when the search query is invalid. [#12555](https://github.com/JabRef/jabref/issues/12555)
- We fixed an issue where not all linked files from BibDesk in the field `bdsk-file-...` were parsed. [#12555](https://github.com/JabRef/jabref/issues/12555)

### Removed

- "Web of Science" [journal abbreviation list](https://docs.jabref.org/advanced/journalabbreviations) was removed. [abbrv.jabref.org#176](https://github.com/JabRef/abbrv.jabref.org/issues/176)

## [6.0-alpha] – 2024-12-23

### Added

- We added a Markdown export layout. [#12220](https://github.com/JabRef/jabref/pull/12220)
- We added a "view as BibTeX" option before importing an entry from the citation relation tab. [#11826](https://github.com/JabRef/jabref/issues/11826)
- We added support finding LaTeX-encoded special characters based on plain Unicode and vice versa. [#11542](https://github.com/JabRef/jabref/pull/11542)
- When a search hits a file, the file icon of that entry is changed accordingly. [#11542](https://github.com/JabRef/jabref/pull/11542)
- We added an AI-based chat for entries with linked PDF files. [#11430](https://github.com/JabRef/jabref/pull/11430)
- We added an AI-based summarization possibility for entries with linked PDF files. [#11430](https://github.com/JabRef/jabref/pull/11430)
- We added an AI section in JabRef's [preferences](https://docs.jabref.org/ai/preferences). [#11430](https://github.com/JabRef/jabref/pull/11430)
- We added AI providers: OpenAI, Mistral AI, Hugging Face and Google. [#11430](https://github.com/JabRef/jabref/pull/11430), [#11736](https://github.com/JabRef/jabref/pull/11736)
- We added AI providers: [Ollama](https://docs.jabref.org/ai/local-llm#step-by-step-guide-for-ollama) and GPT4All, which add the possibility to use local LLMs privately on your own device. [#11430](https://github.com/JabRef/jabref/pull/11430), [#11870](https://github.com/JabRef/jabref/issues/11870)
- We added support for selecting and using CSL Styles in JabRef's OpenOffice/LibreOffice integration for inserting bibliographic and in-text citations into a document. [#2146](https://github.com/JabRef/jabref/issues/2146), [#8893](https://github.com/JabRef/jabref/issues/8893)
- We added "Tools > New library based on references in PDF file" ... to create a new library based on the references section in a PDF file. [#11522](https://github.com/JabRef/jabref/pull/11522)
- When converting the references section of a paper (PDF file), more than the last page is treated. [#11522](https://github.com/JabRef/jabref/pull/11522)
- Added the functionality to invoke offline reference parsing explicitly. [#11565](https://github.com/JabRef/jabref/pull/11565)
- The dialog for [adding an entry using reference text](https://docs.jabref.org/collect/newentryfromplaintext) is now filled with the clipboard contents as default. [#11565](https://github.com/JabRef/jabref/pull/11565)
- Added minimal support for [biblatex data annotation](https://mirrors.ctan.org/macros/latex/contrib/biblatex/doc/biblatex.pdf#subsection.3.7) fields in `.layout` files. [#11505](https://github.com/JabRef/jabref/issues/11505)
- Added saving of selected options in the [Lookup -> Search for unlinked local files dialog](https://docs.jabref.org/collect/findunlinkedfiles#link-the-pdfs-to-your-bib-library). [#11439](https://github.com/JabRef/jabref/issues/11439)
- We enabled creating a new file link manually. [#11017](https://github.com/JabRef/jabref/issues/11017)
- We added a toggle button to invert the selected groups. [#9073](https://github.com/JabRef/jabref/issues/9073)
- We reintroduced the floating search in the main table. [#4237](https://github.com/JabRef/jabref/issues/4237)
- We improved [cleanup](https://docs.jabref.org/finding-sorting-and-cleaning-entries/cleanupentries) of `arXiv` IDs in distributed in the fields `note`, `version`, `institution`, and `eid` fields. [#11306](https://github.com/JabRef/jabref/issues/11306)
- We added a switch not to store the linked file URL, because it caused troubles at other apps. [#11735](https://github.com/JabRef/jabref/pull/11735)
- When starting a new SLR, the selected catalogs now persist within and across JabRef sessions. [koppor#614](https://github.com/koppor/jabref/issues/614)
- We added support for drag'n'drop on an entry in the maintable to an external application to get the entry preview dropped. [#11846](https://github.com/JabRef/jabref/pull/11846)
- We added the functionality to double click on a [LaTeX citation](https://docs.jabref.org/advanced/entryeditor/latex-citations) to jump to the respective line in the LaTeX editor. [#11996](https://github.com/JabRef/jabref/issues/11996)
- We added a different background color to the search bar to indicate when the search syntax is wrong. [#11658](https://github.com/JabRef/jabref/pull/11658)
- We added a setting which always adds the literal "Cited on pages" text before each JStyle citation. [#11691](https://github.com/jabref/jabref/issues/11691)
- We added a new plain citation parser that uses LLMs. [#11825](https://github.com/JabRef/jabref/issues/11825)
- We added support for `langid` field for biblatex libraries. [#10868](https://github.com/JabRef/jabref/issues/10868)
- We added support for modifier keys when dropping a file on an entry in the main table. [#12001](https://github.com/JabRef/jabref/pull/12001)
- We added an importer for SSRN URLs. [#12021](https://github.com/JabRef/jabref/pull/12021)
- We added a compare button to the duplicates in the citation relations tab to open the "Possible duplicate entries" window. [#11192](https://github.com/JabRef/jabref/issues/11192)
- We added automatic browser extension install on Windows for Chrome and Edge. [#6076](https://github.com/JabRef/jabref/issues/6076)
- We added support to automatically open a `.bib` file in the current/parent folder if no other library is opened. [koppor#377](https://github.com/koppor/jabref/issues/377)
- We added a search bar for filtering keyboard shortcuts. [#11686](https://github.com/JabRef/jabref/issues/11686)
- We added new modifiers `camel_case`, `camel_case_n`, `short_title`, and `very_short_title` for the [citation key generator](https://docs.jabref.org/setup/citationkeypatterns). [#11367](https://github.com/JabRef/jabref/issues/11367)
- By double clicking on a local citation in the Citation Relations Tab you can now jump the linked entry. [#11955](https://github.com/JabRef/jabref/pull/11955)
- We use the menu icon for background tasks as a progress indicator to visualise an import's progress when dragging and dropping several PDF files into the main table. [#12072](https://github.com/JabRef/jabref/pull/12072)
- The PDF content importer now supports importing title from upto the second page of the PDF. [#12139](https://github.com/JabRef/jabref/issues/12139)

### Changed

- A search in "any" fields ignores the [groups](https://docs.jabref.org/finding-sorting-and-cleaning-entries/groups). [#7996](https://github.com/JabRef/jabref/issues/7996)
- When a communication error with an [online service](https://docs.jabref.org/collect/import-using-online-bibliographic-database) occurs, JabRef displays the HTTP error. [#11223](https://github.com/JabRef/jabref/issues/11223)
- The Pubmed/Medline Plain importer now imports the PMID field as well [#11488](https://github.com/JabRef/jabref/issues/11488)
- The 'Check for updates' menu bar button is now always enabled. [#11485](https://github.com/JabRef/jabref/pull/11485)
- JabRef respects the [configuration for storing files relative to the .bib file](https://docs.jabref.org/finding-sorting-and-cleaning-entries/filelinks#directories-for-files) in more cases. [#11492](https://github.com/JabRef/jabref/pull/11492)
- JabRef does not show finished background tasks in the status bar popup. [#11821](https://github.com/JabRef/jabref/pull/11821)
- We enhanced the indexing speed. [#11502](https://github.com/JabRef/jabref/pull/11502)
- When dropping a file into the main table, after copy or move, the file is now put in the [configured directory and renamed according to the configured patterns](https://docs.jabref.org/finding-sorting-and-cleaning-entries/filelinks#filename-format-and-file-directory-pattern). [#12001](https://github.com/JabRef/jabref/pull/12001)
- ⚠️ Renamed command line parameters `embeddBibfileInPdf` to `embedBibFileInPdf`, `writeMetadatatoPdf` to `writeMetadataToPdf`, and `writeXMPtoPdf` to `writeXmpToPdf`. [#11575](https://github.com/JabRef/jabref/pull/11575)
- The browse button for a Custom theme now opens in the directory of the current used CSS file. [#11597](https://github.com/JabRef/jabref/pull/11597)
- The browse button for a Custom exporter now opens in the directory of the current used exporter file. [#11717](https://github.com/JabRef/jabref/pull/11717)
- ⚠️ We relaxed the escaping requirements for [bracketed patterns](https://docs.jabref.org/setup/citationkeypatterns), which are used for the [citaton key generator](https://docs.jabref.org/advanced/entryeditor#autogenerate-citation-key) and [filename and directory patterns](https://docs.jabref.org/finding-sorting-and-cleaning-entries/filelinks#auto-linking-files). One only needs to write `\"` if a quote sign should be escaped. All other escapings are not necessary (and working) any more. [#11967](https://github.com/JabRef/jabref/pull/11967)
- When importing BibTeX data starging from on a PDF, the XMP metadata takes precedence over Grobid data. [#11992](https://github.com/JabRef/jabref/pull/11992)
- JabRef now uses TLS 1.2 for all HTTPS connections. [#11852](https://github.com/JabRef/jabref/pull/11852)
- We improved the functionality of getting BibTeX data out of PDF files. [#11999](https://github.com/JabRef/jabref/issues/11999)
- We improved the display of long messages in the integrity check dialog. [#11619](https://github.com/JabRef/jabref/pull/11619)
- We improved the undo/redo buttons in the main toolbar and main menu to be disabled when there is nothing to undo/redo. [#8807](https://github.com/JabRef/jabref/issues/8807)
- We improved the DOI detection in PDF imports. [#11782](https://github.com/JabRef/jabref/pull/11782)
- We improved the performance when pasting and importing entries in an existing library. [#11843](https://github.com/JabRef/jabref/pull/11843)
- When fulltext search is selected but indexing is deactivated, a dialog is now shown asking if the user wants to enable indexing now [#9491](https://github.com/JabRef/jabref/issues/9491)
- We changed instances of 'Search Selected' to 'Search Pre-configured' in Web Search Preferences UI. [#11871](https://github.com/JabRef/jabref/pull/11871)
- We added a new CSS style class `main-table` for the main table. [#11881](https://github.com/JabRef/jabref/pull/11881)
- When renaming a file, the old extension is now used if there is none provided in the new name. [#11903](https://github.com/JabRef/jabref/issues/11903)
- When importing a file using "Find Unlinked Files", when one or more file directories are available, the file path will be relativized where possible [koppor#549](https://github.com/koppor/jabref/issues/549)
- We added minimum window sizing for windows dedicated to creating new entries [#11944](https://github.com/JabRef/jabref/issues/11944)
- We changed the name of the library-based file directory from 'General File Directory' to 'Library-specific File Directory' per issue. [#571](https://github.com/koppor/jabref/issues/571)
- We changed the defualt [unwanted charachters](https://docs.jabref.org/setup/citationkeypatterns#removing-unwanted-characters) in the citation key generator and allow a dash (`-`) and colon (`:`) being part of a citation key. [#12144](https://github.com/JabRef/jabref/pull/12144)
- The CitationKey column is now a default shown column for the entry table. [#10510](https://github.com/JabRef/jabref/issues/10510)
- We disabled the actions "Open Terminal here" and "Reveal in file explorer" for unsaved libraries. [#11920](https://github.com/JabRef/jabref/issues/11920)
- JabRef now opens the corresponding directory in the library properties when "Browse" is clicked. [#12223](https://github.com/JabRef/jabref/pull/12223)
- We changed the icon for macOS to be more consistent with Apple's Guidelines [#8443](https://github.com/JabRef/jabref/issues/8443)

### Fixed

- We fixed an issue where certain actions were not disabled when no libraries were open. [#11923](https://github.com/JabRef/jabref/issues/11923)
- We fixed an issue where the "Check for updates" preference was not saved. [#11485](https://github.com/JabRef/jabref/pull/11485)
- We fixed an issue where an exception was thrown after changing "show preview as a tab" in the preferences. [#11515](https://github.com/JabRef/jabref/pull/11515)
- We fixed an issue where JabRef put file paths as absolute path when an entry was created using drag and drop of a PDF file. [#11173](https://github.com/JabRef/jabref/issues/11173)
- We fixed an issue that online and offline mode for new library creation were handled incorrectly. [#11565](https://github.com/JabRef/jabref/pull/11565)
- We fixed an issue with colors in the search bar when dark theme is enabled. [#11569](https://github.com/JabRef/jabref/issues/11569)
- We fixed an issue with query transformers (JStor and others). [#11643](https://github.com/JabRef/jabref/pull/11643)
- We fixed an issue where a new unsaved library was not marked with an asterisk. [#11519](https://github.com/JabRef/jabref/pull/11519)
- We fixed an issue where JabRef starts without window decorations. [#11440](https://github.com/JabRef/jabref/pull/11440)
- We fixed an issue where the entry preview highlight was not working when searching before opening the entry editor. [#11659](https://github.com/JabRef/jabref/pull/11659)
- We fixed an issue where text in Dark mode inside "Citation information" was not readable. [#11512](https://github.com/JabRef/jabref/issues/11512)
- We fixed an issue where the selection of an entry in the table lost after searching for a group. [#3176](https://github.com/JabRef/jabref/issues/3176)
- We fixed the non-functionality of the option "Automatically sync bibliography when inserting citations" in the OpenOffice panel, when enabled in case of JStyles. [#11684](https://github.com/JabRef/jabref/issues/11684)
- We fixed an issue where the library was not marked changed after a migration. [#11542](https://github.com/JabRef/jabref/pull/11542)
- We fixed an issue where rebuilding the full-text search index was not working. [#11374](https://github.com/JabRef/jabref/issues/11374)
- We fixed an issue where the progress of indexing linked files showed an incorrect number of files. [#11378](https://github.com/JabRef/jabref/issues/11378)
- We fixed an issue where the full-text search results were incomplete. [#8626](https://github.com/JabRef/jabref/issues/8626)
- We fixed an issue where search result highlighting was incorrectly highlighting the boolean operators. [#11595](https://github.com/JabRef/jabref/issues/11595)
- We fixed an issue where search result highlighting was broken at complex searches. [#8067](https://github.com/JabRef/jabref/issues/8067)
- We fixed an exception when searching for unlinked files. [#11731](https://github.com/JabRef/jabref/issues/11731)
- We fixed an issue with the link to the full text at the BVB fetcher. [#11852](https://github.com/JabRef/jabref/pull/11852)
- We fixed an issue where two contradicting notifications were shown when cutting an entry in the main table. [#11724](https://github.com/JabRef/jabref/pull/11724)
- We fixed an issue where unescaped braces in the arXiv fetcher were not treated. [#11704](https://github.com/JabRef/jabref/issues/11704)
- We fixed an issue where HTML instead of the fulltext pdf was downloaded when importing arXiv entries. [#4913](https://github.com/JabRef/jabref/issues/4913)
- We fixed an issue where the keywords and crossref fields were not properly focused. [#11177](https://github.com/JabRef/jabref/issues/11177)
- We fixed handling of `\"` in [bracketed patterns](https://docs.jabref.org/setup/citationkeypatterns) containing a RegEx. [#11967](https://github.com/JabRef/jabref/pull/11967)
- We fixed an issue where the Undo/Redo buttons were active even when all libraries are closed. [#11837](https://github.com/JabRef/jabref/issues/11837)
- We fixed an issue where recently opened files were not displayed in the main menu properly. [#9042](https://github.com/JabRef/jabref/issues/9042)
- We fixed an issue where the DOI lookup would show an error when a DOI was found for an entry. [#11850](https://github.com/JabRef/jabref/issues/11850)
- We fixed an issue where <kbd>Tab</kbd> cannot be used to jump to next field in some single-line fields. [#11785](https://github.com/JabRef/jabref/issues/11785)
- We fixed an issue where the "Do not ask again" checkbox was not working, when asking for permission to use Grobid [koppor#556](https://github.com/koppor/jabref/issues/566).
- We fixed an issue where we display warning message for moving attached open files. [#10121](https://github.com/JabRef/jabref/issues/10121)
- We fixed an issue where it was not possible to select selecting content of other user's comments.[#11106](https://github.com/JabRef/jabref/issues/11106)
- We fixed an issue when handling URLs containing a pipe (`|`) character. [#11876](https://github.com/JabRef/jabref/issues/11876)
- We fixed an issue where web search preferences "Custom API key" table modifications not discarded. [#11925](https://github.com/JabRef/jabref/issues/11925)
- We fixed an issue when opening attached files in [extra file columns](https://docs.jabref.org/finding-sorting-and-cleaning-entries/filelinks#adding-additional-columns-to-entry-table-for-file-types). [#12005](https://github.com/JabRef/jabref/issues/12005)
- We fixed an issue where trying to open a library from a failed mounted directory on Mac would cause an error. [#10548](https://github.com/JabRef/jabref/issues/10548)
- We fixed an issue when the preview was out of sync. [#9172](https://github.com/JabRef/jabref/issues/9172)
- We fixed an issue where identifier paste couldn't work with Unicode REPLACEMENT CHARACTER. [#11986](https://github.com/JabRef/jabref/issues/11986)
- We fixed an issue when click on entry at "Check Integrity" wasn't properly focusing the entry and field. [#11997](https://github.com/JabRef/jabref/issues/11997)
- We fixed an issue with the ui not scaling when changing the font size [#11219](https://github.com/JabRef/jabref/issues/11219)
- We fixed an issue where a custom application for external file types would not be saved [#12311](https://github.com/JabRef/jabref/issues/12311)
- We fixed an issue where a file that no longer exists could not be deleted from an entry using keyboard shortcut [#9731](https://github.com/JabRef/jabref/issues/9731)

### Removed

- We removed the description of search strings. [#11542](https://github.com/JabRef/jabref/pull/11542)
- We removed support for importing using the SilverPlatterImporter (`Record INSPEC`). [#11576](https://github.com/JabRef/jabref/pull/11576)
- We removed support for automatically generating file links using the CLI (`--automaticallySetFileLinks`).

## [5.15] – 2024-07-10

### Added

- We made new groups automatically to focus upon creation. [#11449](https://github.com/JabRef/jabref/issues/11449)

### Fixed

- We fixed an issue where JabRef was no longer built for Intel based macs (x86) [#11468](https://github.com/JabRef/jabref/issues/11468)
- We fixed usage when using running on Snapcraft. [#11465](https://github.com/JabRef/jabref/issues/11465)
- We fixed detection for `soffice.exe` on Windows. [#11478](https://github.com/JabRef/jabref/pull/11478)
- We fixed an issue where saving preferences when importing preferences on first run in a snap did not work [forum#4399](https://discourse.jabref.org/t/how-to-report-problems-in-the-distributed-version-5-14-ensuring-that-one-can-no-longer-work-with-jabref/4399/5)

## [5.14] – 2024-07-08

### Added

- We added support for offline extracting references from PDFs following the IEEE format. [#11156](https://github.com/JabRef/jabref/pull/11156)
- We added a new keyboard shortcut  <kbd>ctrl</kbd> + <kbd>,</kbd> to open the preferences. [#11154](https://github.com/JabRef/jabref/pull/11154)
- We added value selection (such as for month) for content selectors in custom entry types. [#11109](https://github.com/JabRef/jabref/issues/11109)
- We added a duplicate checker for the Citation Relations tab. [#10414](https://github.com/JabRef/jabref/issues/10414)
- We added tooltip on main table cells that shows cell content or cell content and entry preview if set in preferences. [10925](https://github.com/JabRef/jabref/issues/10925)
- Added a formatter to remove word enclosing braces. [#11222](https://github.com/JabRef/jabref/issues/11222)
- We added the ability to add a keyword/crossref when typing the separator character (e.g., comma) in the keywords/crossref fields. [#11178](https://github.com/JabRef/jabref/issues/11178)
- We added an exporter and improved the importer for Endnote XML format. [#11137](https://github.com/JabRef/jabref/issues/11137)
- We added support for using BibTeX Style files (BST) in the Preview. [#11102](https://github.com/JabRef/jabref/issues/11102)
- We added support for automatically update LaTeX citations when a LaTeX file is created, removed, or modified. [#10585](https://github.com/JabRef/jabref/issues/10585)

### Changed

- We replaced the word "Key bindings" with "Keyboard shortcuts" in the Preferences tab. [#11153](https://github.com/JabRef/jabref/pull/11153)
- We slightly improved the duplicate check if ISBNs are present. [#8885](https://github.com/JabRef/jabref/issues/8885)
- JabRef no longer downloads HTML files of websites when a PDF was not found. [#10149](https://github.com/JabRef/jabref/issues/10149)
- We added the HTTP message (in addition to the response code) if an error is encountered. [#11341](https://github.com/JabRef/jabref/pull/11341)
- We made label wrap text to fit view size when reviewing external group changes. [#11220](https://github.com/JabRef/jabref/issues/11220)

### Fixed

- We fixed an issue where entry type with duplicate fields prevented opening existing libraries with custom entry types. [#11127](https://github.com/JabRef/jabref/issues/11127)
- We fixed an issue where Markdown rendering removed braces from the text. [#10928](https://github.com/JabRef/jabref/issues/10928)
- We fixed an issue when the file was flagged as changed on disk in the case of content selectors or groups. [#9064](https://github.com/JabRef/jabref/issues/9064)
- We fixed crash on opening the entry editor when auto-completion is enabled. [#11188](https://github.com/JabRef/jabref/issues/11188)
- We fixed the usage of the key binding for "Clear search" (default: <kbd>Escape</kbd>). [#10764](https://github.com/JabRef/jabref/issues/10764)
- We fixed an issue where library shown as unsaved and marked (*) after accepting changes made externally to the file. [#11027](https://github.com/JabRef/jabref/issues/11027)
- We fixed an issue where drag and dropping entries from one library to another was not always working. [#11254](https://github.com/JabRef/jabref/issues/11254)
- We fixed an issue where drag and dropping entries created a shallow copy. [#11160](https://github.com/JabRef/jabref/issues/11160)
- We fixed an issue where imports to a custom group would only work for the first entry [#11085](https://github.com/JabRef/jabref/issues/11085), [#11269](https://github.com/JabRef/jabref/issues/11269)
- We fixed an issue when cursor jumped to the beginning of the line. [#5904](https://github.com/JabRef/jabref/issues/5904)
- We fixed an issue where a new entry was not added to the selected group [#8933](https://github.com/JabRef/jabref/issues/8933)
- We fixed an issue where the horizontal position of the Entry Preview inside the entry editor was not remembered across restarts [#11281](https://github.com/JabRef/jabref/issues/11281)
- We fixed an issue where the search index was not updated after linking PDF files. [#11317](https://github.com/JabRef/jabref/pull/11317)
- We fixed rendering of (first) author with a single letter surname. [forum#4330](https://discourse.jabref.org/t/correct-rendering-of-first-author-with-a-single-letter-surname/4330)
- We fixed that the import of the related articles tab sometimes used the wrong library mode. [#11282](https://github.com/JabRef/jabref/pull/11282)
- We fixed an issue where the entry editor context menu was not shown correctly when JabRef is opened on a second, extended screen [#11323](https://github.com/JabRef/jabref/issues/11323), [#11174](https://github.com/JabRef/jabref/issues/11174)
- We fixed an issue where the value of "Override default font settings" was not applied on startup [#11344](https://github.com/JabRef/jabref/issues/11344)
- We fixed an issue when "Library changed on disk" appeared after a save by JabRef. [#4877](https://github.com/JabRef/jabref/issues/4877)  
- We fixed an issue where the Pubmed/Medline Plain importer would not respect the user defined keyword separator [#11413](https://github.com/JabRef/jabref/issues/11413)
- We fixed an issue where the value of "Override default font settings" was not applied on startup [#11344](https://github.com/JabRef/jabref/issues/11344)
- We fixed an issue where DatabaseChangeDetailsView was not scrollable when reviewing external metadata changes [#11220](https://github.com/JabRef/jabref/issues/11220)
- We fixed undo/redo for text fields. [#11420](https://github.com/JabRef/jabref/issues/11420)
- We fixed an issue where clicking on a page number in the search results tab opens a wrong file in the document viewer. [#11432](https://github.com/JabRef/jabref/pull/11432)

### Removed

- We removed the misleading message "Doing a cleanup for X entries" when opening the Cleanup entries dialog [#11463](https://github.com/JabRef/jabref/pull/11463)

## [5.13] – 2024-04-01

### Added

- We converted the "Custom API key" list to a table to be more accessible. [#10926](https://github.com/JabRef/jabref/issues/10926)
- We added a "refresh" button for the LaTeX citations tab in the entry editor. [#10584](https://github.com/JabRef/jabref/issues/10584)
- We added the possibility to show the BibTeX source in the [web search](https://docs.jabref.org/collect/import-using-online-bibliographic-database) import screen. [#560](https://github.com/koppor/jabref/issues/560)
- We added a fetcher for [ISIDORE](https://isidore.science/), simply paste in the link into the text field or the last 6 digits in the link that identify that paper. [#10423](https://github.com/JabRef/jabref/issues/10423)
- When importing entries form the "Citation relations" tab, the field [cites](https://docs.jabref.org/advanced/entryeditor/entrylinks) is now filled according to the relationship between the entries. [#10752](https://github.com/JabRef/jabref/pull/10752)
- We added a new integrity check and clean up option for strings having Unicode characters not encoded in [Unicode "Normalization Form Canonical Composition" (NFC)](https://en.wikipedia.org/wiki/Unicode_equivalence#Normal_forms"). [#10506](https://github.com/JabRef/jabref/issues/10506)
- We added a new group icon column to the main table showing the icons of the entry's groups. [#10801](https://github.com/JabRef/jabref/pull/10801)
- When deleting an entry, the files linked to the entry are now optionally deleted as well. [#10509](https://github.com/JabRef/jabref/issues/10509)
- We added support to move the file to the system trash (instead of deleting it). [#10591](https://github.com/JabRef/jabref/pull/10591)
- We added ability to jump to an entry in the command line using `-j CITATIONKEY`. [koppor#540](https://github.com/koppor/jabref/issues/540)
- We added a new boolean to the style files for Openoffice/Libreoffice integration to switch between ZERO_WIDTH_SPACE (default) and no space. [#10843](https://github.com/JabRef/jabref/pull/10843)
- When pasting HTML into the abstract or a comment field, the hypertext is automatically converted to Markdown. [#10558](https://github.com/JabRef/jabref/issues/10558)
- We added the possibility to redownload files that had been present but are no longer in the specified location. [#10848](https://github.com/JabRef/jabref/issues/10848)
- We added the citation key pattern `[camelN]`. Equivalent to the first N words of the `[camel]` pattern.
- We added importing of static groups and linked files from BibDesk .bib files. [#10381](https://github.com/JabRef/jabref/issues/10381)
- We added ability to export in CFF (Citation File Format) [#10661](https://github.com/JabRef/jabref/issues/10661).
- We added ability to push entries to TeXworks. [#3197](https://github.com/JabRef/jabref/issues/3197)
- We added the ability to zoom in and out in the document viewer using <kbd>Ctrl</kbd> + <kbd>Scroll</kbd>. [#10964](https://github.com/JabRef/jabref/pull/10964)
- We added a Cleanup for removing non-existent files and grouped the related options [#10929](https://github.com/JabRef/jabref/issues/10929)
- We added the functionality to parse the bibliography of PDFs using the GROBID online service. [#10200](https://github.com/JabRef/jabref/issues/10200)
- We added a seperated search bar for the global search window. [#11032](https://github.com/JabRef/jabref/pull/11032)
- We added ability to double-click on an entry in the global search window to select the corresponding entry in the main table. [#11010](https://github.com/JabRef/jabref/pull/11010)
- We added support for BibTeX String constants during copy & paste between libraries. [#10872](https://github.com/JabRef/jabref/issues/10872)
- We added the field `langid` which is important for hyphenation and casing in LaTeX. [#10868](https://github.com/JabRef/jabref/issues/10868)
- Event log entries can now be copied via a context menu. [#11100](https://github.com/JabRef/jabref/issues/11100)

### Changed

- The "Automatically open folders of attached files" preference default status has been changed to enabled on Windows. [koppor#56](https://github.com/koppor/jabref/issues/56)
- The Custom export format now uses the custom DOI base URI in the preferences for the `DOICheck`, if activated [forum#4084](https://discourse.jabref.org/t/export-html-disregards-custom-doi-base-uri/4084)
- The index directories for full text search have now more readable names to increase debugging possibilities using Apache Lucense's Lurk. [#10193](https://github.com/JabRef/jabref/issues/10193)
- The fulltext search also indexes files ending with .pdf (but do not having an explicit file type set). [#10193](https://github.com/JabRef/jabref/issues/10193)
- We changed the arrangement of the lists in the "Citation relations" tab. `Cites` are now on the left and `Cited by` on the right [#10752](https://github.com/JabRef/jabref/pull/10752)
- Sub libraries based on `aux` file can now also be generated if some citations are not found library. [#10775](https://github.com/JabRef/jabref/pull/10775)
- We rearranged the tab order in the entry editor and renamed the "Scite Tab" to "Citation information". [#10821](https://github.com/JabRef/jabref/issues/10821)
- We changed the duplicate handling in the Import entries dialog. Potential duplicate entries are marked with an icon and importing will now trigger the merge dialog [#10914](https://github.com/JabRef/jabref/pull/10914)
- We made the command "Push to TexShop" more robust to allow cite commands with a character before the first slash. [forum#2699](https://discourse.jabref.org/t/push-to-texshop-mac/2699/17?u=siedlerchr)
- We only show the notification "Saving library..." if the library contains more than 2000 entries. [#9803](https://github.com/JabRef/jabref/issues/9803)
- JabRef now keeps previous log files upon start. [#11023](https://github.com/JabRef/jabref/pull/11023)
- When normalizing author names, complete enclosing braces are kept. [#10031](https://github.com/JabRef/jabref/issues/10031)
- We enhanced the dialog for adding new fields in the content selector with a selection box containing a list of standard fields. [#10912](https://github.com/JabRef/jabref/pull/10912)
- We store the citation relations in an LRU cache to avoid bloating the memory and out-of-memory exceptions. [#10958](https://github.com/JabRef/jabref/issues/10958)
- Keywords field are now displayed as tags. [#10910](https://github.com/JabRef/jabref/pull/10910)
- Citation relations now get more information, and have quick access to view the articles in a browser without adding them to the library [#10869](https://github.com/JabRef/jabref/issues/10869)
- Importer/Exporter for CFF format now supports JabRef `cites` and `related` relationships, as well as all fields from the CFF specification. [#10993](https://github.com/JabRef/jabref/issues/10993)
- The XMP-Exporter no longer writes the content of the `file`-field. [#11083](https://github.com/JabRef/jabref/pull/11083)
- We added notes, checks and warnings for the case of selection of non-empty directories while starting a new Systematic Literature Review. [#600](https://github.com/koppor/jabref/issues/600)
- Text in the import dialog (web search results) will now be wrapped to prevent horizontal scrolling. [#10931](https://github.com/JabRef/jabref/issues/10931)
- We improved the error handling when invalid bibdesk-files are encountered [#11117](https://github.com/JabRef/jabref/issues/11117)

### Fixed

- We fixed an issue where the fulltext search button in entry editor used to disappear on click till the search is completed. [#10425](https://github.com/JabRef/jabref/issues/10425)
- We fixed an issue where attempting to cancel the importing/generation of an entry from id is ignored. [#10508](https://github.com/JabRef/jabref/issues/10508)
- We fixed an issue where the preview panel showing the wrong entry (an entry that is not selected in the entry table). [#9172](https://github.com/JabRef/jabref/issues/9172)
- We fixed an issue where HTML-reserved characters like '&' and '<', in addition to HTML entities like '&amp;' were not rendered correctly in entry preview. [#10677](https://github.com/JabRef/jabref/issues/10677)
- The last page of a PDF is now indexed by the full text search. [#10193](https://github.com/JabRef/jabref/issues/10193)
- The entry editor respects the configured custom tabs when showing "Other fields". [#11012](https://github.com/JabRef/jabref/pull/11012)
- The default owner of an entry can be changed again. [#10924](https://github.com/JabRef/jabref/issues/10924)
- We fixed an issue where the duplicate check did not take umlauts or other LaTeX-encoded characters into account. [#10744](https://github.com/JabRef/jabref/pull/10744)
- We fixed the colors of the icon on hover for unset special fields. [#10431](https://github.com/JabRef/jabref/issues/10431)
- We fixed an issue where the CrossRef field did not work if autocompletion was disabled [#8145](https://github.com/JabRef/jabref/issues/8145)
- In biblatex mode, JabRef distinguishes between "Optional fields" and "Optional fields 2" again. [#11022](https://github.com/JabRef/jabref/pull/11022)
- We fixed an issue where exporting`@electronic` and `@online` entry types to the Office XMl would duplicate the field `title`  [#10807](https://github.com/JabRef/jabref/issues/10807)
- We fixed an issue where the `CommentsTab` was not properly formatted when the `defaultOwner` contained capital or special letters. [#10870](https://github.com/JabRef/jabref/issues/10870)
- We fixed an issue where the `File -> Close library` menu item was not disabled when no library was open. [#10948](https://github.com/JabRef/jabref/issues/10948)
- We fixed an issue where the Document Viewer would show the PDF in only half the window when maximized. [#10934](https://github.com/JabRef/jabref/issues/10934)
- Clicking on the crossref and related tags in the entry editor jumps to the linked entry. [#5484](https://github.com/JabRef/jabref/issues/5484) [#9369](https://github.com/JabRef/jabref/issues/9369)
- We fixed an issue where JabRef could not parse absolute file paths from Zotero exports. [#10959](https://github.com/JabRef/jabref/issues/10959)
- We fixed an issue where an exception occured when toggling between "Live" or "Locked" in the internal Document Viewer. [#10935](https://github.com/JabRef/jabref/issues/10935)
- When fetching article information fom IEEE Xplore, the em dash is now converted correctly. [koppor#286](https://github.com/koppor/jabref/issues/286)
- Fixed an issue on Windows where the browser extension reported failure to send an entry to JabRef even though it was sent properly. [JabRef-Browser-Extension#493](https://github.com/JabRef/JabRef-Browser-Extension/issues/493)
- Fixed an issue on Windows where TeXworks path was not resolved if it was installed with MiKTeX. [#10977](https://github.com/JabRef/jabref/issues/10977)
- We fixed an issue with where JabRef would throw an error when using MathSciNet search, as it was unable to parse the fetched JSON coreectly. [10996](https://github.com/JabRef/jabref/issues/10996)
- We fixed an issue where the "Import by ID" function would throw an error when a DOI that contains URL-encoded characters was entered. [#10648](https://github.com/JabRef/jabref/issues/10648)
- We fixed an issue with handling of an "overflow" of authors at `[authIniN]`. [#11087](https://github.com/JabRef/jabref/issues/11087)
- We fixed an issue where an exception occurred when selecting entries in the web search results. [#11081](https://github.com/JabRef/jabref/issues/11081)
- When a new library is unsaved, there is now no warning when fetching entries with PDFs. [#11075](https://github.com/JabRef/jabref/issues/11075)
- We fixed an issue where the message "The libary has been modified by another program" occurred when editing library metadata and saving the library. [#4877](https://github.com/JabRef/jabref/issues/4877)

### Removed

- We removed the predatory journal checks due to a high rate of false positives. [#11066](https://github.com/JabRef/jabref/pull/11066)

## [5.12] – 2023-12-24

### Added

- We added a scite.ai tab in the entry editor that retrieves 'Smart Citation' tallies for citations that have a DOI. [koppor#375](https://github.com/koppor/jabref/issues/375)  
- We added a dropdown menu to let users change the reference library during AUX file import. [#10472](https://github.com/JabRef/jabref/issues/10472)
- We added a button to let users reset the cite command to the default value. [#10569](https://github.com/JabRef/jabref/issues/10569)
- We added the option to use System Preference for Light/Dark Theme [#8729](https://github.com/JabRef/jabref/issues/8729).
- We added [scholar.archive.org](https://scholar.archive.org/) as a new fetcher. [#10498](https://github.com/JabRef/jabref/issues/10498)
- We integrated predatory journal checking as part of the Integrity Checker based on the [check-bib-for-predatory](https://github.com/CfKu/check-bib-for-predatory). [koppor#348](https://github.com/koppor/jabref/issues/348)
- We added a 'More options' section in the main table right click menu opening the preferences dialog. [#9432](https://github.com/JabRef/jabref/issues/9432)
- When creating a new group, it inherits the icon of the parent group. [#10521](https://github.com/JabRef/jabref/pull/10521)

### Changed

- We moved the location of the 'Open only one instance of JabRef' preference option from "Network" to "General". [#9306](https://github.com/JabRef/jabref/issues/9306)
- The two previews in the change resolver dialog now have their scrollbars synchronized. [#9576](https://github.com/JabRef/jabref/issues/9576).
- We changed the setting of the keyword separator to accept a single character only. [#177](https://github.com/koppor/jabref/issues/177)
- We replaced "SearchAll" in Web Search by "Search Selected". [#10556](https://github.com/JabRef/jabref/issues/10556)
- Short DOI formatter now checks, if the value is already formatted. If so, it returns the value instead of calling the ShortDOIService again. [#10589](https://github.com/JabRef/jabref/issues/10589)
- We upgraded to JavaFX 21.0.1. As a consequence JabRef requires now macOS 11 or later and GTK 3.8 or later on Linux [10627](https://github.com/JabRef/jabref/pull/10627).
- A user-specific comment fields is not enabled by default, but can be enabled using the "Add" button. [#10424](https://github.com/JabRef/jabref/issues/10424)
- We upgraded to Lucene 9.9 for the fulltext search. The search index will be rebuild. [#10686](https://github.com/JabRef/jabref/pull/10686)
- When using "Copy..." -> "Copy citation key", the delimiter configured at "Push applications" is respected. [#10707](https://github.com/JabRef/jabref/pull/10707)

### Fixed

- We fixed an issue where the added protected term has unwanted leading and trailing whitespaces, where the formatted text has unwanted empty brackets and where the word at the cursor in the textbox can be added to the list. [#10415](https://github.com/JabRef/jabref/issues/10415)
- We fixed an issue where in the merge dialog the file field of entries was not correctly merged when the first and second entry both contained values inside the file field. [#10572](https://github.com/JabRef/jabref/issues/10572)
- We fixed some small inconsistencies in the user interface. [#10507](https://github.com/JabRef/jabref/issues/10507) [#10458](https://github.com/JabRef/jabref/issues/10458) [#10660](https://github.com/JabRef/jabref/issues/10660)
- We fixed the issue where the Hayagriva YAML exporter would not include a parent field for the publisher/series. [#10596](https://github.com/JabRef/jabref/issues/10596)
- We fixed issues in the external file type dialog w.r.t. duplicate entries in the case of a language switch. [#10271](https://github.com/JabRef/jabref/issues/10271)
- We fixed an issue where the right-click action "Copy cite..." did not respect the configured citation command under "External Programs" -> "[Push Applications](https://docs.jabref.org/cite/pushtoapplications)" [#10615](https://github.com/JabRef/jabref/issues/10615)

### Removed

- We removed duplicate filtering and sorting operations in the MainTable when editing BibEntries. [#10619](https://github.com/JabRef/jabref/pull/10619)

## [5.11] – 2023-10-22

### Added

- We added the ability to sort subgroups in Z-A order, as well as by ascending and descending number of subgroups. [#10249](https://github.com/JabRef/jabref/issues/10249)
- We added the possibility to find (and add) papers that cite or are cited by a given paper. [#6187](https://github.com/JabRef/jabref/issues/6187)
- We added an error-specific message for when a download from a URL fails. [#9826](https://github.com/JabRef/jabref/issues/9826)
- We added support for customizing the citation command (e.g., `[@key1,@key2]`) when [pushing to external applications](https://docs.jabref.org/cite/pushtoapplications). [#10133](https://github.com/JabRef/jabref/issues/10133)
- We added an integrity check for more special characters. [#8712](https://github.com/JabRef/jabref/issues/8712)
- We added protected terms described as "Computer science". [#10222](https://github.com/JabRef/jabref/pull/10222)
- We added a link "Get more themes..." in the preferences to that points to [themes.jabref.org](https://themes.jabref.org) allowing the user to download new themes. [#10243](https://github.com/JabRef/jabref/issues/10243)
- We added a fetcher for [LOBID](https://lobid.org/resources/api) resources. [koppor#386](https://github.com/koppor/jabref/issues/386)
- When in `biblatex` mode, the [integrity check](https://docs.jabref.org/finding-sorting-and-cleaning-entries/checkintegrity) for journal titles now also checks the field `journal`.
- We added support for exporting to Hayagriva YAML format. [#10382](https://github.com/JabRef/jabref/issues/10382)
- We added support for pushing citations to [TeXShop](https://pages.uoregon.edu/koch/texshop/) on macOS [forum#2699](https://discourse.jabref.org/t/push-to-texshop-mac/2699).
- We added the 'Bachelor's thesis' type for Biblatex's 'Thesis' EntryType [#10029](https://github.com/JabRef/jabref/issues/10029).

### Changed

- The export formats `listrefs`, `tablerefs`, `tablerefsabsbib`, now use the ISO date format in the footer [#10383](https://github.com/JabRef/jabref/pull/10383).
- When searching for an identifier in the "Web search", the title of the search window is now "Identifier-based Web Search". [#10391](https://github.com/JabRef/jabref/pull/10391)
- The ampersand checker now skips verbatim fields (`file`, `url`, ...). [#10419](https://github.com/JabRef/jabref/pull/10419)
- If no existing document is selected for exporting "XMP annotated pdf" JabRef will now create a new PDF file with a sample text and the metadata. [#10102](https://github.com/JabRef/jabref/issues/10102)
- We modified the DOI cleanup to infer the DOI from an ArXiV ID if it's present. [#10426](https://github.com/JabRef/jabref/issues/10426)
- The ISI importer uses the field `comment` for notes (instead of `review). [#10478](https://github.com/JabRef/jabref/pull/10478)
- If no existing document is selected for exporting "Embedded BibTeX pdf" JabRef will now create a new PDF file with a sample text and the metadata. [#10101](https://github.com/JabRef/jabref/issues/10101)
- Translated titles format no longer raise a warning. [#10459](https://github.com/JabRef/jabref/issues/10459)
- We re-added the empty grey containers in the groups panel to keep an indicator for the current selected group, if displaying of group item count is turned off [#9972](https://github.com/JabRef/jabref/issues/9972)

### Fixed

- We fixed an issue where "Move URL in note field to url field" in the cleanup dialog caused an exception if no note field was present [forum#3999](https://discourse.jabref.org/t/cleanup-entries-cant-get-it-to-work/3999)
- It is possible again to use "current table sort order" for the order of entries when saving. [#9869](https://github.com/JabRef/jabref/issues/9869)
- Passwords can be stored in GNOME key ring. [#10274](https://github.com/JabRef/jabref/issues/10274)
- We fixed an issue where groups based on an aux file could not be created due to an exception [#10350](https://github.com/JabRef/jabref/issues/10350)
- We fixed an issue where the JabRef browser extension could not communicate with JabRef under macOS due to missing files. You should use the `.pkg` for the first installation as it updates all necessary files for the extension [#10308](https://github.com/JabRef/jabref/issues/10308)
- We fixed an issue where the ISBN fetcher returned the entrytype `misc` for certain ISBN numbers [#10348](https://github.com/JabRef/jabref/issues/10348)
- We fixed a bug where an exception was raised when saving less than three export save orders in the preference. [#10157](https://github.com/JabRef/jabref/issues/10157)
- We fixed an issue where it was possible to create a group with no name or with a group separator inside the name [#9776](https://github.com/JabRef/jabref/issues/9776)
- Biblatex's `journaltitle` is now also respected for showing the journal information. [#10397](https://github.com/JabRef/jabref/issues/10397)
- JabRef does not hang anymore when exporting via CLI. [#10380](https://github.com/JabRef/jabref/issues/10380)
- We fixed an issue where it was not possible to save a library on a network share under macOS due to an exception when acquiring a file lock [#10452](https://github.com/JabRef/jabref/issues/10452)
- We fixed an issue where exporting "XMP annotated pdf" without selecting an existing document would produce an exception. [#10102](https://github.com/JabRef/jabref/issues/10102)
- We fixed an issue where the "Enabled" column in the "Protected terms files" tab in the preferences could not be resized [#10285](https://github.com/JabRef/jabref/issues/10285)
- We fixed an issue where after creation of a new library, the new library was not focused. [koppor#592](https://github.com/koppor/jabref/issues/592)
- We fixed an issue where double clicking on an url in the file field would trigger an exception instead of opening the browser [#10480](https://github.com/JabRef/jabref/pull/10480)
- We fixed an issue where scrolling was impossible on dragging a citation on the groups panel. [#9754](https://github.com/JabRef/jabref/issues/9754)
- We fixed an issue where exporting "Embedded BibTeX pdf" without selecting an existing document would produce an exception. [#10101](https://github.com/JabRef/jabref/issues/10101)
- We fixed an issue where there was a failure to access the url link for "eprint" for the ArXiv entry.[#10474](https://github.com/JabRef/jabref/issues/10474)
- We fixed an issue where it was not possible to connect to a shared database once a group with entries was added or other metadata modified [#10336](https://github.com/JabRef/jabref/issues/10336)
- We fixed an issue where middle-button paste in X not always worked [#7905](https://github.com/JabRef/jabref/issues/7905)

## [5.10] – 2023-09-02

### Added

- We added a field showing the BibTeX/biblatex source for added and deleted entries in the "External Changes Resolver" dialog. [#9509](https://github.com/JabRef/jabref/issues/9509)
- We added user-specific comment field so that multiple users can make separate comments. [#543](https://github.com/koppor/jabref/issues/543)
- We added a search history list in the search field's right click menu. [#7906](https://github.com/JabRef/jabref/issues/7906)
- We added a full text fetcher for IACR eprints. [#9651](https://github.com/JabRef/jabref/pull/9651)
- We added "Attach file from URL" to right-click context menu to download and store a file with the reference library. [#9646](https://github.com/JabRef/jabref/issues/9646)
- We enabled updating an existing entry with data from InspireHEP. [#9351](https://github.com/JabRef/jabref/issues/9351)
- We added a fetcher for the Bibliotheksverbund Bayern (experimental). [#9641](https://github.com/JabRef/jabref/pull/9641)
- We added support for more biblatex date formats for parsing dates. [#2753](https://github.com/JabRef/jabref/issues/2753)
- We added support for multiple languages for exporting to and importing references from MS Office. [#9699](https://github.com/JabRef/jabref/issues/9699)
- We enabled scrolling in the groups list when dragging a group on another group. [#2869](https://github.com/JabRef/jabref/pull/2869)
- We added the option to automatically download online files when a new entry is created from an existing ID (e.g., DOI). The option can be disabled in the preferences under "Import and Export". [#9756](https://github.com/JabRef/jabref/issues/9756)
- We added a new Integrity check for unescaped ampersands. [koppor#585](https://github.com/koppor/jabref/issues/585)
- We added support for parsing `$\backslash$` in file paths (as exported by Mendeley). [forum#3470](https://discourse.jabref.org/t/mendeley-bib-import-with-linked-files/3470)
- We added the possibility to automatically fetch entries when an ISBN is pasted on the main table. [#9864](https://github.com/JabRef/jabref/issues/9864)
- We added the option to disable the automatic linking of files in the entry editor [#5105](https://github.com/JabRef/jabref/issues/5105)
- We added the link icon for ISBNs in linked identifiers column. [#9819](https://github.com/JabRef/jabref/issues/9819)
- We added key binding to focus on groups <kbd>alt</kbd> + <kbd>s</kbd> [#9863](https://github.com/JabRef/jabref/issues/9863)
- We added the option to unprotect a text selection, which strips all pairs of curly braces away. [#9950](https://github.com/JabRef/jabref/issues/9950)
- We added drag and drop events for field 'Groups' in entry editor panel. [#569](https://github.com/koppor/jabref/issues/569)
- We added support for parsing MathML in the Medline importer. [#4273](https://github.com/JabRef/jabref/issues/4273)
- We added the ability to search for an identifier (DOI, ISBN, ArXiv ID) directly from 'Web Search'. [#7575](https://github.com/JabRef/jabref/issues/7575) [#9674](https://github.com/JabRef/jabref/issues/9674)
- We added a cleanup activity that identifies a URL or a last-visited-date in the `note` field and moves it to the `url` and `urldate` field respectively. [koppor#216](https://github.com/koppor/jabref/issues/216)
- We enabled the user to change the name of a field in a custom entry type by double-clicking on it. [#9840](https://github.com/JabRef/jabref/issues/9840)
- We added some preferences options to disable online activity. [#10064](https://github.com/JabRef/jabref/issues/10064)
- We integrated two mail actions ("As Email" and "To Kindle") under a new "Send" option in the right-click & Tools menus. The Kindle option creates an email targeted to the user's Kindle email, which can be set in preferences under "External programs" [#6186](https://github.com/JabRef/jabref/issues/6186)
- We added an option to clear recent libraries' history. [#10003](https://github.com/JabRef/jabref/issues/10003)
- We added an option to encrypt and remember the proxy password. [#8055](https://github.com/JabRef/jabref/issues/8055)[#10044](https://github.com/JabRef/jabref/issues/10044)
- We added support for showing journal information, via info buttons next to the `Journal` and `ISSN` fields in the entry editor. [#6189](https://github.com/JabRef/jabref/issues/6189)
- We added support for pushing citations to Sublime Text 3 [#10098](https://github.com/JabRef/jabref/issues/10098)
- We added support for the Finnish language. [#10183](https://github.com/JabRef/jabref/pull/10183)
- We added the option to automatically replaces illegal characters in the filename when adding a file to JabRef. [#10182](https://github.com/JabRef/jabref/issues/10182)
- We added a privacy policy. [#10064](https://github.com/JabRef/jabref/issues/10064)
- We added a tooltip to show the number of entries in a group [#10208](https://github.com/JabRef/jabref/issues/10208)
- We fixed an issue where it was no longer possible to add or remove selected entries to groups via context menu [#10404](https://github.com/JabRef/jabref/issues/10404), [#10317](https://github.com/JabRef/jabref/issues/10317) [#10374](https://github.com/JabRef/jabref/issues/10374)

### Changed

- We replaced "Close" by "Close library" and placed it after "Save all" in the File menu. [#10043](https://github.com/JabRef/jabref/pull/10043)
- We upgraded to Lucene 9.7 for the fulltext search. The search index will be rebuild. [#10036](https://github.com/JabRef/jabref/pull/10036)
- 'Get full text' now also checks the file url. [#568](https://github.com/koppor/jabref/issues/568)
- JabRef writes a new backup file only if there is a change. Before, JabRef created a backup upon start. [#9679](https://github.com/JabRef/jabref/pull/9679)
- We modified the `Add Group` dialog to use the most recently selected group hierarchical context. [#9141](https://github.com/JabRef/jabref/issues/9141)
- We refined the 'main directory not found' error message. [#9625](https://github.com/JabRef/jabref/pull/9625)
- JabRef writes a new backup file only if there is a change. Before, JabRef created a backup upon start. [#9679](https://github.com/JabRef/jabref/pull/9679)
- Backups of libraries are not stored per JabRef version, but collected together. [#9676](https://github.com/JabRef/jabref/pull/9676)
- We streamlined the paths for logs and backups: The parent path fragment is always `logs` or `backups`.
- `log.txt` now contains an entry if a BibTeX entry could not be parsed.
- `log.txt` now contains debug messages. Debugging needs to be enabled explicitly. [#9678](https://github.com/JabRef/jabref/pull/9678)
- `log.txt` does not contain entries for non-found files during PDF indexing. [#9678](https://github.com/JabRef/jabref/pull/9678)
- The hostname is now determined using environment variables (`COMPUTERNAME`/`HOSTNAME`) first. [#9910](https://github.com/JabRef/jabref/pull/9910)
- We improved the Medline importer to correctly import ISO dates for `revised`. [#9536](https://github.com/JabRef/jabref/issues/9536)
- To avoid cluttering of the directory, We always delete the `.sav` file upon successful write. [#9675](https://github.com/JabRef/jabref/pull/9675)
- We improved the unlinking/deletion of multiple linked files of an entry using the <kbd>Delete</kbd> key. [#9473](https://github.com/JabRef/jabref/issues/9473)
- The field names of customized entry types are now exchanged preserving the case. [#9993](https://github.com/JabRef/jabref/pull/9993)
- We moved the custom entry types dialog into the preferences dialog. [#9760](https://github.com/JabRef/jabref/pull/9760)
- We moved the manage content selectors dialog to the library properties. [#9768](https://github.com/JabRef/jabref/pull/9768)
- We moved the preferences menu command from the options menu to the file menu. [#9768](https://github.com/JabRef/jabref/pull/9768)
- We reworked the cross ref labels in the entry editor and added a right click menu. [#10046](https://github.com/JabRef/jabref/pull/10046)
- We reorganized the order of tabs and settings in the library properties. [#9836](https://github.com/JabRef/jabref/pull/9836)
- We changed the handling of an "overflow" of authors at `[authIniN]`: JabRef uses `+` to indicate an overflow. Example: `[authIni2]` produces `A+` (instead of `AB`) for `Aachen and Berlin and Chemnitz`. [#9703](https://github.com/JabRef/jabref/pull/9703)
- We moved the preferences option to open the last edited files on startup to the 'General' tab. [#9808](https://github.com/JabRef/jabref/pull/9808)
- We improved the recognition of DOIs when pasting a link containing a DOI on the maintable. [#9864](https://github.com/JabRef/jabref/issues/9864s)
- We reordered the preferences dialog. [#9839](https://github.com/JabRef/jabref/pull/9839)
- We split the 'Import and Export' tab into 'Web Search' and 'Export'. [#9839](https://github.com/JabRef/jabref/pull/9839)
- We moved the option to run JabRef in memory stick mode into the preferences dialog toolbar. [#9866](https://github.com/JabRef/jabref/pull/9866)
- In case the library contains empty entries, they are not written to disk. [#8645](https://github.com/JabRef/jabref/issues/8645)
- The formatter `remove_unicode_ligatures` is now called `replace_unicode_ligatures`. [#9890](https://github.com/JabRef/jabref/pull/9890)
- We improved the error message when no terminal was found. [#9607](https://github.com/JabRef/jabref/issues/9607)
- In the context of the "systematic literature functionality", we changed the name "database" to "catalog" to use a separate term for online catalogs in comparison to SQL databases. [#9951](https://github.com/JabRef/jabref/pull/9951)
- We now show more fields (including Special Fields) in the dropdown selection for "Save sort order" in the library properties and for "Export sort order" in the preferences. [#10010](https://github.com/JabRef/jabref/issues/10010)
- We now encrypt and store the custom API keys in the OS native credential store. [#10044](https://github.com/JabRef/jabref/issues/10044)
- We changed the behavior of group addition/edit, so that sorting by alphabetical order is not performed by default after the modification. [#10017](https://github.com/JabRef/jabref/issues/10017)
- We fixed an issue with spacing in the cleanup dialogue. [#10081](https://github.com/JabRef/jabref/issues/10081)
- The GVK fetcher now uses the new [K10plus](https://www.bszgbv.de/services/k10plus/) database. [#10189](https://github.com/JabRef/jabref/pull/10189)

### Fixed

- We fixed an issue where clicking the group expansion pane/arrow caused the node to be selected, when it should just expand/detract the node. [#10111](https://github.com/JabRef/jabref/pull/10111)
- We fixed an issue where the browser import would add ' characters before the BibTeX entry on Linux. [#9588](https://github.com/JabRef/jabref/issues/9588)
- We fixed an issue where searching for a specific term with the DOAB fetcher lead to an exception. [#9571](https://github.com/JabRef/jabref/issues/9571)
- We fixed an issue where the "Import" -> "Library to import to" did not show the correct library name if two opened libraries had the same suffix. [#9567](https://github.com/JabRef/jabref/issues/9567)
- We fixed an issue where the rpm-Version of JabRef could not be properly uninstalled and reinstalled. [#9558](https://github.com/JabRef/jabref/issues/9558), [#9603](https://github.com/JabRef/jabref/issues/9603)
- We fixed an issue where the command line export using `--exportMatches` flag does not create an output bib file. [#9581](https://github.com/JabRef/jabref/issues/9581)
- We fixed an issue where custom field in the custom entry types could not be set to mulitline. [#9609](https://github.com/JabRef/jabref/issues/9609)
- We fixed an issue where the Office XML exporter did not resolve BibTeX-Strings when exporting entries. [forum#3741](https://discourse.jabref.org/t/exporting-bibtex-constant-strings-to-ms-office-2007-xml/3741)
- We fixed an issue where the Merge Entries Toolbar configuration was not saved after hitting 'Merge Entries' button. [#9091](https://github.com/JabRef/jabref/issues/9091)
- We fixed an issue where the password is stored in clear text if the user wants to use a proxy with authentication. [#8055](https://github.com/JabRef/jabref/issues/8055)
- JabRef is now more relaxed when parsing field content: In case a field content ended with `\`, the combination `\}` was treated as plain `}`. [#9668](https://github.com/JabRef/jabref/issues/9668)
- We resolved an issue that cut off the number of group entries when it exceeded four digits. [#8797](https://github.com/JabRef/jabref/issues/8797)
- We fixed the issue where the size of the global search window was not retained after closing. [#9362](https://github.com/JabRef/jabref/issues/9362)
- We fixed an issue where the Global Search UI preview is still white in dark theme. [#9362](https://github.com/JabRef/jabref/issues/9362)
- We fixed the double paste issue when <kbd>Cmd</kbd> + <kbd>v</kbd> is pressed on 'New entry from plaintext' dialog. [#9367](https://github.com/JabRef/jabref/issues/9367)
- We fixed an issue where the pin button on the Global Search dialog was located at the bottom and not at the top. [#9362](https://github.com/JabRef/jabref/issues/9362)
- We fixed the log text color in the event log console when using dark mode. [#9732](https://github.com/JabRef/jabref/issues/9732)
- We fixed an issue where searching for unlinked files would include the current library's .bib file. [#9735](https://github.com/JabRef/jabref/issues/9735)
- We fixed an issue where it was no longer possible to connect to a shared mysql database due to an exception. [#9761](https://github.com/JabRef/jabref/issues/9761)
- We fixed an issue where an exception was thrown for the user after <kbd>Ctrl</kbd>+<kbd>Z</kbd> command. [#9737](https://github.com/JabRef/jabref/issues/9737)
- We fixed the citation key generation for [`[authors]`, `[authshort]`, `[authorsAlpha]`, `[authIniN]`, `[authEtAl]`, `[auth.etal]`](https://docs.jabref.org/setup/citationkeypatterns#special-field-markers) to handle `and others` properly. [koppor#626](https://github.com/koppor/jabref/issues/626)
- We fixed the Save/save as file type shows BIBTEX_DB instead of "Bibtex library". [#9372](https://github.com/JabRef/jabref/issues/9372)
- We fixed the default main file directory for non-English Linux users. [#8010](https://github.com/JabRef/jabref/issues/8010)
- We fixed an issue when overwriting the owner was disabled. [#9896](https://github.com/JabRef/jabref/pull/9896)
- We fixed an issue regarding recording redundant prefixes in search history. [#9685](https://github.com/JabRef/jabref/issues/9685)
- We fixed an issue where passing a URL containing a DOI led to a "No entry found" notification. [#9821](https://github.com/JabRef/jabref/issues/9821)
- We fixed some minor visual inconsistencies and issues in the preferences dialog. [#9866](https://github.com/JabRef/jabref/pull/9866)
- The order of save actions is now retained. [#9890](https://github.com/JabRef/jabref/pull/9890)
- We fixed an issue where the order of save actions was not retained in the bib file. [#9890](https://github.com/JabRef/jabref/pull/9890)
- We fixed an issue in the preferences 'External file types' tab ignoring a custom application path in the edit dialog. [#9895](https://github.com/JabRef/jabref/issues/9895)
- We fixed an issue in the preferences where custom columns could be added to the entry table with no qualifier. [#9913](https://github.com/JabRef/jabref/issues/9913)
- We fixed an issue where the encoding header in a bib file was not respected when the file contained a BOM (Byte Order Mark). [#9926](https://github.com/JabRef/jabref/issues/9926)
- We fixed an issue where cli help output for import and export format was inconsistent. [koppor#429](https://github.com/koppor/jabref/issues/429)
- We fixed an issue where the user could select multiple conflicting options for autocompletion at once. [#10181](https://github.com/JabRef/jabref/issues/10181)
- We fixed an issue where no preview could be generated for some entry types and led to an exception. [#9947](https://github.com/JabRef/jabref/issues/9947)
- We fixed an issue where the Linux terminal working directory argument was malformed and therefore ignored upon opening a terminal [#9953](https://github.com/JabRef/jabref/issues/9953)
- We fixed an issue under Linux where under some systems the file instead of the folder was opened. [#9607](https://github.com/JabRef/jabref/issues/9607)
- We fixed an issue where an Automatic Keyword Group could not be deleted in the UI. [#9778](https://github.com/JabRef/jabref/issues/9778)
- We fixed an issue where the citation key pattern `[edtrN_M]` returned the wrong editor. [#9946](https://github.com/JabRef/jabref/pull/9946)
- We fixed an issue where empty grey containers would remain in the groups panel, if displaying of group item count is turned off. [#9972](https://github.com/JabRef/jabref/issues/9972)
- We fixed an issue where fetching an ISBN could lead to application freezing when the fetcher did not return any results. [#9979](https://github.com/JabRef/jabref/issues/9979)
- We fixed an issue where closing a library containing groups and entries caused an exception [#9997](https://github.com/JabRef/jabref/issues/9997)
- We fixed a bug where the editor for strings in a bibliography file did not sort the entries by their keys [#10083](https://github.com/JabRef/jabref/pull/10083)
- We fixed an issues where clicking on the empty space of specific context menu entries would not trigger the associated action. [#8388](https://github.com/JabRef/jabref/issues/8388)
- We fixed an issue where JabRef would not remember whether the window was in fullscreen. [#4939](https://github.com/JabRef/jabref/issues/4939)
- We fixed an issue where the ACM Portal search sometimes would not return entries for some search queries when the article author had no given name. [#10107](https://github.com/JabRef/jabref/issues/10107)
- We fixed an issue that caused high CPU usage and a zombie process after quitting JabRef because of author names autocompletion. [#10159](https://github.com/JabRef/jabref/pull/10159)
- We fixed an issue where files with illegal characters in the filename could be added to JabRef. [#10182](https://github.com/JabRef/jabref/issues/10182)
- We fixed that checked-out radio buttons under "specified keywords" were not displayed as checked after closing and reopening the "edit group" window. [#10248](https://github.com/JabRef/jabref/issues/10248)
- We fixed that when editing groups, checked-out properties such as case sensitive and regular expression (under "Free search expression") were not displayed checked. [#10108](https://github.com/JabRef/jabref/issues/10108)

### Removed

- We removed the support of BibTeXML. [#9540](https://github.com/JabRef/jabref/issues/9540)
- We removed support for Markdown syntax for strikethrough and task lists in comment fields. [#9726](https://github.com/JabRef/jabref/pull/9726)
- We removed the options menu, because the two contents were moved to the File menu or the properties of the library. [#9768](https://github.com/JabRef/jabref/pull/9768)
- We removed the 'File' tab in the preferences and moved its contents to the 'Export' tab. [#9839](https://github.com/JabRef/jabref/pull/9839)
- We removed the "[Collection of Computer Science Bibliographies](https://en.wikipedia.org/wiki/Collection_of_Computer_Science_Bibliographies)" fetcher the websits is no longer available. [#6638](https://github.com/JabRef/jabref/issues/6638)

## [5.9] – 2023-01-06

### Added

- We added a dropdown menu to let users change the library they want to import into during import. [#6177](https://github.com/JabRef/jabref/issues/6177)
- We added the possibility to add/remove a preview style from the selected list using a double click. [#9490](https://github.com/JabRef/jabref/issues/9490)
- We added the option to define fields as "multine" directly in the custom entry types dialog. [#6448](https://github.com/JabRef/jabref/issues/6448)
- We changed the minWidth and the minHeight of the main window, so it won't have a width and/or a height with the value 0. [#9606](https://github.com/JabRef/jabref/issues/9606)

### Changed

- We changed database structure: in MySQL/MariaDB we renamed tables by adding a `JABREF_` prefix, and in PGSQL we moved tables in `jabref` schema. We added `VersionDBStructure` variable in `METADATA` table to indicate current version of structure, this variable is needed for automatic migration. [#9312](https://github.com/JabRef/jabref/issues/9312)
- We moved some preferences options to a new tab in the preferences dialog. [#9442](https://github.com/JabRef/jabref/pull/9442)
- We renamed "Medline abbreviation" to "dotless abbreviation". [#9504](https://github.com/JabRef/jabref/pull/9504)
- We now have more "dots" in the offered journal abbreviations. [#9504](https://github.com/JabRef/jabref/pull/9504)
- We now disable the button "Full text search" in the Searchbar by default [#9527](https://github.com/JabRef/jabref/pull/9527)


### Fixed

- The tab "deprecated fields" is shown in biblatex-mode only. [#7757](https://github.com/JabRef/jabref/issues/7757)
- In case a journal name of an IEEE journal is abbreviated, the "normal" abbreviation is used - and not the one of the IEEE BibTeX strings. [abbrv#91](https://github.com/JabRef/abbrv.jabref.org/issues/91)
- We fixed a performance issue when loading large lists of custom journal abbreviations. [#8928](https://github.com/JabRef/jabref/issues/8928)
- We fixed an issue where the last opened libraries were not remembered when a new unsaved library was open as well. [#9190](https://github.com/JabRef/jabref/issues/9190)
- We fixed an issue where no context menu for the group "All entries" was present. [forum#3682](https://discourse.jabref.org/t/how-sort-groups-a-z-not-subgroups/3682)
- We fixed an issue where extra curly braces in some fields would trigger an exception when selecting the entry or doing an integrity check. [#9475](https://github.com/JabRef/jabref/issues/9475), [#9503](https://github.com/JabRef/jabref/issues/9503)
- We fixed an issue where entering a date in the format "YYYY/MM" in the entry editor date field caused an exception. [#9492](https://github.com/JabRef/jabref/issues/9492)
- For portable versions, the `.deb` file now works on plain debian again. [#9472](https://github.com/JabRef/jabref/issues/9472)
- We fixed an issue where the download of linked online files failed after an import of entries for certain urls. [#9518](https://github.com/JabRef/jabref/issues/9518)
- We fixed an issue where an exception occurred when manually downloading a file from an URL in the entry editor. [#9521](https://github.com/JabRef/jabref/issues/9521)
- We fixed an issue with open office csv file formatting where commas in the abstract field where not escaped. [#9087](https://github.com/JabRef/jabref/issues/9087)
- We fixed an issue with deleting groups where subgroups different from the selected group were deleted. [#9281](https://github.com/JabRef/jabref/issues/9281)

## [5.8] – 2022-12-18

### Added

- We integrated a new three-way merge UI for merging entries in the Entries Merger Dialog, the Duplicate Resolver Dialog, the Entry Importer Dialog, and the External Changes Resolver Dialog. [#8945](https://github.com/JabRef/jabref/pull/8945)
- We added the ability to merge groups, keywords, comments and files when merging entries. [#9022](https://github.com/JabRef/jabref/pull/9022)
- We added a warning message next to the authors field in the merge dialog to warn users when the authors are the same but formatted differently. [#8745](https://github.com/JabRef/jabref/issues/8745)
- The default file directory of a library is used as default directory for [unlinked file lookup](https://docs.jabref.org/collect/findunlinkedfiles#link-the-pdfs-to-your-bib-library). [koppor#546](https://github.com/koppor/jabref/issues/546)
- The properties of an existing systematic literature review (SLR) can be edited. [koppor#604](https://github.com/koppor/jabref/issues/604)
- An systematic literature review (SLR) can now be started from the SLR itself. [#9131](https://github.com/JabRef/jabref/pull/9131), [koppor#601](https://github.com/koppor/jabref/issues/601)
- On startup, JabRef notifies the user if there were parsing errors during opening.
- We added support for the field `fjournal` (in `@article`) for abbreviation and unabbreviation functionalities. [#321](https://github.com/JabRef/jabref/pull/321)
- In case a backup is found, the filename of the backup is shown and one can navigate to the file. [#9311](https://github.com/JabRef/jabref/pull/9311)
- We added support for the Ukrainian and Arabic languages. [#9236](https://github.com/JabRef/jabref/pull/9236), [#9243](https://github.com/JabRef/jabref/pull/9243)

### Changed

- We improved the Citavi Importer to also import so called Knowledge-items into the field `comment` of the corresponding entry [#9025](https://github.com/JabRef/jabref/issues/9025)
- We modified the change case sub-menus and their corresponding tips (displayed when you stay long over the menu) to properly reflect exemplified cases. [#9339](https://github.com/Jabref/jabref/issues/9339)
- We call backup files `.bak` and temporary writing files now `.sav`.
- JabRef keeps 10 older versions of a `.bib` file in the [user data dir](https://github.com/harawata/appdirs#supported-directories) (instead of a single `.sav` (now: `.bak`) file in the directory of the `.bib` file)
- We improved the External Changes Resolver dialog to be more usaable. [#9021](https://github.com/JabRef/jabref/pull/9021)
- We simplified the actions to fast-resolve duplicates to 'Keep Left', 'Keep Right', 'Keep Both' and 'Keep Merged'. [#9056](https://github.com/JabRef/jabref/issues/9056)
- The fallback directory of the file folder now is the general file directory. In case there was a directory configured for a library and this directory was not found, JabRef placed the PDF next to the .bib file and not into the general file directory.
- The global default directory for storing PDFs is now the documents folder in the user's home.
- When adding or editing a subgroup it is placed w.r.t. to alphabetical ordering rather than at the end. [koppor#577](https://github.com/koppor/jabref/issues/577)
- Groups context menu now shows appropriate options depending on number of subgroups. [koppor#579](https://github.com/koppor/jabref/issues/579)
- We modified the "Delete file" dialog and added the full file path to the dialog text. The file path in the title was changed to file name only. [koppor#534](https://github.com/koppor/jabref/issues/534)
- Download from URL now automatically fills with URL from clipboard. [koppor#535](https://github.com/koppor/jabref/issues/535)
- We added HTML and Markdown files to Find Unlinked Files and removed BibTeX. [koppor#547](https://github.com/koppor/jabref/issues/547)
- ArXiv fetcher now retrieves additional data from related DOIs (both ArXiv and user-assigned). [#9170](https://github.com/JabRef/jabref/pull/9170)
- We modified the Directory of Open Access Books (DOAB) fetcher so that it will now also fetch the ISBN when possible. [#8708](https://github.com/JabRef/jabref/issues/8708)
- Genres are now mapped correctly to entry types when importing MODS files. [#9185](https://github.com/JabRef/jabref/issues/9185)
- We changed the button label from "Return to JabRef" to "Return to library" to better indicate the purpose of the action.
- We changed the color of found text from red to high-contrast colors (background: yellow; font color: purple). [koppor#552](https://github.com/koppor/jabref/issues/552)
- We fixed an issue where the wrong icon for a successful import of a bib entry was shown. [#9308](https://github.com/JabRef/jabref/pull/9308)
- We changed the messages after importing unlinked local files to past tense. [koppor#548](https://github.com/koppor/jabref/issues/548)
- We fixed an issue where the wrong icon for a successful import of a bib entry was shown [#9308](https://github.com/JabRef/jabref/pull/9308)
- In the context of the [Cleanup dialog](https://docs.jabref.org/finding-sorting-and-cleaning-entries/cleanupentries) we changed the text of the conversion of BibTeX to biblatex (and vice versa) to make it more clear. [koppor#545](https://github.com/koppor/jabref/issues/545)
- We removed wrapping of string constants when writing to a `.bib` file.
- In the context of a systematic literature review (SLR), a user can now add arbitrary data into `study.yml`. JabRef just ignores this data. [#9124](https://github.com/JabRef/jabref/pull/9124)
- In the context of a systematic literature review (SLR), we reworked the "Define study" parameters dialog. [#9123](https://github.com/JabRef/jabref/pull/9123)
- We upgraded to Lucene 9.4 for the fulltext search. The search index will be rebuild. [#9213](https://github.com/JabRef/jabref/pull/9213)
- We disabled the "change case" menu for empty fields. [#9214](https://github.com/JabRef/jabref/issues/9214)
- We disabled the conversion menu for empty fields. [#9200](https://github.com/JabRef/jabref/issues/9200)

### Fixed

- We fixed an issue where applied save actions on saving the library file would lead to the dialog "The library has been modified by another program" popping up. [#4877](https://github.com/JabRef/jabref/issues/4877)
- We fixed issues with save actions not correctly loaded when opening the library. [#9122](https://github.com/JabRef/jabref/pull/9122)
- We fixed the behavior of "Discard changes" when reopening a modified library. [#9361](https://github.com/JabRef/jabref/issues/9361)
- We fixed several bugs regarding the manual and the autosave of library files that could lead to exceptions. [#9067](https://github.com/JabRef/jabref/pull/9067), [#8484](https://github.com/JabRef/jabref/issues/8484), [#8746](https://github.com/JabRef/jabref/issues/8746), [#6684](https://github.com/JabRef/jabref/issues/6684), [#6644](https://github.com/JabRef/jabref/issues/6644), [#6102](https://github.com/JabRef/jabref/issues/6102), [#6000](https://github.com/JabRef/jabref/issues/6000)
- We fixed an issue where pdfs were re-indexed on each startup. [#9166](https://github.com/JabRef/jabref/pull/9166)
- We fixed an issue when using an unsafe character in the citation key, the auto-linking feature fails to link files. [#9267](https://github.com/JabRef/jabref/issues/9267)
- We fixed an issue where a message about changed metadata would occur on saving although nothing changed. [#9159](https://github.com/JabRef/jabref/issues/9159)
- We fixed an issue where the possibility to generate a subdatabase from an aux file was writing empty files when called from the commandline. [#9115](https://github.com/JabRef/jabref/issues/9115), [forum#3516](https://discourse.jabref.org/t/export-subdatabase-from-aux-file-on-macos-command-line/3516)
- We fixed an issue where author names with tilde accents (for example ñ) were marked as "Names are not in the standard BibTeX format". [#8071](https://github.com/JabRef/jabref/issues/8071)
- We fixed an issue where capitalize didn't capitalize words after hyphen characters. [#9157](https://github.com/JabRef/jabref/issues/9157)
- We fixed an issue where title case didn't capitalize words after en-dash characters and skip capitalization of conjunctions that comes after en-dash characters. [#9068](https://github.com/JabRef/jabref/pull/9068),[#9142](https://github.com/JabRef/jabref/pull/9142)
- We fixed an issue with the message that is displayed when fetcher returns an empty list of entries for given query. [#9195](https://github.com/JabRef/jabref/issues/9195)
- We fixed an issue where editing entry's "date" field in library mode "biblatex" causes an uncaught exception. [#8747](https://github.com/JabRef/jabref/issues/8747)
- We fixed an issue where importing from XMP would fail for certain PDFs. [#9383](https://github.com/JabRef/jabref/issues/9383)
- We fixed an issue that JabRef displayed the wrong group tree after loading. [koppor#637](https://github.com/koppor/jabref/issues/637)
- We fixed that sorting of entries in the maintable by special fields is updated immediately. [#9334](https://github.com/JabRef/jabref/issues/9334)
- We fixed the display of issue, number, eid and pages fields in the entry preview. [#8607](https://github.com/JabRef/jabref/pull/8607), [#8372](https://github.com/JabRef/jabref/issues/8372), [Koppor#514](https://github.com/koppor/jabref/issues/514), [forum#2390](https://discourse.jabref.org/t/unable-to-edit-my-bibtex-file-that-i-used-before-vers-5-1/2390), [forum#3462](https://discourse.jabref.org/t/jabref-5-6-need-help-with-export-from-jabref-to-microsoft-word-entry-preview-of-apa-7-not-rendering-correctly/3462)
- We fixed the page ranges checker to detect article numbers in the pages field (used at [Check Integrity](https://docs.jabref.org/finding-sorting-and-cleaning-entries/checkintegrity)). [#8607](https://github.com/JabRef/jabref/pull/8607)
- The [HtmlToLaTeXFormatter](https://docs.jabref.org/finding-sorting-and-cleaning-entries/saveactions#html-to-latex) keeps single `<` characters.
- We fixed a performance regression when opening large libraries. [#9041](https://github.com/JabRef/jabref/issues/9041)
- We fixed a bug where spaces are trimmed when highlighting differences in the Entries merge dialog. [koppor#371](https://github.com/koppor/jabref/issues/371)
- We fixed some visual glitches with the linked files editor field in the entry editor and increased its height. [#8823](https://github.com/JabRef/jabref/issues/8823)
- We fixed some visual inconsistencies (round corners of highlighted buttons). [#8806](https://github.com/JabRef/jabref/issues/8806)
- We fixed an issue where JabRef would not exit when a connection to a LibreOffice document was established previously and the document is still open. [#9075](https://github.com/JabRef/jabref/issues/9075)
- We fixed an issue about selecting the save order in the preferences. [#9147](https://github.com/JabRef/jabref/issues/9147)
- We fixed an issue where an exception when fetching a DOI was not logged correctly. [koppor#627](https://github.com/koppor/jabref/issues/627)
- We fixed an issue where a user could not open an attached file in a new unsaved library. [#9386](https://github.com/JabRef/jabref/issues/9386)
- We fixed a typo within a connection error message. [koppor#625](https://github.com/koppor/jabref/issues/625)
- We fixed an issue where journal abbreviations would not abbreviate journal titles with escaped ampersands (\\&). [#8948](https://github.com/JabRef/jabref/issues/8948)
- We fixed the readability of the file field in the dark theme. [#9340](https://github.com/JabRef/jabref/issues/9340)
- We fixed an issue where the 'close dialog' key binding was not closing the Preferences dialog. [#8888](https://github.com/jabref/jabref/issues/8888)
- We fixed an issue where a known journal's medline/dot-less abbreviation does not switch to the full name. [#9370](https://github.com/JabRef/jabref/issues/9370)
- We fixed an issue where hitting enter on the search field within the preferences dialog closed the dialog. [koppor#630](https://github.com/koppor/jabref/issues/630)
- We fixed the "Cleanup entries" dialog is partially visible. [#9223](https://github.com/JabRef/jabref/issues/9223)
- We fixed an issue where font size preferences did not apply correctly to preference dialog window and the menu bar. [#8386](https://github.com/JabRef/jabref/issues/8386) and [#9279](https://github.com/JabRef/jabref/issues/9279)
- We fixed the display of the "Customize Entry Types" dialog title. [#9198](https://github.com/JabRef/jabref/issues/9198)
- We fixed an issue where the CSS styles are missing in some dialogs. [#9150](https://github.com/JabRef/jabref/pull/9150)
- We fixed an issue where controls in the preferences dialog could outgrow the window. [#9017](https://github.com/JabRef/jabref/issues/9017)
- We fixed an issue where highlighted text color for entry merge dialogue was not clearly visible. [#9192](https://github.com/JabRef/jabref/issues/9192)

### Removed

- We removed "last-search-date" from the systematic literature review feature, because the last-search-date can be deducted from the git logs. [#9116](https://github.com/JabRef/jabref/pull/9116)
- We removed the [CiteseerX](https://docs.jabref.org/collect/import-using-online-bibliographic-database#citeseerx) fetcher, because the API used by JabRef is sundowned. [#9466](https://github.com/JabRef/jabref/pull/9466)

## [5.7] – 2022-08-05

### Added

- We added a fetcher for [Biodiversity Heritage Library](https://www.biodiversitylibrary.org/). [8539](https://github.com/JabRef/jabref/issues/8539)
- We added support for multiple messages in the snackbar. [#7340](https://github.com/JabRef/jabref/issues/7340)
- We added an extra option in the 'Find Unlinked Files' dialog view to ignore unnecessary files like Thumbs.db, DS_Store, etc. [koppor#373](https://github.com/koppor/jabref/issues/373)
- JabRef now writes log files. Linux: `$home/.cache/jabref/logs/version`, Windows: `%APPDATA%\..\Local\harawata\jabref\version\logs`, Mac: `Users/.../Library/Logs/jabref/version`
- We added an importer for Citavi backup files, support ".ctv5bak" and ".ctv6bak" file formats. [#8322](https://github.com/JabRef/jabref/issues/8322)
- We added a feature to drag selected entries and drop them to other opened inactive library tabs [koppor521](https://github.com/koppor/jabref/issues/521).
- We added support for the [biblatex-apa](https://github.com/plk/biblatex-apa) legal entry types `Legislation`, `Legadminmaterial`, `Jurisdiction`, `Constitution` and `Legal` [#8931](https://github.com/JabRef/jabref/issues/8931)

### Changed

- The file column in the main table now shows the corresponding defined icon for the linked file [8930](https://github.com/JabRef/jabref/issues/8930).
- We improved the color of the selected entries and the color of the summary in the Import Entries Dialog in the dark theme. [#7927](https://github.com/JabRef/jabref/issues/7927)
- We upgraded to Lucene 9.2 for the fulltext search.
  Thus, the now created search index cannot be read from older versions of JabRef anylonger.
  ⚠️ JabRef will recreate the index in a new folder for new files and this will take a long time for a huge library.
  Moreover, switching back and forth JabRef versions and meanwhile adding PDFs also requires rebuilding the index now and then.
  [#8868](https://github.com/JabRef/jabref/pull/8868)
- We improved the Latex2Unicode conversion [#8639](https://github.com/JabRef/jabref/pull/8639)
- Writing BibTeX data into a PDF (XMP) removes braces. [#8452](https://github.com/JabRef/jabref/issues/8452)
- Writing BibTeX data into a PDF (XMP) does not write the `file` field.
- Writing BibTeX data into a PDF (XMP) considers the configured keyword separator (and does not use "," as default any more)
- The Medline/Pubmed search now also supports the [default fields and operators for searching](https://docs.jabref.org/collect/import-using-online-bibliographic-database#search-syntax). [forum#3554](https://discourse.jabref.org/t/native-pubmed-search/3354)
- We improved group expansion arrow that prevent it from activating group when expanding or collapsing. [#7982](https://github.com/JabRef/jabref/issues/7982), [#3176](https://github.com/JabRef/jabref/issues/3176)
- When configured SSL certificates changed, JabRef warns the user to restart to apply the configuration.
- We improved the appearances and logic of the "Manage field names & content" dialog, and renamed it to "Automatic field editor". [#6536](https://github.com/JabRef/jabref/issues/6536)
- We improved the message explaining the options when modifying an automatic keyword group [#8911](https://github.com/JabRef/jabref/issues/8911)
- We moved the preferences option "Warn about duplicates on import" option from the tab "File" to the tab "Import and Export". [koppor#570](https://github.com/koppor/jabref/issues/570)
- When JabRef encounters `% Encoding: UTF-8` header, it is kept during writing (and not removed). [#8964](https://github.com/JabRef/jabref/pull/8964)
- We replace characters which cannot be decoded using the specified encoding by a (probably another) valid character. This happens if JabRef detects the wrong charset (e.g., UTF-8 instead of Windows 1252). One can use the [Integrity Check](https://docs.jabref.org/finding-sorting-and-cleaning-entries/checkintegrity) to find those characters.

### Fixed

- We fixed an issue where linked fails containing parts of the main file directory could not be opened. [#8991](https://github.com/JabRef/jabref/issues/8991)
- Linked files with an absolute path can be opened again. [#8991](https://github.com/JabRef/jabref/issues/8991)
- We fixed an issue where the user could not rate an entry in the main table when an entry was not yet ranked. [#5842](https://github.com/JabRef/jabref/issues/5842)
- We fixed an issue that caused JabRef to sometimes open multiple instances when "Remote Operation" is enabled. [#8653](https://github.com/JabRef/jabref/issues/8653)
- We fixed an issue where linked files with the filetype "application/pdf" in an entry were not shown with the correct PDF-Icon in the main table [8930](https://github.com/JabRef/jabref/issues/8930)
- We fixed an issue where "open folder" for linked files did not open the folder and did not select the file unter certain Linux desktop environments [#8679](https://github.com/JabRef/jabref/issues/8679), [#8849](https://github.com/JabRef/jabref/issues/8849)
- We fixed an issue where the content of a big shared database library is not shown [#8788](https://github.com/JabRef/jabref/issues/8788)
- We fixed the unnecessary horizontal scroll bar in group panel [#8467](https://github.com/JabRef/jabref/issues/8467)
- We fixed an issue where the notification bar message, icon and actions appeared to be invisible. [#8761](https://github.com/JabRef/jabref/issues/8761)
- We fixed an issue where deprecated fields tab is shown when the fields don't contain any values. [#8396](https://github.com/JabRef/jabref/issues/8396)
- We fixed an issue where an exception for DOI search occurred when the DOI contained urlencoded characters. [#8787](https://github.com/JabRef/jabref/issues/8787)
- We fixed an issue which allow us to select and open identifiers from a popup list in the maintable [#8758](https://github.com/JabRef/jabref/issues/8758), [8802](https://github.com/JabRef/jabref/issues/8802)
- We fixed an issue where the escape button had no functionality within the "Filter groups" textfield. [koppor#562](https://github.com/koppor/jabref/issues/562)
- We fixed an issue where the exception that there are invalid characters in filename. [#8786](https://github.com/JabRef/jabref/issues/8786)
- When the proxy configuration removed the proxy user/password, this change is applied immediately.
- We fixed an issue where removing several groups deletes only one of them. [#8390](https://github.com/JabRef/jabref/issues/8390)
- We fixed an issue where the Sidepane (groups, web search and open office) width is not remembered after restarting JabRef. [#8907](https://github.com/JabRef/jabref/issues/8907)
- We fixed a bug where switching between themes will cause an error/exception. [#8939](https://github.com/JabRef/jabref/pull/8939)
- We fixed a bug where files that were deleted in the source bibtex file were kept in the index. [#8962](https://github.com/JabRef/jabref/pull/8962)
- We fixed "Error while sending to JabRef" when the browser extension interacts with JabRef. [JabRef-Browser-Extension#479](https://github.com/JabRef/JabRef-Browser-Extension/issues/479)
- We fixed a bug where updating group view mode (intersection or union) requires re-selecting groups to take effect. [#6998](https://github.com/JabRef/jabref/issues/6998)
- We fixed a bug that prevented external group metadata changes from being merged. [#8873](https://github.com/JabRef/jabref/issues/8873)
- We fixed the shared database opening dialog to remember autosave folder and tick. [#7516](https://github.com/JabRef/jabref/issues/7516)
- We fixed an issue where name formatter could not be saved. [#9120](https://github.com/JabRef/jabref/issues/9120)
- We fixed a bug where after the export of Preferences, custom exports were duplicated. [#10176](https://github.com/JabRef/jabref/issues/10176)

### Removed

- We removed the social media buttons for our Twitter and Facebook pages. [#8774](https://github.com/JabRef/jabref/issues/8774)

## [5.6] – 2022-04-25

### Added

- We enabled the user to customize the API Key for some fetchers. [#6877](https://github.com/JabRef/jabref/issues/6877)
- We added an extra option when right-clicking an entry in the Entry List to copy either the DOI or the DOI url.
- We added a fetcher for [Directory of Open Access Books (DOAB)](https://doabooks.org/) [8576](https://github.com/JabRef/jabref/issues/8576)
- We added an extra option to ask the user whether they want to open to reveal the folder holding the saved file with the file selected. [#8195](https://github.com/JabRef/jabref/issues/8195)
- We added a new section to network preferences to allow using custom SSL certificates. [#8126](https://github.com/JabRef/jabref/issues/8126)
- We improved the version check to take also beta version into account and now redirect to the right changelog for the version.
- We added two new web and fulltext fetchers: SemanticScholar and ResearchGate.
- We added notifications on success and failure when writing metadata to a PDF-file. [#8276](https://github.com/JabRef/jabref/issues/8276)
- We added a cleanup action that escapes `$` (by adding a backslash in front). [#8673](https://github.com/JabRef/jabref/issues/8673)

### Changed

- We upgraded to Lucene 9.1 for the fulltext search.
  Thus, the now created search index cannot be read from older versions of JabRef any longer.
  ⚠️ JabRef will recreate the index in a new folder for new files and this will take a long time for a huge library.
  Moreover, switching back and forth JabRef versions and meanwhile adding PDFs also requires rebuilding the index now and then.
  [#8362](https://github.com/JabRef/jabref/pull/8362)
- We changed the list of CSL styles to those that support formatting bibliographies. [#8421](https://github.com/JabRef/jabref/issues/8421) [citeproc-java#116](https://github.com/michel-kraemer/citeproc-java/issues/116)
- The CSL preview styles now also support displaying data from cross references entries that are linked via the `crossref` field. [#7378](https://github.com/JabRef/jabref/issues/7378)
- We made the Search button in Web Search wider. We also skewed the panel titles to the left. [#8397](https://github.com/JabRef/jabref/issues/8397)
- We introduced a preference to disable fulltext indexing. [#8468](https://github.com/JabRef/jabref/issues/8468)
- When exporting entries, the encoding is always UTF-8.
- When embedding BibTeX data into a PDF, the encoding is always UTF-8.
- We replaced the [OttoBib](https://en.wikipedia.org/wiki/OttoBib) fetcher by a fetcher by [OpenLibrary](https://openlibrary.org/dev/docs/api/books). [#8652](https://github.com/JabRef/jabref/issues/8652)
- We first fetch ISBN data from OpenLibrary, if nothing found, ebook.de is tried.
- We now only show a warning when exiting for tasks that will not be recovered automatically upon relaunch of JabRef. [#8468](https://github.com/JabRef/jabref/issues/8468)

### Fixed

- We fixed an issue where right clicking multiple entries and pressing "Change entry type" would only change one entry. [#8654](https://github.com/JabRef/jabref/issues/8654)
- We fixed an issue where it was no longer possible to add or delete multiple files in the `file` field in the entry editor. [#8659](https://github.com/JabRef/jabref/issues/8659)
- We fixed an issue where the author's lastname was not used for the citation key generation if it started with a lowercase letter. [#8601](https://github.com/JabRef/jabref/issues/8601)
- We fixed an issue where custom "Protected terms" files were missing after a restart of JabRef. [#8608](https://github.com/JabRef/jabref/issues/8608)
- We fixed an issue where JabRef could not start due to a missing directory for the fulltex index. [#8579](https://github.com/JabRef/jabref/issues/8579)
- We fixed an issue where long article numbers in the `pages` field would cause an exception and preventing the citation style to display. [#8381](https://github.com/JabRef/jabref/issues/8381), [citeproc-java](https://github.com/michel-kraemer/citeproc-java/issues/114)
- We fixed an issue where online links in the file field were not detected correctly and could produce an exception. [#8510](https://github.com/JabRef/jabref/issues/8510)
- We fixed an issue where an exception could occur when saving the preferences [#7614](https://github.com/JabRef/jabref/issues/7614)
- We fixed an issue where "Copy DOI url" in the right-click menu of the Entry List would just copy the DOI and not the DOI url. [#8389](https://github.com/JabRef/jabref/issues/8389)
- We fixed an issue where opening the console from the drop-down menu would cause an exception. [#8466](https://github.com/JabRef/jabref/issues/8466)
- We fixed an issue when reading non-UTF-8 encoded. When no encoding header is present, the encoding is now detected from the file content (and the preference option is disregarded). [#8417](https://github.com/JabRef/jabref/issues/8417)
- We fixed an issue where pasting a URL was replacing `+` signs by spaces making the URL unreachable. [#8448](https://github.com/JabRef/jabref/issues/8448)
- We fixed an issue where creating subsidiary files from aux files created with some versions of biblatex would produce incorrect results. [#8513](https://github.com/JabRef/jabref/issues/8513)
- We fixed an issue where opening the changelog from withing JabRef led to a 404 error. [#8563](https://github.com/JabRef/jabref/issues/8563)
- We fixed an issue where not all found unlinked local files were imported correctly due to some race condition. [#8444](https://github.com/JabRef/jabref/issues/8444)
- We fixed an issue where Merge entries dialog exceeds screen boundaries.
- We fixed an issue where the app lags when selecting an entry after a fresh start. [#8446](https://github.com/JabRef/jabref/issues/8446)
- We fixed an issue where no citationkey was generated on import, pasting a doi or an entry on the main table. [8406](https://github.com/JabRef/jabref/issues/8406), [koppor#553](https://github.com/koppor/jabref/issues/553)
- We fixed an issue where accent search does not perform consistently. [#6815](https://github.com/JabRef/jabref/issues/6815)
- We fixed an issue where the incorrect entry was selected when "New Article" is pressed while search filters are active. [#8674](https://github.com/JabRef/jabref/issues/8674)
- We fixed an issue where "Write BibTeXEntry metadata to PDF" button remains enabled while writing to PDF is in-progress. [#8691](https://github.com/JabRef/jabref/issues/8691)

### Removed

- We removed the option to copy CSL Citation styles data as `XSL_FO`, `ASCIIDOC`, and `RTF` as these have not been working since a long time and are no longer supported in the external library used for processing the styles. [#7378](https://github.com/JabRef/jabref/issues/7378)
- We removed the option to configure the default encoding. The default encoding is now hard-coded to the modern UTF-8 encoding.

## [5.5] – 2022-01-17

### Changed

- We integrated the external file types dialog directly inside the preferences. [#8341](https://github.com/JabRef/jabref/pull/8341)
- We disabled the add group button color change after adding 10 new groups. [#8051](https://github.com/JabRef/jabref/issues/8051)
- We inverted the logic for resolving [BibTeX strings](https://docs.jabref.org/advanced/strings). This helps to keep `#` chars. By default String resolving is only activated for a couple of standard fields. The list of fields can be modified in the preferences. [#7010](https://github.com/JabRef/jabref/issues/7010), [#7012](https://github.com/JabRef/jabref/issues/7012), [#8303](https://github.com/JabRef/jabref/issues/8303)
- We moved the search box in preview preferences closer to the available citation styles list. [#8370](https://github.com/JabRef/jabref/pull/8370)
- Changing the preference to show the preview panel as a separate tab now has effect without restarting JabRef. [#8370](https://github.com/JabRef/jabref/pull/8370)
- We enabled switching themes in JabRef without the need to restart JabRef. [#7335](https://github.com/JabRef/jabref/pull/7335)
- We added support for the field `day`, `rights`, `coverage` and `language` when reading XMP data in Dublin Core format. [#8491](https://github.com/JabRef/jabref/issues/8491)

### Fixed

- We fixed an issue where the preferences for "Search and store files relative to library file location" where ignored when the "Main file directory" field was not empty [#8385](https://github.com/JabRef/jabref/issues/8385)
- We fixed an issue where `#`chars in certain fields would be interpreted as BibTeX strings [#7010](https://github.com/JabRef/jabref/issues/7010), [#7012](https://github.com/JabRef/jabref/issues/7012), [#8303](https://github.com/JabRef/jabref/issues/8303)
- We fixed an issue where the fulltext search on an empty library with no documents would lead to an exception [koppor#522](https://github.com/koppor/jabref/issues/522)
- We fixed an issue where clicking on "Accept changes" in the merge dialog would lead to an exception [forum#2418](https://discourse.jabref.org/t/the-library-has-been-modified-by-another-program/2418/8)
- We fixed an issue where clicking on headings in the entry preview could lead to an exception. [#8292](https://github.com/JabRef/jabref/issues/8292)
- We fixed an issue where IntegrityCheck used the system's character encoding instead of the one set by the library or in preferences [#8022](https://github.com/JabRef/jabref/issues/8022)
- We fixed an issue about empty metadata in library properties when called from the right click menu. [#8358](https://github.com/JabRef/jabref/issues/8358)
- We fixed an issue where someone could add a duplicate field in the customize entry type dialog. [#8194](https://github.com/JabRef/jabref/issues/8194)
- We fixed a typo in the library properties tab: "String constants". There, one can configure [BibTeX string constants](https://docs.jabref.org/advanced/strings).
- We fixed an issue when writing a non-UTF-8 encoded file: The header is written again. [#8417](https://github.com/JabRef/jabref/issues/8417)
- We fixed an issue where folder creation during systemic literature review failed due to an illegal fetcher name. [#8552](https://github.com/JabRef/jabref/pull/8552)

## [5.4] – 2021-12-20

### Added

- We added confirmation dialog when user wants to close a library where any empty entries are detected. [#8096](https://github.com/JabRef/jabref/issues/8096)
- We added import support for CFF files. [#7945](https://github.com/JabRef/jabref/issues/7945)
- We added the option to copy the DOI of an entry directly from the context menu copy submenu. [#7826](https://github.com/JabRef/jabref/issues/7826)
- We added a fulltext search feature. [#2838](https://github.com/JabRef/jabref/pull/2838)
- We improved the deduction of bib-entries from imported fulltext pdfs. [#7947](https://github.com/JabRef/jabref/pull/7947)
- We added `unprotect_terms` to the list of bracketed pattern modifiers [#7960](https://github.com/JabRef/jabref/pull/7960)
- We added a dialog that allows to parse metadata from linked pdfs. [#7929](https://github.com/JabRef/jabref/pull/7929)
- We added an icon picker in group edit dialog. [#6142](https://github.com/JabRef/jabref/issues/6142)
- We added a preference to Opt-In to JabRef's online metadata extraction service (Grobid) usage. [#8002](https://github.com/JabRef/jabref/pull/8002)
- We readded the possibility to display the search results of all databases ("Global Search"). It is shown in a separate window. [#4096](https://github.com/JabRef/jabref/issues/4096)
- We readded the possibility to keep the search string when switching tabs. It is implemented by a toggle button. [#4096](https://github.com/JabRef/jabref/issues/4096#issuecomment-575986882)
- We allowed the user to also preview the available citation styles in the preferences besides the selected ones [#8108](https://github.com/JabRef/jabref/issues/8108)
- We added an option to search the available citation styles by name in the preferences [#8108](https://github.com/JabRef/jabref/issues/8108)
- We added an option to generate bib-entries from ID through a popover in the toolbar. [#4183](https://github.com/JabRef/jabref/issues/4183)
- We added a menu option in the right click menu of the main table tabs to display the library properties. [#6527](https://github.com/JabRef/jabref/issues/6527)
- When a `.bib` file ("library") was saved successfully, a notification is shown

### Changed

- Local library settings may overwrite the setting "Search and store files relative to library file location" [#8179](https://github.com/JabRef/jabref/issues/8179)
- The option "Fit table horizontally on screen" in the "Entry table" preferences is now disabled by default [#8148](https://github.com/JabRef/jabref/pull/8148)
- We improved the preferences and descriptions in the "Linked files" preferences tab [#8148](https://github.com/JabRef/jabref/pull/8148)
- We slightly changed the layout of the Journal tab in the preferences for ui consistency. [#7937](https://github.com/JabRef/jabref/pull/7937)
- The JabRefHost on Windows now writes a temporary file and calls `-importToOpen` instead of passing the bibtex via `-importBibtex`. [#7374](https://github.com/JabRef/jabref/issues/7374), [JabRef Browser Ext #274](https://github.com/JabRef/JabRef-Browser-Extension/issues/274)
- We reordered some entries in the right-click menu of the main table. [#6099](https://github.com/JabRef/jabref/issues/6099)
- We merged the barely used ImportSettingsTab and the CustomizationTab in the preferences into one single tab and moved the option to allow Integers in Edition Fields in Bibtex-Mode to the EntryEditor tab. [#7849](https://github.com/JabRef/jabref/pull/7849)
- We moved the export order in the preferences from `File` to `Import and Export`. [#7935](https://github.com/JabRef/jabref/pull/7935)
- We reworked the export order in the preferences and the save order in the library preferences. You can now set more than three sort criteria in your library preferences. [#7935](https://github.com/JabRef/jabref/pull/7935)
- The metadata-to-pdf actions now also embeds the bibfile to the PDF. [#8037](https://github.com/JabRef/jabref/pull/8037)
- The snap was updated to use the core20 base and to use lzo compression for better startup performance [#8109](https://github.com/JabRef/jabref/pull/8109)
- We moved the union/intersection view button in the group sidepane to the left of the other controls. [#8202](https://github.com/JabRef/jabref/pull/8202)
- We improved the Drag and Drop behavior in the "Customize Entry Types" Dialog [#6338](https://github.com/JabRef/jabref/issues/6338)
- When determining the URL of an ArXiV eprint, the URL now points to the version [#8149](https://github.com/JabRef/jabref/pull/8149)
- We Included all standard fields with citation key when exporting to Old OpenOffice/LibreOffice Calc Format [#8176](https://github.com/JabRef/jabref/pull/8176)
- In case the database is encoded with `UTF8`, the `% Encoding` marker is not written anymore
- The written `.bib` file has the same line endings [#390](https://github.com/koppor/jabref/issues/390)
- The written `.bib` file always has a final line break
- The written `.bib` file keeps the newline separator of the loaded `.bib` file
- We present options to manually enter an article or return to the New Entry menu when the fetcher DOI fails to find an entry for an ID [#7870](https://github.com/JabRef/jabref/issues/7870)
- We trim white space and non-ASCII characters from DOI [#8127](https://github.com/JabRef/jabref/issues/8127)
- The duplicate checker now inspects other fields in case no difference in the required and optional fields are found.
- We reworked the library properties dialog and integrated the `Library > Preamble`, `Library > Citation key pattern` and `Library > String constants dialogs` [#8264](https://github.com/JabRef/jabref/pulls/8264)
- We improved the startup time of JabRef by switching from the logging library `log4j2` to `tinylog` [#8007](https://github.com/JabRef/jabref/issues/8007)

### Fixed

- We fixed an issue where an exception occurred when pasting an entry with a publication date-range of the form 1910/1917 [#7864](https://github.com/JabRef/jabref/issues/7864)
- We fixed an issue where an exception occurred when a preview style was edited and afterwards another preview style selected. [#8280](https://github.com/JabRef/jabref/issues/8280)
- We fixed an issue where the actions to move a file to a directory were incorrectly disabled. [#7908](https://github.com/JabRef/jabref/issues/7908)
- We fixed an issue where an exception occurred when a linked online file was edited in the entry editor [#8008](https://github.com/JabRef/jabref/issues/8008)
- We fixed an issue when checking for a new version when JabRef is used behind a corporate proxy. [#7884](https://github.com/JabRef/jabref/issues/7884)
- We fixed some icons that were drawn in the wrong color when JabRef used a custom theme. [#7853](https://github.com/JabRef/jabref/issues/7853)
- We fixed an issue where the `Aux file` on `Edit group` doesn't support relative sub-directories path to import. [#7719](https://github.com/JabRef/jabref/issues/7719).
- We fixed an issue where it was impossible to add or modify groups. [#7912](https://github.com/JabRef/jabref/pull/793://github.com/JabRef/jabref/pull/7921)
- We fixed an issue about the visible side pane components being out of sync with the view menu. [#8115](https://github.com/JabRef/jabref/issues/8115)
- We fixed an issue where the side pane would not close when all its components were closed. [#8082](https://github.com/JabRef/jabref/issues/8082)
- We fixed an issue where exported entries from a Citavi bib containing URLs could not be imported [#7882](https://github.com/JabRef/jabref/issues/7882)
- We fixed an issue where the icons in the search bar had the same color, toggled as well as untoggled. [#8014](https://github.com/JabRef/jabref/pull/8014)
- We fixed an issue where typing an invalid UNC path into the "Main file directory" text field caused an error. [#8107](https://github.com/JabRef/jabref/issues/8107)
- We fixed an issue where "Open Folder" didn't select the file on macOS in Finder [#8130](https://github.com/JabRef/jabref/issues/8130)
- We fixed an issue where importing PDFs resulted in an uncaught exception [#8143](https://github.com/JabRef/jabref/issues/8143)
- We fixed "The library has been modified by another program" showing up when line breaks change [#4877](https://github.com/JabRef/jabref/issues/4877)
- The default directory of the "LaTeX Citations" tab is now the directory of the currently opened database (and not the directory chosen at the last open file dialog or the last database save) [koppor#538](https://github.com/koppor/jabref/issues/538)
- When writing a bib file, the `NegativeArraySizeException` should not occur [#8231](https://github.com/JabRef/jabref/issues/8231) [#8265](https://github.com/JabRef/jabref/issues/8265)
- We fixed an issue where some menu entries were available without entries selected. [#4795](https://github.com/JabRef/jabref/issues/4795)
- We fixed an issue where right-clicking on a tab and selecting close will close the focused tab even if it is not the tab we right-clicked [#8193](https://github.com/JabRef/jabref/pull/8193)
- We fixed an issue where selecting a citation style in the preferences would sometimes produce an exception [#7860](https://github.com/JabRef/jabref/issues/7860)
- We fixed an issue where an exception would occur when clicking on a DOI link in the preview pane [#7706](https://github.com/JabRef/jabref/issues/7706)
- We fixed an issue where XMP and embedded BibTeX export would not work [#8278](https://github.com/JabRef/jabref/issues/8278)
- We fixed an issue where the XMP and embedded BibTeX import of a file containing multiple schemas failed [#8278](https://github.com/JabRef/jabref/issues/8278)
- We fixed an issue where writing embedded BibTeX import fails due to write protection or bibtex already being present [#8332](https://github.com/JabRef/jabref/pull/8332)
- We fixed an issue where pdf-paths and the pdf-indexer could get out of sync [#8182](https://github.com/JabRef/jabref/issues/8182)
- We fixed an issue where Status-Logger error messages appeared during the startup of JabRef [#5475](https://github.com/JabRef/jabref/issues/5475)

### Removed

- We removed two orphaned preferences options [#8164](https://github.com/JabRef/jabref/pull/8164)
- We removed the functionality of the `--debug` commandline options. Use the java command line switch `-Dtinylog.level=debug` for debug output instead. [#8226](https://github.com/JabRef/jabref/pull/8226)

## [5.3] – 2021-07-05

### Added

- We added a progress counter to the title bar in Possible Duplicates dialog window. [#7366](https://github.com/JabRef/jabref/issues/7366)
- We added new "Customization" tab to the preferences which includes option to choose a custom address for DOI access. [#7337](https://github.com/JabRef/jabref/issues/7337)
- We added zbmath to the public databases from which the bibliographic information of an existing entry can be updated. [#7437](https://github.com/JabRef/jabref/issues/7437)
- We showed to the find Unlinked Files Dialog the date of the files' most recent modification. [#4652](https://github.com/JabRef/jabref/issues/4652)
- We added to the find Unlinked Files function a filter to show only files based on date of last modification (Last Year, Last Month, Last Week, Last Day). [#4652](https://github.com/JabRef/jabref/issues/4652)
- We added to the find Unlinked Files function a filter that sorts the files based on the date of last modification(Sort by Newest, Sort by Oldest First). [#4652](https://github.com/JabRef/jabref/issues/4652)
- We added the possibility to add a new entry via its zbMath ID (zbMATH can be chosen as ID type in the "Select entry type" window). [#7202](https://github.com/JabRef/jabref/issues/7202)
- We added the extension support and the external application support (For Texshow, Texmaker and LyX) to the flatpak [#7248](https://github.com/JabRef/jabref/pull/7248)
- We added some symbols and keybindings to the context menu in the entry editor. [#7268](https://github.com/JabRef/jabref/pull/7268)
- We added keybindings for setting and clearing the read status. [#7264](https://github.com/JabRef/jabref/issues/7264)
- We added two new fields to track the creation and most recent modification date and time for each entry. [koppor#130](https://github.com/koppor/jabref/issues/130)
- We added a feature that allows the user to copy highlighted text in the preview window. [#6962](https://github.com/JabRef/jabref/issues/6962)
- We added a feature that allows you to create new BibEntry via paste arxivId [#2292](https://github.com/JabRef/jabref/issues/2292)
- We added support for conducting automated and systematic literature search across libraries and git support for persistence [#369](https://github.com/koppor/jabref/issues/369)
- We added a add group functionality at the bottom of the side pane. [#4682](https://github.com/JabRef/jabref/issues/4682)
- We added a feature that allows the user to choose whether to trust the target site when unable to find a valid certification path from the file download site. [#7616](https://github.com/JabRef/jabref/issues/7616)
- We added a feature that allows the user to open all linked files of multiple selected entries by "Open file" option. [#6966](https://github.com/JabRef/jabref/issues/6966)
- We added a keybinding preset for new entries. [#7705](https://github.com/JabRef/jabref/issues/7705)
- We added a select all button for the library import function. [#7786](https://github.com/JabRef/jabref/issues/7786)
- We added a search feature for journal abbreviations. [#7804](https://github.com/JabRef/jabref/pull/7804)
- We added auto-key-generation progress to the background task list. [#7267](https://github.com/JabRef/jabref/issues/7267)
- We added the option to write XMP metadata to pdfs from the CLI. [7814](https://github.com/JabRef/jabref/pull/7814)

### Changed

- The export to MS Office XML now exports the author field as `Inventor` if the bibtex entry type is `patent` [#7830](https://github.com/JabRef/jabref/issues/7830)
- We changed the EndNote importer to import the field `label` to the corresponding bibtex field `endnote-label` [forum#2734](https://discourse.jabref.org/t/importing-endnote-label-field-to-jabref-from-xml-file/2734)
- The keywords added via "Manage content selectors" are now displayed in alphabetical order. [#3791](https://github.com/JabRef/jabref/issues/3791)
- We improved the "Find unlinked files" dialog to show import results for each file. [#7209](https://github.com/JabRef/jabref/pull/7209)
- The content of the field `timestamp` is migrated to `creationdate`. In case one configured "udpate timestampe", it is migrated to `modificationdate`. [koppor#130](https://github.com/koppor/jabref/issues/130)
- The JabRef specific meta-data content in the main field such as priorities (prio1, prio2, ...) are migrated to their respective fields. They are removed from the keywords. [#6840](https://github.com/jabref/jabref/issues/6840)
- We fixed an issue where groups generated from authors' last names did not include all entries of the authors' [#5833](https://github.com/JabRef/jabref/issues/5833)
- The export to MS Office XML now uses the month name for the field `MonthAcessed` instead of the two digit number [#7354](https://github.com/JabRef/jabref/issues/7354)
- We included some standalone dialogs from the options menu in the main preference dialog and fixed some visual issues in the preferences dialog. [#7384](https://github.com/JabRef/jabref/pull/7384)
- We improved the linking of the `python3` interpreter via the shebang to dynamically use the systems default Python. Related to [JabRef-Browser-Extension #177](https://github.com/JabRef/JabRef-Browser-Extension/issues/177)
- Automatically found pdf files now have the linking button to the far left and uses a link icon with a plus instead of a briefcase. The file name also has lowered opacity(70%) until added. [#3607](https://github.com/JabRef/jabref/issues/3607)
- We simplified the select entry type form by splitting it into two parts ("Recommended" and "Others") based on internal usage data. [#6730](https://github.com/JabRef/jabref/issues/6730)
- We improved the submenu list by merging the'Remove group' having two options, with or without subgroups. [#4682](https://github.com/JabRef/jabref/issues/4682)
- The export to MS Office XML now uses the month name for the field `Month` instead of the two digit number [forum#2685](https://discourse.jabref.org/t/export-month-as-text-not-number/2685)
- We reintroduced missing default keybindings for new entries. [#7346](https://github.com/JabRef/jabref/issues/7346) [#7439](https://github.com/JabRef/jabref/issues/7439)
- Lists of available fields are now sorted alphabetically. [#7716](https://github.com/JabRef/jabref/issues/7716)
- The tooltip of the search field explaining the search is always shown. [#7279](https://github.com/JabRef/jabref/pull/7279)
- We rewrote the ACM fetcher to adapt to the new interface. [#5804](https://github.com/JabRef/jabref/issues/5804)
- We moved the select/collapse buttons in the unlinked files dialog into a context menu. [#7383](https://github.com/JabRef/jabref/issues/7383)
- We fixed an issue where journal abbreviations containing curly braces were not recognized [#7773](https://github.com/JabRef/jabref/issues/7773)

### Fixed

- We fixed an issue where some texts (e.g. descriptions) in dialogs could not be translated [#7854](https://github.com/JabRef/jabref/issues/7854)
- We fixed an issue where import hangs for ris files with "ER - " [#7737](https://github.com/JabRef/jabref/issues/7737)
- We fixed an issue where getting bibliograhpic data from DOI or another identifer did not respect the library mode (BibTeX/biblatex)[#6267](https://github.com/JabRef/jabref/issues/6267)
- We fixed an issue where importing entries would not respect the library mode (BibTeX/biblatex)[#1018](https://github.com/JabRef/jabref/issues/1018)
- We fixed an issue where an exception occurred when importing entries from a web search [#7606](https://github.com/JabRef/jabref/issues/7606)
- We fixed an issue where the table column sort order was not properly stored and resulted in unsorted eports [#7524](https://github.com/JabRef/jabref/issues/7524)
- We fixed an issue where the value of the field `school` or `institution` would be printed twice in the HTML Export [forum#2634](https://discourse.jabref.org/t/problem-with-exporting-techreport-phdthesis-mastersthesis-to-html/2634)
- We fixed an issue preventing to connect to a shared database. [#7570](https://github.com/JabRef/jabref/pull/7570)
- We fixed an issue preventing files from being dragged & dropped into an empty library. [#6851](https://github.com/JabRef/jabref/issues/6851)
- We fixed an issue where double-click onto PDF in file list under the 'General' tab section should just open the file. [#7465](https://github.com/JabRef/jabref/issues/7465)
- We fixed an issue where the dark theme did not extend to a group's custom color picker. [#7481](https://github.com/JabRef/jabref/issues/7481)
- We fixed an issue where choosing the fields on which autocompletion should not work in "Entry editor" preferences had no effect. [#7320](https://github.com/JabRef/jabref/issues/7320)
- We fixed an issue where the "Normalize page numbers" formatter did not replace en-dashes or em-dashes with a hyphen-minus sign. [#7239](https://github.com/JabRef/jabref/issues/7239)
- We fixed an issue with the style of highlighted check boxes while searching in preferences. [#7226](https://github.com/JabRef/jabref/issues/7226)
- We fixed an issue where the option "Move file to file directory" was disabled in the entry editor for all files [#7194](https://github.com/JabRef/jabref/issues/7194)
- We fixed an issue where application dialogs were opening in the wrong display when using multiple screens [#7273](https://github.com/JabRef/jabref/pull/7273)
- We fixed an issue where the "Find unlinked files" dialog would freeze JabRef on importing. [#7205](https://github.com/JabRef/jabref/issues/7205)
- We fixed an issue where the "Find unlinked files" would stop importing when importing a single file failed. [#7206](https://github.com/JabRef/jabref/issues/7206)
- We fixed an issue where JabRef froze for a few seconds in MacOS when DNS resolution timed out. [#7441](https://github.com/JabRef/jabref/issues/7441)
- We fixed an issue where an exception would be displayed for previewing and preferences when a custom theme has been configured but is missing [#7177](https://github.com/JabRef/jabref/issues/7177)
- We fixed an issue where URLs in `file` fields could not be handled on Windows. [#7359](https://github.com/JabRef/jabref/issues/7359)
- We fixed an issue where the regex based file search miss-interpreted specific symbols. [#4342](https://github.com/JabRef/jabref/issues/4342)
- We fixed an issue where the Harvard RTF exporter used the wrong default file extension. [4508](https://github.com/JabRef/jabref/issues/4508)
- We fixed an issue where the Harvard RTF exporter did not use the new authors formatter and therefore did not export "organization" authors correctly. [4508](https://github.com/JabRef/jabref/issues/4508)
- We fixed an issue where the field `urldate` was not exported to the corresponding fields `YearAccessed`, `MonthAccessed`, `DayAccessed` in MS Office XML [#7354](https://github.com/JabRef/jabref/issues/7354)
- We fixed an issue where the password for a shared SQL database was only remembered if it was the same as the username [#6869](https://github.com/JabRef/jabref/issues/6869)
- We fixed an issue where some custom exports did not use the new authors formatter and therefore did not export authors correctly [#7356](https://github.com/JabRef/jabref/issues/7356)
- We fixed an issue where alt+keyboard shortcuts do not work [#6994](https://github.com/JabRef/jabref/issues/6994)
- We fixed an issue about the file link editor did not allow to change the file name according to the default pattern after changing an entry. [#7525](https://github.com/JabRef/jabref/issues/7525)
- We fixed an issue where the file path is invisible in dark theme. [#7382](https://github.com/JabRef/jabref/issues/7382)
- We fixed an issue where the secondary sorting is not working for some special fields. [#7015](https://github.com/JabRef/jabref/issues/7015)
- We fixed an issue where changing the font size makes the font size field too small. [#7085](https://github.com/JabRef/jabref/issues/7085)
- We fixed an issue with TexGroups on Linux systems, where the modification of an aux-file did not trigger an auto-update for TexGroups. Furthermore, the detection of file modifications is now more reliable. [#7412](https://github.com/JabRef/jabref/pull/7412)
- We fixed an issue where the Unicode to Latex formatter produced wrong results for characters with a codepoint higher than Character.MAX_VALUE. [#7387](https://github.com/JabRef/jabref/issues/7387)
- We fixed an issue where a non valid value as font size results in an uncaught exception. [#7415](https://github.com/JabRef/jabref/issues/7415)
- We fixed an issue where "Merge citations" in the Openoffice/Libreoffice integration panel did not have a corresponding opposite. [#7454](https://github.com/JabRef/jabref/issues/7454)
- We fixed an issue where drag and drop of bib files for opening resulted in uncaught exceptions [#7464](https://github.com/JabRef/jabref/issues/7464)
- We fixed an issue where columns shrink in width when we try to enlarge JabRef window. [#6818](https://github.com/JabRef/jabref/issues/6818)
- We fixed an issue where Content selector does not seem to work for custom fields. [#6819](https://github.com/JabRef/jabref/issues/6819)
- We fixed an issue where font size of the preferences dialog does not update with the rest of the GUI. [#7416](https://github.com/JabRef/jabref/issues/7416)
- We fixed an issue in which a linked online file consisting of a web page was saved as an invalid pdf file upon being downloaded. The user is now notified when downloading a linked file results in an HTML file. [#7452](https://github.com/JabRef/jabref/issues/7452)
- We fixed an issue where opening BibTex file (doubleclick) from Folder with spaces not working. [#6487](https://github.com/JabRef/jabref/issues/6487)
- We fixed the header title in the Add Group/Subgroup Dialog box. [#4682](https://github.com/JabRef/jabref/issues/4682)
- We fixed an issue with saving large `.bib` files [#7265](https://github.com/JabRef/jabref/issues/7265)
- We fixed an issue with very large page numbers [#7590](https://github.com/JabRef/jabref/issues/7590)
- We fixed an issue where the file extension is missing on saving the library file on linux [#7451](https://github.com/JabRef/jabref/issues/7451)
- We fixed an issue with opacity of disabled icon-buttons [#7195](https://github.com/JabRef/jabref/issues/7195)
- We fixed an issue where journal abbreviations in UTF-8 were not recognized [#5850](https://github.com/JabRef/jabref/issues/5850)
- We fixed an issue where the article title with curly brackets fails to download the arXiv link (pdf file). [#7633](https://github.com/JabRef/jabref/issues/7633)
- We fixed an issue with toggle of special fields does not work for sorted entries [#7016](https://github.com/JabRef/jabref/issues/7016)
- We fixed an issue with the default path of external application. [#7641](https://github.com/JabRef/jabref/issues/7641)
- We fixed an issue where urls must be embedded in a style tag when importing EndNote style Xml files. Now it can parse url with or without a style tag. [#6199](https://github.com/JabRef/jabref/issues/6199)
- We fixed an issue where the article title with colon fails to download the arXiv link (pdf file). [#7660](https://github.com/JabRef/jabref/issues/7660)
- We fixed an issue where the keybinding for delete entry did not work on the main table [7580](https://github.com/JabRef/jabref/pull/7580)
- We fixed an issue where the RFC fetcher is not compatible with the draft [7305](https://github.com/JabRef/jabref/issues/7305)
- We fixed an issue where duplicate files (both file names and contents are the same) is downloaded and add to linked files [#6197](https://github.com/JabRef/jabref/issues/6197)
- We fixed an issue where changing the appearance of the preview tab did not trigger a restart warning. [#5464](https://github.com/JabRef/jabref/issues/5464)
- We fixed an issue where editing "Custom preview style" triggers exception. [#7526](https://github.com/JabRef/jabref/issues/7526)
- We fixed the [SAO/NASA Astrophysics Data System](https://docs.jabref.org/collect/import-using-online-bibliographic-database#sao-nasa-astrophysics-data-system) fetcher. [#7867](https://github.com/JabRef/jabref/pull/7867)
- We fixed an issue where a title with multiple applied formattings in EndNote was not imported correctly [forum#2734](https://discourse.jabref.org/t/importing-endnote-label-field-to-jabref-from-xml-file/2734)
- We fixed an issue where a `report` in EndNote was imported as `article` [forum#2734](https://discourse.jabref.org/t/importing-endnote-label-field-to-jabref-from-xml-file/2734)
- We fixed an issue where the field `publisher` in EndNote was not imported in JabRef [forum#2734](https://discourse.jabref.org/t/importing-endnote-label-field-to-jabref-from-xml-file/2734)

### Removed

- We removed add group button beside the filter group tab. [#4682](https://github.com/JabRef/jabref/issues/4682)

## [5.2] – 2020-12-24

### Added

- We added a validation to check if the current database location is shared, preventing an exception when Pulling Changes From Shared Database. [#6959](https://github.com/JabRef/jabref/issues/6959)
- We added a query parser and mapping layer to enable conversion of queries formulated in simplified lucene syntax by the user into api queries. [#6799](https://github.com/JabRef/jabref/pull/6799)
- We added some basic functionality to customise the look of JabRef by importing a css theme file. [#5790](https://github.com/JabRef/jabref/issues/5790)
- We added connection check function in network preference setting [#6560](https://github.com/JabRef/jabref/issues/6560)
- We added support for exporting to YAML. [#6974](https://github.com/JabRef/jabref/issues/6974)
- We added a DOI format and organization check to detect [American Physical Society](https://journals.aps.org/) journals to copy the article ID to the page field for cases where the page numbers are missing. [#7019](https://github.com/JabRef/jabref/issues/7019)
- We added an error message in the New Entry dialog that is shown in case the fetcher did not find anything . [#7000](https://github.com/JabRef/jabref/issues/7000)
- We added a new formatter to output shorthand month format. [#6579](https://github.com/JabRef/jabref/issues/6579)
- We added support for the new Microsoft Edge browser in all platforms. [#7056](https://github.com/JabRef/jabref/pull/7056)
- We reintroduced emacs/bash-like keybindings. [#6017](https://github.com/JabRef/jabref/issues/6017)
- We added a feature to provide automated cross library search using a cross library query language. This provides support for the search step of systematic literature reviews (SLRs). [koppor#369](https://github.com/koppor/jabref/issues/369)

### Changed

- We changed the default preferences for OpenOffice/LibreOffice integration to automatically sync the bibliography when inserting new citations in a OpenOffic/LibreOffice document. [#6957](https://github.com/JabRef/jabref/issues/6957)
- We restructured the 'File' tab and extracted some parts into the 'Linked files' tab [#6779](https://github.com/JabRef/jabref/pull/6779)
- JabRef now offers journal lists from <https://abbrv.jabref.org>. JabRef the lists which use a dot inside the abbreviations. [#5749](https://github.com/JabRef/jabref/pull/5749)
- We removed two useless preferences in the groups preferences dialog. [#6836](https://github.com/JabRef/jabref/pull/6836)
- Synchronization of SpecialFields to keywords is now disabled by default. [#6621](https://github.com/JabRef/jabref/issues/6621)
- JabRef no longer opens the entry editor with the first entry on startup [#6855](https://github.com/JabRef/jabref/issues/6855)
- We completed the rebranding of `bibtexkey` as `citationkey` which was started in JabRef 5.1.
- JabRef no longer opens the entry editor with the first entry on startup [#6855](https://github.com/JabRef/jabref/issues/6855)
- Fetch by ID: (long) "SAO/NASA Astrophysics Data System" replaced by (short) "SAO/NASA ADS" [#6876](https://github.com/JabRef/jabref/pull/6876)
- We changed the title of the window "Manage field names and content" to have the same title as the corresponding menu item [#6895](https://github.com/JabRef/jabref/pull/6895)
- We renamed the menus "View -> Previous citation style" and "View -> Next citation style" into "View -> Previous preview style" and "View -> Next preview style" and renamed the "Preview" style to "Customized preview style". [#6899](https://github.com/JabRef/jabref/pull/6899)
- We changed the default preference option "Search and store files relative to library file location" to on, as this seems to be a more intuitive behaviour. [#6863](https://github.com/JabRef/jabref/issues/6863)
- We changed the title of the window "Manage field names and content": to have the same title as the corresponding menu item [#6895](https://github.com/JabRef/jabref/pull/6895)
- We improved the detection of "short" DOIs [6880](https://github.com/JabRef/jabref/issues/6880)
- We improved the duplicate detection when identifiers like DOI or arxiv are semantiaclly the same, but just syntactically differ (e.g. with or without http(s):// prefix). [#6707](https://github.com/JabRef/jabref/issues/6707)
- We improved JabRef start up time [6057](https://github.com/JabRef/jabref/issues/6057)
- We changed in the group interface "Generate groups from keywords in a BibTeX field" by "Generate groups from keywords in the following field". [#6983](https://github.com/JabRef/jabref/issues/6983)
- We changed the name of a group type from "Searching for keywords" to "Searching for a keyword". [6995](https://github.com/JabRef/jabref/pull/6995)
- We changed the way JabRef displays the title of a tab and of the window. [4161](https://github.com/JabRef/jabref/issues/4161)
- We changed connect timeouts for server requests to 30 seconds in general and 5 seconds for GROBID server (special) and improved user notifications on connection issues. [7026](https://github.com/JabRef/jabref/pull/7026)
- We changed the order of the library tab context menu items. [#7171](https://github.com/JabRef/jabref/issues/7171)
- We changed the way linked files are opened on Linux to use the native openFile method, compatible with confined packages. [7037](https://github.com/JabRef/jabref/pull/7037)
- We refined the entry preview to show the full names of authors and editors, to list the editor only if no author is present, have the year earlier. [#7083](https://github.com/JabRef/jabref/issues/7083)

### Fixed

- We fixed an issue changing the icon link_variation_off that is not meaningful. [#6834](https://github.com/JabRef/jabref/issues/6834)
- We fixed an issue where the `.sav` file was not deleted upon exiting JabRef. [#6109](https://github.com/JabRef/jabref/issues/6109)
- We fixed a linked identifier icon inconsistency. [#6705](https://github.com/JabRef/jabref/issues/6705)
- We fixed the wrong behavior that font size changes are not reflected in dialogs. [#6039](https://github.com/JabRef/jabref/issues/6039)
- We fixed the failure to Copy citation key and link. [#5835](https://github.com/JabRef/jabref/issues/5835)
- We fixed an issue where the sort order of the entry table was reset after a restart of JabRef. [#6898](https://github.com/JabRef/jabref/pull/6898)
- We fixed an issue where no longer a warning was displayed when inserting references into LibreOffice with an invalid "ReferenceParagraphFormat". [#6907](https://github.com/JabRef/jabref/pull/6907).
- We fixed an issue where a selected field was not removed after the first click in the custom entry types dialog. [#6934](https://github.com/JabRef/jabref/issues/6934)
- We fixed an issue where a remove icon was shown for standard entry types in the custom entry types dialog. [#6906](https://github.com/JabRef/jabref/issues/6906)
- We fixed an issue where it was impossible to connect to OpenOffice/LibreOffice on Mac OSX. [#6970](https://github.com/JabRef/jabref/pull/6970)
- We fixed an issue with the python script used by browser plugins that failed to locate JabRef if not installed in its default location. [#6963](https://github.com/JabRef/jabref/pull/6963/files)
- We fixed an issue where spaces and newlines in an isbn would generate an exception. [#6456](https://github.com/JabRef/jabref/issues/6456)
- We fixed an issue where identity column header had incorrect foreground color in the Dark theme. [#6796](https://github.com/JabRef/jabref/issues/6796)
- We fixed an issue where the RIS exporter added extra blank lines.[#7007](https://github.com/JabRef/jabref/pull/7007/files)
- We fixed an issue where clicking on Collapse All button in the Search for Unlinked Local Files expanded the directory structure erroneously [#6848](https://github.com/JabRef/jabref/issues/6848)
- We fixed an issue, when pulling changes from shared database via shortcut caused creation of a new tech report [6867](https://github.com/JabRef/jabref/issues/6867)
- We fixed an issue where the JabRef GUI does not highlight the "All entries" group on start-up [#6691](https://github.com/JabRef/jabref/issues/6691)
- We fixed an issue where a custom dark theme was not applied to the entry preview tab [7068](https://github.com/JabRef/jabref/issues/7068)
- We fixed an issue where modifications to the Custom preview layout in the preferences were not saved [#6447](https://github.com/JabRef/jabref/issues/6447)
- We fixed an issue where errors from imports were not shown to the user [#7084](https://github.com/JabRef/jabref/pull/7084)
- We fixed an issue where the EndNote XML Import would fail on empty keywords tags [forum#2387](https://discourse.jabref.org/t/importing-in-unknown-format-fails-to-import-xml-library-from-bookends-export/2387)
- We fixed an issue where the color of groups of type "free search expression" not persisting after restarting the application [#6999](https://github.com/JabRef/jabref/issues/6999)
- We fixed an issue where modifications in the source tab where not saved without switching to another field before saving the library [#6622](https://github.com/JabRef/jabref/issues/6622)
- We fixed an issue where the "Document Viewer" did not show the first page of the opened pdf document and did not show the correct total number of pages [#7108](https://github.com/JabRef/jabref/issues/7108)
- We fixed an issue where the context menu was not updated after a file link was changed. [#5777](https://github.com/JabRef/jabref/issues/5777)
- We fixed an issue where the password for a shared SQL database was not remembered [#6869](https://github.com/JabRef/jabref/issues/6869)
- We fixed an issue where newly added entires were not synced to a shared SQL database [#7176](https://github.com/JabRef/jabref/issues/7176)
- We fixed an issue where the PDF-Content importer threw an exception when no DOI number is present at the first page of the PDF document [#7203](https://github.com/JabRef/jabref/issues/7203)
- We fixed an issue where groups created from aux files did not update on file changes [#6394](https://github.com/JabRef/jabref/issues/6394)
- We fixed an issue where authors that only have last names were incorrectly identified as institutes when generating citation keys [#7199](https://github.com/JabRef/jabref/issues/7199)
- We fixed an issue where institutes were incorrectly identified as universities when generating citation keys [#6942](https://github.com/JabRef/jabref/issues/6942)

### Removed

- We removed the Google Scholar fetcher and the ACM fetcher do not work due to traffic limitations [#6369](https://github.com/JabRef/jabref/issues/6369)
- We removed the menu entry "Manage external file types" because it's already in 'Preferences' dialog [#6991](https://github.com/JabRef/jabref/issues/6991)
- We removed the integrity check "Abbreviation detected" for the field journal/journaltitle in the entry editor [#3925](https://github.com/JabRef/jabref/issues/3925)

## [5.1] – 2020-08-30

### Added

- We added a new fetcher to enable users to search mEDRA DOIs [#6602](https://github.com/JabRef/jabref/issues/6602)
- We added a new fetcher to enable users to search "[Collection of Computer Science Bibliographies](https://en.wikipedia.org/wiki/Collection_of_Computer_Science_Bibliographies)". [#6638](https://github.com/JabRef/jabref/issues/6638)
- We added default values for delimiters in Add Subgroup window [#6624](https://github.com/JabRef/jabref/issues/6624)
- We improved responsiveness of general fields specification dialog window. [#6604](https://github.com/JabRef/jabref/issues/6604)
- We added support for importing ris file and load DOI [#6530](https://github.com/JabRef/jabref/issues/6530)
- We added the Library properties to a context menu on the library tabs [#6485](https://github.com/JabRef/jabref/issues/6485)
- We added a new field in the preferences in 'BibTeX key generator' for unwanted characters that can be user-specified. [#6295](https://github.com/JabRef/jabref/issues/6295)
- We added support for searching ShortScience for an entry through the user's browser. [#6018](https://github.com/JabRef/jabref/pull/6018)
- We updated EditionChecker to permit edition to start with a number. [#6144](https://github.com/JabRef/jabref/issues/6144)
- We added tooltips for most fields in the entry editor containing a short description. [#5847](https://github.com/JabRef/jabref/issues/5847)
- We added support for basic markdown in custom formatted previews [#6194](https://github.com/JabRef/jabref/issues/6194)
- We now show the number of items found and selected to import in the online search dialog. [#6248](https://github.com/JabRef/jabref/pull/6248)
- We created a new install screen for macOS. [#5759](https://github.com/JabRef/jabref/issues/5759)
- We added a new integrity check for duplicate DOIs. [koppor#339](https://github.com/koppor/jabref/issues/339)
- We implemented an option to download fulltext files while importing. [#6381](https://github.com/JabRef/jabref/pull/6381)
- We added a progress-indicator showing the average progress of background tasks to the toolbar. Clicking it reveals a pop-over with a list of running background tasks. [6443](https://github.com/JabRef/jabref/pull/6443)
- We fixed the bug when strike the delete key in the text field. [#6421](https://github.com/JabRef/jabref/issues/6421)
- We added a BibTex key modifier for truncating strings. [#3915](https://github.com/JabRef/jabref/issues/3915)
- We added support for jumping to target entry when typing letter/digit after sorting a column in maintable [#6146](https://github.com/JabRef/jabref/issues/6146)
- We added a new fetcher to enable users to search all available E-Libraries simultaneously. [koppor#369](https://github.com/koppor/jabref/issues/369)
- We added the field "entrytype" to the export sort criteria [#6531](https://github.com/JabRef/jabref/pull/6531)
- We added the possibility to change the display order of the fields in the entry editor. The order can now be configured using drag and drop in the "Customize entry types" dialog [#6152](https://github.com/JabRef/jabref/pull/6152)
- We added native support for biblatex-software [#6574](https://github.com/JabRef/jabref/issues/6574)
- We added a missing restart warning for AutoComplete in the preferences dialog. [#6351](https://github.com/JabRef/jabref/issues/6351)
- We added a note to the citation key pattern preferences dialog as a temporary workaround for a JavaFX bug, about committing changes in a table cell, if the focus is lost. [#5825](https://github.com/JabRef/jabref/issues/5825)
- We added support for customized fallback fields in bracketed patterns. [#7111](https://github.com/JabRef/jabref/issues/7111)

### Changed

- We improved the arXiv fetcher. Now it should find entries even more reliably and does no longer include the version (e.g `v1`) in the `eprint` field. [forum#1941](https://discourse.jabref.org/t/remove-version-in-arxiv-import/1941)
- We moved the group search bar and the button "New group" from bottom to top position to make it more prominent. [#6112](https://github.com/JabRef/jabref/pull/6112)
- When JabRef finds a `.sav` file without changes, there is no dialog asking for acceptance of changes anymore.
- We changed the buttons for import/export/show all/reset of preferences to smaller icon buttons in the preferences dialog. [#6130](https://github.com/JabRef/jabref/pull/6130)
- We moved the functionality "Manage field names & content" from the "Library" menu to the "Edit" menu, because it affects the selected entries and not the whole library
- We merged the functionality "Append contents from a BibTeX library into the currently viewed library" into the "Import into database" functionality. Fixes [#6049](https://github.com/JabRef/jabref/issues/6049).
- We changed the directory where fulltext downloads are stored to the directory set in the import-tab in preferences. [#6381](https://github.com/JabRef/jabref/pull/6381)
- We improved the error message for invalid jstyles. [#6303](https://github.com/JabRef/jabref/issues/6303)
- We changed the section name of 'Advanced' to 'Network' in the preferences and removed some obsolete options.[#6489](https://github.com/JabRef/jabref/pull/6489)
- We improved the context menu of the column "Linked identifiers" of the main table, by truncating their texts, if they are too long. [#6499](https://github.com/JabRef/jabref/issues/6499)
- We merged the main table tabs in the preferences dialog. [#6518](https://github.com/JabRef/jabref/pull/6518)
- We changed the command line option 'generateBibtexKeys' to the more generic term 'generateCitationKeys' while the short option remains 'g'.[#6545](https://github.com/JabRef/jabref/pull/6545)
- We improved the "Possible duplicate entries" window to remember its size and position throughout a session. [#6582](https://github.com/JabRef/jabref/issues/6582)
- We divided the toolbar into small parts, so if the application window is to small, only a part of the toolbar is moved into the chevron popup. [#6682](https://github.com/JabRef/jabref/pull/6682)
- We changed the layout for of the buttons in the Open Office side panel to ensure that the button text is always visible, specially when resizing. [#6639](https://github.com/JabRef/jabref/issues/6639)
- We merged the two new library commands in the file menu to one which always creates a new library in the default library mode. [#6539](https://github.com/JabRef/jabref/pull/6539#issuecomment-641056536)

### Fixed

- We fixed an issue where entry preview tab has no name in drop down list. [#6591](https://github.com/JabRef/jabref/issues/6591)
- We fixed to only search file links in the BIB file location directory when preferences has corresponding checkbox checked. [#5891](https://github.com/JabRef/jabref/issues/5891)
- We fixed wrong button order (Apply and Cancel) in ManageProtectedTermsDialog.
- We fixed an issue with incompatible characters at BibTeX key [#6257](https://github.com/JabRef/jabref/issues/6257)
- We fixed an issue where dash (`-`) was reported as illegal BibTeX key [#6295](https://github.com/JabRef/jabref/issues/6295)
- We greatly improved the performance of the overall application and many operations. [#5071](https://github.com/JabRef/jabref/issues/5071)
- We fixed an issue where sort by priority was broken. [#6222](https://github.com/JabRef/jabref/issues/6222)
- We fixed an issue where opening a library from the recent libraries menu was not possible. [#5939](https://github.com/JabRef/jabref/issues/5939)
- We fixed an issue with inconsistent capitalization of file extensions when downloading files. [#6115](https://github.com/JabRef/jabref/issues/6115)
- We fixed the display of language and encoding in the preferences dialog. [#6130](https://github.com/JabRef/jabref/pull/6130)
- Now the link and/or the link description in the column "linked files" of the main table gets truncated or wrapped, if too long, otherwise display issues arise. [#6178](https://github.com/JabRef/jabref/issues/6178)
- We fixed the issue that groups panel does not keep size when resizing window. [#6180](https://github.com/JabRef/jabref/issues/6180)
- We fixed an error that sometimes occurred when using the context menu. [#6085](https://github.com/JabRef/jabref/issues/6085)
- We fixed an issue where search full-text documents downloaded files with same name, overwriting existing files. [#6174](https://github.com/JabRef/jabref/pull/6174)
- We fixed an issue when importing into current library an erroneous message "import cancelled" is displayed even though import is successful. [#6266](https://github.com/JabRef/jabref/issues/6266)
- We fixed an issue where custom jstyles for Open/LibreOffice where not saved correctly. [#6170](https://github.com/JabRef/jabref/issues/6170)
- We fixed an issue where the INSPIRE fetcher was no longer working [#6229](https://github.com/JabRef/jabref/issues/6229)
- We fixed an issue where custom exports with an uppercase file extension could not be selected for "Copy...-> Export to Clipboard" [#6285](https://github.com/JabRef/jabref/issues/6285)
- We fixed the display of icon both in the main table and linked file editor. [#6169](https://github.com/JabRef/jabref/issues/6169)
- We fixed an issue where the windows installer did not create an entry in the start menu [bug report in the forum](https://discourse.jabref.org/t/error-while-fetching-from-doi/2018/3)
- We fixed an issue where only the field `abstract` and `comment` were declared as multiline fields. Other fields can now be configured in the preferences using "Do not wrap the following fields when saving" [4373](https://github.com/JabRef/jabref/issues/4373)
- We fixed an issue where JabRef switched to discrete graphics under macOS [#5935](https://github.com/JabRef/jabref/issues/5935)
- We fixed an issue where the Preferences entry preview will be unexpected modified leads to Value too long exception [#6198](https://github.com/JabRef/jabref/issues/6198)
- We fixed an issue where custom jstyles for Open/LibreOffice would only be valid if a layout line for the entry type `default` was at the end of the layout section [#6303](https://github.com/JabRef/jabref/issues/6303)
- We fixed an issue where a new entry is not shown in the library if a search is active [#6297](https://github.com/JabRef/jabref/issues/6297)
- We fixed an issue where long directory names created from patterns could create an exception. [#3915](https://github.com/JabRef/jabref/issues/3915)
- We fixed an issue where sort on numeric cases was broken. [#6349](https://github.com/JabRef/jabref/issues/6349)
- We fixed an issue where year and month fields were not cleared when converting to biblatex [#6224](https://github.com/JabRef/jabref/issues/6224)
- We fixed an issue where an "Not on FX thread" exception occurred when saving on linux [#6453](https://github.com/JabRef/jabref/issues/6453)
- We fixed an issue where the library sort order was lost. [#6091](https://github.com/JabRef/jabref/issues/6091)
- We fixed an issue where brackets in regular expressions were not working. [6469](https://github.com/JabRef/jabref/pull/6469)
- We fixed an issue where multiple background task popups stacked over each other.. [#6472](https://github.com/JabRef/jabref/issues/6472)
- We fixed an issue where LaTeX citations for specific commands (`\autocite`s) of biblatex-mla were not recognized. [#6476](https://github.com/JabRef/jabref/issues/6476)
- We fixed an issue where drag and drop was not working on empty database. [#6487](https://github.com/JabRef/jabref/issues/6487)
- We fixed an issue where the name fields were not updated after the preferences changed. [#6515](https://github.com/JabRef/jabref/issues/6515)
- We fixed an issue where "null" appeared in generated BibTeX keys. [#6459](https://github.com/JabRef/jabref/issues/6459)
- We fixed an issue where the authors' names were incorrectly displayed in the authors' column when they were bracketed. [#6465](https://github.com/JabRef/jabref/issues/6465) [#6459](https://github.com/JabRef/jabref/issues/6459)
- We fixed an issue where importing certain unlinked files would result in an exception [#5815](https://github.com/JabRef/jabref/issues/5815)
- We fixed an issue where downloaded files would be moved to a directory named after the citationkey when no file directory pattern is specified [#6589](https://github.com/JabRef/jabref/issues/6589)
- We fixed an issue with the creation of a group of cited entries which incorrectly showed the message that the library had been modified externally whenever saving the library. [#6420](https://github.com/JabRef/jabref/issues/6420)
- We fixed an issue with the creation of a group of cited entries. Now the file path to an aux file gets validated. [#6585](https://github.com/JabRef/jabref/issues/6585)
- We fixed an issue on Linux systems where the application would crash upon inotify failure. Now, the user is prompted with a warning, and given the choice to continue the session. [#6073](https://github.com/JabRef/jabref/issues/6073)
- We moved the search modifier buttons into the search bar, as they were not accessible, if autocompletion was disabled. [#6625](https://github.com/JabRef/jabref/issues/6625)
- We fixed an issue about duplicated group color indicators [#6175](https://github.com/JabRef/jabref/issues/6175)
- We fixed an issue where entries with the entry type Misc from an imported aux file would not be saved correctly to the bib file on disk [#6405](https://github.com/JabRef/jabref/issues/6405)
- We fixed an issue where percent sign ('%') was not formatted properly by the HTML formatter [#6753](https://github.com/JabRef/jabref/issues/6753)
- We fixed an issue with the [SAO/NASA Astrophysics Data System](https://docs.jabref.org/collect/add-entry-using-an-id#sao-nasa-a-ds) fetcher where `\textbackslash` appeared at the end of the abstract.
- We fixed an issue with the Science Direct fetcher where PDFs could not be downloaded. Fixes [#5860](https://github.com/JabRef/jabref/issues/5860)
- We fixed an issue with the Library of Congress importer.
- We fixed the [link to the external libraries listing](https://github.com/JabRef/jabref/blob/master/external-libraries.md) in the about dialog
- We fixed an issue regarding pasting on Linux. [#6293](https://github.com/JabRef/jabref/issues/6293)

### Removed

- We removed the option of the "enforce legal key". [#6295](https://github.com/JabRef/jabref/issues/6295)
- We removed the obsolete `External programs / Open PDF` section in the preferences, as the default application to open PDFs is now set in the `Manage external file types` dialog. [#6130](https://github.com/JabRef/jabref/pull/6130)
- We removed the option to configure whether a `.bib.bak` file should be generated upon save. It is now always enabled. Documentation at <https://docs.jabref.org/advanced/autosave>. [#6092](https://github.com/JabRef/jabref/issues/6092)
- We removed the built-in list of IEEE journal abbreviations using BibTeX strings. If you still want to use them, you have to download them separately from <https://abbrv.jabref.org>.

## [5.0] – 2020-03-06

### Changed

- Added browser integration to the snap package for firefox/chromium browsers. [#6062](https://github.com/JabRef/jabref/pull/6062)
- We reintroduced the possibility to extract references from plain text (using [GROBID](https://grobid.readthedocs.io/en/latest/)). [#5614](https://github.com/JabRef/jabref/pull/5614)
- We changed the open office panel to show buttons in rows of three instead of going straight down to save space as the button expanded out to take up unnecessary horizontal space. [#5479](https://github.com/JabRef/jabref/issues/5479)
- We cleaned up the group add/edit dialog. [#5826](https://github.com/JabRef/jabref/pull/5826)
- We reintroduced the index column. [#5844](https://github.com/JabRef/jabref/pull/5844)
- Filenames of external files can no longer contain curly braces. [#5926](https://github.com/JabRef/jabref/pull/5926)
- We made the filters more easily accessible in the integrity check dialog. [#5955](https://github.com/JabRef/jabref/pull/5955)
- We reimplemented and improved the dialog "Customize entry types". [#4719](https://github.com/JabRef/jabref/issues/4719)
- We added an [American Physical Society](https://journals.aps.org/) fetcher. [#818](https://github.com/JabRef/jabref/issues/818)
- We added possibility to enable/disable items quantity in groups. [#6042](https://github.com/JabRef/jabref/issues/6042)

### Fixed

- We fixed an issue where the command line console was always opened in the background. [#5474](https://github.com/JabRef/jabref/issues/5474)
- We fixed and issue where pdf files will not open under some KDE linux distributions when using okular. [#5253](https://github.com/JabRef/jabref/issues/5253)
- We fixed an issue where the Medline fetcher was only working when JabRef was running from source. [#5645](https://github.com/JabRef/jabref/issues/5645)
- We fixed some visual issues in the dark theme. [#5764](https://github.com/JabRef/jabref/pull/5764) [#5753](https://github.com/JabRef/jabref/issues/5753)
- We fixed an issue where non-default previews didn't handle unicode characters. [#5779](https://github.com/JabRef/jabref/issues/5779)
- We improved the performance, especially changing field values in the entry should feel smoother now. [#5843](https://github.com/JabRef/jabref/issues/5843)
- We fixed an issue where the ampersand character wasn't rendering correctly on previews. [#3840](https://github.com/JabRef/jabref/issues/3840)
- We fixed an issue where an erroneous "The library has been modified by another program" message was shown when saving. [#4877](https://github.com/JabRef/jabref/issues/4877)
- We fixed an issue where the file extension was missing after downloading a file (we now fall-back to pdf). [#5816](https://github.com/JabRef/jabref/issues/5816)
- We fixed an issue where cleaning up entries broke web URLs, if "Make paths of linked files relative (if possible)" was enabled, which resulted in various other issues subsequently. [#5861](https://github.com/JabRef/jabref/issues/5861)
- We fixed an issue where the tab "Required fields" of the entry editor did not show all required fields, if at least two of the defined required fields are linked with a logical or. [#5859](https://github.com/JabRef/jabref/issues/5859)
- We fixed several issues concerning managing external file types: Now everything is usable and fully functional. Previously, there were problems with the radio buttons, with saving the settings and with loading an input field value. Furthermore, different behavior for Windows and other operating systems was given, which was unified as well. [#5846](https://github.com/JabRef/jabref/issues/5846)
- We fixed an issue where entries containing Unicode charaters were not parsed correctly [#5899](https://github.com/JabRef/jabref/issues/5899)
- We fixed an issue where an entry containing an external filename with curly braces could not be saved. Curly braces are now longer allowed in filenames. [#5899](https://github.com/JabRef/jabref/issues/5899)
- We fixed an issue where changing the type of an entry did not update the main table [#5906](https://github.com/JabRef/jabref/issues/5906)
- We fixed an issue in the optics of the library properties, that cropped the dialog on scaled displays. [#5969](https://github.com/JabRef/jabref/issues/5969)
- We fixed an issue where changing the type of an entry did not update the main table. [#5906](https://github.com/JabRef/jabref/issues/5906)
- We fixed an issue where opening a library from the recent libraries menu was not possible. [#5939](https://github.com/JabRef/jabref/issues/5939)
- We fixed an issue where the most bottom group in the list got lost, if it was dragged on itself. [#5983](https://github.com/JabRef/jabref/issues/5983)
- We fixed an issue where changing entry type doesn't always work when biblatex source is shown. [#5905](https://github.com/JabRef/jabref/issues/5905)
- We fixed an issue where the group and the link column were not updated after changing the entry in the main table. [#5985](https://github.com/JabRef/jabref/issues/5985)
- We fixed an issue where reordering the groups was not possible after inserting an article. [#6008](https://github.com/JabRef/jabref/issues/6008)
- We fixed an issue where citation styles except the default "Preview" could not be used. [#5622](https://github.com/JabRef/jabref/issues/5622)
- We fixed an issue where a warning was displayed when the title content is made up of two sentences. [#5832](https://github.com/JabRef/jabref/issues/5832)
- We fixed an issue where an exception was thrown when adding a save action without a selected formatter in the library properties [#6069](https://github.com/JabRef/jabref/issues/6069)
- We fixed an issue where JabRef's icon was missing in the Export to clipboard Dialog. [#6286](https://github.com/JabRef/jabref/issues/6286)
- We fixed an issue when an "Abstract field" was duplicating text, when importing from RIS file (Neurons) [#6065](https://github.com/JabRef/jabref/issues/6065)
- We fixed an issue where adding the addition of a new entry was not completely validated [#6370](https://github.com/JabRef/jabref/issues/6370)
- We fixed an issue where the blue and red text colors in the Merge entries dialog were not quite visible [#6334](https://github.com/JabRef/jabref/issues/6334)
- We fixed an issue where underscore character was removed from the file name in the Recent Libraries list in File menu [#6383](https://github.com/JabRef/jabref/issues/6383)
- We fixed an issue where few keyboard shortcuts regarding new entries were missing [#6403](https://github.com/JabRef/jabref/issues/6403)

### Removed

- Ampersands are no longer escaped by default in the `bib` file. If you want to keep the current behaviour, you can use the new "Escape Ampersands" formatter as a save action. [#5869](https://github.com/JabRef/jabref/issues/5869)
- The "Merge Entries" entry was removed from the Quality Menu. Users should use the right-click menu instead. [#6021](https://github.com/JabRef/jabref/pull/6021)

## [5.0-beta] – 2019-12-15

### Changed

- We added a short DOI field formatter which shortens DOI to more human-readable form. [koppor#343](https://github.com/koppor/jabref/issues/343)
- We improved the display of group memberships by adding multiple colored bars if the entry belongs to more than one group. [#4574](https://github.com/JabRef/jabref/issues/4574)
- We added an option to show the preview as an extra tab in the entry editor (instead of in a split view). [#5244](https://github.com/JabRef/jabref/issues/5244)
- A custom Open/LibreOffice jstyle file now requires a layout line for the entry type `default` [#5452](https://github.com/JabRef/jabref/issues/5452)
- The entry editor is now open by default when JabRef starts up. [#5460](https://github.com/JabRef/jabref/issues/5460)
- Customized entry types are now serialized in alphabetical order in the bib file.
- We added a new ADS fetcher to use the new ADS API. [#4949](https://github.com/JabRef/jabref/issues/4949)
- We added support of the [X11 primary selection](https://unix.stackexchange.com/a/139193/18033) [#2389](https://github.com/JabRef/jabref/issues/2389)
- We added support to switch between biblatex and bibtex library types. [#5550](https://github.com/JabRef/jabref/issues/5550)
- We changed the save action buttons to be easier to understand. [#5565](https://github.com/JabRef/jabref/issues/5565)
- We made the columns for groups, files and uri in the main table reorderable and merged the clickable icon columns for uri, url, doi and eprint. [#5544](https://github.com/JabRef/jabref/pull/5544)
- We reduced the number of write actions performed when autosave is enabled [#5679](https://github.com/JabRef/jabref/issues/5679)
- We made the column sort order in the main table persistent [#5730](https://github.com/JabRef/jabref/pull/5730)
- When an entry is modified on disk, the change dialog now shows the merge dialog to highlight the changes [#5688](https://github.com/JabRef/jabref/pull/5688)

### Fixed

- Inherit fields from cross-referenced entries as specified by biblatex. [#5045](https://github.com/JabRef/jabref/issues/5045)
- We fixed an issue where it was no longer possible to connect to LibreOffice. [#5261](https://github.com/JabRef/jabref/issues/5261)
- The "All entries group" is no longer shown when no library is open.
- We fixed an exception which occurred when closing JabRef. [#5348](https://github.com/JabRef/jabref/issues/5348)
- We fixed an issue where JabRef reports incorrectly about customized entry types. [#5332](https://github.com/JabRef/jabref/issues/5332)
- We fixed a few problems that prevented JabFox to communicate with JabRef. [#4737](https://github.com/JabRef/jabref/issues/4737) [#4303](https://github.com/JabRef/jabref/issues/4303)
- We fixed an error where the groups containing an entry loose their highlight color when scrolling. [#5022](https://github.com/JabRef/jabref/issues/5022)
- We fixed an error where scrollbars were not shown. [#5374](https://github.com/JabRef/jabref/issues/5374)
- We fixed an error where an exception was thrown when merging entries. [#5169](https://github.com/JabRef/jabref/issues/5169)
- We fixed an error where certain metadata items were not serialized alphabetically.
- After assigning an entry to a group, the item count is now properly colored to reflect the new membership of the entry. [#3112](https://github.com/JabRef/jabref/issues/3112)
- The group panel is now properly updated when switching between libraries (or when closing/opening one). [#3142](https://github.com/JabRef/jabref/issues/3142)
- We fixed an error where the number of matched entries shown in the group pane was not updated correctly. [#4441](https://github.com/JabRef/jabref/issues/4441)
- We fixed an error where the wrong file is renamed and linked when using the "Copy, rename and link" action. [#5653](https://github.com/JabRef/jabref/issues/5653)
- We fixed a "null" error when writing XMP metadata. [#5449](https://github.com/JabRef/jabref/issues/5449)
- We fixed an issue where empty keywords lead to a strange display of automatic keyword groups. [#5333](https://github.com/JabRef/jabref/issues/5333)
- We fixed an error where the default color of a new group was white instead of dark gray. [#4868](https://github.com/JabRef/jabref/issues/4868)
- We fixed an issue where the first field in the entry editor got the focus while performing a different action (like searching). [#5084](https://github.com/JabRef/jabref/issues/5084)
- We fixed an issue where multiple entries were highlighted in the web search result after scrolling. [#5035](https://github.com/JabRef/jabref/issues/5035)
- We fixed an issue where the hover indication in the web search pane was not working. [#5277](https://github.com/JabRef/jabref/issues/5277)
- We fixed an error mentioning "javafx.controls/com.sun.javafx.scene.control" that was thrown when interacting with the toolbar.
- We fixed an error where a cleared search was restored after switching libraries. [#4846](https://github.com/JabRef/jabref/issues/4846)
- We fixed an exception which occurred when trying to open a non-existing file from the "Recent files"-menu [#5334](https://github.com/JabRef/jabref/issues/5334)
- We fixed an issues where the search highlight in the entry preview did not worked. [#5069](https://github.com/JabRef/jabref/issues/5069)
- The context menu for fields in the entry editor is back. [#5254](https://github.com/JabRef/jabref/issues/5254)
- We fixed an exception which occurred when trying to open a non-existing file from the "Recent files"-menu [#5334](https://github.com/JabRef/jabref/issues/5334)
- We fixed a problem where the "editor" information has been duplicated during saving a .bib-Database. [#5359](https://github.com/JabRef/jabref/issues/5359)
- We re-introduced the feature to switch between different preview styles. [#5221](https://github.com/JabRef/jabref/issues/5221)
- We fixed various issues (including [#5263](https://github.com/JabRef/jabref/issues/5263)) related to copying entries to the clipboard
- We fixed some display errors in the preferences dialog and replaced some of the controls [#5033](https://github.com/JabRef/jabref/pull/5033) [#5047](https://github.com/JabRef/jabref/pull/5047) [#5062](https://github.com/JabRef/jabref/pull/5062) [#5141](https://github.com/JabRef/jabref/pull/5141) [#5185](https://github.com/JabRef/jabref/pull/5185) [#5265](https://github.com/JabRef/jabref/pull/5265) [#5315](https://github.com/JabRef/jabref/pull/5315) [#5360](https://github.com/JabRef/jabref/pull/5360)
- We fixed an exception which occurred when trying to import entries without an open library. [#5447](https://github.com/JabRef/jabref/issues/5447)
- The "Automatically set file links" feature now follows symbolic links. [#5664](https://github.com/JabRef/jabref/issues/5664)
- After successful import of one or multiple bib entries the main table scrolls to the first imported entry [#5383](https://github.com/JabRef/jabref/issues/5383)
- We fixed an exception which occurred when an invalid jstyle was loaded. [#5452](https://github.com/JabRef/jabref/issues/5452)
- We fixed an issue where the command line arguments `importBibtex` and `importToOpen` did not import into the currently open library, but opened a new one. [#5537](https://github.com/JabRef/jabref/issues/5537)
- We fixed an error where the preview theme did not adapt to the "Dark" mode [#5463](https://github.com/JabRef/jabref/issues/5463)
- We fixed an issue where multiple entries were allowed in the "crossref" field [#5284](https://github.com/JabRef/jabref/issues/5284)
- We fixed an issue where the merge dialog showed the wrong text colour in "Dark" mode [#5516](https://github.com/JabRef/jabref/issues/5516)
- We fixed visibility issues with the scrollbar and group selection highlight in "Dark" mode, and enabled "Dark" mode for the OpenOffice preview in the style selection window. [#5522](https://github.com/JabRef/jabref/issues/5522)
- We fixed an issue where the author field was not correctly parsed during bibtex key-generation. [#5551](https://github.com/JabRef/jabref/issues/5551)
- We fixed an issue where notifications where shown during autosave. [#5555](https://github.com/JabRef/jabref/issues/5555)
- We fixed an issue where the side pane was not remembering its position. [#5615](https://github.com/JabRef/jabref/issues/5615)
- We fixed an issue where JabRef could not interact with [Oracle XE](https://www.oracle.com/de/database/technologies/appdev/xe.html) in the [shared SQL database setup](https://docs.jabref.org/collaborative-work/sqldatabase).
- We fixed an issue where the toolbar icons were hidden on smaller screens.
- We fixed an issue where renaming referenced files for bib entries with long titles was not possible. [#5603](https://github.com/JabRef/jabref/issues/5603)
- We fixed an issue where a window which is on an external screen gets unreachable when external screen is removed. [#5037](https://github.com/JabRef/jabref/issues/5037)
- We fixed a bug where the selection of groups was lost after drag and drop. [#2868](https://github.com/JabRef/jabref/issues/2868)
- We fixed an issue where the custom entry types didn't show the correct display name [#5651](https://github.com/JabRef/jabref/issues/5651)

### Removed

- We removed some obsolete notifications. [#5555](https://github.com/JabRef/jabref/issues/5555)
- We removed an internal step in the [ISBN-to-BibTeX fetcher](https://docs.jabref.org/collect/add-entry-using-an-id#isbn): The [ISBN to BibTeX Converter](https://manas.tungare.name/software/isbn-to-bibtex) by [@manastungare](https://github.com/manastungare) is not used anymore, because it is offline: "people using this tool have not been generating enough sales for Amazon."
- We removed the option to control the default drag and drop behaviour. You can use the modifier keys (like CtrL or Alt) instead.

## [5.0-alpha] – 2019-08-25

### Changed

- We added eventitle, eventdate and venue fields to `@unpublished` entry type.
- We added `@software` and `@dataSet` entry type to biblatex.
- All fields are now properly sorted alphabetically (in the subgroups of required/optional fields) when the entry is written to the bib file.
- We fixed an issue where some importers used the field `pubstatus` instead of the standard BibTeX field `pubstate`.
- We changed the latex command removal for docbook exporter. [#3838](https://github.com/JabRef/jabref/issues/3838)
- We changed the location of some fields in the entry editor (you might need to reset your preferences for these changes to come into effect)
  - Journal/Year/Month in biblatex mode -> Deprecated (if filled)
  - DOI/URL: General -> Optional
  - Internal fields like ranking, read status and priority: Other -> General
  - Moreover, empty deprecated fields are no longer shown
- Added server timezone parameter when connecting to a shared database.
- We updated the dialog for setting up general fields.
- URL field formatting is updated. All whitespace chars, located at the beginning/ending of the URL, are trimmed automatically
- We changed the behavior of the field formatting dialog such that the `bibtexkey` is not changed when formatting all fields or all text fields.
- We added a "Move file to file directory and rename file" option for simultaneously moving and renaming of document file. [#4166](https://github.com/JabRef/jabref/issues/4166)
- Use integrated graphics card instead of discrete on macOS [#4070](https://github.com/JabRef/jabref/issues/4070)
- We added a cleanup operation that detects an arXiv identifier in the note, journal or URL field and moves it to the `eprint` field.
  Because of this change, the last-used cleanup operations were reset.
- We changed the minimum required version of Java to 1.8.0_171, as this is the latest release for which the automatic Java update works. [#4093](https://github.com/JabRef/jabref/issues/4093)
- The special fields like `Printed` and `Read status` now show gray icons when the row is hovered.
- We added a button in the tab header which allows you to close the database with one click. [#494](https://github.com/JabRef/jabref/issues/494)
- Sorting in the main table now takes information from cross-referenced entries into account. [#2808](https://github.com/JabRef/jabref/issues/2808)
- If a group has a color specified, then entries matched by this group have a small colored bar in front of them in the main table.
- Change default icon for groups to a circle because a colored version of the old icon was hard to distinguish from its black counterpart.
- In the main table, the context menu appears now when you press the "context menu" button on the keyboard. [feature request in the forum](https://discourse.jabref.org/t/how-to-enable-keyboard-context-key-windows)
- We added icons to the group side panel to quickly switch between `union` and `intersection` group view mode. [#3269](https://github.com/JabRef/jabref/issues/3269).
- We use `https` for [fetching from most online bibliographic database](https://docs.jabref.org/collect/import-using-online-bibliographic-database).
- We changed the default keyboard shortcuts for moving between entries when the entry editor is active to ̀<kbd>alt</kbd> + <kbd>up/down</kbd>.
- Opening a new file now prompts the directory of the currently selected file, instead of the directory of the last opened file.
- Window state is saved on close and restored on start.
- We made the MathSciNet fetcher more reliable.
- We added the ISBN fetcher to the list of fetcher available under "Update with bibliographic information from the web" in the entry editor toolbar.
- Files without a defined external file type are now directly opened with the default application of the operating system
- We streamlined the process to rename and move files by removing the confirmation dialogs.
- We removed the redundant new lines of markings and wrapped the summary in the File annotation tab. [#3823](https://github.com/JabRef/jabref/issues/3823)
- We add auto URL formatting when user paste link to URL field in entry editor. [koppor#254](https://github.com/koppor/jabref/issues/254)
- We added a minimum height for the entry editor so that it can no longer be hidden by accident. [#4279](https://github.com/JabRef/jabref/issues/4279)
- We added a new keyboard shortcut so that the entry editor could be closed by <kbd>Ctrl</kbd> + <kbd>E</kbd>. [#4222](https://github.com/JabRef/jabref/issues/4222)
- We added an option in the preference dialog box, that allows user to pick the dark or light theme option. [#4130](https://github.com/JabRef/jabref/issues/4130)
- We updated the Related Articles tab to accept JSON from the new version of the Mr. DLib service
- We added an option in the preference dialog box that allows user to choose behavior after dragging and dropping files in Entry Editor. [#4356](https://github.com/JabRef/jabref/issues/4356)
- We added the ability to have an export preference where previously "File"-->"Export"/"Export selected entries" would not save the user's preference[#4495](https://github.com/JabRef/jabref/issues/4495)
- We optimized the code responsible for connecting to an external database, which should lead to huge improvements in performance.
- For automatically created groups, added ability to filter groups by entry type. [#4539](https://github.com/JabRef/jabref/issues/4539)
- We added the ability to add field names from the Preferences Dialog [#4546](https://github.com/JabRef/jabref/issues/4546)
- We added the ability to change the column widths directly in the main table. [#4546](https://github.com/JabRef/jabref/issues/4546)
- We added a description of how recommendations were chosen and better error handling to Related Articles tab
- We added the ability to execute default action in dialog by using with <kbd>Ctrl</kbd> + <kbd>Enter</kbd> combination [#4496](https://github.com/JabRef/jabref/issues/4496)
- We grouped and reordered the Main Menu (File, Edit, Library, Quality, Tools, and View tabs & icons). [#4666](https://github.com/JabRef/jabref/issues/4666) [#4667](https://github.com/JabRef/jabref/issues/4667) [#4668](https://github.com/JabRef/jabref/issues/4668) [#4669](https://github.com/JabRef/jabref/issues/4669) [#4670](https://github.com/JabRef/jabref/issues/4670) [#4671](https://github.com/JabRef/jabref/issues/4671) [#4672](https://github.com/JabRef/jabref/issues/4672) [#4673](https://github.com/JabRef/jabref/issues/4673)
- We added additional modifiers (capitalize, titlecase and sentencecase) to the Bibtex key generator. [#1506](https://github.com/JabRef/jabref/issues/1506)
- We have migrated from the mysql jdbc connector to the mariadb one for better authentication scheme support. [#4745](https://github.com/JabRef/jabref/issues/4745)
- We grouped the toolbar icons and changed the Open Library and Copy icons. [#4584](https://github.com/JabRef/jabref/issues/4584)
- We added a browse button next to the path text field for aux-based groups. [#4586](https://github.com/JabRef/jabref/issues/4586)
- We changed the title of Group Dialog to "Add subgroup" from "Edit group" when we select Add subgroup option.
- We enable import button only if entries are selected. [#4755](https://github.com/JabRef/jabref/issues/4755)
- We made modifications to improve the contrast of UI elements. [#4583](https://github.com/JabRef/jabref/issues/4583)
- We added a warning for empty BibTeX keys in the entry editor. [#4440](https://github.com/JabRef/jabref/issues/4440)
- We added an option in the settings to set the default action in JabRef when right clicking on any entry in any database and selecting "Open folder". [#4763](https://github.com/JabRef/jabref/issues/4763)
- The Medline fetcher now normalizes the author names according to the BibTeX-Standard [#4345](https://github.com/JabRef/jabref/issues/4345)
- We added an option on the Linked File Viewer to rename the attached file of an entry directly on the JabRef. [#4844](https://github.com/JabRef/jabref/issues/4844)
- We added an option in the preference dialog box that allows user to enable helpful tooltips.[#3599](https://github.com/JabRef/jabref/issues/3599)
- We reworked the functionality for extracting BibTeX entries from plain text, because our used service [freecite shut down](https://library.brown.edu/libweb/freecite_notice.php). [#5206](https://github.com/JabRef/jabref/pull/5206)
- We moved the dropdown menu for selecting the push-application from the toolbar into the external application preferences. [#674](https://github.com/JabRef/jabref/issues/674)
- We removed the alphabetical ordering of the custom tabs and updated the error message when trying to create a general field with a name containing an illegal character. [#5019](https://github.com/JabRef/jabref/issues/5019)
- We added a context menu to the bib(la)tex-source-editor to copy'n'paste. [#5007](https://github.com/JabRef/jabref/pull/5007)
- We added a tool that allows searching for citations in LaTeX files. It scans directories and shows which entries are used, how many times and where.
- We added a 'LaTeX citations' tab to the entry editor, to search for citations to the active entry in the LaTeX file directory. It can be disabled in the preferences dialog.
- We added an option in preferences to allow for integers in field "edition" when running database in bibtex mode. [#4680](https://github.com/JabRef/jabref/issues/4680)
- We added the ability to use negation in export filter layouts. [#5138](https://github.com/JabRef/jabref/pull/5138)
- Focus on Name Area instead of 'OK' button whenever user presses 'Add subgroup'. [#6307](https://github.com/JabRef/jabref/issues/6307)
- We changed the behavior of merging that the entry which has "smaller" bibkey will be selected. [#7395](https://github.com/JabRef/jabref/issues/7395)

### Fixed

- We fixed an issue where JabRef died silently for the user without enough inotify instances [#4874](https://github.com/JabRef/jabref/issues/4874)
- We fixed an issue where corresponding groups are sometimes not highlighted when clicking on entries [#3112](https://github.com/JabRef/jabref/issues/3112)
- We fixed an issue where custom exports could not be selected in the 'Export (selected) entries' dialog [#4013](https://github.com/JabRef/jabref/issues/4013)
- Italic text is now rendered correctly. [#3356](https://github.com/JabRef/jabref/issues/3356)
- The entry editor no longer gets corrupted after using the source tab. [#3532](https://github.com/JabRef/jabref/issues/3532) [#3608](https://github.com/JabRef/jabref/issues/3608) [#3616](https://github.com/JabRef/jabref/issues/3616)
- We fixed multiple issues where entries did not show up after import if a search was active. [#1513](https://github.com/JabRef/jabref/issues/1513) [#3219](https://github.com/JabRef/jabref/issues/3219))
- We fixed an issue where the group tree was not updated correctly after an entry was changed. [#3618](https://github.com/JabRef/jabref/issues/3618)
- We fixed an issue where a right-click in the main table selected a wrong entry. [#3267](https://github.com/JabRef/jabref/issues/3267)
- We fixed an issue where in rare cases entries where overlayed in the main table. [#3281](https://github.com/JabRef/jabref/issues/3281)
- We fixed an issue where selecting a group messed up the focus of the main table and the entry editor. [#3367](https://github.com/JabRef/jabref/issues/3367)
- We fixed an issue where composite author names were sorted incorrectly. [#2828](https://github.com/JabRef/jabref/issues/2828)
- We fixed an issue where commands followed by `-` didn't work. [#3805](https://github.com/JabRef/jabref/issues/3805)
- We fixed an issue where a non-existing aux file in a group made it impossible to open the library. [#4735](https://github.com/JabRef/jabref/issues/4735)
- We fixed an issue where some journal names were wrongly marked as abbreviated. [#4115](https://github.com/JabRef/jabref/issues/4115)
- We fixed an issue where the custom file column were sorted incorrectly. [#3119](https://github.com/JabRef/jabref/issues/3119)
- We improved the parsing of author names whose infix is abbreviated without a dot. [#4864](https://github.com/JabRef/jabref/issues/4864)
- We fixed an issues where the entry losses focus when a field is edited and at the same time used for sorting. [#3373](https://github.com/JabRef/jabref/issues/3373)
- We fixed an issue where the menu on Mac OS was not displayed in the usual Mac-specific way. [#3146](https://github.com/JabRef/jabref/issues/3146)
- We improved the integrity check for page numbers. [#4113](https://github.com/JabRef/jabref/issues/4113) and [feature request in the forum](https://discourse.jabref.org/t/pages-field-allow-use-of-en-dash/1199)
- We fixed an issue where the order of fields in customized entry types was not saved correctly. [#4033](https://github.com/JabRef/jabref/issues/4033)
- We fixed an issue where renaming a group did not change the group name in the interface. [#3189](https://github.com/JabRef/jabref/issues/3189)
- We fixed an issue where the groups tree of the last database was still shown even after the database was already closed.
- We fixed an issue where the "Open file dialog" may disappear behind other windows. [#3410](https://github.com/JabRef/jabref/issues/3410)
- We fixed an issue where the number of entries matched was not updated correctly upon adding or removing an entry. [#3537](https://github.com/JabRef/jabref/issues/3537)
- We fixed an issue where the default icon of a group was not colored correctly.
- We fixed an issue where the first field in entry editor was not focused when adding a new entry. [#4024](https://github.com/JabRef/jabref/issues/4024)
- We reworked the "Edit file" dialog to make it resizeable and improved the workflow for adding and editing files [#2970](https://github.com/JabRef/jabref/issues/2970)
- We fixed an issue where custom name formatters were no longer found correctly. [#3531](https://github.com/JabRef/jabref/issues/3531)
- We fixed an issue where the month was not shown in the preview. [#3239](https://github.com/JabRef/jabref/issues/3239)
- Rewritten logic to detect a second jabref instance. [#4023](https://github.com/JabRef/jabref/issues/4023)
- We fixed an issue where the "Convert to BibTeX-Cleanup" moved the content of the `file` field to the `pdf` field [#4120](https://github.com/JabRef/jabref/issues/4120)
- We fixed an issue where the preview pane in entry preview in preferences wasn't showing the citation style selected [#3849](https://github.com/JabRef/jabref/issues/3849)
- We fixed an issue where the default entry preview style still contained the field `review`. The field `review` in the style is now replaced with comment to be consistent with the entry editor [#4098](https://github.com/JabRef/jabref/issues/4098)
- We fixed an issue where users were vulnerable to XXE attacks during parsing [#4229](https://github.com/JabRef/jabref/issues/4229)
- We fixed an issue where files added via the "Attach file" contextmenu of an entry were not made relative. [#4201](https://github.com/JabRef/jabref/issues/4201) and [#4241](https://github.com/JabRef/jabref/issues/4241)
- We fixed an issue where author list parser can't generate bibtex for Chinese author. [#4169](https://github.com/JabRef/jabref/issues/4169)
- We fixed an issue where the list of XMP Exclusion fields in the preferences was not be saved [#4072](https://github.com/JabRef/jabref/issues/4072)
- We fixed an issue where the ArXiv Fetcher did not support HTTP URLs [koppor#328](https://github.com/koppor/jabref/issues/328)
- We fixed an issue where only one PDF file could be imported [#4422](https://github.com/JabRef/jabref/issues/4422)
- We fixed an issue where "Move to group" would always move the first entry in the library and not the selected [#4414](https://github.com/JabRef/jabref/issues/4414)
- We fixed an issue where an older dialog appears when downloading full texts from the quality menu. [#4489](https://github.com/JabRef/jabref/issues/4489)
- We fixed an issue where right clicking on any entry in any database and selecting "Open folder" results in the NullPointer exception. [#4763](https://github.com/JabRef/jabref/issues/4763)
- We fixed an issue where option 'open terminal here' with custom command was passing the wrong argument. [#4802](https://github.com/JabRef/jabref/issues/4802)
- We fixed an issue where ranking an entry would generate an IllegalArgumentException. [#4754](https://github.com/JabRef/jabref/issues/4754)
- We fixed an issue where special characters where removed from non-label key generation pattern parts [#4767](https://github.com/JabRef/jabref/issues/4767)
- We fixed an issue where the RIS import would overwite the article date with the value of the acessed date [#4816](https://github.com/JabRef/jabref/issues/4816)
- We fixed an issue where an NullPointer exception was thrown when a referenced entry in an Open/Libre Office document was no longer present in the library. Now an error message with the reference marker of the missing entry is shown. [#4932](https://github.com/JabRef/jabref/issues/4932)
- We fixed an issue where a database exception related to a missing timezone was too big. [#4827](https://github.com/JabRef/jabref/issues/4827)
- We fixed an issue where the IEEE fetcher returned an error if no keywords were present in the result from the IEEE website [#4997](https://github.com/JabRef/jabref/issues/4997)
- We fixed an issue where the command line help text had several errors, and arguments and descriptions have been rewritten to simplify and detail them better. [#2016](https://github.com/JabRef/jabref/issues/2016)
- We fixed an issue where the same menu for changing entry type had two different sizes and weights. [#4977](https://github.com/JabRef/jabref/issues/4977)
- We fixed an issue where the "Attach file" dialog, in the right-click menu for an entry, started on the working directory instead of the user's main directory. [#4995](https://github.com/JabRef/jabref/issues/4995)
- We fixed an issue where the JabRef Icon in the macOS launchpad was not displayed correctly [#5003](https://github.com/JabRef/jabref/issues/5003)
- We fixed an issue where the "Search for unlinked local files" would throw an exception when parsing the content of a PDF-file with missing "series" information [#5128](https://github.com/JabRef/jabref/issues/5128)
- We fixed an issue where the XMP Importer would incorrectly return an empty default entry when importing pdfs [#6577](https://github.com/JabRef/jabref/issues/6577)
- We fixed an issue where opening the menu 'Library properties' marked the library as modified [#6451](https://github.com/JabRef/jabref/issues/6451)
- We fixed an issue when importing resulted in an exception [#7343](https://github.com/JabRef/jabref/issues/7343)
- We fixed an issue where the field in the Field formatter dropdown selection were sorted in random order. [#7710](https://github.com/JabRef/jabref/issues/7710)

### Removed

- The feature to "mark entries" was removed and merged with the groups functionality. For migration, a group is created for every value of the `__markedentry` field and the entry is added to this group.
- The number column was removed.
- We removed the global search feature.
- We removed the coloring of cells in the main table according to whether the field is optional/required.
- We removed the feature to find and resolve duplicate BibTeX keys (as this use case is already covered by the integrity check).
- We removed a few commands from the right-click menu that are not needed often and thus don't need to be placed that prominently:
  - Print entry preview: available through entry preview
  - All commands related to marking: marking is not yet reimplemented
  - Set/clear/append/rename fields: available through Edit menu
  - Manage keywords: available through the Edit menu
  - Copy linked files to folder: available through File menu
  - Add/move/remove from group: removed completely (functionality still available through group interface)
- We removed the option to change the column widths in the preferences dialog. [#4546](https://github.com/JabRef/jabref/issues/4546)

## Older versions

The changelog of JabRef 4.x is available at the [v4.3.1 tag](https://github.com/JabRef/jabref/blob/v4.3.1/CHANGELOG.md).
The changelog of JabRef 3.x is available at the [v3.8.2 tag](https://github.com/JabRef/jabref/blob/v3.8.2/CHANGELOG.md).
The changelog of JabRef 2.11 and all previous versions is available as [text file in the v2.11.1 tag](https://github.com/JabRef/jabref/blob/v2.11.1/CHANGELOG).

[Unreleased]: https://github.com/JabRef/jabref/compare/v6.0-alpha...HEAD
[6.0-alpha]: https://github.com/JabRef/jabref/compare/v5.15...v6.0-alpha
[5.15]: https://github.com/JabRef/jabref/compare/v5.14...v5.15
[5.14]: https://github.com/JabRef/jabref/compare/v5.13...v5.14
[5.13]: https://github.com/JabRef/jabref/compare/v5.12...v5.13
[5.12]: https://github.com/JabRef/jabref/compare/v5.11...v5.12
[5.11]: https://github.com/JabRef/jabref/compare/v5.10...v5.11
[5.10]: https://github.com/JabRef/jabref/compare/v5.9...v5.10
[5.9]: https://github.com/JabRef/jabref/compare/v5.8...v5.9
[5.8]: https://github.com/JabRef/jabref/compare/v5.7...v5.8
[5.7]: https://github.com/JabRef/jabref/compare/v5.6...v5.7
[5.6]: https://github.com/JabRef/jabref/compare/v5.5...v5.6
[5.5]: https://github.com/JabRef/jabref/compare/v5.4...v5.5
[5.4]: https://github.com/JabRef/jabref/compare/v5.3...v5.4
[5.3]: https://github.com/JabRef/jabref/compare/v5.2...v5.3
[5.2]: https://github.com/JabRef/jabref/compare/v5.1...v5.2
[5.1]: https://github.com/JabRef/jabref/compare/v5.0...v5.1
[5.0]: https://github.com/JabRef/jabref/compare/v5.0-beta...v5.0
[5.0-beta]: https://github.com/JabRef/jabref/compare/v5.0-alpha...v5.0-beta
[5.0-alpha]: https://github.com/JabRef/jabref/compare/v4.3...v5.0-alpha
<!-- markdownlint-disable-file MD012 MD024 MD033 MD053 --><|MERGE_RESOLUTION|>--- conflicted
+++ resolved
@@ -15,11 +15,7 @@
 - We added a new CLI that supports txt, csv, and console-based output for consistency in BibTeX entries. [#11984](https://github.com/JabRef/jabref/issues/11984)
 - We added a new dialog for bibliography consistency check. [#11950](https://github.com/JabRef/jabref/issues/11950)
 - We added a feature for copying entries to libraries, available via the context menu, with an option to include cross-references. [#12374](https://github.com/JabRef/jabref/pull/12374)
-<<<<<<< HEAD
-- Pressing Tab in empty text fields of the entry editor now moves the focus to the next field instead of inserting a tab character. [#11938](https://github.com/JabRef/jabref/issues/11938)
-=======
 - We added an integrity check if a URL appears in a title. [#12354](https://github.com/JabRef/jabref/issues/12354)
->>>>>>> a57f2bea
 
 ### Changed
 
@@ -33,6 +29,7 @@
 - For the Citation key generator patterns, we reverted how `[authorsAlpha]` would behave to the original pattern and renamed the LNI-based pattern introduced in V6.0-alpha to `[authorsAlphaLNI]`. [#12499](https://github.com/JabRef/jabref/pull/12499)
 - We keep the list of recent files if one files could not be found. [#12517](https://github.com/JabRef/jabref/pull/12517)
 - During the import process, the labels indicating individual paragraphs within an abstract returned by PubMed/Medline XML are preserved. [#12527](https://github.com/JabRef/jabref/issues/12527)
+- Pressing Tab in empty text fields of the entry editor now moves the focus to the next field instead of inserting a tab character. [#11938](https://github.com/JabRef/jabref/issues/11938)
 
 ### Fixed
 
