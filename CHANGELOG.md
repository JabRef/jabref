
# Changelog
All notable changes to this project will be documented in this file.
This project **does not** adhere to [Semantic Versioning](http://semver.org/).
This file tries to follow the conventions proposed by [keepachangelog.com](http://keepachangelog.com/).
Here, the categories "Changed" for added and changed functionality,
"Fixed" for fixed functionality, and
"Removed" for removed functionality are used.

We refer to [GitHub issues](https://github.com/JabRef/jabref/issues) by using `#NUM`.

## [Unreleased]

### Changed
- Added "*.*" (any file type) to the Import File Filter Dialog. [#3757] (https://github.com/JabRef/jabref/issues/3757)
- Abbreviate journal names functionality is now running parallel, increasing performance significantly. [#2831] (https://github.com/JabRef/jabref/issues/2831)
- Changed order of items in context menu [#298] (https://github.com/koppor/jabref/issues/298)
- Changed ID-based entry generator to store the last used fetcher. [#2796] (https://github.com/JabRef/jabref/issues/2796)
- Reorganised annotation information on the right side of the "File annotations" tab. [#3109](https://github.com/JabRef/jabref/issues/3109)
- We now show a small notification icon in the entry editor when we detect data inconsistency or other problems. [#3145](https://github.com/JabRef/jabref/issues/3145)
- We added [oaDOI](https://oadoi.org/) as a fulltext provider, so that JabRef is now able to provide fulltexts for more than 90 million open-access articles.
- We completely reworked and redesigned the main table.
- We changed one default of [Cleanup entries dialog](http://help.jabref.org/en/CleanupEntries): Per default, the PDF are not moved to the default file directory anymore. [#3619](https://github.com/JabRef/jabref/issues/3619)
- We added a new type of group that shows all items referenced in a given LaTeX file (actually the generated AUX file). [#1664](https://github.com/JabRef/jabref/issues/1664)
- We added an importer for the EndNote XML format. [Feature request in the forum](http://discourse.jabref.org/t/import-from-bookends-or-endnote/1048)
- We added the export of the `translator` field to the according MS-Office XML field. [#1750, comment](https://github.com/JabRef/jabref/issues/1750#issuecomment-357350986)
- We added the export of the the `translator` field to the according MS-Office XML field. [#1750, comment](https://github.com/JabRef/jabref/issues/1750#issuecomment-357350986)
- We changed the import of the MS-Office XML fields `bookauthor` and `translator`. Both are now imported to their corresponding bibtex/biblatex fields.
- We improved the export of the `address` and `location` field to the MS-Office XML fields. If the address field does not contain a comma, it is treated as single value and exported to the field `city`. [#1750, comment](https://github.com/JabRef/jabref/issues/1750#issuecomment-357539167)
For more details refer to the [field mapping help page](http://help.jabref.org/en/MsOfficeBibFieldMapping)
- We added Facebook and Twitter icons in the toolbar to link to our [Facebook](https://www.facebook.com/JabRef/) and [Twitter](https://twitter.com/jabref_org) pages.
- Renamed the _Review_ Tab into _Comments_ Tab
- We no longer print empty lines when exporting an entry in RIS format [#3634](https://github.com/JabRef/jabref/issues/3634)
- We added the option to download linked URLs in the context menu in the entry editor.
- We improved file saving so that hard links are now preserved when a save is performed [#2633](https://github.com/JabRef/jabref/issues/2633)
- We changed the default dialog option when removing a [file link](http://help.jabref.org/en/FileLinks#adding-external-links-to-an-entry) from an entry.
The new default removes the linked file from the entry instead of deleting the file from disk. [#3679](https://github.com/JabRef/jabref/issues/3679)
- The magnifier icon at the search shows the [search mode](https://help.jabref.org/en/Search#search-modes) again. [#3535](https://github.com/JabRef/jabref/issues/3535)
- We added a new cleanup operation that replaces ligatures with their expanded form. [#3613](https://github.com/JabRef/jabref/issues/3613)
- We added the function to parse German month names. [#3536](https://github.com/JabRef/jabref/pull/3536)
- Pressing <kbd>ESC</kbd> while searching will clear the search field and select the first entry, if available, in the table. [koppor#293](https://github.com/koppor/jabref/issues/293)
- We changed the metadata reading and writing. DublinCore is now the only metadata format, JabRef supports. (https://github.com/JabRef/jabref/pull/3710)
- We added another CLI functionality for reading and writing metadata to pdfs. (see https://github.com/JabRef/jabref/pull/3756 and see http://help.jabref.org/en/CommandLine)
<<<<<<< HEAD
- We improved the layout of the Edit file layout and made it resizable. We also tweaked the workflow for attaching files from the contextmenu, see https://github.com/JabRef/jabref/pull/3005
=======
- We no longer print errors in field values during autosave into the log [#3811](https://github.com/JabRef/jabref/issues/3811)
>>>>>>> dfaa0d84

### Fixed
- We fixed several performance problems with the management of journal abbreviations [#3323](https://github.com/JabRef/jabref/issues/3323)
- We fixed an issue where changing the type of an entry did not update the label in the tool bar of the entry editor and the contents of the currently visible entry editor tab
- We fixed an issue where pressing space caused the cursor to jump to the start of the text field. [#3471](https://github.com/JabRef/jabref/issues/3471)
- We fixed the missing dot in the name of an exported file. [#3576](https://github.com/JabRef/jabref/issues/3576)
- Autocompletion in the search bar can now be disabled via the preferences. [#3598](https://github.com/JabRef/jabref/issues/3598)
- We fixed an issue where the progress of an ongoing file download was not shown correctly. [#3614](https://github.com/JabRef/jabref/issues/3614)
- We fixed an issue where odd linked files could not be selected in the entry editor. [#3639](https://github.com/JabRef/jabref/issues/3639)
- We fixed and extended the RIS import functionality to cover more fields. [#3634](https://github.com/JabRef/jabref/issues/3634) [#2607](https://github.com/JabRef/jabref/issues/2607)
- Chaining modifiers in BibTeX key pattern now works as described in the documentation. [#3648](https://github.com/JabRef/jabref/issues/3648)
- We fixed an issue where not all bibtex/biblatex fields would be exported as latex-free to MS-Office XML [koppor#284](https://github.com/koppor/jabref/issues/284)
- We fixed an issue where linked files would be deleted from bibliography entries despite choosing the "Cancel" option in the dialog menu.
- We fixed the name of the group editing window to "Add group" instead of "Edit Group" when adding a new group. [koppor#277](https://github.com/koppor/jabref/issues/277)
- We fixed an issue where the "Copy linked files" dialog produced an error when the entry had no file [#3818](https://github.com/JabRef/jabref/issues/3818)

### Removed
- We removed the [Look and Feels from JGoodies](http://www.jgoodies.com/freeware/libraries/looks/), because the open source version is not compatible with Java 9.

















































## [4.1] - 2017-12-23

### Changed
- We added bracketed expression support for file search patterns, import file name patterns and file directory patters, in addition to bibtexkey patterns.
- We added support for `[entrytype]` bracketed expression.
- Updated French translation
- We improved the handling of abstracts in the "Astrophysics Data System" fetcher. [#2471](https://github.com/JabRef/jabref/issues/2471)
- We added support for pasting entries in different formats [#3143](https://github.com/JabRef/jabref/issues/3143)
- In the annotation tab, PDF files are now monitored for new or changed annotation. A manual reload is no longer necessary. [#3292](https://github.com/JabRef/jabref/issues/3292)
- We increased the relative size of the "abstract" field in the entry editor. [Feature request in the forum](http://discourse.jabref.org/t/entry-preview-in-version-4/827)
- Crossreferenced entries are now used when a BibTex key is generated for an entry with empty fields. [#2811](https://github.com/JabRef/jabref/issues/2811)
- We now set the `WM_CLASS` of the UI to org-jabref-JabRefMain to allow certain Un*x window managers to properly identify its windows
- We added an option to convert entries in the biblatex format to BibTeX so that you can again collaborate with these nostalgic diehards. [Feature request in the forum](http://discourse.jabref.org/t/convert-back-from-biblatex-to-bib/)
- We changed the default paths for the OpenOffice/LibreOffice binaries to the default path for LibreOffice
- File annotation tab now removes newlines and hyphens before newlines from content and displays an empty String instead of N/A if no contents are found. [#3280](https://github.com/JabRef/jabref/issues/3280)
- We moved the groups field from the "Other fields" tab to "General" (you may have to reset your editor preferences under Options > Set up general fields)
- We no longer create a new entry editor when selecting a new entry to increase performance. [#3187](https://github.com/JabRef/jabref/pull/3187)
- We added the possibility to copy linked files from entries to a single output folder. [#2539](https://github.com/JabRef/jabref/pull/2593)
- We increased performance and decreased the memory footprint of the entry editor drastically. [#3331](https://github.com/JabRef/jabref/pull/3331)
- Late initialization of the context menus in the entry editor. This improves performance and memory footprint further [#3340](https://github.com/JabRef/jabref/pull/3340)
- Integrity check "Abbreviation Detection" detects abbreviated names for journals and booktitles based on the internal list instead of only looking for `.` signs. Fixes [#3144](https://github.com/JabRef/jabref/issues/3144).
- We added a dialog to show that JabRef is working on checking integrity. [#3358](https://github.com/JabRef/jabref/issues/3358)
- When you click the PDF icon in the file list of the entry editor, then the file is opened. [#3491](https://github.com/JabRef/jabref/issues/3491)
- We added an option to mass append to fields via the Quality -> [set/clear/append/rename fields dialog](http://help.jabref.org/en/SetClearRenameFields). [#2721](https://github.com/JabRef/jabref/issues/2721)
- We added a check on startup to ensure JabRef is run with an adequate Java version. [3310](https://github.com/JabRef/jabref/issues/3310)
- In the preference, all installed java Look and Feels are now listed and selectable
- We added an ID fetcher for [IACR eprints](https://eprint.iacr.org/). [#3473](https://github.com/JabRef/jabref/pull/3473)
- We added a clear option to the right-click menu of the text field in the entry editor. [koppor#198](https://github.com/koppor/jabref/issues/198)
- We improved the performance and memory footprint of the citation preview when [CSL styles](http://citationstyles.org/) are used. [#2533](https://github.com/JabRef/jabref/issues/2533)
- We disabled the auto completion as default, because it still causes issues. [#3522](https://github.com/JabRef/jabref/issues/3522)

### Fixed
 - We fixed the translation of `\textendash` and `\textquotesingle` in the entry preview. [#3307](https://github.com/JabRef/jabref/issues/3307)
 - We fixed an issue where JabRef would not terminated after asking to collect anonymous statistics. [#2955 comment](https://github.com/JabRef/jabref/issues/2955#issuecomment-334591123)
 - We fixed an issue where JabRef would not shut down when started with the `-n` (No GUI) option. [#3247](https://github.com/JabRef/jabref/issues/3247)
 - We improved the way metadata is updated in remote databases. [#3235](https://github.com/JabRef/jabref/issues/3235)
 - We improved font rendering of the Entry Editor for Linux based systems. [#3295](https://github.com/JabRef/jabref/issues/3295)
 - We fixed an issue where JabRef would freeze when trying to replace the original entry after a merge with new information from identifiers like DOI/ISBN etc. [#3294](https://github.com/JabRef/jabref/issues/3294)
 - We no longer allow to add a field multiple times in customized entry types and thereby fix an issue in the entry editor that resulted from having a field multiple times. [#3046](https://github.com/JabRef/jabref/issues/3046)
 - We fixed an issue where JabRef would not show the translated content at some points, although there existed a translation
 - We fixed an issue where editing in the source tab would override content of other entries. [#3352](https://github.com/JabRef/jabref/issues/3352#issue-268580818)
 - We fixed an issue where file links created under Windows could not be opened on Linux/OSX. [#3311](https://github.com/JabRef/jabref/issues/3311)
 - We fixed several issues with the automatic linking of files in the entry editor where files were not found or not correctly saved in the bibtex source. [#3346](https://github.com/JabRef/jabref/issues/3346)
 - We fixed an issue where fetching entries from crossref that had no titles caused an error. [#3376](https://github.com/JabRef/jabref/issues/3376)
 - We fixed an issue where the same Java Look and Feel would be listed more than once in the Preferences. [#3391](https://github.com/JabRef/jabref/issues/3391)
 - We fixed an issue where errors in citation styles triggered an exception when opening the preferences dialog. [#3389](https://github.com/JabRef/jabref/issues/3389)
 - We fixed an issue where entries were displayed twice after insertion into a shared database. [#3164](https://github.com/JabRef/jabref/issues/3164)
 - We improved the auto link algorithm so that files starting with a similar key are no longer found (e.g, `Einstein1902` vs `Einstein1902a`). [#3472](https://github.com/JabRef/jabref/issues/3472)
 - We fixed an issue where special fields (such as `printed`) could not be cleared when syncing special fields via the keywords. [#3432](https://github.com/JabRef/jabref/issues/3432)
 - We fixed an issue where the tooltip of the global search bar showed html tags instead of formatting the text. [#3381](https://github.com/JabRef/jabref/issues/3381)
 - We fixed an issue where timestamps were not updated for changed entries. [#2810](https://github.com/JabRef/jabref/issues/2810)
 - We fixed an issue where trying to fetch data from Medline/PubMed resulted in an error. [#3463](https://github.com/JabRef/jabref/issues/3463)
 - We fixed an issue where double clicking on an entry in the integrity check dialog resulted in an exception. [#3485](https://github.com/JabRef/jabref/issues/3485)
 - We fixed an issue where the entry type could sometimes not be changed when the entry editor was open [#3435](https://github.com/JabRef/jabref/issues/3435)
 - We fixed an issue where dropping a pdf on the entry table and renaming it triggered an exception. [#3490](https://github.com/JabRef/jabref/issues/3490)
 - We fixed an issue where no longer existing files could not be removed from the entry by pressing the <kbd>del</kbd> key. [#3493](https://github.com/JabRef/jabref/issues/3493)
 - We fixed an issue where integrating external changes to a bib file caused instability. [#3498](https://github.com/JabRef/jabref/issues/3498)
 - We fixed an issue where fetched entries from the ACM fetcher could not be imported. [#3500](https://github.com/JabRef/jabref/issues/3500)
 - We fixed an issue where custom data in combobox fields in the entry editor was not saved. [#3538](https://github.com/JabRef/jabref/issues/3538)
 - We fixed an issue where automatically found files were not added with a relative paths when the bib file is in the same directory as the files. [#3476](https://github.com/JabRef/jabref/issues/3476)
 - We improved the key generator to remove certain illegal characters such as colons or apostrophes. [#3359](https://github.com/JabRef/jabref/issues/3359)


## [4.0] - 2017-10-04

### Changed

- We added a textArea to see versionInfo in the About JabRef Dialog. [#2942](https://github.com/JabRef/jabref/issues/2942)
- We turned the validation feature in the entry editor off by default, because of a bug in the library we have been using [#3145](https://github.com/JabRef/jabref/issues/3145)
- Added 'Filter All' and 'Filter None' buttons with corresponding functionality to Quality Check tool.
- We increased the size of the keywords and file text areas in the entry editor
- When the entry that is currently shown in the entry editor is deleted externally, the editor is now closed automatically [#2946](https://github.com/JabRef/jabref/issues/2946)
- We added reordering of file and link entries in the `General`-Tab [3165, comment](https://github.com/JabRef/jabref/issues/3165#issuecomment-326269715)
- We added autcompletion for the `crossref` field on basis of the BibTeX-key. To accept such an autcompleted key as new entry-link, you have to press <kbd>Enter</kbd> two times, otherwise the field data is not stored in the library file.[koppor#257](https://github.com/koppor/jabref/issues/257)
- We added drag and drop support for adding files directly in the `General`-Tab. The dragged files are currently only linked from their existing directory. For more advanced features use the `Add files` dialog. [#koppor#244](https://github.com/koppor/jabref/issues/244)
- We added the file description filed back to the list of files in the `General`-Tab [#2930, comment](https://github.com/JabRef/jabref/issues/2930#issuecomment-328328172)
- Added an error dialog if the file is open in another process and cannot be renamed. [#3229]
- On Windows, the `JabRef.exe` executable can now be used to start JabRef from the command line. By default, no output is shown unless the new "-console" option is specified.

### Fixed

- We re-added the "Normalize to BibTeX name format" context menu item [#3136](https://github.com/JabRef/jabref/issues/3136)
- We fixed a memory leak in the source tab of the entry editor [#3113](https://github.com/JabRef/jabref/issues/3113)
- We fixed a [java bug](https://bugs.openjdk.java.net/browse/JDK-8185792) where linux users could not enter accented characters in the entry editor and the search bar [#3028](https://github.com/JabRef/jabref/issues/3028)
- We fixed a regression introduced in v4.0-beta2: A file can be dropped to the entry preview to attach it to the entry [koppor#245](https://github.com/koppor/jabref/issues/245)
- We fixed an issue in the "Replace String" dialog (<kbd>Ctrl</kbd>+<kbd>R</kbd> where search and replace did not work for the `bibtexkey` field. [#3132](https://github.com/JabRef/jabref/issues/3132)
- We fixed an issue in the entry editor where adding a term to a new protected terms list freezed JabRef completely. [#3157](https://github.com/JabRef/jabref/issues/3157)
- We fixed an issue in the "Manage protected terms" dialog where an 'Open file' dialog instead of a 'Save file' dialog was shown when creating a new list. [#3157](https://github.com/JabRef/jabref/issues/3157)
- We fixed an issue where unparseable dates of the FileAnnotations caused the FileAnnotationsTab to crash.
- We fixed an issue where a new protected terms list was not available immediately after its addition. [#3161](https://github.com/JabRef/jabref/issues/3161)
- We fixed an issue where an online file link could not be removed from an entry [#3165](https://github.com/JabRef/jabref/issues/3165)
- We fixed an issue where an online file link did not open the browser and created an error [#3165](https://github.com/JabRef/jabref/issues/3165)
- We fixed an issue where the arrow keys in the search bar did not work as expected [#3081](https://github.com/JabRef/jabref/issues/3081)
- We fixed wrong hotkey being displayed at "automatically file links" in the entry editor
- We fixed an issue where metadata syncing with local and shared database were unstable. It will also fix syncing groups and sub-groups in database. [#2284](https://github.com/JabRef/jabref/issues/2284)
- We fixed an issue where renaming a linked file would fail silently if a file with the same name existed.  Added support for overriding existing file at user discretion. [#3172] (https://github.com/JabRef/jabref/issues/3172)
- We fixed an issue where the "Remove group and subgroups" operation did not remove group information from entries in the group [#3190](https://github.com/JabRef/jabref/issues/3190)
- We fixed an issue where it was possible to leave the entry editor with an imbalance of braces. [#3167](https://github.com/JabRef/jabref/issues/3167)
- Renaming files now truncates the filename to not exceed the limit of 255 chars [#2622](https://github.com/JabRef/jabref/issues/2622)
- We improved the handling of hyphens in names. [#2775](https://github.com/JabRef/jabref/issues/2775)
- We fixed an issue where an entered file description was not written to the bib-file [#3208](https://github.com/JabRef/jabref/issues/3208)
- We improved the auto completion in the search bar. [koppor#253](https://github.com/koppor/jabref/issues/253)
- We fixed renaming files which are not in the main directory. [#3230](https://github.com/JabRef/jabref/issues/3230)

### Removed
- We removed support for LatexEditor, as it is not under active development. [#3199](https://github.com/JabRef/jabref/issues/3199)


## [4.0-beta3] – 2017-08-16

### Changed
- We made the font size in the entry editor and group panel customizable by "Menu and label font size". [#3034](https://github.com/JabRef/jabref/issues/3034)
- If fetched article is already in database, then the entry merge dialog is shown.
- An error message is now displayed if you try to create a group containing the keyword separator or if there is already a group with the same name. [#3075](https://github.com/JabRef/jabref/issues/3075) and [#1495](https://github.com/JabRef/jabref/issues/1495)
- The FileAnnotationsTab was re-implemented in JavaFx. [#3082](https://github.com/JabRef/jabref/pull/3082)
- Integrity warnings are now directly displayed in the entry editor.
- We added the functionality to have `regex` as modifier. [#457](https://github.com/JabRef/jabref/issues/457)

### Fixed

- We fixed an issue where the fetcher for the Astrophysics Data System (ADS) added some non-bibtex data to the entry returned from the search [#3035](https://github.com/JabRef/jabref/issues/3035)
- We improved the auto completion so that minor changes are not added as suggestions. [#2998](https://github.com/JabRef/jabref/issues/2998)
- We readded the undo mechanism for changes in the entry editor [#2973](https://github.com/JabRef/jabref/issues/2973)
- We fixed an issue where assigning an entry via drag and drop to a group caused JabRef to stop/freeze completely [#3036](https://github.com/JabRef/jabref/issues/3036)
- We fixed the shortcut <kbd>Ctrl</kbd>+<kbd>F</kbd> for the search field.
- We fixed an issue where `title_case` and `capitalize` modifiers did not work with shorttitle.
- We fixed an issue where the preferences could not be imported without a restart of JabRef [#3064](https://github.com/JabRef/jabref/issues/3064)
- We fixed an issue where <kbd>DEL</kbd>, <kbd>Ctrl</kbd>+<kbd>C</kbd>, <kbd>Ctrl</kbd>+<kbd>V</kbd> and <kbd>Ctrl</kbd>+<kbd>A</kbd> in the search field triggered corresponding actions in the main table [#3067](https://github.com/JabRef/jabref/issues/3067)
- We fixed an issue where JabRef freezed when editing an assigned file in the `General`-Tab [#2930, comment](https://github.com/JabRef/jabref/issues/2930#issuecomment-311050976)
- We fixed an issue where a file could not be assigned to an existing entry via the entry context menu action `Attach file` [#3080](https://github.com/JabRef/jabref/issues/3080)
- We fixed an issue where entry editor was not focused after opening up. [#3052](https://github.com/JabRef/jabref/issues/3052)
- We fixed an issue where changes in the source tab were not stored when selecting a new entry. [#3086](https://github.com/JabRef/jabref/issues/3086)
- We fixed an issue where the other tab was not updated when fields where changed in the source tab. [#3063](https://github.com/JabRef/jabref/issues/3063)
- We fixed an issue where the source tab was not updated after fetching data by DOI. [#3103](https://github.com/JabRef/jabref/issues/3103)
- We fixed an issue where the move to group operation did not remove the entry from other groups [#3101](https://github.com/JabRef/jabref/issues/3101)
- We fixed an issue where the main table was not updated when grouping changes [#1903](https://github.com/JabRef/jabref/issues/1903)

## [4.0-beta2] – 2017-07-18

### Changed
- We moved the `adsurl` field to `url` field when fetching with the ADS fetcher.
- We continued to improve the new groups interface:
  - You can now again select multiple groups (and a few related settings were added to the preferences) [#2786](https://github.com/JabRef/jabref/issues/2786).
  - We further improved performance of group operations, especially of the new filter feature [#2852](https://github.com/JabRef/jabref/issues/2852).
  - It is now possible to resort groups using drag & drop [#2785](https://github.com/JabRef/jabref/issues/2785).
- The entry editor got a fresh coat of paint:
  - Homogenize the size of text fields.
  - The buttons were changed to icons.
  - Completely new interface to add or modify linked files.
  - Removed the hidden feature that a double click in the editor inserted the current date.
  - Complete new implementation of the the auto complete feature.
- All authors and editors are separated using semicolons when exporting to csv. [#2762](https://github.com/JabRef/jabref/issues/2762)
- Improved wording of "Show recommendations: into "Show 'Related Articles' tab" in the preferences
- We added integration of the Library of Congress catalog as a fetcher based on the [LCCN identifier](https://en.wikipedia.org/wiki/Library_of_Congress_Control_Number). [Feature request 636 in the forum](http://discourse.jabref.org/t/loc-marc-mods-connection/636)
- The integrity check for person names now also tests that the names are specified in one of the standard BibTeX formats.
- Links in the Recommended Articles tab (Mr.DLib), when clicked, are now opened in the system's default browser. [2931](https://github.com/JabRef/jabref/issues/2931)
- We improved the duplicate checker such that different editions of the same publication are not marked as duplicates. [2960](https://github.com/JabRef/jabref/issues/2960)

### Fixed
- We fixed a bug that leaves .sav file after SaveAs [#2947](https://github.com/JabRef/jabref/issues/2947)
- We fixed the function "Edit - Copy BibTeX key and link" to pass a hyperlink rather than an HTML statement.
- We fixed the adding of a new entry from DOI which led to a connection error. The DOI resolution now uses HTTPS to protect the user's privacy.[#2879](https://github.com/JabRef/jabref/issues/2897)
- We fixed the IEEE Xplore web search functionality [#2789](https://github.com/JabRef/jabref/issues/2789)
- We fixed an error in the CrossRef fetcher that occurred if one of the fetched entries had no title
- We fixed an issue that prevented new entries to be automatically assigned to the currently selected group [#2783](https://github.com/JabRef/jabref/issues/2783).
- We fixed a bug that only allowed parsing positive timezones from a FileAnnotation [#2839](https://github.com/JabRef/jabref/issues/2839)
- We fixed a bug that did not allow the correct re-export of the MS-Office XML field `msbib-accessed` with a different date format [#2859](https://github.com/JabRef/jabref/issues/2859).
- We fixed some bugs that prevented the display of FileAnnotations that were created using the Foxit Reader. [#2839, comment](https://github.com/JabRef/jabref/issues/2839#issuecomment-302058227).
- We fixed an error that prevented the FileAnnotation tab to load when the entry had no bibtexkey [#2903](https://github.com/JabRef/jabref/issues/2903).
- We fixed a bug which which could result in an exception when opening/saving files from/to a nonexistent directory [#2917](https://github.com/JabRef/jabref/issues/2917).
- We fixed a bug where recursive RegExpBased search found a file in a subdirectory multiple times and non-recursive RegExpBased search erroneously found files in subdirectories.
- We fixed a bug where new groups information was not stored on save [#2932](https://github.com/JabRef/jabref/issues/2932)
- We fixed a bug where the language files for Brazilian Portugese could not be loaded and the GUI localization remained in English [#1128](https://github.com/JabRef/jabref/issues/1182)
- We fixed a bug where the database was not marked as dirty when entries or groups were changed [#2787](https://github.com/JabRef/jabref/issues/2787)
- We fixed a bug where editors in the DocBook export were not exported [#3020](https://github.com/JabRef/jabref/issues/3020)
- We fixed a bug where the source tab was not updated when one the fields was changed [#2888](https://github.com/JabRef/jabref/issues/2888)
- We restored the original functionality that when browsing through the MainTable, the Entry Editor remembers which tab was opened before [#2896](https://github.com/JabRef/jabref/issues/2896)

## [4.0-beta] – 2017-04-17

### Changed
- JabRef has a new logo! The logo was designed by "[AikTheOne](https://99designs.de/profiles/theonestudio)" - who was the winner of a design contest at 99designs.com
- Partly switched to a new UI technology ([JavaFX]).
  - Redesigned group panel.
    - Number of matched entries is always shown.
    - The background color of the hit counter signals whether the group contains all/any of the entries selected in the main table.
    - Added a possibility to filter the groups panel [#1904](https://github.com/JabRef/jabref/issues/1904)
    - Removed edit mode.
    - Removed the following commands in the right-click menu:
      - Expand/collapse subtree
      - Move up/down/left/right
    - Remove option to "highlight overlapping groups"
    - Moved the option to "Gray out non-hits" / "Hide non-hits" to the preferences
    - Removed the following options from the group preferences:
      - Show icons (icons can now be customized)
      - Show dynamic groups in italics (dynamic groups are not treated specially now)
      - Initially show groups tree expanded (always true now)
    - Expansion status of groups are saved across sessions. [#1428](https://github.com/JabRef/jabref/issues/1428)
  - Redesigned about dialog.
  - Redesigned key bindings dialog.
  - Redesigned journal abbreviations dialog.
  - New error console.
  - All file dialogs now use the native file selector of the OS. [#1711](https://github.com/JabRef/jabref/issues/1711)
- We added a few properties to a group:
    - Icon (with customizable color) that is shown in the groups panel (implements a [feature request in the forum](http://discourse.jabref.org/t/assign-colors-to-groups/321)).
    - Description text that is shown on mouse hover (implements old feature requests [489](https://sourceforge.net/p/jabref/feature-requests/489/) and [818](https://sourceforge.net/p/jabref/feature-requests/818/))
- We introduced "automatic groups" that automatically create subgroups based on a certain criteria (e.g., a subgroup for every author or keyword) and supports hierarchies. Implements [91](https://sourceforge.net/p/jabref/feature-requests/91/), [398](https://sourceforge.net/p/jabref/feature-requests/398/), [#1173](https://github.com/JabRef/jabref/issues/1173) and [#628](https://github.com/JabRef/jabref/issues/628).
- We added a document viewer which allows you to have a glance at your PDF documents directly from within JabRef.
- Using "Look up document identifier" in the quality menu, it is possible to look up DOIs, ArXiv ids and other identifiers for multiple entries.
- Comments in PDF files can now be displayed inside JabRef in a separate tab
- We separated the `Move file` and `Rename Pdfs` logic and context menu entries in the `General`-Tab for the Field `file` to improve the semantics
- We integrated support for the [paper recommender system Mr.DLib](http://help.jabref.org/en/EntryEditor#related-articles-tab) in a new tab in the entry editor.
- We renamed "database" to "library" to have a real distinction to SQL databases ("shared database") and `bib` files ("library"). [#2095](https://github.com/JabRef/jabref/issues/2095)
- We improved the UI customization possibilities:
    - It is now possible to customize the colors and the size of the icons (implements a [feature request in the forum](http://discourse.jabref.org/t/menu-and-buttons-with-a-dark-theme/405)).
    - Resizing the menu and label sizes has been improved.
    - Font sizes can now be increased <kbd>Ctrl</kbd> + <kbd>Plus</kbd>, decreased <kbd>Ctrl</kbd> + <kbd>Minus</kbd>, and reset to default <kbd>CTRL</kbd> + <kbd>0</kbd>.
- <kbd>F4</kbd> opens selected file in current JTable context not just from selected entry inside the main table [#2355](https://github.com/JabRef/jabref/issues/2355)
- We are happy to welcome [CrossRef](https://www.crossref.org/) as a new member of our fetcher family. [#2455](https://github.com/JabRef/jabref/issues/2455)
- We added MathSciNet as a ID-based fetcher in the `BibTeX -> New entry` dialog (implements a [feature request in the forum](http://discourse.jabref.org/t/allow-to-search-by-mr-number-mathscinet))
- Add tab which shows the MathSciNet review website if the `MRNumber` field is present.
- A scrollbar was added to the cleanup panel, as a result of issue [#2501](https://github.com/JabRef/jabref/issues/2501)
- Several scrollbars were added to the preference dialog which show up when content is too large [#2559](https://github.com/JabRef/jabref/issues/2559)
- We fixed and improved the auto detection of the [OpenOffice and LibreOffice connection](http://help.jabref.org/en/OpenOfficeIntegration)
- We added an option to copy the title of BibTeX entries to the clipboard through `Edit -> Copy title` (implements [#210](https://github.com/koppor/jabref/issues/210))
- The `Move linked files to default file directory`-Cleanup operation respects the `File directory pattern` setting
- We removed the ordinals-to-superscript formatter from the recommendations for biblatex save actions [#2596](https://github.com/JabRef/jabref/issues/2596)
- Improved MS-Office Import/Export
  - Improved author handling
  - The `day` part of the biblatex `date` field is now exported to the corresponding `day` field. [#2691](https://github.com/JabRef/jabref/issues/2691)
  - Entries with a single corporate author are now correctly exported to the corresponding `corporate` author field. [#1497](https://github.com/JabRef/jabref/issues/1497)
  - Now exports the field `volumes` and `pubstate`.
- The integrity checker reports now if a journal is not found in the abbreviation list
- JabRef will now no longer delete meta data it does not know, but keeps such entries and tries to keep their formatting as far as possible.
- Switch to the [latex2unicode library](https://github.com/tomtung/latex2unicode) for converting LaTeX to unicode
- Single underscores are not converted during the LaTeX to unicode conversion, which does not follow the rules of LaTeX, but is what users require. [#2664](https://github.com/JabRef/jabref/issues/2664)
- The bibtexkey field is not converted to unicode

### Fixed
 - ArXiV fetcher now checks similarity of entry when using DOI retrieval to avoid false positives [#2575](https://github.com/JabRef/jabref/issues/2575)
 - We fixed an issue of duplicate keys after using a fetcher, e.g., DOI or ISBN [#2867](https://github.com/JabRef/jabref/issues/2687)
 - We fixed an issue that prevented multiple parallel JabRef instances from terminating gracefully. [#2698](https://github.com/JabRef/jabref/issues/2698)
 - We fixed an issue where authors with multiple surnames were not presented correctly in the main table. [#2534](https://github.com/JabRef/jabref/issues/2534)
 - Repairs the handling of apostrophes in the LaTeX to unicode conversion. [#2500](https://github.com/JabRef/jabref/issues/2500)
 - Fix import of journal title in RIS format. [#2506](https://github.com/JabRef/jabref/issues/2506)
 - We fixed the export of the `number` field in MS-Office XML export. [#2509](https://github.com/JabRef/jabref/issues/2509)
 - The field `issue` is now always exported to the corresponding `issue` field in MS-Office XML.
 - We fixed the import of MS-Office XML files, when the `month` field contained an invalid value.
 - We fixed an issue with repeated escaping of the %-sign when running the LaTeXCleanup more than once. [#2451](https://github.com/JabRef/jabref/issues/2451)
 - Sciencedirect/Elsevier fetcher is now able to scrape new HTML structure [#2576](https://github.com/JabRef/jabref/issues/2576)
 - Fixed the synchronization logic of keywords and special fields and vice versa [#2580](https://github.com/JabRef/jabref/issues/2580)
 - We fixed an exception that prevented JabRef from starting in rare cases [bug report in the forum](http://discourse.jabref.org/t/jabref-not-opening/476).
 - We fixed an unhandled exception when saving an entry containing unbalanced braces [#2571](https://github.com/JabRef/jabref/issues/2571)
 - Fixed a display issue when removing a group with a long name [#1407](https://github.com/JabRef/jabref/issues/1407)
 - We fixed an issue where the "find unlinked files" functionality threw an error when only one PDF was imported but not assigned to an entry [#2577](https://github.com/JabRef/jabref/issues/2577)
 - We fixed issue where escaped braces were incorrectly counted when calculating brace balance in a field [#2561](https://github.com/JabRef/jabref/issues/2561)
 - We fixed an issue introduced with Version 3.8.2 where executing the `Rename PDFs`-cleanup operation moved the files to the file directory. [#2526](https://github.com/JabRef/jabref/issues/2526)
 - We improved the performance when opening a big library that still used the old groups format. Fixes an [issue raised in the forum](http://discourse.jabref.org/t/v3-8-2-x64-windows-problem-saving-large-bib-libraries/456).
 - We fixed an issue where the `Move linked files to default file directory`- cleanup operation did not move the files to the location of the bib-file. [#2454](https://github.com/JabRef/jabref/issues/2454)
 - We fixed an issue where executing `Move file` on a selected file in the `general`-tab could overwrite an existing file. [#2385](https://github.com/JabRef/jabref/issues/2358)
 - We fixed an issue with importing groups and subgroups [#2600](https://github.com/JabRef/jabref/issues/2600)
 - Fixed an issue where title-related key patterns did not correspond to the documentation. [#2604](https://github.com/JabRef/jabref/issues/2604) [#2589](https://github.com/JabRef/jabref/issues/2589)
 - We fixed an issue which prohibited the citation export to external programs on MacOS. [#2613](https://github.com/JabRef/jabref/issues/2613)
 - We fixed an issue where the file folder could not be changed when running `Get fulltext` in the `general`-tab. [#2572](https://github.com/JabRef/jabref/issues/2572)
 - Newly created libraries no longer have the executable bit set under POSIX/Linux systems. The file permissions are now set to `664 (-rw-rw-r--)`. [#2635](https://github.com/JabRef/jabref/issues/#2635)
 - Fixed an issue where names were split inconsistently with the BibTeX conventions [#2652](https://github.com/JabRef/jabref/issues/2652)
 - <kbd>Ctrl</kbd> + <kbd>A</kbd> now correctly selects all entries again. [#2615](https://github.com/JabRef/jabref/issues/#2615)
 - We fixed an issue where the dialog for selecting the main file directory in the preferences opened the wrong folder
 - OpenOffice text formatting now handles nested tags properly [#2483](https://github.com/JabRef/jabref/issues/#2483)
 - The group selection is no longer lost when switching tabs [#1104](https://github.com/JabRef/jabref/issues/1104)


## Older versions

The changelog of versions 3.x is available at the [v3.8.2 tag](https://github.com/JabRef/jabref/blob/v3.8.2/CHANGELOG.md).
The changelog of 2.11 and versions before is available as [text file in the v2.11.1 tag](https://github.com/JabRef/jabref/blob/v2.11.1/CHANGELOG).

[Unreleased]: https://github.com/JabRef/jabref/compare/v4.1...HEAD
[4.1]: https://github.com/JabRef/jabref/compare/v4.0...v4.1
[4.0]: https://github.com/JabRef/jabref/compare/v4.0-beta3...v4.0
[4.0-beta3]: https://github.com/JabRef/jabref/compare/v4.0-beta2...v4.0-beta3
[4.0-beta2]: https://github.com/JabRef/jabref/compare/v4.0-beta...v4.0-beta2
[4.0-beta]: https://github.com/JabRef/jabref/compare/v3.8.2...v4.0-beta
[2.11.1]: https://github.com/JabRef/jabref/compare/v2.11...v2.11.1
[JavaFX]: https://en.wikipedia.org/wiki/JavaFX<|MERGE_RESOLUTION|>--- conflicted
+++ resolved
@@ -41,11 +41,9 @@
 - Pressing <kbd>ESC</kbd> while searching will clear the search field and select the first entry, if available, in the table. [koppor#293](https://github.com/koppor/jabref/issues/293)
 - We changed the metadata reading and writing. DublinCore is now the only metadata format, JabRef supports. (https://github.com/JabRef/jabref/pull/3710)
 - We added another CLI functionality for reading and writing metadata to pdfs. (see https://github.com/JabRef/jabref/pull/3756 and see http://help.jabref.org/en/CommandLine)
-<<<<<<< HEAD
 - We improved the layout of the Edit file layout and made it resizable. We also tweaked the workflow for attaching files from the contextmenu, see https://github.com/JabRef/jabref/pull/3005
-=======
 - We no longer print errors in field values during autosave into the log [#3811](https://github.com/JabRef/jabref/issues/3811)
->>>>>>> dfaa0d84
+
 
 ### Fixed
 - We fixed several performance problems with the management of journal abbreviations [#3323](https://github.com/JabRef/jabref/issues/3323)
