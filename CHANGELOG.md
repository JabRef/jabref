# Changelog

All notable changes to this project will be documented in this file.
The format is based on [Keep a Changelog](https://keepachangelog.com/en/1.0.0/).
We refer to [GitHub issues](https://github.com/JabRef/jabref/issues) by using `#NUM`.
In case, there is no issue present, the pull request implementing the feature is linked.

Note that this project **does not** adhere to [Semantic Versioning](https://semver.org/).

## [Unreleased]

### Added

<<<<<<< HEAD
- We added a new "Add JabRef suggested groups" option in the context menu of "All entries". [#12659](https://github.com/JabRef/jabref/issues/12659)
=======
- We added an option to create entries directly from Bib(La)TeX sources to the 'Create New Entry' tool. [#8808](https://github.com/JabRef/jabref/issues/8808)
>>>>>>> 869e80eb

### Changed

- We merged the 'New Entry', 'Import by ID', and 'New Entry from Plain Text' tools into a single 'Create New Entry' tool. [#8808](https://github.com/JabRef/jabref/issues/8808)

### Fixed

- We fixed an issue where directory check for relative path was not handled properly under library properties. [#13017](https://github.com/JabRef/jabref/issues/13017)
- We fixed an issue where the option for which method to use when parsing plaintext citations was unavailable in the 'Create New Entry' tool. [#8808](https://github.com/JabRef/jabref/issues/8808)

### Removed

- We removed support for MySQL/MariaDB and Oracle. [#12990](https://github.com/JabRef/jabref/pull/12990)
- We removed library migrations (users need to use JabRef 6.0-alpha.1 to perform migrations) [#12990](https://github.com/JabRef/jabref/pull/12990)

## [6.0-alpha2] – 2025-04-27

### Added

- We added a button in Privacy notice and Mr. DLib Privacy settings notice for hiding related tabs. [#11707](https://github.com/JabRef/jabref/issues/11707)
- We added buttons "Add example entry" and "Import existing PDFs" when a library is empty, making it easier for new users to get started. [#12662](https://github.com/JabRef/jabref/issues/12662)
- In the Open/LibreOffice integration, we added the provision to modify the bibliography title and its format for CSL styles, in the "Select style" dialog. [#12663](https://github.com/JabRef/jabref/issues/12663)
- We added a new Welcome tab which shows a welcome screen if no database is open. [#12272](https://github.com/JabRef/jabref/issues/12272)
- We added <kbd>F5</kbd> as a shortcut key for fetching data and <kbd>Alt+F</kbd> as a shortcut for looking up data using DOI. [#11802](https://github.com/JabRef/jabref/issues/11802)
- We added a feature to rename the subgroup, with the keybinding (<kbd>F2</kbd>) for quick access. [#11896](https://github.com/JabRef/jabref/issues/11896)
- We added a new functionality that displays a drop-down list of matching suggestions when typing a citation key pattern. [#12502](https://github.com/JabRef/jabref/issues/12502)
- We added a new CLI that supports txt, csv, and console-based output for consistency in BibTeX entries. [#11984](https://github.com/JabRef/jabref/issues/11984)
- We added a new dialog for bibliography consistency check. [#11950](https://github.com/JabRef/jabref/issues/11950)
- We added a feature for copying entries to libraries, available via the context menu, with an option to include cross-references. [#12374](https://github.com/JabRef/jabref/pull/12374)
- We added a new "Copy citation (text)" button in the context menu of the preview. [#12551](https://github.com/JabRef/jabref/issues/12551)
- We added a new "Export to clipboard" button in the context menu of the preview. [#12551](https://github.com/JabRef/jabref/issues/12551)
- We added an integrity check if a URL appears in a title. [#12354](https://github.com/JabRef/jabref/issues/12354)
- We added a feature for enabling drag-and-drop of files into groups  [#12540](https://github.com/JabRef/jabref/issues/12540)
- We added support for reordering keywords via drag and drop, automatic alphabetical ordering, and improved pasting and editing functionalities in the keyword editor. [#10984](https://github.com/JabRef/jabref/issues/10984)
- We added a new functionality where author names having multiple spaces in-between will be considered as separate user block as it does for " and ". [#12701](https://github.com/JabRef/jabref/issues/12701)
- We added a set of example questions to guide users in starting meaningful AI chat interactions. [#12702](https://github.com/JabRef/jabref/issues/12702)
- We added support for loading and displaying BibTeX .blg warnings in the Check integrity dialog, with custom path selection and metadata persistence. [#11998](https://github.com/JabRef/jabref/issues/11998)
- We added an option to choose whether to open the file explorer in the files directory or in the last opened directory when attaching files. [#12554](https://github.com/JabRef/jabref/issues/12554)
- We enhanced support for parsing XMP metadata from PDF files. [#12829](https://github.com/JabRef/jabref/issues/12829)
- We added a "Preview" header in the JStyles tab in the "Select style" dialog, to make it consistent with the CSL styles tab. [#12838](https://github.com/JabRef/jabref/pull/12838)
- We added automatic PubMed URL insertion when importing from PubMed if no URL is present. [#12832](https://github.com/JabRef/jabref/issues/12832/)
- We added a "LTWA" abbreviation feature in the "Quality > Abbreviate journal names > LTWA" menu [#12273](https://github.com/JabRef/jabref/issues/12273/)
- We added path validation to file directories in library properties dialog. [#11840](https://github.com/JabRef/jabref/issues/11840)
- We now support usage of custom CSL styles in the Open/LibreOffice integration. [#12337](https://github.com/JabRef/jabref/issues/12337)
- We added support for citation-only CSL styles which don't specify bibliography formatting. [#12996](https://github.com/JabRef/jabref/pull/12996)

### Changed

- We reordered the settings in the 'Entry editor' tab in preferences. [#11707](https://github.com/JabRef/jabref/issues/11707)
- Added "$" to the citation key generator preferences default list of characters to remove [#12536](https://github.com/JabRef/jabref/issues/12536)
- We changed the message displayed in the Integrity Check Progress dialog to "Waiting for the check to finish...". [#12694](https://github.com/JabRef/jabref/issues/12694)
- We moved the "Generate a new key for imported entries" option from the "Web search" tab to the "Citation key generator" tab in preferences. [#12436](https://github.com/JabRef/jabref/pull/12436)
- We improved the offline parsing of BibTeX data from PDF-documents. [#12278](https://github.com/JabRef/jabref/issues/12278)
- The tab bar is now hidden when only one library is open. [#9971](https://github.com/JabRef/jabref/issues/9971)
- We renamed "Rename file to a given name" to "Rename files to configured filename format pattern" in the entry editor. [#12587](https://github.com/JabRef/jabref/pull/12587)
- We renamed "Move DOIs from note and URL field to DOI field and remove http prefix" to "Move DOIs from 'note' field and 'URL' field to 'DOI' field and remove http prefix" in the Cleanup entries. [#12587](https://github.com/JabRef/jabref/pull/12587)
- We renamed "Move preprint information from 'URL' and 'journal' field to the 'eprint' field" to "Move preprint information from 'URL' field and 'journal' field to the 'eprint' field" in the Cleanup entries. [#12587](https://github.com/JabRef/jabref/pull/12587)
- We renamed "Move URL in note field to url field" to "Move URL in 'note' field to 'URL' field" in the Cleanup entries. [#12587](https://github.com/JabRef/jabref/pull/12587)
- We renamed "Rename PDFs to given filename format pattern" to "Rename files to configured filename format pattern" in the Cleanup entries. [#12587](https://github.com/JabRef/jabref/pull/12587)
- We renamed "Rename only PDFs having a relative path" to "Only rename files that have a relative path" in the Cleanup entries. [#12587](https://github.com/JabRef/jabref/pull/12587)
- We renamed "Filename format pattern: " to "Filename format pattern (from preferences)" in the Cleanup entries. [#12587](https://github.com/JabRef/jabref/pull/12587)
- When working with CSL styles in LibreOffice, citing with a new style now updates all other citations in the document to have the currently selected style. [#12472](https://github.com/JabRef/jabref/pull/12472)
- We improved the user comments field visibility so that it remains displayed if it contains text. Additionally, users can now easily toggle the field on or off via buttons unless disabled in preferences. [#11021](https://github.com/JabRef/jabref/issues/11021)
- The LibreOffice integration for CSL styles is now more performant. [#12472](https://github.com/JabRef/jabref/pull/12472)
- The "automatically sync bibliography when citing" feature of the LibreOffice integration is now disabled by default (can be enabled in settings). [#12472](https://github.com/JabRef/jabref/pull/12472)
- For the Citation key generator patterns, we reverted how `[authorsAlpha]` would behave to the original pattern and renamed the LNI-based pattern introduced in V6.0-alpha to `[authorsAlphaLNI]`. [#12499](https://github.com/JabRef/jabref/pull/12499)
- We keep the list of recent files if one files could not be found. [#12517](https://github.com/JabRef/jabref/pull/12517)
- During the import process, the labels indicating individual paragraphs within an abstract returned by PubMed/Medline XML are preserved. [#12527](https://github.com/JabRef/jabref/issues/12527)
- We changed the "Copy Preview" button to "Copy citation (html) in the context menu of the preview. [#12551](https://github.com/JabRef/jabref/issues/12551)
- Pressing Tab in empty text fields of the entry editor now moves the focus to the next field instead of inserting a tab character. [#11938](https://github.com/JabRef/jabref/issues/11938)
- The embedded PostgresSQL server for the search now supports Linux and macOS ARM based distributions natively [#12607](https://github.com/JabRef/jabref/pull/12607)
- We disabled the search and group fields in the sidebar when no library is opened. [#12657](https://github.com/JabRef/jabref/issues/12657)
- We removed the obsolete Twitter link and added Mastodon and LinkedIn links in Help -> JabRef resources. [#12660](https://github.com/JabRef/jabref/issues/12660)
- We improved the Check Integrity dialog entry interaction so that a single click focuses on the corresponding entry and a double-click both focuses on the entry and closes the dialog. [#12245](https://github.com/JabRef/jabref/issues/12245)
- We improved journal abbreviation lookup with fuzzy matching to handle minor input errors and variations. [#12467](https://github.com/JabRef/jabref/issues/12467)
- We changed the phrase "Cleanup entries" to "Clean up entries". [#12703](https://github.com/JabRef/jabref/issues/12703)
- A tooltip now appears after 300ms (instead of 2s). [#12649](https://github.com/JabRef/jabref/issues/12649)
- We improved search in preferences and keybindings. [#12647](https://github.com/JabRef/jabref/issues/12647)
- We improved the performance of the LibreOffice integration when inserting CSL citations/bibliography. [#12851](https://github.com/JabRef/jabref/pull/12851)
- 'Affected fields' and 'Do not wrap when saving' are now displayed as tags. [#12550](https://github.com/JabRef/jabref/issues/12550)
- We revamped the UI of the Select Style dialog (in the LibreOffice panel) for CSL styles. [#12951](https://github.com/JabRef/jabref/pull/12951)
- We reduced the delay in populating the list of CSL styles in the Select Style dialog of the LibreOffice panel. [#12951](https://github.com/JabRef/jabref/pull/12951)

### Fixed

- We fixed an issue where pasted entries would sometimes end up in the search bar instead of the main table [#12910](https://github.com/JabRef/jabref/issues/12910)
- We fixed an issue where warning signs were improperly positioned next to text fields containing capital letters. [#12884](https://github.com/JabRef/jabref/issues/12884)
- We fixed an issue where the drag'n'drop functionality in entryeditor did not work [#12561](https://github.com/JabRef/jabref/issues/12561)
- We fixed an issue where the F4 shortcut key did not work without opening the right-click context menu. [#6101](https://github.com/JabRef/jabref/pull/6101)
- We fixed an issue where the file renaming dialog was not resizable and its size was too small for long file names. [#12518](https://github.com/JabRef/jabref/pull/12518)
- We fixed an issue where the name of the untitled database was shown as a blank space in the right-click context menu's "Copy to" option. [#12459](https://github.com/JabRef/jabref/pull/12459)
- We fixed an issue where the F3 shortcut key did not work without opening the right-click context menu. [#12417](https://github.com/JabRef/jabref/pull/12417)
- We fixed an issue where a bib file with UFF-8 charset was wrongly loaded with a different charset [forum#5369](https://discourse.jabref.org/t/jabref-5-15-opens-bib-files-with-shift-jis-encoding-instead-of-utf-8/5369/)
- We fixed an issue where new entries were inserted in the middle of the table instead of at the end. [#12371](https://github.com/JabRef/jabref/pull/12371)
- We fixed an issue where removing the sort from the table did not restore the original order. [#12371](https://github.com/JabRef/jabref/pull/12371)
- We fixed an issue where citation keys containing superscript (`^`) and subscript (`_`) characters in text mode were incorrectly flagged by the integrity checker. [#12391](https://github.com/JabRef/jabref/pull/12391)
- We fixed an issue where JabRef icon merges with dark background [#7771](https://github.com/JabRef/jabref/issues/7771)
- We fixed an issue where an entry's group was no longer highlighted on selection [#12413](https://github.com/JabRef/jabref/issues/12413)
- We fixed an issue where BibTeX Strings were not included in the backup file [#12462](https://github.com/JabRef/jabref/issues/12462)
- We fixed an issue where mixing JStyle and CSL style citations in LibreOffice caused two separate bibliography sections to be generated. [#12262](https://github.com/JabRef/jabref/issues/12262)
- We fixed an issue in the LibreOffice integration where the formatting of text (e.g. superscript) was lost when using certain numeric CSL styles. [melting-pot#772](https://github.com/JabRef/jabref-issue-melting-pot/issues/772)
- We fixed an issue where CSL style citations with citation keys having special characters (such as hyphens, colons or slashes) would not be recognized as valid by JabRef. [forum#5431](https://discourse.jabref.org/t/error-when-connecting-to-libreoffice/5431)
- We fixed an issue where the `[authorsAlpha]` pattern in Citation key generator would not behave as per the user documentation. [#12312](https://github.com/JabRef/jabref/issues/12312)
- We fixed an issue where import at "Search for unlinked local files" would re-add already imported files. [#12274](https://github.com/JabRef/jabref/issues/12274)
- We fixed an issue where month values 21–24 (ISO 8601-2019 season codes) in Biblatex date fields were not recognized as seasons during parsing. [#12437](https://github.com/JabRef/jabref/issues/12437)
- We fixed an issue where migration of "Search groups" would fail with an exception when the search query is invalid. [#12555](https://github.com/JabRef/jabref/issues/12555)
- We fixed an issue where not all linked files from BibDesk in the field `bdsk-file-...` were parsed. [#12555](https://github.com/JabRef/jabref/issues/12555)
- We fixed an issue where it was possible to select "Search for unlinked local files" for a new (unsaved) library. [#12558](https://github.com/JabRef/jabref/issues/12558)
- We fixed an issue where user-defined keyword separator does not apply to Merge Groups. [#12535](https://github.com/JabRef/jabref/issues/12535)
- We fixed an issue where duplicate items cannot be removed correctly when merging groups or keywords. [#12585](https://github.com/JabRef/jabref/issues/12585)
- We fixed an issue where JabRef displayed an incorrect deletion notification when canceling entry deletion [#12645](https://github.com/JabRef/jabref/issues/12645)
- We fixed an issue where JabRef displayed an incorrect deletion notification when canceling entry deletion. [#12645](https://github.com/JabRef/jabref/issues/12645)
- We fixed an issue where JabRref wrote wrong field names into the PDF. [#12833](https://github.com/JabRef/jabref/pulls/12833)
- We fixed an issue where an exception would occur when running abbreviate journals for multiple entries. [#12634](https://github.com/JabRef/jabref/issues/12634)
- We fixed an issue Where JabRef displayed an inconsistent search results for date-related queries[#12296](https://github.com/JabRef/jabref/issues/12296)
- We fixed an issue where JabRef displayed dropdown triangle in wrong place in "Search for unlinked local files" dialog [#12713](https://github.com/JabRef/jabref/issues/12713)
- We fixed an issue where JabRef would not open if an invalid external journal abbreviation path was encountered. [#12776](https://github.com/JabRef/jabref/issues/12776)
- We fixed a bug where LaTeX commands were not removed from filenames generated using the `[bibtexkey] - [fulltitle]` pattern. [#12188](https://github.com/JabRef/jabref/issues/12188)
- We fixed an issue where JabRef interface would not properly refresh after a group removal. [#11487](https://github.com/JabRef/jabref/issues/11487)
- We fixed an issue where valid DOI could not be imported if it had special characters like `<` or `>`. [#12434](https://github.com/JabRef/jabref/issues/12434)
- We fixed an issue where JabRef displayed an "unknown format" message when importing a .bib file, preventing the associated groups from being imported as well. [#11025](https://github.com/JabRef/jabref/issues/11025)
- We fixed an issue where the tooltip only displayed the first linked file when hovering. [#12470](https://github.com/JabRef/jabref/issues/12470)
- We fixed an issue where JabRef would crash when trying to display an entry in the Citation Relations tab that had right to left text. [#12410](https://github.com/JabRef/jabref/issues/12410)
- We fixed an issue where some texts in the "Citation Information" tab and the "Preferences" dialog could not be translated. [#12883](https://github.com/JabRef/jabref/pull/12883)
- We fixed an issue where file names were missing the citation key according to the filename format pattern after import. [#12556](https://github.com/JabRef/jabref/issues/12556)
- We fixed an issue where downloading PDFs from URLs to empty entries resulted in meaningless filenames like "-.pdf". [#12917](https://github.com/JabRef/jabref/issues/12917)
- We fixed an issue where pasting a PDF URL into the main table caused an import error instead of creating a new entry. [#12911](https://github.com/JabRef/jabref/pull/12911)
- We fixed an issue where libraries would sometimes be hidden when closing tabs with the Welcome tab open. [#12894](https://github.com/JabRef/jabref/issues/12894)
- We fixed an issue with deleting entries in large libraries that caused it to take a long time. [#8976](https://github.com/JabRef/jabref/issues/8976)
- We fixed an issue where "Reveal in file explorer" option was disabled for newly saved libraries until reopening the file. [#12722](https://github.com/JabRef/jabref/issues/12722)

### Removed

- "Web of Science" [journal abbreviation list](https://docs.jabref.org/advanced/journalabbreviations) was removed. [abbrv.jabref.org#176](https://github.com/JabRef/abbrv.jabref.org/issues/176)

## [6.0-alpha] – 2024-12-23

### Added

- We added a Markdown export layout. [#12220](https://github.com/JabRef/jabref/pull/12220)
- We added a "view as BibTeX" option before importing an entry from the citation relation tab. [#11826](https://github.com/JabRef/jabref/issues/11826)
- We added support finding LaTeX-encoded special characters based on plain Unicode and vice versa. [#11542](https://github.com/JabRef/jabref/pull/11542)
- When a search hits a file, the file icon of that entry is changed accordingly. [#11542](https://github.com/JabRef/jabref/pull/11542)
- We added an AI-based chat for entries with linked PDF files. [#11430](https://github.com/JabRef/jabref/pull/11430)
- We added an AI-based summarization possibility for entries with linked PDF files. [#11430](https://github.com/JabRef/jabref/pull/11430)
- We added an AI section in JabRef's [preferences](https://docs.jabref.org/ai/preferences). [#11430](https://github.com/JabRef/jabref/pull/11430)
- We added AI providers: OpenAI, Mistral AI, Hugging Face and Google. [#11430](https://github.com/JabRef/jabref/pull/11430), [#11736](https://github.com/JabRef/jabref/pull/11736)
- We added AI providers: [Ollama](https://docs.jabref.org/ai/local-llm#step-by-step-guide-for-ollama) and GPT4All, which add the possibility to use local LLMs privately on your own device. [#11430](https://github.com/JabRef/jabref/pull/11430), [#11870](https://github.com/JabRef/jabref/issues/11870)
- We added support for selecting and using CSL Styles in JabRef's OpenOffice/LibreOffice integration for inserting bibliographic and in-text citations into a document. [#2146](https://github.com/JabRef/jabref/issues/2146), [#8893](https://github.com/JabRef/jabref/issues/8893)
- We added "Tools > New library based on references in PDF file" ... to create a new library based on the references section in a PDF file. [#11522](https://github.com/JabRef/jabref/pull/11522)
- When converting the references section of a paper (PDF file), more than the last page is treated. [#11522](https://github.com/JabRef/jabref/pull/11522)
- Added the functionality to invoke offline reference parsing explicitly. [#11565](https://github.com/JabRef/jabref/pull/11565)
- The dialog for [adding an entry using reference text](https://docs.jabref.org/collect/newentryfromplaintext) is now filled with the clipboard contents as default. [#11565](https://github.com/JabRef/jabref/pull/11565)
- Added minimal support for [biblatex data annotation](https://mirrors.ctan.org/macros/latex/contrib/biblatex/doc/biblatex.pdf#subsection.3.7) fields in `.layout` files. [#11505](https://github.com/JabRef/jabref/issues/11505)
- Added saving of selected options in the [Lookup -> Search for unlinked local files dialog](https://docs.jabref.org/collect/findunlinkedfiles#link-the-pdfs-to-your-bib-library). [#11439](https://github.com/JabRef/jabref/issues/11439)
- We enabled creating a new file link manually. [#11017](https://github.com/JabRef/jabref/issues/11017)
- We added a toggle button to invert the selected groups. [#9073](https://github.com/JabRef/jabref/issues/9073)
- We reintroduced the floating search in the main table. [#4237](https://github.com/JabRef/jabref/issues/4237)
- We improved [cleanup](https://docs.jabref.org/finding-sorting-and-cleaning-entries/cleanupentries) of `arXiv` IDs in distributed in the fields `note`, `version`, `institution`, and `eid` fields. [#11306](https://github.com/JabRef/jabref/issues/11306)
- We added a switch not to store the linked file URL, because it caused troubles at other apps. [#11735](https://github.com/JabRef/jabref/pull/11735)
- When starting a new SLR, the selected catalogs now persist within and across JabRef sessions. [koppor#614](https://github.com/koppor/jabref/issues/614)
- We added support for drag'n'drop on an entry in the maintable to an external application to get the entry preview dropped. [#11846](https://github.com/JabRef/jabref/pull/11846)
- We added the functionality to double click on a [LaTeX citation](https://docs.jabref.org/advanced/entryeditor/latex-citations) to jump to the respective line in the LaTeX editor. [#11996](https://github.com/JabRef/jabref/issues/11996)
- We added a different background color to the search bar to indicate when the search syntax is wrong. [#11658](https://github.com/JabRef/jabref/pull/11658)
- We added a setting which always adds the literal "Cited on pages" text before each JStyle citation. [#11691](https://github.com/jabref/jabref/issues/11691)
- We added a new plain citation parser that uses LLMs. [#11825](https://github.com/JabRef/jabref/issues/11825)
- We added support for `langid` field for biblatex libraries. [#10868](https://github.com/JabRef/jabref/issues/10868)
- We added support for modifier keys when dropping a file on an entry in the main table. [#12001](https://github.com/JabRef/jabref/pull/12001)
- We added an importer for SSRN URLs. [#12021](https://github.com/JabRef/jabref/pull/12021)
- We added a compare button to the duplicates in the citation relations tab to open the "Possible duplicate entries" window. [#11192](https://github.com/JabRef/jabref/issues/11192)
- We added automatic browser extension install on Windows for Chrome and Edge. [#6076](https://github.com/JabRef/jabref/issues/6076)
- We added support to automatically open a `.bib` file in the current/parent folder if no other library is opened. [koppor#377](https://github.com/koppor/jabref/issues/377)
- We added a search bar for filtering keyboard shortcuts. [#11686](https://github.com/JabRef/jabref/issues/11686)
- We added new modifiers `camel_case`, `camel_case_n`, `short_title`, and `very_short_title` for the [citation key generator](https://docs.jabref.org/setup/citationkeypatterns). [#11367](https://github.com/JabRef/jabref/issues/11367)
- By double clicking on a local citation in the Citation Relations Tab you can now jump the linked entry. [#11955](https://github.com/JabRef/jabref/pull/11955)
- We use the menu icon for background tasks as a progress indicator to visualise an import's progress when dragging and dropping several PDF files into the main table. [#12072](https://github.com/JabRef/jabref/pull/12072)
- The PDF content importer now supports importing title from upto the second page of the PDF. [#12139](https://github.com/JabRef/jabref/issues/12139)

### Changed

- A search in "any" fields ignores the [groups](https://docs.jabref.org/finding-sorting-and-cleaning-entries/groups). [#7996](https://github.com/JabRef/jabref/issues/7996)
- When a communication error with an [online service](https://docs.jabref.org/collect/import-using-online-bibliographic-database) occurs, JabRef displays the HTTP error. [#11223](https://github.com/JabRef/jabref/issues/11223)
- The Pubmed/Medline Plain importer now imports the PMID field as well [#11488](https://github.com/JabRef/jabref/issues/11488)
- The 'Check for updates' menu bar button is now always enabled. [#11485](https://github.com/JabRef/jabref/pull/11485)
- JabRef respects the [configuration for storing files relative to the .bib file](https://docs.jabref.org/finding-sorting-and-cleaning-entries/filelinks#directories-for-files) in more cases. [#11492](https://github.com/JabRef/jabref/pull/11492)
- JabRef does not show finished background tasks in the status bar popup. [#11821](https://github.com/JabRef/jabref/pull/11821)
- We enhanced the indexing speed. [#11502](https://github.com/JabRef/jabref/pull/11502)
- When dropping a file into the main table, after copy or move, the file is now put in the [configured directory and renamed according to the configured patterns](https://docs.jabref.org/finding-sorting-and-cleaning-entries/filelinks#filename-format-and-file-directory-pattern). [#12001](https://github.com/JabRef/jabref/pull/12001)
- ⚠️ Renamed command line parameters `embeddBibfileInPdf` to `embedBibFileInPdf`, `writeMetadatatoPdf` to `writeMetadataToPdf`, and `writeXMPtoPdf` to `writeXmpToPdf`. [#11575](https://github.com/JabRef/jabref/pull/11575)
- The browse button for a Custom theme now opens in the directory of the current used CSS file. [#11597](https://github.com/JabRef/jabref/pull/11597)
- The browse button for a Custom exporter now opens in the directory of the current used exporter file. [#11717](https://github.com/JabRef/jabref/pull/11717)
- ⚠️ We relaxed the escaping requirements for [bracketed patterns](https://docs.jabref.org/setup/citationkeypatterns), which are used for the [citaton key generator](https://docs.jabref.org/advanced/entryeditor#autogenerate-citation-key) and [filename and directory patterns](https://docs.jabref.org/finding-sorting-and-cleaning-entries/filelinks#auto-linking-files). One only needs to write `\"` if a quote sign should be escaped. All other escapings are not necessary (and working) any more. [#11967](https://github.com/JabRef/jabref/pull/11967)
- When importing BibTeX data starging from on a PDF, the XMP metadata takes precedence over Grobid data. [#11992](https://github.com/JabRef/jabref/pull/11992)
- JabRef now uses TLS 1.2 for all HTTPS connections. [#11852](https://github.com/JabRef/jabref/pull/11852)
- We improved the functionality of getting BibTeX data out of PDF files. [#11999](https://github.com/JabRef/jabref/issues/11999)
- We improved the display of long messages in the integrity check dialog. [#11619](https://github.com/JabRef/jabref/pull/11619)
- We improved the undo/redo buttons in the main toolbar and main menu to be disabled when there is nothing to undo/redo. [#8807](https://github.com/JabRef/jabref/issues/8807)
- We improved the DOI detection in PDF imports. [#11782](https://github.com/JabRef/jabref/pull/11782)
- We improved the performance when pasting and importing entries in an existing library. [#11843](https://github.com/JabRef/jabref/pull/11843)
- When fulltext search is selected but indexing is deactivated, a dialog is now shown asking if the user wants to enable indexing now [#9491](https://github.com/JabRef/jabref/issues/9491)
- We changed instances of 'Search Selected' to 'Search Pre-configured' in Web Search Preferences UI. [#11871](https://github.com/JabRef/jabref/pull/11871)
- We added a new CSS style class `main-table` for the main table. [#11881](https://github.com/JabRef/jabref/pull/11881)
- When renaming a file, the old extension is now used if there is none provided in the new name. [#11903](https://github.com/JabRef/jabref/issues/11903)
- When importing a file using "Find Unlinked Files", when one or more file directories are available, the file path will be relativized where possible [koppor#549](https://github.com/koppor/jabref/issues/549)
- We added minimum window sizing for windows dedicated to creating new entries [#11944](https://github.com/JabRef/jabref/issues/11944)
- We changed the name of the library-based file directory from 'General File Directory' to 'Library-specific File Directory' per issue. [#571](https://github.com/koppor/jabref/issues/571)
- We changed the defualt [unwanted charachters](https://docs.jabref.org/setup/citationkeypatterns#removing-unwanted-characters) in the citation key generator and allow a dash (`-`) and colon (`:`) being part of a citation key. [#12144](https://github.com/JabRef/jabref/pull/12144)
- The CitationKey column is now a default shown column for the entry table. [#10510](https://github.com/JabRef/jabref/issues/10510)
- We disabled the actions "Open Terminal here" and "Reveal in file explorer" for unsaved libraries. [#11920](https://github.com/JabRef/jabref/issues/11920)
- JabRef now opens the corresponding directory in the library properties when "Browse" is clicked. [#12223](https://github.com/JabRef/jabref/pull/12223)
- We changed the icon for macOS to be more consistent with Apple's Guidelines [#8443](https://github.com/JabRef/jabref/issues/8443)

### Fixed

- We fixed an issue where certain actions were not disabled when no libraries were open. [#11923](https://github.com/JabRef/jabref/issues/11923)
- We fixed an issue where the "Check for updates" preference was not saved. [#11485](https://github.com/JabRef/jabref/pull/11485)
- We fixed an issue where an exception was thrown after changing "show preview as a tab" in the preferences. [#11515](https://github.com/JabRef/jabref/pull/11515)
- We fixed an issue where JabRef put file paths as absolute path when an entry was created using drag and drop of a PDF file. [#11173](https://github.com/JabRef/jabref/issues/11173)
- We fixed an issue that online and offline mode for new library creation were handled incorrectly. [#11565](https://github.com/JabRef/jabref/pull/11565)
- We fixed an issue with colors in the search bar when dark theme is enabled. [#11569](https://github.com/JabRef/jabref/issues/11569)
- We fixed an issue with query transformers (JStor and others). [#11643](https://github.com/JabRef/jabref/pull/11643)
- We fixed an issue where a new unsaved library was not marked with an asterisk. [#11519](https://github.com/JabRef/jabref/pull/11519)
- We fixed an issue where JabRef starts without window decorations. [#11440](https://github.com/JabRef/jabref/pull/11440)
- We fixed an issue where the entry preview highlight was not working when searching before opening the entry editor. [#11659](https://github.com/JabRef/jabref/pull/11659)
- We fixed an issue where text in Dark mode inside "Citation information" was not readable. [#11512](https://github.com/JabRef/jabref/issues/11512)
- We fixed an issue where the selection of an entry in the table lost after searching for a group. [#3176](https://github.com/JabRef/jabref/issues/3176)
- We fixed the non-functionality of the option "Automatically sync bibliography when inserting citations" in the OpenOffice panel, when enabled in case of JStyles. [#11684](https://github.com/JabRef/jabref/issues/11684)
- We fixed an issue where the library was not marked changed after a migration. [#11542](https://github.com/JabRef/jabref/pull/11542)
- We fixed an issue where rebuilding the full-text search index was not working. [#11374](https://github.com/JabRef/jabref/issues/11374)
- We fixed an issue where the progress of indexing linked files showed an incorrect number of files. [#11378](https://github.com/JabRef/jabref/issues/11378)
- We fixed an issue where the full-text search results were incomplete. [#8626](https://github.com/JabRef/jabref/issues/8626)
- We fixed an issue where search result highlighting was incorrectly highlighting the boolean operators. [#11595](https://github.com/JabRef/jabref/issues/11595)
- We fixed an issue where search result highlighting was broken at complex searches. [#8067](https://github.com/JabRef/jabref/issues/8067)
- We fixed an exception when searching for unlinked files. [#11731](https://github.com/JabRef/jabref/issues/11731)
- We fixed an issue with the link to the full text at the BVB fetcher. [#11852](https://github.com/JabRef/jabref/pull/11852)
- We fixed an issue where two contradicting notifications were shown when cutting an entry in the main table. [#11724](https://github.com/JabRef/jabref/pull/11724)
- We fixed an issue where unescaped braces in the arXiv fetcher were not treated. [#11704](https://github.com/JabRef/jabref/issues/11704)
- We fixed an issue where HTML instead of the fulltext pdf was downloaded when importing arXiv entries. [#4913](https://github.com/JabRef/jabref/issues/4913)
- We fixed an issue where the keywords and crossref fields were not properly focused. [#11177](https://github.com/JabRef/jabref/issues/11177)
- We fixed handling of `\"` in [bracketed patterns](https://docs.jabref.org/setup/citationkeypatterns) containing a RegEx. [#11967](https://github.com/JabRef/jabref/pull/11967)
- We fixed an issue where the Undo/Redo buttons were active even when all libraries are closed. [#11837](https://github.com/JabRef/jabref/issues/11837)
- We fixed an issue where recently opened files were not displayed in the main menu properly. [#9042](https://github.com/JabRef/jabref/issues/9042)
- We fixed an issue where the DOI lookup would show an error when a DOI was found for an entry. [#11850](https://github.com/JabRef/jabref/issues/11850)
- We fixed an issue where <kbd>Tab</kbd> cannot be used to jump to next field in some single-line fields. [#11785](https://github.com/JabRef/jabref/issues/11785)
- We fixed an issue where the "Do not ask again" checkbox was not working, when asking for permission to use Grobid [koppor#556](https://github.com/koppor/jabref/issues/566).
- We fixed an issue where we display warning message for moving attached open files. [#10121](https://github.com/JabRef/jabref/issues/10121)
- We fixed an issue where it was not possible to select selecting content of other user's comments.[#11106](https://github.com/JabRef/jabref/issues/11106)
- We fixed an issue when handling URLs containing a pipe (`|`) character. [#11876](https://github.com/JabRef/jabref/issues/11876)
- We fixed an issue where web search preferences "Custom API key" table modifications not discarded. [#11925](https://github.com/JabRef/jabref/issues/11925)
- We fixed an issue when opening attached files in [extra file columns](https://docs.jabref.org/finding-sorting-and-cleaning-entries/filelinks#adding-additional-columns-to-entry-table-for-file-types). [#12005](https://github.com/JabRef/jabref/issues/12005)
- We fixed an issue where trying to open a library from a failed mounted directory on Mac would cause an error. [#10548](https://github.com/JabRef/jabref/issues/10548)
- We fixed an issue when the preview was out of sync. [#9172](https://github.com/JabRef/jabref/issues/9172)
- We fixed an issue where identifier paste couldn't work with Unicode REPLACEMENT CHARACTER. [#11986](https://github.com/JabRef/jabref/issues/11986)
- We fixed an issue when click on entry at "Check Integrity" wasn't properly focusing the entry and field. [#11997](https://github.com/JabRef/jabref/issues/11997)
- We fixed an issue with the ui not scaling when changing the font size [#11219](https://github.com/JabRef/jabref/issues/11219)
- We fixed an issue where a custom application for external file types would not be saved [#12311](https://github.com/JabRef/jabref/issues/12311)
- We fixed an issue where a file that no longer exists could not be deleted from an entry using keyboard shortcut [#9731](https://github.com/JabRef/jabref/issues/9731)

### Removed

- We removed the description of search strings. [#11542](https://github.com/JabRef/jabref/pull/11542)
- We removed support for importing using the SilverPlatterImporter (`Record INSPEC`). [#11576](https://github.com/JabRef/jabref/pull/11576)
- We removed support for automatically generating file links using the CLI (`--automaticallySetFileLinks`).

## [5.15] – 2024-07-10

### Added

- We made new groups automatically to focus upon creation. [#11449](https://github.com/JabRef/jabref/issues/11449)

### Fixed

- We fixed an issue where JabRef was no longer built for Intel based macs (x86) [#11468](https://github.com/JabRef/jabref/issues/11468)
- We fixed usage when using running on Snapcraft. [#11465](https://github.com/JabRef/jabref/issues/11465)
- We fixed detection for `soffice.exe` on Windows. [#11478](https://github.com/JabRef/jabref/pull/11478)
- We fixed an issue where saving preferences when importing preferences on first run in a snap did not work [forum#4399](https://discourse.jabref.org/t/how-to-report-problems-in-the-distributed-version-5-14-ensuring-that-one-can-no-longer-work-with-jabref/4399/5)

## [5.14] – 2024-07-08

### Added

- We added support for offline extracting references from PDFs following the IEEE format. [#11156](https://github.com/JabRef/jabref/pull/11156)
- We added a new keyboard shortcut  <kbd>ctrl</kbd> + <kbd>,</kbd> to open the preferences. [#11154](https://github.com/JabRef/jabref/pull/11154)
- We added value selection (such as for month) for content selectors in custom entry types. [#11109](https://github.com/JabRef/jabref/issues/11109)
- We added a duplicate checker for the Citation Relations tab. [#10414](https://github.com/JabRef/jabref/issues/10414)
- We added tooltip on main table cells that shows cell content or cell content and entry preview if set in preferences. [10925](https://github.com/JabRef/jabref/issues/10925)
- Added a formatter to remove word enclosing braces. [#11222](https://github.com/JabRef/jabref/issues/11222)
- We added the ability to add a keyword/crossref when typing the separator character (e.g., comma) in the keywords/crossref fields. [#11178](https://github.com/JabRef/jabref/issues/11178)
- We added an exporter and improved the importer for Endnote XML format. [#11137](https://github.com/JabRef/jabref/issues/11137)
- We added support for using BibTeX Style files (BST) in the Preview. [#11102](https://github.com/JabRef/jabref/issues/11102)
- We added support for automatically update LaTeX citations when a LaTeX file is created, removed, or modified. [#10585](https://github.com/JabRef/jabref/issues/10585)

### Changed

- We replaced the word "Key bindings" with "Keyboard shortcuts" in the Preferences tab. [#11153](https://github.com/JabRef/jabref/pull/11153)
- We slightly improved the duplicate check if ISBNs are present. [#8885](https://github.com/JabRef/jabref/issues/8885)
- JabRef no longer downloads HTML files of websites when a PDF was not found. [#10149](https://github.com/JabRef/jabref/issues/10149)
- We added the HTTP message (in addition to the response code) if an error is encountered. [#11341](https://github.com/JabRef/jabref/pull/11341)
- We made label wrap text to fit view size when reviewing external group changes. [#11220](https://github.com/JabRef/jabref/issues/11220)

### Fixed

- We fixed an issue where entry type with duplicate fields prevented opening existing libraries with custom entry types. [#11127](https://github.com/JabRef/jabref/issues/11127)
- We fixed an issue where Markdown rendering removed braces from the text. [#10928](https://github.com/JabRef/jabref/issues/10928)
- We fixed an issue when the file was flagged as changed on disk in the case of content selectors or groups. [#9064](https://github.com/JabRef/jabref/issues/9064)
- We fixed crash on opening the entry editor when auto-completion is enabled. [#11188](https://github.com/JabRef/jabref/issues/11188)
- We fixed the usage of the key binding for "Clear search" (default: <kbd>Escape</kbd>). [#10764](https://github.com/JabRef/jabref/issues/10764)
- We fixed an issue where library shown as unsaved and marked (*) after accepting changes made externally to the file. [#11027](https://github.com/JabRef/jabref/issues/11027)
- We fixed an issue where drag and dropping entries from one library to another was not always working. [#11254](https://github.com/JabRef/jabref/issues/11254)
- We fixed an issue where drag and dropping entries created a shallow copy. [#11160](https://github.com/JabRef/jabref/issues/11160)
- We fixed an issue where imports to a custom group would only work for the first entry [#11085](https://github.com/JabRef/jabref/issues/11085), [#11269](https://github.com/JabRef/jabref/issues/11269)
- We fixed an issue when cursor jumped to the beginning of the line. [#5904](https://github.com/JabRef/jabref/issues/5904)
- We fixed an issue where a new entry was not added to the selected group [#8933](https://github.com/JabRef/jabref/issues/8933)
- We fixed an issue where the horizontal position of the Entry Preview inside the entry editor was not remembered across restarts [#11281](https://github.com/JabRef/jabref/issues/11281)
- We fixed an issue where the search index was not updated after linking PDF files. [#11317](https://github.com/JabRef/jabref/pull/11317)
- We fixed rendering of (first) author with a single letter surname. [forum#4330](https://discourse.jabref.org/t/correct-rendering-of-first-author-with-a-single-letter-surname/4330)
- We fixed that the import of the related articles tab sometimes used the wrong library mode. [#11282](https://github.com/JabRef/jabref/pull/11282)
- We fixed an issue where the entry editor context menu was not shown correctly when JabRef is opened on a second, extended screen [#11323](https://github.com/JabRef/jabref/issues/11323), [#11174](https://github.com/JabRef/jabref/issues/11174)
- We fixed an issue where the value of "Override default font settings" was not applied on startup [#11344](https://github.com/JabRef/jabref/issues/11344)
- We fixed an issue when "Library changed on disk" appeared after a save by JabRef. [#4877](https://github.com/JabRef/jabref/issues/4877)
- We fixed an issue where the Pubmed/Medline Plain importer would not respect the user defined keyword separator [#11413](https://github.com/JabRef/jabref/issues/11413)
- We fixed an issue where the value of "Override default font settings" was not applied on startup [#11344](https://github.com/JabRef/jabref/issues/11344)
- We fixed an issue where DatabaseChangeDetailsView was not scrollable when reviewing external metadata changes [#11220](https://github.com/JabRef/jabref/issues/11220)
- We fixed undo/redo for text fields. [#11420](https://github.com/JabRef/jabref/issues/11420)
- We fixed an issue where clicking on a page number in the search results tab opens a wrong file in the document viewer. [#11432](https://github.com/JabRef/jabref/pull/11432)

### Removed

- We removed the misleading message "Doing a cleanup for X entries" when opening the Cleanup entries dialog [#11463](https://github.com/JabRef/jabref/pull/11463)

## [5.13] – 2024-04-01

### Added

- We converted the "Custom API key" list to a table to be more accessible. [#10926](https://github.com/JabRef/jabref/issues/10926)
- We added a "refresh" button for the LaTeX citations tab in the entry editor. [#10584](https://github.com/JabRef/jabref/issues/10584)
- We added the possibility to show the BibTeX source in the [web search](https://docs.jabref.org/collect/import-using-online-bibliographic-database) import screen. [#560](https://github.com/koppor/jabref/issues/560)
- We added a fetcher for [ISIDORE](https://isidore.science/), simply paste in the link into the text field or the last 6 digits in the link that identify that paper. [#10423](https://github.com/JabRef/jabref/issues/10423)
- When importing entries form the "Citation relations" tab, the field [cites](https://docs.jabref.org/advanced/entryeditor/entrylinks) is now filled according to the relationship between the entries. [#10752](https://github.com/JabRef/jabref/pull/10752)
- We added a new integrity check and clean up option for strings having Unicode characters not encoded in [Unicode "Normalization Form Canonical Composition" (NFC)](https://en.wikipedia.org/wiki/Unicode_equivalence#Normal_forms"). [#10506](https://github.com/JabRef/jabref/issues/10506)
- We added a new group icon column to the main table showing the icons of the entry's groups. [#10801](https://github.com/JabRef/jabref/pull/10801)
- When deleting an entry, the files linked to the entry are now optionally deleted as well. [#10509](https://github.com/JabRef/jabref/issues/10509)
- We added support to move the file to the system trash (instead of deleting it). [#10591](https://github.com/JabRef/jabref/pull/10591)
- We added ability to jump to an entry in the command line using `-j CITATIONKEY`. [koppor#540](https://github.com/koppor/jabref/issues/540)
- We added a new boolean to the style files for Openoffice/Libreoffice integration to switch between ZERO_WIDTH_SPACE (default) and no space. [#10843](https://github.com/JabRef/jabref/pull/10843)
- When pasting HTML into the abstract or a comment field, the hypertext is automatically converted to Markdown. [#10558](https://github.com/JabRef/jabref/issues/10558)
- We added the possibility to redownload files that had been present but are no longer in the specified location. [#10848](https://github.com/JabRef/jabref/issues/10848)
- We added the citation key pattern `[camelN]`. Equivalent to the first N words of the `[camel]` pattern.
- We added importing of static groups and linked files from BibDesk .bib files. [#10381](https://github.com/JabRef/jabref/issues/10381)
- We added ability to export in CFF (Citation File Format) [#10661](https://github.com/JabRef/jabref/issues/10661).
- We added ability to push entries to TeXworks. [#3197](https://github.com/JabRef/jabref/issues/3197)
- We added the ability to zoom in and out in the document viewer using <kbd>Ctrl</kbd> + <kbd>Scroll</kbd>. [#10964](https://github.com/JabRef/jabref/pull/10964)
- We added a Cleanup for removing non-existent files and grouped the related options [#10929](https://github.com/JabRef/jabref/issues/10929)
- We added the functionality to parse the bibliography of PDFs using the GROBID online service. [#10200](https://github.com/JabRef/jabref/issues/10200)
- We added a seperated search bar for the global search window. [#11032](https://github.com/JabRef/jabref/pull/11032)
- We added ability to double-click on an entry in the global search window to select the corresponding entry in the main table. [#11010](https://github.com/JabRef/jabref/pull/11010)
- We added support for BibTeX String constants during copy & paste between libraries. [#10872](https://github.com/JabRef/jabref/issues/10872)
- We added the field `langid` which is important for hyphenation and casing in LaTeX. [#10868](https://github.com/JabRef/jabref/issues/10868)
- Event log entries can now be copied via a context menu. [#11100](https://github.com/JabRef/jabref/issues/11100)

### Changed

- The "Automatically open folders of attached files" preference default status has been changed to enabled on Windows. [koppor#56](https://github.com/koppor/jabref/issues/56)
- The Custom export format now uses the custom DOI base URI in the preferences for the `DOICheck`, if activated [forum#4084](https://discourse.jabref.org/t/export-html-disregards-custom-doi-base-uri/4084)
- The index directories for full text search have now more readable names to increase debugging possibilities using Apache Lucense's Lurk. [#10193](https://github.com/JabRef/jabref/issues/10193)
- The fulltext search also indexes files ending with .pdf (but do not having an explicit file type set). [#10193](https://github.com/JabRef/jabref/issues/10193)
- We changed the arrangement of the lists in the "Citation relations" tab. `Cites` are now on the left and `Cited by` on the right [#10752](https://github.com/JabRef/jabref/pull/10752)
- Sub libraries based on `aux` file can now also be generated if some citations are not found library. [#10775](https://github.com/JabRef/jabref/pull/10775)
- We rearranged the tab order in the entry editor and renamed the "Scite Tab" to "Citation information". [#10821](https://github.com/JabRef/jabref/issues/10821)
- We changed the duplicate handling in the Import entries dialog. Potential duplicate entries are marked with an icon and importing will now trigger the merge dialog [#10914](https://github.com/JabRef/jabref/pull/10914)
- We made the command "Push to TexShop" more robust to allow cite commands with a character before the first slash. [forum#2699](https://discourse.jabref.org/t/push-to-texshop-mac/2699/17?u=siedlerchr)
- We only show the notification "Saving library..." if the library contains more than 2000 entries. [#9803](https://github.com/JabRef/jabref/issues/9803)
- JabRef now keeps previous log files upon start. [#11023](https://github.com/JabRef/jabref/pull/11023)
- When normalizing author names, complete enclosing braces are kept. [#10031](https://github.com/JabRef/jabref/issues/10031)
- We enhanced the dialog for adding new fields in the content selector with a selection box containing a list of standard fields. [#10912](https://github.com/JabRef/jabref/pull/10912)
- We store the citation relations in an LRU cache to avoid bloating the memory and out-of-memory exceptions. [#10958](https://github.com/JabRef/jabref/issues/10958)
- Keywords field are now displayed as tags. [#10910](https://github.com/JabRef/jabref/pull/10910)
- Citation relations now get more information, and have quick access to view the articles in a browser without adding them to the library [#10869](https://github.com/JabRef/jabref/issues/10869)
- Importer/Exporter for CFF format now supports JabRef `cites` and `related` relationships, as well as all fields from the CFF specification. [#10993](https://github.com/JabRef/jabref/issues/10993)
- The XMP-Exporter no longer writes the content of the `file`-field. [#11083](https://github.com/JabRef/jabref/pull/11083)
- We added notes, checks and warnings for the case of selection of non-empty directories while starting a new Systematic Literature Review. [#600](https://github.com/koppor/jabref/issues/600)
- Text in the import dialog (web search results) will now be wrapped to prevent horizontal scrolling. [#10931](https://github.com/JabRef/jabref/issues/10931)
- We improved the error handling when invalid bibdesk-files are encountered [#11117](https://github.com/JabRef/jabref/issues/11117)

### Fixed

- We fixed an issue where the fulltext search button in entry editor used to disappear on click till the search is completed. [#10425](https://github.com/JabRef/jabref/issues/10425)
- We fixed an issue where attempting to cancel the importing/generation of an entry from id is ignored. [#10508](https://github.com/JabRef/jabref/issues/10508)
- We fixed an issue where the preview panel showing the wrong entry (an entry that is not selected in the entry table). [#9172](https://github.com/JabRef/jabref/issues/9172)
- We fixed an issue where HTML-reserved characters like '&' and '<', in addition to HTML entities like '&amp;' were not rendered correctly in entry preview. [#10677](https://github.com/JabRef/jabref/issues/10677)
- The last page of a PDF is now indexed by the full text search. [#10193](https://github.com/JabRef/jabref/issues/10193)
- The entry editor respects the configured custom tabs when showing "Other fields". [#11012](https://github.com/JabRef/jabref/pull/11012)
- The default owner of an entry can be changed again. [#10924](https://github.com/JabRef/jabref/issues/10924)
- We fixed an issue where the duplicate check did not take umlauts or other LaTeX-encoded characters into account. [#10744](https://github.com/JabRef/jabref/pull/10744)
- We fixed the colors of the icon on hover for unset special fields. [#10431](https://github.com/JabRef/jabref/issues/10431)
- We fixed an issue where the CrossRef field did not work if autocompletion was disabled [#8145](https://github.com/JabRef/jabref/issues/8145)
- In biblatex mode, JabRef distinguishes between "Optional fields" and "Optional fields 2" again. [#11022](https://github.com/JabRef/jabref/pull/11022)
- We fixed an issue where exporting`@electronic` and `@online` entry types to the Office XMl would duplicate the field `title`  [#10807](https://github.com/JabRef/jabref/issues/10807)
- We fixed an issue where the `CommentsTab` was not properly formatted when the `defaultOwner` contained capital or special letters. [#10870](https://github.com/JabRef/jabref/issues/10870)
- We fixed an issue where the `File -> Close library` menu item was not disabled when no library was open. [#10948](https://github.com/JabRef/jabref/issues/10948)
- We fixed an issue where the Document Viewer would show the PDF in only half the window when maximized. [#10934](https://github.com/JabRef/jabref/issues/10934)
- Clicking on the crossref and related tags in the entry editor jumps to the linked entry. [#5484](https://github.com/JabRef/jabref/issues/5484) [#9369](https://github.com/JabRef/jabref/issues/9369)
- We fixed an issue where JabRef could not parse absolute file paths from Zotero exports. [#10959](https://github.com/JabRef/jabref/issues/10959)
- We fixed an issue where an exception occured when toggling between "Live" or "Locked" in the internal Document Viewer. [#10935](https://github.com/JabRef/jabref/issues/10935)
- When fetching article information fom IEEE Xplore, the em dash is now converted correctly. [koppor#286](https://github.com/koppor/jabref/issues/286)
- Fixed an issue on Windows where the browser extension reported failure to send an entry to JabRef even though it was sent properly. [JabRef-Browser-Extension#493](https://github.com/JabRef/JabRef-Browser-Extension/issues/493)
- Fixed an issue on Windows where TeXworks path was not resolved if it was installed with MiKTeX. [#10977](https://github.com/JabRef/jabref/issues/10977)
- We fixed an issue with where JabRef would throw an error when using MathSciNet search, as it was unable to parse the fetched JSON coreectly. [10996](https://github.com/JabRef/jabref/issues/10996)
- We fixed an issue where the "Import by ID" function would throw an error when a DOI that contains URL-encoded characters was entered. [#10648](https://github.com/JabRef/jabref/issues/10648)
- We fixed an issue with handling of an "overflow" of authors at `[authIniN]`. [#11087](https://github.com/JabRef/jabref/issues/11087)
- We fixed an issue where an exception occurred when selecting entries in the web search results. [#11081](https://github.com/JabRef/jabref/issues/11081)
- When a new library is unsaved, there is now no warning when fetching entries with PDFs. [#11075](https://github.com/JabRef/jabref/issues/11075)
- We fixed an issue where the message "The libary has been modified by another program" occurred when editing library metadata and saving the library. [#4877](https://github.com/JabRef/jabref/issues/4877)

### Removed

- We removed the predatory journal checks due to a high rate of false positives. [#11066](https://github.com/JabRef/jabref/pull/11066)

## [5.12] – 2023-12-24

### Added

- We added a scite.ai tab in the entry editor that retrieves 'Smart Citation' tallies for citations that have a DOI. [koppor#375](https://github.com/koppor/jabref/issues/375)
- We added a dropdown menu to let users change the reference library during AUX file import. [#10472](https://github.com/JabRef/jabref/issues/10472)
- We added a button to let users reset the cite command to the default value. [#10569](https://github.com/JabRef/jabref/issues/10569)
- We added the option to use System Preference for Light/Dark Theme [#8729](https://github.com/JabRef/jabref/issues/8729).
- We added [scholar.archive.org](https://scholar.archive.org/) as a new fetcher. [#10498](https://github.com/JabRef/jabref/issues/10498)
- We integrated predatory journal checking as part of the Integrity Checker based on the [check-bib-for-predatory](https://github.com/CfKu/check-bib-for-predatory). [koppor#348](https://github.com/koppor/jabref/issues/348)
- We added a 'More options' section in the main table right click menu opening the preferences dialog. [#9432](https://github.com/JabRef/jabref/issues/9432)
- When creating a new group, it inherits the icon of the parent group. [#10521](https://github.com/JabRef/jabref/pull/10521)

### Changed

- We moved the location of the 'Open only one instance of JabRef' preference option from "Network" to "General". [#9306](https://github.com/JabRef/jabref/issues/9306)
- The two previews in the change resolver dialog now have their scrollbars synchronized. [#9576](https://github.com/JabRef/jabref/issues/9576).
- We changed the setting of the keyword separator to accept a single character only. [#177](https://github.com/koppor/jabref/issues/177)
- We replaced "SearchAll" in Web Search by "Search Selected". [#10556](https://github.com/JabRef/jabref/issues/10556)
- Short DOI formatter now checks, if the value is already formatted. If so, it returns the value instead of calling the ShortDOIService again. [#10589](https://github.com/JabRef/jabref/issues/10589)
- We upgraded to JavaFX 21.0.1. As a consequence JabRef requires now macOS 11 or later and GTK 3.8 or later on Linux [10627](https://github.com/JabRef/jabref/pull/10627).
- A user-specific comment fields is not enabled by default, but can be enabled using the "Add" button. [#10424](https://github.com/JabRef/jabref/issues/10424)
- We upgraded to Lucene 9.9 for the fulltext search. The search index will be rebuild. [#10686](https://github.com/JabRef/jabref/pull/10686)
- When using "Copy..." -> "Copy citation key", the delimiter configured at "Push applications" is respected. [#10707](https://github.com/JabRef/jabref/pull/10707)

### Fixed

- We fixed an issue where the added protected term has unwanted leading and trailing whitespaces, where the formatted text has unwanted empty brackets and where the word at the cursor in the textbox can be added to the list. [#10415](https://github.com/JabRef/jabref/issues/10415)
- We fixed an issue where in the merge dialog the file field of entries was not correctly merged when the first and second entry both contained values inside the file field. [#10572](https://github.com/JabRef/jabref/issues/10572)
- We fixed some small inconsistencies in the user interface. [#10507](https://github.com/JabRef/jabref/issues/10507) [#10458](https://github.com/JabRef/jabref/issues/10458) [#10660](https://github.com/JabRef/jabref/issues/10660)
- We fixed the issue where the Hayagriva YAML exporter would not include a parent field for the publisher/series. [#10596](https://github.com/JabRef/jabref/issues/10596)
- We fixed issues in the external file type dialog w.r.t. duplicate entries in the case of a language switch. [#10271](https://github.com/JabRef/jabref/issues/10271)
- We fixed an issue where the right-click action "Copy cite..." did not respect the configured citation command under "External Programs" -> "[Push Applications](https://docs.jabref.org/cite/pushtoapplications)" [#10615](https://github.com/JabRef/jabref/issues/10615)

### Removed

- We removed duplicate filtering and sorting operations in the MainTable when editing BibEntries. [#10619](https://github.com/JabRef/jabref/pull/10619)

## [5.11] – 2023-10-22

### Added

- We added the ability to sort subgroups in Z-A order, as well as by ascending and descending number of subgroups. [#10249](https://github.com/JabRef/jabref/issues/10249)
- We added the possibility to find (and add) papers that cite or are cited by a given paper. [#6187](https://github.com/JabRef/jabref/issues/6187)
- We added an error-specific message for when a download from a URL fails. [#9826](https://github.com/JabRef/jabref/issues/9826)
- We added support for customizing the citation command (e.g., `[@key1,@key2]`) when [pushing to external applications](https://docs.jabref.org/cite/pushtoapplications). [#10133](https://github.com/JabRef/jabref/issues/10133)
- We added an integrity check for more special characters. [#8712](https://github.com/JabRef/jabref/issues/8712)
- We added protected terms described as "Computer science". [#10222](https://github.com/JabRef/jabref/pull/10222)
- We added a link "Get more themes..." in the preferences to that points to [themes.jabref.org](https://themes.jabref.org) allowing the user to download new themes. [#10243](https://github.com/JabRef/jabref/issues/10243)
- We added a fetcher for [LOBID](https://lobid.org/resources/api) resources. [koppor#386](https://github.com/koppor/jabref/issues/386)
- When in `biblatex` mode, the [integrity check](https://docs.jabref.org/finding-sorting-and-cleaning-entries/checkintegrity) for journal titles now also checks the field `journal`.
- We added support for exporting to Hayagriva YAML format. [#10382](https://github.com/JabRef/jabref/issues/10382)
- We added support for pushing citations to [TeXShop](https://pages.uoregon.edu/koch/texshop/) on macOS [forum#2699](https://discourse.jabref.org/t/push-to-texshop-mac/2699).
- We added the 'Bachelor's thesis' type for Biblatex's 'Thesis' EntryType [#10029](https://github.com/JabRef/jabref/issues/10029).

### Changed

- The export formats `listrefs`, `tablerefs`, `tablerefsabsbib`, now use the ISO date format in the footer [#10383](https://github.com/JabRef/jabref/pull/10383).
- When searching for an identifier in the "Web search", the title of the search window is now "Identifier-based Web Search". [#10391](https://github.com/JabRef/jabref/pull/10391)
- The ampersand checker now skips verbatim fields (`file`, `url`, ...). [#10419](https://github.com/JabRef/jabref/pull/10419)
- If no existing document is selected for exporting "XMP annotated pdf" JabRef will now create a new PDF file with a sample text and the metadata. [#10102](https://github.com/JabRef/jabref/issues/10102)
- We modified the DOI cleanup to infer the DOI from an ArXiV ID if it's present. [#10426](https://github.com/JabRef/jabref/issues/10426)
- The ISI importer uses the field `comment` for notes (instead of `review). [#10478](https://github.com/JabRef/jabref/pull/10478)
- If no existing document is selected for exporting "Embedded BibTeX pdf" JabRef will now create a new PDF file with a sample text and the metadata. [#10101](https://github.com/JabRef/jabref/issues/10101)
- Translated titles format no longer raise a warning. [#10459](https://github.com/JabRef/jabref/issues/10459)
- We re-added the empty grey containers in the groups panel to keep an indicator for the current selected group, if displaying of group item count is turned off [#9972](https://github.com/JabRef/jabref/issues/9972)

### Fixed

- We fixed an issue where "Move URL in note field to url field" in the cleanup dialog caused an exception if no note field was present [forum#3999](https://discourse.jabref.org/t/cleanup-entries-cant-get-it-to-work/3999)
- It is possible again to use "current table sort order" for the order of entries when saving. [#9869](https://github.com/JabRef/jabref/issues/9869)
- Passwords can be stored in GNOME key ring. [#10274](https://github.com/JabRef/jabref/issues/10274)
- We fixed an issue where groups based on an aux file could not be created due to an exception [#10350](https://github.com/JabRef/jabref/issues/10350)
- We fixed an issue where the JabRef browser extension could not communicate with JabRef under macOS due to missing files. You should use the `.pkg` for the first installation as it updates all necessary files for the extension [#10308](https://github.com/JabRef/jabref/issues/10308)
- We fixed an issue where the ISBN fetcher returned the entrytype `misc` for certain ISBN numbers [#10348](https://github.com/JabRef/jabref/issues/10348)
- We fixed a bug where an exception was raised when saving less than three export save orders in the preference. [#10157](https://github.com/JabRef/jabref/issues/10157)
- We fixed an issue where it was possible to create a group with no name or with a group separator inside the name [#9776](https://github.com/JabRef/jabref/issues/9776)
- Biblatex's `journaltitle` is now also respected for showing the journal information. [#10397](https://github.com/JabRef/jabref/issues/10397)
- JabRef does not hang anymore when exporting via CLI. [#10380](https://github.com/JabRef/jabref/issues/10380)
- We fixed an issue where it was not possible to save a library on a network share under macOS due to an exception when acquiring a file lock [#10452](https://github.com/JabRef/jabref/issues/10452)
- We fixed an issue where exporting "XMP annotated pdf" without selecting an existing document would produce an exception. [#10102](https://github.com/JabRef/jabref/issues/10102)
- We fixed an issue where the "Enabled" column in the "Protected terms files" tab in the preferences could not be resized [#10285](https://github.com/JabRef/jabref/issues/10285)
- We fixed an issue where after creation of a new library, the new library was not focused. [koppor#592](https://github.com/koppor/jabref/issues/592)
- We fixed an issue where double clicking on an url in the file field would trigger an exception instead of opening the browser [#10480](https://github.com/JabRef/jabref/pull/10480)
- We fixed an issue where scrolling was impossible on dragging a citation on the groups panel. [#9754](https://github.com/JabRef/jabref/issues/9754)
- We fixed an issue where exporting "Embedded BibTeX pdf" without selecting an existing document would produce an exception. [#10101](https://github.com/JabRef/jabref/issues/10101)
- We fixed an issue where there was a failure to access the url link for "eprint" for the ArXiv entry.[#10474](https://github.com/JabRef/jabref/issues/10474)
- We fixed an issue where it was not possible to connect to a shared database once a group with entries was added or other metadata modified [#10336](https://github.com/JabRef/jabref/issues/10336)
- We fixed an issue where middle-button paste in X not always worked [#7905](https://github.com/JabRef/jabref/issues/7905)

## [5.10] – 2023-09-02

### Added

- We added a field showing the BibTeX/biblatex source for added and deleted entries in the "External Changes Resolver" dialog. [#9509](https://github.com/JabRef/jabref/issues/9509)
- We added user-specific comment field so that multiple users can make separate comments. [#543](https://github.com/koppor/jabref/issues/543)
- We added a search history list in the search field's right click menu. [#7906](https://github.com/JabRef/jabref/issues/7906)
- We added a full text fetcher for IACR eprints. [#9651](https://github.com/JabRef/jabref/pull/9651)
- We added "Attach file from URL" to right-click context menu to download and store a file with the reference library. [#9646](https://github.com/JabRef/jabref/issues/9646)
- We enabled updating an existing entry with data from InspireHEP. [#9351](https://github.com/JabRef/jabref/issues/9351)
- We added a fetcher for the Bibliotheksverbund Bayern (experimental). [#9641](https://github.com/JabRef/jabref/pull/9641)
- We added support for more biblatex date formats for parsing dates. [#2753](https://github.com/JabRef/jabref/issues/2753)
- We added support for multiple languages for exporting to and importing references from MS Office. [#9699](https://github.com/JabRef/jabref/issues/9699)
- We enabled scrolling in the groups list when dragging a group on another group. [#2869](https://github.com/JabRef/jabref/pull/2869)
- We added the option to automatically download online files when a new entry is created from an existing ID (e.g., DOI). The option can be disabled in the preferences under "Import and Export". [#9756](https://github.com/JabRef/jabref/issues/9756)
- We added a new Integrity check for unescaped ampersands. [koppor#585](https://github.com/koppor/jabref/issues/585)
- We added support for parsing `$\backslash$` in file paths (as exported by Mendeley). [forum#3470](https://discourse.jabref.org/t/mendeley-bib-import-with-linked-files/3470)
- We added the possibility to automatically fetch entries when an ISBN is pasted on the main table. [#9864](https://github.com/JabRef/jabref/issues/9864)
- We added the option to disable the automatic linking of files in the entry editor [#5105](https://github.com/JabRef/jabref/issues/5105)
- We added the link icon for ISBNs in linked identifiers column. [#9819](https://github.com/JabRef/jabref/issues/9819)
- We added key binding to focus on groups <kbd>alt</kbd> + <kbd>s</kbd> [#9863](https://github.com/JabRef/jabref/issues/9863)
- We added the option to unprotect a text selection, which strips all pairs of curly braces away. [#9950](https://github.com/JabRef/jabref/issues/9950)
- We added drag and drop events for field 'Groups' in entry editor panel. [#569](https://github.com/koppor/jabref/issues/569)
- We added support for parsing MathML in the Medline importer. [#4273](https://github.com/JabRef/jabref/issues/4273)
- We added the ability to search for an identifier (DOI, ISBN, ArXiv ID) directly from 'Web Search'. [#7575](https://github.com/JabRef/jabref/issues/7575) [#9674](https://github.com/JabRef/jabref/issues/9674)
- We added a cleanup activity that identifies a URL or a last-visited-date in the `note` field and moves it to the `url` and `urldate` field respectively. [koppor#216](https://github.com/koppor/jabref/issues/216)
- We enabled the user to change the name of a field in a custom entry type by double-clicking on it. [#9840](https://github.com/JabRef/jabref/issues/9840)
- We added some preferences options to disable online activity. [#10064](https://github.com/JabRef/jabref/issues/10064)
- We integrated two mail actions ("As Email" and "To Kindle") under a new "Send" option in the right-click & Tools menus. The Kindle option creates an email targeted to the user's Kindle email, which can be set in preferences under "External programs" [#6186](https://github.com/JabRef/jabref/issues/6186)
- We added an option to clear recent libraries' history. [#10003](https://github.com/JabRef/jabref/issues/10003)
- We added an option to encrypt and remember the proxy password. [#8055](https://github.com/JabRef/jabref/issues/8055)[#10044](https://github.com/JabRef/jabref/issues/10044)
- We added support for showing journal information, via info buttons next to the `Journal` and `ISSN` fields in the entry editor. [#6189](https://github.com/JabRef/jabref/issues/6189)
- We added support for pushing citations to Sublime Text 3 [#10098](https://github.com/JabRef/jabref/issues/10098)
- We added support for the Finnish language. [#10183](https://github.com/JabRef/jabref/pull/10183)
- We added the option to automatically replaces illegal characters in the filename when adding a file to JabRef. [#10182](https://github.com/JabRef/jabref/issues/10182)
- We added a privacy policy. [#10064](https://github.com/JabRef/jabref/issues/10064)
- We added a tooltip to show the number of entries in a group [#10208](https://github.com/JabRef/jabref/issues/10208)
- We fixed an issue where it was no longer possible to add or remove selected entries to groups via context menu [#10404](https://github.com/JabRef/jabref/issues/10404), [#10317](https://github.com/JabRef/jabref/issues/10317) [#10374](https://github.com/JabRef/jabref/issues/10374)

### Changed

- We replaced "Close" by "Close library" and placed it after "Save all" in the File menu. [#10043](https://github.com/JabRef/jabref/pull/10043)
- We upgraded to Lucene 9.7 for the fulltext search. The search index will be rebuild. [#10036](https://github.com/JabRef/jabref/pull/10036)
- 'Get full text' now also checks the file url. [#568](https://github.com/koppor/jabref/issues/568)
- JabRef writes a new backup file only if there is a change. Before, JabRef created a backup upon start. [#9679](https://github.com/JabRef/jabref/pull/9679)
- We modified the `Add Group` dialog to use the most recently selected group hierarchical context. [#9141](https://github.com/JabRef/jabref/issues/9141)
- We refined the 'main directory not found' error message. [#9625](https://github.com/JabRef/jabref/pull/9625)
- JabRef writes a new backup file only if there is a change. Before, JabRef created a backup upon start. [#9679](https://github.com/JabRef/jabref/pull/9679)
- Backups of libraries are not stored per JabRef version, but collected together. [#9676](https://github.com/JabRef/jabref/pull/9676)
- We streamlined the paths for logs and backups: The parent path fragment is always `logs` or `backups`.
- `log.txt` now contains an entry if a BibTeX entry could not be parsed.
- `log.txt` now contains debug messages. Debugging needs to be enabled explicitly. [#9678](https://github.com/JabRef/jabref/pull/9678)
- `log.txt` does not contain entries for non-found files during PDF indexing. [#9678](https://github.com/JabRef/jabref/pull/9678)
- The hostname is now determined using environment variables (`COMPUTERNAME`/`HOSTNAME`) first. [#9910](https://github.com/JabRef/jabref/pull/9910)
- We improved the Medline importer to correctly import ISO dates for `revised`. [#9536](https://github.com/JabRef/jabref/issues/9536)
- To avoid cluttering of the directory, We always delete the `.sav` file upon successful write. [#9675](https://github.com/JabRef/jabref/pull/9675)
- We improved the unlinking/deletion of multiple linked files of an entry using the <kbd>Delete</kbd> key. [#9473](https://github.com/JabRef/jabref/issues/9473)
- The field names of customized entry types are now exchanged preserving the case. [#9993](https://github.com/JabRef/jabref/pull/9993)
- We moved the custom entry types dialog into the preferences dialog. [#9760](https://github.com/JabRef/jabref/pull/9760)
- We moved the manage content selectors dialog to the library properties. [#9768](https://github.com/JabRef/jabref/pull/9768)
- We moved the preferences menu command from the options menu to the file menu. [#9768](https://github.com/JabRef/jabref/pull/9768)
- We reworked the cross ref labels in the entry editor and added a right click menu. [#10046](https://github.com/JabRef/jabref/pull/10046)
- We reorganized the order of tabs and settings in the library properties. [#9836](https://github.com/JabRef/jabref/pull/9836)
- We changed the handling of an "overflow" of authors at `[authIniN]`: JabRef uses `+` to indicate an overflow. Example: `[authIni2]` produces `A+` (instead of `AB`) for `Aachen and Berlin and Chemnitz`. [#9703](https://github.com/JabRef/jabref/pull/9703)
- We moved the preferences option to open the last edited files on startup to the 'General' tab. [#9808](https://github.com/JabRef/jabref/pull/9808)
- We improved the recognition of DOIs when pasting a link containing a DOI on the maintable. [#9864](https://github.com/JabRef/jabref/issues/9864s)
- We reordered the preferences dialog. [#9839](https://github.com/JabRef/jabref/pull/9839)
- We split the 'Import and Export' tab into 'Web Search' and 'Export'. [#9839](https://github.com/JabRef/jabref/pull/9839)
- We moved the option to run JabRef in memory stick mode into the preferences dialog toolbar. [#9866](https://github.com/JabRef/jabref/pull/9866)
- In case the library contains empty entries, they are not written to disk. [#8645](https://github.com/JabRef/jabref/issues/8645)
- The formatter `remove_unicode_ligatures` is now called `replace_unicode_ligatures`. [#9890](https://github.com/JabRef/jabref/pull/9890)
- We improved the error message when no terminal was found. [#9607](https://github.com/JabRef/jabref/issues/9607)
- In the context of the "systematic literature functionality", we changed the name "database" to "catalog" to use a separate term for online catalogs in comparison to SQL databases. [#9951](https://github.com/JabRef/jabref/pull/9951)
- We now show more fields (including Special Fields) in the dropdown selection for "Save sort order" in the library properties and for "Export sort order" in the preferences. [#10010](https://github.com/JabRef/jabref/issues/10010)
- We now encrypt and store the custom API keys in the OS native credential store. [#10044](https://github.com/JabRef/jabref/issues/10044)
- We changed the behavior of group addition/edit, so that sorting by alphabetical order is not performed by default after the modification. [#10017](https://github.com/JabRef/jabref/issues/10017)
- We fixed an issue with spacing in the cleanup dialogue. [#10081](https://github.com/JabRef/jabref/issues/10081)
- The GVK fetcher now uses the new [K10plus](https://www.bszgbv.de/services/k10plus/) database. [#10189](https://github.com/JabRef/jabref/pull/10189)

### Fixed

- We fixed an issue where clicking the group expansion pane/arrow caused the node to be selected, when it should just expand/detract the node. [#10111](https://github.com/JabRef/jabref/pull/10111)
- We fixed an issue where the browser import would add ' characters before the BibTeX entry on Linux. [#9588](https://github.com/JabRef/jabref/issues/9588)
- We fixed an issue where searching for a specific term with the DOAB fetcher lead to an exception. [#9571](https://github.com/JabRef/jabref/issues/9571)
- We fixed an issue where the "Import" -> "Library to import to" did not show the correct library name if two opened libraries had the same suffix. [#9567](https://github.com/JabRef/jabref/issues/9567)
- We fixed an issue where the rpm-Version of JabRef could not be properly uninstalled and reinstalled. [#9558](https://github.com/JabRef/jabref/issues/9558), [#9603](https://github.com/JabRef/jabref/issues/9603)
- We fixed an issue where the command line export using `--exportMatches` flag does not create an output bib file. [#9581](https://github.com/JabRef/jabref/issues/9581)
- We fixed an issue where custom field in the custom entry types could not be set to mulitline. [#9609](https://github.com/JabRef/jabref/issues/9609)
- We fixed an issue where the Office XML exporter did not resolve BibTeX-Strings when exporting entries. [forum#3741](https://discourse.jabref.org/t/exporting-bibtex-constant-strings-to-ms-office-2007-xml/3741)
- We fixed an issue where the Merge Entries Toolbar configuration was not saved after hitting 'Merge Entries' button. [#9091](https://github.com/JabRef/jabref/issues/9091)
- We fixed an issue where the password is stored in clear text if the user wants to use a proxy with authentication. [#8055](https://github.com/JabRef/jabref/issues/8055)
- JabRef is now more relaxed when parsing field content: In case a field content ended with `\`, the combination `\}` was treated as plain `}`. [#9668](https://github.com/JabRef/jabref/issues/9668)
- We resolved an issue that cut off the number of group entries when it exceeded four digits. [#8797](https://github.com/JabRef/jabref/issues/8797)
- We fixed the issue where the size of the global search window was not retained after closing. [#9362](https://github.com/JabRef/jabref/issues/9362)
- We fixed an issue where the Global Search UI preview is still white in dark theme. [#9362](https://github.com/JabRef/jabref/issues/9362)
- We fixed the double paste issue when <kbd>Cmd</kbd> + <kbd>v</kbd> is pressed on 'New entry from plaintext' dialog. [#9367](https://github.com/JabRef/jabref/issues/9367)
- We fixed an issue where the pin button on the Global Search dialog was located at the bottom and not at the top. [#9362](https://github.com/JabRef/jabref/issues/9362)
- We fixed the log text color in the event log console when using dark mode. [#9732](https://github.com/JabRef/jabref/issues/9732)
- We fixed an issue where searching for unlinked files would include the current library's .bib file. [#9735](https://github.com/JabRef/jabref/issues/9735)
- We fixed an issue where it was no longer possible to connect to a shared mysql database due to an exception. [#9761](https://github.com/JabRef/jabref/issues/9761)
- We fixed an issue where an exception was thrown for the user after <kbd>Ctrl</kbd>+<kbd>Z</kbd> command. [#9737](https://github.com/JabRef/jabref/issues/9737)
- We fixed the citation key generation for [`[authors]`, `[authshort]`, `[authorsAlpha]`, `[authIniN]`, `[authEtAl]`, `[auth.etal]`](https://docs.jabref.org/setup/citationkeypatterns#special-field-markers) to handle `and others` properly. [koppor#626](https://github.com/koppor/jabref/issues/626)
- We fixed the Save/save as file type shows BIBTEX_DB instead of "Bibtex library". [#9372](https://github.com/JabRef/jabref/issues/9372)
- We fixed the default main file directory for non-English Linux users. [#8010](https://github.com/JabRef/jabref/issues/8010)
- We fixed an issue when overwriting the owner was disabled. [#9896](https://github.com/JabRef/jabref/pull/9896)
- We fixed an issue regarding recording redundant prefixes in search history. [#9685](https://github.com/JabRef/jabref/issues/9685)
- We fixed an issue where passing a URL containing a DOI led to a "No entry found" notification. [#9821](https://github.com/JabRef/jabref/issues/9821)
- We fixed some minor visual inconsistencies and issues in the preferences dialog. [#9866](https://github.com/JabRef/jabref/pull/9866)
- The order of save actions is now retained. [#9890](https://github.com/JabRef/jabref/pull/9890)
- We fixed an issue where the order of save actions was not retained in the bib file. [#9890](https://github.com/JabRef/jabref/pull/9890)
- We fixed an issue in the preferences 'External file types' tab ignoring a custom application path in the edit dialog. [#9895](https://github.com/JabRef/jabref/issues/9895)
- We fixed an issue in the preferences where custom columns could be added to the entry table with no qualifier. [#9913](https://github.com/JabRef/jabref/issues/9913)
- We fixed an issue where the encoding header in a bib file was not respected when the file contained a BOM (Byte Order Mark). [#9926](https://github.com/JabRef/jabref/issues/9926)
- We fixed an issue where cli help output for import and export format was inconsistent. [koppor#429](https://github.com/koppor/jabref/issues/429)
- We fixed an issue where the user could select multiple conflicting options for autocompletion at once. [#10181](https://github.com/JabRef/jabref/issues/10181)
- We fixed an issue where no preview could be generated for some entry types and led to an exception. [#9947](https://github.com/JabRef/jabref/issues/9947)
- We fixed an issue where the Linux terminal working directory argument was malformed and therefore ignored upon opening a terminal [#9953](https://github.com/JabRef/jabref/issues/9953)
- We fixed an issue under Linux where under some systems the file instead of the folder was opened. [#9607](https://github.com/JabRef/jabref/issues/9607)
- We fixed an issue where an Automatic Keyword Group could not be deleted in the UI. [#9778](https://github.com/JabRef/jabref/issues/9778)
- We fixed an issue where the citation key pattern `[edtrN_M]` returned the wrong editor. [#9946](https://github.com/JabRef/jabref/pull/9946)
- We fixed an issue where empty grey containers would remain in the groups panel, if displaying of group item count is turned off. [#9972](https://github.com/JabRef/jabref/issues/9972)
- We fixed an issue where fetching an ISBN could lead to application freezing when the fetcher did not return any results. [#9979](https://github.com/JabRef/jabref/issues/9979)
- We fixed an issue where closing a library containing groups and entries caused an exception [#9997](https://github.com/JabRef/jabref/issues/9997)
- We fixed a bug where the editor for strings in a bibliography file did not sort the entries by their keys [#10083](https://github.com/JabRef/jabref/pull/10083)
- We fixed an issues where clicking on the empty space of specific context menu entries would not trigger the associated action. [#8388](https://github.com/JabRef/jabref/issues/8388)
- We fixed an issue where JabRef would not remember whether the window was in fullscreen. [#4939](https://github.com/JabRef/jabref/issues/4939)
- We fixed an issue where the ACM Portal search sometimes would not return entries for some search queries when the article author had no given name. [#10107](https://github.com/JabRef/jabref/issues/10107)
- We fixed an issue that caused high CPU usage and a zombie process after quitting JabRef because of author names autocompletion. [#10159](https://github.com/JabRef/jabref/pull/10159)
- We fixed an issue where files with illegal characters in the filename could be added to JabRef. [#10182](https://github.com/JabRef/jabref/issues/10182)
- We fixed that checked-out radio buttons under "specified keywords" were not displayed as checked after closing and reopening the "edit group" window. [#10248](https://github.com/JabRef/jabref/issues/10248)
- We fixed that when editing groups, checked-out properties such as case sensitive and regular expression (under "Free search expression") were not displayed checked. [#10108](https://github.com/JabRef/jabref/issues/10108)

### Removed

- We removed the support of BibTeXML. [#9540](https://github.com/JabRef/jabref/issues/9540)
- We removed support for Markdown syntax for strikethrough and task lists in comment fields. [#9726](https://github.com/JabRef/jabref/pull/9726)
- We removed the options menu, because the two contents were moved to the File menu or the properties of the library. [#9768](https://github.com/JabRef/jabref/pull/9768)
- We removed the 'File' tab in the preferences and moved its contents to the 'Export' tab. [#9839](https://github.com/JabRef/jabref/pull/9839)
- We removed the "[Collection of Computer Science Bibliographies](https://en.wikipedia.org/wiki/Collection_of_Computer_Science_Bibliographies)" fetcher the websits is no longer available. [#6638](https://github.com/JabRef/jabref/issues/6638)

## [5.9] – 2023-01-06

### Added

- We added a dropdown menu to let users change the library they want to import into during import. [#6177](https://github.com/JabRef/jabref/issues/6177)
- We added the possibility to add/remove a preview style from the selected list using a double click. [#9490](https://github.com/JabRef/jabref/issues/9490)
- We added the option to define fields as "multine" directly in the custom entry types dialog. [#6448](https://github.com/JabRef/jabref/issues/6448)
- We changed the minWidth and the minHeight of the main window, so it won't have a width and/or a height with the value 0. [#9606](https://github.com/JabRef/jabref/issues/9606)

### Changed

- We changed database structure: in MySQL/MariaDB we renamed tables by adding a `JABREF_` prefix, and in PGSQL we moved tables in `jabref` schema. We added `VersionDBStructure` variable in `METADATA` table to indicate current version of structure, this variable is needed for automatic migration. [#9312](https://github.com/JabRef/jabref/issues/9312)
- We moved some preferences options to a new tab in the preferences dialog. [#9442](https://github.com/JabRef/jabref/pull/9442)
- We renamed "Medline abbreviation" to "dotless abbreviation". [#9504](https://github.com/JabRef/jabref/pull/9504)
- We now have more "dots" in the offered journal abbreviations. [#9504](https://github.com/JabRef/jabref/pull/9504)
- We now disable the button "Full text search" in the Searchbar by default [#9527](https://github.com/JabRef/jabref/pull/9527)

### Fixed

- The tab "deprecated fields" is shown in biblatex-mode only. [#7757](https://github.com/JabRef/jabref/issues/7757)
- In case a journal name of an IEEE journal is abbreviated, the "normal" abbreviation is used - and not the one of the IEEE BibTeX strings. [abbrv#91](https://github.com/JabRef/abbrv.jabref.org/issues/91)
- We fixed a performance issue when loading large lists of custom journal abbreviations. [#8928](https://github.com/JabRef/jabref/issues/8928)
- We fixed an issue where the last opened libraries were not remembered when a new unsaved library was open as well. [#9190](https://github.com/JabRef/jabref/issues/9190)
- We fixed an issue where no context menu for the group "All entries" was present. [forum#3682](https://discourse.jabref.org/t/how-sort-groups-a-z-not-subgroups/3682)
- We fixed an issue where extra curly braces in some fields would trigger an exception when selecting the entry or doing an integrity check. [#9475](https://github.com/JabRef/jabref/issues/9475), [#9503](https://github.com/JabRef/jabref/issues/9503)
- We fixed an issue where entering a date in the format "YYYY/MM" in the entry editor date field caused an exception. [#9492](https://github.com/JabRef/jabref/issues/9492)
- For portable versions, the `.deb` file now works on plain debian again. [#9472](https://github.com/JabRef/jabref/issues/9472)
- We fixed an issue where the download of linked online files failed after an import of entries for certain urls. [#9518](https://github.com/JabRef/jabref/issues/9518)
- We fixed an issue where an exception occurred when manually downloading a file from an URL in the entry editor. [#9521](https://github.com/JabRef/jabref/issues/9521)
- We fixed an issue with open office csv file formatting where commas in the abstract field where not escaped. [#9087](https://github.com/JabRef/jabref/issues/9087)
- We fixed an issue with deleting groups where subgroups different from the selected group were deleted. [#9281](https://github.com/JabRef/jabref/issues/9281)

## [5.8] – 2022-12-18

### Added

- We integrated a new three-way merge UI for merging entries in the Entries Merger Dialog, the Duplicate Resolver Dialog, the Entry Importer Dialog, and the External Changes Resolver Dialog. [#8945](https://github.com/JabRef/jabref/pull/8945)
- We added the ability to merge groups, keywords, comments and files when merging entries. [#9022](https://github.com/JabRef/jabref/pull/9022)
- We added a warning message next to the authors field in the merge dialog to warn users when the authors are the same but formatted differently. [#8745](https://github.com/JabRef/jabref/issues/8745)
- The default file directory of a library is used as default directory for [unlinked file lookup](https://docs.jabref.org/collect/findunlinkedfiles#link-the-pdfs-to-your-bib-library). [koppor#546](https://github.com/koppor/jabref/issues/546)
- The properties of an existing systematic literature review (SLR) can be edited. [koppor#604](https://github.com/koppor/jabref/issues/604)
- An systematic literature review (SLR) can now be started from the SLR itself. [#9131](https://github.com/JabRef/jabref/pull/9131), [koppor#601](https://github.com/koppor/jabref/issues/601)
- On startup, JabRef notifies the user if there were parsing errors during opening.
- We added support for the field `fjournal` (in `@article`) for abbreviation and unabbreviation functionalities. [#321](https://github.com/JabRef/jabref/pull/321)
- In case a backup is found, the filename of the backup is shown and one can navigate to the file. [#9311](https://github.com/JabRef/jabref/pull/9311)
- We added support for the Ukrainian and Arabic languages. [#9236](https://github.com/JabRef/jabref/pull/9236), [#9243](https://github.com/JabRef/jabref/pull/9243)

### Changed

- We improved the Citavi Importer to also import so called Knowledge-items into the field `comment` of the corresponding entry [#9025](https://github.com/JabRef/jabref/issues/9025)
- We modified the change case sub-menus and their corresponding tips (displayed when you stay long over the menu) to properly reflect exemplified cases. [#9339](https://github.com/Jabref/jabref/issues/9339)
- We call backup files `.bak` and temporary writing files now `.sav`.
- JabRef keeps 10 older versions of a `.bib` file in the [user data dir](https://github.com/harawata/appdirs#supported-directories) (instead of a single `.sav` (now: `.bak`) file in the directory of the `.bib` file)
- We improved the External Changes Resolver dialog to be more usaable. [#9021](https://github.com/JabRef/jabref/pull/9021)
- We simplified the actions to fast-resolve duplicates to 'Keep Left', 'Keep Right', 'Keep Both' and 'Keep Merged'. [#9056](https://github.com/JabRef/jabref/issues/9056)
- The fallback directory of the file folder now is the general file directory. In case there was a directory configured for a library and this directory was not found, JabRef placed the PDF next to the .bib file and not into the general file directory.
- The global default directory for storing PDFs is now the documents folder in the user's home.
- When adding or editing a subgroup it is placed w.r.t. to alphabetical ordering rather than at the end. [koppor#577](https://github.com/koppor/jabref/issues/577)
- Groups context menu now shows appropriate options depending on number of subgroups. [koppor#579](https://github.com/koppor/jabref/issues/579)
- We modified the "Delete file" dialog and added the full file path to the dialog text. The file path in the title was changed to file name only. [koppor#534](https://github.com/koppor/jabref/issues/534)
- Download from URL now automatically fills with URL from clipboard. [koppor#535](https://github.com/koppor/jabref/issues/535)
- We added HTML and Markdown files to Find Unlinked Files and removed BibTeX. [koppor#547](https://github.com/koppor/jabref/issues/547)
- ArXiv fetcher now retrieves additional data from related DOIs (both ArXiv and user-assigned). [#9170](https://github.com/JabRef/jabref/pull/9170)
- We modified the Directory of Open Access Books (DOAB) fetcher so that it will now also fetch the ISBN when possible. [#8708](https://github.com/JabRef/jabref/issues/8708)
- Genres are now mapped correctly to entry types when importing MODS files. [#9185](https://github.com/JabRef/jabref/issues/9185)
- We changed the button label from "Return to JabRef" to "Return to library" to better indicate the purpose of the action.
- We changed the color of found text from red to high-contrast colors (background: yellow; font color: purple). [koppor#552](https://github.com/koppor/jabref/issues/552)
- We fixed an issue where the wrong icon for a successful import of a bib entry was shown. [#9308](https://github.com/JabRef/jabref/pull/9308)
- We changed the messages after importing unlinked local files to past tense. [koppor#548](https://github.com/koppor/jabref/issues/548)
- We fixed an issue where the wrong icon for a successful import of a bib entry was shown [#9308](https://github.com/JabRef/jabref/pull/9308)
- In the context of the [Cleanup dialog](https://docs.jabref.org/finding-sorting-and-cleaning-entries/cleanupentries) we changed the text of the conversion of BibTeX to biblatex (and vice versa) to make it more clear. [koppor#545](https://github.com/koppor/jabref/issues/545)
- We removed wrapping of string constants when writing to a `.bib` file.
- In the context of a systematic literature review (SLR), a user can now add arbitrary data into `study.yml`. JabRef just ignores this data. [#9124](https://github.com/JabRef/jabref/pull/9124)
- In the context of a systematic literature review (SLR), we reworked the "Define study" parameters dialog. [#9123](https://github.com/JabRef/jabref/pull/9123)
- We upgraded to Lucene 9.4 for the fulltext search. The search index will be rebuild. [#9213](https://github.com/JabRef/jabref/pull/9213)
- We disabled the "change case" menu for empty fields. [#9214](https://github.com/JabRef/jabref/issues/9214)
- We disabled the conversion menu for empty fields. [#9200](https://github.com/JabRef/jabref/issues/9200)

### Fixed

- We fixed an issue where applied save actions on saving the library file would lead to the dialog "The library has been modified by another program" popping up. [#4877](https://github.com/JabRef/jabref/issues/4877)
- We fixed issues with save actions not correctly loaded when opening the library. [#9122](https://github.com/JabRef/jabref/pull/9122)
- We fixed the behavior of "Discard changes" when reopening a modified library. [#9361](https://github.com/JabRef/jabref/issues/9361)
- We fixed several bugs regarding the manual and the autosave of library files that could lead to exceptions. [#9067](https://github.com/JabRef/jabref/pull/9067), [#8484](https://github.com/JabRef/jabref/issues/8484), [#8746](https://github.com/JabRef/jabref/issues/8746), [#6684](https://github.com/JabRef/jabref/issues/6684), [#6644](https://github.com/JabRef/jabref/issues/6644), [#6102](https://github.com/JabRef/jabref/issues/6102), [#6000](https://github.com/JabRef/jabref/issues/6000)
- We fixed an issue where pdfs were re-indexed on each startup. [#9166](https://github.com/JabRef/jabref/pull/9166)
- We fixed an issue when using an unsafe character in the citation key, the auto-linking feature fails to link files. [#9267](https://github.com/JabRef/jabref/issues/9267)
- We fixed an issue where a message about changed metadata would occur on saving although nothing changed. [#9159](https://github.com/JabRef/jabref/issues/9159)
- We fixed an issue where the possibility to generate a subdatabase from an aux file was writing empty files when called from the commandline. [#9115](https://github.com/JabRef/jabref/issues/9115), [forum#3516](https://discourse.jabref.org/t/export-subdatabase-from-aux-file-on-macos-command-line/3516)
- We fixed an issue where author names with tilde accents (for example ñ) were marked as "Names are not in the standard BibTeX format". [#8071](https://github.com/JabRef/jabref/issues/8071)
- We fixed an issue where capitalize didn't capitalize words after hyphen characters. [#9157](https://github.com/JabRef/jabref/issues/9157)
- We fixed an issue where title case didn't capitalize words after en-dash characters and skip capitalization of conjunctions that comes after en-dash characters. [#9068](https://github.com/JabRef/jabref/pull/9068),[#9142](https://github.com/JabRef/jabref/pull/9142)
- We fixed an issue with the message that is displayed when fetcher returns an empty list of entries for given query. [#9195](https://github.com/JabRef/jabref/issues/9195)
- We fixed an issue where editing entry's "date" field in library mode "biblatex" causes an uncaught exception. [#8747](https://github.com/JabRef/jabref/issues/8747)
- We fixed an issue where importing from XMP would fail for certain PDFs. [#9383](https://github.com/JabRef/jabref/issues/9383)
- We fixed an issue that JabRef displayed the wrong group tree after loading. [koppor#637](https://github.com/koppor/jabref/issues/637)
- We fixed that sorting of entries in the maintable by special fields is updated immediately. [#9334](https://github.com/JabRef/jabref/issues/9334)
- We fixed the display of issue, number, eid and pages fields in the entry preview. [#8607](https://github.com/JabRef/jabref/pull/8607), [#8372](https://github.com/JabRef/jabref/issues/8372), [Koppor#514](https://github.com/koppor/jabref/issues/514), [forum#2390](https://discourse.jabref.org/t/unable-to-edit-my-bibtex-file-that-i-used-before-vers-5-1/2390), [forum#3462](https://discourse.jabref.org/t/jabref-5-6-need-help-with-export-from-jabref-to-microsoft-word-entry-preview-of-apa-7-not-rendering-correctly/3462)
- We fixed the page ranges checker to detect article numbers in the pages field (used at [Check Integrity](https://docs.jabref.org/finding-sorting-and-cleaning-entries/checkintegrity)). [#8607](https://github.com/JabRef/jabref/pull/8607)
- The [HtmlToLaTeXFormatter](https://docs.jabref.org/finding-sorting-and-cleaning-entries/saveactions#html-to-latex) keeps single `<` characters.
- We fixed a performance regression when opening large libraries. [#9041](https://github.com/JabRef/jabref/issues/9041)
- We fixed a bug where spaces are trimmed when highlighting differences in the Entries merge dialog. [koppor#371](https://github.com/koppor/jabref/issues/371)
- We fixed some visual glitches with the linked files editor field in the entry editor and increased its height. [#8823](https://github.com/JabRef/jabref/issues/8823)
- We fixed some visual inconsistencies (round corners of highlighted buttons). [#8806](https://github.com/JabRef/jabref/issues/8806)
- We fixed an issue where JabRef would not exit when a connection to a LibreOffice document was established previously and the document is still open. [#9075](https://github.com/JabRef/jabref/issues/9075)
- We fixed an issue about selecting the save order in the preferences. [#9147](https://github.com/JabRef/jabref/issues/9147)
- We fixed an issue where an exception when fetching a DOI was not logged correctly. [koppor#627](https://github.com/koppor/jabref/issues/627)
- We fixed an issue where a user could not open an attached file in a new unsaved library. [#9386](https://github.com/JabRef/jabref/issues/9386)
- We fixed a typo within a connection error message. [koppor#625](https://github.com/koppor/jabref/issues/625)
- We fixed an issue where journal abbreviations would not abbreviate journal titles with escaped ampersands (\\&). [#8948](https://github.com/JabRef/jabref/issues/8948)
- We fixed the readability of the file field in the dark theme. [#9340](https://github.com/JabRef/jabref/issues/9340)
- We fixed an issue where the 'close dialog' key binding was not closing the Preferences dialog. [#8888](https://github.com/jabref/jabref/issues/8888)
- We fixed an issue where a known journal's medline/dot-less abbreviation does not switch to the full name. [#9370](https://github.com/JabRef/jabref/issues/9370)
- We fixed an issue where hitting enter on the search field within the preferences dialog closed the dialog. [koppor#630](https://github.com/koppor/jabref/issues/630)
- We fixed the "Cleanup entries" dialog is partially visible. [#9223](https://github.com/JabRef/jabref/issues/9223)
- We fixed an issue where font size preferences did not apply correctly to preference dialog window and the menu bar. [#8386](https://github.com/JabRef/jabref/issues/8386) and [#9279](https://github.com/JabRef/jabref/issues/9279)
- We fixed the display of the "Customize Entry Types" dialog title. [#9198](https://github.com/JabRef/jabref/issues/9198)
- We fixed an issue where the CSS styles are missing in some dialogs. [#9150](https://github.com/JabRef/jabref/pull/9150)
- We fixed an issue where controls in the preferences dialog could outgrow the window. [#9017](https://github.com/JabRef/jabref/issues/9017)
- We fixed an issue where highlighted text color for entry merge dialogue was not clearly visible. [#9192](https://github.com/JabRef/jabref/issues/9192)

### Removed

- We removed "last-search-date" from the systematic literature review feature, because the last-search-date can be deducted from the git logs. [#9116](https://github.com/JabRef/jabref/pull/9116)
- We removed the [CiteseerX](https://docs.jabref.org/collect/import-using-online-bibliographic-database#citeseerx) fetcher, because the API used by JabRef is sundowned. [#9466](https://github.com/JabRef/jabref/pull/9466)

## [5.7] – 2022-08-05

### Added

- We added a fetcher for [Biodiversity Heritage Library](https://www.biodiversitylibrary.org/). [8539](https://github.com/JabRef/jabref/issues/8539)
- We added support for multiple messages in the snackbar. [#7340](https://github.com/JabRef/jabref/issues/7340)
- We added an extra option in the 'Find Unlinked Files' dialog view to ignore unnecessary files like Thumbs.db, DS_Store, etc. [koppor#373](https://github.com/koppor/jabref/issues/373)
- JabRef now writes log files. Linux: `$home/.cache/jabref/logs/version`, Windows: `%APPDATA%\..\Local\harawata\jabref\version\logs`, Mac: `Users/.../Library/Logs/jabref/version`
- We added an importer for Citavi backup files, support ".ctv5bak" and ".ctv6bak" file formats. [#8322](https://github.com/JabRef/jabref/issues/8322)
- We added a feature to drag selected entries and drop them to other opened inactive library tabs [koppor521](https://github.com/koppor/jabref/issues/521).
- We added support for the [biblatex-apa](https://github.com/plk/biblatex-apa) legal entry types `Legislation`, `Legadminmaterial`, `Jurisdiction`, `Constitution` and `Legal` [#8931](https://github.com/JabRef/jabref/issues/8931)

### Changed

- The file column in the main table now shows the corresponding defined icon for the linked file [8930](https://github.com/JabRef/jabref/issues/8930).
- We improved the color of the selected entries and the color of the summary in the Import Entries Dialog in the dark theme. [#7927](https://github.com/JabRef/jabref/issues/7927)
- We upgraded to Lucene 9.2 for the fulltext search.
  Thus, the now created search index cannot be read from older versions of JabRef anylonger.
  ⚠️ JabRef will recreate the index in a new folder for new files and this will take a long time for a huge library.
  Moreover, switching back and forth JabRef versions and meanwhile adding PDFs also requires rebuilding the index now and then.
  [#8868](https://github.com/JabRef/jabref/pull/8868)
- We improved the Latex2Unicode conversion [#8639](https://github.com/JabRef/jabref/pull/8639)
- Writing BibTeX data into a PDF (XMP) removes braces. [#8452](https://github.com/JabRef/jabref/issues/8452)
- Writing BibTeX data into a PDF (XMP) does not write the `file` field.
- Writing BibTeX data into a PDF (XMP) considers the configured keyword separator (and does not use "," as default any more)
- The Medline/Pubmed search now also supports the [default fields and operators for searching](https://docs.jabref.org/collect/import-using-online-bibliographic-database#search-syntax). [forum#3554](https://discourse.jabref.org/t/native-pubmed-search/3354)
- We improved group expansion arrow that prevent it from activating group when expanding or collapsing. [#7982](https://github.com/JabRef/jabref/issues/7982), [#3176](https://github.com/JabRef/jabref/issues/3176)
- When configured SSL certificates changed, JabRef warns the user to restart to apply the configuration.
- We improved the appearances and logic of the "Manage field names & content" dialog, and renamed it to "Automatic field editor". [#6536](https://github.com/JabRef/jabref/issues/6536)
- We improved the message explaining the options when modifying an automatic keyword group [#8911](https://github.com/JabRef/jabref/issues/8911)
- We moved the preferences option "Warn about duplicates on import" option from the tab "File" to the tab "Import and Export". [koppor#570](https://github.com/koppor/jabref/issues/570)
- When JabRef encounters `% Encoding: UTF-8` header, it is kept during writing (and not removed). [#8964](https://github.com/JabRef/jabref/pull/8964)
- We replace characters which cannot be decoded using the specified encoding by a (probably another) valid character. This happens if JabRef detects the wrong charset (e.g., UTF-8 instead of Windows 1252). One can use the [Integrity Check](https://docs.jabref.org/finding-sorting-and-cleaning-entries/checkintegrity) to find those characters.

### Fixed

- We fixed an issue where linked fails containing parts of the main file directory could not be opened. [#8991](https://github.com/JabRef/jabref/issues/8991)
- Linked files with an absolute path can be opened again. [#8991](https://github.com/JabRef/jabref/issues/8991)
- We fixed an issue where the user could not rate an entry in the main table when an entry was not yet ranked. [#5842](https://github.com/JabRef/jabref/issues/5842)
- We fixed an issue that caused JabRef to sometimes open multiple instances when "Remote Operation" is enabled. [#8653](https://github.com/JabRef/jabref/issues/8653)
- We fixed an issue where linked files with the filetype "application/pdf" in an entry were not shown with the correct PDF-Icon in the main table [8930](https://github.com/JabRef/jabref/issues/8930)
- We fixed an issue where "open folder" for linked files did not open the folder and did not select the file unter certain Linux desktop environments [#8679](https://github.com/JabRef/jabref/issues/8679), [#8849](https://github.com/JabRef/jabref/issues/8849)
- We fixed an issue where the content of a big shared database library is not shown [#8788](https://github.com/JabRef/jabref/issues/8788)
- We fixed the unnecessary horizontal scroll bar in group panel [#8467](https://github.com/JabRef/jabref/issues/8467)
- We fixed an issue where the notification bar message, icon and actions appeared to be invisible. [#8761](https://github.com/JabRef/jabref/issues/8761)
- We fixed an issue where deprecated fields tab is shown when the fields don't contain any values. [#8396](https://github.com/JabRef/jabref/issues/8396)
- We fixed an issue where an exception for DOI search occurred when the DOI contained urlencoded characters. [#8787](https://github.com/JabRef/jabref/issues/8787)
- We fixed an issue which allow us to select and open identifiers from a popup list in the maintable [#8758](https://github.com/JabRef/jabref/issues/8758), [8802](https://github.com/JabRef/jabref/issues/8802)
- We fixed an issue where the escape button had no functionality within the "Filter groups" textfield. [koppor#562](https://github.com/koppor/jabref/issues/562)
- We fixed an issue where the exception that there are invalid characters in filename. [#8786](https://github.com/JabRef/jabref/issues/8786)
- When the proxy configuration removed the proxy user/password, this change is applied immediately.
- We fixed an issue where removing several groups deletes only one of them. [#8390](https://github.com/JabRef/jabref/issues/8390)
- We fixed an issue where the Sidepane (groups, web search and open office) width is not remembered after restarting JabRef. [#8907](https://github.com/JabRef/jabref/issues/8907)
- We fixed a bug where switching between themes will cause an error/exception. [#8939](https://github.com/JabRef/jabref/pull/8939)
- We fixed a bug where files that were deleted in the source bibtex file were kept in the index. [#8962](https://github.com/JabRef/jabref/pull/8962)
- We fixed "Error while sending to JabRef" when the browser extension interacts with JabRef. [JabRef-Browser-Extension#479](https://github.com/JabRef/JabRef-Browser-Extension/issues/479)
- We fixed a bug where updating group view mode (intersection or union) requires re-selecting groups to take effect. [#6998](https://github.com/JabRef/jabref/issues/6998)
- We fixed a bug that prevented external group metadata changes from being merged. [#8873](https://github.com/JabRef/jabref/issues/8873)
- We fixed the shared database opening dialog to remember autosave folder and tick. [#7516](https://github.com/JabRef/jabref/issues/7516)
- We fixed an issue where name formatter could not be saved. [#9120](https://github.com/JabRef/jabref/issues/9120)
- We fixed a bug where after the export of Preferences, custom exports were duplicated. [#10176](https://github.com/JabRef/jabref/issues/10176)

### Removed

- We removed the social media buttons for our Twitter and Facebook pages. [#8774](https://github.com/JabRef/jabref/issues/8774)

## [5.6] – 2022-04-25

### Added

- We enabled the user to customize the API Key for some fetchers. [#6877](https://github.com/JabRef/jabref/issues/6877)
- We added an extra option when right-clicking an entry in the Entry List to copy either the DOI or the DOI url.
- We added a fetcher for [Directory of Open Access Books (DOAB)](https://doabooks.org/) [8576](https://github.com/JabRef/jabref/issues/8576)
- We added an extra option to ask the user whether they want to open to reveal the folder holding the saved file with the file selected. [#8195](https://github.com/JabRef/jabref/issues/8195)
- We added a new section to network preferences to allow using custom SSL certificates. [#8126](https://github.com/JabRef/jabref/issues/8126)
- We improved the version check to take also beta version into account and now redirect to the right changelog for the version.
- We added two new web and fulltext fetchers: SemanticScholar and ResearchGate.
- We added notifications on success and failure when writing metadata to a PDF-file. [#8276](https://github.com/JabRef/jabref/issues/8276)
- We added a cleanup action that escapes `$` (by adding a backslash in front). [#8673](https://github.com/JabRef/jabref/issues/8673)

### Changed

- We upgraded to Lucene 9.1 for the fulltext search.
  Thus, the now created search index cannot be read from older versions of JabRef any longer.
  ⚠️ JabRef will recreate the index in a new folder for new files and this will take a long time for a huge library.
  Moreover, switching back and forth JabRef versions and meanwhile adding PDFs also requires rebuilding the index now and then.
  [#8362](https://github.com/JabRef/jabref/pull/8362)
- We changed the list of CSL styles to those that support formatting bibliographies. [#8421](https://github.com/JabRef/jabref/issues/8421) [citeproc-java#116](https://github.com/michel-kraemer/citeproc-java/issues/116)
- The CSL preview styles now also support displaying data from cross references entries that are linked via the `crossref` field. [#7378](https://github.com/JabRef/jabref/issues/7378)
- We made the Search button in Web Search wider. We also skewed the panel titles to the left. [#8397](https://github.com/JabRef/jabref/issues/8397)
- We introduced a preference to disable fulltext indexing. [#8468](https://github.com/JabRef/jabref/issues/8468)
- When exporting entries, the encoding is always UTF-8.
- When embedding BibTeX data into a PDF, the encoding is always UTF-8.
- We replaced the [OttoBib](https://en.wikipedia.org/wiki/OttoBib) fetcher by a fetcher by [OpenLibrary](https://openlibrary.org/dev/docs/api/books). [#8652](https://github.com/JabRef/jabref/issues/8652)
- We first fetch ISBN data from OpenLibrary, if nothing found, ebook.de is tried.
- We now only show a warning when exiting for tasks that will not be recovered automatically upon relaunch of JabRef. [#8468](https://github.com/JabRef/jabref/issues/8468)

### Fixed

- We fixed an issue where right clicking multiple entries and pressing "Change entry type" would only change one entry. [#8654](https://github.com/JabRef/jabref/issues/8654)
- We fixed an issue where it was no longer possible to add or delete multiple files in the `file` field in the entry editor. [#8659](https://github.com/JabRef/jabref/issues/8659)
- We fixed an issue where the author's lastname was not used for the citation key generation if it started with a lowercase letter. [#8601](https://github.com/JabRef/jabref/issues/8601)
- We fixed an issue where custom "Protected terms" files were missing after a restart of JabRef. [#8608](https://github.com/JabRef/jabref/issues/8608)
- We fixed an issue where JabRef could not start due to a missing directory for the fulltex index. [#8579](https://github.com/JabRef/jabref/issues/8579)
- We fixed an issue where long article numbers in the `pages` field would cause an exception and preventing the citation style to display. [#8381](https://github.com/JabRef/jabref/issues/8381), [citeproc-java](https://github.com/michel-kraemer/citeproc-java/issues/114)
- We fixed an issue where online links in the file field were not detected correctly and could produce an exception. [#8510](https://github.com/JabRef/jabref/issues/8510)
- We fixed an issue where an exception could occur when saving the preferences [#7614](https://github.com/JabRef/jabref/issues/7614)
- We fixed an issue where "Copy DOI url" in the right-click menu of the Entry List would just copy the DOI and not the DOI url. [#8389](https://github.com/JabRef/jabref/issues/8389)
- We fixed an issue where opening the console from the drop-down menu would cause an exception. [#8466](https://github.com/JabRef/jabref/issues/8466)
- We fixed an issue when reading non-UTF-8 encoded. When no encoding header is present, the encoding is now detected from the file content (and the preference option is disregarded). [#8417](https://github.com/JabRef/jabref/issues/8417)
- We fixed an issue where pasting a URL was replacing `+` signs by spaces making the URL unreachable. [#8448](https://github.com/JabRef/jabref/issues/8448)
- We fixed an issue where creating subsidiary files from aux files created with some versions of biblatex would produce incorrect results. [#8513](https://github.com/JabRef/jabref/issues/8513)
- We fixed an issue where opening the changelog from withing JabRef led to a 404 error. [#8563](https://github.com/JabRef/jabref/issues/8563)
- We fixed an issue where not all found unlinked local files were imported correctly due to some race condition. [#8444](https://github.com/JabRef/jabref/issues/8444)
- We fixed an issue where Merge entries dialog exceeds screen boundaries.
- We fixed an issue where the app lags when selecting an entry after a fresh start. [#8446](https://github.com/JabRef/jabref/issues/8446)
- We fixed an issue where no citationkey was generated on import, pasting a doi or an entry on the main table. [8406](https://github.com/JabRef/jabref/issues/8406), [koppor#553](https://github.com/koppor/jabref/issues/553)
- We fixed an issue where accent search does not perform consistently. [#6815](https://github.com/JabRef/jabref/issues/6815)
- We fixed an issue where the incorrect entry was selected when "New Article" is pressed while search filters are active. [#8674](https://github.com/JabRef/jabref/issues/8674)
- We fixed an issue where "Write BibTeXEntry metadata to PDF" button remains enabled while writing to PDF is in-progress. [#8691](https://github.com/JabRef/jabref/issues/8691)

### Removed

- We removed the option to copy CSL Citation styles data as `XSL_FO`, `ASCIIDOC`, and `RTF` as these have not been working since a long time and are no longer supported in the external library used for processing the styles. [#7378](https://github.com/JabRef/jabref/issues/7378)
- We removed the option to configure the default encoding. The default encoding is now hard-coded to the modern UTF-8 encoding.

## [5.5] – 2022-01-17

### Changed

- We integrated the external file types dialog directly inside the preferences. [#8341](https://github.com/JabRef/jabref/pull/8341)
- We disabled the add group button color change after adding 10 new groups. [#8051](https://github.com/JabRef/jabref/issues/8051)
- We inverted the logic for resolving [BibTeX strings](https://docs.jabref.org/advanced/strings). This helps to keep `#` chars. By default String resolving is only activated for a couple of standard fields. The list of fields can be modified in the preferences. [#7010](https://github.com/JabRef/jabref/issues/7010), [#7012](https://github.com/JabRef/jabref/issues/7012), [#8303](https://github.com/JabRef/jabref/issues/8303)
- We moved the search box in preview preferences closer to the available citation styles list. [#8370](https://github.com/JabRef/jabref/pull/8370)
- Changing the preference to show the preview panel as a separate tab now has effect without restarting JabRef. [#8370](https://github.com/JabRef/jabref/pull/8370)
- We enabled switching themes in JabRef without the need to restart JabRef. [#7335](https://github.com/JabRef/jabref/pull/7335)
- We added support for the field `day`, `rights`, `coverage` and `language` when reading XMP data in Dublin Core format. [#8491](https://github.com/JabRef/jabref/issues/8491)

### Fixed

- We fixed an issue where the preferences for "Search and store files relative to library file location" where ignored when the "Main file directory" field was not empty [#8385](https://github.com/JabRef/jabref/issues/8385)
- We fixed an issue where `#`chars in certain fields would be interpreted as BibTeX strings [#7010](https://github.com/JabRef/jabref/issues/7010), [#7012](https://github.com/JabRef/jabref/issues/7012), [#8303](https://github.com/JabRef/jabref/issues/8303)
- We fixed an issue where the fulltext search on an empty library with no documents would lead to an exception [koppor#522](https://github.com/koppor/jabref/issues/522)
- We fixed an issue where clicking on "Accept changes" in the merge dialog would lead to an exception [forum#2418](https://discourse.jabref.org/t/the-library-has-been-modified-by-another-program/2418/8)
- We fixed an issue where clicking on headings in the entry preview could lead to an exception. [#8292](https://github.com/JabRef/jabref/issues/8292)
- We fixed an issue where IntegrityCheck used the system's character encoding instead of the one set by the library or in preferences [#8022](https://github.com/JabRef/jabref/issues/8022)
- We fixed an issue about empty metadata in library properties when called from the right click menu. [#8358](https://github.com/JabRef/jabref/issues/8358)
- We fixed an issue where someone could add a duplicate field in the customize entry type dialog. [#8194](https://github.com/JabRef/jabref/issues/8194)
- We fixed a typo in the library properties tab: "String constants". There, one can configure [BibTeX string constants](https://docs.jabref.org/advanced/strings).
- We fixed an issue when writing a non-UTF-8 encoded file: The header is written again. [#8417](https://github.com/JabRef/jabref/issues/8417)
- We fixed an issue where folder creation during systemic literature review failed due to an illegal fetcher name. [#8552](https://github.com/JabRef/jabref/pull/8552)

## [5.4] – 2021-12-20

### Added

- We added confirmation dialog when user wants to close a library where any empty entries are detected. [#8096](https://github.com/JabRef/jabref/issues/8096)
- We added import support for CFF files. [#7945](https://github.com/JabRef/jabref/issues/7945)
- We added the option to copy the DOI of an entry directly from the context menu copy submenu. [#7826](https://github.com/JabRef/jabref/issues/7826)
- We added a fulltext search feature. [#2838](https://github.com/JabRef/jabref/pull/2838)
- We improved the deduction of bib-entries from imported fulltext pdfs. [#7947](https://github.com/JabRef/jabref/pull/7947)
- We added `unprotect_terms` to the list of bracketed pattern modifiers [#7960](https://github.com/JabRef/jabref/pull/7960)
- We added a dialog that allows to parse metadata from linked pdfs. [#7929](https://github.com/JabRef/jabref/pull/7929)
- We added an icon picker in group edit dialog. [#6142](https://github.com/JabRef/jabref/issues/6142)
- We added a preference to Opt-In to JabRef's online metadata extraction service (Grobid) usage. [#8002](https://github.com/JabRef/jabref/pull/8002)
- We readded the possibility to display the search results of all databases ("Global Search"). It is shown in a separate window. [#4096](https://github.com/JabRef/jabref/issues/4096)
- We readded the possibility to keep the search string when switching tabs. It is implemented by a toggle button. [#4096](https://github.com/JabRef/jabref/issues/4096#issuecomment-575986882)
- We allowed the user to also preview the available citation styles in the preferences besides the selected ones [#8108](https://github.com/JabRef/jabref/issues/8108)
- We added an option to search the available citation styles by name in the preferences [#8108](https://github.com/JabRef/jabref/issues/8108)
- We added an option to generate bib-entries from ID through a popover in the toolbar. [#4183](https://github.com/JabRef/jabref/issues/4183)
- We added a menu option in the right click menu of the main table tabs to display the library properties. [#6527](https://github.com/JabRef/jabref/issues/6527)
- When a `.bib` file ("library") was saved successfully, a notification is shown

### Changed

- Local library settings may overwrite the setting "Search and store files relative to library file location" [#8179](https://github.com/JabRef/jabref/issues/8179)
- The option "Fit table horizontally on screen" in the "Entry table" preferences is now disabled by default [#8148](https://github.com/JabRef/jabref/pull/8148)
- We improved the preferences and descriptions in the "Linked files" preferences tab [#8148](https://github.com/JabRef/jabref/pull/8148)
- We slightly changed the layout of the Journal tab in the preferences for ui consistency. [#7937](https://github.com/JabRef/jabref/pull/7937)
- The JabRefHost on Windows now writes a temporary file and calls `-importToOpen` instead of passing the bibtex via `-importBibtex`. [#7374](https://github.com/JabRef/jabref/issues/7374), [JabRef Browser Ext #274](https://github.com/JabRef/JabRef-Browser-Extension/issues/274)
- We reordered some entries in the right-click menu of the main table. [#6099](https://github.com/JabRef/jabref/issues/6099)
- We merged the barely used ImportSettingsTab and the CustomizationTab in the preferences into one single tab and moved the option to allow Integers in Edition Fields in Bibtex-Mode to the EntryEditor tab. [#7849](https://github.com/JabRef/jabref/pull/7849)
- We moved the export order in the preferences from `File` to `Import and Export`. [#7935](https://github.com/JabRef/jabref/pull/7935)
- We reworked the export order in the preferences and the save order in the library preferences. You can now set more than three sort criteria in your library preferences. [#7935](https://github.com/JabRef/jabref/pull/7935)
- The metadata-to-pdf actions now also embeds the bibfile to the PDF. [#8037](https://github.com/JabRef/jabref/pull/8037)
- The snap was updated to use the core20 base and to use lzo compression for better startup performance [#8109](https://github.com/JabRef/jabref/pull/8109)
- We moved the union/intersection view button in the group sidepane to the left of the other controls. [#8202](https://github.com/JabRef/jabref/pull/8202)
- We improved the Drag and Drop behavior in the "Customize Entry Types" Dialog [#6338](https://github.com/JabRef/jabref/issues/6338)
- When determining the URL of an ArXiV eprint, the URL now points to the version [#8149](https://github.com/JabRef/jabref/pull/8149)
- We Included all standard fields with citation key when exporting to Old OpenOffice/LibreOffice Calc Format [#8176](https://github.com/JabRef/jabref/pull/8176)
- In case the database is encoded with `UTF8`, the `% Encoding` marker is not written anymore
- The written `.bib` file has the same line endings [#390](https://github.com/koppor/jabref/issues/390)
- The written `.bib` file always has a final line break
- The written `.bib` file keeps the newline separator of the loaded `.bib` file
- We present options to manually enter an article or return to the New Entry menu when the fetcher DOI fails to find an entry for an ID [#7870](https://github.com/JabRef/jabref/issues/7870)
- We trim white space and non-ASCII characters from DOI [#8127](https://github.com/JabRef/jabref/issues/8127)
- The duplicate checker now inspects other fields in case no difference in the required and optional fields are found.
- We reworked the library properties dialog and integrated the `Library > Preamble`, `Library > Citation key pattern` and `Library > String constants dialogs` [#8264](https://github.com/JabRef/jabref/pulls/8264)
- We improved the startup time of JabRef by switching from the logging library `log4j2` to `tinylog` [#8007](https://github.com/JabRef/jabref/issues/8007)

### Fixed

- We fixed an issue where an exception occurred when pasting an entry with a publication date-range of the form 1910/1917 [#7864](https://github.com/JabRef/jabref/issues/7864)
- We fixed an issue where an exception occurred when a preview style was edited and afterwards another preview style selected. [#8280](https://github.com/JabRef/jabref/issues/8280)
- We fixed an issue where the actions to move a file to a directory were incorrectly disabled. [#7908](https://github.com/JabRef/jabref/issues/7908)
- We fixed an issue where an exception occurred when a linked online file was edited in the entry editor [#8008](https://github.com/JabRef/jabref/issues/8008)
- We fixed an issue when checking for a new version when JabRef is used behind a corporate proxy. [#7884](https://github.com/JabRef/jabref/issues/7884)
- We fixed some icons that were drawn in the wrong color when JabRef used a custom theme. [#7853](https://github.com/JabRef/jabref/issues/7853)
- We fixed an issue where the `Aux file` on `Edit group` doesn't support relative sub-directories path to import. [#7719](https://github.com/JabRef/jabref/issues/7719).
- We fixed an issue where it was impossible to add or modify groups. [#7912](https://github.com/JabRef/jabref/pull/793://github.com/JabRef/jabref/pull/7921)
- We fixed an issue about the visible side pane components being out of sync with the view menu. [#8115](https://github.com/JabRef/jabref/issues/8115)
- We fixed an issue where the side pane would not close when all its components were closed. [#8082](https://github.com/JabRef/jabref/issues/8082)
- We fixed an issue where exported entries from a Citavi bib containing URLs could not be imported [#7882](https://github.com/JabRef/jabref/issues/7882)
- We fixed an issue where the icons in the search bar had the same color, toggled as well as untoggled. [#8014](https://github.com/JabRef/jabref/pull/8014)
- We fixed an issue where typing an invalid UNC path into the "Main file directory" text field caused an error. [#8107](https://github.com/JabRef/jabref/issues/8107)
- We fixed an issue where "Open Folder" didn't select the file on macOS in Finder [#8130](https://github.com/JabRef/jabref/issues/8130)
- We fixed an issue where importing PDFs resulted in an uncaught exception [#8143](https://github.com/JabRef/jabref/issues/8143)
- We fixed "The library has been modified by another program" showing up when line breaks change [#4877](https://github.com/JabRef/jabref/issues/4877)
- The default directory of the "LaTeX Citations" tab is now the directory of the currently opened database (and not the directory chosen at the last open file dialog or the last database save) [koppor#538](https://github.com/koppor/jabref/issues/538)
- When writing a bib file, the `NegativeArraySizeException` should not occur [#8231](https://github.com/JabRef/jabref/issues/8231) [#8265](https://github.com/JabRef/jabref/issues/8265)
- We fixed an issue where some menu entries were available without entries selected. [#4795](https://github.com/JabRef/jabref/issues/4795)
- We fixed an issue where right-clicking on a tab and selecting close will close the focused tab even if it is not the tab we right-clicked [#8193](https://github.com/JabRef/jabref/pull/8193)
- We fixed an issue where selecting a citation style in the preferences would sometimes produce an exception [#7860](https://github.com/JabRef/jabref/issues/7860)
- We fixed an issue where an exception would occur when clicking on a DOI link in the preview pane [#7706](https://github.com/JabRef/jabref/issues/7706)
- We fixed an issue where XMP and embedded BibTeX export would not work [#8278](https://github.com/JabRef/jabref/issues/8278)
- We fixed an issue where the XMP and embedded BibTeX import of a file containing multiple schemas failed [#8278](https://github.com/JabRef/jabref/issues/8278)
- We fixed an issue where writing embedded BibTeX import fails due to write protection or bibtex already being present [#8332](https://github.com/JabRef/jabref/pull/8332)
- We fixed an issue where pdf-paths and the pdf-indexer could get out of sync [#8182](https://github.com/JabRef/jabref/issues/8182)
- We fixed an issue where Status-Logger error messages appeared during the startup of JabRef [#5475](https://github.com/JabRef/jabref/issues/5475)

### Removed

- We removed two orphaned preferences options [#8164](https://github.com/JabRef/jabref/pull/8164)
- We removed the functionality of the `--debug` commandline options. Use the java command line switch `-Dtinylog.level=debug` for debug output instead. [#8226](https://github.com/JabRef/jabref/pull/8226)

## [5.3] – 2021-07-05

### Added

- We added a progress counter to the title bar in Possible Duplicates dialog window. [#7366](https://github.com/JabRef/jabref/issues/7366)
- We added new "Customization" tab to the preferences which includes option to choose a custom address for DOI access. [#7337](https://github.com/JabRef/jabref/issues/7337)
- We added zbmath to the public databases from which the bibliographic information of an existing entry can be updated. [#7437](https://github.com/JabRef/jabref/issues/7437)
- We showed to the find Unlinked Files Dialog the date of the files' most recent modification. [#4652](https://github.com/JabRef/jabref/issues/4652)
- We added to the find Unlinked Files function a filter to show only files based on date of last modification (Last Year, Last Month, Last Week, Last Day). [#4652](https://github.com/JabRef/jabref/issues/4652)
- We added to the find Unlinked Files function a filter that sorts the files based on the date of last modification(Sort by Newest, Sort by Oldest First). [#4652](https://github.com/JabRef/jabref/issues/4652)
- We added the possibility to add a new entry via its zbMath ID (zbMATH can be chosen as ID type in the "Select entry type" window). [#7202](https://github.com/JabRef/jabref/issues/7202)
- We added the extension support and the external application support (For Texshow, Texmaker and LyX) to the flatpak [#7248](https://github.com/JabRef/jabref/pull/7248)
- We added some symbols and keybindings to the context menu in the entry editor. [#7268](https://github.com/JabRef/jabref/pull/7268)
- We added keybindings for setting and clearing the read status. [#7264](https://github.com/JabRef/jabref/issues/7264)
- We added two new fields to track the creation and most recent modification date and time for each entry. [koppor#130](https://github.com/koppor/jabref/issues/130)
- We added a feature that allows the user to copy highlighted text in the preview window. [#6962](https://github.com/JabRef/jabref/issues/6962)
- We added a feature that allows you to create new BibEntry via paste arxivId [#2292](https://github.com/JabRef/jabref/issues/2292)
- We added support for conducting automated and systematic literature search across libraries and git support for persistence [#369](https://github.com/koppor/jabref/issues/369)
- We added a add group functionality at the bottom of the side pane. [#4682](https://github.com/JabRef/jabref/issues/4682)
- We added a feature that allows the user to choose whether to trust the target site when unable to find a valid certification path from the file download site. [#7616](https://github.com/JabRef/jabref/issues/7616)
- We added a feature that allows the user to open all linked files of multiple selected entries by "Open file" option. [#6966](https://github.com/JabRef/jabref/issues/6966)
- We added a keybinding preset for new entries. [#7705](https://github.com/JabRef/jabref/issues/7705)
- We added a select all button for the library import function. [#7786](https://github.com/JabRef/jabref/issues/7786)
- We added a search feature for journal abbreviations. [#7804](https://github.com/JabRef/jabref/pull/7804)
- We added auto-key-generation progress to the background task list. [#7267](https://github.com/JabRef/jabref/issues/7267)
- We added the option to write XMP metadata to pdfs from the CLI. [7814](https://github.com/JabRef/jabref/pull/7814)

### Changed

- The export to MS Office XML now exports the author field as `Inventor` if the bibtex entry type is `patent` [#7830](https://github.com/JabRef/jabref/issues/7830)
- We changed the EndNote importer to import the field `label` to the corresponding bibtex field `endnote-label` [forum#2734](https://discourse.jabref.org/t/importing-endnote-label-field-to-jabref-from-xml-file/2734)
- The keywords added via "Manage content selectors" are now displayed in alphabetical order. [#3791](https://github.com/JabRef/jabref/issues/3791)
- We improved the "Find unlinked files" dialog to show import results for each file. [#7209](https://github.com/JabRef/jabref/pull/7209)
- The content of the field `timestamp` is migrated to `creationdate`. In case one configured "udpate timestampe", it is migrated to `modificationdate`. [koppor#130](https://github.com/koppor/jabref/issues/130)
- The JabRef specific meta-data content in the main field such as priorities (prio1, prio2, ...) are migrated to their respective fields. They are removed from the keywords. [#6840](https://github.com/jabref/jabref/issues/6840)
- We fixed an issue where groups generated from authors' last names did not include all entries of the authors' [#5833](https://github.com/JabRef/jabref/issues/5833)
- The export to MS Office XML now uses the month name for the field `MonthAcessed` instead of the two digit number [#7354](https://github.com/JabRef/jabref/issues/7354)
- We included some standalone dialogs from the options menu in the main preference dialog and fixed some visual issues in the preferences dialog. [#7384](https://github.com/JabRef/jabref/pull/7384)
- We improved the linking of the `python3` interpreter via the shebang to dynamically use the systems default Python. Related to [JabRef-Browser-Extension #177](https://github.com/JabRef/JabRef-Browser-Extension/issues/177)
- Automatically found pdf files now have the linking button to the far left and uses a link icon with a plus instead of a briefcase. The file name also has lowered opacity(70%) until added. [#3607](https://github.com/JabRef/jabref/issues/3607)
- We simplified the select entry type form by splitting it into two parts ("Recommended" and "Others") based on internal usage data. [#6730](https://github.com/JabRef/jabref/issues/6730)
- We improved the submenu list by merging the'Remove group' having two options, with or without subgroups. [#4682](https://github.com/JabRef/jabref/issues/4682)
- The export to MS Office XML now uses the month name for the field `Month` instead of the two digit number [forum#2685](https://discourse.jabref.org/t/export-month-as-text-not-number/2685)
- We reintroduced missing default keybindings for new entries. [#7346](https://github.com/JabRef/jabref/issues/7346) [#7439](https://github.com/JabRef/jabref/issues/7439)
- Lists of available fields are now sorted alphabetically. [#7716](https://github.com/JabRef/jabref/issues/7716)
- The tooltip of the search field explaining the search is always shown. [#7279](https://github.com/JabRef/jabref/pull/7279)
- We rewrote the ACM fetcher to adapt to the new interface. [#5804](https://github.com/JabRef/jabref/issues/5804)
- We moved the select/collapse buttons in the unlinked files dialog into a context menu. [#7383](https://github.com/JabRef/jabref/issues/7383)
- We fixed an issue where journal abbreviations containing curly braces were not recognized [#7773](https://github.com/JabRef/jabref/issues/7773)

### Fixed

- We fixed an issue where some texts (e.g. descriptions) in dialogs could not be translated [#7854](https://github.com/JabRef/jabref/issues/7854)
- We fixed an issue where import hangs for ris files with "ER - " [#7737](https://github.com/JabRef/jabref/issues/7737)
- We fixed an issue where getting bibliograhpic data from DOI or another identifer did not respect the library mode (BibTeX/biblatex)[#6267](https://github.com/JabRef/jabref/issues/6267)
- We fixed an issue where importing entries would not respect the library mode (BibTeX/biblatex)[#1018](https://github.com/JabRef/jabref/issues/1018)
- We fixed an issue where an exception occurred when importing entries from a web search [#7606](https://github.com/JabRef/jabref/issues/7606)
- We fixed an issue where the table column sort order was not properly stored and resulted in unsorted eports [#7524](https://github.com/JabRef/jabref/issues/7524)
- We fixed an issue where the value of the field `school` or `institution` would be printed twice in the HTML Export [forum#2634](https://discourse.jabref.org/t/problem-with-exporting-techreport-phdthesis-mastersthesis-to-html/2634)
- We fixed an issue preventing to connect to a shared database. [#7570](https://github.com/JabRef/jabref/pull/7570)
- We fixed an issue preventing files from being dragged & dropped into an empty library. [#6851](https://github.com/JabRef/jabref/issues/6851)
- We fixed an issue where double-click onto PDF in file list under the 'General' tab section should just open the file. [#7465](https://github.com/JabRef/jabref/issues/7465)
- We fixed an issue where the dark theme did not extend to a group's custom color picker. [#7481](https://github.com/JabRef/jabref/issues/7481)
- We fixed an issue where choosing the fields on which autocompletion should not work in "Entry editor" preferences had no effect. [#7320](https://github.com/JabRef/jabref/issues/7320)
- We fixed an issue where the "Normalize page numbers" formatter did not replace en-dashes or em-dashes with a hyphen-minus sign. [#7239](https://github.com/JabRef/jabref/issues/7239)
- We fixed an issue with the style of highlighted check boxes while searching in preferences. [#7226](https://github.com/JabRef/jabref/issues/7226)
- We fixed an issue where the option "Move file to file directory" was disabled in the entry editor for all files [#7194](https://github.com/JabRef/jabref/issues/7194)
- We fixed an issue where application dialogs were opening in the wrong display when using multiple screens [#7273](https://github.com/JabRef/jabref/pull/7273)
- We fixed an issue where the "Find unlinked files" dialog would freeze JabRef on importing. [#7205](https://github.com/JabRef/jabref/issues/7205)
- We fixed an issue where the "Find unlinked files" would stop importing when importing a single file failed. [#7206](https://github.com/JabRef/jabref/issues/7206)
- We fixed an issue where JabRef froze for a few seconds in MacOS when DNS resolution timed out. [#7441](https://github.com/JabRef/jabref/issues/7441)
- We fixed an issue where an exception would be displayed for previewing and preferences when a custom theme has been configured but is missing [#7177](https://github.com/JabRef/jabref/issues/7177)
- We fixed an issue where URLs in `file` fields could not be handled on Windows. [#7359](https://github.com/JabRef/jabref/issues/7359)
- We fixed an issue where the regex based file search miss-interpreted specific symbols. [#4342](https://github.com/JabRef/jabref/issues/4342)
- We fixed an issue where the Harvard RTF exporter used the wrong default file extension. [4508](https://github.com/JabRef/jabref/issues/4508)
- We fixed an issue where the Harvard RTF exporter did not use the new authors formatter and therefore did not export "organization" authors correctly. [4508](https://github.com/JabRef/jabref/issues/4508)
- We fixed an issue where the field `urldate` was not exported to the corresponding fields `YearAccessed`, `MonthAccessed`, `DayAccessed` in MS Office XML [#7354](https://github.com/JabRef/jabref/issues/7354)
- We fixed an issue where the password for a shared SQL database was only remembered if it was the same as the username [#6869](https://github.com/JabRef/jabref/issues/6869)
- We fixed an issue where some custom exports did not use the new authors formatter and therefore did not export authors correctly [#7356](https://github.com/JabRef/jabref/issues/7356)
- We fixed an issue where alt+keyboard shortcuts do not work [#6994](https://github.com/JabRef/jabref/issues/6994)
- We fixed an issue about the file link editor did not allow to change the file name according to the default pattern after changing an entry. [#7525](https://github.com/JabRef/jabref/issues/7525)
- We fixed an issue where the file path is invisible in dark theme. [#7382](https://github.com/JabRef/jabref/issues/7382)
- We fixed an issue where the secondary sorting is not working for some special fields. [#7015](https://github.com/JabRef/jabref/issues/7015)
- We fixed an issue where changing the font size makes the font size field too small. [#7085](https://github.com/JabRef/jabref/issues/7085)
- We fixed an issue with TexGroups on Linux systems, where the modification of an aux-file did not trigger an auto-update for TexGroups. Furthermore, the detection of file modifications is now more reliable. [#7412](https://github.com/JabRef/jabref/pull/7412)
- We fixed an issue where the Unicode to Latex formatter produced wrong results for characters with a codepoint higher than Character.MAX_VALUE. [#7387](https://github.com/JabRef/jabref/issues/7387)
- We fixed an issue where a non valid value as font size results in an uncaught exception. [#7415](https://github.com/JabRef/jabref/issues/7415)
- We fixed an issue where "Merge citations" in the Openoffice/Libreoffice integration panel did not have a corresponding opposite. [#7454](https://github.com/JabRef/jabref/issues/7454)
- We fixed an issue where drag and drop of bib files for opening resulted in uncaught exceptions [#7464](https://github.com/JabRef/jabref/issues/7464)
- We fixed an issue where columns shrink in width when we try to enlarge JabRef window. [#6818](https://github.com/JabRef/jabref/issues/6818)
- We fixed an issue where Content selector does not seem to work for custom fields. [#6819](https://github.com/JabRef/jabref/issues/6819)
- We fixed an issue where font size of the preferences dialog does not update with the rest of the GUI. [#7416](https://github.com/JabRef/jabref/issues/7416)
- We fixed an issue in which a linked online file consisting of a web page was saved as an invalid pdf file upon being downloaded. The user is now notified when downloading a linked file results in an HTML file. [#7452](https://github.com/JabRef/jabref/issues/7452)
- We fixed an issue where opening BibTex file (doubleclick) from Folder with spaces not working. [#6487](https://github.com/JabRef/jabref/issues/6487)
- We fixed the header title in the Add Group/Subgroup Dialog box. [#4682](https://github.com/JabRef/jabref/issues/4682)
- We fixed an issue with saving large `.bib` files [#7265](https://github.com/JabRef/jabref/issues/7265)
- We fixed an issue with very large page numbers [#7590](https://github.com/JabRef/jabref/issues/7590)
- We fixed an issue where the file extension is missing on saving the library file on linux [#7451](https://github.com/JabRef/jabref/issues/7451)
- We fixed an issue with opacity of disabled icon-buttons [#7195](https://github.com/JabRef/jabref/issues/7195)
- We fixed an issue where journal abbreviations in UTF-8 were not recognized [#5850](https://github.com/JabRef/jabref/issues/5850)
- We fixed an issue where the article title with curly brackets fails to download the arXiv link (pdf file). [#7633](https://github.com/JabRef/jabref/issues/7633)
- We fixed an issue with toggle of special fields does not work for sorted entries [#7016](https://github.com/JabRef/jabref/issues/7016)
- We fixed an issue with the default path of external application. [#7641](https://github.com/JabRef/jabref/issues/7641)
- We fixed an issue where urls must be embedded in a style tag when importing EndNote style Xml files. Now it can parse url with or without a style tag. [#6199](https://github.com/JabRef/jabref/issues/6199)
- We fixed an issue where the article title with colon fails to download the arXiv link (pdf file). [#7660](https://github.com/JabRef/jabref/issues/7660)
- We fixed an issue where the keybinding for delete entry did not work on the main table [7580](https://github.com/JabRef/jabref/pull/7580)
- We fixed an issue where the RFC fetcher is not compatible with the draft [7305](https://github.com/JabRef/jabref/issues/7305)
- We fixed an issue where duplicate files (both file names and contents are the same) is downloaded and add to linked files [#6197](https://github.com/JabRef/jabref/issues/6197)
- We fixed an issue where changing the appearance of the preview tab did not trigger a restart warning. [#5464](https://github.com/JabRef/jabref/issues/5464)
- We fixed an issue where editing "Custom preview style" triggers exception. [#7526](https://github.com/JabRef/jabref/issues/7526)
- We fixed the [SAO/NASA Astrophysics Data System](https://docs.jabref.org/collect/import-using-online-bibliographic-database#sao-nasa-astrophysics-data-system) fetcher. [#7867](https://github.com/JabRef/jabref/pull/7867)
- We fixed an issue where a title with multiple applied formattings in EndNote was not imported correctly [forum#2734](https://discourse.jabref.org/t/importing-endnote-label-field-to-jabref-from-xml-file/2734)
- We fixed an issue where a `report` in EndNote was imported as `article` [forum#2734](https://discourse.jabref.org/t/importing-endnote-label-field-to-jabref-from-xml-file/2734)
- We fixed an issue where the field `publisher` in EndNote was not imported in JabRef [forum#2734](https://discourse.jabref.org/t/importing-endnote-label-field-to-jabref-from-xml-file/2734)

### Removed

- We removed add group button beside the filter group tab. [#4682](https://github.com/JabRef/jabref/issues/4682)

## [5.2] – 2020-12-24

### Added

- We added a validation to check if the current database location is shared, preventing an exception when Pulling Changes From Shared Database. [#6959](https://github.com/JabRef/jabref/issues/6959)
- We added a query parser and mapping layer to enable conversion of queries formulated in simplified lucene syntax by the user into api queries. [#6799](https://github.com/JabRef/jabref/pull/6799)
- We added some basic functionality to customise the look of JabRef by importing a css theme file. [#5790](https://github.com/JabRef/jabref/issues/5790)
- We added connection check function in network preference setting [#6560](https://github.com/JabRef/jabref/issues/6560)
- We added support for exporting to YAML. [#6974](https://github.com/JabRef/jabref/issues/6974)
- We added a DOI format and organization check to detect [American Physical Society](https://journals.aps.org/) journals to copy the article ID to the page field for cases where the page numbers are missing. [#7019](https://github.com/JabRef/jabref/issues/7019)
- We added an error message in the New Entry dialog that is shown in case the fetcher did not find anything . [#7000](https://github.com/JabRef/jabref/issues/7000)
- We added a new formatter to output shorthand month format. [#6579](https://github.com/JabRef/jabref/issues/6579)
- We added support for the new Microsoft Edge browser in all platforms. [#7056](https://github.com/JabRef/jabref/pull/7056)
- We reintroduced emacs/bash-like keybindings. [#6017](https://github.com/JabRef/jabref/issues/6017)
- We added a feature to provide automated cross library search using a cross library query language. This provides support for the search step of systematic literature reviews (SLRs). [koppor#369](https://github.com/koppor/jabref/issues/369)

### Changed

- We changed the default preferences for OpenOffice/LibreOffice integration to automatically sync the bibliography when inserting new citations in a OpenOffic/LibreOffice document. [#6957](https://github.com/JabRef/jabref/issues/6957)
- We restructured the 'File' tab and extracted some parts into the 'Linked files' tab [#6779](https://github.com/JabRef/jabref/pull/6779)
- JabRef now offers journal lists from <https://abbrv.jabref.org>. JabRef the lists which use a dot inside the abbreviations. [#5749](https://github.com/JabRef/jabref/pull/5749)
- We removed two useless preferences in the groups preferences dialog. [#6836](https://github.com/JabRef/jabref/pull/6836)
- Synchronization of SpecialFields to keywords is now disabled by default. [#6621](https://github.com/JabRef/jabref/issues/6621)
- JabRef no longer opens the entry editor with the first entry on startup [#6855](https://github.com/JabRef/jabref/issues/6855)
- We completed the rebranding of `bibtexkey` as `citationkey` which was started in JabRef 5.1.
- JabRef no longer opens the entry editor with the first entry on startup [#6855](https://github.com/JabRef/jabref/issues/6855)
- Fetch by ID: (long) "SAO/NASA Astrophysics Data System" replaced by (short) "SAO/NASA ADS" [#6876](https://github.com/JabRef/jabref/pull/6876)
- We changed the title of the window "Manage field names and content" to have the same title as the corresponding menu item [#6895](https://github.com/JabRef/jabref/pull/6895)
- We renamed the menus "View -> Previous citation style" and "View -> Next citation style" into "View -> Previous preview style" and "View -> Next preview style" and renamed the "Preview" style to "Customized preview style". [#6899](https://github.com/JabRef/jabref/pull/6899)
- We changed the default preference option "Search and store files relative to library file location" to on, as this seems to be a more intuitive behaviour. [#6863](https://github.com/JabRef/jabref/issues/6863)
- We changed the title of the window "Manage field names and content": to have the same title as the corresponding menu item [#6895](https://github.com/JabRef/jabref/pull/6895)
- We improved the detection of "short" DOIs [6880](https://github.com/JabRef/jabref/issues/6880)
- We improved the duplicate detection when identifiers like DOI or arxiv are semantiaclly the same, but just syntactically differ (e.g. with or without http(s):// prefix). [#6707](https://github.com/JabRef/jabref/issues/6707)
- We improved JabRef start up time [6057](https://github.com/JabRef/jabref/issues/6057)
- We changed in the group interface "Generate groups from keywords in a BibTeX field" by "Generate groups from keywords in the following field". [#6983](https://github.com/JabRef/jabref/issues/6983)
- We changed the name of a group type from "Searching for keywords" to "Searching for a keyword". [6995](https://github.com/JabRef/jabref/pull/6995)
- We changed the way JabRef displays the title of a tab and of the window. [4161](https://github.com/JabRef/jabref/issues/4161)
- We changed connect timeouts for server requests to 30 seconds in general and 5 seconds for GROBID server (special) and improved user notifications on connection issues. [7026](https://github.com/JabRef/jabref/pull/7026)
- We changed the order of the library tab context menu items. [#7171](https://github.com/JabRef/jabref/issues/7171)
- We changed the way linked files are opened on Linux to use the native openFile method, compatible with confined packages. [7037](https://github.com/JabRef/jabref/pull/7037)
- We refined the entry preview to show the full names of authors and editors, to list the editor only if no author is present, have the year earlier. [#7083](https://github.com/JabRef/jabref/issues/7083)

### Fixed

- We fixed an issue changing the icon link_variation_off that is not meaningful. [#6834](https://github.com/JabRef/jabref/issues/6834)
- We fixed an issue where the `.sav` file was not deleted upon exiting JabRef. [#6109](https://github.com/JabRef/jabref/issues/6109)
- We fixed a linked identifier icon inconsistency. [#6705](https://github.com/JabRef/jabref/issues/6705)
- We fixed the wrong behavior that font size changes are not reflected in dialogs. [#6039](https://github.com/JabRef/jabref/issues/6039)
- We fixed the failure to Copy citation key and link. [#5835](https://github.com/JabRef/jabref/issues/5835)
- We fixed an issue where the sort order of the entry table was reset after a restart of JabRef. [#6898](https://github.com/JabRef/jabref/pull/6898)
- We fixed an issue where no longer a warning was displayed when inserting references into LibreOffice with an invalid "ReferenceParagraphFormat". [#6907](https://github.com/JabRef/jabref/pull/6907).
- We fixed an issue where a selected field was not removed after the first click in the custom entry types dialog. [#6934](https://github.com/JabRef/jabref/issues/6934)
- We fixed an issue where a remove icon was shown for standard entry types in the custom entry types dialog. [#6906](https://github.com/JabRef/jabref/issues/6906)
- We fixed an issue where it was impossible to connect to OpenOffice/LibreOffice on Mac OSX. [#6970](https://github.com/JabRef/jabref/pull/6970)
- We fixed an issue with the python script used by browser plugins that failed to locate JabRef if not installed in its default location. [#6963](https://github.com/JabRef/jabref/pull/6963/files)
- We fixed an issue where spaces and newlines in an isbn would generate an exception. [#6456](https://github.com/JabRef/jabref/issues/6456)
- We fixed an issue where identity column header had incorrect foreground color in the Dark theme. [#6796](https://github.com/JabRef/jabref/issues/6796)
- We fixed an issue where the RIS exporter added extra blank lines.[#7007](https://github.com/JabRef/jabref/pull/7007/files)
- We fixed an issue where clicking on Collapse All button in the Search for Unlinked Local Files expanded the directory structure erroneously [#6848](https://github.com/JabRef/jabref/issues/6848)
- We fixed an issue, when pulling changes from shared database via shortcut caused creation of a new tech report [6867](https://github.com/JabRef/jabref/issues/6867)
- We fixed an issue where the JabRef GUI does not highlight the "All entries" group on start-up [#6691](https://github.com/JabRef/jabref/issues/6691)
- We fixed an issue where a custom dark theme was not applied to the entry preview tab [7068](https://github.com/JabRef/jabref/issues/7068)
- We fixed an issue where modifications to the Custom preview layout in the preferences were not saved [#6447](https://github.com/JabRef/jabref/issues/6447)
- We fixed an issue where errors from imports were not shown to the user [#7084](https://github.com/JabRef/jabref/pull/7084)
- We fixed an issue where the EndNote XML Import would fail on empty keywords tags [forum#2387](https://discourse.jabref.org/t/importing-in-unknown-format-fails-to-import-xml-library-from-bookends-export/2387)
- We fixed an issue where the color of groups of type "free search expression" not persisting after restarting the application [#6999](https://github.com/JabRef/jabref/issues/6999)
- We fixed an issue where modifications in the source tab where not saved without switching to another field before saving the library [#6622](https://github.com/JabRef/jabref/issues/6622)
- We fixed an issue where the "Document Viewer" did not show the first page of the opened pdf document and did not show the correct total number of pages [#7108](https://github.com/JabRef/jabref/issues/7108)
- We fixed an issue where the context menu was not updated after a file link was changed. [#5777](https://github.com/JabRef/jabref/issues/5777)
- We fixed an issue where the password for a shared SQL database was not remembered [#6869](https://github.com/JabRef/jabref/issues/6869)
- We fixed an issue where newly added entires were not synced to a shared SQL database [#7176](https://github.com/JabRef/jabref/issues/7176)
- We fixed an issue where the PDF-Content importer threw an exception when no DOI number is present at the first page of the PDF document [#7203](https://github.com/JabRef/jabref/issues/7203)
- We fixed an issue where groups created from aux files did not update on file changes [#6394](https://github.com/JabRef/jabref/issues/6394)
- We fixed an issue where authors that only have last names were incorrectly identified as institutes when generating citation keys [#7199](https://github.com/JabRef/jabref/issues/7199)
- We fixed an issue where institutes were incorrectly identified as universities when generating citation keys [#6942](https://github.com/JabRef/jabref/issues/6942)

### Removed

- We removed the Google Scholar fetcher and the ACM fetcher do not work due to traffic limitations [#6369](https://github.com/JabRef/jabref/issues/6369)
- We removed the menu entry "Manage external file types" because it's already in 'Preferences' dialog [#6991](https://github.com/JabRef/jabref/issues/6991)
- We removed the integrity check "Abbreviation detected" for the field journal/journaltitle in the entry editor [#3925](https://github.com/JabRef/jabref/issues/3925)

## [5.1] – 2020-08-30

### Added

- We added a new fetcher to enable users to search mEDRA DOIs [#6602](https://github.com/JabRef/jabref/issues/6602)
- We added a new fetcher to enable users to search "[Collection of Computer Science Bibliographies](https://en.wikipedia.org/wiki/Collection_of_Computer_Science_Bibliographies)". [#6638](https://github.com/JabRef/jabref/issues/6638)
- We added default values for delimiters in Add Subgroup window [#6624](https://github.com/JabRef/jabref/issues/6624)
- We improved responsiveness of general fields specification dialog window. [#6604](https://github.com/JabRef/jabref/issues/6604)
- We added support for importing ris file and load DOI [#6530](https://github.com/JabRef/jabref/issues/6530)
- We added the Library properties to a context menu on the library tabs [#6485](https://github.com/JabRef/jabref/issues/6485)
- We added a new field in the preferences in 'BibTeX key generator' for unwanted characters that can be user-specified. [#6295](https://github.com/JabRef/jabref/issues/6295)
- We added support for searching ShortScience for an entry through the user's browser. [#6018](https://github.com/JabRef/jabref/pull/6018)
- We updated EditionChecker to permit edition to start with a number. [#6144](https://github.com/JabRef/jabref/issues/6144)
- We added tooltips for most fields in the entry editor containing a short description. [#5847](https://github.com/JabRef/jabref/issues/5847)
- We added support for basic markdown in custom formatted previews [#6194](https://github.com/JabRef/jabref/issues/6194)
- We now show the number of items found and selected to import in the online search dialog. [#6248](https://github.com/JabRef/jabref/pull/6248)
- We created a new install screen for macOS. [#5759](https://github.com/JabRef/jabref/issues/5759)
- We added a new integrity check for duplicate DOIs. [koppor#339](https://github.com/koppor/jabref/issues/339)
- We implemented an option to download fulltext files while importing. [#6381](https://github.com/JabRef/jabref/pull/6381)
- We added a progress-indicator showing the average progress of background tasks to the toolbar. Clicking it reveals a pop-over with a list of running background tasks. [6443](https://github.com/JabRef/jabref/pull/6443)
- We fixed the bug when strike the delete key in the text field. [#6421](https://github.com/JabRef/jabref/issues/6421)
- We added a BibTex key modifier for truncating strings. [#3915](https://github.com/JabRef/jabref/issues/3915)
- We added support for jumping to target entry when typing letter/digit after sorting a column in maintable [#6146](https://github.com/JabRef/jabref/issues/6146)
- We added a new fetcher to enable users to search all available E-Libraries simultaneously. [koppor#369](https://github.com/koppor/jabref/issues/369)
- We added the field "entrytype" to the export sort criteria [#6531](https://github.com/JabRef/jabref/pull/6531)
- We added the possibility to change the display order of the fields in the entry editor. The order can now be configured using drag and drop in the "Customize entry types" dialog [#6152](https://github.com/JabRef/jabref/pull/6152)
- We added native support for biblatex-software [#6574](https://github.com/JabRef/jabref/issues/6574)
- We added a missing restart warning for AutoComplete in the preferences dialog. [#6351](https://github.com/JabRef/jabref/issues/6351)
- We added a note to the citation key pattern preferences dialog as a temporary workaround for a JavaFX bug, about committing changes in a table cell, if the focus is lost. [#5825](https://github.com/JabRef/jabref/issues/5825)
- We added support for customized fallback fields in bracketed patterns. [#7111](https://github.com/JabRef/jabref/issues/7111)

### Changed

- We improved the arXiv fetcher. Now it should find entries even more reliably and does no longer include the version (e.g `v1`) in the `eprint` field. [forum#1941](https://discourse.jabref.org/t/remove-version-in-arxiv-import/1941)
- We moved the group search bar and the button "New group" from bottom to top position to make it more prominent. [#6112](https://github.com/JabRef/jabref/pull/6112)
- When JabRef finds a `.sav` file without changes, there is no dialog asking for acceptance of changes anymore.
- We changed the buttons for import/export/show all/reset of preferences to smaller icon buttons in the preferences dialog. [#6130](https://github.com/JabRef/jabref/pull/6130)
- We moved the functionality "Manage field names & content" from the "Library" menu to the "Edit" menu, because it affects the selected entries and not the whole library
- We merged the functionality "Append contents from a BibTeX library into the currently viewed library" into the "Import into database" functionality. Fixes [#6049](https://github.com/JabRef/jabref/issues/6049).
- We changed the directory where fulltext downloads are stored to the directory set in the import-tab in preferences. [#6381](https://github.com/JabRef/jabref/pull/6381)
- We improved the error message for invalid jstyles. [#6303](https://github.com/JabRef/jabref/issues/6303)
- We changed the section name of 'Advanced' to 'Network' in the preferences and removed some obsolete options.[#6489](https://github.com/JabRef/jabref/pull/6489)
- We improved the context menu of the column "Linked identifiers" of the main table, by truncating their texts, if they are too long. [#6499](https://github.com/JabRef/jabref/issues/6499)
- We merged the main table tabs in the preferences dialog. [#6518](https://github.com/JabRef/jabref/pull/6518)
- We changed the command line option 'generateBibtexKeys' to the more generic term 'generateCitationKeys' while the short option remains 'g'.[#6545](https://github.com/JabRef/jabref/pull/6545)
- We improved the "Possible duplicate entries" window to remember its size and position throughout a session. [#6582](https://github.com/JabRef/jabref/issues/6582)
- We divided the toolbar into small parts, so if the application window is to small, only a part of the toolbar is moved into the chevron popup. [#6682](https://github.com/JabRef/jabref/pull/6682)
- We changed the layout for of the buttons in the Open Office side panel to ensure that the button text is always visible, specially when resizing. [#6639](https://github.com/JabRef/jabref/issues/6639)
- We merged the two new library commands in the file menu to one which always creates a new library in the default library mode. [#6539](https://github.com/JabRef/jabref/pull/6539#issuecomment-641056536)

### Fixed

- We fixed an issue where entry preview tab has no name in drop down list. [#6591](https://github.com/JabRef/jabref/issues/6591)
- We fixed to only search file links in the BIB file location directory when preferences has corresponding checkbox checked. [#5891](https://github.com/JabRef/jabref/issues/5891)
- We fixed wrong button order (Apply and Cancel) in ManageProtectedTermsDialog.
- We fixed an issue with incompatible characters at BibTeX key [#6257](https://github.com/JabRef/jabref/issues/6257)
- We fixed an issue where dash (`-`) was reported as illegal BibTeX key [#6295](https://github.com/JabRef/jabref/issues/6295)
- We greatly improved the performance of the overall application and many operations. [#5071](https://github.com/JabRef/jabref/issues/5071)
- We fixed an issue where sort by priority was broken. [#6222](https://github.com/JabRef/jabref/issues/6222)
- We fixed an issue where opening a library from the recent libraries menu was not possible. [#5939](https://github.com/JabRef/jabref/issues/5939)
- We fixed an issue with inconsistent capitalization of file extensions when downloading files. [#6115](https://github.com/JabRef/jabref/issues/6115)
- We fixed the display of language and encoding in the preferences dialog. [#6130](https://github.com/JabRef/jabref/pull/6130)
- Now the link and/or the link description in the column "linked files" of the main table gets truncated or wrapped, if too long, otherwise display issues arise. [#6178](https://github.com/JabRef/jabref/issues/6178)
- We fixed the issue that groups panel does not keep size when resizing window. [#6180](https://github.com/JabRef/jabref/issues/6180)
- We fixed an error that sometimes occurred when using the context menu. [#6085](https://github.com/JabRef/jabref/issues/6085)
- We fixed an issue where search full-text documents downloaded files with same name, overwriting existing files. [#6174](https://github.com/JabRef/jabref/pull/6174)
- We fixed an issue when importing into current library an erroneous message "import cancelled" is displayed even though import is successful. [#6266](https://github.com/JabRef/jabref/issues/6266)
- We fixed an issue where custom jstyles for Open/LibreOffice where not saved correctly. [#6170](https://github.com/JabRef/jabref/issues/6170)
- We fixed an issue where the INSPIRE fetcher was no longer working [#6229](https://github.com/JabRef/jabref/issues/6229)
- We fixed an issue where custom exports with an uppercase file extension could not be selected for "Copy...-> Export to Clipboard" [#6285](https://github.com/JabRef/jabref/issues/6285)
- We fixed the display of icon both in the main table and linked file editor. [#6169](https://github.com/JabRef/jabref/issues/6169)
- We fixed an issue where the windows installer did not create an entry in the start menu [bug report in the forum](https://discourse.jabref.org/t/error-while-fetching-from-doi/2018/3)
- We fixed an issue where only the field `abstract` and `comment` were declared as multiline fields. Other fields can now be configured in the preferences using "Do not wrap the following fields when saving" [4373](https://github.com/JabRef/jabref/issues/4373)
- We fixed an issue where JabRef switched to discrete graphics under macOS [#5935](https://github.com/JabRef/jabref/issues/5935)
- We fixed an issue where the Preferences entry preview will be unexpected modified leads to Value too long exception [#6198](https://github.com/JabRef/jabref/issues/6198)
- We fixed an issue where custom jstyles for Open/LibreOffice would only be valid if a layout line for the entry type `default` was at the end of the layout section [#6303](https://github.com/JabRef/jabref/issues/6303)
- We fixed an issue where a new entry is not shown in the library if a search is active [#6297](https://github.com/JabRef/jabref/issues/6297)
- We fixed an issue where long directory names created from patterns could create an exception. [#3915](https://github.com/JabRef/jabref/issues/3915)
- We fixed an issue where sort on numeric cases was broken. [#6349](https://github.com/JabRef/jabref/issues/6349)
- We fixed an issue where year and month fields were not cleared when converting to biblatex [#6224](https://github.com/JabRef/jabref/issues/6224)
- We fixed an issue where an "Not on FX thread" exception occurred when saving on linux [#6453](https://github.com/JabRef/jabref/issues/6453)
- We fixed an issue where the library sort order was lost. [#6091](https://github.com/JabRef/jabref/issues/6091)
- We fixed an issue where brackets in regular expressions were not working. [6469](https://github.com/JabRef/jabref/pull/6469)
- We fixed an issue where multiple background task popups stacked over each other.. [#6472](https://github.com/JabRef/jabref/issues/6472)
- We fixed an issue where LaTeX citations for specific commands (`\autocite`s) of biblatex-mla were not recognized. [#6476](https://github.com/JabRef/jabref/issues/6476)
- We fixed an issue where drag and drop was not working on empty database. [#6487](https://github.com/JabRef/jabref/issues/6487)
- We fixed an issue where the name fields were not updated after the preferences changed. [#6515](https://github.com/JabRef/jabref/issues/6515)
- We fixed an issue where "null" appeared in generated BibTeX keys. [#6459](https://github.com/JabRef/jabref/issues/6459)
- We fixed an issue where the authors' names were incorrectly displayed in the authors' column when they were bracketed. [#6465](https://github.com/JabRef/jabref/issues/6465) [#6459](https://github.com/JabRef/jabref/issues/6459)
- We fixed an issue where importing certain unlinked files would result in an exception [#5815](https://github.com/JabRef/jabref/issues/5815)
- We fixed an issue where downloaded files would be moved to a directory named after the citationkey when no file directory pattern is specified [#6589](https://github.com/JabRef/jabref/issues/6589)
- We fixed an issue with the creation of a group of cited entries which incorrectly showed the message that the library had been modified externally whenever saving the library. [#6420](https://github.com/JabRef/jabref/issues/6420)
- We fixed an issue with the creation of a group of cited entries. Now the file path to an aux file gets validated. [#6585](https://github.com/JabRef/jabref/issues/6585)
- We fixed an issue on Linux systems where the application would crash upon inotify failure. Now, the user is prompted with a warning, and given the choice to continue the session. [#6073](https://github.com/JabRef/jabref/issues/6073)
- We moved the search modifier buttons into the search bar, as they were not accessible, if autocompletion was disabled. [#6625](https://github.com/JabRef/jabref/issues/6625)
- We fixed an issue about duplicated group color indicators [#6175](https://github.com/JabRef/jabref/issues/6175)
- We fixed an issue where entries with the entry type Misc from an imported aux file would not be saved correctly to the bib file on disk [#6405](https://github.com/JabRef/jabref/issues/6405)
- We fixed an issue where percent sign ('%') was not formatted properly by the HTML formatter [#6753](https://github.com/JabRef/jabref/issues/6753)
- We fixed an issue with the [SAO/NASA Astrophysics Data System](https://docs.jabref.org/collect/add-entry-using-an-id#sao-nasa-a-ds) fetcher where `\textbackslash` appeared at the end of the abstract.
- We fixed an issue with the Science Direct fetcher where PDFs could not be downloaded. Fixes [#5860](https://github.com/JabRef/jabref/issues/5860)
- We fixed an issue with the Library of Congress importer.
- We fixed the [link to the external libraries listing](https://github.com/JabRef/jabref/blob/master/external-libraries.md) in the about dialog
- We fixed an issue regarding pasting on Linux. [#6293](https://github.com/JabRef/jabref/issues/6293)

### Removed

- We removed the option of the "enforce legal key". [#6295](https://github.com/JabRef/jabref/issues/6295)
- We removed the obsolete `External programs / Open PDF` section in the preferences, as the default application to open PDFs is now set in the `Manage external file types` dialog. [#6130](https://github.com/JabRef/jabref/pull/6130)
- We removed the option to configure whether a `.bib.bak` file should be generated upon save. It is now always enabled. Documentation at <https://docs.jabref.org/advanced/autosave>. [#6092](https://github.com/JabRef/jabref/issues/6092)
- We removed the built-in list of IEEE journal abbreviations using BibTeX strings. If you still want to use them, you have to download them separately from <https://abbrv.jabref.org>.

## [5.0] – 2020-03-06

### Changed

- Added browser integration to the snap package for firefox/chromium browsers. [#6062](https://github.com/JabRef/jabref/pull/6062)
- We reintroduced the possibility to extract references from plain text (using [GROBID](https://grobid.readthedocs.io/en/latest/)). [#5614](https://github.com/JabRef/jabref/pull/5614)
- We changed the open office panel to show buttons in rows of three instead of going straight down to save space as the button expanded out to take up unnecessary horizontal space. [#5479](https://github.com/JabRef/jabref/issues/5479)
- We cleaned up the group add/edit dialog. [#5826](https://github.com/JabRef/jabref/pull/5826)
- We reintroduced the index column. [#5844](https://github.com/JabRef/jabref/pull/5844)
- Filenames of external files can no longer contain curly braces. [#5926](https://github.com/JabRef/jabref/pull/5926)
- We made the filters more easily accessible in the integrity check dialog. [#5955](https://github.com/JabRef/jabref/pull/5955)
- We reimplemented and improved the dialog "Customize entry types". [#4719](https://github.com/JabRef/jabref/issues/4719)
- We added an [American Physical Society](https://journals.aps.org/) fetcher. [#818](https://github.com/JabRef/jabref/issues/818)
- We added possibility to enable/disable items quantity in groups. [#6042](https://github.com/JabRef/jabref/issues/6042)

### Fixed

- We fixed an issue where the command line console was always opened in the background. [#5474](https://github.com/JabRef/jabref/issues/5474)
- We fixed and issue where pdf files will not open under some KDE linux distributions when using okular. [#5253](https://github.com/JabRef/jabref/issues/5253)
- We fixed an issue where the Medline fetcher was only working when JabRef was running from source. [#5645](https://github.com/JabRef/jabref/issues/5645)
- We fixed some visual issues in the dark theme. [#5764](https://github.com/JabRef/jabref/pull/5764) [#5753](https://github.com/JabRef/jabref/issues/5753)
- We fixed an issue where non-default previews didn't handle unicode characters. [#5779](https://github.com/JabRef/jabref/issues/5779)
- We improved the performance, especially changing field values in the entry should feel smoother now. [#5843](https://github.com/JabRef/jabref/issues/5843)
- We fixed an issue where the ampersand character wasn't rendering correctly on previews. [#3840](https://github.com/JabRef/jabref/issues/3840)
- We fixed an issue where an erroneous "The library has been modified by another program" message was shown when saving. [#4877](https://github.com/JabRef/jabref/issues/4877)
- We fixed an issue where the file extension was missing after downloading a file (we now fall-back to pdf). [#5816](https://github.com/JabRef/jabref/issues/5816)
- We fixed an issue where cleaning up entries broke web URLs, if "Make paths of linked files relative (if possible)" was enabled, which resulted in various other issues subsequently. [#5861](https://github.com/JabRef/jabref/issues/5861)
- We fixed an issue where the tab "Required fields" of the entry editor did not show all required fields, if at least two of the defined required fields are linked with a logical or. [#5859](https://github.com/JabRef/jabref/issues/5859)
- We fixed several issues concerning managing external file types: Now everything is usable and fully functional. Previously, there were problems with the radio buttons, with saving the settings and with loading an input field value. Furthermore, different behavior for Windows and other operating systems was given, which was unified as well. [#5846](https://github.com/JabRef/jabref/issues/5846)
- We fixed an issue where entries containing Unicode charaters were not parsed correctly [#5899](https://github.com/JabRef/jabref/issues/5899)
- We fixed an issue where an entry containing an external filename with curly braces could not be saved. Curly braces are now longer allowed in filenames. [#5899](https://github.com/JabRef/jabref/issues/5899)
- We fixed an issue where changing the type of an entry did not update the main table [#5906](https://github.com/JabRef/jabref/issues/5906)
- We fixed an issue in the optics of the library properties, that cropped the dialog on scaled displays. [#5969](https://github.com/JabRef/jabref/issues/5969)
- We fixed an issue where changing the type of an entry did not update the main table. [#5906](https://github.com/JabRef/jabref/issues/5906)
- We fixed an issue where opening a library from the recent libraries menu was not possible. [#5939](https://github.com/JabRef/jabref/issues/5939)
- We fixed an issue where the most bottom group in the list got lost, if it was dragged on itself. [#5983](https://github.com/JabRef/jabref/issues/5983)
- We fixed an issue where changing entry type doesn't always work when biblatex source is shown. [#5905](https://github.com/JabRef/jabref/issues/5905)
- We fixed an issue where the group and the link column were not updated after changing the entry in the main table. [#5985](https://github.com/JabRef/jabref/issues/5985)
- We fixed an issue where reordering the groups was not possible after inserting an article. [#6008](https://github.com/JabRef/jabref/issues/6008)
- We fixed an issue where citation styles except the default "Preview" could not be used. [#5622](https://github.com/JabRef/jabref/issues/5622)
- We fixed an issue where a warning was displayed when the title content is made up of two sentences. [#5832](https://github.com/JabRef/jabref/issues/5832)
- We fixed an issue where an exception was thrown when adding a save action without a selected formatter in the library properties [#6069](https://github.com/JabRef/jabref/issues/6069)
- We fixed an issue where JabRef's icon was missing in the Export to clipboard Dialog. [#6286](https://github.com/JabRef/jabref/issues/6286)
- We fixed an issue when an "Abstract field" was duplicating text, when importing from RIS file (Neurons) [#6065](https://github.com/JabRef/jabref/issues/6065)
- We fixed an issue where adding the addition of a new entry was not completely validated [#6370](https://github.com/JabRef/jabref/issues/6370)
- We fixed an issue where the blue and red text colors in the Merge entries dialog were not quite visible [#6334](https://github.com/JabRef/jabref/issues/6334)
- We fixed an issue where underscore character was removed from the file name in the Recent Libraries list in File menu [#6383](https://github.com/JabRef/jabref/issues/6383)
- We fixed an issue where few keyboard shortcuts regarding new entries were missing [#6403](https://github.com/JabRef/jabref/issues/6403)

### Removed

- Ampersands are no longer escaped by default in the `bib` file. If you want to keep the current behaviour, you can use the new "Escape Ampersands" formatter as a save action. [#5869](https://github.com/JabRef/jabref/issues/5869)
- The "Merge Entries" entry was removed from the Quality Menu. Users should use the right-click menu instead. [#6021](https://github.com/JabRef/jabref/pull/6021)

## [5.0-beta] – 2019-12-15

### Changed

- We added a short DOI field formatter which shortens DOI to more human-readable form. [koppor#343](https://github.com/koppor/jabref/issues/343)
- We improved the display of group memberships by adding multiple colored bars if the entry belongs to more than one group. [#4574](https://github.com/JabRef/jabref/issues/4574)
- We added an option to show the preview as an extra tab in the entry editor (instead of in a split view). [#5244](https://github.com/JabRef/jabref/issues/5244)
- A custom Open/LibreOffice jstyle file now requires a layout line for the entry type `default` [#5452](https://github.com/JabRef/jabref/issues/5452)
- The entry editor is now open by default when JabRef starts up. [#5460](https://github.com/JabRef/jabref/issues/5460)
- Customized entry types are now serialized in alphabetical order in the bib file.
- We added a new ADS fetcher to use the new ADS API. [#4949](https://github.com/JabRef/jabref/issues/4949)
- We added support of the [X11 primary selection](https://unix.stackexchange.com/a/139193/18033) [#2389](https://github.com/JabRef/jabref/issues/2389)
- We added support to switch between biblatex and bibtex library types. [#5550](https://github.com/JabRef/jabref/issues/5550)
- We changed the save action buttons to be easier to understand. [#5565](https://github.com/JabRef/jabref/issues/5565)
- We made the columns for groups, files and uri in the main table reorderable and merged the clickable icon columns for uri, url, doi and eprint. [#5544](https://github.com/JabRef/jabref/pull/5544)
- We reduced the number of write actions performed when autosave is enabled [#5679](https://github.com/JabRef/jabref/issues/5679)
- We made the column sort order in the main table persistent [#5730](https://github.com/JabRef/jabref/pull/5730)
- When an entry is modified on disk, the change dialog now shows the merge dialog to highlight the changes [#5688](https://github.com/JabRef/jabref/pull/5688)

### Fixed

- Inherit fields from cross-referenced entries as specified by biblatex. [#5045](https://github.com/JabRef/jabref/issues/5045)
- We fixed an issue where it was no longer possible to connect to LibreOffice. [#5261](https://github.com/JabRef/jabref/issues/5261)
- The "All entries group" is no longer shown when no library is open.
- We fixed an exception which occurred when closing JabRef. [#5348](https://github.com/JabRef/jabref/issues/5348)
- We fixed an issue where JabRef reports incorrectly about customized entry types. [#5332](https://github.com/JabRef/jabref/issues/5332)
- We fixed a few problems that prevented JabFox to communicate with JabRef. [#4737](https://github.com/JabRef/jabref/issues/4737) [#4303](https://github.com/JabRef/jabref/issues/4303)
- We fixed an error where the groups containing an entry loose their highlight color when scrolling. [#5022](https://github.com/JabRef/jabref/issues/5022)
- We fixed an error where scrollbars were not shown. [#5374](https://github.com/JabRef/jabref/issues/5374)
- We fixed an error where an exception was thrown when merging entries. [#5169](https://github.com/JabRef/jabref/issues/5169)
- We fixed an error where certain metadata items were not serialized alphabetically.
- After assigning an entry to a group, the item count is now properly colored to reflect the new membership of the entry. [#3112](https://github.com/JabRef/jabref/issues/3112)
- The group panel is now properly updated when switching between libraries (or when closing/opening one). [#3142](https://github.com/JabRef/jabref/issues/3142)
- We fixed an error where the number of matched entries shown in the group pane was not updated correctly. [#4441](https://github.com/JabRef/jabref/issues/4441)
- We fixed an error where the wrong file is renamed and linked when using the "Copy, rename and link" action. [#5653](https://github.com/JabRef/jabref/issues/5653)
- We fixed a "null" error when writing XMP metadata. [#5449](https://github.com/JabRef/jabref/issues/5449)
- We fixed an issue where empty keywords lead to a strange display of automatic keyword groups. [#5333](https://github.com/JabRef/jabref/issues/5333)
- We fixed an error where the default color of a new group was white instead of dark gray. [#4868](https://github.com/JabRef/jabref/issues/4868)
- We fixed an issue where the first field in the entry editor got the focus while performing a different action (like searching). [#5084](https://github.com/JabRef/jabref/issues/5084)
- We fixed an issue where multiple entries were highlighted in the web search result after scrolling. [#5035](https://github.com/JabRef/jabref/issues/5035)
- We fixed an issue where the hover indication in the web search pane was not working. [#5277](https://github.com/JabRef/jabref/issues/5277)
- We fixed an error mentioning "javafx.controls/com.sun.javafx.scene.control" that was thrown when interacting with the toolbar.
- We fixed an error where a cleared search was restored after switching libraries. [#4846](https://github.com/JabRef/jabref/issues/4846)
- We fixed an exception which occurred when trying to open a non-existing file from the "Recent files"-menu [#5334](https://github.com/JabRef/jabref/issues/5334)
- We fixed an issues where the search highlight in the entry preview did not worked. [#5069](https://github.com/JabRef/jabref/issues/5069)
- The context menu for fields in the entry editor is back. [#5254](https://github.com/JabRef/jabref/issues/5254)
- We fixed an exception which occurred when trying to open a non-existing file from the "Recent files"-menu [#5334](https://github.com/JabRef/jabref/issues/5334)
- We fixed a problem where the "editor" information has been duplicated during saving a .bib-Database. [#5359](https://github.com/JabRef/jabref/issues/5359)
- We re-introduced the feature to switch between different preview styles. [#5221](https://github.com/JabRef/jabref/issues/5221)
- We fixed various issues (including [#5263](https://github.com/JabRef/jabref/issues/5263)) related to copying entries to the clipboard
- We fixed some display errors in the preferences dialog and replaced some of the controls [#5033](https://github.com/JabRef/jabref/pull/5033) [#5047](https://github.com/JabRef/jabref/pull/5047) [#5062](https://github.com/JabRef/jabref/pull/5062) [#5141](https://github.com/JabRef/jabref/pull/5141) [#5185](https://github.com/JabRef/jabref/pull/5185) [#5265](https://github.com/JabRef/jabref/pull/5265) [#5315](https://github.com/JabRef/jabref/pull/5315) [#5360](https://github.com/JabRef/jabref/pull/5360)
- We fixed an exception which occurred when trying to import entries without an open library. [#5447](https://github.com/JabRef/jabref/issues/5447)
- The "Automatically set file links" feature now follows symbolic links. [#5664](https://github.com/JabRef/jabref/issues/5664)
- After successful import of one or multiple bib entries the main table scrolls to the first imported entry [#5383](https://github.com/JabRef/jabref/issues/5383)
- We fixed an exception which occurred when an invalid jstyle was loaded. [#5452](https://github.com/JabRef/jabref/issues/5452)
- We fixed an issue where the command line arguments `importBibtex` and `importToOpen` did not import into the currently open library, but opened a new one. [#5537](https://github.com/JabRef/jabref/issues/5537)
- We fixed an error where the preview theme did not adapt to the "Dark" mode [#5463](https://github.com/JabRef/jabref/issues/5463)
- We fixed an issue where multiple entries were allowed in the "crossref" field [#5284](https://github.com/JabRef/jabref/issues/5284)
- We fixed an issue where the merge dialog showed the wrong text colour in "Dark" mode [#5516](https://github.com/JabRef/jabref/issues/5516)
- We fixed visibility issues with the scrollbar and group selection highlight in "Dark" mode, and enabled "Dark" mode for the OpenOffice preview in the style selection window. [#5522](https://github.com/JabRef/jabref/issues/5522)
- We fixed an issue where the author field was not correctly parsed during bibtex key-generation. [#5551](https://github.com/JabRef/jabref/issues/5551)
- We fixed an issue where notifications where shown during autosave. [#5555](https://github.com/JabRef/jabref/issues/5555)
- We fixed an issue where the side pane was not remembering its position. [#5615](https://github.com/JabRef/jabref/issues/5615)
- We fixed an issue where JabRef could not interact with [Oracle XE](https://www.oracle.com/de/database/technologies/appdev/xe.html) in the [shared SQL database setup](https://docs.jabref.org/collaborative-work/sqldatabase).
- We fixed an issue where the toolbar icons were hidden on smaller screens.
- We fixed an issue where renaming referenced files for bib entries with long titles was not possible. [#5603](https://github.com/JabRef/jabref/issues/5603)
- We fixed an issue where a window which is on an external screen gets unreachable when external screen is removed. [#5037](https://github.com/JabRef/jabref/issues/5037)
- We fixed a bug where the selection of groups was lost after drag and drop. [#2868](https://github.com/JabRef/jabref/issues/2868)
- We fixed an issue where the custom entry types didn't show the correct display name [#5651](https://github.com/JabRef/jabref/issues/5651)

### Removed

- We removed some obsolete notifications. [#5555](https://github.com/JabRef/jabref/issues/5555)
- We removed an internal step in the [ISBN-to-BibTeX fetcher](https://docs.jabref.org/collect/add-entry-using-an-id#isbn): The [ISBN to BibTeX Converter](https://manas.tungare.name/software/isbn-to-bibtex) by [@manastungare](https://github.com/manastungare) is not used anymore, because it is offline: "people using this tool have not been generating enough sales for Amazon."
- We removed the option to control the default drag and drop behaviour. You can use the modifier keys (like CtrL or Alt) instead.

## [5.0-alpha] – 2019-08-25

### Changed

- We added eventitle, eventdate and venue fields to `@unpublished` entry type.
- We added `@software` and `@dataSet` entry type to biblatex.
- All fields are now properly sorted alphabetically (in the subgroups of required/optional fields) when the entry is written to the bib file.
- We fixed an issue where some importers used the field `pubstatus` instead of the standard BibTeX field `pubstate`.
- We changed the latex command removal for docbook exporter. [#3838](https://github.com/JabRef/jabref/issues/3838)
- We changed the location of some fields in the entry editor (you might need to reset your preferences for these changes to come into effect)
  - Journal/Year/Month in biblatex mode -> Deprecated (if filled)
  - DOI/URL: General -> Optional
  - Internal fields like ranking, read status and priority: Other -> General
  - Moreover, empty deprecated fields are no longer shown
- Added server timezone parameter when connecting to a shared database.
- We updated the dialog for setting up general fields.
- URL field formatting is updated. All whitespace chars, located at the beginning/ending of the URL, are trimmed automatically
- We changed the behavior of the field formatting dialog such that the `bibtexkey` is not changed when formatting all fields or all text fields.
- We added a "Move file to file directory and rename file" option for simultaneously moving and renaming of document file. [#4166](https://github.com/JabRef/jabref/issues/4166)
- Use integrated graphics card instead of discrete on macOS [#4070](https://github.com/JabRef/jabref/issues/4070)
- We added a cleanup operation that detects an arXiv identifier in the note, journal or URL field and moves it to the `eprint` field.
  Because of this change, the last-used cleanup operations were reset.
- We changed the minimum required version of Java to 1.8.0_171, as this is the latest release for which the automatic Java update works. [#4093](https://github.com/JabRef/jabref/issues/4093)
- The special fields like `Printed` and `Read status` now show gray icons when the row is hovered.
- We added a button in the tab header which allows you to close the database with one click. [#494](https://github.com/JabRef/jabref/issues/494)
- Sorting in the main table now takes information from cross-referenced entries into account. [#2808](https://github.com/JabRef/jabref/issues/2808)
- If a group has a color specified, then entries matched by this group have a small colored bar in front of them in the main table.
- Change default icon for groups to a circle because a colored version of the old icon was hard to distinguish from its black counterpart.
- In the main table, the context menu appears now when you press the "context menu" button on the keyboard. [feature request in the forum](https://discourse.jabref.org/t/how-to-enable-keyboard-context-key-windows)
- We added icons to the group side panel to quickly switch between `union` and `intersection` group view mode. [#3269](https://github.com/JabRef/jabref/issues/3269).
- We use `https` for [fetching from most online bibliographic database](https://docs.jabref.org/collect/import-using-online-bibliographic-database).
- We changed the default keyboard shortcuts for moving between entries when the entry editor is active to ̀<kbd>alt</kbd> + <kbd>up/down</kbd>.
- Opening a new file now prompts the directory of the currently selected file, instead of the directory of the last opened file.
- Window state is saved on close and restored on start.
- We made the MathSciNet fetcher more reliable.
- We added the ISBN fetcher to the list of fetcher available under "Update with bibliographic information from the web" in the entry editor toolbar.
- Files without a defined external file type are now directly opened with the default application of the operating system
- We streamlined the process to rename and move files by removing the confirmation dialogs.
- We removed the redundant new lines of markings and wrapped the summary in the File annotation tab. [#3823](https://github.com/JabRef/jabref/issues/3823)
- We add auto URL formatting when user paste link to URL field in entry editor. [koppor#254](https://github.com/koppor/jabref/issues/254)
- We added a minimum height for the entry editor so that it can no longer be hidden by accident. [#4279](https://github.com/JabRef/jabref/issues/4279)
- We added a new keyboard shortcut so that the entry editor could be closed by <kbd>Ctrl</kbd> + <kbd>E</kbd>. [#4222](https://github.com/JabRef/jabref/issues/4222)
- We added an option in the preference dialog box, that allows user to pick the dark or light theme option. [#4130](https://github.com/JabRef/jabref/issues/4130)
- We updated the Related Articles tab to accept JSON from the new version of the Mr. DLib service
- We added an option in the preference dialog box that allows user to choose behavior after dragging and dropping files in Entry Editor. [#4356](https://github.com/JabRef/jabref/issues/4356)
- We added the ability to have an export preference where previously "File"-->"Export"/"Export selected entries" would not save the user's preference[#4495](https://github.com/JabRef/jabref/issues/4495)
- We optimized the code responsible for connecting to an external database, which should lead to huge improvements in performance.
- For automatically created groups, added ability to filter groups by entry type. [#4539](https://github.com/JabRef/jabref/issues/4539)
- We added the ability to add field names from the Preferences Dialog [#4546](https://github.com/JabRef/jabref/issues/4546)
- We added the ability to change the column widths directly in the main table. [#4546](https://github.com/JabRef/jabref/issues/4546)
- We added a description of how recommendations were chosen and better error handling to Related Articles tab
- We added the ability to execute default action in dialog by using with <kbd>Ctrl</kbd> + <kbd>Enter</kbd> combination [#4496](https://github.com/JabRef/jabref/issues/4496)
- We grouped and reordered the Main Menu (File, Edit, Library, Quality, Tools, and View tabs & icons). [#4666](https://github.com/JabRef/jabref/issues/4666) [#4667](https://github.com/JabRef/jabref/issues/4667) [#4668](https://github.com/JabRef/jabref/issues/4668) [#4669](https://github.com/JabRef/jabref/issues/4669) [#4670](https://github.com/JabRef/jabref/issues/4670) [#4671](https://github.com/JabRef/jabref/issues/4671) [#4672](https://github.com/JabRef/jabref/issues/4672) [#4673](https://github.com/JabRef/jabref/issues/4673)
- We added additional modifiers (capitalize, titlecase and sentencecase) to the Bibtex key generator. [#1506](https://github.com/JabRef/jabref/issues/1506)
- We have migrated from the mysql jdbc connector to the mariadb one for better authentication scheme support. [#4745](https://github.com/JabRef/jabref/issues/4745)
- We grouped the toolbar icons and changed the Open Library and Copy icons. [#4584](https://github.com/JabRef/jabref/issues/4584)
- We added a browse button next to the path text field for aux-based groups. [#4586](https://github.com/JabRef/jabref/issues/4586)
- We changed the title of Group Dialog to "Add subgroup" from "Edit group" when we select Add subgroup option.
- We enable import button only if entries are selected. [#4755](https://github.com/JabRef/jabref/issues/4755)
- We made modifications to improve the contrast of UI elements. [#4583](https://github.com/JabRef/jabref/issues/4583)
- We added a warning for empty BibTeX keys in the entry editor. [#4440](https://github.com/JabRef/jabref/issues/4440)
- We added an option in the settings to set the default action in JabRef when right clicking on any entry in any database and selecting "Open folder". [#4763](https://github.com/JabRef/jabref/issues/4763)
- The Medline fetcher now normalizes the author names according to the BibTeX-Standard [#4345](https://github.com/JabRef/jabref/issues/4345)
- We added an option on the Linked File Viewer to rename the attached file of an entry directly on the JabRef. [#4844](https://github.com/JabRef/jabref/issues/4844)
- We added an option in the preference dialog box that allows user to enable helpful tooltips.[#3599](https://github.com/JabRef/jabref/issues/3599)
- We reworked the functionality for extracting BibTeX entries from plain text, because our used service [freecite shut down](https://library.brown.edu/libweb/freecite_notice.php). [#5206](https://github.com/JabRef/jabref/pull/5206)
- We moved the dropdown menu for selecting the push-application from the toolbar into the external application preferences. [#674](https://github.com/JabRef/jabref/issues/674)
- We removed the alphabetical ordering of the custom tabs and updated the error message when trying to create a general field with a name containing an illegal character. [#5019](https://github.com/JabRef/jabref/issues/5019)
- We added a context menu to the bib(la)tex-source-editor to copy'n'paste. [#5007](https://github.com/JabRef/jabref/pull/5007)
- We added a tool that allows searching for citations in LaTeX files. It scans directories and shows which entries are used, how many times and where.
- We added a 'LaTeX citations' tab to the entry editor, to search for citations to the active entry in the LaTeX file directory. It can be disabled in the preferences dialog.
- We added an option in preferences to allow for integers in field "edition" when running database in bibtex mode. [#4680](https://github.com/JabRef/jabref/issues/4680)
- We added the ability to use negation in export filter layouts. [#5138](https://github.com/JabRef/jabref/pull/5138)
- Focus on Name Area instead of 'OK' button whenever user presses 'Add subgroup'. [#6307](https://github.com/JabRef/jabref/issues/6307)
- We changed the behavior of merging that the entry which has "smaller" bibkey will be selected. [#7395](https://github.com/JabRef/jabref/issues/7395)

### Fixed

- We fixed an issue where JabRef died silently for the user without enough inotify instances [#4874](https://github.com/JabRef/jabref/issues/4874)
- We fixed an issue where corresponding groups are sometimes not highlighted when clicking on entries [#3112](https://github.com/JabRef/jabref/issues/3112)
- We fixed an issue where custom exports could not be selected in the 'Export (selected) entries' dialog [#4013](https://github.com/JabRef/jabref/issues/4013)
- Italic text is now rendered correctly. [#3356](https://github.com/JabRef/jabref/issues/3356)
- The entry editor no longer gets corrupted after using the source tab. [#3532](https://github.com/JabRef/jabref/issues/3532) [#3608](https://github.com/JabRef/jabref/issues/3608) [#3616](https://github.com/JabRef/jabref/issues/3616)
- We fixed multiple issues where entries did not show up after import if a search was active. [#1513](https://github.com/JabRef/jabref/issues/1513) [#3219](https://github.com/JabRef/jabref/issues/3219))
- We fixed an issue where the group tree was not updated correctly after an entry was changed. [#3618](https://github.com/JabRef/jabref/issues/3618)
- We fixed an issue where a right-click in the main table selected a wrong entry. [#3267](https://github.com/JabRef/jabref/issues/3267)
- We fixed an issue where in rare cases entries where overlayed in the main table. [#3281](https://github.com/JabRef/jabref/issues/3281)
- We fixed an issue where selecting a group messed up the focus of the main table and the entry editor. [#3367](https://github.com/JabRef/jabref/issues/3367)
- We fixed an issue where composite author names were sorted incorrectly. [#2828](https://github.com/JabRef/jabref/issues/2828)
- We fixed an issue where commands followed by `-` didn't work. [#3805](https://github.com/JabRef/jabref/issues/3805)
- We fixed an issue where a non-existing aux file in a group made it impossible to open the library. [#4735](https://github.com/JabRef/jabref/issues/4735)
- We fixed an issue where some journal names were wrongly marked as abbreviated. [#4115](https://github.com/JabRef/jabref/issues/4115)
- We fixed an issue where the custom file column were sorted incorrectly. [#3119](https://github.com/JabRef/jabref/issues/3119)
- We improved the parsing of author names whose infix is abbreviated without a dot. [#4864](https://github.com/JabRef/jabref/issues/4864)
- We fixed an issues where the entry losses focus when a field is edited and at the same time used for sorting. [#3373](https://github.com/JabRef/jabref/issues/3373)
- We fixed an issue where the menu on Mac OS was not displayed in the usual Mac-specific way. [#3146](https://github.com/JabRef/jabref/issues/3146)
- We improved the integrity check for page numbers. [#4113](https://github.com/JabRef/jabref/issues/4113) and [feature request in the forum](https://discourse.jabref.org/t/pages-field-allow-use-of-en-dash/1199)
- We fixed an issue where the order of fields in customized entry types was not saved correctly. [#4033](https://github.com/JabRef/jabref/issues/4033)
- We fixed an issue where renaming a group did not change the group name in the interface. [#3189](https://github.com/JabRef/jabref/issues/3189)
- We fixed an issue where the groups tree of the last database was still shown even after the database was already closed.
- We fixed an issue where the "Open file dialog" may disappear behind other windows. [#3410](https://github.com/JabRef/jabref/issues/3410)
- We fixed an issue where the number of entries matched was not updated correctly upon adding or removing an entry. [#3537](https://github.com/JabRef/jabref/issues/3537)
- We fixed an issue where the default icon of a group was not colored correctly.
- We fixed an issue where the first field in entry editor was not focused when adding a new entry. [#4024](https://github.com/JabRef/jabref/issues/4024)
- We reworked the "Edit file" dialog to make it resizeable and improved the workflow for adding and editing files [#2970](https://github.com/JabRef/jabref/issues/2970)
- We fixed an issue where custom name formatters were no longer found correctly. [#3531](https://github.com/JabRef/jabref/issues/3531)
- We fixed an issue where the month was not shown in the preview. [#3239](https://github.com/JabRef/jabref/issues/3239)
- Rewritten logic to detect a second jabref instance. [#4023](https://github.com/JabRef/jabref/issues/4023)
- We fixed an issue where the "Convert to BibTeX-Cleanup" moved the content of the `file` field to the `pdf` field [#4120](https://github.com/JabRef/jabref/issues/4120)
- We fixed an issue where the preview pane in entry preview in preferences wasn't showing the citation style selected [#3849](https://github.com/JabRef/jabref/issues/3849)
- We fixed an issue where the default entry preview style still contained the field `review`. The field `review` in the style is now replaced with comment to be consistent with the entry editor [#4098](https://github.com/JabRef/jabref/issues/4098)
- We fixed an issue where users were vulnerable to XXE attacks during parsing [#4229](https://github.com/JabRef/jabref/issues/4229)
- We fixed an issue where files added via the "Attach file" contextmenu of an entry were not made relative. [#4201](https://github.com/JabRef/jabref/issues/4201) and [#4241](https://github.com/JabRef/jabref/issues/4241)
- We fixed an issue where author list parser can't generate bibtex for Chinese author. [#4169](https://github.com/JabRef/jabref/issues/4169)
- We fixed an issue where the list of XMP Exclusion fields in the preferences was not be saved [#4072](https://github.com/JabRef/jabref/issues/4072)
- We fixed an issue where the ArXiv Fetcher did not support HTTP URLs [koppor#328](https://github.com/koppor/jabref/issues/328)
- We fixed an issue where only one PDF file could be imported [#4422](https://github.com/JabRef/jabref/issues/4422)
- We fixed an issue where "Move to group" would always move the first entry in the library and not the selected [#4414](https://github.com/JabRef/jabref/issues/4414)
- We fixed an issue where an older dialog appears when downloading full texts from the quality menu. [#4489](https://github.com/JabRef/jabref/issues/4489)
- We fixed an issue where right clicking on any entry in any database and selecting "Open folder" results in the NullPointer exception. [#4763](https://github.com/JabRef/jabref/issues/4763)
- We fixed an issue where option 'open terminal here' with custom command was passing the wrong argument. [#4802](https://github.com/JabRef/jabref/issues/4802)
- We fixed an issue where ranking an entry would generate an IllegalArgumentException. [#4754](https://github.com/JabRef/jabref/issues/4754)
- We fixed an issue where special characters where removed from non-label key generation pattern parts [#4767](https://github.com/JabRef/jabref/issues/4767)
- We fixed an issue where the RIS import would overwite the article date with the value of the acessed date [#4816](https://github.com/JabRef/jabref/issues/4816)
- We fixed an issue where an NullPointer exception was thrown when a referenced entry in an Open/Libre Office document was no longer present in the library. Now an error message with the reference marker of the missing entry is shown. [#4932](https://github.com/JabRef/jabref/issues/4932)
- We fixed an issue where a database exception related to a missing timezone was too big. [#4827](https://github.com/JabRef/jabref/issues/4827)
- We fixed an issue where the IEEE fetcher returned an error if no keywords were present in the result from the IEEE website [#4997](https://github.com/JabRef/jabref/issues/4997)
- We fixed an issue where the command line help text had several errors, and arguments and descriptions have been rewritten to simplify and detail them better. [#2016](https://github.com/JabRef/jabref/issues/2016)
- We fixed an issue where the same menu for changing entry type had two different sizes and weights. [#4977](https://github.com/JabRef/jabref/issues/4977)
- We fixed an issue where the "Attach file" dialog, in the right-click menu for an entry, started on the working directory instead of the user's main directory. [#4995](https://github.com/JabRef/jabref/issues/4995)
- We fixed an issue where the JabRef Icon in the macOS launchpad was not displayed correctly [#5003](https://github.com/JabRef/jabref/issues/5003)
- We fixed an issue where the "Search for unlinked local files" would throw an exception when parsing the content of a PDF-file with missing "series" information [#5128](https://github.com/JabRef/jabref/issues/5128)
- We fixed an issue where the XMP Importer would incorrectly return an empty default entry when importing pdfs [#6577](https://github.com/JabRef/jabref/issues/6577)
- We fixed an issue where opening the menu 'Library properties' marked the library as modified [#6451](https://github.com/JabRef/jabref/issues/6451)
- We fixed an issue when importing resulted in an exception [#7343](https://github.com/JabRef/jabref/issues/7343)
- We fixed an issue where the field in the Field formatter dropdown selection were sorted in random order. [#7710](https://github.com/JabRef/jabref/issues/7710)

### Removed

- The feature to "mark entries" was removed and merged with the groups functionality. For migration, a group is created for every value of the `__markedentry` field and the entry is added to this group.
- The number column was removed.
- We removed the global search feature.
- We removed the coloring of cells in the main table according to whether the field is optional/required.
- We removed the feature to find and resolve duplicate BibTeX keys (as this use case is already covered by the integrity check).
- We removed a few commands from the right-click menu that are not needed often and thus don't need to be placed that prominently:
  - Print entry preview: available through entry preview
  - All commands related to marking: marking is not yet reimplemented
  - Set/clear/append/rename fields: available through Edit menu
  - Manage keywords: available through the Edit menu
  - Copy linked files to folder: available through File menu
  - Add/move/remove from group: removed completely (functionality still available through group interface)
- We removed the option to change the column widths in the preferences dialog. [#4546](https://github.com/JabRef/jabref/issues/4546)

## Older versions

The changelog of JabRef 4.x is available at the [v4.3.1 tag](https://github.com/JabRef/jabref/blob/v4.3.1/CHANGELOG.md).
The changelog of JabRef 3.x is available at the [v3.8.2 tag](https://github.com/JabRef/jabref/blob/v3.8.2/CHANGELOG.md).
The changelog of JabRef 2.11 and all previous versions is available as [text file in the v2.11.1 tag](https://github.com/JabRef/jabref/blob/v2.11.1/CHANGELOG).

[Unreleased]: https://github.com/JabRef/jabref/compare/v6.0-alpha2...HEAD
[6.0-alpha2]: https://github.com/JabRef/jabref/compare/v6.0-alpha...v6.0-alpha2
[6.0-alpha]: https://github.com/JabRef/jabref/compare/v5.15...v6.0-alpha
[5.15]: https://github.com/JabRef/jabref/compare/v5.14...v5.15
[5.14]: https://github.com/JabRef/jabref/compare/v5.13...v5.14
[5.13]: https://github.com/JabRef/jabref/compare/v5.12...v5.13
[5.12]: https://github.com/JabRef/jabref/compare/v5.11...v5.12
[5.11]: https://github.com/JabRef/jabref/compare/v5.10...v5.11
[5.10]: https://github.com/JabRef/jabref/compare/v5.9...v5.10
[5.9]: https://github.com/JabRef/jabref/compare/v5.8...v5.9
[5.8]: https://github.com/JabRef/jabref/compare/v5.7...v5.8
[5.7]: https://github.com/JabRef/jabref/compare/v5.6...v5.7
[5.6]: https://github.com/JabRef/jabref/compare/v5.5...v5.6
[5.5]: https://github.com/JabRef/jabref/compare/v5.4...v5.5
[5.4]: https://github.com/JabRef/jabref/compare/v5.3...v5.4
[5.3]: https://github.com/JabRef/jabref/compare/v5.2...v5.3
[5.2]: https://github.com/JabRef/jabref/compare/v5.1...v5.2
[5.1]: https://github.com/JabRef/jabref/compare/v5.0...v5.1
[5.0]: https://github.com/JabRef/jabref/compare/v5.0-beta...v5.0
[5.0-beta]: https://github.com/JabRef/jabref/compare/v5.0-alpha...v5.0-beta
[5.0-alpha]: https://github.com/JabRef/jabref/compare/v4.3...v5.0-alpha

<!-- markdownlint-disable-file MD024 MD033 MD053 --><|MERGE_RESOLUTION|>--- conflicted
+++ resolved
@@ -11,11 +11,8 @@
 
 ### Added
 
-<<<<<<< HEAD
 - We added a new "Add JabRef suggested groups" option in the context menu of "All entries". [#12659](https://github.com/JabRef/jabref/issues/12659)
-=======
 - We added an option to create entries directly from Bib(La)TeX sources to the 'Create New Entry' tool. [#8808](https://github.com/JabRef/jabref/issues/8808)
->>>>>>> 869e80eb
 
 ### Changed
 
