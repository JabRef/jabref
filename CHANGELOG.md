# Changelog
All notable changes to this project will be documented in this file.
This project **does not** adhere to [Semantic Versioning](http://semver.org/).
This file tries to follow the conventions proposed by [keepachangelog.com](http://keepachangelog.com/).
Here, the categories "Changed" for added and changed functionality,
"Fixed" for fixed functionality, and
"Removed" for removed functionality is used.

We refer to [GitHub issues](https://github.com/JabRef/jabref/issues) by using `#NUM`.


## [Unreleased]

### Changed
- Add session restoring functionality for shared database. Related to [#1703](https://github.com/JabRef/jabref/issues/1703)
- Implementation of LiveUpdate for PostgreSQL & Oracle systems. Related to [#970](https://github.com/JabRef/jabref/issues/970).
- Added support for [1.0.1 CitationStyles](http://citationstyles.org/)
- You can set and cycle between different preview styles (including CitationStyles)
- Added fetcher for [MathSciNet](http://www.ams.org/mathscinet), [zbMATH](https://www.zbmath.org/) and [Astrophysics Data System](http://www.adsabs.harvard.edu/)
- Improved search:
  - Search queries consisting of a normal query and a field-based query are now supported (for example, `JabRef AND author == you`)
  - Implemented [#825](https://github.com/JabRef/jabref/issues/825): Search Bar across all bib files instead each having its own
  - Implemented [#573](https://github.com/JabRef/jabref/issues/573): Add key shortcut for global search (`ctrl+shift+f`, if the searchfield is empty it will be focused instead)
  - The search result Window will now show which entry belongs to which bib file
  - The search result Window will now remember its location
  - The search result Window won't stay on top anymore if the main Window is focused and will be present in the taskbar
  - The user can jump from the searchbar to the maintable  with `ctrl+enter`
  - Implemented [#573 (comment)](https://github.com/JabRef/jabref/issues/573#issuecomment-232284156): Added shortcut: closing the search result window with `ctrl+w`
- Added integrity check for fields with BibTeX keys, e.g., `crossref` and `related`, to check that the key exists
- Fields linking to other entries (e.g., `crossref` and `related`) have now specialized editors in the entry editor. Check the tabs "Other fields" and "General".
- [#1496](https://github.com/JabRef/jabref/issues/1496) Keep track of which entry a downloaded file belongs to
- Made it possible to download multiple entries in one action
<<<<<<< HEAD
- [#1506](https://github.com/JabRef/jabref/issues/1506) It is possible to apply two new key modifier `title_case` for Title Case, `capitalize` for Capitalized first character of each word (difference is that title case will leave prepositions etc in lower case), and `sentence_case` for normal sentence case (first word capitalized). In addition `lower_case` and `upper_case` can be used instead of `lower` and `upper`. 
=======
- Added two new pseudo-fields for search: `anykeyword` to search for a specific keyword and `anyfield` to search in all fields (useful in combination with search in specific fields)
>>>>>>> 5f5b33ee
- [#1813](https://github.com/JabRef/jabref/issues/1813) Import/Export preferences dialog default directory set to working directory
- [#1897](https://github.com/JabRef/jabref/issues/1897) Implemented integrity check for `year` field: Last four nonpunctuation characters should be numerals
- Address in MS-Office 2007 xml format is now imported as `location`
- [#1912](https://github.com/JabRef/jabref/issues/1912) Implemented integrity check for `edition` field: Should have the first letter capitalized (BibTeX), Should contain an integer or a literal (BibLaTeX)
- The dialog for choosing new entries additionally supports ID-based entry generation
- `number` field is now exported as `number` field in MS-Office 2007 xml format, if no `issue` field is present and the entry type is not `patent`
- `note` field is now exported as `comments` field in MS-Office 2007 xml format
- `comments` field in MS-Office 2007 xml format is now imported as `note` field
- [#463](https://github.com/JabRef/jabref/issues/463): Disable menu-item and toolbar-buttons while no database is open
- Implemented integrity check for `note` and `howpublished` field: Should have the first letter capitalized (BibTeX)
- <kbd>Pos1</kbd> / <kbd>HOME</kbd> now select the first/last entry in the main table and the search result frame.
- <kbd>UP</kbd> / <kbd>Down</kbd> / <kbd>Tab</kbd> / <kbd>shift+Tab</kbd> in the search result frame have now the same functionality as in the main  table.
- Importer for MODS format added
- [#2012](https://github.com/JabRef/jabref/issues/2012) Implemented integrity check for `month` field: Should be an integer or normalized (BibLaTeX), Should be normalized (BibTeX)
- [#1779](https://github.com/JabRef/jabref/issues/1779) Implemented integrity check for `bibtexkey` field: Empty BibTeX key
- Prohibit more than one connections to the same shared database.

### Fixed
- Fixed selecting an entry out of multiple duplicates
- Fixed [#617](https://github.com/JabRef/jabref/issues/617): `Enter` in global search opens the selected entry & `Enter` in search dialog window opens the selected entry
- Entries in the SearchResultPanel will be shown correctly (Latex to Unicode)
- Suggestions in the autocomplete will be shown correctly (Latex to Unicode)
- Fixed: When searching the first match will be selected if the current selection is no match
- Selecting an entry in the search result Window will now select the correct entry in the bib file
- Entries in the SearchResultDialog are now converted to Unicode
- Suggestions in the autocomplete (search) are now in Unicode
- Fixed NullPointerException when opening search result window for an untitled database
- Fixed entry table traversal with Tab (no column traversal thus no double jump)
- Fixed [#1757](https://github.com/JabRef/jabref/issues/1757): Crash after saving illegal argument in entry editor
- Fixed [#1663](https://github.com/JabRef/jabref/issues/1663): Better multi-monitor support
- Fixed [#1882](https://github.com/JabRef/jabref/issues/1882): Crash after saving illegal bibtexkey in entry editor
- Fixed field `location` containing only city is not exported correctly to MS-Office 2007 xml format
- Fixed [#1235](https://github.com/JabRef/jabref/issues/1235): Modified Key bindings do not work correctly
- Fixed field `key` field is not exported to MS-Office 2008 xml format
- Fixed [#1181](https://github.com/JabRef/jabref/issues/1181) and [#1504](https://github.com/JabRef/jabref/issues/1504): Improved "Normalize to BibTeX name format": Support separated names with commas and colons. Considered name affixes such as "Jr".
- Fixed download files failed silently when an invalid directory is selected
- Fixed [#1949](https://github.com/JabRef/jabref/issues/1949): Error message directs to the wrong preference tab
- Fixed InvalidBackgroundColor flickering with Ctrl-s and File > Save database
- Fixed loop when pulling changes (shared database) when current selected field has changed
- Fixed [#1958](https://github.com/JabRef/jabref/issues/1958): Verbatim fields are no longer checked for HTML encoded characters by integrity checks
- Fixed [#1937](https://github.com/JabRef/jabref/issues/1937): If no help page for the current chosen language exists, the english help page will be shown
- Fixed [#1996](https://github.com/JabRef/jabref/issues/1996): Unnecessary other fields tab in entry editor removed (BibTeX mode)

### Removed
- Removed 2nd preview style
- The non-supported feature of being able to define file directories for any extension is removed. Still, it should work for older databases using the legacy `ps` and `pdf` fields, although we strongly encourage using the `file` field.
- Automatic migration for the `evastar_pdf` field is removed.


















































































## [3.6] - 2016-08-26

### Changed
- [#462](https://github.com/JabRef/jabref/issues/462) Extend the OpenConsoleFeature by offering a selection between default terminal emulator and configurable command execution.
- [#970](https://github.com/JabRef/jabref/issues/970): Implementation of shared database support (full system) with event based synchronization for MySQL, PostgreSQL and Oracle database systems.
- [#1026](https://github.com/JabRef/jabref/issues/1026) JabRef does no longer delete user comments outside of BibTeX entries and strings
- [#1225](https://github.com/JabRef/jabref/issues/1225): Hotkeys are now consistent
- [#1249](https://github.com/JabRef/jabref/issues/1249) Date layout formatter added
- [#1345](https://github.com/JabRef/jabref/issues/1345) Cleanup ISSN
- [#1516](https://github.com/JabRef/jabref/issues/1516) Selected field names are written in uppercase in the entry editor
- [#1751](https://github.com/JabRef/jabref/issues/1751) Added tooltip to web search button
- [#1758](https://github.com/JabRef/jabref/issues/1758) Added a button to open Database Properties dialog help
- [#1841](https://github.com/JabRef/jabref/issues/1841) The "etal"-string in the Authors layout formatter can now be empty
- Added EntryTypeFormatter to add camel casing to entry type in layouts, e.g., InProceedings
- Added print entry preview to the right click menu
- Added links to JabRef internet resources
- Added integrity check to avoid non-ASCII characters in BibTeX files
- Added ISBN integrity checker
- Added filter to not show selected integrity checks
- Automatically generated group names are now converted from LaTeX to Unicode
- Enhance the entry customization dialog to give better visual feedback
- Externally fetched information can be merged for entries with an ISBN
- Externally fetched information can be merged for entries with an ArXiv eprint
- File open dialogs now use default extensions as primary file filter
- For developers: Moved the bst package into logic. This requires the regeneration of antlr sources, execute: `gradlew generateSource`
- It is now possible to generate a new BIB database from the citations in an OpenOffice/LibreOffice document
- It is now possible to add your own lists of protected terms, see Options -> Manage protected terms
- Improve focus of the maintable after a sidepane gets closed (Before it would focus the toolbar or it would focus the wrong entry)
- Table row height is adjusted on Windows which is useful for high resolution displays
- The field name in the layout files for entry type is changed from `bibtextype` to `entrytype`. Please update your existing files as support for `bibtextype` will be removed eventually.
- The contents of `crossref` and `related` will be automatically updated if a linked entry changes key
- The information shown in the main table now resolves crossrefs and strings and it can be shown which fields are resolved in this way (Preferences -> Appearance -> Color codes for resolved fields)
- The formatting of the main table is based on the actual field shown when using e.g. `title/author`
- The arXiv fetcher now also supports free-text search queries
- Undo/redo are enabled/disabled and show the action in the tool tip
- Unified dialogs for opening/saving files

### Fixed
- Fixed [#636](https://github.com/JabRef/jabref/issues/636): DOI in export filters
- Fixed [#1257](https://github.com/JabRef/jabref/issues/1324): Preferences for the BibTeX key generator set in a version prior to 3.2 are now migrated automatically to the new version
- Fixed [#1264](https://github.com/JabRef/jabref/issues/1264): S with caron does not render correctly
- Fixed [#1288](https://github.com/JabRef/jabref/issues/1288): Newly opened bib-file is not focused
- Fixed [#1321](https://github.com/JabRef/jabref/issues/1321): LaTeX commands in fields not displayed in the list of references
- Fixed [#1324](https://github.com/JabRef/jabref/issues/1324): Save-Dialog for Lookup fulltext document now opens in the specified working directory
- Fixed [#1499](https://github.com/JabRef/jabref/issues/1499): {} braces are now treated correctly in in author/editor
- Fixed [#1527](https://github.com/JabRef/jabref/issues/1527): 'Get BibTeX data from DOI' Removes Marking
- Fixed [#1519](https://github.com/JabRef/jabref/issues/1519): The word "Seiten" is automatically removed when fetching info from ISBN
- Fixed [#1531](https://github.com/JabRef/jabref/issues/1531): `\relax` can be used for abbreviation of author names
- Fixed [#1554](https://github.com/JabRef/jabref/issues/1554): Import dialog is no longer hidden behind main window
- Fixed [#1592](https://github.com/JabRef/jabref/issues/1592): LibreOffice: wrong numbers in citation labels
- Fixed [#1609](https://github.com/JabRef/jabref/issues/1324): Adding a file to an entry opened dialog in the parent folder of the working directory
- Fixed [#1632](https://github.com/JabRef/jabref/issues/1632): User comments (`@Comment`) with or without brackets are now kept
- Fixed [#1639](https://github.com/JabRef/jabref/issues/1639): Google Scholar fetching works again.
- Fixed [#1643](https://github.com/JabRef/jabref/issues/1643): Searching with double quotes in a specific field ignores the last character
- Fixed [#1669](https://github.com/JabRef/jabref/issues/1669): Dialog for manual connection to OpenOffice/LibreOffice works again on Linux
- Fixed [#1682](https://github.com/JabRef/jabref/issues/1682): An entry now must have a BibTeX key to be cited in OpenOffice/LibreOffice
- Fixed [#1687](https://github.com/JabRef/jabref/issues/1687): "month" field ascending/descending sorting swapped
- Fixed [#1716](https://github.com/JabRef/jabref/issues/1716): `@`-Symbols stored in BibTeX fields no longer break the database
- Fixed [#1750](https://github.com/JabRef/jabref/issues/1750): BibLaTeX `date` field is now correctly exported as `year` in MS-Office 2007 xml format
- Fixed [#1760](https://github.com/JabRef/jabref/issues/1760): Preview updated correctly when selecting a single entry after selecting multiple entries
- Fixed [#1771](https://github.com/JabRef/jabref/issues/1771): Show all supported import types as default
- Fixed [#1804](https://github.com/JabRef/jabref/issues/1804): Integrity check no longer removes URL field by mistake
- Fixed: LaTeX characters in author names are now converted to Unicode before export in MS-Office 2007 xml format
- Fixed: `volume`, `journaltitle`, `issue` and `number`(for patents) fields are now exported correctly in MS-Office 2007 xml format
- Fixed NullPointerException when clicking OK without specifying a field name in set/clear/rename fields
- Fixed IndexOutOfBoundsException when trying to download a full text document without selecting an entry
- Fixed NullPointerException when trying to set a special field or mark an entry through the menu without having an open database
- Fixed NullPointerException when trying to synchronize file field with an entry without BibTeX key
- Fixed NullPointerException when importing PDFs and pressing cancel when selecting entry type
- Fixed a number of issues related to accessing the GUI from outside the EDT
- Fixed NullPointerException when using BibTeX key pattern `authFirstFull` and the author does not have a "von"-part
- Fixed NullPointerException when opening Customize entry type dialog without an open database
- LaTeX to Unicode converter now handles combining accents
- Fixed NullPointerException when clicking Browse in Journal abbreviations with empty text field
- Fixed NullPointerException when opening file in Plain text import
- Fixed NullPointerException when appending database
- Fixed NullPointerException when loading a style file that has not got a default style
- Date fields in the BibLatex standard are now always formatted in the correct way, independent of the preferences
- The merge entry dialog showed wrong heading after merging from DOI
- Manage content selectors now saves edited existing lists again and only marks database as changed when the content selectors are changed
- When inserting a duplicate the right entry will be selected
- Preview panel height is now saved immediately, thus is shown correctly if the panel height is changed, closed and opened again

### Removed
- [#1610](https://github.com/JabRef/jabref/issues/1610) Removed the possibility to auto show or hide the groups interface
- It is not longer possible to choose to convert HTML sub- and superscripts to equations
- Removed option to open right-click menu with ctrl + left-click as it was not working
- Removed option to disable entry editor when multiple entries are selected as it was not working
- Removed option to show warning for empty key as it was not working
- Removed option to show warning for duplicate key as it was not working
- Removed preview toolbar (since long disabled)


## [3.5] - 2016-07-13

### Changed
- Implemented [#1356](https://github.com/JabRef/jabref/issues/1356): Added a formatter for converting HTML to Unicode
- Implemented [#661](https://github.com/JabRef/jabref/issues/661): Introducing a "check for updates" mechnism (manually/automatic at startup)
- Implemented [#1338](https://github.com/JabRef/jabref/issues/1338): clicking on a crossref in the main table selects the parent entry and added a button in the entry editor to select the parent entry.
- Implemented [#1485](https://github.com/JabRef/jabref/issues/1485): Biblatex field shorttitle is now exported/imported as standard field ShortTitle to Word bibliography
- Implemented [#1431](https://github.com/JabRef/jabref/issues/1431): Import dialog shows file extensions and filters the view
- When resolving duplicate BibTeX-keys there is now an "Ignore" button. "Cancel" and close key now quits the resolving.
- The [online forum](http://discourse.jabref.org/) is now directly accessible via the "Help" menu
- Updated German translation

### Fixed
- Fixed [#1530](https://github.com/JabRef/jabref/issues/1530): Unescaped hashes in the url field are ignored by the integrity checker
- Fixed [#405](https://github.com/JabRef/jabref/issues/405): Added more {} around capital letters in Unicode/HTML to LaTeX conversion to preserve them
- Fixed [#1476](https://github.com/JabRef/jabref/issues/1476): NPE when importing from SQL DB because of missing DatabaseMode
- Fixed [#1481](https://github.com/JabRef/jabref/issues/1481): Mac OS X binary seems broken for JabRef 3.4 release
- Fixed [#1430](https://github.com/JabRef/jabref/issues/1430): "review changes" did misinterpret changes
- Fixed [#1434](https://github.com/JabRef/jabref/issues/1434): Static groups are now longer displayed as dynamic ones
- Fixed [#1482](https://github.com/JabRef/jabref/issues/1482): Correct number of matched entries is displayed for refining subgroups
- Fixed [#1444](https://github.com/JabRef/jabref/issues/1444): Implement getExtension and getDescription for importers.
- Fixed [#1507](https://github.com/JabRef/jabref/issues/1507): Keywords are now separated by the delimiter specified in the preferences
- Fixed [#1484](https://github.com/JabRef/jabref/issues/1484): HTML export handles some UTF characters wrong
- Fixed [#1534](https://github.com/JabRef/jabref/issues/1534): "Mark entries imported into database" does not work correctly
- Fixed [#1500](https://github.com/JabRef/jabref/issues/1500): Renaming of explicit groups now changes entries accordingly
- Fixed issue where field changes were not undoable if the time stamp was updated on editing
- Springer fetcher now fetches the requested number of entries (not one less as before)
- Alleviate multiuser concurrency issue when near simultaneous saves occur to a shared database file


## [3.4] - 2016-06-02

### Changed
- Implemented [#629](https://github.com/JabRef/jabref/issues/629): Explicit groups are now written in the "groups" field of the entry instead of at the end of the bib file
- Main table now accepts pasted DOIs and tries to retrieve the entry
- Added support for several Biblatex-fields through drop-down lists with valid alternatives
- Added integrity checker for an odd number of unescaped '#'
- Implemented [feature request 384](https://sourceforge.net/p/jabref/features/384): The merge entries dialog now show all text and colored differences between the fields
- Implemented [#1233](https://github.com/JabRef/jabref/issues/1233): Group side pane now takes up all the remaining space
- Added integrity check detecting HTML-encoded characters
- Added missing help files
- Implemented [feature request #1294](https://github.com/JabRef/jabref/issues/1294): Added possibility to filter for `*.jstyle` files in OpenOffice/LibreOffice style selection dialog. Open style selection dialog in directory of last selected file
- Added integrity check for ISSN
- Add LaTeX to Unicode converter as cleanup operation
- Added an option in the about dialog to easily copy the version information of JabRef
- Integrity check table can be sorted by clicking on column headings
- Added \SOFTWARE\Jabref 'Path' registry entry for installation path inside the installer
- Added an additional icon to distinguish DOI and URL links ([feature request #696](https://github.com/JabRef/jabref/issues/696))
- Added nbib fields to Medlineplain importer and to MedlineImporter
- Implemented [#1342](https://github.com/JabRef/jabref/issues/1342): show description of case converters as tooltip 
- Updated German translation

### Fixed
- Fixed [#473](https://github.com/JabRef/jabref/issues/473): Values in an entry containing symbols like ' are now properly escaped for exporting to the database
- Fixed [#1270](https://github.com/JabRef/jabref/issues/1270): Auto save is now working again as expected (without leaving a bunch of temporary files behind)
- Fixed [#1234](https://github.com/JabRef/jabref/issues/1234): NPE when getting information from retrieved DOI
- Fixed [#1245](https://github.com/JabRef/jabref/issues/1245): Empty jstyle properties can now be specified as ""
- Fixed [#1259](https://github.com/JabRef/jabref/issues/1259): NPE when sorting tabs
- Fixed display bug in the cleanup dialog: field formatters are now correctly displayed using their name 
- Fixed [#1271](https://github.com/JabRef/jabref/issues/1271): Authors with compound first names are displayed properly 
- Fixed: Selecting invalid jstyle causes NPE and prevents opening of style selection dialog
- Fixed: Move linked files to default directory works again
- Fixed [#1327](https://github.com/JabRef/jabref/issues/1327): PDF cleanup changes order of linked pdfs
- Fixed [#1313](https://github.com/JabRef/jabref/issues/1313): Remove UI for a configuration option which was no longer available
- Fixed [#1340](https://github.com/JabRef/jabref/issues/1340): Edit -> Mark Specific Color Dysfunctional on OSX
- Fixed [#1245](https://github.com/JabRef/jabref/issues/1245): Empty jstyle properties can now be specified as ""
- Fixed [#1364](https://github.com/JabRef/jabref/issues/1364): Windows: install to LOCALAPPDATA directory for non-admin users
- Fixed [#1365](https://github.com/JabRef/jabref/issues/1365): Default label pattern back to `[auth][year]`
- Fixed [#796](https://github.com/JabRef/jabref/issues/796): Undoing more than one entry at the same time is now working
- Fixed [#1122](https://github.com/JabRef/jabref/issues/1122): Group view is immediately updated after adding an entry to a group
- Fixed [#171](https://github.com/JabRef/jabref/issues/171): Dragging an entry to a group preserves scrolling
- Fixed [#1353](https://github.com/JabRef/jabref/issues/1353): Fetch-Preview did not display updated BibTeX-Key after clicking on `Generate Now`
- Fixed [#1381](https://github.com/JabRef/jabref/issues/1381): File links containing blanks are broken if non-default viewer is set
- Fixed sourceforge bug 1000: shorttitleINI can generate the initials of the shorttitle
- Fixed [#1394](https://github.com/JabRef/jabref/issues/1394): Personal journal abbrevations could not be saved
- Fixed [#1400](https://github.com/JabRef/jabref/issues/1400): Detect path constructs wrong path for Windows
- Fixed [#973](https://github.com/JabRef/jabref/issues/973): Add additional DOI field for English version of MS Office 2007 XML
- Fixed [#1412](https://github.com/JabRef/jabref/issues/1412): Save action *protect terms* protects terms within words unecessarily
- Fixed [#1420](https://github.com/JabRef/jabref/issues/1420): Auto downloader should respect file pattern and propose correct filename
- Fixed [#651](https://github.com/JabRef/jabref/issues/651): Improve parsing of author names containing braces
- Fixed [#1421](https://github.com/JabRef/jabref/issues/1421): Auto downloader should try to retrieve DOI if not present and fetch afterwards
- Fixed [#1457](https://github.com/JabRef/jabref/issues/1457): Support multiple words inside LaTeX commands to RTF export
- Entries retain their groupmembership when undoing their cut/deletion
- Fixed [#1450](https://github.com/JabRef/jabref/issues/1450): EntryEditor is restored in the correct size after preference changes
- Fixed [#421](https://github.com/JabRef/jabref/issues/421): Remove LaTeX commands from all BibTeX fields when exporting to Word Bibliography

### Removed
- Removed possibility to export entries/databases to an `.sql` file, as the logic cannot easily use the correct escape logic
- Removed support of old groups format, which was used prior to JabRef version 1.6. If you happen to have a 10 years old .bib file, then JabRef 3.3 can be used to convert it to the current format.
- Removed possibility to automatically add braces via Option - Preferences - File - Store the following fields with braces around capital letters. Please use save actions instead for adding braces automatically.
- Removed button to refresh groups view. This button shouldn't be needed anymore. Please report any cases where the groups view is not updated automatically.
- Medline and GVK importer no longer try to expand author initials (i.e.  `EH Wissler -> E. H. Wissler`).
- Removed not-working option "Select Matches" under Groups -> Settings.


## [3.3] - 2016-04-17

### Changed
- Migrated JabRef help to markdown at https://github.com/JabRef/help.jabref.org
- Add possibility to lookup DOI from BibTeX entry contents inside the DOI field
- PDFs can be automatically fetched from IEEE (given that you have access without logging in)
- The OpenOffice/LibreOffice style file handling is changed to have only a single list of available style and you need to add your custom styles again
- OpenOffice/LibreOffice style files are now always read and written with the same default encoding as for the database (found in the preferences)
- The user journal abbreviation list is now always read and written with the same default encoding as for the database (found in the preferences)
- The mass edit function "Set/clear/rename fields" is now in the Edit menu
- Implemented [#455](https://github.com/JabRef/jabref/issues/455): Add button in preference dialog to reset preferences
- Add ability to run arbitrary formatters as cleanup actions (some old cleanup jobs are replaced by this functionality)
- Add "Move linked files to default file directory" as cleanup procedure
- Implemented [#756](https://github.com/JabRef/jabref/issues/756): Add possibility to reformat all entries on save (under Preferences, File)
- All fields in a bib entry are written without any leading and trailing whitespace 
- Comments and preamble are serialized with capitalized first letter, i.e. `@Comment` instead of `@comment` and `@Preamble` instead of `@PREAMBLE`.
- Global sorting options and preferences are removed. Databases can still be sorted on save, but this is configured locally and stored in the file
- OvidImporter now also imports fields: doi, issn, language and keywords
- Implemented [#647](https://github.com/JabRef/jabref/issues/647): The preview can now be copied
- [#459](https://github.com/JabRef/jabref/issues/459) Open default directory when trying to add files to an entry
- Implemented [#668](https://github.com/JabRef/jabref/issues/668): Replace clear with icon to reduce search bar width
- Improved layout for OSX: Toolbar buttons and search field
- BibTeX and BibLaTeX mode is now file based and can be switched at runtime. The information is stored in the .bib file, and if it is not there detected by the entry types.
- Moved all quality-related database actions inside a new quality menu
- [#684](https://github.com/JabRef/jabref/issues/684): ISBNtoBibTex Error Message is now more clear
- Moved default bibliography mode to general preferences tab
- Add dialog to show all preferences in their raw form plus some filtering
- Added Ordinal formatter (1 -> 1st etc)
- [#492](https://github.com/JabRef/jabref/issues/492): If no text is marked, the whole field is copied. Preview of pasted text in tool tip
- [#454](https://github.com/JabRef/jabref/issues/454) Add a tab that shows all remaining entry fields that are not displayed in any other tab
- The LaTeX to Unicode/HTML functionality is much improved by covering many more cases
- Ability to convert from LaTeX to Unicode in right-click field menu
- Regex-based search is know only applied entirely and not split up to different regexes on whitespaces
- [#492](https://github.com/JabRef/jabref/issues/492): If no text is marked, the whole field is copied. Preview of pasted text in tool tip
- Integrity check now also checks broken file links, abbreviations in `journal` and `booktitle`, and incorrect use of proceedings with page numbers
- PdfContentImporter does not write the content of the first page into the review field any more
- Implemented [#462](https://github.com/JabRef/jabref/issues/462): Add new action to open console where opened database file is located. New button, menu entry and shortcut (CTRL+SHIFT+J) for this action have also been added.
- [#957](https://github.com/JabRef/jabref/issues/957) Improved usability of Export save order selection in Preferences and Database Properties
- [#958](https://github.com/JabRef/jabref/issues/958) Adjusted size and changed layout of database dialog
- [#1023](https://github.com/JabRef/jabref/issues/492) ArXiv fetcher now also fetches based on eprint id
- Moved "Get BibTeX data from DOI" from main table context menu to DOI field in entry editor
- Added open buttons to DOI and URL field
- Move Look & Feel settings from advanced to appearance tab in preferences
- JabRef installer now automatically determines the user rights and installs to home directory/program dir when user is restricted/admin
- Move PDF file directory configuration from external tab to file tab in preferences
- Implemented [#672](https://github.com/JabRef/jabref/issues/672): FileList now distributes its space dependent on the width of its columns
- Added missing German translations
- Swedish is added as a language option (still not a complete translation)
- [#969](https://github.com/JabRef/jabref/issues/969) Adding and replacing old event system mechanisms with Google Guava EventBus.

### Fixed
- Fixed [#318](https://github.com/JabRef/jabref/issues/318): Improve normalization of author names
- Fixed [#598](https://github.com/JabRef/jabref/issues/598) and [#402](https://github.com/JabRef/jabref/issues/402): No more issues with invalid icons for ExternalFileTypes in global search or after editing the settings
- Fixed [#883](https://github.com/JabRef/jabref/issues/883): No NPE during cleanup
- Fixed [#845](https://github.com/JabRef/jabref/issues/845): Add checkboxes for highlighting in groups menu, fixes other toggle highlighting as well for all toggle buttons
- Fixed [#890](https://github.com/JabRef/jabref/issues/890): No NPE when renaming file
- Fixed [#466](https://github.com/JabRef/jabref/issues/466): Rename PDF cleanup now also changes case of file name
- Fixed [#621](https://github.com/JabRef/jabref/issues/621) and [#669](https://github.com/JabRef/jabref/issues/669): Encoding and preamble now end with newline.
- Make BibTex parser more robust against missing newlines
- Fix bug that prevented the import of BibTex entries having only a key as content
- Fixed [#666](https://github.com/JabRef/jabref/issues/666): MS Office 2007 export is working again
- Fixed [#670](https://github.com/JabRef/jabref/issues/670): Expressions using enclosed quotes (`keywords="one two"`) did not work.
- Fixed [#667](https://github.com/JabRef/jabref/issues/667): URL field is not sanitized anymore upon opening in browser.
- Fixed [#687](https://github.com/JabRef/jabref/issues/687): Fixed NPE when closing JabRef with new unsaved database.
- Fixed [#680](https://github.com/JabRef/jabref/issues/680): Synchronize Files key binding works again.
- Fixed [#212](https://github.com/JabRef/jabref/issues/212): Added command line option `-g` for autogenerating bibtex keys
- Fixed [#213](https://github.com/JabRef/jabref/issues/212): Added command line option `-asfl` for autosetting file links
- Fixed [#671](https://github.com/JabRef/jabref/issues/671): Remember working directory of last import
- IEEEXplore fetcher replaces keyword separator with the preferred
- Fixed [#710](https://github.com/JabRef/jabref/issues/710): Fixed quit behavior under OSX
- "Merge from DOI" now honors removed fields
- Fixed [#778](https://github.com/JabRef/jabref/issues/778): Fixed NPE when exporting to `.sql` File
- Fixed [#824](https://github.com/JabRef/jabref/issues/824): MimeTypeDetector can now also handle local file links
- Fixed [#803](https://github.com/JabRef/jabref/issues/803): Fixed dynamically group, free-form search
- Fixed [#743](https://github.com/JabRef/jabref/issues/743): Logger not configured when JAR is started
- Fixed [#822](https://github.com/JabRef/jabref/issues/822): OSX - Exception when adding the icon to the dock
- Fixed [#609](https://github.com/JabRef/jabref/issues/609): Sort Arrows are shown in the main table if table is sorted
- Fixed [#685](https://github.com/JabRef/jabref/issues/685): Fixed MySQL exporting for more than one entry
- Fixed [#815](https://github.com/JabRef/jabref/issues/815): Curly Braces no longer ignored in OpenOffice/LibreOffice citation
- Fixed [#855](https://github.com/JabRef/jabref/issues/856): Fixed OpenOffice Manual connect - Clicking on browse does now work correctly
- Fixed [#649](https://github.com/JabRef/jabref/issues/649): Key bindings are now working in the preview panel
- Fixed [#410](https://github.com/JabRef/jabref/issues/410): Find unlinked files no longer freezes when extracting entry from PDF content
- Fixed [#936](https://github.com/JabRef/jabref/issues/936): Preview panel is now updated when an entry is cut/deleted
- Fixed [#1001](https://github.com/JabRef/jabref/issues/1001): No NPE when exporting a complete database
- Fixed [#991](https://github.com/JabRef/jabref/issues/991): Entry is now correctly removed from the BibDatabase
- Fixed [#1062](https://github.com/JabRef/jabref/issues/1062): Merge entry with DOI information now also applies changes to entry type
- Fixed [#535](https://github.com/JabRef/jabref/issues/535): Add merge action to right click menu
- Fixed [#1115](https://github.com/JabRef/jabref/issues/1115): Wrong warning message when importing duplicate entries
- Fixed [#935](https://github.com/JabRef/jabref/issues/935): PDFs, which are readable, but carry a protection for editing, are treated by the XMP parser and the importer generating a BibTeX entry based on the content.
- Fixed: Showing the preview panel with a single-click at startup

### Removed
- Removed JabRef offline help files which are replaced by the new online documentation at https://github.com/JabRef/help.jabref.org
- Fixed [#627](https://github.com/JabRef/jabref/issues/627): The `pdf` field is removed from the export formats, use the `file` field
- Removed configuration option to use database file directory as base directory for attached files and make it default instead
- Removed save session functionality as it just saved the last opened tabs which is done by default
- Removed CLI option `-l` to load a session
- Removed PDF preview functionality
- Removed Sixpackimporter it is not used in the wild anymore
- Removed double click listener from `doi` and `url` fields


## [3.2] - 2016-01-10

### Changed
- All import/open database warnings are now shown in a scrolling text area
- Add an integrity check to ensure that a url has a correct protocol, implements [#358](https://github.com/JabRef/jabref/issues/358)

### Fixed
- Changes in customized entry types are now directly reflected in the table when clicking "Apply" or "OK"
- Fixed [#608](https://github.com/JabRef/jabref/issues/608): Export works again
- Fixed [#417](https://github.com/JabRef/jabref/issues/417): Table now updates when switching groups
- Fixed [#534](https://github.com/JabRef/jabref/issues/534): No OpenOffice setup panel in preferences
- Fixed [#545](https://github.com/JabRef/jabref/issues/545): ACM fetcher works again
- Fixed [#593](https://github.com/JabRef/jabref/issues/593): Reference list generation works for OpenOffice/LibreOffice again
- Fixed [#598](https://github.com/JabRef/jabref/issues/598): Use default file icon for custom external file types
- Fixed [#607](https://github.com/JabRef/jabref/issues/607): OpenOffice/LibreOffice works on OSX again

### Removed
- OpenOffice/LibreOffice is removed from the push-to-application button and only accessed through the side panel


## [3.1] - 2015-12-24

### Changed
- Added new DoiResolution fetcher that tries to download full text PDF from DOI link
- Add options to close other/all databases in tab right-click menu
- Implements [#470](https://github.com/JabRef/jabref/issues/470): Show editor (as an alternative to author) and booktitle (as an alternative to journal) in the main table by default
- Restore focus to last focused tab on start
- Add ability to format/cleanup the date field
- Add support for proxy authentication via VM args and GUI settings, this implements [feature request 388](https://sourceforge.net/p/jabref/feature-requests/388/)
- Move Bibtex and Biblatex mode switcher to File menu
- Display active edit mode (BibTeX or Biblatex) at window title
- Implements [#444](https://github.com/JabRef/jabref/issues/444): The search is cleared by either clicking the clear-button or by pressing ESC with having focus in the search field.
- Icons are shown as Header for icon columns in the entry table ([#315](https://github.com/JabRef/jabref/issues/315))
- Tooltips are shown for header columns and contents which are too wide to be displayed in the entry table ([#384](https://github.com/JabRef/jabref/issues/384))
- Default order in entry table:  # | all file based icons (file, URL/DOI, ...) | all bibtex field based icons (bibtexkey, entrytype, author, title, ...) | all activated special field icons (ranking, quality, ...)
- Write all field keys in lower case. No more camel casing of field names. E.g., `title` is written instead of `Title`, `howpublished` instead of `HowPublished`, and `doi` instead of `DOI`. The configuration option `Use camel case for field names (e.g., "HowPublished" instead of "howpublished")` is gone.
- All field saving options are removed. There is no more customization of field sorting. '=' is now appended to the field key instead of its value. The intendation is aligned for an entry and not for the entire database. Entry names are written in title case format.
- Entries are only reformatted if they were changed during a session. There is no more mandatory reformatting of the entire database on save.
- Implements [#565](https://github.com/JabRef/jabref/issues/565): Highlighting matches works now also for regular expressions in preview panel and entry editor
- IEEEXplore search now downloads the full Bibtex record instead of parsing the fields from the HTML webpage result (fixes [bug 1146](https://sourceforge.net/p/jabref/bugs/1146/) and [bug 1267](https://sourceforge.net/p/jabref/bugs/1267/))
- Christmas color theme (red and green)
- Implements #444: The search is cleared by either clicking the clear-button or by pressing ESC with having focus in the search field. 
- Added command line switch --debug to show more detailed logging messages

### Fixed
- Fixed [bug 482](https://sourceforge.net/p/jabref/bugs/482/) partly: escaped brackets are now parsed properly when opening a bib file
- Fixed [#479](https://github.com/JabRef/jabref/issues/479): Import works again
- Fixed [#434](https://github.com/JabRef/jabref/issues/434): Revert to old 'JabRef' installation folder name instead of 'jabref'
- Fixed [#435](https://github.com/JabRef/jabref/issues/435): Retrieve non open access ScienceDirect PDFs via HTTP DOM
- Fixed: Cleanup process aborts if linked file does not exists
- Fixed [#420](https://github.com/JabRef/jabref/issues/420): Reenable preference changes
- Fixed [#414](https://github.com/JabRef/jabref/issues/414): Rework BibLatex entry types with correct required and optional fields
- Fixed [#413](https://github.com/JabRef/jabref/issues/413): Help links in released jar version are not working
- Fixes [#412](https://github.com/JabRef/jabref/issues/412): Biblatex preserves capital letters, checking whether letters may be converted to lowercase within the Integrity Check action is obsolete.
- Fixed [#437](https://github.com/JabRef/jabref/issues/437): The toolbar after the search field is now correctly wrapped when using a small window size for JabRef
- Fixed [#438](https://github.com/JabRef/jabref/issues/438): Cut, Copy and Paste are now translated correctly in the menu
- Fixed [#443](https://github.com/JabRef/jabref/issues/443)/[#445](https://github.com/JabRef/jabref/issues/445): Fixed sorting and moving special field columns
- Fixed [#498](https://github.com/JabRef/jabref/issues/498): non-working legacy PDF/PS column removed
- Fixed [#473](https://github.com/JabRef/jabref/issues/473): Import/export to external database works again
- Fixed [#526](https://github.com/JabRef/jabref/issues/526): OpenOffice/LibreOffice connection works again on Linux/OSX
- Fixed [#533](https://github.com/JabRef/jabref/issues/533): Preview parsed incorrectly when regular expression was enabled
- Fixed: MedlinePlain Importer made more resistant for malformed entries
- Fixed [#564](https://github.com/JabRef/jabref/issues/564): Cite command changes are immediately reflected in the push-to-application actions, and not only after restart

### Removed
- Removed BioMail format importer
- Removed file history size preference (never available from the UI)
- Removed jstorImporter because it's hardly ever used, even Jstor.org doesn't support/export said format anymore
- Removed ScifinderImporter because it's hardly ever used, and we could not get resource files to test against
- Removed option "Show one letter heading for icon columns" which is obsolete with the fix of [#315](https://github.com/JabRef/jabref/issues/315)/[#384](https://github.com/JabRef/jabref/issues/384)
- Removed table column "PDF/PS" which refers to legacy fields "ps" resp. "pdf" which are no longer supported (see also fix [#498](https://github.com/JabRef/jabref/issues/498))
- Removed the ability to export references on the CLI interface based on year ranges


## [3.0] - 2015-11-29

### Changed
 - Updated to support OpenOffice 4 and LibreOffice 5
 - Add toolbar icon for deleting an entry, and move menu item for this action to BibTeX
 - Better support for IEEEtranBSTCTL entries
 - Quick selection of month in entry editor
 - Unknown entry types will be converted to 'Misc' (was 'Other' before).
 - EntryTypes are now clustered per group on the 'new entry' GUI screen.
 - Tab shows the minimal unique folder name substring if multiple database files share the same name
 - Added a page numbers integrity checker
 - Position and size of certain dialogs are stored and restored.
 - Feature: Search Springer
 - Feature: Search DOAJ, Directory of Open Access Journals
 - Changes the old integrity check by improving the code base (+tests) and converting it to a simple issues table
 - Added combo box in MassSetFieldAction to simplify selecting the correct field name
 - Feature: Merge information from both entries on duplication detection
 - Always use import inspection dialog on import from file
 - All duplicate whitespaces / tabs / newlines are now removed from non-multiline fields
 - Improvements to search:
   - Search bar is now at the top
   - A summary of the search result is shown in textual form in the search bar
   - The search text field changes its color based on the search result (red if nothing is found, green if at least one entry is found)
   - Autocompletion suggestions are shown in a popup
   - Search options are available via a drop-down list, this implements [feature request 853](https://sourceforge.net/p/jabref/feature-requests/853/)
   - "Clear search" button also clears search field, this implements [feature request 601](https://sourceforge.net/p/jabref/feature-requests/601/)
   - Every search is done automatically (live) as soon as the search text is changed
   - Search is local by default. To do a global search, one has to do a local search and then this search can be done globally as well, opening a new window. 
   - The local search results can be shown in a new window. 
 - Feature: Merge information from a DOI generated BibTex entry to an entry
 - Added more characters to HTML/Unicode converter
 - Feature: Push citations to Texmaker ([bug 318](https://sourceforge.net/p/jabref/bugs/318/), [bug 582](https://sourceforge.net/p/jabref/bugs/582/))
 - Case changers improved to honor words (not yet more than single words) within {}
 - Feature: Added converters from HTML and Unicode to LaTeX on right click in text fields ([#191](https://github.com/JabRef/jabref/issues/191))
 - Feature: Add an option to the FileList context menu to delete an associated file from the file system
 - Feature: Field names "Doi", "Ee", and "Url" are now written as "DOI", "EE", and "URL"
 - The default language is now automatically set to the system's locale.
 - Use correct encoding names ([#155](https://github.com/JabRef/jabref/issues/155)) and replace old encoding names in bibtex files. This changes the file header.
 - No longer write JabRef version to BibTex file header.
 - No longer add blank lines inside a bibtex entry
 - Feature: When pasting a Google search URL, meta data will be automatically stripped before insertion.
 - Feature: PDF auto download from ACS, arXiv, ScienceDirect, SpringerLink, and Google Scholar
 - List of authors is now auto generated `scripts/generate-authors.sh` and inserted into L10N About.html
 - Streamline logging API: Replace usages of java.util.logging with commons.logging
 - Remove support for custom icon themes. The user has to use the default one.
 - Solved [feature request 767](https://sourceforge.net/p/jabref/feature-requests/767/): New subdatabase based on AUX file (biblatex)
 - Feature: DOItoBibTeX fetcher now also handles HTTP URLs
 - Feature: "Normalize to BibTeX name format" also removes newlines
 - Tweak of preference defaults
   - Autolink requires that the filename starts with the given BibTeX key and the default filename patterns is key followed by title
   - Default sorting changed
   - Default label pattern changed from `[auth][year]` to `[authors3][year]`
 - Feature: case changers now leave protected areas (enclosed with curly brackets) alone
 - BREAKING: The BibTeX key generator settings from previous versions are lost
 - BREAKING: LabelPatterns `[auth.etal]`, `[authEtAl]`, `[authors]`, `[authorsN]`, `[authorLast]` and more to omit spaces and commas (and work as described at http://jabref.sourceforge.net/help/LabelPatterns.php)
 - BREAKING: `[keywordN]` returns the Nth keyword (as described in the help) and not the first N keywords
 - BREAKING: If field consists of blanks only or an emtpy string, it is not written at all
 - Feature: new LabelPattern `[authFirstFull]` returning the last name of the first author and also a "van" or "von" if it exists
 - Feature: all new lines when writing an entry are obeying the globally configured new line (File -> newline separator). Affects fields: abstract and review
 - Feature: `[veryShortTitle]` and `[shortTitle]` also skip words like "in", "among", "before", ...
 - Feature: New LabelPattern `[keywordsN]`, where N is optional. Returns the first N keywords. If no N is specified ("`[keywords]`"), all keywords are returned. Spaces are removed.
 - Update supported LookAndFeels
 - Show replaced journal abbreviations on console
 - Integrated [GVK-Plugin](http://www.gbv.de/wikis/cls/Jabref-GVK-Plugin)
 - The three options to manage file references are moved to their own separated group in the Tools menu. 
 - Default preferences: Remote server (port 6050) always started on first JabRef instance. This prevents JabRef loaded twice when opening a bib file.

### Fixed
 - Fixed the bug that the file encoding was not correctly determined from the first (or second) line
 - Fixed [#325](https://github.com/JabRef/jabref/issues/325): Deactivating AutoCompletion crashes EntryEditor
 - Fixed bug when having added and then removed a personal journal list, an exception is always shown on startup
 - Fixed a bug in the IEEEXploreFetcher
 - Fixed [bug 1282](https://sourceforge.net/p/jabref/bugs/1282/) related to backslashes duplication.
 - Fixed [bug 1285](https://sourceforge.net/p/jabref/bugs/1285/): Editing position is not lost on saving
 - Fixed [bug 1297](https://sourceforge.net/p/jabref/bugs/1297/): No console message on closing
 - Fixed [#194](https://github.com/JabRef/jabref/issues/194): JabRef starts again on Win XP and Win Vista
 - Fixed: Tooltips are now shown for the #-field when the bibtex entry is incomplete.
 - Fixed [#173](https://github.com/JabRef/jabref/issues/173): Personal journal abbreviation list is not loaded twice
 - Bugfix: Preview of external journal abbreviation list now displays the correct list
 - Fixed [#223](https://github.com/JabRef/jabref/issues/223): Window is displayed in visible area even when having multiple screens
 - Localization tweaks: "can not" -> "cannot" and "file name" -> "filename"
 - Fixed: When reconfiguring the BibTeX key generator, changes are applied instantly without requiring a restart of JabRef
 - Fixed [#250](https://github.com/JabRef/jabref/issues/250): No hard line breaks after 70 chars in serialized JabRef meta data
 - Fixed [bug 1296](https://sourceforge.net/p/jabref/bugs/1296/): External links in the help open in the standard browser
 - Fixed behavior of opening files: If an existing database is opened, it is focused now instead of opening it twice.

### Removed
 - Entry type 'Other' is not selectable anymore as it is no real entry type. Will be converted to 'Misc'.
 - BREAKING: Remove plugin functionality.
 - The key bindings for searching specific databases are removed
 - Remove option to toggle native file dialog on mac by making JabRef always use native file dialogs on mac
 - Remove options to set PDF and PS directories per .bib database as the general options have also been deleted.
 - Remove option to disable renaming in FileChooser dialogs.
 - Remove option to hide the BibTeX Code tab in the entry editor.
 - Remove option to set a custom icon for the external file types. This is not possible anymore with the new icon font.
 - Remove legacy options to sync files in the "pdf" or "ps" field
 - Remove button to merge entries and keep the old ones.
 - Remove non-compact rank symbols in favor of compact rank
 - Remove Mr.DLib support as MR.DLib will be shut down in 2015
 - Remove support for key bindings per external application by allowing only the key binding "push to application" for the currently selected external application.
 - Remove "edit preamble" from toolbar
 - Remove support to the move-to-SysTray action
 - Remove incremental search
 - Remove option to disable autocompleters for search and make this always one
 - Remove option to highlight matches and make this always one when not using regex or grammar-based search
 - Remove non-working web searches: JSTOR and Sciencedirect (planned to be fixed for the next release)
 - Remove option Tools -> Open PDF or PS which is replaced by Tools -> Open File

## 2.80 - never released

Version 2.80 was intended as intermediate step to JabRef 3.0.
Since much functionality has changed during development, a release of this version was skipped.

## 2.11

The changelog of 2.11 and versions before is maintained as [text file](https://github.com/JabRef/jabref/blob/v2.11.1/CHANGELOG) in the [v2.11.1 tag](https://github.com/JabRef/jabref/tree/v2.11.1).

[Unreleased]: https://github.com/JabRef/jabref/compare/v3.6...HEAD
[3.6]: https://github.com/JabRef/jabref/compare/v3.5...v3.6
[3.5]: https://github.com/JabRef/jabref/compare/v3.4...v3.5
[3.4]: https://github.com/JabRef/jabref/compare/v3.3...v3.4
[3.3]: https://github.com/JabRef/jabref/compare/v3.2...v3.3
[3.2]: https://github.com/JabRef/jabref/compare/v3.1...v3.2
[3.1]: https://github.com/JabRef/jabref/compare/v3.0...v3.1
[3.0]: https://github.com/JabRef/jabref/compare/v2.11.1...v3.0
[dev_2.11]: https://github.com/JabRef/jabref/compare/v2.11.1...dev_2.11
[2.11.1]: https://github.com/JabRef/jabref/compare/v2.11...v2.11.1<|MERGE_RESOLUTION|>--- conflicted
+++ resolved
@@ -30,11 +30,8 @@
 - Fields linking to other entries (e.g., `crossref` and `related`) have now specialized editors in the entry editor. Check the tabs "Other fields" and "General".
 - [#1496](https://github.com/JabRef/jabref/issues/1496) Keep track of which entry a downloaded file belongs to
 - Made it possible to download multiple entries in one action
-<<<<<<< HEAD
 - [#1506](https://github.com/JabRef/jabref/issues/1506) It is possible to apply two new key modifier `title_case` for Title Case, `capitalize` for Capitalized first character of each word (difference is that title case will leave prepositions etc in lower case), and `sentence_case` for normal sentence case (first word capitalized). In addition `lower_case` and `upper_case` can be used instead of `lower` and `upper`. 
-=======
 - Added two new pseudo-fields for search: `anykeyword` to search for a specific keyword and `anyfield` to search in all fields (useful in combination with search in specific fields)
->>>>>>> 5f5b33ee
 - [#1813](https://github.com/JabRef/jabref/issues/1813) Import/Export preferences dialog default directory set to working directory
 - [#1897](https://github.com/JabRef/jabref/issues/1897) Implemented integrity check for `year` field: Last four nonpunctuation characters should be numerals
 - Address in MS-Office 2007 xml format is now imported as `location`
