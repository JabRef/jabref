# Changelog

All notable changes to this project will be documented in this file.
The format is based on [Keep a Changelog](https://keepachangelog.com/en/1.0.0/).
We refer to [GitHub issues](https://github.com/JabRef/jabref/issues) by using `#NUM`.
In case, there is no issue present, the pull request implementing the feature is linked.

Note that this project **does not** adhere to [Semantic Versioning](http://semver.org/).

## [Unreleased]

### Added

- We added an extra option when right-clicking an entry in the Entry List to copy either the DOI or the DOI url.
<<<<<<< HEAD
- We improved the version check to take also beta version into account and now redirect to the right changelog for the version
- We added two new web and fulltext fetchers: SemanticScholar and ResearchGate
=======
- We added a fetcher for [Directory of Open Access Books (DOAB)](https://doabooks.org/) [8576](https://github.com/JabRef/jabref/issues/8576)
- We added an extra option to ask the user whether they want to open to reveal the folder holding the saved file with the file selected. [#8195](https://github.com/JabRef/jabref/issues/8195)
- We added a new section to network preferences to allow using custom SSL certificates. [#8126](https://github.com/JabRef/jabref/issues/8126)
- We improved the version check to take also beta version into account and now redirect to the right changelog for the version.
- We added two new web and fulltext fetchers: SemanticScholar and ResearchGate.
- We added notifications on success and failure when writing metadata to a PDF-file [#8276](https://github.com/JabRef/jabref/issues/8276)
- We added a cleanup action that escapes `$` (by adding a backslash in front) [#8673](https://github.com/JabRef/jabref/issues/8673)
>>>>>>> 46d378f0

### Changed

- We upgraded to Lucene 9.1 for the fulltext search. Thus, the now created search index cannot be read from older versions of JabRef anylonger and would need to be recreated if you switch back to an older version [#8362](https://github.com/JabRef/jabref/pull/8362)
- We changed the list of CSL styles to those that support formatting bibliographies [#8421](https://github.com/JabRef/jabref/issues/8421) [citeproc-java#116](https://github.com/michel-kraemer/citeproc-java/issues/116)
- The CSL preview styles now also support displaying data from cross references entries that are linked via the `crossref` field [#7378](https://github.com/JabRef/jabref/issues/7378)
- We made the Search button in Web Search wider. We also skewed the panel titles to the left [#8397](https://github.com/JabRef/jabref/issues/8397)
- We introduced a preference to disable fulltext indexing [#8468](https://github.com/JabRef/jabref/issues/8468)
- When exporting entries, the encoding is always UTF-8
- When embedding BibTeX data into a PDF, the encoding is always UTF-8
- We replaced the [OttoBib](https://en.wikipedia.org/wiki/OttoBib) fetcher by a fetcher by [OpenLibrary](https://openlibrary.org/dev/docs/api/books). [#8652](https://github.com/JabRef/jabref/issues/8652)
- We first fetch ISBN data from OpenLibrary, if nothing found, ebook.de is tried.
- We now only show a warning when exiting for tasks that will not be recovered automatically upon relaunch of JabRef. [#8468](https://github.com/JabRef/jabref/issues/8468)

### Fixed

- We fixed an issue where right clicking multiple entries and pressing "Change entry type" would only change one entry. [#8654](https://github.com/JabRef/jabref/issues/8654)
- We fixed an issue where it was no longer possible to add or delete multiple files in the `file` field in the entry editor [#8659](https://github.com/JabRef/jabref/issues/8659)
- We fixed an issue where the author's lastname was not used for the citation key generation if it started with a lowercase letter [#8601](https://github.com/JabRef/jabref/issues/8601)
- We fixed an issue where custom "Protected terms" files were missing after a restart of JabRef [#8608](https://github.com/JabRef/jabref/issues/8608)
- We fixed an issue where JabRef could not start due to a missing directory for the fulltex index [#8579](https://github.com/JabRef/jabref/issues/8579)
- We fixed an issue where long article numbers in the `pages` field would cause an exception and preventing the citation style to display [#8381](https://github.com/JabRef/jabref/issues/8381), [citeproc-java](https://github.com/michel-kraemer/citeproc-java/issues/114)
- We fixed an issue where online links in the file field were not detected correctly and could produce an exception [#8150](https://github.com/JabRef/jabref/issues/8510)
- We fixed an issue where an exception could occur when saving the preferences [#7614](https://github.com/JabRef/jabref/issues/7614)
- We fixed an issue where "Copy DOI url" in the right-click menu of the Entry List would just copy the DOI and not the DOI url. [#8389](https://github.com/JabRef/jabref/issues/8389)
- We fixed an issue where opening the console from the drop-down menu would cause an exception. [#8466](https://github.com/JabRef/jabref/issues/8466)
- We fixed an issue when reading non-UTF-8 encoded. When no encoding header is present, the encoding is now detected from the file content (and the preference option is disregarded) [#8417](https://github.com/JabRef/jabref/issues/8417)
- We fixed an issue where pasting a URL was replacing + signs by spaces making the URL unreachable. [#8448](https://github.com/JabRef/jabref/issues/8448)
- We fixed an issue where creating subsidiary files from aux files created with some versions of biblatex would produce incorrect results. [#8513](https://github.com/JabRef/jabref/issues/8513)
- We fixed an issue where opening the changelog from withing JabRef led to a 404 error [#8563](https://github.com/JabRef/jabref/issues/8563)
- We fixed an issue where not all found unlinked local files were imported correctly due to some race condition. [#8444](https://github.com/JabRef/jabref/issues/8444)
- We fixed an issue where Merge entries dialog exceeds screen boundaries.
- We fixed an issue where the app lags when selecting an entry after a fresh start. [#8446](https://github.com/JabRef/jabref/issues/8446)
- We fixed an issue where no citationkey was generated on import, pasting a doi or an entry on the main table [8406](https://github.com/JabRef/jabref/issues/8406), [koppor#553](https://github.com/koppor/jabref/issues/553)
- We fixed an issue where accent search does not perform consistently. [#6815](https://github.com/JabRef/jabref/issues/6815)

### Removed

- We removed the option to copy CSL Citation styles data as `XSL_FO`, `ASCIIDOC`, and `RTF` as these have not been working since a long time and are no longer supported in the external library used for processing the styles [#7378](https://github.com/JabRef/jabref/issues/7378)
- We removed the option to configure the default encoding. The default encoding is now hard-coded to the modern UTF-8 encoding.













## [5.5] - 2022-01-17

### Changed

- We integrated the external file types dialog directly inside the preferences. [#8341](https://github.com/JabRef/jabref/pull/8341)
- We disabled the add group button color change after adding 10 new groups. [#8051](https://github.com/JabRef/jabref/issues/8051)
- We inverted the logic for resolving [BibTeX strings](https://docs.jabref.org/advanced/strings). This helps to keep `#` chars. By default String resolving is only activated for a couple of standard fields. The list of fields can be modified in the preferences. [#7010](https://github.com/JabRef/jabref/issues/7010), [#7102](https://github.com/JabRef/jabref/issues/7012), [#8303](https://github.com/JabRef/jabref/issues/8303)
- We moved the search box in preview preferences closer to the available citation styles list. [#8370](https://github.com/JabRef/jabref/pull/8370)
- Changing the preference to show the preview panel as a separate tab now has effect without restarting JabRef. [#8370](https://github.com/JabRef/jabref/pull/8370)
- We enabled switching themes in JabRef without the need to restart JabRef. [#7335](https://github.com/JabRef/jabref/pull/7335)
- We added support for the field `day`, `rights`, `coverage` and `language` when reading XMP data in Dublin Core format. [#8491](https://github.com/JabRef/jabref/issues/8491)

### Fixed

- We fixed an issue where the preferences for "Search and store files relative to library file location" where ignored when the "Main file directory" field was not empty [#8385](https://github.com/JabRef/jabref/issues/8385)
- We fixed an issue where `#`chars in certain fields would be interpreted as BibTeX strings [#7010](https://github.com/JabRef/jabref/issues/7010), [#7102](https://github.com/JabRef/jabref/issues/7012), [#8303](https://github.com/JabRef/jabref/issues/8303)
- We fixed an issue where the fulltext search on an empty library with no documents would lead to an exception [koppor#522](https://github.com/koppor/jabref/issues/522)
- We fixed an issue where clicking on "Accept changes" in the merge dialog would lead to an exception [forum#2418](https://discourse.jabref.org/t/the-library-has-been-modified-by-another-program/2418/8)
- We fixed an issue where clicking on headings in the entry preview could lead to an exception. [#8292](https://github.com/JabRef/jabref/issues/8292)
- We fixed an issue where IntegrityCheck used the system's character encoding instead of the one set by the library or in preferences [#8022](https://github.com/JabRef/jabref/issues/8022)
- We fixed an issue about empty metadata in library properties when called from the right click menu. [#8358](https://github.com/JabRef/jabref/issues/8358)
- We fixed an issue where someone could add a duplicate field in the customize entry type dialog. [#8194](https://github.com/JabRef/jabref/issues/8194)
- We fixed a typo in the library properties tab: "String constants". There, one can configure [BibTeX string constants](https://docs.jabref.org/advanced/strings).
- We fixed an issue when writing a non-UTF-8 encoded file: The header is written again. [#8417](https://github.com/JabRef/jabref/issues/8417)
- We fixed an issue where folder creation during systemic literature review failed due to an illegal fetcher name. [#8552](https://github.com/JabRef/jabref/pull/8552)

## [5.4] - 2021-12-20

### Added

- We added confirmation dialog when user wants to close a library where any empty entires are detected. [#8096](https://github.com/JabRef/jabref/issues/8096)
- We added import support for CFF files. [#7945](https://github.com/JabRef/jabref/issues/7945)
- We added the option to copy the DOI of an entry directly from the context menu copy submenu. [#7826](https://github.com/JabRef/jabref/issues/7826)
- We added a fulltext search feature. [#2838](https://github.com/JabRef/jabref/pull/2838)
- We improved the deduction of bib-entries from imported fulltext pdfs. [#7947](https://github.com/JabRef/jabref/pull/7947)
- We added unprotect_terms to the list of bracketed pattern modifiers [#7826](https://github.com/JabRef/jabref/pull/7960)
- We added a dialog that allows to parse metadata from linked pdfs. [#7929](https://github.com/JabRef/jabref/pull/7929)
- We added an icon picker in group edit dialog. [#6142](https://github.com/JabRef/jabref/issues/6142)
- We added a preference to Opt-In to JabRef's online metadata extraction service (Grobid) usage. [#8002](https://github.com/JabRef/jabref/pull/8002)
- We readded the possibility to display the search results of all databases ("Global Search"). It is shown in a separate window. [#4096](https://github.com/JabRef/jabref/issues/4096)
- We readded the possibility to keep the search string when switching tabs. It is implemented by a toggle button. [#4096](https://github.com/JabRef/jabref/issues/4096#issuecomment-575986882)
- We allowed the user to also preview the available citation styles in the preferences besides the selected ones [#8108](https://github.com/JabRef/jabref/issues/8108)
- We added an option to search the available citation styles by name in the preferences [#8108](https://github.com/JabRef/jabref/issues/8108)
- We added an option to generate bib-entries from ID through a popover in the toolbar. [#4183](https://github.com/JabRef/jabref/issues/4183)
- We added a menu option in the right click menu of the main table tabs to display the library properties. [#6527](https://github.com/JabRef/jabref/issues/6527)
- When a `.bib` file ("library") was saved successfully, a notification is shown

### Changed

- Local library settings may overwrite the setting "Search and store files relative to library file location" [#8179](https://github.com/JabRef/jabref/issues/8179)
- The option "Fit table horizontally on screen" in the "Entry table" preferences is now disabled by default [#8148](https://github.com/JabRef/jabref/pull/8148)
- We improved the preferences and descriptions in the "Linked files" preferences tab [#8148](https://github.com/JabRef/jabref/pull/8148)
- We slightly changed the layout of the Journal tab in the preferences for ui consistency. [#7937](https://github.com/JabRef/jabref/pull/7937)
- The JabRefHost on Windows now writes a temporary file and calls `-importToOpen` instead of passing the bibtex via `-importBibtex`. [#7374](https://github.com/JabRef/jabref/issues/7374), [JabRef Browser Ext #274](https://github.com/JabRef/JabRef-Browser-Extension/issues/274)
- We reordered some entries in the right-click menu of the main table. [#6099](https://github.com/JabRef/jabref/issues/6099)
- We merged the barely used ImportSettingsTab and the CustomizationTab in the preferences into one single tab and moved the option to allow Integers in Edition Fields in Bibtex-Mode to the EntryEditor tab. [#7849](https://github.com/JabRef/jabref/pull/7849)
- We moved the export order in the preferences from `File` to `Import and Export`. [#7935](https://github.com/JabRef/jabref/pull/7935)
- We reworked the export order in the preferences and the save order in the library preferences. You can now set more than three sort criteria in your library preferences. [#7935](https://github.com/JabRef/jabref/pull/7935)
- The metadata-to-pdf actions now also embeds the bibfile to the PDF. [#8037](https://github.com/JabRef/jabref/pull/8037)
- The snap was updated to use the core20 base and to use lzo compression for better startup performance [#8109](https://github.com/JabRef/jabref/pull/8109)
- We moved the union/intersection view button in the group sidepane to the left of the other controls. [#8202](https://github.com/JabRef/jabref/pull/8202)
- We improved the Drag and Drop behavior in the "Customize Entry Types" Dialog [#6338](https://github.com/JabRef/jabref/issues/6338)
- When determining the URL of an ArXiV eprint, the URL now points to the version [#8149](https://github.com/JabRef/jabref/pull/8149)
- We Included all standard fields with citation key when exporting to Old OpenOffice/LibreOffice Calc Format [#8176](https://github.com/JabRef/jabref/pull/8176)
- In case the database is encoded with `UTF8`, the `% Encoding` marker is not written anymore
- The written `.bib` file has the same line endings [#390](https://github.com/koppor/jabref/issues/390)
- The written `.bib` file always has a final line break
- The written `.bib` file keeps the newline separator of the loaded `.bib` file
- We present options to manually enter an article or return to the New Entry menu when the fetcher DOI fails to find an entry for an ID [#7870](https://github.com/JabRef/jabref/issues/7870)
- We trim white space and non-ASCII characters from DOI [#8127](https://github.com/JabRef/jabref/issues/8127)
- The duplicate checker now inspects other fields in case no difference in the required and optional fields are found.
- We reworked the library properties dialog and integrated the `Library > Preamble`, `Library > Citation key pattern` and `Library > String constants dialogs` [#8264](https://github.com/JabRef/jabref/pulls/8264)
- We improved the startup time of JabRef by switching from the logging library `log4j2` to `tinylog` [#8007](https://github.com/JabRef/jabref/issues/8007)

### Fixed

- We fixed an issue where an exception occurred when pasting an entry with a publication date-range of the form 1910/1917 [#7864](https://github.com/JabRef/jabref/issues/7864)
- We fixed an issue where an exception occured when a preview style was edited and afterwards another preview style selected. [#8280](https://github.com/JabRef/jabref/issues/8280)
- We fixed an issue where the actions to move a file to a directory were incorrectly disabled. [#7908](https://github.com/JabRef/jabref/issues/7908)
- We fixed an issue where an exception occurred when a linked online file was edited in the entry editor [#8008](https://github.com/JabRef/jabref/issues/8008)
- We fixed an issue when checking for a new version when JabRef is used behind a corporate proxy. [#7884](https://github.com/JabRef/jabref/issues/7884)
- We fixed some icons that were drawn in the wrong color when JabRef used a custom theme. [#7853](https://github.com/JabRef/jabref/issues/7853)
- We fixed an issue where the `Aux file` on `Edit group` doesn't support relative sub-directories path to import. [#7719](https://github.com/JabRef/jabref/issues/7719).
- We fixed an issue where it was impossible to add or modify groups. [#7912](https://github.com/JabRef/jabref/pull/793://github.com/JabRef/jabref/pull/7921)
- We fixed an issue about the visible side pane components being out of sync with the view menu. [#8115](https://github.com/JabRef/jabref/issues/8115)
- We fixed an issue where the side pane would not close when all its components were closed. [#8082](https://github.com/JabRef/jabref/issues/8082)
- We fixed an issue where exported entries from a Citavi bib containing URLs could not be imported [#7892](https://github.com/JabRef/jabref/issues/7882)
- We fixed an issue where the icons in the search bar had the same color, toggled as well as untoggled. [#8014](https://github.com/JabRef/jabref/pull/8014)
- We fixed an issue where typing an invalid UNC path into the "Main file directory" text field caused an error. [#8107](https://github.com/JabRef/jabref/issues/8107)
- We fixed an issue where "Open Folder" didn't select the file on macOS in Finder [#8130](https://github.com/JabRef/jabref/issues/8130)
- We fixed an issue where importing PDFs resulted in an uncaught exception [#8143](https://github.com/JabRef/jabref/issues/8143)
- We fixed "The library has been modified by another program" showing up when line breaks change [#4877](https://github.com/JabRef/jabref/issues/4877)
- The default directory of the "LaTeX Citations" tab is now the directory of the currently opened database (and not the directory chosen at the last open file dialog or the last database save) [koppor#538](https://github.com/koppor/jabref/issues/538)
- When writing a bib file, the `NegativeArraySizeException` should not occur [#8231](https://github.com/JabRef/jabref/issues/8231) [#8265](https://github.com/JabRef/jabref/issues/8265)
- We fixed an issue where some menu entries were available without entries selected. [#4795](https://github.com/JabRef/jabref/issues/4795)
- We fixed an issue where right-clicking on a tab and selecting close will close the focused tab even if it is not the tab we right-clicked [#8193](https://github.com/JabRef/jabref/pull/8193)
- We fixed an issue where selecting a citation style in the preferences would sometimes produce an exception [#7860](https://github.com/JabRef/jabref/issues/7860)
- We fixed an issue where an exception would occur when clicking on a DOI link in the preview pane [#7706](https://github.com/JabRef/jabref/issues/7706)
- We fixed an issue where XMP and embedded BibTeX export would not work [#8278](https://github.com/JabRef/jabref/issues/8278)
- We fixed an issue where the XMP and embedded BibTeX import of a file containing multiple schemas failed [#8278](https://github.com/JabRef/jabref/issues/8278)
- We fixed an issue where writing embedded BibTeX import fails due to write protection or bibtex already being present [#8332](https://github.com/JabRef/jabref/pull/8332)
- We fixed an issue where pdf-paths and the pdf-indexer could get out of sync [#8182](https://github.com/JabRef/jabref/issues/8182)
- We fixed an issue where Status-Logger error messages appeared during the startup of JabRef [#5475](https://github.com/JabRef/jabref/issues/5475)

### Removed

- We removed two orphaned preferences options [#8164](https://github.com/JabRef/jabref/pull/8164)
- We removed the functionality of the `--debug` commandline options. Use the java command line switch `-Dtinylog.level=debug` for debug output instead. [#8226](https://github.com/JabRef/jabref/pull/8226)

## [5.3] – 2021-07-05

### Added

- We added a progress counter to the title bar in Possible Duplicates dialog window. [#7366](https://github.com/JabRef/jabref/issues/7366)
- We added new "Customization" tab to the preferences which includes option to choose a custom address for DOI access. [#7337](https://github.com/JabRef/jabref/issues/7337)
- We added zbmath to the public databases from which the bibliographic information of an existing entry can be updated. [#7437](https://github.com/JabRef/jabref/issues/7437)
- We showed to the find Unlinked Files Dialog the date of the files' most recent modification. [#4652](https://github.com/JabRef/jabref/issues/4652)
- We added to the find Unlinked Files function a filter to show only files based on date of last modification (Last Year, Last Month, Last Week, Last Day). [#4652](https://github.com/JabRef/jabref/issues/4652)
- We added to the find Unlinked Files function a filter that sorts the files based on the date of last modification(Sort by Newest, Sort by Oldest First). [#4652](https://github.com/JabRef/jabref/issues/4652)
- We added the possibility to add a new entry via its zbMath ID (zbMATH can be chosen as ID type in the "Select entry type" window). [#7202](https://github.com/JabRef/jabref/issues/7202)
- We added the extension support and the external application support (For Texshow, Texmaker and LyX) to the flatpak [#7248](https://github.com/JabRef/jabref/pull/7248)
- We added some symbols and keybindings to the context menu in the entry editor. [#7268](https://github.com/JabRef/jabref/pull/7268)
- We added keybindings for setting and clearing the read status. [#7264](https://github.com/JabRef/jabref/issues/7264)
- We added two new fields to track the creation and most recent modification date and time for each entry. [koppor#130](https://github.com/koppor/jabref/issues/130)
- We added a feature that allows the user to copy highlighted text in the preview window. [#6962](https://github.com/JabRef/jabref/issues/6962)
- We added a feature that allows you to create new BibEntry via paste arxivId [#2292](https://github.com/JabRef/jabref/issues/2292)
- We added support for conducting automated and systematic literature search across libraries and git support for persistence [#369](https://github.com/koppor/jabref/issues/369)
- We added a add group functionality at the bottom of the side pane. [#4682](https://github.com/JabRef/jabref/issues/4682)
- We added a feature that allows the user to choose whether to trust the target site when unable to find a valid certification path from the file download site. [#7616](https://github.com/JabRef/jabref/issues/7616)
- We added a feature that allows the user to open all linked files of multiple selected entries by "Open file" option. [#6966](https://github.com/JabRef/jabref/issues/6966)
- We added a keybinding preset for new entries. [#7705](https://github.com/JabRef/jabref/issues/7705)
- We added a select all button for the library import function. [#7786](https://github.com/JabRef/jabref/issues/7786)
- We added a search feature for journal abbreviations. [#7804](https://github.com/JabRef/jabref/pull/7804)
- We added auto-key-generation progress to the background task list. [#7267](https://github.com/JabRef/jabref/issues/72)
- We added the option to write XMP metadata to pdfs from the CLI. [7814](https://github.com/JabRef/jabref/pull/7814)

### Changed

- The export to MS Office XML now exports the author field as `Inventor` if the bibtex entry type is `patent` [#7830](https://github.com/JabRef/jabref/issues/7830)
- We changed the EndNote importer to import the field `label` to the corresponding bibtex field `endnote-label` [forum#2734](https://discourse.jabref.org/t/importing-endnote-label-field-to-jabref-from-xml-file/2734)
- The keywords added via "Manage content selectors" are now displayed in alphabetical order. [#3791](https://github.com/JabRef/jabref/issues/3791)
- We improved the "Find unlinked files" dialog to show import results for each file. [#7209](https://github.com/JabRef/jabref/pull/7209)
- The content of the field `timestamp` is migrated to `creationdate`. In case one configured "udpate timestampe", it is migrated to `modificationdate`. [koppor#130](https://github.com/koppor/jabref/issues/130)
- The JabRef specific meta-data content in the main field such as priorities (prio1, prio2, ...) are migrated to their respective fields. They are removed from the keywords. [#6840](https://github.com/jabref/jabref/issues/6840)
- We fixed an issue where groups generated from authors' last names did not include all entries of the authors' [#5833](https://github.com/JabRef/jabref/issues/5833)
- The export to MS Office XML now uses the month name for the field `MonthAcessed` instead of the two digit number [#7354](https://github.com/JabRef/jabref/issues/7354)
- We included some standalone dialogs from the options menu in the main preference dialog and fixed some visual issues in the preferences dialog. [#7384](https://github.com/JabRef/jabref/pull/7384)
- We improved the linking of the `python3` interpreter via the shebang to dynamically use the systems default Python. Related to [JabRef-Browser-Extension #177](https://github.com/JabRef/JabRef-Browser-Extension/issues/177)
- Automatically found pdf files now have the linking button to the far left and uses a link icon with a plus instead of a briefcase. The file name also has lowered opacity(70%) until added. [#3607](https://github.com/JabRef/jabref/issues/3607)
- We simplified the select entry type form by splitting it into two parts ("Recommended" and "Others") based on internal usage data. [#6730](https://github.com/JabRef/jabref/issues/6730)
- We improved the submenu list by merging the'Remove group' having two options, with or without subgroups. [#4682](https://github.com/JabRef/jabref/issues/4682)
- The export to MS Office XML now uses the month name for the field `Month` instead of the two digit number [forum#2685](https://discourse.jabref.org/t/export-month-as-text-not-number/2685)
- We reintroduced missing default keybindings for new entries. [#7346](https://github.com/JabRef/jabref/issues/7346) [#7439](https://github.com/JabRef/jabref/issues/7439)
- Lists of available fields are now sorted alphabetically. [#7716](https://github.com/JabRef/jabref/issues/7716)
- The tooltip of the search field explaining the search is always shown. [#7279](https://github.com/JabRef/jabref/pull/7279)
- We rewrote the ACM fetcher to adapt to the new interface. [#5804](https://github.com/JabRef/jabref/issues/5804)
- We moved the select/collapse buttons in the unlinked files dialog into a context menu. [#7383](https://github.com/JabRef/jabref/issues/7383)
- We fixed an issue where journal abbreviations containing curly braces were not recognized  [#7773](https://github.com/JabRef/jabref/issues/7773)

### Fixed

- We fixed an isuse where some texts (e.g. descriptionss) in dialogs could not be translated [#7854](https://github.com/JabRef/jabref/issues/7854)
- We fixed an issue where import hangs for ris files with "ER - " [#7737](https://github.com/JabRef/jabref/issues/7737)
- We fixed an issue where getting bibliograhpic data from DOI or another identifer did not respect the library mode (BibTeX/biblatex)[#1018](https://github.com/JabRef/jabref/issues/6267)
- We fixed an issue where importing entries would not respect the library mode (BibTeX/biblatex)[#1018](https://github.com/JabRef/jabref/issues/1018)
- We fixed an issue where an exception occured when importing entries from a web search [#7606](https://github.com/JabRef/jabref/issues/7606)
- We fixed an issue where the table column sort order was not properly stored and resulted in unsorted eports [#7524](https://github.com/JabRef/jabref/issues/7524)
- We fixed an issue where the value of the field `school` or `institution` would be printed twice in the HTML Export [forum#2634](https://discourse.jabref.org/t/problem-with-exporting-techreport-phdthesis-mastersthesis-to-html/2634)
- We fixed an issue preventing to connect to a shared database. [#7570](https://github.com/JabRef/jabref/pull/7570)
- We fixed an issue preventing files from being dragged & dropped into an empty library. [#6851](https://github.com/JabRef/jabref/issues/6851)
- We fixed an issue where double-click onto PDF in file list under the 'General' tab section should just open the file. [#7465](https://github.com/JabRef/jabref/issues/7465)
- We fixed an issue where the dark theme did not extend to a group's custom color picker. [#7481](https://github.com/JabRef/jabref/issues/7481)
- We fixed an issue where choosing the fields on which autocompletion should not work in "Entry editor" preferences had no effect. [#7320](https://github.com/JabRef/jabref/issues/7320)
- We fixed an issue where the "Normalize page numbers" formatter did not replace en-dashes or em-dashes with a hyphen-minus sign. [#7239](https://github.com/JabRef/jabref/issues/7239)
- We fixed an issue with the style of highlighted check boxes while searching in preferences. [#7226](https://github.com/JabRef/jabref/issues/7226)
- We fixed an issue where the option "Move file to file directory" was disabled in the entry editor for all files [#7194](https://github.com/JabRef/jabref/issues/7194)
- We fixed an issue where application dialogs were opening in the wrong display when using multiple screens [#7273](https://github.com/JabRef/jabref/pull/7273)
- We fixed an issue where the "Find unlinked files" dialog would freeze JabRef on importing. [#7205](https://github.com/JabRef/jabref/issues/7205)
- We fixed an issue where the "Find unlinked files" would stop importing when importing a single file failed. [#7206](https://github.com/JabRef/jabref/issues/7206)
- We fixed an issue where JabRef froze for a few seconds in MacOS when DNS resolution timed out. [#7441](https://github.com/JabRef/jabref/issues/7441)
- We fixed an issue where an exception would be displayed for previewing and preferences when a custom theme has been configured but is missing [#7177](https://github.com/JabRef/jabref/issues/7177)
- We fixed an issue where URLs in `file` fields could not be handled on Windows. [#7359](https://github.com/JabRef/jabref/issues/7359)
- We fixed an issue where the regex based file search miss-interpreted specific symbols. [#4342](https://github.com/JabRef/jabref/issues/4342)
- We fixed an issue where the Harvard RTF exporter used the wrong default file extension. [4508](https://github.com/JabRef/jabref/issues/4508)
- We fixed an issue where the Harvard RTF exporter did not use the new authors formatter and therefore did not export "organization" authors correctly. [4508](https://github.com/JabRef/jabref/issues/4508)
- We fixed an issue where the field `urldate` was not exported to the corresponding fields `YearAccessed`, `MonthAccessed`, `DayAccessed` in MS Office XML [#7354](https://github.com/JabRef/jabref/issues/7354)
- We fixed an issue where the password for a shared SQL database was only remembered if it was the same as the username [#6869](https://github.com/JabRef/jabref/issues/6869)
- We fixed an issue where some custom exports did not use the new authors formatter and therefore did not export authors correctly [#7356](https://github.com/JabRef/jabref/issues/7356)
- We fixed an issue where alt+keyboard shortcuts do not work [#6994](https://github.com/JabRef/jabref/issues/6994)
- We fixed an issue about the file link editor did not allow to change the file name according to the default pattern after changing an entry. [#7525](https://github.com/JabRef/jabref/issues/7525)
- We fixed an issue where the file path is invisible in dark theme. [#7382](https://github.com/JabRef/jabref/issues/7382)
- We fixed an issue where the secondary sorting is not working for some special fields. [#7015](https://github.com/JabRef/jabref/issues/7015)
- We fixed an issue where changing the font size makes the font size field too small. [#7085](https://github.com/JabRef/jabref/issues/7085)
- We fixed an issue with TexGroups on Linux systems, where the modification of an aux-file did not trigger an auto-update for TexGroups. Furthermore, the detection of file modifications is now more reliable. [#7412](https://github.com/JabRef/jabref/pull/7412)
- We fixed an issue where the Unicode to Latex formatter produced wrong results for characters with a codepoint higher than Character.MAX_VALUE. [#7387](https://github.com/JabRef/jabref/issues/7387)
- We fixed an issue where a non valid value as font size results in an uncaught exception. [#7415](https://github.com/JabRef/jabref/issues/7415)
- We fixed an issue where "Merge citations" in the Openoffice/Libreoffice integration panel did not have a corresponding opposite. [#7454](https://github.com/JabRef/jabref/issues/7454)
- We fixed an issue where drag and drop of bib files for opening resulted in uncaught exceptions [#7464](https://github.com/JabRef/jabref/issues/7464)
- We fixed an issue where columns shrink in width when we try to enlarge JabRef window. [#6818](https://github.com/JabRef/jabref/issues/6818)
- We fixed an issue where Content selector does not seem to work for custom fields. [#6819](https://github.com/JabRef/jabref/issues/6819)
- We fixed an issue where font size of the preferences dialog does not update with the rest of the GUI. [#7416](https://github.com/JabRef/jabref/issues/7416)
- We fixed an issue in which a linked online file consisting of a web page was saved as an invalid pdf file upon being downloaded. The user is now notified when downloading a linked file results in an HTML file. [#7452](https://github.com/JabRef/jabref/issues/7452)
- We fixed an issue where opening BibTex file (doubleclick) from Folder with spaces not working. [#6487](https://github.com/JabRef/jabref/issues/6487)
- We fixed the header title in the Add Group/Subgroup Dialog box. [#4682](https://github.com/JabRef/jabref/issues/4682)
- We fixed an issue with saving large `.bib` files [#7265](https://github.com/JabRef/jabref/issues/7265)
- We fixed an issue with very large page numbers [#7590](https://github.com/JabRef/jabref/issues/7590)
- We fixed an issue where the file extension is missing on saving the library file on linux [#7451](https://github.com/JabRef/jabref/issues/7451)
- We fixed an issue with opacity of disabled icon-buttons [#7195](https://github.com/JabRef/jabref/issues/7195)
- We fixed an issue where journal abbreviations in UTF-8 were not recognized [#5850](https://github.com/JabRef/jabref/issues/5850)
- We fixed an issue where the article title with curly brackets fails to download the arXiv link (pdf file). [#7633](https://github.com/JabRef/jabref/issues/7633)
- We fixed an issue with toggle of special fields does not work for sorted entries [#7016](https://github.com/JabRef/jabref/issues/7016)
- We fixed an issue with the default path of external application. [#7641](https://github.com/JabRef/jabref/issues/7641)
- We fixed an issue where urls must be embedded in a style tag when importing EndNote style Xml files. Now it can parse url with or without a style tag. [#6199](https://github.com/JabRef/jabref/issues/6199)
- We fixed an issue where the article title with colon fails to download the arXiv link (pdf file). [#7660](https://github.com/JabRef/issues/7660)
- We fixed an issue where the keybinding for delete entry did not work on the main table [7580](https://github.com/JabRef/jabref/pull/7580)
- We fixed an issue where the RFC fetcher is not compatible with the draft [7305](https://github.com/JabRef/jabref/issues/7305)
- We fixed an issue where duplicate files (both file names and contents are the same) is downloaded and add to linked files [#6197](https://github.com/JabRef/jabref/issues/6197)
- We fixed an issue where changing the appearance of the preview tab did not trigger a restart warning. [#5464](https://github.com/JabRef/jabref/issues/5464)
- We fixed an issue where editing "Custom preview style" triggers exception. [#7526](https://github.com/JabRef/jabref/issues/7526)
- We fixed the [SAO/NASA Astrophysics Data System](https://docs.jabref.org/collect/import-using-online-bibliographic-database#sao-nasa-astrophysics-data-system) fetcher. [#7867](https://github.com/JabRef/jabref/pull/7867)
- We fixed an issue where a title with multiple applied formattings in EndNote was not imported correctly [forum#2734](https://discourse.jabref.org/t/importing-endnote-label-field-to-jabref-from-xml-file/2734)
- We fixed an issue where a `report` in EndNote was imported as `article` [forum#2734](https://discourse.jabref.org/t/importing-endnote-label-field-to-jabref-from-xml-file/2734)
- We fixed an issue where the field `publisher` in EndNote was not imported in JabRef [forum#2734](https://discourse.jabref.org/t/importing-endnote-label-field-to-jabref-from-xml-file/2734)

### Removed

- We removed add group button beside the filter group tab. [#4682](https://github.com/JabRef/jabref/issues/4682)

## [5.2] – 2020-12-24

### Added

- We added a validation to check if the current database location is shared, preventing an exception when Pulling Changes From Shared Database. [#6959](https://github.com/JabRef/jabref/issues/6959)
- We added a query parser and mapping layer to enable conversion of queries formulated in simplified lucene syntax by the user into api queries. [#6799](https://github.com/JabRef/jabref/pull/6799)
- We added some basic functionality to customise the look of JabRef by importing a css theme file. [#5790](https://github.com/JabRef/jabref/issues/5790)
- We added connection check function in network preference setting [#6560](https://github.com/JabRef/jabref/issues/6560)
- We added support for exporting to YAML. [#6974](https://github.com/JabRef/jabref/issues/6974)
- We added a DOI format and organization check to detect [American Physical Society](https://journals.aps.org/) journals to copy the article ID to the page field for cases where the page numbers are missing. [#7019](https://github.com/JabRef/jabref/issues/7019)
- We added an error message in the New Entry dialog that is shown in case the fetcher did not find anything . [#7000](https://github.com/JabRef/jabref/issues/7000)
- We added a new formatter to output shorthand month format. [#6579](https://github.com/JabRef/jabref/issues/6579)
- We added support for the new Microsoft Edge browser in all platforms. [#7056](https://github.com/JabRef/jabref/pull/7056)
- We reintroduced emacs/bash-like keybindings. [#6017](https://github.com/JabRef/jabref/issues/6017)
- We added a feature to provide automated cross library search using a cross library query language. This provides support for the search step of systematic literature reviews (SLRs). [koppor#369](https://github.com/koppor/jabref/issues/369)

### Changed

- We changed the default preferences for OpenOffice/LibreOffice integration to automatically sync the bibliography when inserting new citations in a OpenOffic/LibreOffice document. [#6957](https://github.com/JabRef/jabref/issues/6957)
- We restructured the 'File' tab and extracted some parts into the 'Linked files' tab [#6779](https://github.com/JabRef/jabref/pull/6779)
- JabRef now offers journal lists from <https://abbrv.jabref.org>. JabRef the lists which use a dot inside the abbreviations. [#5749](https://github.com/JabRef/jabref/pull/5749)
- We removed two useless preferences in the groups preferences dialog. [#6836](https://github.com/JabRef/jabref/pull/6836)
- Synchronization of SpecialFields to keywords is now disabled by default. [#6621](https://github.com/JabRef/jabref/issues/6621)
- JabRef no longer opens the entry editor with the first entry on startup [#6855](https://github.com/JabRef/jabref/issues/6855)
- We completed the rebranding of `bibtexkey` as `citationkey` which was started in JabRef 5.1.
- JabRef no longer opens the entry editor with the first entry on startup [#6855](https://github.com/JabRef/jabref/issues/6855)
- Fetch by ID: (long) "SAO/NASA Astrophysics Data System" replaced by (short) "SAO/NASA ADS" [#6876](https://github.com/JabRef/jabref/pull/6876)
- We changed the title of the window "Manage field names and content" to have the same title as the corresponding menu item [#6895](https://github.com/JabRef/jabref/pull/6895)
- We renamed the menus "View -> Previous citation style" and "View -> Next citation style" into "View -> Previous preview style" and "View -> Next preview style" and renamed the "Preview" style to "Customized preview style". [#6899](https://github.com/JabRef/jabref/pull/6899)
- We changed the default preference option "Search and store files relative to library file location" to on, as this seems to be a more intuitive behaviour. [#6863](https://github.com/JabRef/jabref/issues/6863)
- We changed the title of the window  "Manage field names and content":  to have the same title as the corresponding menu item  [#6895](https://github.com/JabRef/jabref/pull/6895)
- We improved the detection of "short" DOIs [6880](https://github.com/JabRef/jabref/issues/6880)
- We improved the duplicate detection when identifiers like DOI or arxiv are semantiaclly the same, but just syntactically differ (e.g. with or without http(s):// prefix). [#6707](https://github.com/JabRef/jabref/issues/6707)
- We improved JabRef start up time [6057](https://github.com/JabRef/jabref/issues/6057)
- We changed in the group interface "Generate groups from keywords in a BibTeX field" by "Generate groups from keywords in the following field". [#6983](https://github.com/JabRef/jabref/issues/6983)
- We changed the name of a group type from "Searching for keywords" to "Searching for a keyword". [6995](https://github.com/JabRef/jabref/pull/6995)
- We changed the way JabRef displays the title of a tab and of the window. [4161](https://github.com/JabRef/jabref/issues/4161)
- We changed connect timeouts for server requests to 30 seconds in general and 5 seconds for GROBID server (special) and improved user notifications on connection issues. [7026](https://github.com/JabRef/jabref/pull/7026)
- We changed the order of the library tab context menu items. [#7171](https://github.com/JabRef/jabref/issues/7171)
- We changed the way linked files are opened on Linux to use the native openFile method, compatible with confined  packages. [7037](https://github.com/JabRef/jabref/pull/7037)
- We refined the entry preview to show the full names of authors and editors, to list the editor only if no author is present, have the year earlier. [#7083](https://github.com/JabRef/jabref/issues/7083)

### Fixed

- We fixed an issue changing the icon link_variation_off that is not meaningful. [#6834](https://github.com/JabRef/jabref/issues/6834)
- We fixed an issue where the `.sav` file was not deleted upon exiting JabRef. [#6109](https://github.com/JabRef/jabref/issues/6109)
- We fixed a linked identifier icon inconsistency. [#6705](https://github.com/JabRef/jabref/issues/6705)
- We fixed the wrong behavior that font size changes are not reflected in dialogs. [#6039](https://github.com/JabRef/jabref/issues/6039)
- We fixed the failure to Copy citation key and link. [#5835](https://github.com/JabRef/jabref/issues/5835)
- We fixed an issue where the sort order of the entry table was reset after a restart of JabRef. [#6898](https://github.com/JabRef/jabref/pull/6898)
- We fixed an issue where no longer a warning was displayed when inserting references into LibreOffice with an invalid "ReferenceParagraphFormat". [#6907](https://github.com/JabRef/jabref/pull/60907).
- We fixed an issue where a selected field was not removed after the first click in the custom entry types dialog. [#6934](https://github.com/JabRef/jabref/issues/6934)
- We fixed an issue where a remove icon was shown for standard entry types in the custom entry types dialog. [#6906](https://github.com/JabRef/jabref/issues/6906)
- We fixed an issue where it was impossible to connect to OpenOffice/LibreOffice on Mac OSX. [#6970](https://github.com/JabRef/jabref/pull/6970)
- We fixed an issue with the python script used by browser plugins that failed to locate JabRef if not installed in its default location. [#6963](https://github.com/JabRef/jabref/pull/6963/files)
- We fixed an issue where spaces and newlines in an isbn would generate an exception. [#6456](https://github.com/JabRef/jabref/issues/6456)
- We fixed an issue where identity column header had incorrect foreground color in the  Dark theme. [#6796](https://github.com/JabRef/jabref/issues/6796)
- We fixed an issue where the RIS exporter added extra blank lines.[#7007](https://github.com/JabRef/jabref/pull/7007/files)
- We fixed an issue where clicking on Collapse All button in the Search for Unlinked Local Files expanded the directory structure erroneously [#6848](https://github.com/JabRef/jabref/issues/6848)
- We fixed an issue, when pulling changes from shared database via shortcut caused creation of a new tech report [6867](https://github.com/JabRef/jabref/issues/6867)
- We fixed an issue where the JabRef GUI does not highlight the "All entries" group on start-up [#6691](https://github.com/JabRef/jabref/issues/6691)
- We fixed an issue where a custom dark theme was not applied to the entry preview tab [7068](https://github.com/JabRef/jabref/issues/7068)
- We fixed an issue where modifications to the Custom preview layout in the preferences were not saved [#6447](https://github.com/JabRef/jabref/issues/6447)
- We fixed an issue where errors from imports were not shown to the user [#7084](https://github.com/JabRef/jabref/pull/7084)
- We fixed an issue where the EndNote XML Import would fail on empty keywords tags [forum#2387](https://discourse.jabref.org/t/importing-in-unknown-format-fails-to-import-xml-library-from-bookends-export/2387)
- We fixed an issue where the color of groups of type "free search expression" not persisting after restarting the application [#6999](https://github.com/JabRef/jabref/issues/6999)
- We fixed an issue where modifications in the source tab where not saved without switching to another field before saving the library [#6622](https://github.com/JabRef/jabref/issues/6622)
- We fixed an issue where the "Document Viewer" did not show the first page of the opened pdf document and did not show the correct total number of pages [#7108](https://github.com/JabRef/jabref/issues/7108)
- We fixed an issue where the context menu was not updated after a file link was changed. [#5777](https://github.com/JabRef/jabref/issues/5777)
- We fixed an issue where the password for a shared SQL database was not remembered [#6869](https://github.com/JabRef/jabref/issues/6869)
- We fixed an issue where newly added entires were not synced to a shared SQL database [#7176](https://github.com/JabRef/jabref/issues/7176)
- We fixed an issue where the PDF-Content importer threw an exception when no DOI number is present at the first page of the PDF document [#7203](https://github.com/JabRef/jabref/issues/7203)
- We fixed an issue where groups created from aux files did not update on file changes [#6394](https://github.com/JabRef/jabref/issues/6394)
- We fixed an issue where authors that only have last names were incorrectly identified as institutes when generating citation keys [#7199](https://github.com/JabRef/jabref/issues/7199)
- We fixed an issue where institutes were incorrectly identified as universities when generating citation keys [#6942](https://github.com/JabRef/jabref/issues/6942)

### Removed

- We removed the Google Scholar fetcher and the ACM fetcher do not work due to traffic limitations [#6369](https://github.com/JabRef/jabref/issues/6369)
- We removed the menu entry "Manage external file types" because it's already in 'Preferences' dialog [#6991](https://github.com/JabRef/jabref/issues/6991)
- We removed the integrity check "Abbreviation detected" for the field journal/journaltitle in the entry editor [#3925](https://github.com/JabRef/jabref/issues/3925)

## [5.1] – 2020-08-30

### Added

- We added a new fetcher to enable users to search mEDRA DOIs [#6602](https://github.com/JabRef/jabref/issues/6602)
- We added a new fetcher to enable users to search "[Collection of Computer Science Bibliographies](https://liinwww.ira.uka.de/bibliography/index.html)". [#6638](https://github.com/JabRef/jabref/issues/6638)
- We added default values for delimiters in Add Subgroup window [#6624](https://github.com/JabRef/jabref/issues/6624)
- We improved responsiveness of general fields specification dialog window. [#6643](https://github.com/JabRef/jabref/issues/6604)
- We added support for importing ris file and load DOI [#6530](https://github.com/JabRef/jabref/issues/6530)
- We added the Library properties to a context menu on the library tabs [#6485](https://github.com/JabRef/jabref/issues/6485)
- We added a new field in the preferences in 'BibTeX key generator' for unwanted characters that can be user-specified. [#6295](https://github.com/JabRef/jabref/issues/6295)
- We added support for searching ShortScience for an entry through the user's browser. [#6018](https://github.com/JabRef/jabref/pull/6018)
- We updated EditionChecker to permit edition to start with a number. [#6144](https://github.com/JabRef/jabref/issues/6144)
- We added tooltips for most fields in the entry editor containing a short description. [#5847](https://github.com/JabRef/jabref/issues/5847)
- We added support for basic markdown in custom formatted previews [#6194](https://github.com/JabRef/jabref/issues/6194)
- We now show the number of items found and selected to import in the online search dialog. [#6248](https://github.com/JabRef/jabref/pull/6248)
- We created a new install screen for macOS. [#5759](https://github.com/JabRef/jabref/issues/5759)
- We added a new integrity check for duplicate DOIs. [koppor#339](https://github.com/koppor/jabref/issues/339)
- We implemented an option to download fulltext files while importing. [#6381](https://github.com/JabRef/jabref/pull/6381)
- We added a progress-indicator showing the average progress of background tasks to the toolbar. Clicking it reveals a pop-over with a list of running background tasks. [6443](https://github.com/JabRef/jabref/pull/6443)
- We fixed the bug when strike the delete key in the text field. [#6421](https://github.com/JabRef/jabref/issues/6421)
- We added a BibTex key modifier for truncating strings. [#3915](https://github.com/JabRef/jabref/issues/3915)
- We added support for jumping to target entry when typing letter/digit after sorting a column in maintable [#6146](https://github.com/JabRef/jabref/issues/6146)
- We added a new fetcher to enable users to search all available E-Libraries simultaneously. [koppor#369](https://github.com/koppor/jabref/issues/369)
- We added the field "entrytype" to the export sort criteria [#6531](https://github.com/JabRef/jabref/pull/6531)
- We added the possibility to change the display order of the fields in the entry editor. The order can now be configured using drag and drop in the "Customize entry types" dialog [#6152](https://github.com/JabRef/jabref/pull/6152)
- We added native support for biblatex-software [#6574](https://github.com/JabRef/jabref/issues/6574)
- We added a missing restart warning for AutoComplete in the preferences dialog. [#6351](https://github.com/JabRef/jabref/issues/6351)
- We added a note to the citation key pattern preferences dialog as a temporary workaround for a JavaFX bug, about committing changes in a table cell, if the focus is lost. [#5825](https://github.com/JabRef/jabref/issues/5825)
- We added support for customized fallback fields in bracketed patterns. [#7111](https://github.com/JabRef/jabref/issues/7111)

### Changed

- We improved the arXiv fetcher. Now it should find entries even more reliably and does no longer include the version (e.g `v1`) in the `eprint` field. [forum#1941](https://discourse.jabref.org/t/remove-version-in-arxiv-import/1941)
- We moved the group search bar and the button "New group" from bottom to top position to make it more prominent. [#6112](https://github.com/JabRef/jabref/pull/6112)
- When JabRef finds a `.sav` file without changes, there is no dialog asking for acceptance of changes anymore.
- We changed the buttons for import/export/show all/reset of preferences to smaller icon buttons in the preferences dialog. [#6130](https://github.com/JabRef/jabref/pull/6130)
- We moved the functionality "Manage field names & content" from the "Library" menu to the "Edit" menu, because it affects the selected entries and not the whole library
- We merged the functionality "Append contents from a BibTeX library into the currently viewed library" into the "Import into database" functionality. Fixes [#6049](https://github.com/JabRef/jabref/issues/6049).
- We changed the directory where fulltext downloads are stored to the directory set in the import-tab in preferences. [#6381](https://github.com/JabRef/jabref/pull/6381)
- We improved the error message for invalid jstyles. [#6303](https://github.com/JabRef/jabref/issues/6303)
- We changed the section name of 'Advanced' to 'Network' in the preferences and removed some obsolete options.[#6489](https://github.com/JabRef/jabref/pull/6489)
- We improved the context menu of the column "Linked identifiers" of the main table, by truncating their texts, if they are too long. [#6499](https://github.com/JabRef/jabref/issues/6499)
- We merged the main table tabs in the preferences dialog. [#6518](https://github.com/JabRef/jabref/pull/6518)
- We changed the command line option 'generateBibtexKeys' to the more generic term 'generateCitationKeys' while the short option remains 'g'.[#6545](https://github.com/JabRef/jabref/pull/6545)
- We improved the "Possible duplicate entries" window to remember its size and position throughout a session. [#6582](https://github.com/JabRef/jabref/issues/6582)
- We divided the toolbar into small parts, so if the application window is to small, only a part of the toolbar is moved into the chevron popup. [#6682](https://github.com/JabRef/jabref/pull/6682)
- We changed the layout for of the buttons in the Open Office side panel to ensure that the button text is always visible, specially when resizing. [#6639](https://github.com/JabRef/jabref/issues/6639)
- We merged the two new library commands in the file menu to one which always creates a new library in the default library mode. [#6359](https://github.com/JabRef/jabref/pull/6539#issuecomment-641056536)

### Fixed

- We fixed an issue where entry preview tab has no name in drop down list. [#6591](https://github.com/JabRef/jabref/issues/6591)
- We fixed to only search file links in the BIB file location directory when preferences has corresponding checkbox checked. [#5891](https://github.com/JabRef/jabref/issues/5891)
- We fixed wrong button order (Apply and Cancel) in ManageProtectedTermsDialog.
- We fixed an issue with incompatible characters at BibTeX key [#6257](https://github.com/JabRef/jabref/issues/6257)
- We fixed an issue where dash (`-`) was reported as illegal BibTeX key [#6295](https://github.com/JabRef/jabref/issues/6295)
- We greatly improved the performance of the overall application and many operations. [#5071](https://github.com/JabRef/jabref/issues/5071)
- We fixed an issue where sort by priority was broken. [#6222](https://github.com/JabRef/jabref/issues/6222)
- We fixed an issue where opening a library from the recent libraries menu was not possible. [#5939](https://github.com/JabRef/jabref/issues/5939)
- We fixed an issue with inconsistent capitalization of file extensions when downloading files. [#6115](https://github.com/JabRef/jabref/issues/6115)
- We fixed the display of language and encoding in the preferences dialog. [#6130](https://github.com/JabRef/jabref/pull/6130)
- Now the link and/or the link description in the column "linked files" of the main table gets truncated or wrapped, if too long, otherwise display issues arise. [#6178](https://github.com/JabRef/jabref/issues/6178)
- We fixed the issue that groups panel does not keep size when resizing window. [#6180](https://github.com/JabRef/jabref/issues/6180)
- We fixed an error that sometimes occurred when using the context menu. [#6085](https://github.com/JabRef/jabref/issues/6085)
- We fixed an issue where search full-text documents downloaded files with same name, overwriting existing files. [#6174](https://github.com/JabRef/jabref/pull/6174)
- We fixed an issue when importing into current library an erroneous message "import cancelled" is displayed even though import is successful. [#6266](https://github.com/JabRef/jabref/issues/6266)
- We fixed an issue where custom jstyles for Open/LibreOffice where not saved correctly. [#6170](https://github.com/JabRef/jabref/issues/6170)
- We fixed an issue where the INSPIRE fetcher was no longer working [#6229](https://github.com/JabRef/jabref/issues/6229)
- We fixed an issue where custom exports with an uppercase file extension could not be selected for "Copy...-> Export to Clipboard" [#6285](https://github.com/JabRef/jabref/issues/6285)
- We fixed the display of icon both in the main table and linked file editor. [#6169](https://github.com/JabRef/jabref/issues/6169)
- We fixed an issue where the windows installer did not create an entry in the start menu [bug report in the forum](https://discourse.jabref.org/t/error-while-fetching-from-doi/2018/3)
- We fixed an issue where only the field `abstract` and `comment` were declared as multiline fields. Other fields can now be configured in the preferences using "Do not wrap the following fields when saving" [4373](https://github.com/JabRef/jabref/issues/4373)
- We fixed an issue where JabRef switched to discrete graphics under macOS [#5935](https://github.com/JabRef/jabref/issues/5935)
- We fixed an issue where the Preferences entry preview will be unexpected modified leads to Value too long exception [#6198](https://github.com/JabRef/jabref/issues/6198)
- We fixed an issue where custom jstyles for Open/LibreOffice would only be valid if a layout line for the entry type `default` was at the end of the layout section [#6303](https://github.com/JabRef/jabref/issues/6303)
- We fixed an issue where a new entry is not shown in the library if a search is active [#6297](https://github.com/JabRef/jabref/issues/6297)
- We fixed an issue where long directory names created from patterns could create an exception. [#3915](https://github.com/JabRef/jabref/issues/3915)
- We fixed an issue where sort on numeric cases was broken. [#6349](https://github.com/JabRef/jabref/issues/6349)
- We fixed an issue where year and month fields were not cleared when converting to biblatex [#6224](https://github.com/JabRef/jabref/issues/6224)
- We fixed an issue where an "Not on FX thread" exception occured when saving on linux [#6453](https://github.com/JabRef/jabref/issues/6453)
- We fixed an issue where the library sort order was lost. [#6091](https://github.com/JabRef/jabref/issues/6091)
- We fixed an issue where brackets in regular expressions were not working. [6469](https://github.com/JabRef/jabref/pull/6469)
- We fixed an issue where multiple background task popups stacked over each other.. [#6472](https://github.com/JabRef/jabref/issues/6472)
- We fixed an issue where LaTeX citations for specific commands (\autocites) of biblatex-mla were not recognized. [#6476](https://github.com/JabRef/jabref/issues/6476)
- We fixed an issue where drag and drop was not working on empty database. [#6487](https://github.com/JabRef/jabref/issues/6487)
- We fixed an issue where the name fields were not updated after the preferences changed. [#6515](https://github.com/JabRef/jabref/issues/6515)
- We fixed an issue where "null" appeared in generated BibTeX keys. [#6459](https://github.com/JabRef/jabref/issues/6459)
- We fixed an issue where the authors' names were incorrectly displayed in the authors' column when they were bracketed. [#6465](https://github.com/JabRef/jabref/issues/6465) [#6459](https://github.com/JabRef/jabref/issues/6459)
- We fixed an issue where importing certain unlinked files would result in an exception [#5815](https://github.com/JabRef/jabref/issues/5815)
- We fixed an issue where downloaded files would be moved to a directory named after the citationkey when no file directory pattern is specified [#6589](https://github.com/JabRef/jabref/issues/6589)
- We fixed an issue with the creation of a group of cited entries which incorrectly showed the message that the library had been modified externally whenever saving the library. [#6420](https://github.com/JabRef/jabref/issues/6420)
- We fixed an issue with the creation of a group of cited entries. Now the file path to an aux file gets validated. [#6585](https://github.com/JabRef/jabref/issues/6585)
- We fixed an issue on Linux systems where the application would crash upon inotify failure. Now, the user is prompted with a warning, and given the choice to continue the session. [#6073](https://github.com/JabRef/jabref/issues/6073)
- We moved the search modifier buttons into the search bar, as they were not accessible, if autocompletion was disabled. [#6625](https://github.com/JabRef/jabref/issues/6625)
- We fixed an issue about duplicated group color indicators [#6175](https://github.com/JabRef/jabref/issues/6175)
- We fixed an issue where entries with the entry type Misc from an imported aux file would not be saved correctly to the bib file on disk [#6405](https://github.com/JabRef/jabref/issues/6405)
- We fixed an issue where percent sign ('%') was not formatted properly by the HTML formatter [#6753](https://github.com/JabRef/jabref/issues/6753)
- We fixed an issue with the [SAO/NASA Astrophysics Data System](https://docs.jabref.org/collect/import-using-online-bibliographic-database/ads) fetcher where `\textbackslash` appeared at the end of the abstract.
- We fixed an issue with the Science Direct fetcher where PDFs could not be downloaded. Fixes [#5860](https://github.com/JabRef/jabref/issues/5860)
- We fixed an issue with the Library of Congress importer.
- We fixed the [link to the external libraries listing](https://github.com/JabRef/jabref/blob/master/external-libraries.md) in the about dialog
- We fixed an issue regarding pasting on Linux. [#6293](https://github.com/JabRef/jabref/issues/6293)

### Removed

- We removed the option of the "enforce legal key". [#6295](https://github.com/JabRef/jabref/issues/6295)
- We removed the obsolete `External programs / Open PDF` section in the preferences, as the default application to open PDFs is now set in the `Manage external file types` dialog. [#6130](https://github.com/JabRef/jabref/pull/6130)
- We removed the option to configure whether a `.bib.bak` file should be generated upon save. It is now always enabled. Documentation at <https://docs.jabref.org/general/autosave>. [#6092](https://github.com/JabRef/jabref/issues/6092)
- We removed the built-in list of IEEE journal abbreviations using BibTeX strings. If you still want to use them, you have to download them separately from <https://abbrv.jabref.org>.

## [5.0] – 2020-03-06

### Changed

- Added browser integration to the snap package for firefox/chromium browsers. [#6062](https://github.com/JabRef/jabref/pull/6062)
- We reintroduced the possibility to extract references from plain text (using [GROBID](https://grobid.readthedocs.io/en/latest/)). [#5614](https://github.com/JabRef/jabref/pull/5614)
- We changed the open office panel to show buttons in rows of three instead of going straight down to save space as the button expanded out to take up unnecessary horizontal space. [#5479](https://github.com/JabRef/jabref/issues/5479)
- We cleaned up the group add/edit dialog. [#5826](https://github.com/JabRef/jabref/pull/5826)
- We reintroduced the index column. [#5844](https://github.com/JabRef/jabref/pull/5844)
- Filenames of external files can no longer contain curly braces. [#5926](https://github.com/JabRef/jabref/pull/5926)
- We made the filters more easily accessible in the integrity check dialog. [#5955](https://github.com/JabRef/jabref/pull/5955)
- We reimplemented and improved the dialog "Customize entry types". [#4719](https://github.com/JabRef/jabref/issues/4719)
- We added an [American Physical Society](https://journals.aps.org/) fetcher. [#818](https://github.com/JabRef/jabref/issues/818)
- We added possibility to enable/disable items quantity in groups. [#6042](https://github.com/JabRef/jabref/issues/6042)

### Fixed

- We fixed an issue where the command line console was always opened in the background. [#5474](https://github.com/JabRef/jabref/issues/5474)
- We fixed and issue where pdf files will not open under some KDE linux distributions when using okular. [#5253](https://github.com/JabRef/jabref/issues/5253)
- We fixed an issue where the Medline fetcher was only working when JabRef was running from source. [#5645](https://github.com/JabRef/jabref/issues/5645)
- We fixed some visual issues in the dark theme. [#5764](https://github.com/JabRef/jabref/pull/5764) [#5753](https://github.com/JabRef/jabref/issues/5753)
- We fixed an issue where non-default previews didn't handle unicode characters. [#5779](https://github.com/JabRef/jabref/issues/5779)
- We improved the performance, especially changing field values in the entry should feel smoother now. [#5843](https://github.com/JabRef/jabref/issues/5843)
- We fixed an issue where the ampersand character wasn't rendering correctly on previews. [#3840](https://github.com/JabRef/jabref/issues/3840)
- We fixed an issue where an erroneous "The library has been modified by another program" message was shown when saving. [#4877](https://github.com/JabRef/jabref/issues/4877)
- We fixed an issue where the file extension was missing after downloading a file (we now fall-back to pdf). [#5816](https://github.com/JabRef/jabref/issues/5816)
- We fixed an issue where cleaning up entries broke web URLs, if "Make paths of linked files relative (if possible)" was enabled, which resulted in various other issues subsequently. [#5861](https://github.com/JabRef/jabref/issues/5861)
- We fixed an issue where the tab "Required fields" of the entry editor did not show all required fields, if at least two of the defined required fields are linked with a logical or. [#5859](https://github.com/JabRef/jabref/issues/5859)
- We fixed several issues concerning managing external file types: Now everything is usable and fully functional. Previously, there were problems with the radio buttons, with saving the settings and with loading an input field value. Furthermore, different behavior for Windows and other operating systems was given, which was unified as well. [#5846](https://github.com/JabRef/jabref/issues/5846)
- We fixed an issue where entries containing Unicode charaters were not parsed correctly [#5899](https://github.com/JabRef/jabref/issues/5899)
- We fixed an issue where an entry containing an external filename with curly braces could not be saved. Curly braces are now longer allowed in filenames. [#5899](https://github.com/JabRef/jabref/issues/5899)
- We fixed an issue where changing the type of an entry did not update the main table [#5906](https://github.com/JabRef/jabref/issues/5906)
- We fixed an issue in the optics of the library properties, that cropped the dialog on scaled displays. [#5969](https://github.com/JabRef/jabref/issues/5969)
- We fixed an issue where changing the type of an entry did not update the main table. [#5906](https://github.com/JabRef/jabref/issues/5906)
- We fixed an issue where opening a library from the recent libraries menu was not possible. [#5939](https://github.com/JabRef/jabref/issues/5939)
- We fixed an issue where the most bottom group in the list got lost, if it was dragged on itself. [#5983](https://github.com/JabRef/jabref/issues/5983)
- We fixed an issue where changing entry type doesn't always work when biblatex source is shown. [#5905](https://github.com/JabRef/jabref/issues/5905)
- We fixed an issue where the group and the link column were not updated after changing the entry in the main table. [#5985](https://github.com/JabRef/jabref/issues/5985)
- We fixed an issue where reordering the groups was not possible after inserting an article. [#6008](https://github.com/JabRef/jabref/issues/6008)
- We fixed an issue where citation styles except the default "Preview" could not be used. [#56220](https://github.com/JabRef/jabref/issues/5622)
- We fixed an issue where a warning was displayed when the title content is made up of two sentences. [#5832](https://github.com/JabRef/jabref/issues/5832)
- We fixed an issue where an exception was thrown when adding a save action without a selected formatter in the library properties [#6069](https://github.com/JabRef/jabref/issues/6069)
- We fixed an issue where JabRef's icon was missing in the Export to clipboard Dialog. [#6286](https://github.com/JabRef/jabref/issues/6286)
- We fixed an issue when an "Abstract field" was duplicating text, when importing from RIS file (Neurons) [#6065](https://github.com/JabRef/jabref/issues/6065)
- We fixed an issue where adding the addition of a new entry was not completely validated [#6370](https://github.com/JabRef/jabref/issues/6370)
- We fixed an issue where the blue and red text colors in the Merge entries dialog were not quite visible [#6334](https://github.com/JabRef/jabref/issues/6334)
- We fixed an issue where underscore character was removed from the file name in the Recent Libraries list in File menu [#6383](https://github.com/JabRef/jabref/issues/6383)
- We fixed an issue where few keyboard shortcuts regarding new entries were missing [#6403](https://github.com/JabRef/jabref/issues/6403)

### Removed

- Ampersands are no longer escaped by default in the `bib` file. If you want to keep the current behaviour, you can use the new "Escape Ampersands" formatter as a save action. [#5869](https://github.com/JabRef/jabref/issues/5869)
- The "Merge Entries" entry was removed from the Quality Menu. Users should use the right-click menu instead. [#6021](https://github.com/JabRef/jabref/pull/6021)

## [5.0-beta] – 2019-12-15

### Changed

- We added a short DOI field formatter which shortens DOI to more human-readable form. [koppor#343](https://github.com/koppor/jabref/issues/343)
- We improved the display of group memberships by adding multiple colored bars if the entry belongs to more than one group. [#4574](https://github.com/JabRef/jabref/issues/4574)
- We added an option to show the preview as an extra tab in the entry editor (instead of in a split view). [#5244](https://github.com/JabRef/jabref/issues/5244)
- A custom Open/LibreOffice jstyle file now requires a layout line for the entry type `default` [#5452](https://github.com/JabRef/jabref/issues/5452)
- The entry editor is now open by default when JabRef starts up. [#5460](https://github.com/JabRef/jabref/issues/5460)
- Customized entry types are now serialized in alphabetical order in the bib file.
- We added a new ADS fetcher to use the new ADS API. [#4949](https://github.com/JabRef/jabref/issues/4949)
- We added support of the [X11 primary selection](https://unix.stackexchange.com/a/139193/18033) [#2389](https://github.com/JabRef/jabref/issues/2389)
- We added support to switch between biblatex and bibtex library types. [#5550](https://github.com/JabRef/jabref/issues/5550)
- We changed the save action buttons to be easier to understand. [#5565](https://github.com/JabRef/jabref/issues/5565)
- We made the columns for groups, files and uri in the main table reorderable and merged the clickable icon columns for uri, url, doi and eprint. [#5544](https://github.com/JabRef/jabref/pull/5544)
- We reduced the number of write actions performed when autosave is enabled [#5679](https://github.com/JabRef/jabref/issues/5679)
- We made the column sort order in the main table persistent [#5730](https://github.com/JabRef/jabref/pull/5730)
- When an entry is modified on disk, the change dialog now shows the merge dialog to highlight the changes [#5688](https://github.com/JabRef/jabref/pull/5688)

### Fixed

- Inherit fields from cross-referenced entries as specified by biblatex. [#5045](https://github.com/JabRef/jabref/issues/5045)
- We fixed an issue where it was no longer possible to connect to LibreOffice. [#5261](https://github.com/JabRef/jabref/issues/5261)
- The "All entries group" is no longer shown when no library is open.
- We fixed an exception which occurred when closing JabRef. [#5348](https://github.com/JabRef/jabref/issues/5348)
- We fixed an issue where JabRef reports incorrectly about customized entry types. [#5332](https://github.com/JabRef/jabref/issues/5332)
- We fixed a few problems that prevented JabFox to communicate with JabRef. [#4737](https://github.com/JabRef/jabref/issues/4737) [#4303](https://github.com/JabRef/jabref/issues/4303)
- We fixed an error where the groups containing an entry loose their highlight color when scrolling. [#5022](https://github.com/JabRef/jabref/issues/5022)
- We fixed an error where scrollbars were not shown. [#5374](https://github.com/JabRef/jabref/issues/5374)
- We fixed an error where an exception was thrown when merging entries. [#5169](https://github.com/JabRef/jabref/issues/5169)
- We fixed an error where certain metadata items were not serialized alphabetically.
- After assigning an entry to a group, the item count is now properly colored to reflect the new membership of the entry. [#3112](https://github.com/JabRef/jabref/issues/3112)
- The group panel is now properly updated when switching between libraries (or when closing/opening one). [#3142](https://github.com/JabRef/jabref/issues/3142)
- We fixed an error where the number of matched entries shown in the group pane was not updated correctly. [#4441](https://github.com/JabRef/jabref/issues/4441)
- We fixed an error where the wrong file is renamed and linked when using the "Copy, rename and link" action. [#5653](https://github.com/JabRef/jabref/issues/5653)
- We fixed a "null" error when writing XMP metadata. [#5449](https://github.com/JabRef/jabref/issues/5449)
- We fixed an issue where empty keywords lead to a strange display of automatic keyword groups. [#5333](https://github.com/JabRef/jabref/issues/5333)
- We fixed an error where the default color of a new group was white instead of dark gray. [#4868](https://github.com/JabRef/jabref/issues/4868)
- We fixed an issue where the first field in the entry editor got the focus while performing a different action (like searching). [#5084](https://github.com/JabRef/jabref/issues/5084)
- We fixed an issue where multiple entries were highlighted in the web search result after scrolling. [#5035](https://github.com/JabRef/jabref/issues/5035)
- We fixed an issue where the hover indication in the web search pane was not working. [#5277](https://github.com/JabRef/jabref/issues/5277)
- We fixed an error mentioning "javafx.controls/com.sun.javafx.scene.control" that was thrown when interacting with the toolbar.
- We fixed an error where a cleared search was restored after switching libraries. [#4846](https://github.com/JabRef/jabref/issues/4846)
- We fixed an exception which occurred when trying to open a non-existing file from the "Recent files"-menu [#5334](https://github.com/JabRef/jabref/issues/5334)
- We fixed an issues where the search highlight in the entry preview did not worked. [#5069](https://github.com/JabRef/jabref/issues/5069)
- The context menu for fields in the entry editor is back. [#5254](https://github.com/JabRef/jabref/issues/5254)
- We fixed an exception which occurred when trying to open a non-existing file from the "Recent files"-menu [#5334](https://github.com/JabRef/jabref/issues/5334)
- We fixed a problem where the "editor" information has been duplicated during saving a .bib-Database. [#5359](https://github.com/JabRef/jabref/issues/5359)
- We re-introduced the feature to switch between different preview styles. [#5221](https://github.com/JabRef/jabref/issues/5221)
- We fixed various issues (including [#5263](https://github.com/JabRef/jabref/issues/5263)) related to copying entries to the clipboard
- We fixed some display errors in the preferences dialog and replaced some of the controls [#5033](https://github.com/JabRef/jabref/pull/5033) [#5047](https://github.com/JabRef/jabref/pull/5047) [#5062](https://github.com/JabRef/jabref/pull/5062) [#5141](https://github.com/JabRef/jabref/pull/5141) [#5185](https://github.com/JabRef/jabref/pull/5185) [#5265](https://github.com/JabRef/jabref/pull/5265) [#5315](https://github.com/JabRef/jabref/pull/5315) [#5360](https://github.com/JabRef/jabref/pull/5360)
- We fixed an exception which occurred when trying to import entries without an open library. [#5447](https://github.com/JabRef/jabref/issues/5447)
- The "Automatically set file links" feature now follows symbolic links. [#5664](https://github.com/JabRef/jabref/issues/5664)
- After successful import of one or multiple bib entries the main table scrolls to the first imported entry [#5383](https://github.com/JabRef/jabref/issues/5383)
- We fixed an exception which occurred when an invalid jstyle was loaded. [#5452](https://github.com/JabRef/jabref/issues/5452)
- We fixed an issue where the command line arguments `importBibtex` and `importToOpen` did not import into the currently open library, but opened a new one. [#5537](https://github.com/JabRef/jabref/issues/5537)
- We fixed an error where the preview theme did not adapt to the "Dark" mode [#5463](https://github.com/JabRef/jabref/issues/5463)
- We fixed an issue where multiple entries were allowed in the "crossref" field [#5284](https://github.com/JabRef/jabref/issues/5284)
- We fixed an issue where the merge dialog showed the wrong text colour in "Dark" mode [#5516](https://github.com/JabRef/jabref/issues/5516)
- We fixed visibility issues with the scrollbar and group selection highlight in "Dark" mode, and enabled "Dark" mode for the OpenOffice preview in the style selection window. [#5522](https://github.com/JabRef/jabref/issues/5522)
- We fixed an issue where the author field was not correctly parsed during bibtex key-generation. [#5551](https://github.com/JabRef/jabref/issues/5551)
- We fixed an issue where notifications where shown during autosave. [#5555](https://github.com/JabRef/jabref/issues/5555)
- We fixed an issue where the side pane was not remembering its position. [#5615](https://github.com/JabRef/jabref/issues/5615)
- We fixed an issue where JabRef could not interact with [Oracle XE](https://www.oracle.com/de/database/technologies/appdev/xe.html) in the [shared SQL database setup](https://docs.jabref.org/collaborative-work/sqldatabase).
- We fixed an issue where the toolbar icons were hidden on smaller screens.
- We fixed an issue where renaming referenced files for bib entries with long titles was not possible. [#5603](https://github.com/JabRef/jabref/issues/5603)
- We fixed an issue where a window which is on an external screen gets unreachable when external screen is removed. [#5037](https://github.com/JabRef/jabref/issues/5037)
- We fixed a bug where the selection of groups was lost after drag and drop. [#2868](https://github.com/JabRef/jabref/issues/2868)
- We fixed an issue where the custom entry types didn't show the correct display name [#5651](https://github.com/JabRef/jabref/issues/5651)

### Removed

- We removed some obsolete notifications. [#5555](https://github.com/JabRef/jabref/issues/5555)
- We removed an internal step in the [ISBN-to-BibTeX fetcher](https://docs.jabref.org/import-using-publication-identifiers/isbntobibtex): The [ISBN to BibTeX Converter](https://manas.tungare.name/software/isbn-to-bibtex) by [@manastungare](https://github.com/manastungare) is not used anymore, because it is offline: "people using this tool have not been generating enough sales for Amazon."
- We removed the option to control the default drag and drop behaviour. You can use the modifier keys (like CtrL or Alt) instead.

## [5.0-alpha] – 2019-08-25

### Changed

- We added eventitle, eventdate and venue fields to `@unpublished` entry type.
- We added `@software` and `@dataSet` entry type to biblatex.
- All fields are now properly sorted alphabetically (in the subgroups of required/optional fields) when the entry is written to the bib file.
- We fixed an issue where some importers used the field `pubstatus` instead of the standard BibTeX field `pubstate`.
- We changed the latex command removal for docbook exporter. [#3838](https://github.com/JabRef/jabref/issues/3838)
- We changed the location of some fields in the entry editor (you might need to reset your preferences for these changes to come into effect)
  - Journal/Year/Month in biblatex mode -> Deprecated (if filled)
  - DOI/URL: General -> Optional
  - Internal fields like ranking, read status and priority: Other -> General
  - Moreover, empty deprecated fields are no longer shown
- Added server timezone parameter when connecting to a shared database.
- We updated the dialog for setting up general fields.
- URL field formatting is updated. All whitespace chars, located at the beginning/ending of the URL, are trimmed automatically
- We changed the behavior of the field formatting dialog such that the `bibtexkey` is not changed when formatting all fields or all text fields.
- We added a "Move file to file directory and rename file" option for simultaneously moving and renaming of document file. [#4166](https://github.com/JabRef/jabref/issues/4166)
- Use integrated graphics card instead of discrete on macOS [#4070](https://github.com/JabRef/jabref/issues/4070)
- We added a cleanup operation that detects an arXiv identifier in the note, journal or URL field and moves it to the `eprint` field.
  Because of this change, the last-used cleanup operations were reset.
- We changed the minimum required version of Java to 1.8.0_171, as this is the latest release for which the automatic Java update works.  [#4093](https://github.com/JabRef/jabref/issues/4093)
- The special fields like `Printed` and `Read status` now show gray icons when the row is hovered.
- We added a button in the tab header which allows you to close the database with one click. [#494](https://github.com/JabRef/jabref/issues/494)
- Sorting in the main table now takes information from cross-referenced entries into account. [#2808](https://github.com/JabRef/jabref/issues/2808)
- If a group has a color specified, then entries matched by this group have a small colored bar in front of them in the main table.
- Change default icon for groups to a circle because a colored version of the old icon was hard to distinguish from its black counterpart.
- In the main table, the context menu appears now when you press the "context menu" button on the keyboard. [feature request in the forum](http://discourse.jabref.org/t/how-to-enable-keyboard-context-key-windows)
- We added icons to the group side panel to quickly switch between `union` and `intersection` group view mode. [#3269](https://github.com/JabRef/jabref/issues/3269).
- We use `https` for [fetching from most online bibliographic database](https://docs.jabref.org/import-using-online-bibliographic-database).
- We changed the default keyboard shortcuts for moving between entries when the entry editor is active to ̀<kbd>alt</kbd> + <kbd>up/down</kbd>.
- Opening a new file now prompts the directory of the currently selected file, instead of the directory of the last opened file.
- Window state is saved on close and restored on start.
- We made the MathSciNet fetcher more reliable.
- We added the ISBN fetcher to the list of fetcher available under "Update with bibliographic information from the web" in the entry editor toolbar.
- Files without a defined external file type are now directly opened with the default application of the operating system
- We streamlined the process to rename and move files by removing the confirmation dialogs.
- We removed the redundant new lines of markings and wrapped the summary in the File annotation tab. [#3823](https://github.com/JabRef/jabref/issues/3823)
- We add auto URL formatting when user paste link to URL field in entry editor. [koppor#254](https://github.com/koppor/jabref/issues/254)
- We added a minimum height for the entry editor so that it can no longer be hidden by accident. [#4279](https://github.com/JabRef/jabref/issues/4279)
- We added a new keyboard shortcut so that the entry editor could be closed by <kbd>Ctrl</kbd> + <kbd>E</kbd>. [#4222](https://github.com/JabRef/jabref/issues/4222)
- We added an option in the preference dialog box, that allows user to pick the dark or light theme option. [#4130](https://github.com/JabRef/jabref/issues/4130)
- We updated the Related Articles tab to accept JSON from the new version of the Mr. DLib service
- We added an option in the preference dialog box that allows user to choose behavior after dragging and dropping files in Entry Editor. [#4356](https://github.com/JabRef/jabref/issues/4356)
- We added the ability to have an export preference where previously "File"-->"Export"/"Export selected entries" would not save the user's preference[#4495](https://github.com/JabRef/jabref/issues/4495)
- We optimized the code responsible for connecting to an external database, which should lead to huge improvements in performance.
- For automatically created groups, added ability to filter groups by entry type. [#4539](https://github.com/JabRef/jabref/issues/4539)
- We added the ability to add field names from the Preferences Dialog [#4546](https://github.com/JabRef/jabref/issues/4546)
- We added the ability to change the column widths directly in the main
. [#4546](https://github.com/JabRef/jabref/issues/4546)
- We added a description of how recommendations were chosen and better error handling to Related Articles tab
- We added the ability to execute default action in dialog by using with <kbd>Ctrl</kbd> + <kbd>Enter</kbd> combination [#4496](https://github.com/JabRef/jabref/issues/4496)
- We grouped and reordered the Main Menu (File, Edit, Library, Quality, Tools, and View tabs & icons). [#4666](https://github.com/JabRef/jabref/issues/4666) [#4667](https://github.com/JabRef/jabref/issues/4667) [#4668](https://github.com/JabRef/jabref/issues/4668) [#4669](https://github.com/JabRef/jabref/issues/4669) [#4670](https://github.com/JabRef/jabref/issues/4670) [#4671](https://github.com/JabRef/jabref/issues/4671) [#4672](https://github.com/JabRef/jabref/issues/4672) [#4673](https://github.com/JabRef/jabref/issues/4673)
- We added additional modifiers (capitalize, titlecase and sentencecase) to the Bibtex key generator. [#1506](https://github.com/JabRef/jabref/issues/1506)
- We have migrated from the mysql jdbc connector to the mariadb one for better authentication scheme support. [#4746](https://github.com/JabRef/jabref/issues/4745)
- We grouped the toolbar icons and changed the Open Library and Copy icons. [#4584](https://github.com/JabRef/jabref/issues/4584)
- We added a browse button next to the path text field for aux-based groups. [#4586](https://github.com/JabRef/jabref/issues/4586)
- We changed the title of Group Dialog to "Add subgroup" from "Edit group" when we select Add subgroup option.
- We enable import button only if entries are selected. [#4755](https://github.com/JabRef/jabref/issues/4755)
- We made modifications to improve the contrast of UI elements. [#4583](https://github.com/JabRef/jabref/issues/4583)
- We added a warning for empty BibTeX keys in the entry editor. [#4440](https://github.com/JabRef/jabref/issues/4440)
- We added an option in the settings to set the default action in JabRef when right clicking on any entry in any database and selecting "Open folder". [#4763](https://github.com/JabRef/jabref/issues/4763)
- The Medline fetcher now normalizes the author names according to the BibTeX-Standard [#4345](https://github.com/JabRef/jabref/issues/4345)
- We added an option on the Linked File Viewer to rename the attached file of an entry directly on the JabRef. [#4844](https://github.com/JabRef/jabref/issues/4844)
- We added an option in the preference dialog box that allows user to enable helpful tooltips.[#3599](https://github.com/JabRef/jabref/issues/3599)
- We reworked the functionality for extracting BibTeX entries from plain text, because our used service [freecite shut down](https://library.brown.edu/libweb/freecite_notice.php). [#5206](https://github.com/JabRef/jabref/pull/5206)
- We moved the dropdown menu for selecting the push-application from the toolbar into the external application preferences. [#674](https://github.com/JabRef/jabref/issues/674)
- We removed the alphabetical ordering of the custom tabs and updated the error message when trying to create a general field with a name containing an illegal character. [#5019](https://github.com/JabRef/jabref/issues/5019)
- We added a context menu to the bib(la)tex-source-editor to copy'n'paste. [#5007](https://github.com/JabRef/jabref/pull/5007)
- We added a tool that allows searching for citations in LaTeX files. It scans directories and shows which entries are used, how many times and where.
- We added a 'LaTeX citations' tab to the entry editor, to search for citations to the active entry in the LaTeX file directory. It can be disabled in the preferences dialog.
- We added an option in preferences to allow for integers in field "edition" when running database in bibtex mode. [#4680](https://github.com/JabRef/jabref/issues/4680)
- We added the ability to use negation in export filter layouts. [#5138](https://github.com/JabRef/jabref/pull/5138)
- Focus on Name Area instead of 'OK' button whenever user presses 'Add subgroup'. [#6307](https://github.com/JabRef/jabref/issues/6307)
- We changed the behavior of merging that the entry which has "smaller" bibkey will be selected. [#7395](https://github.com/JabRef/jabref/issues/7395)

### Fixed

- We fixed an issue where JabRef died silently for the user without enough inotify instances [#4874](https://github.com/JabRef/jabref/issues/4847)
- We fixed an issue where corresponding groups are sometimes not highlighted when clicking on entries [#3112](https://github.com/JabRef/jabref/issues/3112)
- We fixed an issue where custom exports could not be selected in the 'Export (selected) entries' dialog [#4013](https://github.com/JabRef/jabref/issues/4013)
- Italic text is now rendered correctly. [#3356](https://github.com/JabRef/jabref/issues/3356)
- The entry editor no longer gets corrupted after using the source tab. [#3532](https://github.com/JabRef/jabref/issues/3532) [#3608](https://github.com/JabRef/jabref/issues/3608) [#3616](https://github.com/JabRef/jabref/issues/3616)
- We fixed multiple issues where entries did not show up after import if a search was active. [#1513](https://github.com/JabRef/jabref/issues/1513) [#3219](https://github.com/JabRef/jabref/issues/3219))
- We fixed an issue where the group tree was not updated correctly after an entry was changed. [#3618](https://github.com/JabRef/jabref/issues/3618)
- We fixed an issue where a right-click in the main table selected a wrong entry. [#3267](https://github.com/JabRef/jabref/issues/3267)
- We fixed an issue where in rare cases entries where overlayed in the main table. [#3281](https://github.com/JabRef/jabref/issues/3281)
- We fixed an issue where selecting a group messed up the focus of the main table and the entry editor. [#3367](https://github.com/JabRef/jabref/issues/3367)
- We fixed an issue where composite author names were sorted incorrectly. [#2828](https://github.com/JabRef/jabref/issues/2828)
- We fixed an issue where commands followed by `-` didn't work. [#3805](https://github.com/JabRef/jabref/issues/3805)
- We fixed an issue where a non-existing aux file in a group made it impossible to open the library. [#4735](https://github.com/JabRef/jabref/issues/4735)
- We fixed an issue where some journal names were wrongly marked as abbreviated. [#4115](https://github.com/JabRef/jabref/issues/4115)
- We fixed an issue where the custom file column were sorted incorrectly. [#3119](https://github.com/JabRef/jabref/issues/3119)
- We improved the parsing of author names whose infix is abbreviated without a dot. [#4864](https://github.com/JabRef/jabref/issues/4864)
- We fixed an issues where the entry losses focus when a field is edited and at the same time used for sorting. [#3373](https://github.com/JabRef/jabref/issues/3373)
- We fixed an issue where the menu on Mac OS was not displayed in the usual Mac-specific way. [#3146](https://github.com/JabRef/jabref/issues/3146)
- We improved the integrity check for page numbers. [#4113](https://github.com/JabRef/jabref/issues/4113) and [feature request in the forum](http://discourse.jabref.org/t/pages-field-allow-use-of-en-dash/1199)
- We fixed an issue where the order of fields in customized entry types was not saved correctly. [#4033](http://github.com/JabRef/jabref/issues/4033)
- We fixed an issue where renaming a group did not change the group name in the interface. [#3189](https://github.com/JabRef/jabref/issues/3189)
- We fixed an issue where the groups tree of the last database was still shown even after the database was already closed.
- We fixed an issue where the "Open file dialog" may disappear behind other windows. [#3410](https://github.com/JabRef/jabref/issues/3410)
- We fixed an issue where the number of entries matched was not updated correctly upon adding or removing an entry. [#3537](https://github.com/JabRef/jabref/issues/3537)
- We fixed an issue where the default icon of a group was not colored correctly.
- We fixed an issue where the first field in entry editor was not focused when adding a new entry. [#4024](https://github.com/JabRef/jabref/issues/4024)
- We reworked the "Edit file" dialog to make it resizeable and improved the workflow for adding and editing files [#2970](https://github.com/JabRef/jabref/issues/2970)
- We fixed an issue where custom name formatters were no longer found correctly. [#3531](https://github.com/JabRef/jabref/issues/3531)
- We fixed an issue where the month was not shown in the preview. [#3239](https://github.com/JabRef/jabref/issues/3239)
- Rewritten logic to detect a second jabref instance. [#4023](https://github.com/JabRef/jabref/issues/4023)
- We fixed an issue where the "Convert to BibTeX-Cleanup" moved the content of the `file` field to the `pdf` field [#4120](https://github.com/JabRef/jabref/issues/4120)
- We fixed an issue where the preview pane in entry preview in preferences wasn't showing the citation style selected [#3849](https://github.com/JabRef/jabref/issues/3849)
- We fixed an issue where the default entry preview style still contained the field `review`. The field `review` in the style is now replaced with comment to be consistent with the entry editor [#4098](https://github.com/JabRef/jabref/issues/4098)
- We fixed an issue where users were vulnerable to XXE attacks during parsing [#4229](https://github.com/JabRef/jabref/issues/4229)
- We fixed an issue where files added via the "Attach file" contextmenu of an entry were not made relative. [#4201](https://github.com/JabRef/jabref/issues/4201) and [#4241](https://github.com/JabRef/jabref/issues/4241)
- We fixed an issue where author list parser can't generate bibtex for Chinese author. [#4169](https://github.com/JabRef/jabref/issues/4169)
- We fixed an issue where the list of XMP Exclusion fields in the preferences was not be saved [#4072](https://github.com/JabRef/jabref/issues/4072)
- We fixed an issue where the ArXiv Fetcher did not support HTTP URLs [koppor#328](https://github.com/koppor/jabref/issues/328)
- We fixed an issue where only one PDF file could be imported [#4422](https://github.com/JabRef/jabref/issues/4422)
- We fixed an issue where "Move to group" would always move the first entry in the library and not the selected [#4414](https://github.com/JabRef/jabref/issues/4414)
- We fixed an issue where an older dialog appears when downloading full texts from the quality menu. [#4489](https://github.com/JabRef/jabref/issues/4489)
- We fixed an issue where right clicking on any entry in any database and selecting "Open folder" results in the NullPointer exception. [#4763](https://github.com/JabRef/jabref/issues/4763)
- We fixed an issue where option 'open terminal here' with custom command was passing the wrong argument. [#4802](https://github.com/JabRef/jabref/issues/4802)
- We fixed an issue where ranking an entry would generate an IllegalArgumentException. [#4754](https://github.com/JabRef/jabref/issues/4754)
- We fixed an issue where special characters where removed from non-label key generation pattern parts [#4767](https://github.com/JabRef/jabref/issues/4767)
- We fixed an issue where the RIS import would overwite the article date with the value of the acessed date [#4816](https://github.com/JabRef/jabref/issues/4816)
- We fixed an issue where an NullPointer exception was thrown when a referenced entry in an Open/Libre Office document was no longer present in the library. Now an error message with the reference marker of the missing entry is shown. [#4932](https://github.com/JabRef/jabref/issues/4932)
- We fixed an issue where a database exception related to a missing timezone was too big. [#4827](https://github.com/JabRef/jabref/issues/4827)
- We fixed an issue where the IEEE fetcher returned an error if no keywords were present in the result from the IEEE website [#4997](https://github.com/JabRef/jabref/issues/4997)
- We fixed an issue where the command line help text had several errors, and arguments and descriptions have been rewritten to simplify and detail them better. [#4932](https://github.com/JabRef/jabref/issues/2016)
- We fixed an issue where the same menu for changing entry type had two different sizes and weights. [#4977](https://github.com/JabRef/jabref/issues/4977)
- We fixed an issue where the "Attach file" dialog, in the right-click menu for an entry, started on the working directory instead of the user's main directory. [#4995](https://github.com/JabRef/jabref/issues/4995)
- We fixed an issue where the JabRef Icon in the macOS launchpad was not displayed correctly [#5003](https://github.com/JabRef/jabref/issues/5003)
- We fixed an issue where the "Search for unlinked local files" would throw an exception when parsing the content of a PDF-file with missing "series" information [#5128](https://github.com/JabRef/jabref/issues/5128)
- We fixed an issue where the XMP Importer would incorrectly return an empty default entry when importing pdfs [#6577](https://github.com/JabRef/jabref/issues/6577)
- We fixed an issue where opening the menu 'Library properties' marked the library as modified [#6451](https://github.com/JabRef/jabref/issues/6451)
- We fixed an issue when importing resulted in an exception [#7343](https://github.com/JabRef/jabref/issues/7343)
- We fixed an issue where the field in the Field formatter dropdown selection were sorted in random order. [#7710](https://github.com/JabRef/jabref/issues/7710)

### Removed

- The feature to "mark entries" was removed and merged with the groups functionality.  For migration, a group is created for every value of the `__markedentry` field and the entry is added to this group.
- The number column was removed.
- We removed the global search feature.
- We removed the coloring of cells in the main table according to whether the field is optional/required.
- We removed the feature to find and resolve duplicate BibTeX keys (as this use case is already covered by the integrity check).
- We removed a few commands from the right-click menu that are not needed often and thus don't need to be placed that prominently:
  - Print entry preview: available through entry preview
  - All commands related to marking: marking is not yet reimplemented
  - Set/clear/append/rename fields: available through Edit menu
  - Manage keywords: available through the Edit menu
  - Copy linked files to folder: available through File menu
  - Add/move/remove from group: removed completely (functionality still available through group interface)
- We removed the option to change the column widths in the preferences dialog. [#4546](https://github.com/JabRef/jabref/issues/4546)

## Older versions

The changelog of JabRef 4.x is available at the [v4.3.1 tag](https://github.com/JabRef/jabref/blob/v4.3.1/CHANGELOG.md).
The changelog of JabRef 3.x is available at the [v3.8.2 tag](https://github.com/JabRef/jabref/blob/v3.8.2/CHANGELOG.md).
The changelog of JabRef 2.11 and all previous versions is available as [text file in the v2.11.1 tag](https://github.com/JabRef/jabref/blob/v2.11.1/CHANGELOG).

[Unreleased]: https://github.com/JabRef/jabref/compare/v5.5...HEAD
[5.5]: https://github.com/JabRef/jabref/compare/v5.4...v5.5
[5.4]: https://github.com/JabRef/jabref/compare/v5.3...v5.4
[5.3]: https://github.com/JabRef/jabref/compare/v5.2...v5.3
[5.2]: https://github.com/JabRef/jabref/compare/v5.1...v5.2
[5.1]: https://github.com/JabRef/jabref/compare/v5.0...v5.1
[5.0]: https://github.com/JabRef/jabref/compare/v5.0-beta...v5.0
[5.0-beta]: https://github.com/JabRef/jabref/compare/v5.0-alpha...v5.0-beta
[5.0-alpha]: https://github.com/JabRef/jabref/compare/v4.3...v5.0-alpha

<!-- markdownlint-disable-file MD012 MD024 MD033 --><|MERGE_RESOLUTION|>--- conflicted
+++ resolved
@@ -12,10 +12,8 @@
 ### Added
 
 - We added an extra option when right-clicking an entry in the Entry List to copy either the DOI or the DOI url.
-<<<<<<< HEAD
 - We improved the version check to take also beta version into account and now redirect to the right changelog for the version
 - We added two new web and fulltext fetchers: SemanticScholar and ResearchGate
-=======
 - We added a fetcher for [Directory of Open Access Books (DOAB)](https://doabooks.org/) [8576](https://github.com/JabRef/jabref/issues/8576)
 - We added an extra option to ask the user whether they want to open to reveal the folder holding the saved file with the file selected. [#8195](https://github.com/JabRef/jabref/issues/8195)
 - We added a new section to network preferences to allow using custom SSL certificates. [#8126](https://github.com/JabRef/jabref/issues/8126)
@@ -23,7 +21,6 @@
 - We added two new web and fulltext fetchers: SemanticScholar and ResearchGate.
 - We added notifications on success and failure when writing metadata to a PDF-file [#8276](https://github.com/JabRef/jabref/issues/8276)
 - We added a cleanup action that escapes `$` (by adding a backslash in front) [#8673](https://github.com/JabRef/jabref/issues/8673)
->>>>>>> 46d378f0
 
 ### Changed
 
