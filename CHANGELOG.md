# Changelog

All notable changes to this project will be documented in this file.
The format is based on [Keep a Changelog](https://keepachangelog.com/en/1.0.0/).
We refer to [GitHub issues](https://github.com/JabRef/jabref/issues) by using `#NUM`.
In case, there is no issue present, the pull request implementing the feature is linked.

Note that this project **does not** adhere to [Semantic Versioning](https://semver.org/).

## [Unreleased]

### Added

<<<<<<< HEAD
- We added 15 non-standard BibLaTeX entry types (Artwork, Audio, Bibnote, Commentary, Image, Jurisdiction, Legislation, Legal, Letter, Movie, Music, Performance, Review, Standard, Video) available in BibLaTeX mode only. These types are displayed in a dedicated "Non-standard types" group in the New Entry dialog and in the context menu. [#12963](https://github.com/JabRef/jabref/issues/12963)
=======
- Improved merge dialog decisions for fields containing person names (e.g., `author`, `editor`) by using a new plausibility comparator. JabRef now prefers the side with more detailed/complete author information. [#14454](https://github.com/JabRef/jabref/issues/14454)
>>>>>>> 7d5f6217
- We added a drop-down menu to those custom fields in the main table for which content selector values exists. [#14087](https://github.com/JabRef/jabref/issues/14087)
- We added a "Jump to Field" dialog (`Ctrl+J`) to quickly search for and navigate to any field across all tabs. [#12276](https://github.com/JabRef/jabref/issues/12276).
- We added "IEEE" as another option for parsing plain text citations. [#14233](github.com/JabRef/jabref/pull/14233)
- We added automatic date-based groups that create year/month/day subgroups from an entry’s date fields. [#10822](https://github.com/JabRef/jabref/issues/10822)
- We added `doi-to-bibtex` to `JabKit`. [#14244](https://github.com/JabRef/jabref/pull/14244)
- We added `--provider=crossref` to `get-cited-works` at `JabKit`. [#14357](https://github.com/JabRef/jabref/pull/14357)
- We added [unpaywall](https://unpaywall.org/) as fulltext fetcher. [#14340](https://github.com/JabRef/jabref/pull/14340)
- We added the possibility to configure the email provided to unpaywall. [#14340](https://github.com/JabRef/jabref/pull/14340)
- We added "Close library" to the File menu. [#14381](https://github.com/JabRef/jabref/issues/14381)
- We added a "Regenerate" button for the AI chat allowing the user to make the language model reformulate its response to the previous prompt. [#12191](https://github.com/JabRef/jabref/issues/12191)
- We added the option to enable auto-copying and adjusting of attached files when copy and pasting (Preferences → Linked files → Attached files) [#12267](https://github.com/JabRef/jabref/issues/12267)
- We added support for transliteration of fields to English and automatic transliteration of generated citation key. [#11377](https://github.com/JabRef/jabref/issues/11377)
- We added the generation of follow-up questions in AI chat. [#12243](https://github.com/JabRef/jabref/issues/12243)
- We added support for getting bibliographic information based on the arXiv ID or the ISSN. [#14458](https://github.com/JabRef/jabref/pull/14458)
- We added support for "Search Google Scholar" and "Search Semantic Scholar" to quickly search for a selected entry's title in Google Scholar or Semantic Scholar directly from the main table's context menu [#12268](https://github.com/JabRef/jabref/issues/12268)
- We added support for `html` when parsing the arXiv identifiers. [#14451](https://github.com/JabRef/jabref/issues/14451)
- We added the option to change the Git username and PAT in Network Preferences. [#14509](https://github.com/JabRef/jabref/pull/14509)
- When parsing a plain text citation, we added support for recognizing and extracting arXiv identifiers. [#14455](https://github.com/JabRef/jabref/pull/14455)
- We introduced a new "Search Engine URL Template" setting in Preferences to allow users to customize their search engine URL templates [#12268](https://github.com/JabRef/jabref/issues/12268)

### Changed

- We replaced the standard ComboBox with a SearchableComboBox and added a free text field in custom Entry Types [#14082](https://github.com/JabRef/jabref/issues/14082)
- In case of invalid BibTeX in the source tab, a notification is displayed (instead of an exception). [#14504](https://github.com/JabRef/jabref/pull/14504)
- We separated the "Clean up entries" dialog into three tabs for clarity [#13819](https://github.com/JabRef/jabref/issues/13819)
- `JabKit`: `--porcelain` does not output any logs to the console anymore. [#14244](https://github.com/JabRef/jabref/pull/14244)
- <kbd>Ctrl</kbd> + <kbd>Shift</kbd> + <kbd>L</kbd> now opens the terminal in the active library directory. [#14130](https://github.com/JabRef/jabref/issues/14130)
- After importing, now all imported entries are marked. [#13535](https://github.com/JabRef/jabref/pull/13535)
- The URL integrity check now checks the complete URL syntax. [#14370](https://github.com/JabRef/jabref/pull/14370)
- <kbd>Tab</kbd> in the last text field of a tab moves the focus to the next tab in the entry editor. [#11937](https://github.com/JabRef/jabref/issues/11937)
- We changed fixed-value ComboBoxes to SearchableComboBox for better usability. [#14083](https://github.com/JabRef/jabref/issues/14083)

### Fixed

- We fixed an issue where pressing <kbd>ESC</kbd> in the preferences dialog would not always close the dialog. [#8888](https://github.com/JabRef/jabref/issues/8888)
- We fixed the checkbox in merge dialog "Treat duplicates the same way" to make it functional. [#14224](https://github.com/JabRef/jabref/pull/14224)
- We fixed the fallback window height (786 → 768) in JabRefGUI. [#14295](https://github.com/JabRef/jabref/pull/14295)
- We fixed localization of the "New Entries" dialog. [#14455](https://github.com/JabRef/jabref/pull/14455)
- We fixed an issue where keybindings could not be edited and saved. [#14237](https://github.com/JabRef/jabref/issues/14237)
- We readded the missing gui commands for importing and exporting preferences. [#14492](https://github.com/JabRef/jabref/pull/14492)

### Removed

## [6.0-alpha.3] – 2025-10-30

### Added

- We added an initial [cite as you write](https://retorque.re/zotero-better-bibtex/citing/cayw/) ("CAYW") endpoint. [#13187](https://github.com/JabRef/jabref/issues/13187)
- We added a field for the latest ICORE conference ranking lookup on the General Tab. [#13476](https://github.com/JabRef/jabref/issues/13476)
- We added the option to enable the language server in the preferences. [#13697](https://github.com/JabRef/jabref/pull/13697)
- We introduced an option in Preferences under (under Linked files -> Linked file name conventions) to automatically rename linked files when an entry data changes. [#11316](https://github.com/JabRef/jabref/issues/11316)
- We added tooltips (on hover) for 'Library-specific file directory', 'User-specific file directory' and 'LaTeX file directory' fields of the library properties window. [#12269](https://github.com/JabRef/jabref/issues/12269)
- We added the option to configure 'Add space after citation' in Libre/OpenOffice panel settings. [#13559](https://github.com/JabRef/jabref/issues/13559)
- We added automatic lookup of DOI at citation information. [#13561](https://github.com/JabRef/jabref/issues/13561)
- We added a field for the citation count field on the General tab. [#13477](https://github.com/JabRef/jabref/issues/13477)
- We added automatic lookup of DOI at citation relations [#13234](https://github.com/JabRef/jabref/issues/13234)
- We added focus on the field Link in the "Add file link" dialog. [#13486](https://github.com/JabRef/jabref/issues/13486)
- We introduced a settings parameter to manage citations' relations local storage time-to-live with a default value set to 30 days. [#11189](https://github.com/JabRef/jabref/issues/11189)
- We distribute arm64 images for Linux. [#10842](https://github.com/JabRef/jabref/issues/10842)
- When adding an entry to a library, a warning is displayed if said entry already exists in an active library. [#13261](https://github.com/JabRef/jabref/issues/13261)
- We added the field `monthfiled` to the default list of fields to resolve BibTeX-Strings for [#13375](https://github.com/JabRef/jabref/issues/13375)
- We added a new ID based fetcher for [EuropePMC](https://europepmc.org/). [#13389](https://github.com/JabRef/jabref/pull/13389)
- We added quick settings for welcome tab. [#12664](https://github.com/JabRef/jabref/issues/12664)
- We added pagination support for the web search entries dialog, improving navigation for large search results. [#5507](https://github.com/JabRef/jabref/issues/5507)
- We added "copy preview as markdown" feature. [#12552](https://github.com/JabRef/jabref/issues/12552)
- In case no citation relation information can be fetched, we show the data providers reason. [#13549](https://github.com/JabRef/jabref/pull/13549)
- When relativizing file names, symlinks are now taken into account. [#12995](https://github.com/JabRef/jabref/issues/12995)
- We added a new button for shortening the DOI near the DOI field in the general tab when viewing an entry. [#13639](https://github.com/JabRef/jabref/issues/13639)
- We added support for finding CSL-Styles based on their short title (e.g. apa instead of "american psychological association"). [#13728](https://github.com/JabRef/jabref/pull/13728)
- We added BibLaTeX datamodel validation support in order to improve error message quality in entries' fields validation. [#13318](https://github.com/JabRef/jabref/issues/13318)
- We added chronological navigation for entries in each library. [#6352](https://github.com/JabRef/jabref/issues/6352)
- We added support for using Medline/Pubmed fetcher with an API key. [#11296](https://github.com/JabRef/jabref/issues/11296#issuecomment-3289005011)
- We added support for using OpenAlex fetcher. [#13940](https://github.com/JabRef/jabref/issues/13940)
- We added [LOBID](https://lobid.org/) as an alternative ISBN-Fetcher. [#13076](https://github.com/JabRef/jabref/issues/13076)
- We added an option to choose the group during import of the entry(s). [#9191](https://github.com/JabRef/jabref/issues/9191)
- We added an option to search and filter the fields and formatters in the clean up entries dialog. [#13890](https://github.com/JabRef/jabref/issues/13890)
- We added support for managing multiple linked files via the entry context menu. [#12567](https://github.com/JabRef/jabref/issues/12567)
- We made the "Configure API key" option in the Web Search preferences tab searchable via preferences search. [#13929](https://github.com/JabRef/jabref/issues/13929)
- We added support for Cygwin-file paths on a Windows Operating System. [#13274](https://github.com/JabRef/jabref/issues/13274)
- We added a success dialog when using the "Copy to" option, indicating whether the entry was successfully copied and specifying if a cross-reference entry was included. [#12486](https://github.com/JabRef/jabref/issues/12486)
- We added a new button to toggle the file path between an absolute and relative formats in context of library properties. [#13031](https://github.com/JabRef/jabref/issues/13031)
- We added automatic selection of the “Enter Identifier” tab with pre-filled clipboard content if the clipboard contains a valid identifier when opening the “Create New Entry” dialog. [#13087](https://github.com/JabRef/jabref/issues/13087)
- We added batch fetching of bibliographic data for multiple entries in the "Lookup" menu. [#12275](https://github.com/JabRef/jabref/issues/12275)
- We added an "Open example library" button to Welcome Tab. [#13014](https://github.com/JabRef/jabref/issues/13014)
- We added automatic detection and selection of the identifier type (e.g., DOI, ISBN, arXiv) based on clipboard content when opening the "New Entry" dialog [#13111](https://github.com/JabRef/jabref/pull/13111)
- We added support for import of a Refer/BibIX file format. [#13069](https://github.com/JabRef/jabref/issues/13069)
- We added markdown rendering and copy capabilities to AI chat responses. [#12234](https://github.com/JabRef/jabref/issues/12234)
- We introduced a user-configurable group 'Imported entries' for automatic import of entries from web search, PDF import and web fetchers. [#12548](https://github.com/JabRef/jabref/issues/12548)
- We added a tooltip to keywords that resemble Math Subject Classification (MSC) codes. [#12944](https://github.com/JabRef/jabref/issues/12944)
- We added a formatter to convert keywords that resemble MSC codes to their descriptions. [#12944](https://github.com/JabRef/jabref/issues/12944)
- We added support for multi-file import across different formats. [#13269](https://github.com/JabRef/jabref/issues/13269)
- We added support for dark title bar on Windows. [#11457](https://github.com/JabRef/jabref/issues/11457)
- We added functionality to focus running instance when trying to start a second instance. [#13129](https://github.com/JabRef/jabref/issues/13129)
- We added a "Copy Field Content" submenu to the entry context menu, allowing users to quickly copy specific field contents including Author, Journal, Date, Keywords, and Abstract fields from selected entries. [#13280](https://github.com/JabRef/jabref/pull/13280)
- We added a highlighted diff regarding changes to the Group Tree Structure of a bib file, made outside JabRef. [#11221](https://github.com/JabRef/jabref/issues/11221)
- We added a new setting in the 'Entry Editor' preferences to hide the 'File Annotations' tab when no annotations are available. [#13143](https://github.com/JabRef/jabref/issues/13143)
- We added a new "Add JabRef suggested groups" option in the context menu of "All entries". [#12659](https://github.com/JabRef/jabref/issues/12659)
- We added an option to create entries directly from Bib(La)TeX sources to the 'Create New Entry' tool. [#8808](https://github.com/JabRef/jabref/issues/8808)
- We added the provision to choose different CSL bibliography body formats (e.g. First Line Indent, Hanging Indent, Bibliography 1, etc.) in the LibreOffice integration. [#13049](https://github.com/JabRef/jabref/issues/13049)
- We introduced walkthrough functionality [#12664](https://github.com/JabRef/jabref/issues/12664)
- The Welcome Tab now has a responsive layout. [#12664](https://github.com/JabRef/jabref/issues/12664)
- We introduced a donation prompt in the Welcome tab. [#12664](https://github.com/JabRef/jabref/issues/12664)
- We introduced a new command line application called `jabkit`. [#13012](https://github.com/JabRef/jabref/pull/13012) [#110](https://github.com/JabRef/jabref/issues/110)
- We added a new `jabkit` command `pseudonymize` to pseudonymize the library. [#13109](https://github.com/JabRef/jabref/issues/13109)
- We added the integrity check to the jabkit cli application. [#13848](https://github.com/JabRef/jabref/issues/13848)
- We added "Bibliography Heading" to the available CSL bibliography header formats in the LibreOffice integration. [#13049](https://github.com/JabRef/jabref/issues/13049)

### Changed

- We merged the 'New Entry', 'Import by ID', and 'New Entry from Plain Text' tools into a single 'Create New Entry' tool. [#8808](https://github.com/JabRef/jabref/issues/8808)
- We moved all sorting options into a dedicated “Sort” sub-menu in the Groups menu. ([#14017](https://github.com/JabRef/jabref/issues/14017))
- We merged `Citation information` and `Citation relations` into a singular tab. [#13618](https://github.com/JabRef/jabref/issues/13618)
- We changed `ISSNCleanup` into `NormalizeIssn` a `ISSN` formatter. [#13748](https://github.com/JabRef/jabref/issues/13748)
- We changed Citation Relations tab and gave tab panes more descriptive titles and tooltips. [#13619](https://github.com/JabRef/jabref/issues/13619)
- We changed the name from Open AI Provider to Open AI (or API compatible). [#13585](https://github.com/JabRef/jabref/issues/13585)
- We use `https` to connect to [shortDOI](https://shortdoi.org/) service. [#13637](https://github.com/JabRef/jabref/pull/13637)
- We moved the clear fields mechanic in the Automatic Field Editor from the edit content tab to a separate tab. [#13780](https://github.com/JabRef/jabref/issues/13780)
- We improved the detection of DOIs on the first page of a PDF. [#13487](https://github.com/JabRef/jabref/pull/13487)
- We moved some functionality from the graphical application `jabref` with new command verbs `generate-citation-keys`, `check-consistency`, `fetch`, `search`, `convert`, `generate-bib-from-aux`, `preferences` and `pdf` to the new toolkit. [#13012](https://github.com/JabRef/jabref/pull/13012) [#110](https://github.com/JabRef/jabref/issues/110)
- We renamed the "Body Text" CSL bibliography header format name to "Text body" as per internal LibreOffice conventions. [#13074](https://github.com/JabRef/jabref/pull/13074)
- We moved the "Modify bibliography title" option from the CSL styles tab of the Select Style dialog to the OpenOffice/LibreOffice side panel and renamed it to "Bibliography properties". [#13074](https://github.com/JabRef/jabref/pull/13074)
- We changed path output display to show the relative path with respect to library path in context of library properties. [#13031](https://github.com/JabRef/jabref/issues/13031)
- We improved JabRef's internal document viewer. It now allows text section, searching and highlighting of search terms and page rotation [#13193](https://github.com/JabRef/jabref/pull/13193).
- When importing a PDF, there is no empty entry column shown in the multi merge dialog. [#13132](https://github.com/JabRef/jabref/issues/13132)
- We added a progress dialog to the "Check consistency" action and progress output to the corresponding cli command. [#12487](https://github.com/JabRef/jabref/issues/12487)
- The BibTeX source is now formatted using the JabRef style at the import inspection dialog. [#13015](https://github.com/JabRef/jabref/issues/13015)
- We made the `check-consistency` command of the toolkit always return an exit code; 0 means no issues found, a non-zero exit code reflects any issues, which allows CI to fail in these cases [#13328](https://github.com/JabRef/jabref/issues/13328).
- We changed the validation error dialog for overriding the default file directories to a confirmation dialog for saving other preferences under the library properties. [#13488](https://github.com/JabRef/jabref/pull/13488)
- We made the copy sub menu on the context menu consistent with the copy sub menu at "Edit". [#13280](https://github.com/JabRef/jabref/pull/13280)
- We improved file exists warning dialog with clearer options and tooltips [#12565](https://github.com/JabRef/jabref/issues/12565)
- We changed the syntax for the web search to the one of the main search bar. [#13607](https://github.com/JabRef/jabref/issues/13607)
- We improved nested scrolling for the web search tab in the preferences dialog [#13791](https://github.com/JabRef/jabref/pull/13791)
- We improved the event viewer for debugging [#13783](https://github.com/JabRef/jabref/pull/13783).
- We improved "REDACTED" replacement of API key value in web fetcher search URL [#13796](https://github.com/JabRef/jabref/issues/13796)
- When the pin "Keep dialog always on top" in the global search dialog is selected, the search window stays open when double-clicking on an entry. [#13840](https://github.com/JabRef/jabref/issues/13840)
- We improved the UI of regex replacement in the citation key generator tab. [#13939](https://github.com/JabRef/jabref/pull/13939)
- We improved the way we check for matching curly braces in BibTeX fields and made error messages easier to understand. [#12605](https://github.com/JabRef/jabref/issues/12605)
- We improved the citations relations caching by implementing an offline storage. [#11189](https://github.com/JabRef/jabref/issues/11189)
- A space is now added by default after citations inserted via the Libre/OpenOffice integration. [#13559](https://github.com/JabRef/jabref/issues/13559)

### Fixed

- We fixed an issue where search results would show stale entries after deleting entries from search results. [#13984](https://github.com/JabRef/jabref/issues/13984)
- When filename pattern is missing for linked files, pattern handling has been introduced to avoid suggesting meaningless filenames like "-". [#13735](https://github.com/JabRef/jabref/issues/13735)
- We fixed an issue where "Print preview" would throw a `NullPointerException` if no printers were available. [#13708](https://github.com/JabRef/jabref/issues/13708)
- We fixed an issue where "Specify Bib(La)TeX" tab was not focused when Bib(La)TeX was in the clipboard. [#13597](https://github.com/JabRef/jabref/issues/13597)
- We fixed an issue whereby the 'About' dialog was not honouring the user's configured font preferences. [#13558](https://github.com/JabRef/jabref/issues/13558)
- We fixed an issue where the Pagetotal column was sorting the values alphabetically instead of numerically. [#12533](https://github.com/JabRef/jabref/issues/12533)
- We fixed an issue where URLs starting with "www." (without a protocol) in file fields caused an `IllegalArgumentException: URI is not absolute` error. [#12186](https://github.com/JabRef/jabref/issues/12186)
- We fixed the dark mode of the BibTeX Source dialog in the Citation Relations tab. [#13599](https://github.com/JabRef/jabref/issues/13599)
- We fixed an issue where the LibreOffice integration did not support citation keys containing Unicode characters. [#13301](https://github.com/JabRef/jabref/issues/13301)
- We fixed an issue where the "Search ShortScience" action did not convert LaTeX-formatted titles to Unicode. [#13418](https://github.com/JabRef/jabref/issues/13418)
- We fixed an issue where LaTeX file directories were not properly shared between different users on the same host. [#9990](https://github.com/JabRef/jabref/issues/9990)
- We added a fallback for the "Convert to biblatex" cleanup when it failed to populate the `date` field if `year` contained a full date in ISO format (e.g., `2011-11-11`). [#11868](https://github.com/JabRef/jabref/issues/11868)
- We fixed an issue where directory check for relative path was not handled properly under library properties. [#13017](https://github.com/JabRef/jabref/issues/13017)
- We fixed an exception on tab dragging. [#12921](https://github.com/JabRef/jabref/issues/12921)
- We fixed an issue where the option for which method to use when parsing plaintext citations was unavailable in the 'Create New Entry' tool. [#8808](https://github.com/JabRef/jabref/issues/8808)
- We fixed an issue where the "Make/Sync bibliography" button in the OpenOffice/LibreOffice sidebar was not enabled when a jstyle was selected. [#13055](https://github.com/JabRef/jabref/pull/13055)
- We fixed an issue where CSL bibliography title properties would be saved even if the "Modify bibliography title" dialog was closed without pressing the "OK" button. [#13074](https://github.com/JabRef/jabref/pull/13074)
- We added "Hanging Indent" as the default selected bibliography body format for CSL styles that specify it (e.g. APA). [#13074](https://github.com/JabRef/jabref/pull/13074)
- We fixed an issue where bibliography entries generated from CSL styles had leading spaces. [#13074](https://github.com/JabRef/jabref/pull/13074)
- We fixed an issue where the preview area in the "Select Style" dialog of the LibreOffice integration was too small to display full content. [#13051](https://github.com/JabRef/jabref/issues/13051)
- We excluded specific fields (e.g., `comment`, `pdf`, `sortkey`) from the consistency check to reduce false positives [#13131](https://github.com/JabRef/jabref/issues/13131)
- We fixed an issue where moved or renamed linked files in the file directory were not automatically relinked by the “search for unlinked files” feature. [#13264](https://github.com/JabRef/jabref/issues/13264)
- We fixed an issue with proxy setup in the absence of a password. [#12412](https://github.com/JabRef/jabref/issues/12412)
- We fixed an issue with the targets of the menu item "copy to". [#13741](https://github.com/JabRef/jabref/pull/13741)
- We fixed an issue where the tab showing the fulltext search results was not displayed. [#12865](https://github.com/JabRef/jabref/issues/12865)
- We fixed an issue showing an empty tooltip in maintable. [#11681](https://github.com/JabRef/jabref/issues/11681)
- We fixed an issue displaying a warning if a file to open is not found. [#13430](https://github.com/JabRef/jabref/pull/13430)
- We fixed an issue where Document Viewer showed technical exceptions when opening entries with non-PDF files. [#13198](https://github.com/JabRef/jabref/issues/13198)
- We fixed an issue with double display of the library filename in the tab tooltip in the case of a changed library. [#13781](https://github.com/JabRef/jabref/pull/13781)
- When creating a library, if you drag a PDF file containing only a single column, the dialog will now automatically close. [#13262](https://github.com/JabRef/jabref/issues/13262)
- We fixed an issue where the tab showing the fulltext search results would appear blank after switching libraries. [#13241](https://github.com/JabRef/jabref/issues/13241)
- We fixed an issue where field names were inconsistently capitalized. [#10590](https://github.com/JabRef/jabref/issues/10590)
- We fixed an issue where "Copy to" was enabled even if no other library was opened. [#13280](https://github.com/JabRef/jabref/pull/13280)
- We fixed an issue where the groups were still displayed after closing all libraries. [#13382](https://github.com/JabRef/jabref/issues/13382)
- Enhanced field selection logic in the Merge Entries dialog when fetching from DOI to prefer valid years and entry types. [#12549](https://github.com/JabRef/jabref/issues/12549)
- We fixed an issue where the "Check Consistency" dialog is unresponsive. [#13700](https://github.com/JabRef/jabref/issues/13700)
- We fixed an issue where opening the Three Way Merge dialog would throw an exception when year field contains an invalid year value. [#13673](https://github.com/JabRef/jabref/issues/13673)
- We improved consistency in the Add Buttons. [#13791](https://github.com/JabRef/jabref/pull/13791)
- We fixed an issue where theme or font size are not respected for all dialogs [#13558](https://github.com/JabRef/jabref/issues/13558)
- We removed unnecessary spacing and margin in the AutomaticFieldEditor. [#13792](https://github.com/JabRef/jabref/pull/13792)
- We fixed an issue where global search auto-completion only worked after switching tabs. [#11428](https://github.com/JabRef/jabref/issues/11428)
- We fixed an issue where hierarchical keywords would only show the parent keyword in the entry editor. [#11390](https://github.com/JabRef/jabref/issues/11390)
- We fixed an issue where some file choosers regarding LaTeX-aux files did not open in the directory of the last selected file. [#13861](https://github.com/JabRef/jabref/pull/13861)
- We fixed an issue where the LaTeX file directory was not stored correctly in combination with the usage of groups from aux files. [#8344](https://github.com/JabRef/jabref/issues/8344)
- We prevented a brief flash of the default JavaFX (Modena) theme on startup. [#13877](https://github.com/JabRef/jabref/pull/13877)
- We fixed an issue where button-bar buttons truncated long text with ellipsis. [#13877](https://github.com/JabRef/jabref/pull/13877)
- We fixed an issue where ignoring of subdirectories via `.gitingore` patterns did not work in the "Find unlinked files dialog". [forum#5425](https://discourse.jabref.org/t/set-list-of-ignored-folders-paths/5425/6)
- We fixed an issue where CTRL+W does not close the current tab [#12530](https://github.com/JabRef/jabref/issues/12530)
- We fixed an issue where the "Applications to push entries to" list in the preferences was not sorted alphabetically. [#14058](https://github.com/JabRef/jabref/issues/14058)
- We fixed an issue where notice text in AI chat was not automatically refreshed when the user changed preferences.[#13855](https://github.com/JabRef/jabref/issues/13855)
- We fixed an issue where the user could add custom entry types with spaces in their names. [#14088](https://github.com/JabRef/jabref/issues/14088)
- We fixed various issues that triggered `IndexOutOfBoundsException`s, when editing entries. [#8012](https://github.com/JabRef/jabref/issues/8012), [#8826](https://github.com/JabRef/jabref/issues/8826), [#8217](https://github.com/JabRef/jabref/issues/8217), [#8281](https://github.com/JabRef/jabref/issues/8281)

### Removed

- We removed the ability to change internal preference values. [#13012](https://github.com/JabRef/jabref/pull/13012)
- We removed support for MySQL/MariaDB and Oracle. [#12990](https://github.com/JabRef/jabref/pull/12990)
- We removed library migrations (users need to use JabRef 6.0-alpha.1 to perform migrations) [#12990](https://github.com/JabRef/jabref/pull/12990)

## [6.0-alpha2] – 2025-04-27

### Added

- We added a button in Privacy notice and Mr. DLib Privacy settings notice for hiding related tabs. [#11707](https://github.com/JabRef/jabref/issues/11707)
- We added buttons "Add example entry" and "Import existing PDFs" when a library is empty, making it easier for new users to get started. [#12662](https://github.com/JabRef/jabref/issues/12662)
- In the Open/LibreOffice integration, we added the provision to modify the bibliography title and its format for CSL styles, in the "Select style" dialog. [#12663](https://github.com/JabRef/jabref/issues/12663)
- We added a new Welcome tab which shows a welcome screen if no database is open. [#12272](https://github.com/JabRef/jabref/issues/12272)
- We added <kbd>F5</kbd> as a shortcut key for fetching data and <kbd>Alt+F</kbd> as a shortcut for looking up data using DOI. [#11802](https://github.com/JabRef/jabref/issues/11802)
- We added a feature to rename the subgroup, with the keybinding (<kbd>F2</kbd>) for quick access. [#11896](https://github.com/JabRef/jabref/issues/11896)
- We added a new functionality that displays a drop-down list of matching suggestions when typing a citation key pattern. [#12502](https://github.com/JabRef/jabref/issues/12502)
- We added a new CLI that supports txt, csv, and console-based output for consistency in BibTeX entries. [#11984](https://github.com/JabRef/jabref/issues/11984)
- We added a new dialog for bibliography consistency check. [#11950](https://github.com/JabRef/jabref/issues/11950)
- We added a feature for copying entries to libraries, available via the context menu, with an option to include cross-references. [#12374](https://github.com/JabRef/jabref/pull/12374)
- We added a new "Copy citation (text)" button in the context menu of the preview. [#12551](https://github.com/JabRef/jabref/issues/12551)
- We added a new "Export to clipboard" button in the context menu of the preview. [#12551](https://github.com/JabRef/jabref/issues/12551)
- We added an integrity check if a URL appears in a title. [#12354](https://github.com/JabRef/jabref/issues/12354)
- We added a feature for enabling drag-and-drop of files into groups  [#12540](https://github.com/JabRef/jabref/issues/12540)
- We added support for reordering keywords via drag and drop, automatic alphabetical ordering, and improved pasting and editing functionalities in the keyword editor. [#10984](https://github.com/JabRef/jabref/issues/10984)
- We added a new functionality where author names having multiple spaces in-between will be considered as separate user block as it does for " and ". [#12701](https://github.com/JabRef/jabref/issues/12701)
- We added a set of example questions to guide users in starting meaningful AI chat interactions. [#12702](https://github.com/JabRef/jabref/issues/12702)
- We added support for loading and displaying BibTeX .blg warnings in the Check integrity dialog, with custom path selection and metadata persistence. [#11998](https://github.com/JabRef/jabref/issues/11998)
- We added an option to choose whether to open the file explorer in the files directory or in the last opened directory when attaching files. [#12554](https://github.com/JabRef/jabref/issues/12554)
- We enhanced support for parsing XMP metadata from PDF files. [#12829](https://github.com/JabRef/jabref/issues/12829)
- We added a "Preview" header in the JStyles tab in the "Select style" dialog, to make it consistent with the CSL styles tab. [#12838](https://github.com/JabRef/jabref/pull/12838)
- We added automatic PubMed URL insertion when importing from PubMed if no URL is present. [#12832](https://github.com/JabRef/jabref/issues/12832/)
- We added a "LTWA" abbreviation feature in the "Quality > Abbreviate journal names > LTWA" menu [#12273](https://github.com/JabRef/jabref/issues/12273/)
- We added path validation to file directories in library properties dialog. [#11840](https://github.com/JabRef/jabref/issues/11840)
- We now support usage of custom CSL styles in the Open/LibreOffice integration. [#12337](https://github.com/JabRef/jabref/issues/12337)
- We added support for citation-only CSL styles which don't specify bibliography formatting. [#12996](https://github.com/JabRef/jabref/pull/12996)

### Changed

- We reordered the settings in the 'Entry editor' tab in preferences. [#11707](https://github.com/JabRef/jabref/issues/11707)
- Added "$" to the citation key generator preferences default list of characters to remove [#12536](https://github.com/JabRef/jabref/issues/12536)
- We changed the message displayed in the Integrity Check Progress dialog to "Waiting for the check to finish...". [#12694](https://github.com/JabRef/jabref/issues/12694)
- We moved the "Generate a new key for imported entries" option from the "Web search" tab to the "Citation key generator" tab in preferences. [#12436](https://github.com/JabRef/jabref/pull/12436)
- We improved the offline parsing of BibTeX data from PDF-documents. [#12278](https://github.com/JabRef/jabref/issues/12278)
- The tab bar is now hidden when only one library is open. [#9971](https://github.com/JabRef/jabref/issues/9971)
- We renamed "Rename file to a given name" to "Rename files to configured filename format pattern" in the entry editor. [#12587](https://github.com/JabRef/jabref/pull/12587)
- We renamed "Move DOIs from note and URL field to DOI field and remove http prefix" to "Move DOIs from 'note' field and 'URL' field to 'DOI' field and remove http prefix" in the Cleanup entries. [#12587](https://github.com/JabRef/jabref/pull/12587)
- We renamed "Move preprint information from 'URL' and 'journal' field to the 'eprint' field" to "Move preprint information from 'URL' field and 'journal' field to the 'eprint' field" in the Cleanup entries. [#12587](https://github.com/JabRef/jabref/pull/12587)
- We renamed "Move URL in note field to url field" to "Move URL in 'note' field to 'URL' field" in the Cleanup entries. [#12587](https://github.com/JabRef/jabref/pull/12587)
- We renamed "Rename PDFs to given filename format pattern" to "Rename files to configured filename format pattern" in the Cleanup entries. [#12587](https://github.com/JabRef/jabref/pull/12587)
- We renamed "Rename only PDFs having a relative path" to "Only rename files that have a relative path" in the Cleanup entries. [#12587](https://github.com/JabRef/jabref/pull/12587)
- We renamed "Filename format pattern: " to "Filename format pattern (from preferences)" in the Cleanup entries. [#12587](https://github.com/JabRef/jabref/pull/12587)
- When working with CSL styles in LibreOffice, citing with a new style now updates all other citations in the document to have the currently selected style. [#12472](https://github.com/JabRef/jabref/pull/12472)
- We improved the user comments field visibility so that it remains displayed if it contains text. Additionally, users can now easily toggle the field on or off via buttons unless disabled in preferences. [#11021](https://github.com/JabRef/jabref/issues/11021)
- The LibreOffice integration for CSL styles is now more performant. [#12472](https://github.com/JabRef/jabref/pull/12472)
- The "automatically sync bibliography when citing" feature of the LibreOffice integration is now disabled by default (can be enabled in settings). [#12472](https://github.com/JabRef/jabref/pull/12472)
- For the Citation key generator patterns, we reverted how `[authorsAlpha]` would behave to the original pattern and renamed the LNI-based pattern introduced in V6.0-alpha to `[authorsAlphaLNI]`. [#12499](https://github.com/JabRef/jabref/pull/12499)
- We keep the list of recent files if one files could not be found. [#12517](https://github.com/JabRef/jabref/pull/12517)
- During the import process, the labels indicating individual paragraphs within an abstract returned by PubMed/Medline XML are preserved. [#12527](https://github.com/JabRef/jabref/issues/12527)
- We changed the "Copy Preview" button to "Copy citation (html) in the context menu of the preview. [#12551](https://github.com/JabRef/jabref/issues/12551)
- Pressing Tab in empty text fields of the entry editor now moves the focus to the next field instead of inserting a tab character. [#11938](https://github.com/JabRef/jabref/issues/11938)
- The embedded PostgresSQL server for the search now supports Linux and macOS ARM based distributions natively [#12607](https://github.com/JabRef/jabref/pull/12607)
- We disabled the search and group fields in the sidebar when no library is opened. [#12657](https://github.com/JabRef/jabref/issues/12657)
- We removed the obsolete Twitter link and added Mastodon and LinkedIn links in Help -> JabRef resources. [#12660](https://github.com/JabRef/jabref/issues/12660)
- We improved the Check Integrity dialog entry interaction so that a single click focuses on the corresponding entry and a double-click both focuses on the entry and closes the dialog. [#12245](https://github.com/JabRef/jabref/issues/12245)
- We improved journal abbreviation lookup with fuzzy matching to handle minor input errors and variations. [#12467](https://github.com/JabRef/jabref/issues/12467)
- We changed the phrase "Cleanup entries" to "Clean up entries". [#12703](https://github.com/JabRef/jabref/issues/12703)
- A tooltip now appears after 300ms (instead of 2s). [#12649](https://github.com/JabRef/jabref/issues/12649)
- We improved search in preferences and keybindings. [#12647](https://github.com/JabRef/jabref/issues/12647)
- We improved the performance of the LibreOffice integration when inserting CSL citations/bibliography. [#12851](https://github.com/JabRef/jabref/pull/12851)
- 'Affected fields' and 'Do not wrap when saving' are now displayed as tags. [#12550](https://github.com/JabRef/jabref/issues/12550)
- We revamped the UI of the Select Style dialog (in the LibreOffice panel) for CSL styles. [#12951](https://github.com/JabRef/jabref/pull/12951)
- We reduced the delay in populating the list of CSL styles in the Select Style dialog of the LibreOffice panel. [#12951](https://github.com/JabRef/jabref/pull/12951)

### Fixed

- We fixed an issue where pasted entries would sometimes end up in the search bar instead of the main table [#12910](https://github.com/JabRef/jabref/issues/12910)
- We fixed an issue where warning signs were improperly positioned next to text fields containing capital letters. [#12884](https://github.com/JabRef/jabref/issues/12884)
- We fixed an issue where the drag'n'drop functionality in entryeditor did not work [#12561](https://github.com/JabRef/jabref/issues/12561)
- We fixed an issue where the F4 shortcut key did not work without opening the right-click context menu. [#6101](https://github.com/JabRef/jabref/pull/6101)
- We fixed an issue where the file renaming dialog was not resizable and its size was too small for long file names. [#12518](https://github.com/JabRef/jabref/pull/12518)
- We fixed an issue where the name of the untitled database was shown as a blank space in the right-click context menu's "Copy to" option. [#12459](https://github.com/JabRef/jabref/pull/12459)
- We fixed an issue where the F3 shortcut key did not work without opening the right-click context menu. [#12417](https://github.com/JabRef/jabref/pull/12417)
- We fixed an issue where a bib file with UFF-8 charset was wrongly loaded with a different charset [forum#5369](https://discourse.jabref.org/t/jabref-5-15-opens-bib-files-with-shift-jis-encoding-instead-of-utf-8/5369/)
- We fixed an issue where new entries were inserted in the middle of the table instead of at the end. [#12371](https://github.com/JabRef/jabref/pull/12371)
- We fixed an issue where removing the sort from the table did not restore the original order. [#12371](https://github.com/JabRef/jabref/pull/12371)
- We fixed an issue where citation keys containing superscript (`^`) and subscript (`_`) characters in text mode were incorrectly flagged by the integrity checker. [#12391](https://github.com/JabRef/jabref/pull/12391)
- We fixed an issue where JabRef icon merges with dark background [#7771](https://github.com/JabRef/jabref/issues/7771)
- We fixed an issue where an entry's group was no longer highlighted on selection [#12413](https://github.com/JabRef/jabref/issues/12413)
- We fixed an issue where BibTeX Strings were not included in the backup file [#12462](https://github.com/JabRef/jabref/issues/12462)
- We fixed an issue where mixing JStyle and CSL style citations in LibreOffice caused two separate bibliography sections to be generated. [#12262](https://github.com/JabRef/jabref/issues/12262)
- We fixed an issue in the LibreOffice integration where the formatting of text (e.g. superscript) was lost when using certain numeric CSL styles. [#12472](https://github.com/JabRef/jabref/pull/12472)
- We fixed an issue where CSL style citations with citation keys having special characters (such as hyphens, colons or slashes) would not be recognized as valid by JabRef. [forum#5431](https://discourse.jabref.org/t/error-when-connecting-to-libreoffice/5431)
- We fixed an issue where the `[authorsAlpha]` pattern in Citation key generator would not behave as per the user documentation. [#12312](https://github.com/JabRef/jabref/issues/12312)
- We fixed an issue where import at "Search for unlinked local files" would re-add already imported files. [#12274](https://github.com/JabRef/jabref/issues/12274)
- We fixed an issue where month values 21–24 (ISO 8601-2019 season codes) in Biblatex date fields were not recognized as seasons during parsing. [#12437](https://github.com/JabRef/jabref/issues/12437)
- We fixed an issue where migration of "Search groups" would fail with an exception when the search query is invalid. [#12555](https://github.com/JabRef/jabref/issues/12555)
- We fixed an issue where not all linked files from BibDesk in the field `bdsk-file-...` were parsed. [#12555](https://github.com/JabRef/jabref/issues/12555)
- We fixed an issue where it was possible to select "Search for unlinked local files" for a new (unsaved) library. [#12558](https://github.com/JabRef/jabref/issues/12558)
- We fixed an issue where user-defined keyword separator does not apply to Merge Groups. [#12535](https://github.com/JabRef/jabref/issues/12535)
- We fixed an issue where duplicate items cannot be removed correctly when merging groups or keywords. [#12585](https://github.com/JabRef/jabref/issues/12585)
- We fixed an issue where JabRef displayed an incorrect deletion notification when canceling entry deletion [#12645](https://github.com/JabRef/jabref/issues/12645)
- We fixed an issue where JabRef displayed an incorrect deletion notification when canceling entry deletion. [#12645](https://github.com/JabRef/jabref/issues/12645)
- We fixed an issue where JabRref wrote wrong field names into the PDF. [#12833](https://github.com/JabRef/jabref/pulls/12833)
- We fixed an issue where an exception would occur when running abbreviate journals for multiple entries. [#12634](https://github.com/JabRef/jabref/issues/12634)
- We fixed an issue Where JabRef displayed an inconsistent search results for date-related queries[#12296](https://github.com/JabRef/jabref/issues/12296)
- We fixed an issue where JabRef displayed dropdown triangle in wrong place in "Search for unlinked local files" dialog [#12713](https://github.com/JabRef/jabref/issues/12713)
- We fixed an issue where JabRef would not open if an invalid external journal abbreviation path was encountered. [#12776](https://github.com/JabRef/jabref/issues/12776)
- We fixed a bug where LaTeX commands were not removed from filenames generated using the `[bibtexkey] - [fulltitle]` pattern. [#12188](https://github.com/JabRef/jabref/issues/12188)
- We fixed an issue where JabRef interface would not properly refresh after a group removal. [#11487](https://github.com/JabRef/jabref/issues/11487)
- We fixed an issue where valid DOI could not be imported if it had special characters like `<` or `>`. [#12434](https://github.com/JabRef/jabref/issues/12434)
- We fixed an issue where JabRef displayed an "unknown format" message when importing a .bib file, preventing the associated groups from being imported as well. [#11025](https://github.com/JabRef/jabref/issues/11025)
- We fixed an issue where the tooltip only displayed the first linked file when hovering. [#12470](https://github.com/JabRef/jabref/issues/12470)
- We fixed an issue where JabRef would crash when trying to display an entry in the Citation Relations tab that had right to left text. [#12410](https://github.com/JabRef/jabref/issues/12410)
- We fixed an issue where some texts in the "Citation Information" tab and the "Preferences" dialog could not be translated. [#12883](https://github.com/JabRef/jabref/pull/12883)
- We fixed an issue where file names were missing the citation key according to the filename format pattern after import. [#12556](https://github.com/JabRef/jabref/issues/12556)
- We fixed an issue where downloading PDFs from URLs to empty entries resulted in meaningless filenames like "-.pdf". [#12917](https://github.com/JabRef/jabref/issues/12917)
- We fixed an issue where pasting a PDF URL into the main table caused an import error instead of creating a new entry. [#12911](https://github.com/JabRef/jabref/pull/12911)
- We fixed an issue where libraries would sometimes be hidden when closing tabs with the Welcome tab open. [#12894](https://github.com/JabRef/jabref/issues/12894)
- We fixed an issue with deleting entries in large libraries that caused it to take a long time. [#8976](https://github.com/JabRef/jabref/issues/8976)
- We fixed an issue where "Reveal in file explorer" option was disabled for newly saved libraries until reopening the file. [#12722](https://github.com/JabRef/jabref/issues/12722)

### Removed

- "Web of Science" [journal abbreviation list](https://docs.jabref.org/advanced/journalabbreviations) was removed. [JabRef/abbrv.jabref.org#176](https://github.com/JabRef/abbrv.jabref.org/issues/176)

## [6.0-alpha] – 2024-12-23

### Added

- We added a Markdown export layout. [#12220](https://github.com/JabRef/jabref/pull/12220)
- We added a "view as BibTeX" option before importing an entry from the citation relation tab. [#11826](https://github.com/JabRef/jabref/issues/11826)
- We added support finding LaTeX-encoded special characters based on plain Unicode and vice versa. [#11542](https://github.com/JabRef/jabref/pull/11542)
- When a search hits a file, the file icon of that entry is changed accordingly. [#11542](https://github.com/JabRef/jabref/pull/11542)
- We added an AI-based chat for entries with linked PDF files. [#11430](https://github.com/JabRef/jabref/pull/11430)
- We added an AI-based summarization possibility for entries with linked PDF files. [#11430](https://github.com/JabRef/jabref/pull/11430)
- We added an AI section in JabRef's [preferences](https://docs.jabref.org/ai/preferences). [#11430](https://github.com/JabRef/jabref/pull/11430)
- We added AI providers: OpenAI, Mistral AI, Hugging Face and Google. [#11430](https://github.com/JabRef/jabref/pull/11430), [#11736](https://github.com/JabRef/jabref/pull/11736)
- We added AI providers: [Ollama](https://docs.jabref.org/ai/local-llm#step-by-step-guide-for-ollama) and GPT4All, which add the possibility to use local LLMs privately on your own device. [#11430](https://github.com/JabRef/jabref/pull/11430), [#11870](https://github.com/JabRef/jabref/issues/11870)
- We added support for selecting and using CSL Styles in JabRef's OpenOffice/LibreOffice integration for inserting bibliographic and in-text citations into a document. [#2146](https://github.com/JabRef/jabref/issues/2146), [#8893](https://github.com/JabRef/jabref/issues/8893)
- We added "Tools > New library based on references in PDF file" ... to create a new library based on the references section in a PDF file. [#11522](https://github.com/JabRef/jabref/pull/11522)
- When converting the references section of a paper (PDF file), more than the last page is treated. [#11522](https://github.com/JabRef/jabref/pull/11522)
- Added the functionality to invoke offline reference parsing explicitly. [#11565](https://github.com/JabRef/jabref/pull/11565)
- The dialog for [adding an entry using reference text](https://docs.jabref.org/collect/newentryfromplaintext) is now filled with the clipboard contents as default. [#11565](https://github.com/JabRef/jabref/pull/11565)
- Added minimal support for [biblatex data annotation](https://mirrors.ctan.org/macros/latex/contrib/biblatex/doc/biblatex.pdf#subsection.3.7) fields in `.layout` files. [#11505](https://github.com/JabRef/jabref/issues/11505)
- Added saving of selected options in the [Lookup -> Search for unlinked local files dialog](https://docs.jabref.org/collect/findunlinkedfiles#link-the-pdfs-to-your-bib-library). [#11439](https://github.com/JabRef/jabref/issues/11439)
- We enabled creating a new file link manually. [#11017](https://github.com/JabRef/jabref/issues/11017)
- We added a toggle button to invert the selected groups. [#9073](https://github.com/JabRef/jabref/issues/9073)
- We reintroduced the floating search in the main table. [#4237](https://github.com/JabRef/jabref/issues/4237)
- We improved [cleanup](https://docs.jabref.org/finding-sorting-and-cleaning-entries/cleanupentries) of `arXiv` IDs in distributed in the fields `note`, `version`, `institution`, and `eid` fields. [#11306](https://github.com/JabRef/jabref/issues/11306)
- We added a switch not to store the linked file URL, because it caused troubles at other apps. [#11735](https://github.com/JabRef/jabref/pull/11735)
- When starting a new SLR, the selected catalogs now persist within and across JabRef sessions. [JabRef/jabref-koppor#614](https://github.com/JabRef/jabref-koppor/issues/614)
- We added support for drag'n'drop on an entry in the maintable to an external application to get the entry preview dropped. [#11846](https://github.com/JabRef/jabref/pull/11846)
- We added the functionality to double click on a [LaTeX citation](https://docs.jabref.org/advanced/entryeditor/latex-citations) to jump to the respective line in the LaTeX editor. [#11996](https://github.com/JabRef/jabref/issues/11996)
- We added a different background color to the search bar to indicate when the search syntax is wrong. [#11658](https://github.com/JabRef/jabref/pull/11658)
- We added a setting which always adds the literal "Cited on pages" text before each JStyle citation. [#11691](https://github.com/jabref/jabref/issues/11691)
- We added a new plain citation parser that uses LLMs. [#11825](https://github.com/JabRef/jabref/issues/11825)
- We added support for `langid` field for biblatex libraries. [#10868](https://github.com/JabRef/jabref/issues/10868)
- We added support for modifier keys when dropping a file on an entry in the main table. [#12001](https://github.com/JabRef/jabref/pull/12001)
- We added an importer for SSRN URLs. [#12021](https://github.com/JabRef/jabref/pull/12021)
- We added a compare button to the duplicates in the citation relations tab to open the "Possible duplicate entries" window. [#11192](https://github.com/JabRef/jabref/issues/11192)
- We added automatic browser extension install on Windows for Chrome and Edge. [#6076](https://github.com/JabRef/jabref/issues/6076)
- We added support to automatically open a `.bib` file in the current/parent folder if no other library is opened. [JabRef/jabref-koppor#377](https://github.com/JabRef/jabref-koppor/issues/377)
- We added a search bar for filtering keyboard shortcuts. [#11686](https://github.com/JabRef/jabref/issues/11686)
- We added new modifiers `camel_case`, `camel_case_n`, `short_title`, and `very_short_title` for the [citation key generator](https://docs.jabref.org/setup/citationkeypatterns). [#11367](https://github.com/JabRef/jabref/issues/11367)
- By double clicking on a local citation in the Citation Relations Tab you can now jump the linked entry. [#11955](https://github.com/JabRef/jabref/pull/11955)
- We use the menu icon for background tasks as a progress indicator to visualise an import's progress when dragging and dropping several PDF files into the main table. [#12072](https://github.com/JabRef/jabref/pull/12072)
- The PDF content importer now supports importing title from upto the second page of the PDF. [#12139](https://github.com/JabRef/jabref/issues/12139)

### Changed

- A search in "any" fields ignores the [groups](https://docs.jabref.org/finding-sorting-and-cleaning-entries/groups). [#7996](https://github.com/JabRef/jabref/issues/7996)
- When a communication error with an [online service](https://docs.jabref.org/collect/import-using-online-bibliographic-database) occurs, JabRef displays the HTTP error. [#11223](https://github.com/JabRef/jabref/issues/11223)
- The Pubmed/Medline Plain importer now imports the PMID field as well [#11488](https://github.com/JabRef/jabref/issues/11488)
- The 'Check for updates' menu bar button is now always enabled. [#11485](https://github.com/JabRef/jabref/pull/11485)
- JabRef respects the [configuration for storing files relative to the .bib file](https://docs.jabref.org/finding-sorting-and-cleaning-entries/filelinks#directories-for-files) in more cases. [#11492](https://github.com/JabRef/jabref/pull/11492)
- JabRef does not show finished background tasks in the status bar popup. [#11821](https://github.com/JabRef/jabref/pull/11821)
- We enhanced the indexing speed. [#11502](https://github.com/JabRef/jabref/pull/11502)
- When dropping a file into the main table, after copy or move, the file is now put in the [configured directory and renamed according to the configured patterns](https://docs.jabref.org/finding-sorting-and-cleaning-entries/filelinks#filename-format-and-file-directory-pattern). [#12001](https://github.com/JabRef/jabref/pull/12001)
- ⚠️ Renamed command line parameters `embeddBibfileInPdf` to `embedBibFileInPdf`, `writeMetadatatoPdf` to `writeMetadataToPdf`, and `writeXMPtoPdf` to `writeXmpToPdf`. [#11575](https://github.com/JabRef/jabref/pull/11575)
- The browse button for a Custom theme now opens in the directory of the current used CSS file. [#11597](https://github.com/JabRef/jabref/pull/11597)
- The browse button for a Custom exporter now opens in the directory of the current used exporter file. [#11717](https://github.com/JabRef/jabref/pull/11717)
- ⚠️ We relaxed the escaping requirements for [bracketed patterns](https://docs.jabref.org/setup/citationkeypatterns), which are used for the [citaton key generator](https://docs.jabref.org/advanced/entryeditor#autogenerate-citation-key) and [filename and directory patterns](https://docs.jabref.org/finding-sorting-and-cleaning-entries/filelinks#auto-linking-files). One only needs to write `\"` if a quote sign should be escaped. All other escapings are not necessary (and working) any more. [#11967](https://github.com/JabRef/jabref/pull/11967)
- When importing BibTeX data starging from on a PDF, the XMP metadata takes precedence over Grobid data. [#11992](https://github.com/JabRef/jabref/pull/11992)
- JabRef now uses TLS 1.2 for all HTTPS connections. [#11852](https://github.com/JabRef/jabref/pull/11852)
- We improved the functionality of getting BibTeX data out of PDF files. [#11999](https://github.com/JabRef/jabref/issues/11999)
- We improved the display of long messages in the integrity check dialog. [#11619](https://github.com/JabRef/jabref/pull/11619)
- We improved the undo/redo buttons in the main toolbar and main menu to be disabled when there is nothing to undo/redo. [#8807](https://github.com/JabRef/jabref/issues/8807)
- We improved the DOI detection in PDF imports. [#11782](https://github.com/JabRef/jabref/pull/11782)
- We improved the performance when pasting and importing entries in an existing library. [#11843](https://github.com/JabRef/jabref/pull/11843)
- When fulltext search is selected but indexing is deactivated, a dialog is now shown asking if the user wants to enable indexing now [#9491](https://github.com/JabRef/jabref/issues/9491)
- We changed instances of 'Search Selected' to 'Search Pre-configured' in Web Search Preferences UI. [#11871](https://github.com/JabRef/jabref/pull/11871)
- We added a new CSS style class `main-table` for the main table. [#11881](https://github.com/JabRef/jabref/pull/11881)
- When renaming a file, the old extension is now used if there is none provided in the new name. [#11903](https://github.com/JabRef/jabref/issues/11903)
- When importing a file using "Find Unlinked Files", when one or more file directories are available, the file path will be relativized where possible [JabRef/jabref-koppor#549](https://github.com/JabRef/jabref-koppor/issues/549)
- We added minimum window sizing for windows dedicated to creating new entries [#11944](https://github.com/JabRef/jabref/issues/11944)
- We changed the name of the library-based file directory from 'General File Directory' to 'Library-specific File Directory' per issue. [#571](https://github.com/JabRef/jabref-koppor/issues/571)
- We changed the defualt [unwanted charachters](https://docs.jabref.org/setup/citationkeypatterns#removing-unwanted-characters) in the citation key generator and allow a dash (`-`) and colon (`:`) being part of a citation key. [#12144](https://github.com/JabRef/jabref/pull/12144)
- The CitationKey column is now a default shown column for the entry table. [#10510](https://github.com/JabRef/jabref/issues/10510)
- We disabled the actions "Open Terminal here" and "Reveal in file explorer" for unsaved libraries. [#11920](https://github.com/JabRef/jabref/issues/11920)
- JabRef now opens the corresponding directory in the library properties when "Browse" is clicked. [#12223](https://github.com/JabRef/jabref/pull/12223)
- We changed the icon for macOS to be more consistent with Apple's Guidelines [#8443](https://github.com/JabRef/jabref/issues/8443)

### Fixed

- We fixed an issue where certain actions were not disabled when no libraries were open. [#11923](https://github.com/JabRef/jabref/issues/11923)
- We fixed an issue where the "Check for updates" preference was not saved. [#11485](https://github.com/JabRef/jabref/pull/11485)
- We fixed an issue where an exception was thrown after changing "show preview as a tab" in the preferences. [#11515](https://github.com/JabRef/jabref/pull/11515)
- We fixed an issue where JabRef put file paths as absolute path when an entry was created using drag and drop of a PDF file. [#11173](https://github.com/JabRef/jabref/issues/11173)
- We fixed an issue that online and offline mode for new library creation were handled incorrectly. [#11565](https://github.com/JabRef/jabref/pull/11565)
- We fixed an issue with colors in the search bar when dark theme is enabled. [#11569](https://github.com/JabRef/jabref/issues/11569)
- We fixed an issue with query transformers (JStor and others). [#11643](https://github.com/JabRef/jabref/pull/11643)
- We fixed an issue where a new unsaved library was not marked with an asterisk. [#11519](https://github.com/JabRef/jabref/pull/11519)
- We fixed an issue where JabRef starts without window decorations. [#11440](https://github.com/JabRef/jabref/pull/11440)
- We fixed an issue where the entry preview highlight was not working when searching before opening the entry editor. [#11659](https://github.com/JabRef/jabref/pull/11659)
- We fixed an issue where text in Dark mode inside "Citation information" was not readable. [#11512](https://github.com/JabRef/jabref/issues/11512)
- We fixed an issue where the selection of an entry in the table lost after searching for a group. [#3176](https://github.com/JabRef/jabref/issues/3176)
- We fixed the non-functionality of the option "Automatically sync bibliography when inserting citations" in the OpenOffice panel, when enabled in case of JStyles. [#11684](https://github.com/JabRef/jabref/issues/11684)
- We fixed an issue where the library was not marked changed after a migration. [#11542](https://github.com/JabRef/jabref/pull/11542)
- We fixed an issue where rebuilding the full-text search index was not working. [#11374](https://github.com/JabRef/jabref/issues/11374)
- We fixed an issue where the progress of indexing linked files showed an incorrect number of files. [#11378](https://github.com/JabRef/jabref/issues/11378)
- We fixed an issue where the full-text search results were incomplete. [#8626](https://github.com/JabRef/jabref/issues/8626)
- We fixed an issue where search result highlighting was incorrectly highlighting the boolean operators. [#11595](https://github.com/JabRef/jabref/issues/11595)
- We fixed an issue where search result highlighting was broken at complex searches. [#8067](https://github.com/JabRef/jabref/issues/8067)
- We fixed an exception when searching for unlinked files. [#11731](https://github.com/JabRef/jabref/issues/11731)
- We fixed an issue with the link to the full text at the BVB fetcher. [#11852](https://github.com/JabRef/jabref/pull/11852)
- We fixed an issue where two contradicting notifications were shown when cutting an entry in the main table. [#11724](https://github.com/JabRef/jabref/pull/11724)
- We fixed an issue where unescaped braces in the arXiv fetcher were not treated. [#11704](https://github.com/JabRef/jabref/issues/11704)
- We fixed an issue where HTML instead of the fulltext pdf was downloaded when importing arXiv entries. [#4913](https://github.com/JabRef/jabref/issues/4913)
- We fixed an issue where the keywords and crossref fields were not properly focused. [#11177](https://github.com/JabRef/jabref/issues/11177)
- We fixed handling of `\"` in [bracketed patterns](https://docs.jabref.org/setup/citationkeypatterns) containing a RegEx. [#11967](https://github.com/JabRef/jabref/pull/11967)
- We fixed an issue where the Undo/Redo buttons were active even when all libraries are closed. [#11837](https://github.com/JabRef/jabref/issues/11837)
- We fixed an issue where recently opened files were not displayed in the main menu properly. [#9042](https://github.com/JabRef/jabref/issues/9042)
- We fixed an issue where the DOI lookup would show an error when a DOI was found for an entry. [#11850](https://github.com/JabRef/jabref/issues/11850)
- We fixed an issue where <kbd>Tab</kbd> cannot be used to jump to next field in some single-line fields. [#11785](https://github.com/JabRef/jabref/issues/11785)
- We fixed an issue where the "Do not ask again" checkbox was not working, when asking for permission to use Grobid [JabRef/jabref-koppor#566](https://github.com/JabRef/jabref-koppor/issues/566).
- We fixed an issue where we display warning message for moving attached open files. [#10121](https://github.com/JabRef/jabref/issues/10121)
- We fixed an issue where it was not possible to select selecting content of other user's comments.[#11106](https://github.com/JabRef/jabref/issues/11106)
- We fixed an issue when handling URLs containing a pipe (`|`) character. [#11876](https://github.com/JabRef/jabref/issues/11876)
- We fixed an issue where web search preferences "Custom API key" table modifications not discarded. [#11925](https://github.com/JabRef/jabref/issues/11925)
- We fixed an issue when opening attached files in [extra file columns](https://docs.jabref.org/finding-sorting-and-cleaning-entries/filelinks#adding-additional-columns-to-entry-table-for-file-types). [#12005](https://github.com/JabRef/jabref/issues/12005)
- We fixed an issue where trying to open a library from a failed mounted directory on Mac would cause an error. [#10548](https://github.com/JabRef/jabref/issues/10548)
- We fixed an issue when the preview was out of sync. [#9172](https://github.com/JabRef/jabref/issues/9172)
- We fixed an issue where identifier paste couldn't work with Unicode REPLACEMENT CHARACTER. [#11986](https://github.com/JabRef/jabref/issues/11986)
- We fixed an issue when click on entry at "Check Integrity" wasn't properly focusing the entry and field. [#11997](https://github.com/JabRef/jabref/issues/11997)
- We fixed an issue with the ui not scaling when changing the font size [#11219](https://github.com/JabRef/jabref/issues/11219)
- We fixed an issue where a custom application for external file types would not be saved [#12311](https://github.com/JabRef/jabref/issues/12311)
- We fixed an issue where a file that no longer exists could not be deleted from an entry using keyboard shortcut [#9731](https://github.com/JabRef/jabref/issues/9731)

### Removed

- We removed the description of search strings. [#11542](https://github.com/JabRef/jabref/pull/11542)
- We removed support for importing using the SilverPlatterImporter (`Record INSPEC`). [#11576](https://github.com/JabRef/jabref/pull/11576)
- We removed support for automatically generating file links using the CLI (`--automaticallySetFileLinks`).

## [5.15] – 2024-07-10

### Added

- We made new groups automatically to focus upon creation. [#11449](https://github.com/JabRef/jabref/issues/11449)

### Fixed

- We fixed an issue where JabRef was no longer built for Intel based macs (x86) [#11468](https://github.com/JabRef/jabref/issues/11468)
- We fixed usage when using running on Snapcraft. [#11465](https://github.com/JabRef/jabref/issues/11465)
- We fixed detection for `soffice.exe` on Windows. [#11478](https://github.com/JabRef/jabref/pull/11478)
- We fixed an issue where saving preferences when importing preferences on first run in a snap did not work [forum#4399](https://discourse.jabref.org/t/how-to-report-problems-in-the-distributed-version-5-14-ensuring-that-one-can-no-longer-work-with-jabref/4399/5)

## [5.14] – 2024-07-08

### Added

- We added support for offline extracting references from PDFs following the IEEE format. [#11156](https://github.com/JabRef/jabref/pull/11156)
- We added a new keyboard shortcut  <kbd>ctrl</kbd> + <kbd>,</kbd> to open the preferences. [#11154](https://github.com/JabRef/jabref/pull/11154)
- We added value selection (such as for month) for content selectors in custom entry types. [#11109](https://github.com/JabRef/jabref/issues/11109)
- We added a duplicate checker for the Citation Relations tab. [#10414](https://github.com/JabRef/jabref/issues/10414)
- We added tooltip on main table cells that shows cell content or cell content and entry preview if set in preferences. [#10925](https://github.com/JabRef/jabref/issues/10925)
- Added a formatter to remove word enclosing braces. [#11222](https://github.com/JabRef/jabref/issues/11222)
- We added the ability to add a keyword/crossref when typing the separator character (e.g., comma) in the keywords/crossref fields. [#11178](https://github.com/JabRef/jabref/issues/11178)
- We added an exporter and improved the importer for Endnote XML format. [#11137](https://github.com/JabRef/jabref/issues/11137)
- We added support for using BibTeX Style files (BST) in the Preview. [#11102](https://github.com/JabRef/jabref/issues/11102)
- We added support for automatically update LaTeX citations when a LaTeX file is created, removed, or modified. [#10585](https://github.com/JabRef/jabref/issues/10585)

### Changed

- We replaced the word "Key bindings" with "Keyboard shortcuts" in the Preferences tab. [#11153](https://github.com/JabRef/jabref/pull/11153)
- We slightly improved the duplicate check if ISBNs are present. [#8885](https://github.com/JabRef/jabref/issues/8885)
- JabRef no longer downloads HTML files of websites when a PDF was not found. [#10149](https://github.com/JabRef/jabref/issues/10149)
- We added the HTTP message (in addition to the response code) if an error is encountered. [#11341](https://github.com/JabRef/jabref/pull/11341)
- We made label wrap text to fit view size when reviewing external group changes. [#11220](https://github.com/JabRef/jabref/issues/11220)

### Fixed

- We fixed an issue where entry type with duplicate fields prevented opening existing libraries with custom entry types. [#11127](https://github.com/JabRef/jabref/issues/11127)
- We fixed an issue where Markdown rendering removed braces from the text. [#10928](https://github.com/JabRef/jabref/issues/10928)
- We fixed an issue when the file was flagged as changed on disk in the case of content selectors or groups. [#9064](https://github.com/JabRef/jabref/issues/9064)
- We fixed crash on opening the entry editor when auto-completion is enabled. [#11188](https://github.com/JabRef/jabref/issues/11188)
- We fixed the usage of the key binding for "Clear search" (default: <kbd>Escape</kbd>). [#10764](https://github.com/JabRef/jabref/issues/10764)
- We fixed an issue where library shown as unsaved and marked (*) after accepting changes made externally to the file. [#11027](https://github.com/JabRef/jabref/issues/11027)
- We fixed an issue where drag and dropping entries from one library to another was not always working. [#11254](https://github.com/JabRef/jabref/issues/11254)
- We fixed an issue where drag and dropping entries created a shallow copy. [#11160](https://github.com/JabRef/jabref/issues/11160)
- We fixed an issue where imports to a custom group would only work for the first entry [#11085](https://github.com/JabRef/jabref/issues/11085), [#11269](https://github.com/JabRef/jabref/issues/11269)
- We fixed an issue when cursor jumped to the beginning of the line. [#5904](https://github.com/JabRef/jabref/issues/5904)
- We fixed an issue where a new entry was not added to the selected group [#8933](https://github.com/JabRef/jabref/issues/8933)
- We fixed an issue where the horizontal position of the Entry Preview inside the entry editor was not remembered across restarts [#11281](https://github.com/JabRef/jabref/issues/11281)
- We fixed an issue where the search index was not updated after linking PDF files. [#11317](https://github.com/JabRef/jabref/pull/11317)
- We fixed rendering of (first) author with a single letter surname. [forum#4330](https://discourse.jabref.org/t/correct-rendering-of-first-author-with-a-single-letter-surname/4330)
- We fixed that the import of the related articles tab sometimes used the wrong library mode. [#11282](https://github.com/JabRef/jabref/pull/11282)
- We fixed an issue where the entry editor context menu was not shown correctly when JabRef is opened on a second, extended screen [#11323](https://github.com/JabRef/jabref/issues/11323), [#11174](https://github.com/JabRef/jabref/issues/11174)
- We fixed an issue where the value of "Override default font settings" was not applied on startup [#11344](https://github.com/JabRef/jabref/issues/11344)
- We fixed an issue when "Library changed on disk" appeared after a save by JabRef. [#4877](https://github.com/JabRef/jabref/issues/4877)
- We fixed an issue where the Pubmed/Medline Plain importer would not respect the user defined keyword separator [#11413](https://github.com/JabRef/jabref/issues/11413)
- We fixed an issue where the value of "Override default font settings" was not applied on startup [#11344](https://github.com/JabRef/jabref/issues/11344)
- We fixed an issue where DatabaseChangeDetailsView was not scrollable when reviewing external metadata changes [#11220](https://github.com/JabRef/jabref/issues/11220)
- We fixed undo/redo for text fields. [#11420](https://github.com/JabRef/jabref/issues/11420)
- We fixed an issue where clicking on a page number in the search results tab opens a wrong file in the document viewer. [#11432](https://github.com/JabRef/jabref/pull/11432)

### Removed

- We removed the misleading message "Doing a cleanup for X entries" when opening the Cleanup entries dialog [#11463](https://github.com/JabRef/jabref/pull/11463)

## [5.13] – 2024-04-01

### Added

- We converted the "Custom API key" list to a table to be more accessible. [#10926](https://github.com/JabRef/jabref/issues/10926)
- We added a "refresh" button for the LaTeX citations tab in the entry editor. [#10584](https://github.com/JabRef/jabref/issues/10584)
- We added the possibility to show the BibTeX source in the [web search](https://docs.jabref.org/collect/import-using-online-bibliographic-database) import screen. [#560](https://github.com/JabRef/jabref-koppor/issues/560)
- We added a fetcher for [ISIDORE](https://isidore.science/), simply paste in the link into the text field or the last 6 digits in the link that identify that paper. [#10423](https://github.com/JabRef/jabref/issues/10423)
- When importing entries form the "Citation relations" tab, the field [cites](https://docs.jabref.org/advanced/entryeditor/entrylinks) is now filled according to the relationship between the entries. [#10752](https://github.com/JabRef/jabref/pull/10752)
- We added a new integrity check and clean up option for strings having Unicode characters not encoded in [Unicode "Normalization Form Canonical Composition" (NFC)](https://en.wikipedia.org/wiki/Unicode_equivalence#Normal_forms"). [#10506](https://github.com/JabRef/jabref/issues/10506)
- We added a new group icon column to the main table showing the icons of the entry's groups. [#10801](https://github.com/JabRef/jabref/pull/10801)
- When deleting an entry, the files linked to the entry are now optionally deleted as well. [#10509](https://github.com/JabRef/jabref/issues/10509)
- We added support to move the file to the system trash (instead of deleting it). [#10591](https://github.com/JabRef/jabref/pull/10591)
- We added ability to jump to an entry in the command line using `-j CITATIONKEY`. [JabRef/jabref-koppor#540](https://github.com/JabRef/jabref-koppor/issues/540)
- We added a new boolean to the style files for Openoffice/Libreoffice integration to switch between ZERO_WIDTH_SPACE (default) and no space. [#10843](https://github.com/JabRef/jabref/pull/10843)
- When pasting HTML into the abstract or a comment field, the hypertext is automatically converted to Markdown. [#10558](https://github.com/JabRef/jabref/issues/10558)
- We added the possibility to redownload files that had been present but are no longer in the specified location. [#10848](https://github.com/JabRef/jabref/issues/10848)
- We added the citation key pattern `[camelN]`. Equivalent to the first N words of the `[camel]` pattern.
- We added importing of static groups and linked files from BibDesk .bib files. [#10381](https://github.com/JabRef/jabref/issues/10381)
- We added ability to export in CFF (Citation File Format) [#10661](https://github.com/JabRef/jabref/issues/10661).
- We added ability to push entries to TeXworks. [#3197](https://github.com/JabRef/jabref/issues/3197)
- We added the ability to zoom in and out in the document viewer using <kbd>Ctrl</kbd> + <kbd>Scroll</kbd>. [#10964](https://github.com/JabRef/jabref/pull/10964)
- We added a Cleanup for removing non-existent files and grouped the related options [#10929](https://github.com/JabRef/jabref/issues/10929)
- We added the functionality to parse the bibliography of PDFs using the GROBID online service. [#10200](https://github.com/JabRef/jabref/issues/10200)
- We added a seperated search bar for the global search window. [#11032](https://github.com/JabRef/jabref/pull/11032)
- We added ability to double-click on an entry in the global search window to select the corresponding entry in the main table. [#11010](https://github.com/JabRef/jabref/pull/11010)
- We added support for BibTeX String constants during copy & paste between libraries. [#10872](https://github.com/JabRef/jabref/issues/10872)
- We added the field `langid` which is important for hyphenation and casing in LaTeX. [#10868](https://github.com/JabRef/jabref/issues/10868)
- Event log entries can now be copied via a context menu. [#11100](https://github.com/JabRef/jabref/issues/11100)

### Changed

- The "Automatically open folders of attached files" preference default status has been changed to enabled on Windows. [JabRef/jabref-koppor#56](https://github.com/JabRef/jabref-koppor/issues/56)
- The Custom export format now uses the custom DOI base URI in the preferences for the `DOICheck`, if activated [forum#4084](https://discourse.jabref.org/t/export-html-disregards-custom-doi-base-uri/4084)
- The index directories for full text search have now more readable names to increase debugging possibilities using Apache Lucense's Lurk. [#10193](https://github.com/JabRef/jabref/issues/10193)
- The fulltext search also indexes files ending with .pdf (but do not having an explicit file type set). [#10193](https://github.com/JabRef/jabref/issues/10193)
- We changed the arrangement of the lists in the "Citation relations" tab. `Cites` are now on the left and `Cited by` on the right [#10752](https://github.com/JabRef/jabref/pull/10752)
- Sub libraries based on `aux` file can now also be generated if some citations are not found library. [#10775](https://github.com/JabRef/jabref/pull/10775)
- We rearranged the tab order in the entry editor and renamed the "Scite Tab" to "Citation information". [#10821](https://github.com/JabRef/jabref/issues/10821)
- We changed the duplicate handling in the Import entries dialog. Potential duplicate entries are marked with an icon and importing will now trigger the merge dialog [#10914](https://github.com/JabRef/jabref/pull/10914)
- We made the command "Push to TexShop" more robust to allow cite commands with a character before the first slash. [forum#2699](https://discourse.jabref.org/t/push-to-texshop-mac/2699/17?u=siedlerchr)
- We only show the notification "Saving library..." if the library contains more than 2000 entries. [#9803](https://github.com/JabRef/jabref/issues/9803)
- JabRef now keeps previous log files upon start. [#11023](https://github.com/JabRef/jabref/pull/11023)
- When normalizing author names, complete enclosing braces are kept. [#10031](https://github.com/JabRef/jabref/issues/10031)
- We enhanced the dialog for adding new fields in the content selector with a selection box containing a list of standard fields. [#10912](https://github.com/JabRef/jabref/pull/10912)
- We store the citation relations in an LRU cache to avoid bloating the memory and out-of-memory exceptions. [#10958](https://github.com/JabRef/jabref/issues/10958)
- Keywords field are now displayed as tags. [#10910](https://github.com/JabRef/jabref/pull/10910)
- Citation relations now get more information, and have quick access to view the articles in a browser without adding them to the library [#10869](https://github.com/JabRef/jabref/issues/10869)
- Importer/Exporter for CFF format now supports JabRef `cites` and `related` relationships, as well as all fields from the CFF specification. [#10993](https://github.com/JabRef/jabref/issues/10993)
- The XMP-Exporter no longer writes the content of the `file`-field. [#11083](https://github.com/JabRef/jabref/pull/11083)
- We added notes, checks and warnings for the case of selection of non-empty directories while starting a new Systematic Literature Review. [#600](https://github.com/JabRef/jabref-koppor/issues/600)
- Text in the import dialog (web search results) will now be wrapped to prevent horizontal scrolling. [#10931](https://github.com/JabRef/jabref/issues/10931)
- We improved the error handling when invalid bibdesk-files are encountered [#11117](https://github.com/JabRef/jabref/issues/11117)

### Fixed

- We fixed an issue where the fulltext search button in entry editor used to disappear on click till the search is completed. [#10425](https://github.com/JabRef/jabref/issues/10425)
- We fixed an issue where attempting to cancel the importing/generation of an entry from id is ignored. [#10508](https://github.com/JabRef/jabref/issues/10508)
- We fixed an issue where the preview panel showing the wrong entry (an entry that is not selected in the entry table). [#9172](https://github.com/JabRef/jabref/issues/9172)
- We fixed an issue where HTML-reserved characters like '&' and '<', in addition to HTML entities like '&amp;' were not rendered correctly in entry preview. [#10677](https://github.com/JabRef/jabref/issues/10677)
- The last page of a PDF is now indexed by the full text search. [#10193](https://github.com/JabRef/jabref/issues/10193)
- The entry editor respects the configured custom tabs when showing "Other fields". [#11012](https://github.com/JabRef/jabref/pull/11012)
- The default owner of an entry can be changed again. [#10924](https://github.com/JabRef/jabref/issues/10924)
- We fixed an issue where the duplicate check did not take umlauts or other LaTeX-encoded characters into account. [#10744](https://github.com/JabRef/jabref/pull/10744)
- We fixed the colors of the icon on hover for unset special fields. [#10431](https://github.com/JabRef/jabref/issues/10431)
- We fixed an issue where the CrossRef field did not work if autocompletion was disabled [#8145](https://github.com/JabRef/jabref/issues/8145)
- In biblatex mode, JabRef distinguishes between "Optional fields" and "Optional fields 2" again. [#11022](https://github.com/JabRef/jabref/pull/11022)
- We fixed an issue where exporting`@electronic` and `@online` entry types to the Office XMl would duplicate the field `title`  [#10807](https://github.com/JabRef/jabref/issues/10807)
- We fixed an issue where the `CommentsTab` was not properly formatted when the `defaultOwner` contained capital or special letters. [#10870](https://github.com/JabRef/jabref/issues/10870)
- We fixed an issue where the `File -> Close library` menu item was not disabled when no library was open. [#10948](https://github.com/JabRef/jabref/issues/10948)
- We fixed an issue where the Document Viewer would show the PDF in only half the window when maximized. [#10934](https://github.com/JabRef/jabref/issues/10934)
- Clicking on the crossref and related tags in the entry editor jumps to the linked entry. [#5484](https://github.com/JabRef/jabref/issues/5484) [#9369](https://github.com/JabRef/jabref/issues/9369)
- We fixed an issue where JabRef could not parse absolute file paths from Zotero exports. [#10959](https://github.com/JabRef/jabref/issues/10959)
- We fixed an issue where an exception occured when toggling between "Live" or "Locked" in the internal Document Viewer. [#10935](https://github.com/JabRef/jabref/issues/10935)
- When fetching article information fom IEEE Xplore, the em dash is now converted correctly. [JabRef/jabref-koppor#286](https://github.com/JabRef/jabref-koppor/issues/286)
- Fixed an issue on Windows where the browser extension reported failure to send an entry to JabRef even though it was sent properly. [JabRef/JabRef-Browser-Extension#493](https://github.com/JabRef/JabRef-Browser-Extension/issues/493)
- Fixed an issue on Windows where TeXworks path was not resolved if it was installed with MiKTeX. [#10977](https://github.com/JabRef/jabref/issues/10977)
- We fixed an issue with where JabRef would throw an error when using MathSciNet search, as it was unable to parse the fetched JSON coreectly. [#10996](https://github.com/JabRef/jabref/issues/10996)
- We fixed an issue where the "Import by ID" function would throw an error when a DOI that contains URL-encoded characters was entered. [#10648](https://github.com/JabRef/jabref/issues/10648)
- We fixed an issue with handling of an "overflow" of authors at `[authIniN]`. [#11087](https://github.com/JabRef/jabref/issues/11087)
- We fixed an issue where an exception occurred when selecting entries in the web search results. [#11081](https://github.com/JabRef/jabref/issues/11081)
- When a new library is unsaved, there is now no warning when fetching entries with PDFs. [#11075](https://github.com/JabRef/jabref/issues/11075)
- We fixed an issue where the message "The libary has been modified by another program" occurred when editing library metadata and saving the library. [#4877](https://github.com/JabRef/jabref/issues/4877)

### Removed

- We removed the predatory journal checks due to a high rate of false positives. [#11066](https://github.com/JabRef/jabref/pull/11066)

## [5.12] – 2023-12-24

### Added

- We added a scite.ai tab in the entry editor that retrieves 'Smart Citation' tallies for citations that have a DOI. [JabRef/jabref-koppor#375](https://github.com/JabRef/jabref-koppor/issues/375)
- We added a dropdown menu to let users change the reference library during AUX file import. [#10472](https://github.com/JabRef/jabref/issues/10472)
- We added a button to let users reset the cite command to the default value. [#10569](https://github.com/JabRef/jabref/issues/10569)
- We added the option to use System Preference for Light/Dark Theme [#8729](https://github.com/JabRef/jabref/issues/8729).
- We added [scholar.archive.org](https://scholar.archive.org/) as a new fetcher. [#10498](https://github.com/JabRef/jabref/issues/10498)
- We integrated predatory journal checking as part of the Integrity Checker based on the [check-bib-for-predatory](https://github.com/CfKu/check-bib-for-predatory). [JabRef/jabref-koppor#348](https://github.com/JabRef/jabref-koppor/issues/348)
- We added a 'More options' section in the main table right click menu opening the preferences dialog. [#9432](https://github.com/JabRef/jabref/issues/9432)
- When creating a new group, it inherits the icon of the parent group. [#10521](https://github.com/JabRef/jabref/pull/10521)

### Changed

- We moved the location of the 'Open only one instance of JabRef' preference option from "Network" to "General". [#9306](https://github.com/JabRef/jabref/issues/9306)
- The two previews in the change resolver dialog now have their scrollbars synchronized. [#9576](https://github.com/JabRef/jabref/issues/9576).
- We changed the setting of the keyword separator to accept a single character only. [#177](https://github.com/JabRef/jabref-koppor/issues/177)
- We replaced "SearchAll" in Web Search by "Search Selected". [#10556](https://github.com/JabRef/jabref/issues/10556)
- Short DOI formatter now checks, if the value is already formatted. If so, it returns the value instead of calling the ShortDOIService again. [#10589](https://github.com/JabRef/jabref/issues/10589)
- We upgraded to JavaFX 21.0.1. As a consequence JabRef requires now macOS 11 or later and GTK 3.8 or later on Linux [#10627](https://github.com/JabRef/jabref/pull/10627).
- A user-specific comment fields is not enabled by default, but can be enabled using the "Add" button. [#10424](https://github.com/JabRef/jabref/issues/10424)
- We upgraded to Lucene 9.9 for the fulltext search. The search index will be rebuild. [#10686](https://github.com/JabRef/jabref/pull/10686)
- When using "Copy..." -> "Copy citation key", the delimiter configured at "Push applications" is respected. [#10707](https://github.com/JabRef/jabref/pull/10707)

### Fixed

- We fixed an issue where the added protected term has unwanted leading and trailing whitespaces, where the formatted text has unwanted empty brackets and where the word at the cursor in the textbox can be added to the list. [#10415](https://github.com/JabRef/jabref/issues/10415)
- We fixed an issue where in the merge dialog the file field of entries was not correctly merged when the first and second entry both contained values inside the file field. [#10572](https://github.com/JabRef/jabref/issues/10572)
- We fixed some small inconsistencies in the user interface. [#10507](https://github.com/JabRef/jabref/issues/10507) [#10458](https://github.com/JabRef/jabref/issues/10458) [#10660](https://github.com/JabRef/jabref/issues/10660)
- We fixed the issue where the Hayagriva YAML exporter would not include a parent field for the publisher/series. [#10596](https://github.com/JabRef/jabref/issues/10596)
- We fixed issues in the external file type dialog w.r.t. duplicate entries in the case of a language switch. [#10271](https://github.com/JabRef/jabref/issues/10271)
- We fixed an issue where the right-click action "Copy cite..." did not respect the configured citation command under "External Programs" -> "[Push Applications](https://docs.jabref.org/cite/pushtoapplications)" [#10615](https://github.com/JabRef/jabref/issues/10615)

### Removed

- We removed duplicate filtering and sorting operations in the MainTable when editing BibEntries. [#10619](https://github.com/JabRef/jabref/pull/10619)

## [5.11] – 2023-10-22

### Added

- We added the ability to sort subgroups in Z-A order, as well as by ascending and descending number of subgroups. [#10249](https://github.com/JabRef/jabref/issues/10249)
- We added the possibility to find (and add) papers that cite or are cited by a given paper. [#6187](https://github.com/JabRef/jabref/issues/6187)
- We added an error-specific message for when a download from a URL fails. [#9826](https://github.com/JabRef/jabref/issues/9826)
- We added support for customizing the citation command (e.g., `[@key1,@key2]`) when [pushing to external applications](https://docs.jabref.org/cite/pushtoapplications). [#10133](https://github.com/JabRef/jabref/issues/10133)
- We added an integrity check for more special characters. [#8712](https://github.com/JabRef/jabref/issues/8712)
- We added protected terms described as "Computer science". [#10222](https://github.com/JabRef/jabref/pull/10222)
- We added a link "Get more themes..." in the preferences to that points to [themes.jabref.org](https://themes.jabref.org) allowing the user to download new themes. [#10243](https://github.com/JabRef/jabref/issues/10243)
- We added a fetcher for [LOBID](https://lobid.org/resources/api) resources. [JabRef/jabref-koppor#386](https://github.com/JabRef/jabref-koppor/issues/386)
- When in `biblatex` mode, the [integrity check](https://docs.jabref.org/finding-sorting-and-cleaning-entries/checkintegrity) for journal titles now also checks the field `journal`.
- We added support for exporting to Hayagriva YAML format. [#10382](https://github.com/JabRef/jabref/issues/10382)
- We added support for pushing citations to [TeXShop](https://pages.uoregon.edu/koch/texshop/) on macOS [forum#2699](https://discourse.jabref.org/t/push-to-texshop-mac/2699).
- We added the 'Bachelor's thesis' type for Biblatex's 'Thesis' EntryType [#10029](https://github.com/JabRef/jabref/issues/10029).

### Changed

- The export formats `listrefs`, `tablerefs`, `tablerefsabsbib`, now use the ISO date format in the footer [#10383](https://github.com/JabRef/jabref/pull/10383).
- When searching for an identifier in the "Web search", the title of the search window is now "Identifier-based Web Search". [#10391](https://github.com/JabRef/jabref/pull/10391)
- The ampersand checker now skips verbatim fields (`file`, `url`, ...). [#10419](https://github.com/JabRef/jabref/pull/10419)
- If no existing document is selected for exporting "XMP annotated pdf" JabRef will now create a new PDF file with a sample text and the metadata. [#10102](https://github.com/JabRef/jabref/issues/10102)
- We modified the DOI cleanup to infer the DOI from an ArXiV ID if it's present. [#10426](https://github.com/JabRef/jabref/issues/10426)
- The ISI importer uses the field `comment` for notes (instead of `review). [#10478](https://github.com/JabRef/jabref/pull/10478)
- If no existing document is selected for exporting "Embedded BibTeX pdf" JabRef will now create a new PDF file with a sample text and the metadata. [#10101](https://github.com/JabRef/jabref/issues/10101)
- Translated titles format no longer raise a warning. [#10459](https://github.com/JabRef/jabref/issues/10459)
- We re-added the empty grey containers in the groups panel to keep an indicator for the current selected group, if displaying of group item count is turned off [#9972](https://github.com/JabRef/jabref/issues/9972)

### Fixed

- We fixed an issue where "Move URL in note field to url field" in the cleanup dialog caused an exception if no note field was present [forum#3999](https://discourse.jabref.org/t/cleanup-entries-cant-get-it-to-work/3999)
- It is possible again to use "current table sort order" for the order of entries when saving. [#9869](https://github.com/JabRef/jabref/issues/9869)
- Passwords can be stored in GNOME key ring. [#10274](https://github.com/JabRef/jabref/issues/10274)
- We fixed an issue where groups based on an aux file could not be created due to an exception [#10350](https://github.com/JabRef/jabref/issues/10350)
- We fixed an issue where the JabRef browser extension could not communicate with JabRef under macOS due to missing files. You should use the `.pkg` for the first installation as it updates all necessary files for the extension [#10308](https://github.com/JabRef/jabref/issues/10308)
- We fixed an issue where the ISBN fetcher returned the entrytype `misc` for certain ISBN numbers [#10348](https://github.com/JabRef/jabref/issues/10348)
- We fixed a bug where an exception was raised when saving less than three export save orders in the preference. [#10157](https://github.com/JabRef/jabref/issues/10157)
- We fixed an issue where it was possible to create a group with no name or with a group separator inside the name [#9776](https://github.com/JabRef/jabref/issues/9776)
- Biblatex's `journaltitle` is now also respected for showing the journal information. [#10397](https://github.com/JabRef/jabref/issues/10397)
- JabRef does not hang anymore when exporting via CLI. [#10380](https://github.com/JabRef/jabref/issues/10380)
- We fixed an issue where it was not possible to save a library on a network share under macOS due to an exception when acquiring a file lock [#10452](https://github.com/JabRef/jabref/issues/10452)
- We fixed an issue where exporting "XMP annotated pdf" without selecting an existing document would produce an exception. [#10102](https://github.com/JabRef/jabref/issues/10102)
- We fixed an issue where the "Enabled" column in the "Protected terms files" tab in the preferences could not be resized [#10285](https://github.com/JabRef/jabref/issues/10285)
- We fixed an issue where after creation of a new library, the new library was not focused. [JabRef/jabref-koppor#592](https://github.com/JabRef/jabref-koppor/issues/592)
- We fixed an issue where double clicking on an url in the file field would trigger an exception instead of opening the browser [#10480](https://github.com/JabRef/jabref/pull/10480)
- We fixed an issue where scrolling was impossible on dragging a citation on the groups panel. [#9754](https://github.com/JabRef/jabref/issues/9754)
- We fixed an issue where exporting "Embedded BibTeX pdf" without selecting an existing document would produce an exception. [#10101](https://github.com/JabRef/jabref/issues/10101)
- We fixed an issue where there was a failure to access the url link for "eprint" for the ArXiv entry.[#10474](https://github.com/JabRef/jabref/issues/10474)
- We fixed an issue where it was not possible to connect to a shared database once a group with entries was added or other metadata modified [#10336](https://github.com/JabRef/jabref/issues/10336)
- We fixed an issue where middle-button paste in X not always worked [#7905](https://github.com/JabRef/jabref/issues/7905)

## [5.10] – 2023-09-02

### Added

- We added a field showing the BibTeX/biblatex source for added and deleted entries in the "External Changes Resolver" dialog. [#9509](https://github.com/JabRef/jabref/issues/9509)
- We added user-specific comment field so that multiple users can make separate comments. [#543](https://github.com/JabRef/jabref-koppor/issues/543)
- We added a search history list in the search field's right click menu. [#7906](https://github.com/JabRef/jabref/issues/7906)
- We added a full text fetcher for IACR eprints. [#9651](https://github.com/JabRef/jabref/pull/9651)
- We added "Attach file from URL" to right-click context menu to download and store a file with the reference library. [#9646](https://github.com/JabRef/jabref/issues/9646)
- We enabled updating an existing entry with data from InspireHEP. [#9351](https://github.com/JabRef/jabref/issues/9351)
- We added a fetcher for the Bibliotheksverbund Bayern (experimental). [#9641](https://github.com/JabRef/jabref/pull/9641)
- We added support for more biblatex date formats for parsing dates. [#2753](https://github.com/JabRef/jabref/issues/2753)
- We added support for multiple languages for exporting to and importing references from MS Office. [#9699](https://github.com/JabRef/jabref/issues/9699)
- We enabled scrolling in the groups list when dragging a group on another group. [#2869](https://github.com/JabRef/jabref/pull/2869)
- We added the option to automatically download online files when a new entry is created from an existing ID (e.g., DOI). The option can be disabled in the preferences under "Import and Export". [#9756](https://github.com/JabRef/jabref/issues/9756)
- We added a new Integrity check for unescaped ampersands. [JabRef/jabref-koppor#585](https://github.com/JabRef/jabref-koppor/issues/585)
- We added support for parsing `$\backslash$` in file paths (as exported by Mendeley). [forum#3470](https://discourse.jabref.org/t/mendeley-bib-import-with-linked-files/3470)
- We added the possibility to automatically fetch entries when an ISBN is pasted on the main table. [#9864](https://github.com/JabRef/jabref/issues/9864)
- We added the option to disable the automatic linking of files in the entry editor [#5105](https://github.com/JabRef/jabref/issues/5105)
- We added the link icon for ISBNs in linked identifiers column. [#9819](https://github.com/JabRef/jabref/issues/9819)
- We added key binding to focus on groups <kbd>alt</kbd> + <kbd>s</kbd> [#9863](https://github.com/JabRef/jabref/issues/9863)
- We added the option to unprotect a text selection, which strips all pairs of curly braces away. [#9950](https://github.com/JabRef/jabref/issues/9950)
- We added drag and drop events for field 'Groups' in entry editor panel. [#569](https://github.com/JabRef/jabref-koppor/issues/569)
- We added support for parsing MathML in the Medline importer. [#4273](https://github.com/JabRef/jabref/issues/4273)
- We added the ability to search for an identifier (DOI, ISBN, ArXiv ID) directly from 'Web Search'. [#7575](https://github.com/JabRef/jabref/issues/7575) [#9674](https://github.com/JabRef/jabref/issues/9674)
- We added a cleanup activity that identifies a URL or a last-visited-date in the `note` field and moves it to the `url` and `urldate` field respectively. [JabRef/jabref-koppor#216](https://github.com/JabRef/jabref-koppor/issues/216)
- We enabled the user to change the name of a field in a custom entry type by double-clicking on it. [#9840](https://github.com/JabRef/jabref/issues/9840)
- We added some preferences options to disable online activity. [#10064](https://github.com/JabRef/jabref/issues/10064)
- We integrated two mail actions ("As Email" and "To Kindle") under a new "Send" option in the right-click & Tools menus. The Kindle option creates an email targeted to the user's Kindle email, which can be set in preferences under "External programs" [#6186](https://github.com/JabRef/jabref/issues/6186)
- We added an option to clear recent libraries' history. [#10003](https://github.com/JabRef/jabref/issues/10003)
- We added an option to encrypt and remember the proxy password. [#8055](https://github.com/JabRef/jabref/issues/8055)[#10044](https://github.com/JabRef/jabref/issues/10044)
- We added support for showing journal information, via info buttons next to the `Journal` and `ISSN` fields in the entry editor. [#6189](https://github.com/JabRef/jabref/issues/6189)
- We added support for pushing citations to Sublime Text 3 [#10098](https://github.com/JabRef/jabref/issues/10098)
- We added support for the Finnish language. [#10183](https://github.com/JabRef/jabref/pull/10183)
- We added the option to automatically replaces illegal characters in the filename when adding a file to JabRef. [#10182](https://github.com/JabRef/jabref/issues/10182)
- We added a privacy policy. [#10064](https://github.com/JabRef/jabref/issues/10064)
- We added a tooltip to show the number of entries in a group [#10208](https://github.com/JabRef/jabref/issues/10208)
- We fixed an issue where it was no longer possible to add or remove selected entries to groups via context menu [#10404](https://github.com/JabRef/jabref/issues/10404), [#10317](https://github.com/JabRef/jabref/issues/10317) [#10374](https://github.com/JabRef/jabref/issues/10374)

### Changed

- We replaced "Close" by "Close library" and placed it after "Save all" in the File menu. [#10043](https://github.com/JabRef/jabref/pull/10043)
- We upgraded to Lucene 9.7 for the fulltext search. The search index will be rebuild. [#10036](https://github.com/JabRef/jabref/pull/10036)
- 'Get full text' now also checks the file url. [#568](https://github.com/JabRef/jabref-koppor/issues/568)
- JabRef writes a new backup file only if there is a change. Before, JabRef created a backup upon start. [#9679](https://github.com/JabRef/jabref/pull/9679)
- We modified the `Add Group` dialog to use the most recently selected group hierarchical context. [#9141](https://github.com/JabRef/jabref/issues/9141)
- We refined the 'main directory not found' error message. [#9625](https://github.com/JabRef/jabref/pull/9625)
- JabRef writes a new backup file only if there is a change. Before, JabRef created a backup upon start. [#9679](https://github.com/JabRef/jabref/pull/9679)
- Backups of libraries are not stored per JabRef version, but collected together. [#9676](https://github.com/JabRef/jabref/pull/9676)
- We streamlined the paths for logs and backups: The parent path fragment is always `logs` or `backups`.
- `log.txt` now contains an entry if a BibTeX entry could not be parsed.
- `log.txt` now contains debug messages. Debugging needs to be enabled explicitly. [#9678](https://github.com/JabRef/jabref/pull/9678)
- `log.txt` does not contain entries for non-found files during PDF indexing. [#9678](https://github.com/JabRef/jabref/pull/9678)
- The hostname is now determined using environment variables (`COMPUTERNAME`/`HOSTNAME`) first. [#9910](https://github.com/JabRef/jabref/pull/9910)
- We improved the Medline importer to correctly import ISO dates for `revised`. [#9536](https://github.com/JabRef/jabref/issues/9536)
- To avoid cluttering of the directory, We always delete the `.sav` file upon successful write. [#9675](https://github.com/JabRef/jabref/pull/9675)
- We improved the unlinking/deletion of multiple linked files of an entry using the <kbd>Delete</kbd> key. [#9473](https://github.com/JabRef/jabref/issues/9473)
- The field names of customized entry types are now exchanged preserving the case. [#9993](https://github.com/JabRef/jabref/pull/9993)
- We moved the custom entry types dialog into the preferences dialog. [#9760](https://github.com/JabRef/jabref/pull/9760)
- We moved the manage content selectors dialog to the library properties. [#9768](https://github.com/JabRef/jabref/pull/9768)
- We moved the preferences menu command from the options menu to the file menu. [#9768](https://github.com/JabRef/jabref/pull/9768)
- We reworked the cross ref labels in the entry editor and added a right click menu. [#10046](https://github.com/JabRef/jabref/pull/10046)
- We reorganized the order of tabs and settings in the library properties. [#9836](https://github.com/JabRef/jabref/pull/9836)
- We changed the handling of an "overflow" of authors at `[authIniN]`: JabRef uses `+` to indicate an overflow. Example: `[authIni2]` produces `A+` (instead of `AB`) for `Aachen and Berlin and Chemnitz`. [#9703](https://github.com/JabRef/jabref/pull/9703)
- We moved the preferences option to open the last edited files on startup to the 'General' tab. [#9808](https://github.com/JabRef/jabref/pull/9808)
- We improved the recognition of DOIs when pasting a link containing a DOI on the maintable. [#9864](https://github.com/JabRef/jabref/issues/9864s)
- We reordered the preferences dialog. [#9839](https://github.com/JabRef/jabref/pull/9839)
- We split the 'Import and Export' tab into 'Web Search' and 'Export'. [#9839](https://github.com/JabRef/jabref/pull/9839)
- We moved the option to run JabRef in memory stick mode into the preferences dialog toolbar. [#9866](https://github.com/JabRef/jabref/pull/9866)
- In case the library contains empty entries, they are not written to disk. [#8645](https://github.com/JabRef/jabref/issues/8645)
- The formatter `remove_unicode_ligatures` is now called `replace_unicode_ligatures`. [#9890](https://github.com/JabRef/jabref/pull/9890)
- We improved the error message when no terminal was found. [#9607](https://github.com/JabRef/jabref/issues/9607)
- In the context of the "systematic literature functionality", we changed the name "database" to "catalog" to use a separate term for online catalogs in comparison to SQL databases. [#9951](https://github.com/JabRef/jabref/pull/9951)
- We now show more fields (including Special Fields) in the dropdown selection for "Save sort order" in the library properties and for "Export sort order" in the preferences. [#10010](https://github.com/JabRef/jabref/issues/10010)
- We now encrypt and store the custom API keys in the OS native credential store. [#10044](https://github.com/JabRef/jabref/issues/10044)
- We changed the behavior of group addition/edit, so that sorting by alphabetical order is not performed by default after the modification. [#10017](https://github.com/JabRef/jabref/issues/10017)
- We fixed an issue with spacing in the cleanup dialogue. [#10081](https://github.com/JabRef/jabref/issues/10081)
- The GVK fetcher now uses the new [K10plus](https://www.bszgbv.de/services/k10plus/) database. [#10189](https://github.com/JabRef/jabref/pull/10189)

### Fixed

- We fixed an issue where clicking the group expansion pane/arrow caused the node to be selected, when it should just expand/detract the node. [#10111](https://github.com/JabRef/jabref/pull/10111)
- We fixed an issue where the browser import would add ' characters before the BibTeX entry on Linux. [#9588](https://github.com/JabRef/jabref/issues/9588)
- We fixed an issue where searching for a specific term with the DOAB fetcher lead to an exception. [#9571](https://github.com/JabRef/jabref/issues/9571)
- We fixed an issue where the "Import" -> "Library to import to" did not show the correct library name if two opened libraries had the same suffix. [#9567](https://github.com/JabRef/jabref/issues/9567)
- We fixed an issue where the rpm-Version of JabRef could not be properly uninstalled and reinstalled. [#9558](https://github.com/JabRef/jabref/issues/9558), [#9603](https://github.com/JabRef/jabref/issues/9603)
- We fixed an issue where the command line export using `--exportMatches` flag does not create an output bib file. [#9581](https://github.com/JabRef/jabref/issues/9581)
- We fixed an issue where custom field in the custom entry types could not be set to mulitline. [#9609](https://github.com/JabRef/jabref/issues/9609)
- We fixed an issue where the Office XML exporter did not resolve BibTeX-Strings when exporting entries. [forum#3741](https://discourse.jabref.org/t/exporting-bibtex-constant-strings-to-ms-office-2007-xml/3741)
- We fixed an issue where the Merge Entries Toolbar configuration was not saved after hitting 'Merge Entries' button. [#9091](https://github.com/JabRef/jabref/issues/9091)
- We fixed an issue where the password is stored in clear text if the user wants to use a proxy with authentication. [#8055](https://github.com/JabRef/jabref/issues/8055)
- JabRef is now more relaxed when parsing field content: In case a field content ended with `\`, the combination `\}` was treated as plain `}`. [#9668](https://github.com/JabRef/jabref/issues/9668)
- We resolved an issue that cut off the number of group entries when it exceeded four digits. [#8797](https://github.com/JabRef/jabref/issues/8797)
- We fixed the issue where the size of the global search window was not retained after closing. [#9362](https://github.com/JabRef/jabref/issues/9362)
- We fixed an issue where the Global Search UI preview is still white in dark theme. [#9362](https://github.com/JabRef/jabref/issues/9362)
- We fixed the double paste issue when <kbd>Cmd</kbd> + <kbd>v</kbd> is pressed on 'New entry from plaintext' dialog. [#9367](https://github.com/JabRef/jabref/issues/9367)
- We fixed an issue where the pin button on the Global Search dialog was located at the bottom and not at the top. [#9362](https://github.com/JabRef/jabref/issues/9362)
- We fixed the log text color in the event log console when using dark mode. [#9732](https://github.com/JabRef/jabref/issues/9732)
- We fixed an issue where searching for unlinked files would include the current library's .bib file. [#9735](https://github.com/JabRef/jabref/issues/9735)
- We fixed an issue where it was no longer possible to connect to a shared mysql database due to an exception. [#9761](https://github.com/JabRef/jabref/issues/9761)
- We fixed an issue where an exception was thrown for the user after <kbd>Ctrl</kbd>+<kbd>Z</kbd> command. [#9737](https://github.com/JabRef/jabref/issues/9737)
- We fixed the citation key generation for [`[authors]`, `[authshort]`, `[authorsAlpha]`, `[authIniN]`, `[authEtAl]`, `[auth.etal]`](https://docs.jabref.org/setup/citationkeypatterns#special-field-markers) to handle `and others` properly. [JabRef/jabref-koppor#626](https://github.com/JabRef/jabref-koppor/issues/626)
- We fixed the Save/save as file type shows BIBTEX_DB instead of "Bibtex library". [#9372](https://github.com/JabRef/jabref/issues/9372)
- We fixed the default main file directory for non-English Linux users. [#8010](https://github.com/JabRef/jabref/issues/8010)
- We fixed an issue when overwriting the owner was disabled. [#9896](https://github.com/JabRef/jabref/pull/9896)
- We fixed an issue regarding recording redundant prefixes in search history. [#9685](https://github.com/JabRef/jabref/issues/9685)
- We fixed an issue where passing a URL containing a DOI led to a "No entry found" notification. [#9821](https://github.com/JabRef/jabref/issues/9821)
- We fixed some minor visual inconsistencies and issues in the preferences dialog. [#9866](https://github.com/JabRef/jabref/pull/9866)
- The order of save actions is now retained. [#9890](https://github.com/JabRef/jabref/pull/9890)
- We fixed an issue where the order of save actions was not retained in the bib file. [#9890](https://github.com/JabRef/jabref/pull/9890)
- We fixed an issue in the preferences 'External file types' tab ignoring a custom application path in the edit dialog. [#9895](https://github.com/JabRef/jabref/issues/9895)
- We fixed an issue in the preferences where custom columns could be added to the entry table with no qualifier. [#9913](https://github.com/JabRef/jabref/issues/9913)
- We fixed an issue where the encoding header in a bib file was not respected when the file contained a BOM (Byte Order Mark). [#9926](https://github.com/JabRef/jabref/issues/9926)
- We fixed an issue where cli help output for import and export format was inconsistent. [JabRef/jabref-koppor#429](https://github.com/JabRef/jabref-koppor/issues/429)
- We fixed an issue where the user could select multiple conflicting options for autocompletion at once. [#10181](https://github.com/JabRef/jabref/issues/10181)
- We fixed an issue where no preview could be generated for some entry types and led to an exception. [#9947](https://github.com/JabRef/jabref/issues/9947)
- We fixed an issue where the Linux terminal working directory argument was malformed and therefore ignored upon opening a terminal [#9953](https://github.com/JabRef/jabref/issues/9953)
- We fixed an issue under Linux where under some systems the file instead of the folder was opened. [#9607](https://github.com/JabRef/jabref/issues/9607)
- We fixed an issue where an Automatic Keyword Group could not be deleted in the UI. [#9778](https://github.com/JabRef/jabref/issues/9778)
- We fixed an issue where the citation key pattern `[edtrN_M]` returned the wrong editor. [#9946](https://github.com/JabRef/jabref/pull/9946)
- We fixed an issue where empty grey containers would remain in the groups panel, if displaying of group item count is turned off. [#9972](https://github.com/JabRef/jabref/issues/9972)
- We fixed an issue where fetching an ISBN could lead to application freezing when the fetcher did not return any results. [#9979](https://github.com/JabRef/jabref/issues/9979)
- We fixed an issue where closing a library containing groups and entries caused an exception [#9997](https://github.com/JabRef/jabref/issues/9997)
- We fixed a bug where the editor for strings in a bibliography file did not sort the entries by their keys [#10083](https://github.com/JabRef/jabref/pull/10083)
- We fixed an issues where clicking on the empty space of specific context menu entries would not trigger the associated action. [#8388](https://github.com/JabRef/jabref/issues/8388)
- We fixed an issue where JabRef would not remember whether the window was in fullscreen. [#4939](https://github.com/JabRef/jabref/issues/4939)
- We fixed an issue where the ACM Portal search sometimes would not return entries for some search queries when the article author had no given name. [#10107](https://github.com/JabRef/jabref/issues/10107)
- We fixed an issue that caused high CPU usage and a zombie process after quitting JabRef because of author names autocompletion. [#10159](https://github.com/JabRef/jabref/pull/10159)
- We fixed an issue where files with illegal characters in the filename could be added to JabRef. [#10182](https://github.com/JabRef/jabref/issues/10182)
- We fixed that checked-out radio buttons under "specified keywords" were not displayed as checked after closing and reopening the "edit group" window. [#10248](https://github.com/JabRef/jabref/issues/10248)
- We fixed that when editing groups, checked-out properties such as case sensitive and regular expression (under "Free search expression") were not displayed checked. [#10108](https://github.com/JabRef/jabref/issues/10108)

### Removed

- We removed the support of BibTeXML. [#9540](https://github.com/JabRef/jabref/issues/9540)
- We removed support for Markdown syntax for strikethrough and task lists in comment fields. [#9726](https://github.com/JabRef/jabref/pull/9726)
- We removed the options menu, because the two contents were moved to the File menu or the properties of the library. [#9768](https://github.com/JabRef/jabref/pull/9768)
- We removed the 'File' tab in the preferences and moved its contents to the 'Export' tab. [#9839](https://github.com/JabRef/jabref/pull/9839)
- We removed the "[Collection of Computer Science Bibliographies](https://en.wikipedia.org/wiki/Collection_of_Computer_Science_Bibliographies)" fetcher the websits is no longer available. [#6638](https://github.com/JabRef/jabref/issues/6638)

## [5.9] – 2023-01-06

### Added

- We added a dropdown menu to let users change the library they want to import into during import. [#6177](https://github.com/JabRef/jabref/issues/6177)
- We added the possibility to add/remove a preview style from the selected list using a double click. [#9490](https://github.com/JabRef/jabref/issues/9490)
- We added the option to define fields as "multine" directly in the custom entry types dialog. [#6448](https://github.com/JabRef/jabref/issues/6448)
- We changed the minWidth and the minHeight of the main window, so it won't have a width and/or a height with the value 0. [#9606](https://github.com/JabRef/jabref/issues/9606)

### Changed

- We changed database structure: in MySQL/MariaDB we renamed tables by adding a `JABREF_` prefix, and in PGSQL we moved tables in `jabref` schema. We added `VersionDBStructure` variable in `METADATA` table to indicate current version of structure, this variable is needed for automatic migration. [#9312](https://github.com/JabRef/jabref/issues/9312)
- We moved some preferences options to a new tab in the preferences dialog. [#9442](https://github.com/JabRef/jabref/pull/9442)
- We renamed "Medline abbreviation" to "dotless abbreviation". [#9504](https://github.com/JabRef/jabref/pull/9504)
- We now have more "dots" in the offered journal abbreviations. [#9504](https://github.com/JabRef/jabref/pull/9504)
- We now disable the button "Full text search" in the Searchbar by default [#9527](https://github.com/JabRef/jabref/pull/9527)

### Fixed

- The tab "deprecated fields" is shown in biblatex-mode only. [#7757](https://github.com/JabRef/jabref/issues/7757)
- In case a journal name of an IEEE journal is abbreviated, the "normal" abbreviation is used - and not the one of the IEEE BibTeX strings. [JabRef/abbrv.jabref.org#91](https://github.com/JabRef/abbrv.jabref.org/issues/91)
- We fixed a performance issue when loading large lists of custom journal abbreviations. [#8928](https://github.com/JabRef/jabref/issues/8928)
- We fixed an issue where the last opened libraries were not remembered when a new unsaved library was open as well. [#9190](https://github.com/JabRef/jabref/issues/9190)
- We fixed an issue where no context menu for the group "All entries" was present. [forum#3682](https://discourse.jabref.org/t/how-sort-groups-a-z-not-subgroups/3682)
- We fixed an issue where extra curly braces in some fields would trigger an exception when selecting the entry or doing an integrity check. [#9475](https://github.com/JabRef/jabref/issues/9475), [#9503](https://github.com/JabRef/jabref/issues/9503)
- We fixed an issue where entering a date in the format "YYYY/MM" in the entry editor date field caused an exception. [#9492](https://github.com/JabRef/jabref/issues/9492)
- For portable versions, the `.deb` file now works on plain debian again. [#9472](https://github.com/JabRef/jabref/issues/9472)
- We fixed an issue where the download of linked online files failed after an import of entries for certain urls. [#9518](https://github.com/JabRef/jabref/issues/9518)
- We fixed an issue where an exception occurred when manually downloading a file from an URL in the entry editor. [#9521](https://github.com/JabRef/jabref/issues/9521)
- We fixed an issue with open office csv file formatting where commas in the abstract field where not escaped. [#9087](https://github.com/JabRef/jabref/issues/9087)
- We fixed an issue with deleting groups where subgroups different from the selected group were deleted. [#9281](https://github.com/JabRef/jabref/issues/9281)

## [5.8] – 2022-12-18

### Added

- We integrated a new three-way merge UI for merging entries in the Entries Merger Dialog, the Duplicate Resolver Dialog, the Entry Importer Dialog, and the External Changes Resolver Dialog. [#8945](https://github.com/JabRef/jabref/pull/8945)
- We added the ability to merge groups, keywords, comments and files when merging entries. [#9022](https://github.com/JabRef/jabref/pull/9022)
- We added a warning message next to the authors field in the merge dialog to warn users when the authors are the same but formatted differently. [#8745](https://github.com/JabRef/jabref/issues/8745)
- The default file directory of a library is used as default directory for [unlinked file lookup](https://docs.jabref.org/collect/findunlinkedfiles#link-the-pdfs-to-your-bib-library). [JabRef/jabref-koppor#546](https://github.com/JabRef/jabref-koppor/issues/546)
- The properties of an existing systematic literature review (SLR) can be edited. [JabRef/jabref-koppor#604](https://github.com/JabRef/jabref-koppor/issues/604)
- An systematic literature review (SLR) can now be started from the SLR itself. [#9131](https://github.com/JabRef/jabref/pull/9131), [JabRef/jabref-koppor#601](https://github.com/JabRef/jabref-koppor/issues/601)
- On startup, JabRef notifies the user if there were parsing errors during opening.
- We added support for the field `fjournal` (in `@article`) for abbreviation and unabbreviation functionalities. [#321](https://github.com/JabRef/jabref/pull/321)
- In case a backup is found, the filename of the backup is shown and one can navigate to the file. [#9311](https://github.com/JabRef/jabref/pull/9311)
- We added support for the Ukrainian and Arabic languages. [#9236](https://github.com/JabRef/jabref/pull/9236), [#9243](https://github.com/JabRef/jabref/pull/9243)

### Changed

- We improved the Citavi Importer to also import so called Knowledge-items into the field `comment` of the corresponding entry [#9025](https://github.com/JabRef/jabref/issues/9025)
- We modified the change case sub-menus and their corresponding tips (displayed when you stay long over the menu) to properly reflect exemplified cases. [#9339](https://github.com/Jabref/jabref/issues/9339)
- We call backup files `.bak` and temporary writing files now `.sav`.
- JabRef keeps 10 older versions of a `.bib` file in the [user data dir](https://github.com/harawata/appdirs#supported-directories) (instead of a single `.sav` (now: `.bak`) file in the directory of the `.bib` file)
- We improved the External Changes Resolver dialog to be more usaable. [#9021](https://github.com/JabRef/jabref/pull/9021)
- We simplified the actions to fast-resolve duplicates to 'Keep Left', 'Keep Right', 'Keep Both' and 'Keep Merged'. [#9056](https://github.com/JabRef/jabref/issues/9056)
- The fallback directory of the file folder now is the general file directory. In case there was a directory configured for a library and this directory was not found, JabRef placed the PDF next to the .bib file and not into the general file directory.
- The global default directory for storing PDFs is now the documents folder in the user's home.
- When adding or editing a subgroup it is placed w.r.t. to alphabetical ordering rather than at the end. [JabRef/jabref-koppor#577](https://github.com/JabRef/jabref-koppor/issues/577)
- Groups context menu now shows appropriate options depending on number of subgroups. [JabRef/jabref-koppor#579](https://github.com/JabRef/jabref-koppor/issues/579)
- We modified the "Delete file" dialog and added the full file path to the dialog text. The file path in the title was changed to file name only. [JabRef/jabref-koppor#534](https://github.com/JabRef/jabref-koppor/issues/534)
- Download from URL now automatically fills with URL from clipboard. [JabRef/jabref-koppor#535](https://github.com/JabRef/jabref-koppor/issues/535)
- We added HTML and Markdown files to Find Unlinked Files and removed BibTeX. [JabRef/jabref-koppor#547](https://github.com/JabRef/jabref-koppor/issues/547)
- ArXiv fetcher now retrieves additional data from related DOIs (both ArXiv and user-assigned). [#9170](https://github.com/JabRef/jabref/pull/9170)
- We modified the Directory of Open Access Books (DOAB) fetcher so that it will now also fetch the ISBN when possible. [#8708](https://github.com/JabRef/jabref/issues/8708)
- Genres are now mapped correctly to entry types when importing MODS files. [#9185](https://github.com/JabRef/jabref/issues/9185)
- We changed the button label from "Return to JabRef" to "Return to library" to better indicate the purpose of the action.
- We changed the color of found text from red to high-contrast colors (background: yellow; font color: purple). [JabRef/jabref-koppor#552](https://github.com/JabRef/jabref-koppor/issues/552)
- We fixed an issue where the wrong icon for a successful import of a bib entry was shown. [#9308](https://github.com/JabRef/jabref/pull/9308)
- We changed the messages after importing unlinked local files to past tense. [JabRef/jabref-koppor#548](https://github.com/JabRef/jabref-koppor/issues/548)
- We fixed an issue where the wrong icon for a successful import of a bib entry was shown [#9308](https://github.com/JabRef/jabref/pull/9308)
- In the context of the [Cleanup dialog](https://docs.jabref.org/finding-sorting-and-cleaning-entries/cleanupentries) we changed the text of the conversion of BibTeX to biblatex (and vice versa) to make it more clear. [JabRef/jabref-koppor#545](https://github.com/JabRef/jabref-koppor/issues/545)
- We removed wrapping of string constants when writing to a `.bib` file.
- In the context of a systematic literature review (SLR), a user can now add arbitrary data into `study.yml`. JabRef just ignores this data. [#9124](https://github.com/JabRef/jabref/pull/9124)
- In the context of a systematic literature review (SLR), we reworked the "Define study" parameters dialog. [#9123](https://github.com/JabRef/jabref/pull/9123)
- We upgraded to Lucene 9.4 for the fulltext search. The search index will be rebuild. [#9213](https://github.com/JabRef/jabref/pull/9213)
- We disabled the "change case" menu for empty fields. [#9214](https://github.com/JabRef/jabref/issues/9214)
- We disabled the conversion menu for empty fields. [#9200](https://github.com/JabRef/jabref/issues/9200)

### Fixed

- We fixed an issue where applied save actions on saving the library file would lead to the dialog "The library has been modified by another program" popping up. [#4877](https://github.com/JabRef/jabref/issues/4877)
- We fixed issues with save actions not correctly loaded when opening the library. [#9122](https://github.com/JabRef/jabref/pull/9122)
- We fixed the behavior of "Discard changes" when reopening a modified library. [#9361](https://github.com/JabRef/jabref/issues/9361)
- We fixed several bugs regarding the manual and the autosave of library files that could lead to exceptions. [#9067](https://github.com/JabRef/jabref/pull/9067), [#8484](https://github.com/JabRef/jabref/issues/8484), [#8746](https://github.com/JabRef/jabref/issues/8746), [#6684](https://github.com/JabRef/jabref/issues/6684), [#6644](https://github.com/JabRef/jabref/issues/6644), [#6102](https://github.com/JabRef/jabref/issues/6102), [#6000](https://github.com/JabRef/jabref/issues/6000)
- We fixed an issue where pdfs were re-indexed on each startup. [#9166](https://github.com/JabRef/jabref/pull/9166)
- We fixed an issue when using an unsafe character in the citation key, the auto-linking feature fails to link files. [#9267](https://github.com/JabRef/jabref/issues/9267)
- We fixed an issue where a message about changed metadata would occur on saving although nothing changed. [#9159](https://github.com/JabRef/jabref/issues/9159)
- We fixed an issue where the possibility to generate a subdatabase from an aux file was writing empty files when called from the commandline. [#9115](https://github.com/JabRef/jabref/issues/9115), [forum#3516](https://discourse.jabref.org/t/export-subdatabase-from-aux-file-on-macos-command-line/3516)
- We fixed an issue where author names with tilde accents (for example ñ) were marked as "Names are not in the standard BibTeX format". [#8071](https://github.com/JabRef/jabref/issues/8071)
- We fixed an issue where capitalize didn't capitalize words after hyphen characters. [#9157](https://github.com/JabRef/jabref/issues/9157)
- We fixed an issue where title case didn't capitalize words after en-dash characters and skip capitalization of conjunctions that comes after en-dash characters. [#9068](https://github.com/JabRef/jabref/pull/9068),[#9142](https://github.com/JabRef/jabref/pull/9142)
- We fixed an issue with the message that is displayed when fetcher returns an empty list of entries for given query. [#9195](https://github.com/JabRef/jabref/issues/9195)
- We fixed an issue where editing entry's "date" field in library mode "biblatex" causes an uncaught exception. [#8747](https://github.com/JabRef/jabref/issues/8747)
- We fixed an issue where importing from XMP would fail for certain PDFs. [#9383](https://github.com/JabRef/jabref/issues/9383)
- We fixed an issue that JabRef displayed the wrong group tree after loading. [JabRef/jabref-koppor#637](https://github.com/JabRef/jabref-koppor/issues/637)
- We fixed that sorting of entries in the maintable by special fields is updated immediately. [#9334](https://github.com/JabRef/jabref/issues/9334)
- We fixed the display of issue, number, eid and pages fields in the entry preview. [#8607](https://github.com/JabRef/jabref/pull/8607), [#8372](https://github.com/JabRef/jabref/issues/8372), [JabRef/jabref-koppor#514](https://github.com/JabRef/jabref-koppor/issues/514), [forum#2390](https://discourse.jabref.org/t/unable-to-edit-my-bibtex-file-that-i-used-before-vers-5-1/2390), [forum#3462](https://discourse.jabref.org/t/jabref-5-6-need-help-with-export-from-jabref-to-microsoft-word-entry-preview-of-apa-7-not-rendering-correctly/3462)
- We fixed the page ranges checker to detect article numbers in the pages field (used at [Check Integrity](https://docs.jabref.org/finding-sorting-and-cleaning-entries/checkintegrity)). [#8607](https://github.com/JabRef/jabref/pull/8607)
- The [HtmlToLaTeXFormatter](https://docs.jabref.org/finding-sorting-and-cleaning-entries/saveactions#html-to-latex) keeps single `<` characters.
- We fixed a performance regression when opening large libraries. [#9041](https://github.com/JabRef/jabref/issues/9041)
- We fixed a bug where spaces are trimmed when highlighting differences in the Entries merge dialog. [JabRef/jabref-koppor#371](https://github.com/JabRef/jabref-koppor/issues/371)
- We fixed some visual glitches with the linked files editor field in the entry editor and increased its height. [#8823](https://github.com/JabRef/jabref/issues/8823)
- We fixed some visual inconsistencies (round corners of highlighted buttons). [#8806](https://github.com/JabRef/jabref/issues/8806)
- We fixed an issue where JabRef would not exit when a connection to a LibreOffice document was established previously and the document is still open. [#9075](https://github.com/JabRef/jabref/issues/9075)
- We fixed an issue about selecting the save order in the preferences. [#9147](https://github.com/JabRef/jabref/issues/9147)
- We fixed an issue where an exception when fetching a DOI was not logged correctly. [JabRef/jabref-koppor#627](https://github.com/JabRef/jabref-koppor/issues/627)
- We fixed an issue where a user could not open an attached file in a new unsaved library. [#9386](https://github.com/JabRef/jabref/issues/9386)
- We fixed a typo within a connection error message. [JabRef/jabref-koppor#625](https://github.com/JabRef/jabref-koppor/issues/625)
- We fixed an issue where journal abbreviations would not abbreviate journal titles with escaped ampersands (\\&). [#8948](https://github.com/JabRef/jabref/issues/8948)
- We fixed the readability of the file field in the dark theme. [#9340](https://github.com/JabRef/jabref/issues/9340)
- We fixed an issue where the 'close dialog' key binding was not closing the Preferences dialog. [#8888](https://github.com/jabref/jabref/issues/8888)
- We fixed an issue where a known journal's medline/dot-less abbreviation does not switch to the full name. [#9370](https://github.com/JabRef/jabref/issues/9370)
- We fixed an issue where hitting enter on the search field within the preferences dialog closed the dialog. [JabRef/jabref-koppor#630](https://github.com/JabRef/jabref-koppor/issues/630)
- We fixed the "Cleanup entries" dialog is partially visible. [#9223](https://github.com/JabRef/jabref/issues/9223)
- We fixed an issue where font size preferences did not apply correctly to preference dialog window and the menu bar. [#8386](https://github.com/JabRef/jabref/issues/8386) and [#9279](https://github.com/JabRef/jabref/issues/9279)
- We fixed the display of the "Customize Entry Types" dialog title. [#9198](https://github.com/JabRef/jabref/issues/9198)
- We fixed an issue where the CSS styles are missing in some dialogs. [#9150](https://github.com/JabRef/jabref/pull/9150)
- We fixed an issue where controls in the preferences dialog could outgrow the window. [#9017](https://github.com/JabRef/jabref/issues/9017)
- We fixed an issue where highlighted text color for entry merge dialogue was not clearly visible. [#9192](https://github.com/JabRef/jabref/issues/9192)

### Removed

- We removed "last-search-date" from the systematic literature review feature, because the last-search-date can be deducted from the git logs. [#9116](https://github.com/JabRef/jabref/pull/9116)
- We removed the [CiteseerX](https://docs.jabref.org/collect/import-using-online-bibliographic-database#citeseerx) fetcher, because the API used by JabRef is sundowned. [#9466](https://github.com/JabRef/jabref/pull/9466)

## [5.7] – 2022-08-05

### Added

- We added a fetcher for [Biodiversity Heritage Library](https://www.biodiversitylibrary.org/). [#8539](https://github.com/JabRef/jabref/issues/8539)
- We added support for multiple messages in the snackbar. [#7340](https://github.com/JabRef/jabref/issues/7340)
- We added an extra option in the 'Find Unlinked Files' dialog view to ignore unnecessary files like Thumbs.db, DS_Store, etc. [JabRef/jabref-koppor#373](https://github.com/JabRef/jabref-koppor/issues/373)
- JabRef now writes log files. Linux: `$home/.cache/jabref/logs/version`, Windows: `%APPDATA%\..\Local\harawata\jabref\version\logs`, Mac: `Users/.../Library/Logs/jabref/version`
- We added an importer for Citavi backup files, support ".ctv5bak" and ".ctv6bak" file formats. [#8322](https://github.com/JabRef/jabref/issues/8322)
- We added a feature to drag selected entries and drop them to other opened inactive library tabs [JabRef/jabref-koppor#521](https://github.com/JabRef/jabref-koppor/issues/521).
- We added support for the [biblatex-apa](https://github.com/plk/biblatex-apa) legal entry types `Legislation`, `Legadminmaterial`, `Jurisdiction`, `Constitution` and `Legal` [#8931](https://github.com/JabRef/jabref/issues/8931)

### Changed

- The file column in the main table now shows the corresponding defined icon for the linked file [#8930](https://github.com/JabRef/jabref/issues/8930).
- We improved the color of the selected entries and the color of the summary in the Import Entries Dialog in the dark theme. [#7927](https://github.com/JabRef/jabref/issues/7927)
- We upgraded to Lucene 9.2 for the fulltext search.
  Thus, the now created search index cannot be read from older versions of JabRef anylonger.
  ⚠️ JabRef will recreate the index in a new folder for new files and this will take a long time for a huge library.
  Moreover, switching back and forth JabRef versions and meanwhile adding PDFs also requires rebuilding the index now and then.
  [#8868](https://github.com/JabRef/jabref/pull/8868)
- We improved the Latex2Unicode conversion [#8639](https://github.com/JabRef/jabref/pull/8639)
- Writing BibTeX data into a PDF (XMP) removes braces. [#8452](https://github.com/JabRef/jabref/issues/8452)
- Writing BibTeX data into a PDF (XMP) does not write the `file` field.
- Writing BibTeX data into a PDF (XMP) considers the configured keyword separator (and does not use "," as default any more)
- The Medline/Pubmed search now also supports the [default fields and operators for searching](https://docs.jabref.org/collect/import-using-online-bibliographic-database#search-syntax). [forum#3554](https://discourse.jabref.org/t/native-pubmed-search/3354)
- We improved group expansion arrow that prevent it from activating group when expanding or collapsing. [#7982](https://github.com/JabRef/jabref/issues/7982), [#3176](https://github.com/JabRef/jabref/issues/3176)
- When configured SSL certificates changed, JabRef warns the user to restart to apply the configuration.
- We improved the appearances and logic of the "Manage field names & content" dialog, and renamed it to "Automatic field editor". [#6536](https://github.com/JabRef/jabref/issues/6536)
- We improved the message explaining the options when modifying an automatic keyword group [#8911](https://github.com/JabRef/jabref/issues/8911)
- We moved the preferences option "Warn about duplicates on import" option from the tab "File" to the tab "Import and Export". [JabRef/jabref-koppor#570](https://github.com/JabRef/jabref-koppor/issues/570)
- When JabRef encounters `% Encoding: UTF-8` header, it is kept during writing (and not removed). [#8964](https://github.com/JabRef/jabref/pull/8964)
- We replace characters which cannot be decoded using the specified encoding by a (probably another) valid character. This happens if JabRef detects the wrong charset (e.g., UTF-8 instead of Windows 1252). One can use the [Integrity Check](https://docs.jabref.org/finding-sorting-and-cleaning-entries/checkintegrity) to find those characters.

### Fixed

- We fixed an issue where linked fails containing parts of the main file directory could not be opened. [#8991](https://github.com/JabRef/jabref/issues/8991)
- Linked files with an absolute path can be opened again. [#8991](https://github.com/JabRef/jabref/issues/8991)
- We fixed an issue where the user could not rate an entry in the main table when an entry was not yet ranked. [#5842](https://github.com/JabRef/jabref/issues/5842)
- We fixed an issue that caused JabRef to sometimes open multiple instances when "Remote Operation" is enabled. [#8653](https://github.com/JabRef/jabref/issues/8653)
- We fixed an issue where linked files with the filetype "application/pdf" in an entry were not shown with the correct PDF-Icon in the main table [#8930](https://github.com/JabRef/jabref/issues/8930)
- We fixed an issue where "open folder" for linked files did not open the folder and did not select the file unter certain Linux desktop environments [#8679](https://github.com/JabRef/jabref/issues/8679), [#8849](https://github.com/JabRef/jabref/issues/8849)
- We fixed an issue where the content of a big shared database library is not shown [#8788](https://github.com/JabRef/jabref/issues/8788)
- We fixed the unnecessary horizontal scroll bar in group panel [#8467](https://github.com/JabRef/jabref/issues/8467)
- We fixed an issue where the notification bar message, icon and actions appeared to be invisible. [#8761](https://github.com/JabRef/jabref/issues/8761)
- We fixed an issue where deprecated fields tab is shown when the fields don't contain any values. [#8396](https://github.com/JabRef/jabref/issues/8396)
- We fixed an issue where an exception for DOI search occurred when the DOI contained urlencoded characters. [#8787](https://github.com/JabRef/jabref/issues/8787)
- We fixed an issue which allow us to select and open identifiers from a popup list in the maintable [#8758](https://github.com/JabRef/jabref/issues/8758), [#8802](https://github.com/JabRef/jabref/issues/8802)
- We fixed an issue where the escape button had no functionality within the "Filter groups" textfield. [JabRef/jabref-koppor#562](https://github.com/JabRef/jabref-koppor/issues/562)
- We fixed an issue where the exception that there are invalid characters in filename. [#8786](https://github.com/JabRef/jabref/issues/8786)
- When the proxy configuration removed the proxy user/password, this change is applied immediately.
- We fixed an issue where removing several groups deletes only one of them. [#8390](https://github.com/JabRef/jabref/issues/8390)
- We fixed an issue where the Sidepane (groups, web search and open office) width is not remembered after restarting JabRef. [#8907](https://github.com/JabRef/jabref/issues/8907)
- We fixed a bug where switching between themes will cause an error/exception. [#8939](https://github.com/JabRef/jabref/pull/8939)
- We fixed a bug where files that were deleted in the source bibtex file were kept in the index. [#8962](https://github.com/JabRef/jabref/pull/8962)
- We fixed "Error while sending to JabRef" when the browser extension interacts with JabRef. [JabRef/JabRef-Browser-Extension#479](https://github.com/JabRef/JabRef-Browser-Extension/issues/479)
- We fixed a bug where updating group view mode (intersection or union) requires re-selecting groups to take effect. [#6998](https://github.com/JabRef/jabref/issues/6998)
- We fixed a bug that prevented external group metadata changes from being merged. [#8873](https://github.com/JabRef/jabref/issues/8873)
- We fixed the shared database opening dialog to remember autosave folder and tick. [#7516](https://github.com/JabRef/jabref/issues/7516)
- We fixed an issue where name formatter could not be saved. [#9120](https://github.com/JabRef/jabref/issues/9120)
- We fixed a bug where after the export of Preferences, custom exports were duplicated. [#10176](https://github.com/JabRef/jabref/issues/10176)

### Removed

- We removed the social media buttons for our Twitter and Facebook pages. [#8774](https://github.com/JabRef/jabref/issues/8774)

## [5.6] – 2022-04-25

### Added

- We enabled the user to customize the API Key for some fetchers. [#6877](https://github.com/JabRef/jabref/issues/6877)
- We added an extra option when right-clicking an entry in the Entry List to copy either the DOI or the DOI url.
- We added a fetcher for [Directory of Open Access Books (DOAB)](https://doabooks.org/) [#8576](https://github.com/JabRef/jabref/issues/8576)
- We added an extra option to ask the user whether they want to open to reveal the folder holding the saved file with the file selected. [#8195](https://github.com/JabRef/jabref/issues/8195)
- We added a new section to network preferences to allow using custom SSL certificates. [#8126](https://github.com/JabRef/jabref/issues/8126)
- We improved the version check to take also beta version into account and now redirect to the right changelog for the version.
- We added two new web and fulltext fetchers: SemanticScholar and ResearchGate.
- We added notifications on success and failure when writing metadata to a PDF-file. [#8276](https://github.com/JabRef/jabref/issues/8276)
- We added a cleanup action that escapes `$` (by adding a backslash in front). [#8673](https://github.com/JabRef/jabref/issues/8673)

### Changed

- We upgraded to Lucene 9.1 for the fulltext search.
  Thus, the now created search index cannot be read from older versions of JabRef any longer.
  ⚠️ JabRef will recreate the index in a new folder for new files and this will take a long time for a huge library.
  Moreover, switching back and forth JabRef versions and meanwhile adding PDFs also requires rebuilding the index now and then.
  [#8362](https://github.com/JabRef/jabref/pull/8362)
- We changed the list of CSL styles to those that support formatting bibliographies. [#8421](https://github.com/JabRef/jabref/issues/8421) [michel-kraemer/citeproc-java#116](https://github.com/michel-kraemer/citeproc-java/issues/116)
- The CSL preview styles now also support displaying data from cross references entries that are linked via the `crossref` field. [#7378](https://github.com/JabRef/jabref/issues/7378)
- We made the Search button in Web Search wider. We also skewed the panel titles to the left. [#8397](https://github.com/JabRef/jabref/issues/8397)
- We introduced a preference to disable fulltext indexing. [#8468](https://github.com/JabRef/jabref/issues/8468)
- When exporting entries, the encoding is always UTF-8.
- When embedding BibTeX data into a PDF, the encoding is always UTF-8.
- We replaced the [OttoBib](https://en.wikipedia.org/wiki/OttoBib) fetcher by a fetcher by [OpenLibrary](https://openlibrary.org/dev/docs/api/books). [#8652](https://github.com/JabRef/jabref/issues/8652)
- We first fetch ISBN data from OpenLibrary, if nothing found, ebook.de is tried.
- We now only show a warning when exiting for tasks that will not be recovered automatically upon relaunch of JabRef. [#8468](https://github.com/JabRef/jabref/issues/8468)

### Fixed

- We fixed an issue where right clicking multiple entries and pressing "Change entry type" would only change one entry. [#8654](https://github.com/JabRef/jabref/issues/8654)
- We fixed an issue where it was no longer possible to add or delete multiple files in the `file` field in the entry editor. [#8659](https://github.com/JabRef/jabref/issues/8659)
- We fixed an issue where the author's lastname was not used for the citation key generation if it started with a lowercase letter. [#8601](https://github.com/JabRef/jabref/issues/8601)
- We fixed an issue where custom "Protected terms" files were missing after a restart of JabRef. [#8608](https://github.com/JabRef/jabref/issues/8608)
- We fixed an issue where JabRef could not start due to a missing directory for the fulltex index. [#8579](https://github.com/JabRef/jabref/issues/8579)
- We fixed an issue where long article numbers in the `pages` field would cause an exception and preventing the citation style to display. [#8381](https://github.com/JabRef/jabref/issues/8381), [michel-kraemer/citeproc-java#114](https://github.com/michel-kraemer/citeproc-java/issues/114)
- We fixed an issue where online links in the file field were not detected correctly and could produce an exception. [#8510](https://github.com/JabRef/jabref/issues/8510)
- We fixed an issue where an exception could occur when saving the preferences [#7614](https://github.com/JabRef/jabref/issues/7614)
- We fixed an issue where "Copy DOI url" in the right-click menu of the Entry List would just copy the DOI and not the DOI url. [#8389](https://github.com/JabRef/jabref/issues/8389)
- We fixed an issue where opening the console from the drop-down menu would cause an exception. [#8466](https://github.com/JabRef/jabref/issues/8466)
- We fixed an issue when reading non-UTF-8 encoded. When no encoding header is present, the encoding is now detected from the file content (and the preference option is disregarded). [#8417](https://github.com/JabRef/jabref/issues/8417)
- We fixed an issue where pasting a URL was replacing `+` signs by spaces making the URL unreachable. [#8448](https://github.com/JabRef/jabref/issues/8448)
- We fixed an issue where creating subsidiary files from aux files created with some versions of biblatex would produce incorrect results. [#8513](https://github.com/JabRef/jabref/issues/8513)
- We fixed an issue where opening the changelog from withing JabRef led to a 404 error. [#8563](https://github.com/JabRef/jabref/issues/8563)
- We fixed an issue where not all found unlinked local files were imported correctly due to some race condition. [#8444](https://github.com/JabRef/jabref/issues/8444)
- We fixed an issue where Merge entries dialog exceeds screen boundaries.
- We fixed an issue where the app lags when selecting an entry after a fresh start. [#8446](https://github.com/JabRef/jabref/issues/8446)
- We fixed an issue where no citationkey was generated on import, pasting a doi or an entry on the main table. [#8406](https://github.com/JabRef/jabref/issues/8406), [JabRef/jabref-koppor#553](https://github.com/JabRef/jabref-koppor/issues/553)
- We fixed an issue where accent search does not perform consistently. [#6815](https://github.com/JabRef/jabref/issues/6815)
- We fixed an issue where the incorrect entry was selected when "New Article" is pressed while search filters are active. [#8674](https://github.com/JabRef/jabref/issues/8674)
- We fixed an issue where "Write BibTeXEntry metadata to PDF" button remains enabled while writing to PDF is in-progress. [#8691](https://github.com/JabRef/jabref/issues/8691)

### Removed

- We removed the option to copy CSL Citation styles data as `XSL_FO`, `ASCIIDOC`, and `RTF` as these have not been working since a long time and are no longer supported in the external library used for processing the styles. [#7378](https://github.com/JabRef/jabref/issues/7378)
- We removed the option to configure the default encoding. The default encoding is now hard-coded to the modern UTF-8 encoding.

## [5.5] – 2022-01-17

### Changed

- We integrated the external file types dialog directly inside the preferences. [#8341](https://github.com/JabRef/jabref/pull/8341)
- We disabled the add group button color change after adding 10 new groups. [#8051](https://github.com/JabRef/jabref/issues/8051)
- We inverted the logic for resolving [BibTeX strings](https://docs.jabref.org/advanced/strings). This helps to keep `#` chars. By default String resolving is only activated for a couple of standard fields. The list of fields can be modified in the preferences. [#7010](https://github.com/JabRef/jabref/issues/7010), [#7012](https://github.com/JabRef/jabref/issues/7012), [#8303](https://github.com/JabRef/jabref/issues/8303)
- We moved the search box in preview preferences closer to the available citation styles list. [#8370](https://github.com/JabRef/jabref/pull/8370)
- Changing the preference to show the preview panel as a separate tab now has effect without restarting JabRef. [#8370](https://github.com/JabRef/jabref/pull/8370)
- We enabled switching themes in JabRef without the need to restart JabRef. [#7335](https://github.com/JabRef/jabref/pull/7335)
- We added support for the field `day`, `rights`, `coverage` and `language` when reading XMP data in Dublin Core format. [#8491](https://github.com/JabRef/jabref/issues/8491)

### Fixed

- We fixed an issue where the preferences for "Search and store files relative to library file location" where ignored when the "Main file directory" field was not empty [#8385](https://github.com/JabRef/jabref/issues/8385)
- We fixed an issue where `#`chars in certain fields would be interpreted as BibTeX strings [#7010](https://github.com/JabRef/jabref/issues/7010), [#7012](https://github.com/JabRef/jabref/issues/7012), [#8303](https://github.com/JabRef/jabref/issues/8303)
- We fixed an issue where the fulltext search on an empty library with no documents would lead to an exception [JabRef/jabref-koppor#522](https://github.com/JabRef/jabref-koppor/issues/522)
- We fixed an issue where clicking on "Accept changes" in the merge dialog would lead to an exception [forum#2418](https://discourse.jabref.org/t/the-library-has-been-modified-by-another-program/2418/8)
- We fixed an issue where clicking on headings in the entry preview could lead to an exception. [#8292](https://github.com/JabRef/jabref/issues/8292)
- We fixed an issue where IntegrityCheck used the system's character encoding instead of the one set by the library or in preferences [#8022](https://github.com/JabRef/jabref/issues/8022)
- We fixed an issue about empty metadata in library properties when called from the right click menu. [#8358](https://github.com/JabRef/jabref/issues/8358)
- We fixed an issue where someone could add a duplicate field in the customize entry type dialog. [#8194](https://github.com/JabRef/jabref/issues/8194)
- We fixed a typo in the library properties tab: "String constants". There, one can configure [BibTeX string constants](https://docs.jabref.org/advanced/strings).
- We fixed an issue when writing a non-UTF-8 encoded file: The header is written again. [#8417](https://github.com/JabRef/jabref/issues/8417)
- We fixed an issue where folder creation during systemic literature review failed due to an illegal fetcher name. [#8552](https://github.com/JabRef/jabref/pull/8552)

## [5.4] – 2021-12-20

### Added

- We added confirmation dialog when user wants to close a library where any empty entries are detected. [#8096](https://github.com/JabRef/jabref/issues/8096)
- We added import support for CFF files. [#7945](https://github.com/JabRef/jabref/issues/7945)
- We added the option to copy the DOI of an entry directly from the context menu copy submenu. [#7826](https://github.com/JabRef/jabref/issues/7826)
- We added a fulltext search feature. [#2838](https://github.com/JabRef/jabref/pull/2838)
- We improved the deduction of bib-entries from imported fulltext pdfs. [#7947](https://github.com/JabRef/jabref/pull/7947)
- We added `unprotect_terms` to the list of bracketed pattern modifiers [#7960](https://github.com/JabRef/jabref/pull/7960)
- We added a dialog that allows to parse metadata from linked pdfs. [#7929](https://github.com/JabRef/jabref/pull/7929)
- We added an icon picker in group edit dialog. [#6142](https://github.com/JabRef/jabref/issues/6142)
- We added a preference to Opt-In to JabRef's online metadata extraction service (Grobid) usage. [#8002](https://github.com/JabRef/jabref/pull/8002)
- We readded the possibility to display the search results of all databases ("Global Search"). It is shown in a separate window. [#4096](https://github.com/JabRef/jabref/issues/4096)
- We readded the possibility to keep the search string when switching tabs. It is implemented by a toggle button. [#4096](https://github.com/JabRef/jabref/issues/4096#issuecomment-575986882)
- We allowed the user to also preview the available citation styles in the preferences besides the selected ones [#8108](https://github.com/JabRef/jabref/issues/8108)
- We added an option to search the available citation styles by name in the preferences [#8108](https://github.com/JabRef/jabref/issues/8108)
- We added an option to generate bib-entries from ID through a popover in the toolbar. [#4183](https://github.com/JabRef/jabref/issues/4183)
- We added a menu option in the right click menu of the main table tabs to display the library properties. [#6527](https://github.com/JabRef/jabref/issues/6527)
- When a `.bib` file ("library") was saved successfully, a notification is shown

### Changed

- Local library settings may overwrite the setting "Search and store files relative to library file location" [#8179](https://github.com/JabRef/jabref/issues/8179)
- The option "Fit table horizontally on screen" in the "Entry table" preferences is now disabled by default [#8148](https://github.com/JabRef/jabref/pull/8148)
- We improved the preferences and descriptions in the "Linked files" preferences tab [#8148](https://github.com/JabRef/jabref/pull/8148)
- We slightly changed the layout of the Journal tab in the preferences for ui consistency. [#7937](https://github.com/JabRef/jabref/pull/7937)
- The JabRefHost on Windows now writes a temporary file and calls `-importToOpen` instead of passing the bibtex via `-importBibtex`. [#7374](https://github.com/JabRef/jabref/issues/7374), [JabRef/JabRef-Browser-Extension#274](https://github.com/JabRef/JabRef-Browser-Extension/issues/274)
- We reordered some entries in the right-click menu of the main table. [#6099](https://github.com/JabRef/jabref/issues/6099)
- We merged the barely used ImportSettingsTab and the CustomizationTab in the preferences into one single tab and moved the option to allow Integers in Edition Fields in Bibtex-Mode to the EntryEditor tab. [#7849](https://github.com/JabRef/jabref/pull/7849)
- We moved the export order in the preferences from `File` to `Import and Export`. [#7935](https://github.com/JabRef/jabref/pull/7935)
- We reworked the export order in the preferences and the save order in the library preferences. You can now set more than three sort criteria in your library preferences. [#7935](https://github.com/JabRef/jabref/pull/7935)
- The metadata-to-pdf actions now also embeds the bibfile to the PDF. [#8037](https://github.com/JabRef/jabref/pull/8037)
- The snap was updated to use the core20 base and to use lzo compression for better startup performance [#8109](https://github.com/JabRef/jabref/pull/8109)
- We moved the union/intersection view button in the group sidepane to the left of the other controls. [#8202](https://github.com/JabRef/jabref/pull/8202)
- We improved the Drag and Drop behavior in the "Customize Entry Types" Dialog [#6338](https://github.com/JabRef/jabref/issues/6338)
- When determining the URL of an ArXiV eprint, the URL now points to the version [#8149](https://github.com/JabRef/jabref/pull/8149)
- We Included all standard fields with citation key when exporting to Old OpenOffice/LibreOffice Calc Format [#8176](https://github.com/JabRef/jabref/pull/8176)
- In case the database is encoded with `UTF8`, the `% Encoding` marker is not written anymore
- The written `.bib` file has the same line endings [#390](https://github.com/JabRef/jabref-koppor/issues/390)
- The written `.bib` file always has a final line break
- The written `.bib` file keeps the newline separator of the loaded `.bib` file
- We present options to manually enter an article or return to the New Entry menu when the fetcher DOI fails to find an entry for an ID [#7870](https://github.com/JabRef/jabref/issues/7870)
- We trim white space and non-ASCII characters from DOI [#8127](https://github.com/JabRef/jabref/issues/8127)
- The duplicate checker now inspects other fields in case no difference in the required and optional fields are found.
- We reworked the library properties dialog and integrated the `Library > Preamble`, `Library > Citation key pattern` and `Library > String constants dialogs` [#8264](https://github.com/JabRef/jabref/pulls/8264)
- We improved the startup time of JabRef by switching from the logging library `log4j2` to `tinylog` [#8007](https://github.com/JabRef/jabref/issues/8007)

### Fixed

- We fixed an issue where an exception occurred when pasting an entry with a publication date-range of the form 1910/1917 [#7864](https://github.com/JabRef/jabref/issues/7864)
- We fixed an issue where an exception occurred when a preview style was edited and afterwards another preview style selected. [#8280](https://github.com/JabRef/jabref/issues/8280)
- We fixed an issue where the actions to move a file to a directory were incorrectly disabled. [#7908](https://github.com/JabRef/jabref/issues/7908)
- We fixed an issue where an exception occurred when a linked online file was edited in the entry editor [#8008](https://github.com/JabRef/jabref/issues/8008)
- We fixed an issue when checking for a new version when JabRef is used behind a corporate proxy. [#7884](https://github.com/JabRef/jabref/issues/7884)
- We fixed some icons that were drawn in the wrong color when JabRef used a custom theme. [#7853](https://github.com/JabRef/jabref/issues/7853)
- We fixed an issue where the `Aux file` on `Edit group` doesn't support relative sub-directories path to import. [#7719](https://github.com/JabRef/jabref/issues/7719).
- We fixed an issue where it was impossible to add or modify groups. [#7912](https://github.com/JabRef/jabref/pull/793://github.com/JabRef/jabref/pull/7921)
- We fixed an issue about the visible side pane components being out of sync with the view menu. [#8115](https://github.com/JabRef/jabref/issues/8115)
- We fixed an issue where the side pane would not close when all its components were closed. [#8082](https://github.com/JabRef/jabref/issues/8082)
- We fixed an issue where exported entries from a Citavi bib containing URLs could not be imported [#7882](https://github.com/JabRef/jabref/issues/7882)
- We fixed an issue where the icons in the search bar had the same color, toggled as well as untoggled. [#8014](https://github.com/JabRef/jabref/pull/8014)
- We fixed an issue where typing an invalid UNC path into the "Main file directory" text field caused an error. [#8107](https://github.com/JabRef/jabref/issues/8107)
- We fixed an issue where "Open Folder" didn't select the file on macOS in Finder [#8130](https://github.com/JabRef/jabref/issues/8130)
- We fixed an issue where importing PDFs resulted in an uncaught exception [#8143](https://github.com/JabRef/jabref/issues/8143)
- We fixed "The library has been modified by another program" showing up when line breaks change [#4877](https://github.com/JabRef/jabref/issues/4877)
- The default directory of the "LaTeX Citations" tab is now the directory of the currently opened database (and not the directory chosen at the last open file dialog or the last database save) [JabRef/jabref-koppor#538](https://github.com/JabRef/jabref-koppor/issues/538)
- When writing a bib file, the `NegativeArraySizeException` should not occur [#8231](https://github.com/JabRef/jabref/issues/8231) [#8265](https://github.com/JabRef/jabref/issues/8265)
- We fixed an issue where some menu entries were available without entries selected. [#4795](https://github.com/JabRef/jabref/issues/4795)
- We fixed an issue where right-clicking on a tab and selecting close will close the focused tab even if it is not the tab we right-clicked [#8193](https://github.com/JabRef/jabref/pull/8193)
- We fixed an issue where selecting a citation style in the preferences would sometimes produce an exception [#7860](https://github.com/JabRef/jabref/issues/7860)
- We fixed an issue where an exception would occur when clicking on a DOI link in the preview pane [#7706](https://github.com/JabRef/jabref/issues/7706)
- We fixed an issue where XMP and embedded BibTeX export would not work [#8278](https://github.com/JabRef/jabref/issues/8278)
- We fixed an issue where the XMP and embedded BibTeX import of a file containing multiple schemas failed [#8278](https://github.com/JabRef/jabref/issues/8278)
- We fixed an issue where writing embedded BibTeX import fails due to write protection or bibtex already being present [#8332](https://github.com/JabRef/jabref/pull/8332)
- We fixed an issue where pdf-paths and the pdf-indexer could get out of sync [#8182](https://github.com/JabRef/jabref/issues/8182)
- We fixed an issue where Status-Logger error messages appeared during the startup of JabRef [#5475](https://github.com/JabRef/jabref/issues/5475)

### Removed

- We removed two orphaned preferences options [#8164](https://github.com/JabRef/jabref/pull/8164)
- We removed the functionality of the `--debug` commandline options. Use the java command line switch `-Dtinylog.level=debug` for debug output instead. [#8226](https://github.com/JabRef/jabref/pull/8226)

## [5.3] – 2021-07-05

### Added

- We added a progress counter to the title bar in Possible Duplicates dialog window. [#7366](https://github.com/JabRef/jabref/issues/7366)
- We added new "Customization" tab to the preferences which includes option to choose a custom address for DOI access. [#7337](https://github.com/JabRef/jabref/issues/7337)
- We added zbmath to the public databases from which the bibliographic information of an existing entry can be updated. [#7437](https://github.com/JabRef/jabref/issues/7437)
- We showed to the find Unlinked Files Dialog the date of the files' most recent modification. [#4652](https://github.com/JabRef/jabref/issues/4652)
- We added to the find Unlinked Files function a filter to show only files based on date of last modification (Last Year, Last Month, Last Week, Last Day). [#4652](https://github.com/JabRef/jabref/issues/4652)
- We added to the find Unlinked Files function a filter that sorts the files based on the date of last modification(Sort by Newest, Sort by Oldest First). [#4652](https://github.com/JabRef/jabref/issues/4652)
- We added the possibility to add a new entry via its zbMath ID (zbMATH can be chosen as ID type in the "Select entry type" window). [#7202](https://github.com/JabRef/jabref/issues/7202)
- We added the extension support and the external application support (For Texshow, Texmaker and LyX) to the flatpak [#7248](https://github.com/JabRef/jabref/pull/7248)
- We added some symbols and keybindings to the context menu in the entry editor. [#7268](https://github.com/JabRef/jabref/pull/7268)
- We added keybindings for setting and clearing the read status. [#7264](https://github.com/JabRef/jabref/issues/7264)
- We added two new fields to track the creation and most recent modification date and time for each entry. [JabRef/jabref-koppor#130](https://github.com/JabRef/jabref-koppor/issues/130)
- We added a feature that allows the user to copy highlighted text in the preview window. [#6962](https://github.com/JabRef/jabref/issues/6962)
- We added a feature that allows you to create new BibEntry via paste arxivId [#2292](https://github.com/JabRef/jabref/issues/2292)
- We added support for conducting automated and systematic literature search across libraries and git support for persistence [#369](https://github.com/JabRef/jabref-koppor/issues/369)
- We added a add group functionality at the bottom of the side pane. [#4682](https://github.com/JabRef/jabref/issues/4682)
- We added a feature that allows the user to choose whether to trust the target site when unable to find a valid certification path from the file download site. [#7616](https://github.com/JabRef/jabref/issues/7616)
- We added a feature that allows the user to open all linked files of multiple selected entries by "Open file" option. [#6966](https://github.com/JabRef/jabref/issues/6966)
- We added a keybinding preset for new entries. [#7705](https://github.com/JabRef/jabref/issues/7705)
- We added a select all button for the library import function. [#7786](https://github.com/JabRef/jabref/issues/7786)
- We added a search feature for journal abbreviations. [#7804](https://github.com/JabRef/jabref/pull/7804)
- We added auto-key-generation progress to the background task list. [#7267](https://github.com/JabRef/jabref/issues/7267)
- We added the option to write XMP metadata to pdfs from the CLI. [#7814](https://github.com/JabRef/jabref/pull/7814)

### Changed

- The export to MS Office XML now exports the author field as `Inventor` if the bibtex entry type is `patent` [#7830](https://github.com/JabRef/jabref/issues/7830)
- We changed the EndNote importer to import the field `label` to the corresponding bibtex field `endnote-label` [forum#2734](https://discourse.jabref.org/t/importing-endnote-label-field-to-jabref-from-xml-file/2734)
- The keywords added via "Manage content selectors" are now displayed in alphabetical order. [#3791](https://github.com/JabRef/jabref/issues/3791)
- We improved the "Find unlinked files" dialog to show import results for each file. [#7209](https://github.com/JabRef/jabref/pull/7209)
- The content of the field `timestamp` is migrated to `creationdate`. In case one configured "udpate timestampe", it is migrated to `modificationdate`. [JabRef/jabref-koppor#130](https://github.com/JabRef/jabref-koppor/issues/130)
- The JabRef specific meta-data content in the main field such as priorities (prio1, prio2, ...) are migrated to their respective fields. They are removed from the keywords. [#6840](https://github.com/jabref/jabref/issues/6840)
- We fixed an issue where groups generated from authors' last names did not include all entries of the authors' [#5833](https://github.com/JabRef/jabref/issues/5833)
- The export to MS Office XML now uses the month name for the field `MonthAcessed` instead of the two digit number [#7354](https://github.com/JabRef/jabref/issues/7354)
- We included some standalone dialogs from the options menu in the main preference dialog and fixed some visual issues in the preferences dialog. [#7384](https://github.com/JabRef/jabref/pull/7384)
- We improved the linking of the `python3` interpreter via the shebang to dynamically use the systems default Python. Related to [JabRef/JabRef-Browser-Extension#177](https://github.com/JabRef/JabRef-Browser-Extension/issues/177)
- Automatically found pdf files now have the linking button to the far left and uses a link icon with a plus instead of a briefcase. The file name also has lowered opacity(70%) until added. [#3607](https://github.com/JabRef/jabref/issues/3607)
- We simplified the select entry type form by splitting it into two parts ("Recommended" and "Others") based on internal usage data. [#6730](https://github.com/JabRef/jabref/issues/6730)
- We improved the submenu list by merging the'Remove group' having two options, with or without subgroups. [#4682](https://github.com/JabRef/jabref/issues/4682)
- The export to MS Office XML now uses the month name for the field `Month` instead of the two digit number [forum#2685](https://discourse.jabref.org/t/export-month-as-text-not-number/2685)
- We reintroduced missing default keybindings for new entries. [#7346](https://github.com/JabRef/jabref/issues/7346) [#7439](https://github.com/JabRef/jabref/issues/7439)
- Lists of available fields are now sorted alphabetically. [#7716](https://github.com/JabRef/jabref/issues/7716)
- The tooltip of the search field explaining the search is always shown. [#7279](https://github.com/JabRef/jabref/pull/7279)
- We rewrote the ACM fetcher to adapt to the new interface. [#5804](https://github.com/JabRef/jabref/issues/5804)
- We moved the select/collapse buttons in the unlinked files dialog into a context menu. [#7383](https://github.com/JabRef/jabref/issues/7383)
- We fixed an issue where journal abbreviations containing curly braces were not recognized [#7773](https://github.com/JabRef/jabref/issues/7773)

### Fixed

- We fixed an issue where some texts (e.g. descriptions) in dialogs could not be translated [#7854](https://github.com/JabRef/jabref/issues/7854)
- We fixed an issue where import hangs for ris files with "ER - " [#7737](https://github.com/JabRef/jabref/issues/7737)
- We fixed an issue where getting bibliograhpic data from DOI or another identifer did not respect the library mode (BibTeX/biblatex)[#6267](https://github.com/JabRef/jabref/issues/6267)
- We fixed an issue where importing entries would not respect the library mode (BibTeX/biblatex)[#1018](https://github.com/JabRef/jabref/issues/1018)
- We fixed an issue where an exception occurred when importing entries from a web search [#7606](https://github.com/JabRef/jabref/issues/7606)
- We fixed an issue where the table column sort order was not properly stored and resulted in unsorted eports [#7524](https://github.com/JabRef/jabref/issues/7524)
- We fixed an issue where the value of the field `school` or `institution` would be printed twice in the HTML Export [forum#2634](https://discourse.jabref.org/t/problem-with-exporting-techreport-phdthesis-mastersthesis-to-html/2634)
- We fixed an issue preventing to connect to a shared database. [#7570](https://github.com/JabRef/jabref/pull/7570)
- We fixed an issue preventing files from being dragged & dropped into an empty library. [#6851](https://github.com/JabRef/jabref/issues/6851)
- We fixed an issue where double-click onto PDF in file list under the 'General' tab section should just open the file. [#7465](https://github.com/JabRef/jabref/issues/7465)
- We fixed an issue where the dark theme did not extend to a group's custom color picker. [#7481](https://github.com/JabRef/jabref/issues/7481)
- We fixed an issue where choosing the fields on which autocompletion should not work in "Entry editor" preferences had no effect. [#7320](https://github.com/JabRef/jabref/issues/7320)
- We fixed an issue where the "Normalize page numbers" formatter did not replace en-dashes or em-dashes with a hyphen-minus sign. [#7239](https://github.com/JabRef/jabref/issues/7239)
- We fixed an issue with the style of highlighted check boxes while searching in preferences. [#7226](https://github.com/JabRef/jabref/issues/7226)
- We fixed an issue where the option "Move file to file directory" was disabled in the entry editor for all files [#7194](https://github.com/JabRef/jabref/issues/7194)
- We fixed an issue where application dialogs were opening in the wrong display when using multiple screens [#7273](https://github.com/JabRef/jabref/pull/7273)
- We fixed an issue where the "Find unlinked files" dialog would freeze JabRef on importing. [#7205](https://github.com/JabRef/jabref/issues/7205)
- We fixed an issue where the "Find unlinked files" would stop importing when importing a single file failed. [#7206](https://github.com/JabRef/jabref/issues/7206)
- We fixed an issue where JabRef froze for a few seconds in MacOS when DNS resolution timed out. [#7441](https://github.com/JabRef/jabref/issues/7441)
- We fixed an issue where an exception would be displayed for previewing and preferences when a custom theme has been configured but is missing [#7177](https://github.com/JabRef/jabref/issues/7177)
- We fixed an issue where URLs in `file` fields could not be handled on Windows. [#7359](https://github.com/JabRef/jabref/issues/7359)
- We fixed an issue where the regex based file search miss-interpreted specific symbols. [#4342](https://github.com/JabRef/jabref/issues/4342)
- We fixed an issue where the Harvard RTF exporter used the wrong default file extension. [#4508](https://github.com/JabRef/jabref/issues/4508)
- We fixed an issue where the Harvard RTF exporter did not use the new authors formatter and therefore did not export "organization" authors correctly. [#4508](https://github.com/JabRef/jabref/issues/4508)
- We fixed an issue where the field `urldate` was not exported to the corresponding fields `YearAccessed`, `MonthAccessed`, `DayAccessed` in MS Office XML [#7354](https://github.com/JabRef/jabref/issues/7354)
- We fixed an issue where the password for a shared SQL database was only remembered if it was the same as the username [#6869](https://github.com/JabRef/jabref/issues/6869)
- We fixed an issue where some custom exports did not use the new authors formatter and therefore did not export authors correctly [#7356](https://github.com/JabRef/jabref/issues/7356)
- We fixed an issue where alt+keyboard shortcuts do not work [#6994](https://github.com/JabRef/jabref/issues/6994)
- We fixed an issue about the file link editor did not allow to change the file name according to the default pattern after changing an entry. [#7525](https://github.com/JabRef/jabref/issues/7525)
- We fixed an issue where the file path is invisible in dark theme. [#7382](https://github.com/JabRef/jabref/issues/7382)
- We fixed an issue where the secondary sorting is not working for some special fields. [#7015](https://github.com/JabRef/jabref/issues/7015)
- We fixed an issue where changing the font size makes the font size field too small. [#7085](https://github.com/JabRef/jabref/issues/7085)
- We fixed an issue with TexGroups on Linux systems, where the modification of an aux-file did not trigger an auto-update for TexGroups. Furthermore, the detection of file modifications is now more reliable. [#7412](https://github.com/JabRef/jabref/pull/7412)
- We fixed an issue where the Unicode to Latex formatter produced wrong results for characters with a codepoint higher than Character.MAX_VALUE. [#7387](https://github.com/JabRef/jabref/issues/7387)
- We fixed an issue where a non valid value as font size results in an uncaught exception. [#7415](https://github.com/JabRef/jabref/issues/7415)
- We fixed an issue where "Merge citations" in the Openoffice/Libreoffice integration panel did not have a corresponding opposite. [#7454](https://github.com/JabRef/jabref/issues/7454)
- We fixed an issue where drag and drop of bib files for opening resulted in uncaught exceptions [#7464](https://github.com/JabRef/jabref/issues/7464)
- We fixed an issue where columns shrink in width when we try to enlarge JabRef window. [#6818](https://github.com/JabRef/jabref/issues/6818)
- We fixed an issue where Content selector does not seem to work for custom fields. [#6819](https://github.com/JabRef/jabref/issues/6819)
- We fixed an issue where font size of the preferences dialog does not update with the rest of the GUI. [#7416](https://github.com/JabRef/jabref/issues/7416)
- We fixed an issue in which a linked online file consisting of a web page was saved as an invalid pdf file upon being downloaded. The user is now notified when downloading a linked file results in an HTML file. [#7452](https://github.com/JabRef/jabref/issues/7452)
- We fixed an issue where opening BibTex file (doubleclick) from Folder with spaces not working. [#6487](https://github.com/JabRef/jabref/issues/6487)
- We fixed the header title in the Add Group/Subgroup Dialog box. [#4682](https://github.com/JabRef/jabref/issues/4682)
- We fixed an issue with saving large `.bib` files [#7265](https://github.com/JabRef/jabref/issues/7265)
- We fixed an issue with very large page numbers [#7590](https://github.com/JabRef/jabref/issues/7590)
- We fixed an issue where the file extension is missing on saving the library file on linux [#7451](https://github.com/JabRef/jabref/issues/7451)
- We fixed an issue with opacity of disabled icon-buttons [#7195](https://github.com/JabRef/jabref/issues/7195)
- We fixed an issue where journal abbreviations in UTF-8 were not recognized [#5850](https://github.com/JabRef/jabref/issues/5850)
- We fixed an issue where the article title with curly brackets fails to download the arXiv link (pdf file). [#7633](https://github.com/JabRef/jabref/issues/7633)
- We fixed an issue with toggle of special fields does not work for sorted entries [#7016](https://github.com/JabRef/jabref/issues/7016)
- We fixed an issue with the default path of external application. [#7641](https://github.com/JabRef/jabref/issues/7641)
- We fixed an issue where urls must be embedded in a style tag when importing EndNote style Xml files. Now it can parse url with or without a style tag. [#6199](https://github.com/JabRef/jabref/issues/6199)
- We fixed an issue where the article title with colon fails to download the arXiv link (pdf file). [#7660](https://github.com/JabRef/jabref/issues/7660)
- We fixed an issue where the keybinding for delete entry did not work on the main table [#7580](https://github.com/JabRef/jabref/pull/7580)
- We fixed an issue where the RFC fetcher is not compatible with the draft [#7305](https://github.com/JabRef/jabref/issues/7305)
- We fixed an issue where duplicate files (both file names and contents are the same) is downloaded and add to linked files [#6197](https://github.com/JabRef/jabref/issues/6197)
- We fixed an issue where changing the appearance of the preview tab did not trigger a restart warning. [#5464](https://github.com/JabRef/jabref/issues/5464)
- We fixed an issue where editing "Custom preview style" triggers exception. [#7526](https://github.com/JabRef/jabref/issues/7526)
- We fixed the [SAO/NASA Astrophysics Data System](https://docs.jabref.org/collect/import-using-online-bibliographic-database#sao-nasa-astrophysics-data-system) fetcher. [#7867](https://github.com/JabRef/jabref/pull/7867)
- We fixed an issue where a title with multiple applied formattings in EndNote was not imported correctly [forum#2734](https://discourse.jabref.org/t/importing-endnote-label-field-to-jabref-from-xml-file/2734)
- We fixed an issue where a `report` in EndNote was imported as `article` [forum#2734](https://discourse.jabref.org/t/importing-endnote-label-field-to-jabref-from-xml-file/2734)
- We fixed an issue where the field `publisher` in EndNote was not imported in JabRef [forum#2734](https://discourse.jabref.org/t/importing-endnote-label-field-to-jabref-from-xml-file/2734)

### Removed

- We removed add group button beside the filter group tab. [#4682](https://github.com/JabRef/jabref/issues/4682)

## [5.2] – 2020-12-24

### Added

- We added a validation to check if the current database location is shared, preventing an exception when Pulling Changes From Shared Database. [#6959](https://github.com/JabRef/jabref/issues/6959)
- We added a query parser and mapping layer to enable conversion of queries formulated in simplified lucene syntax by the user into api queries. [#6799](https://github.com/JabRef/jabref/pull/6799)
- We added some basic functionality to customise the look of JabRef by importing a css theme file. [#5790](https://github.com/JabRef/jabref/issues/5790)
- We added connection check function in network preference setting [#6560](https://github.com/JabRef/jabref/issues/6560)
- We added support for exporting to YAML. [#6974](https://github.com/JabRef/jabref/issues/6974)
- We added a DOI format and organization check to detect [American Physical Society](https://journals.aps.org/) journals to copy the article ID to the page field for cases where the page numbers are missing. [#7019](https://github.com/JabRef/jabref/issues/7019)
- We added an error message in the New Entry dialog that is shown in case the fetcher did not find anything . [#7000](https://github.com/JabRef/jabref/issues/7000)
- We added a new formatter to output shorthand month format. [#6579](https://github.com/JabRef/jabref/issues/6579)
- We added support for the new Microsoft Edge browser in all platforms. [#7056](https://github.com/JabRef/jabref/pull/7056)
- We reintroduced emacs/bash-like keybindings. [#6017](https://github.com/JabRef/jabref/issues/6017)
- We added a feature to provide automated cross library search using a cross library query language. This provides support for the search step of systematic literature reviews (SLRs). [JabRef/jabref-koppor#369](https://github.com/JabRef/jabref-koppor/issues/369)

### Changed

- We changed the default preferences for OpenOffice/LibreOffice integration to automatically sync the bibliography when inserting new citations in a OpenOffic/LibreOffice document. [#6957](https://github.com/JabRef/jabref/issues/6957)
- We restructured the 'File' tab and extracted some parts into the 'Linked files' tab [#6779](https://github.com/JabRef/jabref/pull/6779)
- JabRef now offers journal lists from <https://abbrv.jabref.org>. JabRef the lists which use a dot inside the abbreviations. [#5749](https://github.com/JabRef/jabref/pull/5749)
- We removed two useless preferences in the groups preferences dialog. [#6836](https://github.com/JabRef/jabref/pull/6836)
- Synchronization of SpecialFields to keywords is now disabled by default. [#6621](https://github.com/JabRef/jabref/issues/6621)
- JabRef no longer opens the entry editor with the first entry on startup [#6855](https://github.com/JabRef/jabref/issues/6855)
- We completed the rebranding of `bibtexkey` as `citationkey` which was started in JabRef 5.1.
- JabRef no longer opens the entry editor with the first entry on startup [#6855](https://github.com/JabRef/jabref/issues/6855)
- Fetch by ID: (long) "SAO/NASA Astrophysics Data System" replaced by (short) "SAO/NASA ADS" [#6876](https://github.com/JabRef/jabref/pull/6876)
- We changed the title of the window "Manage field names and content" to have the same title as the corresponding menu item [#6895](https://github.com/JabRef/jabref/pull/6895)
- We renamed the menus "View -> Previous citation style" and "View -> Next citation style" into "View -> Previous preview style" and "View -> Next preview style" and renamed the "Preview" style to "Customized preview style". [#6899](https://github.com/JabRef/jabref/pull/6899)
- We changed the default preference option "Search and store files relative to library file location" to on, as this seems to be a more intuitive behaviour. [#6863](https://github.com/JabRef/jabref/issues/6863)
- We changed the title of the window "Manage field names and content": to have the same title as the corresponding menu item [#6895](https://github.com/JabRef/jabref/pull/6895)
- We improved the detection of "short" DOIs. [#6880](https://github.com/JabRef/jabref/issues/6880)
- We improved the duplicate detection when identifiers like DOI or arXiv are semantically the same, but just syntactically differ (e.g. with or without http(s):// prefix). [#6707](https://github.com/JabRef/jabref/issues/6707)
- We improved JabRef start up time [#6057](https://github.com/JabRef/jabref/issues/6057)
- We changed in the group interface "Generate groups from keywords in a BibTeX field" by "Generate groups from keywords in the following field". [#6983](https://github.com/JabRef/jabref/issues/6983)
- We changed the name of a group type from "Searching for keywords" to "Searching for a keyword". [#6995](https://github.com/JabRef/jabref/pull/6995)
- We changed the way JabRef displays the title of a tab and of the window. [#4161](https://github.com/JabRef/jabref/issues/4161)
- We changed connect timeouts for server requests to 30 seconds in general and 5 seconds for GROBID server (special) and improved user notifications on connection issues. [#7026](https://github.com/JabRef/jabref/pull/7026)
- We changed the order of the library tab context menu items. [#7171](https://github.com/JabRef/jabref/issues/7171)
- We changed the way linked files are opened on Linux to use the native openFile method, compatible with confined packages. [#7037](https://github.com/JabRef/jabref/pull/7037)
- We refined the entry preview to show the full names of authors and editors, to list the editor only if no author is present, have the year earlier. [#7083](https://github.com/JabRef/jabref/issues/7083)

### Fixed

- We fixed an issue changing the icon link_variation_off that is not meaningful. [#6834](https://github.com/JabRef/jabref/issues/6834)
- We fixed an issue where the `.sav` file was not deleted upon exiting JabRef. [#6109](https://github.com/JabRef/jabref/issues/6109)
- We fixed a linked identifier icon inconsistency. [#6705](https://github.com/JabRef/jabref/issues/6705)
- We fixed the wrong behavior that font size changes are not reflected in dialogs. [#6039](https://github.com/JabRef/jabref/issues/6039)
- We fixed the failure to Copy citation key and link. [#5835](https://github.com/JabRef/jabref/issues/5835)
- We fixed an issue where the sort order of the entry table was reset after a restart of JabRef. [#6898](https://github.com/JabRef/jabref/pull/6898)
- We fixed an issue where no longer a warning was displayed when inserting references into LibreOffice with an invalid "ReferenceParagraphFormat". [#6907](https://github.com/JabRef/jabref/pull/6907).
- We fixed an issue where a selected field was not removed after the first click in the custom entry types dialog. [#6934](https://github.com/JabRef/jabref/issues/6934)
- We fixed an issue where a remove icon was shown for standard entry types in the custom entry types dialog. [#6906](https://github.com/JabRef/jabref/issues/6906)
- We fixed an issue where it was impossible to connect to OpenOffice/LibreOffice on Mac OSX. [#6970](https://github.com/JabRef/jabref/pull/6970)
- We fixed an issue with the python script used by browser plugins that failed to locate JabRef if not installed in its default location. [#6963](https://github.com/JabRef/jabref/pull/6963/files)
- We fixed an issue where spaces and newlines in an isbn would generate an exception. [#6456](https://github.com/JabRef/jabref/issues/6456)
- We fixed an issue where identity column header had incorrect foreground color in the Dark theme. [#6796](https://github.com/JabRef/jabref/issues/6796)
- We fixed an issue where the RIS exporter added extra blank lines.[#7007](https://github.com/JabRef/jabref/pull/7007/files)
- We fixed an issue where clicking on Collapse All button in the Search for Unlinked Local Files expanded the directory structure erroneously [#6848](https://github.com/JabRef/jabref/issues/6848)
- We fixed an issue, when pulling changes from shared database via shortcut caused creation of a new tech report [#6867](https://github.com/JabRef/jabref/issues/6867)
- We fixed an issue where the JabRef GUI does not highlight the "All entries" group on start-up [#6691](https://github.com/JabRef/jabref/issues/6691)
- We fixed an issue where a custom dark theme was not applied to the entry preview tab [#7068](https://github.com/JabRef/jabref/issues/7068)
- We fixed an issue where modifications to the Custom preview layout in the preferences were not saved [#6447](https://github.com/JabRef/jabref/issues/6447)
- We fixed an issue where errors from imports were not shown to the user [#7084](https://github.com/JabRef/jabref/pull/7084)
- We fixed an issue where the EndNote XML Import would fail on empty keywords tags [forum#2387](https://discourse.jabref.org/t/importing-in-unknown-format-fails-to-import-xml-library-from-bookends-export/2387)
- We fixed an issue where the color of groups of type "free search expression" not persisting after restarting the application [#6999](https://github.com/JabRef/jabref/issues/6999)
- We fixed an issue where modifications in the source tab where not saved without switching to another field before saving the library [#6622](https://github.com/JabRef/jabref/issues/6622)
- We fixed an issue where the "Document Viewer" did not show the first page of the opened pdf document and did not show the correct total number of pages [#7108](https://github.com/JabRef/jabref/issues/7108)
- We fixed an issue where the context menu was not updated after a file link was changed. [#5777](https://github.com/JabRef/jabref/issues/5777)
- We fixed an issue where the password for a shared SQL database was not remembered [#6869](https://github.com/JabRef/jabref/issues/6869)
- We fixed an issue where newly added entires were not synced to a shared SQL database [#7176](https://github.com/JabRef/jabref/issues/7176)
- We fixed an issue where the PDF-Content importer threw an exception when no DOI number is present at the first page of the PDF document [#7203](https://github.com/JabRef/jabref/issues/7203)
- We fixed an issue where groups created from aux files did not update on file changes [#6394](https://github.com/JabRef/jabref/issues/6394)
- We fixed an issue where authors that only have last names were incorrectly identified as institutes when generating citation keys [#7199](https://github.com/JabRef/jabref/issues/7199)
- We fixed an issue where institutes were incorrectly identified as universities when generating citation keys [#6942](https://github.com/JabRef/jabref/issues/6942)

### Removed

- We removed the Google Scholar fetcher and the ACM fetcher do not work due to traffic limitations [#6369](https://github.com/JabRef/jabref/issues/6369)
- We removed the menu entry "Manage external file types" because it's already in 'Preferences' dialog [#6991](https://github.com/JabRef/jabref/issues/6991)
- We removed the integrity check "Abbreviation detected" for the field journal/journaltitle in the entry editor [#3925](https://github.com/JabRef/jabref/issues/3925)

## [5.1] – 2020-08-30

### Added

- We added a new fetcher to enable users to search mEDRA DOIs [#6602](https://github.com/JabRef/jabref/issues/6602)
- We added a new fetcher to enable users to search "[Collection of Computer Science Bibliographies](https://en.wikipedia.org/wiki/Collection_of_Computer_Science_Bibliographies)". [#6638](https://github.com/JabRef/jabref/issues/6638)
- We added default values for delimiters in Add Subgroup window [#6624](https://github.com/JabRef/jabref/issues/6624)
- We improved responsiveness of general fields specification dialog window. [#6604](https://github.com/JabRef/jabref/issues/6604)
- We added support for importing ris file and load DOI [#6530](https://github.com/JabRef/jabref/issues/6530)
- We added the Library properties to a context menu on the library tabs [#6485](https://github.com/JabRef/jabref/issues/6485)
- We added a new field in the preferences in 'BibTeX key generator' for unwanted characters that can be user-specified. [#6295](https://github.com/JabRef/jabref/issues/6295)
- We added support for searching ShortScience for an entry through the user's browser. [#6018](https://github.com/JabRef/jabref/pull/6018)
- We updated EditionChecker to permit edition to start with a number. [#6144](https://github.com/JabRef/jabref/issues/6144)
- We added tooltips for most fields in the entry editor containing a short description. [#5847](https://github.com/JabRef/jabref/issues/5847)
- We added support for basic markdown in custom formatted previews [#6194](https://github.com/JabRef/jabref/issues/6194)
- We now show the number of items found and selected to import in the online search dialog. [#6248](https://github.com/JabRef/jabref/pull/6248)
- We created a new install screen for macOS. [#5759](https://github.com/JabRef/jabref/issues/5759)
- We added a new integrity check for duplicate DOIs. [JabRef/jabref-koppor#339](https://github.com/JabRef/jabref-koppor/issues/339)
- We implemented an option to download fulltext files while importing. [#6381](https://github.com/JabRef/jabref/pull/6381)
- We added a progress-indicator showing the average progress of background tasks to the toolbar. Clicking it reveals a pop-over with a list of running background tasks. [#6443](https://github.com/JabRef/jabref/pull/6443)
- We fixed the bug when strike the delete key in the text field. [#6421](https://github.com/JabRef/jabref/issues/6421)
- We added a BibTex key modifier for truncating strings. [#3915](https://github.com/JabRef/jabref/issues/3915)
- We added support for jumping to target entry when typing letter/digit after sorting a column in maintable [#6146](https://github.com/JabRef/jabref/issues/6146)
- We added a new fetcher to enable users to search all available E-Libraries simultaneously. [JabRef/jabref-koppor#369](https://github.com/JabRef/jabref-koppor/issues/369)
- We added the field "entrytype" to the export sort criteria [#6531](https://github.com/JabRef/jabref/pull/6531)
- We added the possibility to change the display order of the fields in the entry editor. The order can now be configured using drag and drop in the "Customize entry types" dialog [#6152](https://github.com/JabRef/jabref/pull/6152)
- We added native support for biblatex-software [#6574](https://github.com/JabRef/jabref/issues/6574)
- We added a missing restart warning for AutoComplete in the preferences dialog. [#6351](https://github.com/JabRef/jabref/issues/6351)
- We added a note to the citation key pattern preferences dialog as a temporary workaround for a JavaFX bug, about committing changes in a table cell, if the focus is lost. [#5825](https://github.com/JabRef/jabref/issues/5825)
- We added support for customized fallback fields in bracketed patterns. [#7111](https://github.com/JabRef/jabref/issues/7111)

### Changed

- We improved the arXiv fetcher. Now it should find entries even more reliably and does no longer include the version (e.g `v1`) in the `eprint` field. [forum#1941](https://discourse.jabref.org/t/remove-version-in-arxiv-import/1941)
- We moved the group search bar and the button "New group" from bottom to top position to make it more prominent. [#6112](https://github.com/JabRef/jabref/pull/6112)
- When JabRef finds a `.sav` file without changes, there is no dialog asking for acceptance of changes anymore.
- We changed the buttons for import/export/show all/reset of preferences to smaller icon buttons in the preferences dialog. [#6130](https://github.com/JabRef/jabref/pull/6130)
- We moved the functionality "Manage field names & content" from the "Library" menu to the "Edit" menu, because it affects the selected entries and not the whole library
- We merged the functionality "Append contents from a BibTeX library into the currently viewed library" into the "Import into database" functionality. Fixes [#6049](https://github.com/JabRef/jabref/issues/6049).
- We changed the directory where fulltext downloads are stored to the directory set in the import-tab in preferences. [#6381](https://github.com/JabRef/jabref/pull/6381)
- We improved the error message for invalid jstyles. [#6303](https://github.com/JabRef/jabref/issues/6303)
- We changed the section name of 'Advanced' to 'Network' in the preferences and removed some obsolete options.[#6489](https://github.com/JabRef/jabref/pull/6489)
- We improved the context menu of the column "Linked identifiers" of the main table, by truncating their texts, if they are too long. [#6499](https://github.com/JabRef/jabref/issues/6499)
- We merged the main table tabs in the preferences dialog. [#6518](https://github.com/JabRef/jabref/pull/6518)
- We changed the command line option 'generateBibtexKeys' to the more generic term 'generateCitationKeys' while the short option remains 'g'.[#6545](https://github.com/JabRef/jabref/pull/6545)
- We improved the "Possible duplicate entries" window to remember its size and position throughout a session. [#6582](https://github.com/JabRef/jabref/issues/6582)
- We divided the toolbar into small parts, so if the application window is to small, only a part of the toolbar is moved into the chevron popup. [#6682](https://github.com/JabRef/jabref/pull/6682)
- We changed the layout for of the buttons in the Open Office side panel to ensure that the button text is always visible, specially when resizing. [#6639](https://github.com/JabRef/jabref/issues/6639)
- We merged the two new library commands in the file menu to one which always creates a new library in the default library mode. [#6539](https://github.com/JabRef/jabref/pull/6539#issuecomment-641056536)

### Fixed

- We fixed an issue where entry preview tab has no name in drop down list. [#6591](https://github.com/JabRef/jabref/issues/6591)
- We fixed to only search file links in the BIB file location directory when preferences has corresponding checkbox checked. [#5891](https://github.com/JabRef/jabref/issues/5891)
- We fixed wrong button order (Apply and Cancel) in ManageProtectedTermsDialog.
- We fixed an issue with incompatible characters at BibTeX key [#6257](https://github.com/JabRef/jabref/issues/6257)
- We fixed an issue where dash (`-`) was reported as illegal BibTeX key [#6295](https://github.com/JabRef/jabref/issues/6295)
- We greatly improved the performance of the overall application and many operations. [#5071](https://github.com/JabRef/jabref/issues/5071)
- We fixed an issue where sort by priority was broken. [#6222](https://github.com/JabRef/jabref/issues/6222)
- We fixed an issue where opening a library from the recent libraries menu was not possible. [#5939](https://github.com/JabRef/jabref/issues/5939)
- We fixed an issue with inconsistent capitalization of file extensions when downloading files. [#6115](https://github.com/JabRef/jabref/issues/6115)
- We fixed the display of language and encoding in the preferences dialog. [#6130](https://github.com/JabRef/jabref/pull/6130)
- Now the link and/or the link description in the column "linked files" of the main table gets truncated or wrapped, if too long, otherwise display issues arise. [#6178](https://github.com/JabRef/jabref/issues/6178)
- We fixed the issue that groups panel does not keep size when resizing window. [#6180](https://github.com/JabRef/jabref/issues/6180)
- We fixed an error that sometimes occurred when using the context menu. [#6085](https://github.com/JabRef/jabref/issues/6085)
- We fixed an issue where search full-text documents downloaded files with same name, overwriting existing files. [#6174](https://github.com/JabRef/jabref/pull/6174)
- We fixed an issue when importing into current library an erroneous message "import cancelled" is displayed even though import is successful. [#6266](https://github.com/JabRef/jabref/issues/6266)
- We fixed an issue where custom jstyles for Open/LibreOffice where not saved correctly. [#6170](https://github.com/JabRef/jabref/issues/6170)
- We fixed an issue where the INSPIRE fetcher was no longer working [#6229](https://github.com/JabRef/jabref/issues/6229)
- We fixed an issue where custom exports with an uppercase file extension could not be selected for "Copy...-> Export to Clipboard" [#6285](https://github.com/JabRef/jabref/issues/6285)
- We fixed the display of icon both in the main table and linked file editor. [#6169](https://github.com/JabRef/jabref/issues/6169)
- We fixed an issue where the windows installer did not create an entry in the start menu [bug report in the forum](https://discourse.jabref.org/t/error-while-fetching-from-doi/2018/3)
- We fixed an issue where only the field `abstract` and `comment` were declared as multiline fields. Other fields can now be configured in the preferences using "Do not wrap the following fields when saving" [#4373](https://github.com/JabRef/jabref/issues/4373)
- We fixed an issue where JabRef switched to discrete graphics under macOS [#5935](https://github.com/JabRef/jabref/issues/5935)
- We fixed an issue where the Preferences entry preview will be unexpected modified leads to Value too long exception [#6198](https://github.com/JabRef/jabref/issues/6198)
- We fixed an issue where custom jstyles for Open/LibreOffice would only be valid if a layout line for the entry type `default` was at the end of the layout section [#6303](https://github.com/JabRef/jabref/issues/6303)
- We fixed an issue where a new entry is not shown in the library if a search is active [#6297](https://github.com/JabRef/jabref/issues/6297)
- We fixed an issue where long directory names created from patterns could create an exception. [#3915](https://github.com/JabRef/jabref/issues/3915)
- We fixed an issue where sort on numeric cases was broken. [#6349](https://github.com/JabRef/jabref/issues/6349)
- We fixed an issue where year and month fields were not cleared when converting to biblatex [#6224](https://github.com/JabRef/jabref/issues/6224)
- We fixed an issue where an "Not on FX thread" exception occurred when saving on linux [#6453](https://github.com/JabRef/jabref/issues/6453)
- We fixed an issue where the library sort order was lost. [#6091](https://github.com/JabRef/jabref/issues/6091)
- We fixed an issue where brackets in regular expressions were not working. [#6469](https://github.com/JabRef/jabref/pull/6469)
- We fixed an issue where multiple background task popups stacked over each other.. [#6472](https://github.com/JabRef/jabref/issues/6472)
- We fixed an issue where LaTeX citations for specific commands (`\autocite`s) of biblatex-mla were not recognized. [#6476](https://github.com/JabRef/jabref/issues/6476)
- We fixed an issue where drag and drop was not working on empty database. [#6487](https://github.com/JabRef/jabref/issues/6487)
- We fixed an issue where the name fields were not updated after the preferences changed. [#6515](https://github.com/JabRef/jabref/issues/6515)
- We fixed an issue where "null" appeared in generated BibTeX keys. [#6459](https://github.com/JabRef/jabref/issues/6459)
- We fixed an issue where the authors' names were incorrectly displayed in the authors' column when they were bracketed. [#6465](https://github.com/JabRef/jabref/issues/6465) [#6459](https://github.com/JabRef/jabref/issues/6459)
- We fixed an issue where importing certain unlinked files would result in an exception [#5815](https://github.com/JabRef/jabref/issues/5815)
- We fixed an issue where downloaded files would be moved to a directory named after the citationkey when no file directory pattern is specified [#6589](https://github.com/JabRef/jabref/issues/6589)
- We fixed an issue with the creation of a group of cited entries which incorrectly showed the message that the library had been modified externally whenever saving the library. [#6420](https://github.com/JabRef/jabref/issues/6420)
- We fixed an issue with the creation of a group of cited entries. Now the file path to an aux file gets validated. [#6585](https://github.com/JabRef/jabref/issues/6585)
- We fixed an issue on Linux systems where the application would crash upon inotify failure. Now, the user is prompted with a warning, and given the choice to continue the session. [#6073](https://github.com/JabRef/jabref/issues/6073)
- We moved the search modifier buttons into the search bar, as they were not accessible, if autocompletion was disabled. [#6625](https://github.com/JabRef/jabref/issues/6625)
- We fixed an issue about duplicated group color indicators [#6175](https://github.com/JabRef/jabref/issues/6175)
- We fixed an issue where entries with the entry type Misc from an imported aux file would not be saved correctly to the bib file on disk [#6405](https://github.com/JabRef/jabref/issues/6405)
- We fixed an issue where percent sign ('%') was not formatted properly by the HTML formatter [#6753](https://github.com/JabRef/jabref/issues/6753)
- We fixed an issue with the [SAO/NASA Astrophysics Data System](https://docs.jabref.org/collect/add-entry-using-an-id#sao-nasa-a-ds) fetcher where `\textbackslash` appeared at the end of the abstract.
- We fixed an issue with the Science Direct fetcher where PDFs could not be downloaded. Fixes [#5860](https://github.com/JabRef/jabref/issues/5860)
- We fixed an issue with the Library of Congress importer.
- We fixed the [link to the external libraries listing](https://github.com/JabRef/jabref/blob/master/external-libraries.md) in the about dialog
- We fixed an issue regarding pasting on Linux. [#6293](https://github.com/JabRef/jabref/issues/6293)

### Removed

- We removed the option of the "enforce legal key". [#6295](https://github.com/JabRef/jabref/issues/6295)
- We removed the obsolete `External programs / Open PDF` section in the preferences, as the default application to open PDFs is now set in the `Manage external file types` dialog. [#6130](https://github.com/JabRef/jabref/pull/6130)
- We removed the option to configure whether a `.bib.bak` file should be generated upon save. It is now always enabled. Documentation at <https://docs.jabref.org/advanced/autosave>. [#6092](https://github.com/JabRef/jabref/issues/6092)
- We removed the built-in list of IEEE journal abbreviations using BibTeX strings. If you still want to use them, you have to download them separately from <https://abbrv.jabref.org>.

## [5.0] – 2020-03-06

### Changed

- Added browser integration to the snap package for firefox/chromium browsers. [#6062](https://github.com/JabRef/jabref/pull/6062)
- We reintroduced the possibility to extract references from plain text (using [GROBID](https://grobid.readthedocs.io/en/latest/)). [#5614](https://github.com/JabRef/jabref/pull/5614)
- We changed the open office panel to show buttons in rows of three instead of going straight down to save space as the button expanded out to take up unnecessary horizontal space. [#5479](https://github.com/JabRef/jabref/issues/5479)
- We cleaned up the group add/edit dialog. [#5826](https://github.com/JabRef/jabref/pull/5826)
- We reintroduced the index column. [#5844](https://github.com/JabRef/jabref/pull/5844)
- Filenames of external files can no longer contain curly braces. [#5926](https://github.com/JabRef/jabref/pull/5926)
- We made the filters more easily accessible in the integrity check dialog. [#5955](https://github.com/JabRef/jabref/pull/5955)
- We reimplemented and improved the dialog "Customize entry types". [#4719](https://github.com/JabRef/jabref/issues/4719)
- We added an [American Physical Society](https://journals.aps.org/) fetcher. [#818](https://github.com/JabRef/jabref/issues/818)
- We added possibility to enable/disable items quantity in groups. [#6042](https://github.com/JabRef/jabref/issues/6042)

### Fixed

- We fixed an issue where the command line console was always opened in the background. [#5474](https://github.com/JabRef/jabref/issues/5474)
- We fixed and issue where pdf files will not open under some KDE linux distributions when using okular. [#5253](https://github.com/JabRef/jabref/issues/5253)
- We fixed an issue where the Medline fetcher was only working when JabRef was running from source. [#5645](https://github.com/JabRef/jabref/issues/5645)
- We fixed some visual issues in the dark theme. [#5764](https://github.com/JabRef/jabref/pull/5764) [#5753](https://github.com/JabRef/jabref/issues/5753)
- We fixed an issue where non-default previews didn't handle unicode characters. [#5779](https://github.com/JabRef/jabref/issues/5779)
- We improved the performance, especially changing field values in the entry should feel smoother now. [#5843](https://github.com/JabRef/jabref/issues/5843)
- We fixed an issue where the ampersand character wasn't rendering correctly on previews. [#3840](https://github.com/JabRef/jabref/issues/3840)
- We fixed an issue where an erroneous "The library has been modified by another program" message was shown when saving. [#4877](https://github.com/JabRef/jabref/issues/4877)
- We fixed an issue where the file extension was missing after downloading a file (we now fall-back to pdf). [#5816](https://github.com/JabRef/jabref/issues/5816)
- We fixed an issue where cleaning up entries broke web URLs, if "Make paths of linked files relative (if possible)" was enabled, which resulted in various other issues subsequently. [#5861](https://github.com/JabRef/jabref/issues/5861)
- We fixed an issue where the tab "Required fields" of the entry editor did not show all required fields, if at least two of the defined required fields are linked with a logical or. [#5859](https://github.com/JabRef/jabref/issues/5859)
- We fixed several issues concerning managing external file types: Now everything is usable and fully functional. Previously, there were problems with the radio buttons, with saving the settings and with loading an input field value. Furthermore, different behavior for Windows and other operating systems was given, which was unified as well. [#5846](https://github.com/JabRef/jabref/issues/5846)
- We fixed an issue where entries containing Unicode charaters were not parsed correctly [#5899](https://github.com/JabRef/jabref/issues/5899)
- We fixed an issue where an entry containing an external filename with curly braces could not be saved. Curly braces are now longer allowed in filenames. [#5899](https://github.com/JabRef/jabref/issues/5899)
- We fixed an issue where changing the type of an entry did not update the main table [#5906](https://github.com/JabRef/jabref/issues/5906)
- We fixed an issue in the optics of the library properties, that cropped the dialog on scaled displays. [#5969](https://github.com/JabRef/jabref/issues/5969)
- We fixed an issue where changing the type of an entry did not update the main table. [#5906](https://github.com/JabRef/jabref/issues/5906)
- We fixed an issue where opening a library from the recent libraries menu was not possible. [#5939](https://github.com/JabRef/jabref/issues/5939)
- We fixed an issue where the most bottom group in the list got lost, if it was dragged on itself. [#5983](https://github.com/JabRef/jabref/issues/5983)
- We fixed an issue where changing entry type doesn't always work when biblatex source is shown. [#5905](https://github.com/JabRef/jabref/issues/5905)
- We fixed an issue where the group and the link column were not updated after changing the entry in the main table. [#5985](https://github.com/JabRef/jabref/issues/5985)
- We fixed an issue where reordering the groups was not possible after inserting an article. [#6008](https://github.com/JabRef/jabref/issues/6008)
- We fixed an issue where citation styles except the default "Preview" could not be used. [#5622](https://github.com/JabRef/jabref/issues/5622)
- We fixed an issue where a warning was displayed when the title content is made up of two sentences. [#5832](https://github.com/JabRef/jabref/issues/5832)
- We fixed an issue where an exception was thrown when adding a save action without a selected formatter in the library properties [#6069](https://github.com/JabRef/jabref/issues/6069)
- We fixed an issue where JabRef's icon was missing in the Export to clipboard Dialog. [#6286](https://github.com/JabRef/jabref/issues/6286)
- We fixed an issue when an "Abstract field" was duplicating text, when importing from RIS file (Neurons) [#6065](https://github.com/JabRef/jabref/issues/6065)
- We fixed an issue where adding the addition of a new entry was not completely validated [#6370](https://github.com/JabRef/jabref/issues/6370)
- We fixed an issue where the blue and red text colors in the Merge entries dialog were not quite visible [#6334](https://github.com/JabRef/jabref/issues/6334)
- We fixed an issue where underscore character was removed from the file name in the Recent Libraries list in File menu [#6383](https://github.com/JabRef/jabref/issues/6383)
- We fixed an issue where few keyboard shortcuts regarding new entries were missing [#6403](https://github.com/JabRef/jabref/issues/6403)

### Removed

- Ampersands are no longer escaped by default in the `bib` file. If you want to keep the current behaviour, you can use the new "Escape Ampersands" formatter as a save action. [#5869](https://github.com/JabRef/jabref/issues/5869)
- The "Merge Entries" entry was removed from the Quality Menu. Users should use the right-click menu instead. [#6021](https://github.com/JabRef/jabref/pull/6021)

## [5.0-beta] – 2019-12-15

### Changed

- We added a short DOI field formatter which shortens DOI to more human-readable form. [JabRef/jabref-koppor#343](https://github.com/JabRef/jabref-koppor/issues/343)
- We improved the display of group memberships by adding multiple colored bars if the entry belongs to more than one group. [#4574](https://github.com/JabRef/jabref/issues/4574)
- We added an option to show the preview as an extra tab in the entry editor (instead of in a split view). [#5244](https://github.com/JabRef/jabref/issues/5244)
- A custom Open/LibreOffice jstyle file now requires a layout line for the entry type `default` [#5452](https://github.com/JabRef/jabref/issues/5452)
- The entry editor is now open by default when JabRef starts up. [#5460](https://github.com/JabRef/jabref/issues/5460)
- Customized entry types are now serialized in alphabetical order in the bib file.
- We added a new ADS fetcher to use the new ADS API. [#4949](https://github.com/JabRef/jabref/issues/4949)
- We added support of the [X11 primary selection](https://unix.stackexchange.com/a/139193/18033) [#2389](https://github.com/JabRef/jabref/issues/2389)
- We added support to switch between biblatex and bibtex library types. [#5550](https://github.com/JabRef/jabref/issues/5550)
- We changed the save action buttons to be easier to understand. [#5565](https://github.com/JabRef/jabref/issues/5565)
- We made the columns for groups, files and uri in the main table reorderable and merged the clickable icon columns for uri, url, doi and eprint. [#5544](https://github.com/JabRef/jabref/pull/5544)
- We reduced the number of write actions performed when autosave is enabled [#5679](https://github.com/JabRef/jabref/issues/5679)
- We made the column sort order in the main table persistent [#5730](https://github.com/JabRef/jabref/pull/5730)
- When an entry is modified on disk, the change dialog now shows the merge dialog to highlight the changes [#5688](https://github.com/JabRef/jabref/pull/5688)

### Fixed

- Inherit fields from cross-referenced entries as specified by biblatex. [#5045](https://github.com/JabRef/jabref/issues/5045)
- We fixed an issue where it was no longer possible to connect to LibreOffice. [#5261](https://github.com/JabRef/jabref/issues/5261)
- The "All entries group" is no longer shown when no library is open.
- We fixed an exception which occurred when closing JabRef. [#5348](https://github.com/JabRef/jabref/issues/5348)
- We fixed an issue where JabRef reports incorrectly about customized entry types. [#5332](https://github.com/JabRef/jabref/issues/5332)
- We fixed a few problems that prevented JabFox to communicate with JabRef. [#4737](https://github.com/JabRef/jabref/issues/4737) [#4303](https://github.com/JabRef/jabref/issues/4303)
- We fixed an error where the groups containing an entry loose their highlight color when scrolling. [#5022](https://github.com/JabRef/jabref/issues/5022)
- We fixed an error where scrollbars were not shown. [#5374](https://github.com/JabRef/jabref/issues/5374)
- We fixed an error where an exception was thrown when merging entries. [#5169](https://github.com/JabRef/jabref/issues/5169)
- We fixed an error where certain metadata items were not serialized alphabetically.
- After assigning an entry to a group, the item count is now properly colored to reflect the new membership of the entry. [#3112](https://github.com/JabRef/jabref/issues/3112)
- The group panel is now properly updated when switching between libraries (or when closing/opening one). [#3142](https://github.com/JabRef/jabref/issues/3142)
- We fixed an error where the number of matched entries shown in the group pane was not updated correctly. [#4441](https://github.com/JabRef/jabref/issues/4441)
- We fixed an error where the wrong file is renamed and linked when using the "Copy, rename and link" action. [#5653](https://github.com/JabRef/jabref/issues/5653)
- We fixed a "null" error when writing XMP metadata. [#5449](https://github.com/JabRef/jabref/issues/5449)
- We fixed an issue where empty keywords lead to a strange display of automatic keyword groups. [#5333](https://github.com/JabRef/jabref/issues/5333)
- We fixed an error where the default color of a new group was white instead of dark gray. [#4868](https://github.com/JabRef/jabref/issues/4868)
- We fixed an issue where the first field in the entry editor got the focus while performing a different action (like searching). [#5084](https://github.com/JabRef/jabref/issues/5084)
- We fixed an issue where multiple entries were highlighted in the web search result after scrolling. [#5035](https://github.com/JabRef/jabref/issues/5035)
- We fixed an issue where the hover indication in the web search pane was not working. [#5277](https://github.com/JabRef/jabref/issues/5277)
- We fixed an error mentioning "javafx.controls/com.sun.javafx.scene.control" that was thrown when interacting with the toolbar.
- We fixed an error where a cleared search was restored after switching libraries. [#4846](https://github.com/JabRef/jabref/issues/4846)
- We fixed an exception which occurred when trying to open a non-existing file from the "Recent files"-menu [#5334](https://github.com/JabRef/jabref/issues/5334)
- We fixed an issues where the search highlight in the entry preview did not worked. [#5069](https://github.com/JabRef/jabref/issues/5069)
- The context menu for fields in the entry editor is back. [#5254](https://github.com/JabRef/jabref/issues/5254)
- We fixed an exception which occurred when trying to open a non-existing file from the "Recent files"-menu [#5334](https://github.com/JabRef/jabref/issues/5334)
- We fixed a problem where the "editor" information has been duplicated during saving a .bib-Database. [#5359](https://github.com/JabRef/jabref/issues/5359)
- We re-introduced the feature to switch between different preview styles. [#5221](https://github.com/JabRef/jabref/issues/5221)
- We fixed various issues (including [#5263](https://github.com/JabRef/jabref/issues/5263)) related to copying entries to the clipboard
- We fixed some display errors in the preferences dialog and replaced some of the controls [#5033](https://github.com/JabRef/jabref/pull/5033) [#5047](https://github.com/JabRef/jabref/pull/5047) [#5062](https://github.com/JabRef/jabref/pull/5062) [#5141](https://github.com/JabRef/jabref/pull/5141) [#5185](https://github.com/JabRef/jabref/pull/5185) [#5265](https://github.com/JabRef/jabref/pull/5265) [#5315](https://github.com/JabRef/jabref/pull/5315) [#5360](https://github.com/JabRef/jabref/pull/5360)
- We fixed an exception which occurred when trying to import entries without an open library. [#5447](https://github.com/JabRef/jabref/issues/5447)
- The "Automatically set file links" feature now follows symbolic links. [#5664](https://github.com/JabRef/jabref/issues/5664)
- After successful import of one or multiple bib entries the main table scrolls to the first imported entry [#5383](https://github.com/JabRef/jabref/issues/5383)
- We fixed an exception which occurred when an invalid jstyle was loaded. [#5452](https://github.com/JabRef/jabref/issues/5452)
- We fixed an issue where the command line arguments `importBibtex` and `importToOpen` did not import into the currently open library, but opened a new one. [#5537](https://github.com/JabRef/jabref/issues/5537)
- We fixed an error where the preview theme did not adapt to the "Dark" mode [#5463](https://github.com/JabRef/jabref/issues/5463)
- We fixed an issue where multiple entries were allowed in the "crossref" field [#5284](https://github.com/JabRef/jabref/issues/5284)
- We fixed an issue where the merge dialog showed the wrong text colour in "Dark" mode [#5516](https://github.com/JabRef/jabref/issues/5516)
- We fixed visibility issues with the scrollbar and group selection highlight in "Dark" mode, and enabled "Dark" mode for the OpenOffice preview in the style selection window. [#5522](https://github.com/JabRef/jabref/issues/5522)
- We fixed an issue where the author field was not correctly parsed during bibtex key-generation. [#5551](https://github.com/JabRef/jabref/issues/5551)
- We fixed an issue where notifications where shown during autosave. [#5555](https://github.com/JabRef/jabref/issues/5555)
- We fixed an issue where the side pane was not remembering its position. [#5615](https://github.com/JabRef/jabref/issues/5615)
- We fixed an issue where JabRef could not interact with [Oracle XE](https://www.oracle.com/de/database/technologies/appdev/xe.html) in the [shared SQL database setup](https://docs.jabref.org/collaborative-work/sqldatabase).
- We fixed an issue where the toolbar icons were hidden on smaller screens.
- We fixed an issue where renaming referenced files for bib entries with long titles was not possible. [#5603](https://github.com/JabRef/jabref/issues/5603)
- We fixed an issue where a window which is on an external screen gets unreachable when external screen is removed. [#5037](https://github.com/JabRef/jabref/issues/5037)
- We fixed a bug where the selection of groups was lost after drag and drop. [#2868](https://github.com/JabRef/jabref/issues/2868)
- We fixed an issue where the custom entry types didn't show the correct display name [#5651](https://github.com/JabRef/jabref/issues/5651)

### Removed

- We removed some obsolete notifications. [#5555](https://github.com/JabRef/jabref/issues/5555)
- We removed an internal step in the [ISBN-to-BibTeX fetcher](https://docs.jabref.org/collect/add-entry-using-an-id#isbn): The [ISBN to BibTeX Converter](https://manas.tungare.name/software/isbn-to-bibtex) by [@manastungare](https://github.com/manastungare) is not used anymore, because it is offline: "people using this tool have not been generating enough sales for Amazon."
- We removed the option to control the default drag and drop behaviour. You can use the modifier keys (like CtrL or Alt) instead.

## [5.0-alpha] – 2019-08-25

### Changed

- We added eventitle, eventdate and venue fields to `@unpublished` entry type.
- We added `@software` and `@dataSet` entry type to biblatex.
- All fields are now properly sorted alphabetically (in the subgroups of required/optional fields) when the entry is written to the bib file.
- We fixed an issue where some importers used the field `pubstatus` instead of the standard BibTeX field `pubstate`.
- We changed the latex command removal for docbook exporter. [#3838](https://github.com/JabRef/jabref/issues/3838)
- We changed the location of some fields in the entry editor (you might need to reset your preferences for these changes to come into effect)
  - Journal/Year/Month in biblatex mode -> Deprecated (if filled)
  - DOI/URL: General -> Optional
  - Internal fields like ranking, read status and priority: Other -> General
  - Moreover, empty deprecated fields are no longer shown
- Added server timezone parameter when connecting to a shared database.
- We updated the dialog for setting up general fields.
- URL field formatting is updated. All whitespace chars, located at the beginning/ending of the URL, are trimmed automatically
- We changed the behavior of the field formatting dialog such that the `bibtexkey` is not changed when formatting all fields or all text fields.
- We added a "Move file to file directory and rename file" option for simultaneously moving and renaming of document file. [#4166](https://github.com/JabRef/jabref/issues/4166)
- Use integrated graphics card instead of discrete on macOS [#4070](https://github.com/JabRef/jabref/issues/4070)
- We added a cleanup operation that detects an arXiv identifier in the note, journal or URL field and moves it to the `eprint` field.
  Because of this change, the last-used cleanup operations were reset.
- We changed the minimum required version of Java to 1.8.0_171, as this is the latest release for which the automatic Java update works. [#4093](https://github.com/JabRef/jabref/issues/4093)
- The special fields like `Printed` and `Read status` now show gray icons when the row is hovered.
- We added a button in the tab header which allows you to close the database with one click. [#494](https://github.com/JabRef/jabref/issues/494)
- Sorting in the main table now takes information from cross-referenced entries into account. [#2808](https://github.com/JabRef/jabref/issues/2808)
- If a group has a color specified, then entries matched by this group have a small colored bar in front of them in the main table.
- Change default icon for groups to a circle because a colored version of the old icon was hard to distinguish from its black counterpart.
- In the main table, the context menu appears now when you press the "context menu" button on the keyboard. [feature request in the forum](https://discourse.jabref.org/t/how-to-enable-keyboard-context-key-windows)
- We added icons to the group side panel to quickly switch between `union` and `intersection` group view mode. [#3269](https://github.com/JabRef/jabref/issues/3269).
- We use `https` for [fetching from most online bibliographic database](https://docs.jabref.org/collect/import-using-online-bibliographic-database).
- We changed the default keyboard shortcuts for moving between entries when the entry editor is active to ̀<kbd>alt</kbd> + <kbd>up/down</kbd>.
- Opening a new file now prompts the directory of the currently selected file, instead of the directory of the last opened file.
- Window state is saved on close and restored on start.
- We made the MathSciNet fetcher more reliable.
- We added the ISBN fetcher to the list of fetcher available under "Update with bibliographic information from the web" in the entry editor toolbar.
- Files without a defined external file type are now directly opened with the default application of the operating system
- We streamlined the process to rename and move files by removing the confirmation dialogs.
- We removed the redundant new lines of markings and wrapped the summary in the File annotation tab. [#3823](https://github.com/JabRef/jabref/issues/3823)
- We add auto URL formatting when user paste link to URL field in entry editor. [JabRef/jabref-koppor#254](https://github.com/JabRef/jabref-koppor/issues/254)
- We added a minimum height for the entry editor so that it can no longer be hidden by accident. [#4279](https://github.com/JabRef/jabref/issues/4279)
- We added a new keyboard shortcut so that the entry editor could be closed by <kbd>Ctrl</kbd> + <kbd>E</kbd>. [#4222](https://github.com/JabRef/jabref/issues/4222)
- We added an option in the preference dialog box, that allows user to pick the dark or light theme option. [#4130](https://github.com/JabRef/jabref/issues/4130)
- We updated the Related Articles tab to accept JSON from the new version of the Mr. DLib service
- We added an option in the preference dialog box that allows user to choose behavior after dragging and dropping files in Entry Editor. [#4356](https://github.com/JabRef/jabref/issues/4356)
- We added the ability to have an export preference where previously "File"-->"Export"/"Export selected entries" would not save the user's preference[#4495](https://github.com/JabRef/jabref/issues/4495)
- We optimized the code responsible for connecting to an external database, which should lead to huge improvements in performance.
- For automatically created groups, added ability to filter groups by entry type. [#4539](https://github.com/JabRef/jabref/issues/4539)
- We added the ability to add field names from the Preferences Dialog [#4546](https://github.com/JabRef/jabref/issues/4546)
- We added the ability to change the column widths directly in the main table. [#4546](https://github.com/JabRef/jabref/issues/4546)
- We added a description of how recommendations were chosen and better error handling to Related Articles tab
- We added the ability to execute default action in dialog by using with <kbd>Ctrl</kbd> + <kbd>Enter</kbd> combination [#4496](https://github.com/JabRef/jabref/issues/4496)
- We grouped and reordered the Main Menu (File, Edit, Library, Quality, Tools, and View tabs & icons). [#4666](https://github.com/JabRef/jabref/issues/4666) [#4667](https://github.com/JabRef/jabref/issues/4667) [#4668](https://github.com/JabRef/jabref/issues/4668) [#4669](https://github.com/JabRef/jabref/issues/4669) [#4670](https://github.com/JabRef/jabref/issues/4670) [#4671](https://github.com/JabRef/jabref/issues/4671) [#4672](https://github.com/JabRef/jabref/issues/4672) [#4673](https://github.com/JabRef/jabref/issues/4673)
- We added additional modifiers (capitalize, titlecase and sentencecase) to the Bibtex key generator. [#1506](https://github.com/JabRef/jabref/issues/1506)
- We have migrated from the mysql jdbc connector to the mariadb one for better authentication scheme support. [#4745](https://github.com/JabRef/jabref/issues/4745)
- We grouped the toolbar icons and changed the Open Library and Copy icons. [#4584](https://github.com/JabRef/jabref/issues/4584)
- We added a browse button next to the path text field for aux-based groups. [#4586](https://github.com/JabRef/jabref/issues/4586)
- We changed the title of Group Dialog to "Add subgroup" from "Edit group" when we select Add subgroup option.
- We enable import button only if entries are selected. [#4755](https://github.com/JabRef/jabref/issues/4755)
- We made modifications to improve the contrast of UI elements. [#4583](https://github.com/JabRef/jabref/issues/4583)
- We added a warning for empty BibTeX keys in the entry editor. [#4440](https://github.com/JabRef/jabref/issues/4440)
- We added an option in the settings to set the default action in JabRef when right clicking on any entry in any database and selecting "Open folder". [#4763](https://github.com/JabRef/jabref/issues/4763)
- The Medline fetcher now normalizes the author names according to the BibTeX-Standard [#4345](https://github.com/JabRef/jabref/issues/4345)
- We added an option on the Linked File Viewer to rename the attached file of an entry directly on the JabRef. [#4844](https://github.com/JabRef/jabref/issues/4844)
- We added an option in the preference dialog box that allows user to enable helpful tooltips.[#3599](https://github.com/JabRef/jabref/issues/3599)
- We reworked the functionality for extracting BibTeX entries from plain text, because our used service [freecite shut down](https://library.brown.edu/libweb/freecite_notice.php). [#5206](https://github.com/JabRef/jabref/pull/5206)
- We moved the dropdown menu for selecting the push-application from the toolbar into the external application preferences. [#674](https://github.com/JabRef/jabref/issues/674)
- We removed the alphabetical ordering of the custom tabs and updated the error message when trying to create a general field with a name containing an illegal character. [#5019](https://github.com/JabRef/jabref/issues/5019)
- We added a context menu to the bib(la)tex-source-editor to copy'n'paste. [#5007](https://github.com/JabRef/jabref/pull/5007)
- We added a tool that allows searching for citations in LaTeX files. It scans directories and shows which entries are used, how many times and where.
- We added a 'LaTeX citations' tab to the entry editor, to search for citations to the active entry in the LaTeX file directory. It can be disabled in the preferences dialog.
- We added an option in preferences to allow for integers in field "edition" when running database in bibtex mode. [#4680](https://github.com/JabRef/jabref/issues/4680)
- We added the ability to use negation in export filter layouts. [#5138](https://github.com/JabRef/jabref/pull/5138)
- Focus on Name Area instead of 'OK' button whenever user presses 'Add subgroup'. [#6307](https://github.com/JabRef/jabref/issues/6307)
- We changed the behavior of merging that the entry which has "smaller" bibkey will be selected. [#7395](https://github.com/JabRef/jabref/issues/7395)

### Fixed

- We fixed an issue where JabRef died silently for the user without enough inotify instances [#4874](https://github.com/JabRef/jabref/issues/4874)
- We fixed an issue where corresponding groups are sometimes not highlighted when clicking on entries [#3112](https://github.com/JabRef/jabref/issues/3112)
- We fixed an issue where custom exports could not be selected in the 'Export (selected) entries' dialog [#4013](https://github.com/JabRef/jabref/issues/4013)
- Italic text is now rendered correctly. [#3356](https://github.com/JabRef/jabref/issues/3356)
- The entry editor no longer gets corrupted after using the source tab. [#3532](https://github.com/JabRef/jabref/issues/3532) [#3608](https://github.com/JabRef/jabref/issues/3608) [#3616](https://github.com/JabRef/jabref/issues/3616)
- We fixed multiple issues where entries did not show up after import if a search was active. [#1513](https://github.com/JabRef/jabref/issues/1513) [#3219](https://github.com/JabRef/jabref/issues/3219))
- We fixed an issue where the group tree was not updated correctly after an entry was changed. [#3618](https://github.com/JabRef/jabref/issues/3618)
- We fixed an issue where a right-click in the main table selected a wrong entry. [#3267](https://github.com/JabRef/jabref/issues/3267)
- We fixed an issue where in rare cases entries where overlayed in the main table. [#3281](https://github.com/JabRef/jabref/issues/3281)
- We fixed an issue where selecting a group messed up the focus of the main table and the entry editor. [#3367](https://github.com/JabRef/jabref/issues/3367)
- We fixed an issue where composite author names were sorted incorrectly. [#2828](https://github.com/JabRef/jabref/issues/2828)
- We fixed an issue where commands followed by `-` didn't work. [#3805](https://github.com/JabRef/jabref/issues/3805)
- We fixed an issue where a non-existing aux file in a group made it impossible to open the library. [#4735](https://github.com/JabRef/jabref/issues/4735)
- We fixed an issue where some journal names were wrongly marked as abbreviated. [#4115](https://github.com/JabRef/jabref/issues/4115)
- We fixed an issue where the custom file column were sorted incorrectly. [#3119](https://github.com/JabRef/jabref/issues/3119)
- We improved the parsing of author names whose infix is abbreviated without a dot. [#4864](https://github.com/JabRef/jabref/issues/4864)
- We fixed an issues where the entry losses focus when a field is edited and at the same time used for sorting. [#3373](https://github.com/JabRef/jabref/issues/3373)
- We fixed an issue where the menu on Mac OS was not displayed in the usual Mac-specific way. [#3146](https://github.com/JabRef/jabref/issues/3146)
- We improved the integrity check for page numbers. [#4113](https://github.com/JabRef/jabref/issues/4113) and [feature request in the forum](https://discourse.jabref.org/t/pages-field-allow-use-of-en-dash/1199)
- We fixed an issue where the order of fields in customized entry types was not saved correctly. [#4033](https://github.com/JabRef/jabref/issues/4033)
- We fixed an issue where renaming a group did not change the group name in the interface. [#3189](https://github.com/JabRef/jabref/issues/3189)
- We fixed an issue where the groups tree of the last database was still shown even after the database was already closed.
- We fixed an issue where the "Open file dialog" may disappear behind other windows. [#3410](https://github.com/JabRef/jabref/issues/3410)
- We fixed an issue where the number of entries matched was not updated correctly upon adding or removing an entry. [#3537](https://github.com/JabRef/jabref/issues/3537)
- We fixed an issue where the default icon of a group was not colored correctly.
- We fixed an issue where the first field in entry editor was not focused when adding a new entry. [#4024](https://github.com/JabRef/jabref/issues/4024)
- We reworked the "Edit file" dialog to make it resizeable and improved the workflow for adding and editing files [#2970](https://github.com/JabRef/jabref/issues/2970)
- We fixed an issue where custom name formatters were no longer found correctly. [#3531](https://github.com/JabRef/jabref/issues/3531)
- We fixed an issue where the month was not shown in the preview. [#3239](https://github.com/JabRef/jabref/issues/3239)
- Rewritten logic to detect a second jabref instance. [#4023](https://github.com/JabRef/jabref/issues/4023)
- We fixed an issue where the "Convert to BibTeX-Cleanup" moved the content of the `file` field to the `pdf` field [#4120](https://github.com/JabRef/jabref/issues/4120)
- We fixed an issue where the preview pane in entry preview in preferences wasn't showing the citation style selected [#3849](https://github.com/JabRef/jabref/issues/3849)
- We fixed an issue where the default entry preview style still contained the field `review`. The field `review` in the style is now replaced with comment to be consistent with the entry editor [#4098](https://github.com/JabRef/jabref/issues/4098)
- We fixed an issue where users were vulnerable to XXE attacks during parsing [#4229](https://github.com/JabRef/jabref/issues/4229)
- We fixed an issue where files added via the "Attach file" contextmenu of an entry were not made relative. [#4201](https://github.com/JabRef/jabref/issues/4201) and [#4241](https://github.com/JabRef/jabref/issues/4241)
- We fixed an issue where author list parser can't generate bibtex for Chinese author. [#4169](https://github.com/JabRef/jabref/issues/4169)
- We fixed an issue where the list of XMP Exclusion fields in the preferences was not be saved [#4072](https://github.com/JabRef/jabref/issues/4072)
- We fixed an issue where the ArXiv Fetcher did not support HTTP URLs [JabRef/jabref-koppor#328](https://github.com/JabRef/jabref-koppor/issues/328)
- We fixed an issue where only one PDF file could be imported [#4422](https://github.com/JabRef/jabref/issues/4422)
- We fixed an issue where "Move to group" would always move the first entry in the library and not the selected [#4414](https://github.com/JabRef/jabref/issues/4414)
- We fixed an issue where an older dialog appears when downloading full texts from the quality menu. [#4489](https://github.com/JabRef/jabref/issues/4489)
- We fixed an issue where right clicking on any entry in any database and selecting "Open folder" results in the NullPointer exception. [#4763](https://github.com/JabRef/jabref/issues/4763)
- We fixed an issue where option 'open terminal here' with custom command was passing the wrong argument. [#4802](https://github.com/JabRef/jabref/issues/4802)
- We fixed an issue where ranking an entry would generate an IllegalArgumentException. [#4754](https://github.com/JabRef/jabref/issues/4754)
- We fixed an issue where special characters where removed from non-label key generation pattern parts [#4767](https://github.com/JabRef/jabref/issues/4767)
- We fixed an issue where the RIS import would overwite the article date with the value of the acessed date [#4816](https://github.com/JabRef/jabref/issues/4816)
- We fixed an issue where an NullPointer exception was thrown when a referenced entry in an Open/Libre Office document was no longer present in the library. Now an error message with the reference marker of the missing entry is shown. [#4932](https://github.com/JabRef/jabref/issues/4932)
- We fixed an issue where a database exception related to a missing timezone was too big. [#4827](https://github.com/JabRef/jabref/issues/4827)
- We fixed an issue where the IEEE fetcher returned an error if no keywords were present in the result from the IEEE website [#4997](https://github.com/JabRef/jabref/issues/4997)
- We fixed an issue where the command line help text had several errors, and arguments and descriptions have been rewritten to simplify and detail them better. [#2016](https://github.com/JabRef/jabref/issues/2016)
- We fixed an issue where the same menu for changing entry type had two different sizes and weights. [#4977](https://github.com/JabRef/jabref/issues/4977)
- We fixed an issue where the "Attach file" dialog, in the right-click menu for an entry, started on the working directory instead of the user's main directory. [#4995](https://github.com/JabRef/jabref/issues/4995)
- We fixed an issue where the JabRef Icon in the macOS launchpad was not displayed correctly [#5003](https://github.com/JabRef/jabref/issues/5003)
- We fixed an issue where the "Search for unlinked local files" would throw an exception when parsing the content of a PDF-file with missing "series" information [#5128](https://github.com/JabRef/jabref/issues/5128)
- We fixed an issue where the XMP Importer would incorrectly return an empty default entry when importing pdfs [#6577](https://github.com/JabRef/jabref/issues/6577)
- We fixed an issue where opening the menu 'Library properties' marked the library as modified [#6451](https://github.com/JabRef/jabref/issues/6451)
- We fixed an issue when importing resulted in an exception [#7343](https://github.com/JabRef/jabref/issues/7343)
- We fixed an issue where the field in the Field formatter dropdown selection were sorted in random order. [#7710](https://github.com/JabRef/jabref/issues/7710)

### Removed

- The feature to "mark entries" was removed and merged with the groups functionality. For migration, a group is created for every value of the `__markedentry` field and the entry is added to this group.
- The number column was removed.
- We removed the global search feature.
- We removed the coloring of cells in the main table according to whether the field is optional/required.
- We removed the feature to find and resolve duplicate BibTeX keys (as this use case is already covered by the integrity check).
- We removed a few commands from the right-click menu that are not needed often and thus don't need to be placed that prominently:
  - Print entry preview: available through entry preview
  - All commands related to marking: marking is not yet reimplemented
  - Set/clear/append/rename fields: available through Edit menu
  - Manage keywords: available through the Edit menu
  - Copy linked files to folder: available through File menu
  - Add/move/remove from group: removed completely (functionality still available through group interface)
- We removed the option to change the column widths in the preferences dialog. [#4546](https://github.com/JabRef/jabref/issues/4546)

## Older versions

The changelog of JabRef 4.x is available at the [v4.3.1 tag](https://github.com/JabRef/jabref/blob/v4.3.1/CHANGELOG.md).
The changelog of JabRef 3.x is available at the [v3.8.2 tag](https://github.com/JabRef/jabref/blob/v3.8.2/CHANGELOG.md).
The changelog of JabRef 2.11 and all previous versions is available as [text file in the v2.11.1 tag](https://github.com/JabRef/jabref/blob/v2.11.1/CHANGELOG).

[Unreleased]: https://github.com/JabRef/jabref/compare/v6.0-alpha.3...HEAD
[6.0-alpha.3]: https://github.com/JabRef/jabref/compare/v6.0-alpha2...v6.0-alpha.3
[6.0-alpha2]: https://github.com/JabRef/jabref/compare/v6.0-alpha...v6.0-alpha2
[6.0-alpha]: https://github.com/JabRef/jabref/compare/v5.15...v6.0-alpha
[5.15]: https://github.com/JabRef/jabref/compare/v5.14...v5.15
[5.14]: https://github.com/JabRef/jabref/compare/v5.13...v5.14
[5.13]: https://github.com/JabRef/jabref/compare/v5.12...v5.13
[5.12]: https://github.com/JabRef/jabref/compare/v5.11...v5.12
[5.11]: https://github.com/JabRef/jabref/compare/v5.10...v5.11
[5.10]: https://github.com/JabRef/jabref/compare/v5.9...v5.10
[5.9]: https://github.com/JabRef/jabref/compare/v5.8...v5.9
[5.8]: https://github.com/JabRef/jabref/compare/v5.7...v5.8
[5.7]: https://github.com/JabRef/jabref/compare/v5.6...v5.7
[5.6]: https://github.com/JabRef/jabref/compare/v5.5...v5.6
[5.5]: https://github.com/JabRef/jabref/compare/v5.4...v5.5
[5.4]: https://github.com/JabRef/jabref/compare/v5.3...v5.4
[5.3]: https://github.com/JabRef/jabref/compare/v5.2...v5.3
[5.2]: https://github.com/JabRef/jabref/compare/v5.1...v5.2
[5.1]: https://github.com/JabRef/jabref/compare/v5.0...v5.1
[5.0]: https://github.com/JabRef/jabref/compare/v5.0-beta...v5.0
[5.0-beta]: https://github.com/JabRef/jabref/compare/v5.0-alpha...v5.0-beta
[5.0-alpha]: https://github.com/JabRef/jabref/compare/v4.3...v5.0-alpha
<!-- markdownlint-disable-file MD024 MD033 MD053 --><|MERGE_RESOLUTION|>--- conflicted
+++ resolved
@@ -11,11 +11,8 @@
 
 ### Added
 
-<<<<<<< HEAD
 - We added 15 non-standard BibLaTeX entry types (Artwork, Audio, Bibnote, Commentary, Image, Jurisdiction, Legislation, Legal, Letter, Movie, Music, Performance, Review, Standard, Video) available in BibLaTeX mode only. These types are displayed in a dedicated "Non-standard types" group in the New Entry dialog and in the context menu. [#12963](https://github.com/JabRef/jabref/issues/12963)
-=======
 - Improved merge dialog decisions for fields containing person names (e.g., `author`, `editor`) by using a new plausibility comparator. JabRef now prefers the side with more detailed/complete author information. [#14454](https://github.com/JabRef/jabref/issues/14454)
->>>>>>> 7d5f6217
 - We added a drop-down menu to those custom fields in the main table for which content selector values exists. [#14087](https://github.com/JabRef/jabref/issues/14087)
 - We added a "Jump to Field" dialog (`Ctrl+J`) to quickly search for and navigate to any field across all tabs. [#12276](https://github.com/JabRef/jabref/issues/12276).
 - We added "IEEE" as another option for parsing plain text citations. [#14233](github.com/JabRef/jabref/pull/14233)
