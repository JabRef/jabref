--- conflicted
+++ resolved
@@ -42,11 +42,8 @@
 - We fixed an issue in the optics of the library properties, that cropped the dialog on scaled displays. [#5969](https://github.com/JabRef/jabref/issues/5969)
 - We fixed an issue where changing the type of an entry did not update the main table. [#5906](https://github.com/JabRef/jabref/issues/5906)
 - We fixed an issue where opening a library from the recent libraries menu was not possible. [#5939](https://github.com/JabRef/jabref/issues/5939)
-<<<<<<< HEAD
 - We fixed an issue where the most bottom group in the list got lost, if it was dragged on itself. [#5983](https://github.com/JabRef/jabref/issues/5983)
-=======
 - We fixed an issue where changing entry type doesn't always work when biblatex source is shown. [#5905](https://github.com/JabRef/jabref/issues/5905)
->>>>>>> cc94cca0
 
 ### Removed
 
