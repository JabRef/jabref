# Changelog

All notable changes to this project will be documented in this file.
This project **does not** adhere to [Semantic Versioning](http://semver.org/).
This file tries to follow the conventions proposed by [keepachangelog.com](http://keepachangelog.com/).
Here, the categories "Changed" for added and changed functionality,
"Fixed" for fixed functionality, and
"Removed" for removed functionality are used.

We refer to [GitHub issues](https://github.com/JabRef/jabref/issues) by using `#NUM`.

## [Unreleased]

### Changed

- We added a short DOI field formatter which shortens DOI to more human readable form. [koppor#343](https://github.com/koppor/jabref/issues/343)
- We improved the display of group memberships by adding multiple colored bars if the entry belongs to more than one group. [#4574](https://github.com/JabRef/jabref/issues/4574)

### Fixed

- Inherit fields from cross-referenced entries as specified by biblatex. [#5045](https://github.com/JabRef/jabref/issues/5045)
- We fixed an issue where it was no longer possible to connect to LibreOffice. [#5261](https://github.com/JabRef/jabref/issues/5261)
- The "All entries group" is no longer shown when no library is open.
- We fixed an exception which occurred when closing JabRef. [#5348](https://github.com/JabRef/jabref/issues/5348)
- We fixed an error where the groups containing an entry loose their highlight color when scrolling. [#5022](https://github.com/JabRef/jabref/issues/5022) 
- After assigning an entry to a group, the item count is now properly colored to reflect the new membership of the entry. [#3112](https://github.com/JabRef/jabref/issues/3112)
- The group panel is now properly updated when switching between libraries (or when closing/opening one). [#3142](https://github.com/JabRef/jabref/issues/3142)
- We fixed an error where the number of matched entries shown in the group pane was not updated correctly. [#4441](https://github.com/JabRef/jabref/issues/4441)
- We fixed an issue where empty keywords lead to a strange display of automatic keyword groups. [#5333](https://github.com/JabRef/jabref/issues/5333)
- We fixed an error where the default color of a new group was white instead of dark gray. [#4868](https://github.com/JabRef/jabref/issues/4868)
- We fixed an error mentioning "javafx.controls/com.sun.javafx.scene.control" that was thrown when interacting with the toolbar.
- We fixed an error where a cleared search was restored after switching libraries. [#4846](https://github.com/JabRef/jabref/issues/4846) 
- We fixed an exception which occured when trying to open a non existing file from the "Recent files"-menu [#5334](https://github.com/JabRef/jabref/issues/5334)
- The context menu for fields in the entry editor is back. [#5254](https://github.com/JabRef/jabref/issues/5254)
- We fixed an exception which occurred when trying to open a non existing file from the "Recent files"-menu [#5334](https://github.com/JabRef/jabref/issues/5334)
<<<<<<< HEAD
- We fixed a problem where the "editor" information has been duplicated during saving a .bib-Database. [#5359](https://github.com/JabRef/jabref/issues/5359)
=======
- We re-introduced the feature to switch between different preview styles. [#5221](https://github.com/JabRef/jabref/issues/5221)




>>>>>>> 875b48e8

### Removed



















































## [5.0-alpha] – 2019-08-25

### Changed
- We added eventitle, eventdate and venue fields to @unpublished entry type.
- We added @software and @dataSet entry type to biblatex.
- All fields are now properly sorted alphabetically (in the subgroups of required/optional fields) when the entry is written to the bib file.
- We fixed an issue where some importers used the field `pubstatus` instead of the standard BibTeX field `pubstate`.
- We changed the latex command removal for docbook exporter. [#3838](https://github.com/JabRef/jabref/issues/3838)
- We changed the location of some fields in the entry editor (you might need to reset your preferences for these changes to come into effect)
  - Journal/Year/Month in biblatex mode -> Deprecated (if filled)
  - DOI/URL: General -> Optional
  - Internal fields like ranking, read status and priority: Other -> General
  - Moreover, empty deprecated fields are no longer shown
- Added server timezone parameter when connecting to a shared database.
- We updated the dialog for setting up general fields.
- URL field formatting is updated. All whitespace chars, located at the beginning/ending of the url, are trimmed automatically
- We changed the behavior of the field formatting dialog such that the `bibtexkey` is not changed when formatting all fields or all text fields.
- We added a "Move file to file directory and rename file" option for simultaneously moving and renaming of document file. [#4166](https://github.com/JabRef/jabref/issues/4166)
- Use integrated graphics card instead of discrete on macOS [#4070](https://github.com/JabRef/jabref/issues/4070)
- We added a cleanup operation that detects an arXiv identifier in the note, journal or url field and moves it to the `eprint` field.
  Because of this change, the last-used cleanup operations were reset.
- We changed the minimum required version of Java to 1.8.0_171, as this is the latest release for which the automatic Java update works.  [#4093](https://github.com/JabRef/jabref/issues/4093)
- The special fields like `Printed` and `Read status` now show gray icons when the row is hovered.
- We added a button in the tab header which allows you to close the database with one click. https://github.com/JabRef/jabref/issues/494
- Sorting in the main table now takes information from cross-referenced entries into account. https://github.com/JabRef/jabref/issues/2808
- If a group has a color specified, then entries matched by this group have a small colored bar in front of them in the main table.
- Change default icon for groups to a circle because a colored version of the old icon was hard to distinguish from its black counterpart.
- In the main table, the context menu appears now when you press the "context menu" button on the keyboard. [feature request in the forum](http://discourse.jabref.org/t/how-to-enable-keyboard-context-key-windows)
- We added icons to the group side panel to quickly switch between `union` and `intersection` group view mode https://github.com/JabRef/jabref/issues/3269.
- We use `https` for [fetching from most online bibliographic database](https://help.jabref.org/en/#-using-online-bibliographic-database).
- We changed the default keyboard shortcuts for moving between entries when the entry editor is active to ̀<kbd>alt</kbd> + <kbd>up/down</kbd>.
- Opening a new file now prompts the directory of the currently selected file, instead of the directory of the last opened file.
- Window state is saved on close and restored on start.
- We made the MathSciNet fetcher more reliable.
- We added the ISBN fetcher to the list of fetcher available under "Update with bibliographic information from the web" in the entry editor toolbar.
- Files without a defined external file type are now directly opened with the default application of the operating system
- We streamlined the process to rename and move files by removing the confirmation dialogs.
- We removed the redundant new lines of markings and wrapped the summary in the File annotation tab. [#3823](https://github.com/JabRef/jabref/issues/3823)
- We add auto url formatting when user paste link to URL field in entry editor. [koppor#254](https://github.com/koppor/jabref/issues/254)
- We added a minimal height for the entry editor so that it can no longer be hidden by accident. [#4279](https://github.com/JabRef/jabref/issues/4279)
- We added a new keyboard shortcut so that the entry editor could be closed by <kbd>Ctrl</kbd> + <kbd>E</kbd>. [#4222] (https://github.com/JabRef/jabref/issues/4222)
- We added an option in the preference dialog box, that allows user to pick the dark or light theme option. [#4130] (https://github.com/JabRef/jabref/issues/4130)
- We updated updated the Related Articles tab to accept JSON from the new version of the Mr. DLib service
- We added an option in the preference dialog box that allows user to choose behavior after dragging and dropping files in Entry Editor. [#4356](https://github.com/JabRef/jabref/issues/4356)
- We added the ability to have an export preference where previously "File"-->"Export"/"Export selected entries" would not save the user's preference[#4495](https://github.com/JabRef/jabref/issues/4495)
- We optimized the code responsible for connecting to an external database, which should lead to huge improvements in performance.
- For automatically created groups, added ability to filter groups by entry type. [#4539](https://github.com/JabRef/jabref/issues/4539)
- We added the ability to add field names from the Preferences Dialog [#4546](https://github.com/JabRef/jabref/issues/4546)
- We added the ability change the column widths directly in the main table. [#4546](https://github.com/JabRef/jabref/issues/4546)
- We added description of how recommendations where chosen and better error handling to Related Articles tab
- We added the ability to execute default action in dialog by using with <kbd>Ctrl</kbd> + <kbd>Enter</kbd> combination [#4496](https://github.com/JabRef/jabref/issues/4496)
- We grouped and reordered the Main Menu (File, Edit, Library, Quality, Tools, and View tabs & icons). [#4666](https://github.com/JabRef/jabref/issues/4666) [#4667](https://github.com/JabRef/jabref/issues/4667) [#4668](https://github.com/JabRef/jabref/issues/4668) [#4669](https://github.com/JabRef/jabref/issues/4669) [#4670](https://github.com/JabRef/jabref/issues/4670) [#4671](https://github.com/JabRef/jabref/issues/4671) [#4672](https://github.com/JabRef/jabref/issues/4672) [#4673](https://github.com/JabRef/jabref/issues/4673)
- We added additional modifiers (capitalize, titlecase and sentencecase) to the Bibtex key generator. [#1506](https://github.com/JabRef/jabref/issues/1506)
- We have migrated from the mysql jdbc connector to the mariadb one for better authentication scheme support. [#4746](https://github.com/JabRef/jabref/issues/4745)
- We grouped the toolbar icons and changed the Open Library and Copy icons. [#4584](https://github.com/JabRef/jabref/issues/4584)
- We added a browse button next to the path text field for aux-based groups. [#4586](https://github.com/JabRef/jabref/issues/4586)
- We changed the title of Group Dialog to "Add subgroup" from "Edit group" when we select Add subgroup option.
- We enable import button only if entries are selected. [#4755](https://github.com/JabRef/jabref/issues/4755)
- We made modifications to improve contrast of UI elements. [#4583](https://github.com/JabRef/jabref/issues/4583)
- We added a warning for empty BibTeX keys in the entry editor. [#4440](https://github.com/JabRef/jabref/issues/4440)
- We added an option in the settings to set the default action in JabRef when right clicking on any entry in any database and selecting "Open folder". [#4763](https://github.com/JabRef/jabref/issues/4763)
- The Medline fetcher now normalizes the author names according to the BibTeX-Standard [#4345](https://github.com/JabRef/jabref/issues/4345)
- We added an option on the Linked File Viewer to rename the attached file of an entry directly on the JabRef. [#4844](https://github.com/JabRef/jabref/issues/4844)
- We added an option in the preference dialog box that allows user to enable helpful tooltips.[#3599](https://github.com/JabRef/jabref/issues/3599)
- We added a tool for extracting BibTeX entries from plain text. [#5206](https://github.com/JabRef/jabref/pull/5206)
- We moved the dropdown menu for selecting the push-application from the toolbar into the external application preferences. [#674](https://github.com/JabRef/jabref/issues/674)
- We removed the alphabetical ordering of the custom tabs and updated the error message when trying to create a general field with a name containing an illegal character. [#5019](https://github.com/JabRef/jabref/issues/5019)
- We added a context menu to the bib(la)tex-source-editor to copy'n'paste. [#5007](https://github.com/JabRef/jabref/pull/5007)
- We added a tool that allows searching for citations in LaTeX files. It scans directories and shows which entries are used, how many times and where.
- We added a 'LaTeX citations' tab to the entry editor, to search for citations to the active entry in the LaTeX file directory. It can be disabled in the preferences dialog.
- We added an option in preferences to allow for integers in field "edition" when running database in bibtex mode. [#4680](https://github.com/JabRef/jabref/issues/4680)
- We added the ability to use negation in export filter layouts. [#5138](https://github.com/JabRef/jabref/pull/5138)


### Fixed

- We fixed an issue where JabRef died silently for the user without enough inotify instances [#4874](https://github.com/JabRef/jabref/issues/4847)
- We fixed an issue where corresponding groups are sometimes not highlighted when clicking on entries [#3112](https://github.com/JabRef/jabref/issues/3112)
- We fixed an issue where custom exports could not be selected in the 'Export (selected) entries' dialog [#4013](https://github.com/JabRef/jabref/issues/4013)
- Italic text is now rendered correctly. https://github.com/JabRef/jabref/issues/3356
- The entry editor no longer gets corrupted after using the source tab. https://github.com/JabRef/jabref/issues/3532 https://github.com/JabRef/jabref/issues/3608 https://github.com/JabRef/jabref/issues/3616
- We fixed multiple issues where entries did not show up after import if a search was active. https://github.com/JabRef/jabref/issues/1513 https://github.com/JabRef/jabref/issues/3219
- We fixed an issue where the group tree was not updated correctly after an entry was changed. https://github.com/JabRef/jabref/issues/3618
- We fixed an issue where a right-click in the main table selected a wrong entry. https://github.com/JabRef/jabref/issues/3267
- We fixed an issue where in rare cases entries where overlayed in the main table. https://github.com/JabRef/jabref/issues/3281
- We fixed an issue where selecting a group messed up the focus of the main table / entry editor. https://github.com/JabRef/jabref/issues/3367
- We fixed an issue where composite author names were sorted incorrectly. https://github.com/JabRef/jabref/issues/2828
- We fixed an issue where commands followed by `-` didn't work. [#3805](https://github.com/JabRef/jabref/issues/3805)
- We fixed an issue where a non-existing aux file in a group made it impossible to open the library. [#4735](https://github.com/JabRef/jabref/issues/4735)
- We fixed an issue where some journal names were wrongly marked as abbreviated. [#4115](https://github.com/JabRef/jabref/issues/4115)
- We fixed an issue where the custom file column were sorted incorrectly. https://github.com/JabRef/jabref/issues/3119
- We improved the parsing of author names whose infix is abbreviated without a dot. [#4864](https://github.com/JabRef/jabref/issues/4864)
- We fixed an issues where the entry losses focus when a field is edited and at the same time used for sorting. https://github.com/JabRef/jabref/issues/3373
- We fixed an issue where the menu on Mac OS was not displayed in the usual Mac-specific way. https://github.com/JabRef/jabref/issues/3146
- We improved the integrity check for page numbers. [#4113](https://github.com/JabRef/jabref/issues/4113) and [feature request in the forum](http://discourse.jabref.org/t/pages-field-allow-use-of-en-dash/1199)
- We fixed an issue where the order of fields in customized entry types was not saved correctly. [#4033](http://github.com/JabRef/jabref/issues/4033)
- We fixed an issue where renaming a group did not change the group name in the interface. [#3189](https://github.com/JabRef/jabref/issues/3189)
- We fixed an issue where the groups tree of the last database was still shown even after the database was already closed.
- We fixed an issue where the "Open file dialog" may disappear behind other windows. https://github.com/JabRef/jabref/issues/3410
- We fixed an issue where the number of entries matched was not updated correctly upon adding or removing an entry. [#3537](https://github.com/JabRef/jabref/issues/3537)
- We fixed an issue where the default icon of a group was not colored correctly.
- We fixed an issue where the first field in entry editor was not focused when adding a new entry. [#4024](https://github.com/JabRef/jabref/issues/4024)
- We reworked the "Edit file" dialog to make it resizeable and improved the workflow for adding and editing files https://github.com/JabRef/jabref/issues/2970
- We fixed an issue where custom name formatters were no longer found correctly. [#3531](https://github.com/JabRef/jabref/issues/3531)
- We fixed an issue where the month was not shown in the preview https://github.com/JabRef/jabref/issues/3239.
- Rewritten logic to detect a second jabref instance. [#4023](https://github.com/JabRef/jabref/issues/4023)
- We fixed an issue where the "Convert to BibTeX-Cleanup" moved the content of the `file` field to the `pdf` field [#4120](https://github.com/JabRef/jabref/issues/4120)
- We fixed an issue where the preview pane in entry preview in preferences wasn't showing the citation style selected [#3849](https://github.com/JabRef/jabref/issues/3849)
- We fixed an issue where the default entry preview style still contained the field `review`. The field `review` in the style is now replaced with comment to be consistent with the entry editor [#4098](https://github.com/JabRef/jabref/issues/4098)
- We fixed an issue where users were vulnerable to XXE attacks during parsing [#4229](https://github.com/JabRef/jabref/issues/4229)
- We fixed an issue where files added via the "Attach file" contextmenu of an entry were not made relative. [#4201](https://github.com/JabRef/jabref/issues/4201) and [#4241](https://github.com/JabRef/jabref/issues/4241)
- We fixed an issue where author list parser can't generate bibtex for Chinese author. [#4169](https://github.com/JabRef/jabref/issues/4169)
- We fixed an issue where the list of XMP Exclusion fields in the preferences was not be saved [#4072](https://github.com/JabRef/jabref/issues/4072)
- We fixed an issue where the ArXiv Fetcher did not support HTTP URLs [koppor#328](https://github.com/koppor/jabref/issues/328)
- We fixed an issue where only one PDF file could be imported [#4422](https://github.com/JabRef/jabref/issues/4422)
- We fixed an issue where "Move to group" would always move the first entry in the library and not the selected [#4414](https://github.com/JabRef/jabref/issues/4414)
- We fixed an issue where an older dialog appears when downloading full texts from the quality menu. [#4489](https://github.com/JabRef/jabref/issues/4489)
- We fixed an issue where right clicking on any entry in any database and selecting "Open folder" results in the NullPointer exception. [#4763](https://github.com/JabRef/jabref/issues/4763)
- We fixed an issue where option 'open terminal here' with custom command was passing wrong argument. [#4802](https://github.com/JabRef/jabref/issues/4802)
- We fixed an issue where ranking an entry would generate an IllegalArgumentException. [#4754](https://github.com/JabRef/jabref/issues/4754)
- We fixed an issue where special characters where removed from non label key generation pattern parts [#4767](https://github.com/JabRef/jabref/issues/4767)
- We fixed an issue where the RIS import would overwite the article date with the value of the acessed date [#4816](https://github.com/JabRef/jabref/issues/4816)
- We fixed an issue where an NullPointer exception was thrown when a referenced entry in an Open/Libre Office document was no longer present in the library. Now an error message with the reference marker of the missing entry is shown. [#4932](https://github.com/JabRef/jabref/issues/4932)
- We fixed an issue where a database exception related to a missing timezone was too big. [#4827](https://github.com/JabRef/jabref/issues/4827)
- We fixed an issue where the IEEE fetcher returned an error if no keywords were present in the result from the IEEE website [#4997](https://github.com/JabRef/jabref/issues/4997)
- We fixed an issue where the command line help text had several errors, and arguments and descriptions have been rewritten to simplify and detail them better. [#4932](https://github.com/JabRef/jabref/issues/2016)
- We fixed an issue where the same menu for changing entry type had two different sizes and weights. [#4977](https://github.com/JabRef/jabref/issues/4977)
- We fixed an issue where the "Attach file" dialog, in the right-click menu for an entry, started on the working directory instead of the user's main directory. [#4995](https://github.com/JabRef/jabref/issues/4995)
- We fixed an issue where the JabRef Icon in the macOS launchpad was not displayed correctly [#5003](https://github.com/JabRef/jabref/issues/5003)
- We fixed an issue where the "Search for unlinked local files" would throw an exception when parsing the content of a PDF-file with missing "series" information [#5128](https://github.com/JabRef/jabref/issues/5128)

### Removed

- The feature to "mark entries" was removed and merged with the groups functionality.  For migration, a group is created for every value of the `__markedentry` field and the entry is added to this group.
- The number column was removed.
- We removed the global search feature.
- We removed the coloring of cells in the maintable according to whether the field is optional/required.
- We removed the feature to find and resolve duplicate BibTeX keys (as this use case is already covered by the integrity check).
- We removed a few commands from the right-click menu that are not needed often and thus don't need to be placed that prominently:
  - Print entry preview: available through entry preview
  - All commands related to marking: marking is not yet reimplemented
  - Set/clear/append/rename fields: available through Edit menu
  - Manage keywords: available through Edit menu
  - Copy linked files to folder: available through File menu
  - Add/move/remove from group: removed completely (functionality still available through group interface)
- We removed the option to change the column widths in the preferences dialog. [#4546](https://github.com/JabRef/jabref/issues/4546)

## Older versions

The changelog of JabRef 4.x is available at the [v4.x branch](https://github.com/JabRef/jabref/blob/v4.x/CHANGELOG.md).
The changelog of JabRef 3.x is available at the [v3.8.2 tag](https://github.com/JabRef/jabref/blob/v3.8.2/CHANGELOG.md).
The changelog of JabRef 2.11 and all previous versions is available as [text file in the v2.11.1 tag](https://github.com/JabRef/jabref/blob/v2.11.1/CHANGELOG).

[Unreleased]: https://github.com/JabRef/jabref/compare/v5.0-alpha...HEAD
[5.0-alpha]: https://github.com/JabRef/jabref/compare/v4.3...v5.0-alpha<|MERGE_RESOLUTION|>--- conflicted
+++ resolved
@@ -33,15 +33,8 @@
 - We fixed an exception which occured when trying to open a non existing file from the "Recent files"-menu [#5334](https://github.com/JabRef/jabref/issues/5334)
 - The context menu for fields in the entry editor is back. [#5254](https://github.com/JabRef/jabref/issues/5254)
 - We fixed an exception which occurred when trying to open a non existing file from the "Recent files"-menu [#5334](https://github.com/JabRef/jabref/issues/5334)
-<<<<<<< HEAD
 - We fixed a problem where the "editor" information has been duplicated during saving a .bib-Database. [#5359](https://github.com/JabRef/jabref/issues/5359)
-=======
 - We re-introduced the feature to switch between different preview styles. [#5221](https://github.com/JabRef/jabref/issues/5221)
-
-
-
-
->>>>>>> 875b48e8
 
 ### Removed
 
