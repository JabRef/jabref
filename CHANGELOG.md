--- conflicted
+++ resolved
@@ -11,9 +11,7 @@
 ## [Unreleased]
 
 ### Changed
-<<<<<<< HEAD
-Use integrated graphics card instead of discrete on macOS [#4070](https://github.com/JabRef/jabref/issues/4070)
-=======
+- Use integrated graphics card instead of discrete on macOS [#4070](https://github.com/JabRef/jabref/issues/4070)
 - We changed the minimum required version of Java to 1.8.0_171, as this is the latest release for which the automatic Java update works.  [4093](https://github.com/JabRef/jabref/issues/4093)
 - The special fields like `Printed` and `Read status` now show gray icons when the row is hovered.
 - We added a button in the tab header which allows you to close the database with one click. https://github.com/JabRef/jabref/issues/494
@@ -23,7 +21,6 @@
 - In the main table, the context menu appears now when you press the "context menu" button on the keyboard. [feature request in the forum](http://discourse.jabref.org/t/how-to-enable-keyboard-context-key-windows)
 - We added icons to the group side panel to quickly switch between `union` and `intersection` group view mode https://github.com/JabRef/jabref/issues/3269.
 - We use `https` for [fetching from most online bibliographic database](https://help.jabref.org/en/#-using-online-bibliographic-database).
->>>>>>> cc3f7f0f
 
 ### Fixed
 - We fixed an issue where custom exports could not be selected in the 'Export (selected) entries' dialog [#4013](https://github.com/JabRef/jabref/issues/4013)
