--- conflicted
+++ resolved
@@ -11,9 +11,8 @@
 
 ### Added
 
-<<<<<<< HEAD
+
 - We added buttons to add new groups and subgroups while hovering over the top area or over a group. [koppor#632](https://github.com/koppor/jabref/issues/632)
-=======
 - We added a fetcher for [ISIDORE](https://isidore.science/), simply paste in the link into the text field or the last 6 digits in the link that identify that paper. [#10423](https://github.com/JabRef/jabref/issues/10423)
 - When importing entries form the "Citation relations" tab, the field [cites](https://docs.jabref.org/advanced/entryeditor/entrylinks) is now filled according to the relationship between the entries. [#10572](https://github.com/JabRef/jabref/pull/10752)
 
@@ -40,7 +39,6 @@
 
 ### Added
 
->>>>>>> deeee948
 - We added a scite.ai tab in the entry editor that retrieves 'Smart Citation' tallies for citations that have a DOI. [koppor#375](https://github.com/koppor/jabref/issues/375)  
 - We added a dropdown menu to let users change the reference library during AUX file import. [#10472](https://github.com/JabRef/jabref/issues/10472)
 - We added a button to let users reset the cite command to the default value. [#10569](https://github.com/JabRef/jabref/issues/10569)
