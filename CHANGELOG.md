# Changelog

All notable changes to this project will be documented in this file.
The format is based on [Keep a Changelog](https://keepachangelog.com/en/1.0.0/).
We refer to [GitHub issues](https://github.com/JabRef/jabref/issues) by using `#NUM`.
In case, there is no issue present, the pull request implementing the feature is linked.

Note that this project **does not** adhere to [Semantic Versioning](https://semver.org/).

## [Unreleased]

### Added

- We added a dropdown menu to let users change the reference library during AUX file import. [#10472](https://github.com/JabRef/jabref/issues/10472)
- We added a button to let users reset the cite command to the default value. [#10569](https://github.com/JabRef/jabref/issues/10569)

### Changed

- We moved the location of the 'Open only one instance of JabRef' preference option from "Network" to "General". [#9306](https://github.com/JabRef/jabref/issues/9306)
- The two previews in the change resolver dialog now have their scrollbars synchronized. [#9576](https://github.com/JabRef/jabref/issues/9576).
- We changed the setting of the keyword separator to accept a single character only. [#177](https://github.com/koppor/jabref/issues/177)
- Short DOI formatter now checks, if the value is already formatted. If so, it returns the value instead of calling the ShortDOIService again. [#10589](https://github.com/JabRef/jabref/issues/10589)

### Fixed

<<<<<<< HEAD
- We fixed an issue where the added protected term has unwanted leading and trailing whitespaces, where the formatted text has unwanted empty brackets and where the word at the cursor in the textbox can be added to the list [#10415](https://github.com/JabRef/jabref/issues/10415).
- We fixed an issue where in the merge dialog the file field of entries was not correctly merged when the first and second entry both contained values inside the file field [#10572](https://github.com/JabRef/jabref/issues/10572)
- We fixed some small inconsistencies in the user interface. [#10507](https://github.com/JabRef/jabref/issues/10507)
=======
- We fixed an issue where the added protected term has unwanted leading and trailing whitespaces, where the formatted text has unwanted empty brackets and where the word at the cursor in the textbox can be added to the list. [#10415](https://github.com/JabRef/jabref/issues/10415).
- We fixed an issue where in the merge dialog the file field of entries was not correctly merged when the first and second entry both contained values inside the file field. [#10572](https://github.com/JabRef/jabref/issues/10572)
>>>>>>> edc2cb2f

### Removed

## [5.11] – 2023-10-22

### Added

- We added the ability to sort subgroups in Z-A order, as well as by ascending and descending number of subgroups. [#10249](https://github.com/JabRef/jabref/issues/10249)
- We added the possibility to find (and add) papers that cite or are cited by a given paper. [#6187](https://github.com/JabRef/jabref/issues/6187)
- We added an error-specific message for when a download from a URL fails. [#9826](https://github.com/JabRef/jabref/issues/9826)
- We added support for customizing the citation command (e.g., `[@key1,@key2]`) when [pushing to external applications](https://docs.jabref.org/cite/pushtoapplications). [#10133](https://github.com/JabRef/jabref/issues/10133)
- We added an integrity check for more special characters. [#8712](https://github.com/JabRef/jabref/issues/8712)
- We added protected terms described as "Computer science". [#10222](https://github.com/JabRef/jabref/pull/10222)
- We added a link "Get more themes..." in the preferences to that points to [themes.jabref.org](https://themes.jabref.org) allowing the user to download new themes. [#10243](https://github.com/JabRef/jabref/issues/10243)
- We added a fetcher for [LOBID](https://lobid.org/resources/api) resources. [koppor#386](https://github.com/koppor/jabref/issues/386)
- When in `biblatex` mode, the [integrity check](https://docs.jabref.org/finding-sorting-and-cleaning-entries/checkintegrity) for journal titles now also checks the field `journal`.
- We added support for exporting to Hayagriva YAML format. [#10382](https://github.com/JabRef/jabref/issues/10382)
- We added support for pushing citations to [TeXShop](https://pages.uoregon.edu/koch/texshop/) on macOS [forum#2699](https://discourse.jabref.org/t/push-to-texshop-mac/2699).
- We added the 'Bachelor's thesis' type for Biblatex's 'Thesis' EntryType [#10029](https://github.com/JabRef/jabref/issues/10029).

### Changed

- The export formats `listrefs`, `tablerefs`, `tablerefsabsbib`, now use the ISO date format in the footer [#10383](https://github.com/JabRef/jabref/pull/10383).
- When searching for an identifier in the "Web search", the title of the search window is now "Identifier-based Web Search". [#10391](https://github.com/JabRef/jabref/pull/10391)
- The ampersand checker now skips verbatim fields (`file`, `url`, ...). [#10419](https://github.com/JabRef/jabref/pull/10419)
- If no existing document is selected for exporting "XMP annotated pdf" JabRef will now create a new PDF file with a sample text and the metadata. [#10102](https://github.com/JabRef/jabref/issues/10102)
- We modified the DOI cleanup to infer the DOI from an ArXiV ID if it's present. [#10426](https://github.com/JabRef/jabref/issues/10426)
- The ISI importer uses the field `comment` for notes (instead of `review). [#10478](https://github.com/JabRef/jabref/pull/10478)
- If no existing document is selected for exporting "Embedded BibTeX pdf" JabRef will now create a new PDF file with a sample text and the metadata. [#10101](https://github.com/JabRef/jabref/issues/10101)
- Translated titles format no longer raise a warning. [#10459](https://github.com/JabRef/jabref/issues/10459)
- We re-added the empty grey containers in the groups panel to keep an indicator for the current selected group, if displaying of group item count is turned off [#9972](https://github.com/JabRef/jabref/issues/9972)

### Fixed

- We fixed an issue where "Move URL in note field to url field" in the cleanup dialog caused an exception if no note field was present [forum#3999](https://discourse.jabref.org/t/cleanup-entries-cant-get-it-to-work/3999)
- It is possible again to use "current table sort order" for the order of entries when saving. [#9869](https://github.com/JabRef/jabref/issues/9869)
- Passwords can be stored in GNOME key ring. [#10274](https://github.com/JabRef/jabref/issues/10274)
- We fixed an issue where groups based on an aux file could not be created due to an exception [#10350](https://github.com/JabRef/jabref/issues/10350)
- We fixed an issue where the JabRef browser extension could not communicate with JabRef under macOS due to missing files. You should use the `.pkg` for the first installation as it updates all necessary files for the extension [#10308](https://github.com/JabRef/jabref/issues/10308)
- We fixed an issue where the ISBN fetcher returned the entrytype `misc` for certain ISBN numbers [#10348](https://github.com/JabRef/jabref/issues/10348)
- We fixed a bug where an exception was raised when saving less than three export save orders in the preference. [#10157](https://github.com/JabRef/jabref/issues/10157)
- We fixed an issue where it was possible to create a group with no name or with a group separator inside the name [#9776](https://github.com/JabRef/jabref/issues/9776)
- Biblatex's `journaltitle` is now also respected for showing the journal information. [#10397](https://github.com/JabRef/jabref/issues/10397)
- JabRef does not hang anymore when exporting via CLI. [#10380](https://github.com/JabRef/jabref/issues/10380)
- We fixed an issue where it was not possible to save a library on a network share under macOS due to an exception when acquiring a file lock [#10452](https://github.com/JabRef/jabref/issues/10452)
- We fixed an issue where exporting "XMP annotated pdf" without selecting an existing document would produce an exception. [#10102](https://github.com/JabRef/jabref/issues/10102)
- We fixed an issue where the "Enabled" column in the "Protected terms files" tab in the preferences could not be resized [#10285](https://github.com/JabRef/jabref/issues/10285)
- We fixed an issue where after creation of a new library, the new library was not focused. [koppor#592](https://github.com/koppor/jabref/issues/592)
- We fixed an issue where double clicking on an url in the file field would trigger an exception instead of opening the browser [#10480](https://github.com/JabRef/jabref/pull/10480)
- We fixed an issue where scrolling was impossible on dragging a citation on the groups panel. [#9754](https://github.com/JabRef/jabref/issues/9754)
- We fixed an issue where exporting "Embedded BibTeX pdf" without selecting an existing document would produce an exception. [#10101](https://github.com/JabRef/jabref/issues/10101)
- We fixed an issue where there was a failure to access the url link for "eprint" for the ArXiv entry.[#10474](https://github.com/JabRef/jabref/issues/10474)
- We fixed an issue where it was not possible to connect to a shared database once a group with entries was added or other metadata modified [#10336](https://github.com/JabRef/jabref/issues/10336)
- We fixed an issue where middle-button paste in X not always worked [#7905](https://github.com/JabRef/jabref/issues/7905)

## [5.10] – 2023-09-02

### Added

- We added a field showing the BibTeX/biblatex source for added and deleted entries in the "External Changes Resolver" dialog. [#9509](https://github.com/JabRef/jabref/issues/9509)
- We added user-specific comment field so that multiple users can make separate comments. [#543](https://github.com/koppor/jabref/issues/543)
- We added a search history list in the search field's right click menu. [#7906](https://github.com/JabRef/jabref/issues/7906)
- We added a full text fetcher for IACR eprints. [#9651](https://github.com/JabRef/jabref/pull/9651)
- We added "Attach file from URL" to right-click context menu to download and store a file with the reference library. [#9646](https://github.com/JabRef/jabref/issues/9646)
- We enabled updating an existing entry with data from InspireHEP. [#9351](https://github.com/JabRef/jabref/issues/9351)
- We added a fetcher for the Bibliotheksverbund Bayern (experimental). [#9641](https://github.com/JabRef/jabref/pull/9641)
- We added support for more biblatex date formats for parsing dates. [#2753](https://github.com/JabRef/issues/2753)
- We added support for multiple languages for exporting to and importing references from MS Office. [#9699](https://github.com/JabRef/jabref/issues/9699)
- We enabled scrolling in the groups list when dragging a group on another group. [#2869](https://github.com/JabRef/jabref/pull/2869)
- We added the option to automatically download online files when a new entry is created from an existing ID (e.g., DOI). The option can be disabled in the preferences under "Import and Export". [#9756](https://github.com/JabRef/jabref/issues/9756)
- We added a new Integrity check for unescaped ampersands. [koppor#585](https://github.com/koppor/jabref/issues/585)
- We added support for parsing `$\backslash$` in file paths (as exported by Mendeley). [forum#3470](https://discourse.jabref.org/t/mendeley-bib-import-with-linked-files/3470)
- We added the possibility to automatically fetch entries when an ISBN is pasted on the main table. [#9864](https://github.com/JabRef/jabref/issues/9864)
- We added the option to disable the automatic linking of files in the entry editor [#5105](https://github.com/JabRef/jabref/issues/5105)
- We added the link icon for ISBNs in linked identifiers column. [#9819](https://github.com/JabRef/jabref/issues/9819)
- We added key binding to focus on groups <kbd>alt</kbd> + <kbd>s</kbd> [#9863](https://github.com/JabRef/jabref/issues/9863)
- We added the option to unprotect a text selection, which strips all pairs of curly braces away. [#9950](https://github.com/JabRef/jabref/issues/9950)
- We added drag and drop events for field 'Groups' in entry editor panel. [#569](https://github.com/koppor/jabref/issues/569)
- We added support for parsing MathML in the Medline importer. [#4273](https://github.com/JabRef/jabref/issues/4273)
- We added the ability to search for an identifier (DOI, ISBN, ArXiv ID) directly from 'Web Search'. [#7575](https://github.com/JabRef/jabref/issues/7575) [#9674](https://github.com/JabRef/jabref/issues/9674)
- We added a cleanup activity that identifies a URL or a last-visited-date in the `note` field and moves it to the `url` and `urldate` field respectively. [koppor#216](https://github.com/koppor/jabref/issues/216)
- We enabled the user to change the name of a field in a custom entry type by double-clicking on it. [#9840](https://github.com/JabRef/jabref/issues/9840)
- We added some preferences options to disable online activity. [#10064](https://github.com/JabRef/jabref/issues/10064)
- We integrated two mail actions ("As Email" and "To Kindle") under a new "Send" option in the right-click & Tools menus. The Kindle option creates an email targeted to the user's Kindle email, which can be set in preferences under "External programs" [#6186](https://github.com/JabRef/jabref/issues/6186)
- We added an option to clear recent libraries' history. [#10003](https://github.com/JabRef/jabref/issues/10003)
- We added an option to encrypt and remember the proxy password. [#8055](https://github.com/JabRef/jabref/issues/8055)[#10044](https://github.com/JabRef/jabref/issues/10044)
- We added support for showing journal information, via info buttons next to the `Journal` and `ISSN` fields in the entry editor. [#6189](https://github.com/JabRef/jabref/issues/6189)
- We added support for pushing citations to Sublime Text 3 [#10098](https://github.com/JabRef/jabref/issues/10098)
- We added support for the Finnish language. [#10183](https://github.com/JabRef/jabref/pull/10183)
- We added the option to automatically replaces illegal characters in the filename when adding a file to JabRef. [#10182](https://github.com/JabRef/jabref/issues/10182)
- We added a privacy policy. [#10064](https://github.com/JabRef/jabref/issues/10064)
- We added a tooltip to show the number of entries in a group [#10208](https://github.com/JabRef/jabref/issues/10208)
- We fixed an issue where it was no longer possible to add or remove selected entries to groups via context menu [#10404](https://github.com/JabRef/jabref/issues/10404), [#10317](https://github.com/JabRef/jabref/issues/10317) [#10374](https://github.com/JabRef/jabref/issues/10374)

### Changed

- We replaced "Close" by "Close library" and placed it after "Save all" in the File menu. [#10043](https://github.com/JabRef/jabref/pull/10043)
- We upgraded to Lucene 9.7 for the fulltext search. The search index will be rebuild. [#9584](https://github.com/JabRef/jabref/pull/10036)
- 'Get full text' now also checks the file url. [#568](https://github.com/koppor/jabref/issues/568)
- JabRef writes a new backup file only if there is a change. Before, JabRef created a backup upon start. [#9679](https://github.com/JabRef/jabref/pull/9679)
- We modified the `Add Group` dialog to use the most recently selected group hierarchical context. [#9141](https://github.com/JabRef/jabref/issues/9141)
- We refined the 'main directory not found' error message. [#9625](https://github.com/JabRef/jabref/pull/9625)
- JabRef writes a new backup file only if there is a change. Before, JabRef created a backup upon start. [#9679](https://github.com/JabRef/jabref/pull/9679)
- Backups of libraries are not stored per JabRef version, but collected together. [#9676](https://github.com/JabRef/jabref/pull/9676)
- We streamlined the paths for logs and backups: The parent path fragment is always `logs` or `backups`.
- `log.txt` now contains an entry if a BibTeX entry could not be parsed.
- `log.txt` now contains debug messages. Debugging needs to be enabled explicitly. [#9678](https://github.com/JabRef/jabref/pull/9678)
- `log.txt` does not contain entries for non-found files during PDF indexing. [#9678](https://github.com/JabRef/jabref/pull/9678)
- The hostname is now determined using environment variables (`COMPUTERNAME`/`HOSTNAME`) first. [#9910](https://github.com/JabRef/jabref/pull/9910)
- We improved the Medline importer to correctly import ISO dates for `revised`. [#9536](https://github.com/JabRef/jabref/issues/9536)
- To avoid cluttering of the directory, We always delete the `.sav` file upon successful write. [#9675](https://github.com/JabRef/jabref/pull/9675)
- We improved the unlinking/deletion of multiple linked files of an entry using the <kbd>Delete</kbd> key. [#9473](https://github.com/JabRef/jabref/issues/9473)
- The field names of customized entry types are now exchanged preserving the case. [#9993](https://github.com/JabRef/jabref/pull/9993)
- We moved the custom entry types dialog into the preferences dialog. [#9760](https://github.com/JabRef/jabref/pull/9760)
- We moved the manage content selectors dialog to the library properties. [#9768](https://github.com/JabRef/jabref/pull/9768)
- We moved the preferences menu command from the options menu to the file menu. [#9768](https://github.com/JabRef/jabref/pull/9768)
- We reworked the cross ref labels in the entry editor and added a right click menu. [#10046](https://github.com/JabRef/jabref/pull/10046)
- We reorganized the order of tabs and settings in the library properties. [#9836](https://github.com/JabRef/jabref/pull/9836)
- We changed the handling of an "overflow" of authors at `[authIniN]`: JabRef uses `+` to indicate an overflow. Example: `[authIni2]` produces `A+` (instead of `AB`) for `Aachen and Berlin and Chemnitz`. [#9703](https://github.com/JabRef/jabref/pull/9703)
- We moved the preferences option to open the last edited files on startup to the 'General' tab. [#9808](https://github.com/JabRef/jabref/pull/9808)
- We improved the recognition of DOIs when pasting a link containing a DOI on the maintable. [#9864](https://github.com/JabRef/jabref/issues/9864s)
- We reordered the preferences dialog. [#9839](https://github.com/JabRef/jabref/pull/9839)
- We split the 'Import and Export' tab into 'Web Search' and 'Export'. [#9839](https://github.com/JabRef/jabref/pull/9839)
- We moved the option to run JabRef in memory stick mode into the preferences dialog toolbar. [#9866](https://github.com/JabRef/jabref/pull/9866)
- In case the library contains empty entries, they are not written to disk. [#8645](https://github.com/JabRef/jabref/issues/8645)
- The formatter `remove_unicode_ligatures` is now called `replace_unicode_ligatures`. [#9890](https://github.com/JabRef/jabref/pull/9890)
- We improved the error message when no terminal was found. [#9607](https://github.com/JabRef/jabref/issues/9607)
- In the context of the "systematic literature functionality", we changed the name "database" to "catalog" to use a separate term for online catalogs in comparison to SQL databases. [#9951](https://github.com/JabRef/jabref/pull/9951)
- We now show more fields (including Special Fields) in the dropdown selection for "Save sort order" in the library properties and for "Export sort order" in the preferences. [#10010](https://github.com/JabRef/jabref/issues/10010)
- We now encrypt and store the custom API keys in the OS native credential store. [#10044](https://github.com/JabRef/jabref/issues/10044)
- We changed the behavior of group addition/edit, so that sorting by alphabetical order is not performed by default after the modification. [#10017](https://github.com/JabRef/jabref/issues/10017)
- We fixed an issue with spacing in the cleanup dialogue. [#10081](https://github.com/JabRef/jabref/issues/10081)
- The GVK fetcher now uses the new [K10plus](https://www.bszgbv.de/services/k10plus/) database. [#10189](https://github.com/JabRef/jabref/pull/10189)

### Fixed

- We fixed an issue where clicking the group expansion pane/arrow caused the node to be selected, when it should just expand/detract the node. [#10111](https://github.com/JabRef/jabref/pull/10111)
- We fixed an issue where the browser import would add ' characters before the BibTeX entry on Linux. [#9588](https://github.com/JabRef/jabref/issues/9588)
- We fixed an issue where searching for a specific term with the DOAB fetcher lead to an exception. [#9571](https://github.com/JabRef/jabref/issues/9571)
- We fixed an issue where the "Import" -> "Library to import to" did not show the correct library name if two opened libraries had the same suffix. [#9567](https://github.com/JabRef/jabref/issues/9567)
- We fixed an issue where the rpm-Version of JabRef could not be properly uninstalled and reinstalled. [#9558](https://github.com/JabRef/jabref/issues/9558), [#9603](https://github.com/JabRef/jabref/issues/9603)
- We fixed an issue where the command line export using `--exportMatches` flag does not create an output bib file. [#9581](https://github.com/JabRef/jabref/issues/9581)
- We fixed an issue where custom field in the custom entry types could not be set to mulitline. [#9609](https://github.com/JabRef/jabref/issues/9609)
- We fixed an issue where the Office XML exporter did not resolve BibTeX-Strings when exporting entries. [forum#3741](https://discourse.jabref.org/t/exporting-bibtex-constant-strings-to-ms-office-2007-xml/3741)
- We fixed an issue where the Merge Entries Toolbar configuration was not saved after hitting 'Merge Entries' button. [#9091](https://github.com/JabRef/jabref/issues/9091)
- We fixed an issue where the password is stored in clear text if the user wants to use a proxy with authentication. [#8055](https://github.com/JabRef/jabref/issues/8055)
- JabRef is now more relaxed when parsing field content: In case a field content ended with `\`, the combination `\}` was treated as plain `}`. [#9668](https://github.com/JabRef/jabref/issues/9668)
- We resolved an issue that cut off the number of group entries when it exceeded four digits. [#8797](https://github.com/JabRef/jabref/issues/8797)
- We fixed the issue where the size of the global search window was not retained after closing. [#9362](https://github.com/JabRef/jabref/issues/9362)
- We fixed an issue where the Global Search UI preview is still white in dark theme. [#9362](https://github.com/JabRef/jabref/issues/9362)
- We fixed the double paste issue when <kbd>Cmd</kbd> + <kbd>v</kbd> is pressed on 'New entry from plaintext' dialog. [#9367](https://github.com/JabRef/jabref/issues/9367)
- We fixed an issue where the pin button on the Global Search dialog was located at the bottom and not at the top. [#9362](https://github.com/JabRef/jabref/issues/9362)
- We fixed the log text color in the event log console when using dark mode. [#9732](https://github.com/JabRef/jabref/issues/9732)
- We fixed an issue where searching for unlinked files would include the current library's .bib file. [#9735](https://github.com/JabRef/jabref/issues/9735)
- We fixed an issue where it was no longer possible to connect to a shared mysql database due to an exception. [#9761](https://github.com/JabRef/jabref/issues/9761)
- We fixed an issue where an exception was thrown for the user after <kbd>Ctrl</kbd>+<kbd>Z</kbd> command. [#9737](https://github.com/JabRef/jabref/issues/9737)
- We fixed the citation key generation for [`[authors]`, `[authshort]`, `[authorsAlpha]`, `[authIniN]`, `[authEtAl]`, `[auth.etal]`](https://docs.jabref.org/setup/citationkeypatterns#special-field-markers) to handle `and others` properly. [koppor#626](https://github.com/koppor/jabref/issues/626)
- We fixed the Save/save as file type shows BIBTEX_DB instead of "Bibtex library". [#9372](https://github.com/JabRef/jabref/issues/9372)
- We fixed the default main file directory for non-English Linux users. [#8010](https://github.com/JabRef/jabref/issues/8010)
- We fixed an issue when overwriting the owner was disabled. [#9896](https://github.com/JabRef/jabref/pull/9896)
- We fixed an issue regarding recording redundant prefixes in search history. [#9685](https://github.com/JabRef/jabref/issues/9685)
- We fixed an issue where passing a URL containing a DOI led to a "No entry found" notification. [#9821](https://github.com/JabRef/jabref/issues/9821)
- We fixed some minor visual inconsistencies and issues in the preferences dialog. [#9866](https://github.com/JabRef/jabref/pull/9866)
- The order of save actions is now retained. [#9890](https://github.com/JabRef/jabref/pull/9890)
- We fixed an issue where the order of save actions was not retained in the bib file. [#9890](https://github.com/JabRef/jabref/pull/9890)
- We fixed an issue in the preferences 'External file types' tab ignoring a custom application path in the edit dialog. [#9895](https://github.com/JabRef/jabref/issues/9895)
- We fixed an issue in the preferences where custom columns could be added to the entry table with no qualifier. [#9913](https://github.com/JabRef/jabref/issues/9913)
- We fixed an issue where the encoding header in a bib file was not respected when the file contained a BOM (Byte Order Mark). [#9926](https://github.com/JabRef/jabref/issues/9926)
- We fixed an issue where cli help output for import and export format was inconsistent. [koppor#429](https://github.com/koppor/jabref/issues/429)
- We fixed an issue where the user could select multiple conflicting options for autocompletion at once. [#10181](https://github.com/JabRef/jabref/issues/10181)
- We fixed an issue where no preview could be generated for some entry types and led to an exception. [#9947](https://github.com/JabRef/jabref/issues/9947)
- We fixed an issue where the Linux terminal working directory argument was malformed and therefore ignored upon opening a terminal [#9953](https://github.com/JabRef/jabref/issues/9953)
- We fixed an issue under Linux where under some systems the file instead of the folder was opened. [#9607](https://github.com/JabRef/jabref/issues/9607)
- We fixed an issue where an Automatic Keyword Group could not be deleted in the UI. [#9778](https://github.com/JabRef/jabref/issues/9778)
- We fixed an issue where the citation key pattern `[edtrN_M]` returned the wrong editor. [#9946](https://github.com/JabRef/jabref/pull/9946)
- We fixed an issue where empty grey containers would remain in the groups panel, if displaying of group item count is turned off. [#9972](https://github.com/JabRef/jabref/issues/9972)
- We fixed an issue where fetching an ISBN could lead to application freezing when the fetcher did not return any results. [#9979](https://github.com/JabRef/jabref/issues/9979)
- We fixed an issue where closing a library containing groups and entries caused an exception [#9997](https://github.com/JabRef/jabref/issues/9997)
- We fixed a bug where the editor for strings in a bibliography file did not sort the entries by their keys [#10083](https://github.com/JabRef/jabref/pull/10083)
- We fixed an issues where clicking on the empty space of specific context menu entries would not trigger the associated action. [#8388](https://github.com/JabRef/jabref/issues/8388)
- We fixed an issue where JabRef would not remember whether the window was in fullscreen. [#4939](https://github.com/JabRef/jabref/issues/4939)
- We fixed an issue where the ACM Portal search sometimes would not return entries for some search queries when the article author had no given name. [#10107](https://github.com/JabRef/jabref/issues/10107)
- We fixed an issue that caused high CPU usage and a zombie process after quitting JabRef because of author names autocompletion. [#10159](https://github.com/JabRef/jabref/pull/10159)
- We fixed an issue where files with illegal characters in the filename could be added to JabRef. [#10182](https://github.com/JabRef/jabref/issues/10182)
- We fixed that checked-out radio buttons under "specified keywords" were not displayed as checked after closing and reopening the "edit group" window. [#10248](https://github.com/JabRef/jabref/issues/10248)
- We fixed that when editing groups, checked-out properties such as case sensitive and regular expression (under "Free search expression") were not displayed checked. [#10108](https://github.com/JabRef/jabref/issues/10108)

### Removed

- We removed the support of BibTeXML. [#9540](https://github.com/JabRef/jabref/issues/9540)
- We removed support for Markdown syntax for strikethrough and task lists in comment fields. [#9726](https://github.com/JabRef/jabref/pull/9726)
- We removed the options menu, because the two contents were moved to the File menu or the properties of the library. [#9768](https://github.com/JabRef/jabref/pull/9768)
- We removed the 'File' tab in the preferences and moved its contents to the 'Export' tab. [#9839](https://github.com/JabRef/jabref/pull/9839)
- We removed the "[Collection of Computer Science Bibliographies](https://en.wikipedia.org/wiki/Collection_of_Computer_Science_Bibliographies)" fetcher the websits is no longer available. [#6638](https://github.com/JabRef/jabref/issues/6638)

## [5.9] – 2023-01-06

### Added

- We added a dropdown menu to let users change the library they want to import into during import. [#6177](https://github.com/JabRef/jabref/issues/6177)
- We added the possibility to add/remove a preview style from the selected list using a double click. [#9490](https://github.com/JabRef/jabref/issues/9490)
- We added the option to define fields as "multine" directly in the custom entry types dialog. [#6448](https://github.com/JabRef/jabref/issues/6448)
- We changed the minWidth and the minHeight of the main window, so it won't have a width and/or a height with the value 0. [#9606](https://github.com/JabRef/jabref/issues/9606)

### Changed

- We changed database structure: in MySQL/MariaDB we renamed tables by adding a `JABREF_` prefix, and in PGSQL we moved tables in `jabref` schema. We added `VersionDBStructure` variable in `METADATA` table to indicate current version of structure, this variable is needed for automatic migration. [#9312](https://github.com/JabRef/jabref/issues/9312)
- We moved some preferences options to a new tab in the preferences dialog. [#9442](https://github.com/JabRef/jabref/pull/9308)
- We renamed "Medline abbreviation" to "dotless abbreviation". [#9504](https://github.com/JabRef/jabref/pull/9504)
- We now have more "dots" in the offered journal abbreviations. [#9504](https://github.com/JabRef/jabref/pull/9504)
- We now disable the button "Full text search" in the Searchbar by default [#9527](https://github.com/JabRef/jabref/pull/9527)


### Fixed

- The tab "deprecated fields" is shown in biblatex-mode only. [#7757](https://github.com/JabRef/jabref/issues/7757)
- In case a journal name of an IEEE journal is abbreviated, the "normal" abbreviation is used - and not the one of the IEEE BibTeX strings. [abbrv#91](https://github.com/JabRef/abbrv.jabref.org/issues/91)
- We fixed a performance issue when loading large lists of custom journal abbreviations. [#8928](https://github.com/JabRef/jabref/issues/8928)
- We fixed an issue where the last opened libraries were not remembered when a new unsaved library was open as well. [#9190](https://github.com/JabRef/jabref/issues/9190)
- We fixed an issue where no context menu for the group "All entries" was present. [forum#3682](https://discourse.jabref.org/t/how-sort-groups-a-z-not-subgroups/3682)
- We fixed an issue where extra curly braces in some fields would trigger an exception when selecting the entry or doing an integrity check. [#9475](https://github.com/JabRef/jabref/issues/9475), [#9503](https://github.com/JabRef/jabref/issues/9503)
- We fixed an issue where entering a date in the format "YYYY/MM" in the entry editor date field caused an exception. [#9492](https://github.com/JabRef/jabref/issues/9492)
- For portable versions, the `.deb` file now works on plain debian again. [#9472](https://github.com/JabRef/jabref/issues/9472)
- We fixed an issue where the download of linked online files failed after an import of entries for certain urls. [#9518](https://github.com/JabRef/jabref/issues/9518)
- We fixed an issue where an exception occurred when manually downloading a file from an URL in the entry editor. [#9521](https://github.com/JabRef/jabref/issues/9521)
- We fixed an issue with open office csv file formatting where commas in the abstract field where not escaped. [#9087](https://github.com/JabRef/jabref/issues/9087)
- We fixed an issue with deleting groups where subgroups different from the selected group were deleted. [#9281](https://github.com/JabRef/jabref/issues/9281)

## [5.8] – 2022-12-18

### Added

- We integrated a new three-way merge UI for merging entries in the Entries Merger Dialog, the Duplicate Resolver Dialog, the Entry Importer Dialog, and the External Changes Resolver Dialog. [#8945](https://github.com/JabRef/jabref/pull/8945)
- We added the ability to merge groups, keywords, comments and files when merging entries. [#9022](https://github.com/JabRef/jabref/pull/9022)
- We added a warning message next to the authors field in the merge dialog to warn users when the authors are the same but formatted differently. [#8745](https://github.com/JabRef/jabref/issues/8745)
- The default file directory of a library is used as default directory for [unlinked file lookup](https://docs.jabref.org/collect/findunlinkedfiles#link-the-pdfs-to-your-bib-library). [koppor#546](https://github.com/koppor/jabref/issues/546)
- The properties of an existing systematic literature review (SLR) can be edited. [koppor#604](https://github.com/koppor/jabref/issues/604)
- An systematic literature review (SLR) can now be started from the SLR itself. [#9131](https://github.com/JabRef/jabref/pull/9131), [koppor#601](https://github.com/koppor/jabref/issues/601)
- On startup, JabRef notifies the user if there were parsing errors during opening.
- We added support for the field `fjournal` (in `@article`) for abbreviation and unabbreviation functionalities. [#321](https://github.com/JabRef/jabref/pull/321)
- In case a backup is found, the filename of the backup is shown and one can navigate to the file. [#9311](https://github.com/JabRef/jabref/pull/9311)
- We added support for the Ukrainian and Arabic languages. [#9236](https://github.com/JabRef/jabref/pull/9236), [#9243](https://github.com/JabRef/jabref/pull/9243)

### Changed

- We improved the Citavi Importer to also import so called Knowledge-items into the field `comment` of the corresponding entry [#9025](https://github.com/JabRef/jabref/issues/9025)
- We modified the change case sub-menus and their corresponding tips (displayed when you stay long over the menu) to properly reflect exemplified cases. [#9339](https://github.com/Jabref/jabref/issues/9339)
- We call backup files `.bak` and temporary writing files now `.sav`.
- JabRef keeps 10 older versions of a `.bib` file in the [user data dir](https://github.com/harawata/appdirs#supported-directories) (instead of a single `.sav` (now: `.bak`) file in the directory of the `.bib` file)
- We improved the External Changes Resolver dialog to be more usaable. [#9021](https://github.com/JabRef/jabref/pull/9021)
- We simplified the actions to fast-resolve duplicates to 'Keep Left', 'Keep Right', 'Keep Both' and 'Keep Merged'. [#9056](https://github.com/JabRef/jabref/issues/9056)
- The fallback directory of the file folder now is the general file directory. In case there was a directory configured for a library and this directory was not found, JabRef placed the PDF next to the .bib file and not into the general file directory.
- The global default directory for storing PDFs is now the documents folder in the user's home.
- When adding or editing a subgroup it is placed w.r.t. to alphabetical ordering rather than at the end. [koppor#577](https://github.com/koppor/jabref/issues/577)
- Groups context menu now shows appropriate options depending on number of subgroups. [koppor#579](https://github.com/koppor/jabref/issues/579)
- We modified the "Delete file" dialog and added the full file path to the dialog text. The file path in the title was changed to file name only. [koppor#534](https://github.com/koppor/jabref/issues/534)
- Download from URL now automatically fills with URL from clipboard. [koppor#535](https://github.com/koppor/jabref/issues/535)
- We added HTML and Markdown files to Find Unlinked Files and removed BibTeX. [koppor#547](https://github.com/koppor/jabref/issues/547)
- ArXiv fetcher now retrieves additional data from related DOIs (both ArXiv and user-assigned). [#9170](https://github.com/JabRef/jabref/pull/9170)
- We modified the Directory of Open Access Books (DOAB) fetcher so that it will now also fetch the ISBN when possible. [#8708](https://github.com/JabRef/jabref/issues/8708)
- Genres are now mapped correctly to entry types when importing MODS files. [#9185](https://github.com/JabRef/jabref/issues/9185)
- We changed the button label from "Return to JabRef" to "Return to library" to better indicate the purpose of the action.
- We changed the color of found text from red to high-contrast colors (background: yellow; font color: purple). [koppor#552](https://github.com/koppor/jabref/issues/552)
- We fixed an issue where the wrong icon for a successful import of a bib entry was shown. [#9308](https://github.com/JabRef/jabref/pull/9308)
- We changed the messages after importing unlinked local files to past tense. [koppor#548](https://github.com/koppor/jabref/issues/548)
- We fixed an issue where the wrong icon for a successful import of a bib entry was shown [#9308](https://github.com/JabRef/jabref/pull/9308)
- In the context of the [Cleanup dialog](https://docs.jabref.org/finding-sorting-and-cleaning-entries/cleanupentries) we changed the text of the conversion of BibTeX to biblatex (and vice versa) to make it more clear. [koppor#545](https://github.com/koppor/jabref/issues/545)
- We removed wrapping of string constants when writing to a `.bib` file.
- In the context of a systematic literature review (SLR), a user can now add arbitrary data into `study.yml`. JabRef just ignores this data. [#9124](https://github.com/JabRef/jabref/pull/9124)
- In the context of a systematic literature review (SLR), we reworked the "Define study" parameters dialog. [#9123](https://github.com/JabRef/jabref/pull/9123)
- We upgraded to Lucene 9.4 for the fulltext search. The search index will be rebuild. [#9213](https://github.com/JabRef/jabref/pull/9213)
- We disabled the "change case" menu for empty fields. [#9214](https://github.com/JabRef/jabref/issues/9214)
- We disabled the conversion menu for empty fields. [#9200](https://github.com/JabRef/jabref/issues/9200)

### Fixed

- We fixed an issue where applied save actions on saving the library file would lead to the dialog "The library has been modified by another program" popping up. [#4877](https://github.com/JabRef/jabref/issues/4877)
- We fixed issues with save actions not correctly loaded when opening the library. [#9122](https://github.com/JabRef/jabref/pull/9122)
- We fixed the behavior of "Discard changes" when reopening a modified library. [#9361](https://github.com/JabRef/jabref/issues/9361)
- We fixed several bugs regarding the manual and the autosave of library files that could lead to exceptions. [#9067](https://github.com/JabRef/jabref/pull/9067), [#8484](https://github.com/JabRef/jabref/issues/8484), [#8746](https://github.com/JabRef/jabref/issues/8746), [#6684](https://github.com/JabRef/jabref/issues/6684), [#6644](https://github.com/JabRef/jabref/issues/6644), [#6102](https://github.com/JabRef/jabref/issues/6102), [#6000](https://github.com/JabRef/jabref/issues/6000)
- We fixed an issue where pdfs were re-indexed on each startup. [#9166](https://github.com/JabRef/jabref/pull/9166)
- We fixed an issue when using an unsafe character in the citation key, the auto-linking feature fails to link files. [#9267](https://github.com/JabRef/jabref/issues/9267)
- We fixed an issue where a message about changed metadata would occur on saving although nothing changed. [#9159](https://github.com/JabRef/jabref/issues/9159)
- We fixed an issue where the possibility to generate a subdatabase from an aux file was writing empty files when called from the commandline. [#9115](https://github.com/JabRef/jabref/issues/9115), [forum#3516](https://discourse.jabref.org/t/export-subdatabase-from-aux-file-on-macos-command-line/3516)
- We fixed an issue where author names with tilde accents (for example ñ) were marked as "Names are not in the standard BibTeX format". [#8071](https://github.com/JabRef/jabref/issues/8071)
- We fixed an issue where capitalize didn't capitalize words after hyphen characters. [#9157](https://github.com/JabRef/jabref/issues/9157)
- We fixed an issue where title case didn't capitalize words after en-dash characters and skip capitalization of conjunctions that comes after en-dash characters. [#9068](https://github.com/JabRef/jabref/pull/9068),[#9142](https://github.com/JabRef/jabref/pull/9142)
- We fixed an issue with the message that is displayed when fetcher returns an empty list of entries for given query. [#9195](https://github.com/JabRef/jabref/issues/9195)
- We fixed an issue where editing entry's "date" field in library mode "biblatex" causes an uncaught exception. [#8747](https://github.com/JabRef/jabref/issues/8747)
- We fixed an issue where importing from XMP would fail for certain PDFs. [#9383](https://github.com/JabRef/jabref/issues/9383)
- We fixed an issue that JabRef displayed the wrong group tree after loading. [koppor#637](https://github.com/koppor/jabref/issues/637)
- We fixed that sorting of entries in the maintable by special fields is updated immediately. [#9334](https://github.com/JabRef/jabref/issues/9334)
- We fixed the display of issue, number, eid and pages fields in the entry preview. [#8607](https://github.com/JabRef/jabref/pull/8607), [#8372](https://github.com/JabRef/jabref/issues/8372), [Koppor#514](https://github.com/koppor/jabref/issues/514), [forum#2390](https://discourse.jabref.org/t/unable-to-edit-my-bibtex-file-that-i-used-before-vers-5-1/2390), [forum#3462](https://discourse.jabref.org/t/jabref-5-6-need-help-with-export-from-jabref-to-microsoft-word-entry-preview-of-apa-7-not-rendering-correctly/3462)
- We fixed the page ranges checker to detect article numbers in the pages field (used at [Check Integrity](https://docs.jabref.org/finding-sorting-and-cleaning-entries/checkintegrity)). [#8607](https://github.com/JabRef/jabref/pull/8607)
- The [HtmlToLaTeXFormatter](https://docs.jabref.org/finding-sorting-and-cleaning-entries/saveactions#html-to-latex) keeps single `<` characters.
- We fixed a performance regression when opening large libraries. [#9041](https://github.com/JabRef/jabref/issues/9041)
- We fixed a bug where spaces are trimmed when highlighting differences in the Entries merge dialog. [koppor#371](https://github.com/koppor/jabref/issues/371)
- We fixed some visual glitches with the linked files editor field in the entry editor and increased its height. [#8823](https://github.com/JabRef/jabref/issues/8823)
- We fixed some visual inconsistencies (round corners of highlighted buttons). [#8806](https://github.com/JabRef/jabref/issues/8806)
- We fixed an issue where JabRef would not exit when a connection to a LibreOffice document was established previously and the document is still open. [#9075](https://github.com/JabRef/jabref/issues/9075)
- We fixed an issue about selecting the save order in the preferences. [#9147](https://github.com/JabRef/jabref/issues/9147)
- We fixed an issue where an exception when fetching a DOI was not logged correctly. [koppor#627](https://github.com/koppor/jabref/issues/627)
- We fixed an issue where a user could not open an attached file in a new unsaved library. [#9386](https://github.com/JabRef/jabref/issues/9386)
- We fixed a typo within a connection error message. [koppor#625](https://github.com/koppor/jabref/issues/625)
- We fixed an issue where journal abbreviations would not abbreviate journal titles with escaped ampersands (\\&). [#8948](https://github.com/JabRef/jabref/issues/8948)
- We fixed the readability of the file field in the dark theme. [#9340](https://github.com/JabRef/jabref/issues/9340)
- We fixed an issue where the 'close dialog' key binding was not closing the Preferences dialog. [#8888](https://github.com/jabref/jabref/issues/8888)
- We fixed an issue where a known journal's medline/dot-less abbreviation does not switch to the full name. [#9370](https://github.com/JabRef/jabref/issues/9370)
- We fixed an issue where hitting enter on the search field within the preferences dialog closed the dialog. [koppor#630](https://github.com/koppor/jabref/issues/630)
- We fixed the "Cleanup entries" dialog is partially visible. [#9223](https://github.com/JabRef/jabref/issues/9223)
- We fixed an issue where font size preferences did not apply correctly to preference dialog window and the menu bar. [#8386](https://github.com/JabRef/jabref/issues/8386) and [#9279](https://github.com/JabRef/jabref/issues/9279)
- We fixed the display of the "Customize Entry Types" dialog title. [#9198](https://github.com/JabRef/jabref/issues/9198)
- We fixed an issue where the CSS styles are missing in some dialogs. [#9150](https://github.com/JabRef/jabref/pull/9150)
- We fixed an issue where controls in the preferences dialog could outgrow the window. [#9017](https://github.com/JabRef/jabref/issues/9017)
- We fixed an issue where highlighted text color for entry merge dialogue was not clearly visible. [#9192](https://github.com/JabRef/jabref/issues/9192)

### Removed

- We removed "last-search-date" from the systematic literature review feature, because the last-search-date can be deducted from the git logs. [#9116](https://github.com/JabRef/jabref/pull/9116)
- We removed the [CiteseerX](https://docs.jabref.org/collect/import-using-online-bibliographic-database#citeseerx) fetcher, because the API used by JabRef is sundowned. [#9466](https://github.com/JabRef/jabref/pull/9466)

## [5.7] – 2022-08-05

### Added

- We added a fetcher for [Biodiversity Heritage Library](https://www.biodiversitylibrary.org/). [8539](https://github.com/JabRef/jabref/issues/8539)
- We added support for multiple messages in the snackbar. [#7340](https://github.com/JabRef/jabref/issues/7340)
- We added an extra option in the 'Find Unlinked Files' dialog view to ignore unnecessary files like Thumbs.db, DS_Store, etc. [koppor#373](https://github.com/koppor/jabref/issues/373)
- JabRef now writes log files. Linux: `$home/.cache/jabref/logs/version`, Windows: `%APPDATA%\..\Local\harawata\jabref\version\logs`, Mac: `Users/.../Library/Logs/jabref/version`
- We added an importer for Citavi backup files, support ".ctv5bak" and ".ctv6bak" file formats. [#8322](https://github.com/JabRef/jabref/issues/8322)
- We added a feature to drag selected entries and drop them to other opened inactive library tabs [koppor521](https://github.com/koppor/jabref/issues/521).
- We added support for the [biblatex-apa](https://github.com/plk/biblatex-apa) legal entry types `Legislation`, `Legadminmaterial`, `Jurisdiction`, `Constitution` and `Legal` [#8931](https://github.com/JabRef/jabref/issues/8931)

### Changed

- The file column in the main table now shows the corresponding defined icon for the linked file [8930](https://github.com/JabRef/jabref/issues/8930).
- We improved the color of the selected entries and the color of the summary in the Import Entries Dialog in the dark theme. [#7927](https://github.com/JabRef/jabref/issues/7927)
- We upgraded to Lucene 9.2 for the fulltext search.
  Thus, the now created search index cannot be read from older versions of JabRef anylonger.
  ⚠️ JabRef will recreate the index in a new folder for new files and this will take a long time for a huge library.
  Moreover, switching back and forth JabRef versions and meanwhile adding PDFs also requires rebuilding the index now and then.
  [#8868](https://github.com/JabRef/jabref/pull/8868)
- We improved the Latex2Unicode conversion [#8639](https://github.com/JabRef/jabref/pull/8639)
- Writing BibTeX data into a PDF (XMP) removes braces. [#8452](https://github.com/JabRef/jabref/issues/8452)
- Writing BibTeX data into a PDF (XMP) does not write the `file` field.
- Writing BibTeX data into a PDF (XMP) considers the configured keyword separator (and does not use "," as default any more)
- The Medline/Pubmed search now also supports the [default fields and operators for searching](https://docs.jabref.org/collect/import-using-online-bibliographic-database#search-syntax). [forum#3554](https://discourse.jabref.org/t/native-pubmed-search/3354)
- We improved group expansion arrow that prevent it from activating group when expanding or collapsing. [#7982](https://github.com/JabRef/jabref/issues/7982), [#3176](https://github.com/JabRef/jabref/issues/3176)
- When configured SSL certificates changed, JabRef warns the user to restart to apply the configuration.
- We improved the appearances and logic of the "Manage field names & content" dialog, and renamed it to "Automatic field editor". [#6536](https://github.com/JabRef/jabref/issues/6536)
- We improved the message explaining the options when modifying an automatic keyword group [#8911](https://github.com/JabRef/jabref/issues/8911)
- We moved the preferences option "Warn about duplicates on import" option from the tab "File" to the tab "Import and Export". [koppor#570](https://github.com/koppor/jabref/issues/570)
- When JabRef encounters `% Encoding: UTF-8` header, it is kept during writing (and not removed). [#8964](https://github.com/JabRef/jabref/pull/8964)
- We replace characters which cannot be decoded using the specified encoding by a (probably another) valid character. This happens if JabRef detects the wrong charset (e.g., UTF-8 instead of Windows 1252). One can use the [Integrity Check](https://docs.jabref.org/finding-sorting-and-cleaning-entries/checkintegrity) to find those characters.

### Fixed

- We fixed an issue where linked fails containing parts of the main file directory could not be opened. [#8991](https://github.com/JabRef/jabref/issues/8991)
- Linked files with an absolute path can be opened again. [#8991](https://github.com/JabRef/jabref/issues/8991)
- We fixed an issue where the user could not rate an entry in the main table when an entry was not yet ranked. [#5842](https://github.com/JabRef/jabref/issues/5842)
- We fixed an issue that caused JabRef to sometimes open multiple instances when "Remote Operation" is enabled. [#8653](https://github.com/JabRef/jabref/issues/8653)
- We fixed an issue where linked files with the filetype "application/pdf" in an entry were not shown with the correct PDF-Icon in the main table [8930](https://github.com/JabRef/jabref/issues/8930)
- We fixed an issue where "open folder" for linked files did not open the folder and did not select the file unter certain Linux desktop environments [#8679](https://github.com/JabRef/jabref/issues/8679), [#8849](https://github.com/JabRef/jabref/issues/8849)
- We fixed an issue where the content of a big shared database library is not shown [#8788](https://github.com/JabRef/jabref/issues/8788)
- We fixed the unnecessary horizontal scroll bar in group panel [#8467](https://github.com/JabRef/jabref/issues/8467)
- We fixed an issue where the notification bar message, icon and actions appeared to be invisible. [#8761](https://github.com/JabRef/jabref/issues/8761)
- We fixed an issue where deprecated fields tab is shown when the fields don't contain any values. [#8396](https://github.com/JabRef/jabref/issues/8396)
- We fixed an issue where an exception for DOI search occurred when the DOI contained urlencoded characters. [#8787](https://github.com/JabRef/jabref/issues/8787)
- We fixed an issue which allow us to select and open identifiers from a popup list in the maintable [#8758](https://github.com/JabRef/jabref/issues/8758), [8802](https://github.com/JabRef/jabref/issues/8802)
- We fixed an issue where the escape button had no functionality within the "Filter groups" textfield. [koppor#562](https://github.com/koppor/jabref/issues/562)
- We fixed an issue where the exception that there are invalid characters in filename. [#8786](https://github.com/JabRef/jabref/issues/8786)
- When the proxy configuration removed the proxy user/password, this change is applied immediately.
- We fixed an issue where removing several groups deletes only one of them. [#8390](https://github.com/JabRef/jabref/issues/8390)
- We fixed an issue where the Sidepane (groups, web search and open office) width is not remembered after restarting JabRef. [#8907](https://github.com/JabRef/jabref/issues/8907)
- We fixed a bug where switching between themes will cause an error/exception. [#8939](https://github.com/JabRef/jabref/pull/8939)
- We fixed a bug where files that were deleted in the source bibtex file were kept in the index. [#8962](https://github.com/JabRef/jabref/pull/8962)
- We fixed "Error while sending to JabRef" when the browser extension interacts with JabRef. [JabRef-Browser-Extension#479](https://github.com/JabRef/JabRef-Browser-Extension/issues/479)
- We fixed a bug where updating group view mode (intersection or union) requires re-selecting groups to take effect. [#6998](https://github.com/JabRef/jabref/issues/6998)
- We fixed a bug that prevented external group metadata changes from being merged. [#8873](https://github.com/JabRef/jabref/issues/8873)
- We fixed the shared database opening dialog to remember autosave folder and tick. [#7516](https://github.com/JabRef/jabref/issues/7516)
- We fixed an issue where name formatter could not be saved. [#9120](https://github.com/JabRef/jabref/issues/9120)
- We fixed a bug where after the export of Preferences, custom exports were duplicated. [#10176](https://github.com/JabRef/jabref/issues/10176)

### Removed

- We removed the social media buttons for our Twitter and Facebook pages. [#8774](https://github.com/JabRef/jabref/issues/8774)

## [5.6] – 2022-04-25

### Added

- We enabled the user to customize the API Key for some fetchers. [#6877](https://github.com/JabRef/jabref/issues/6877)
- We added an extra option when right-clicking an entry in the Entry List to copy either the DOI or the DOI url.
- We added a fetcher for [Directory of Open Access Books (DOAB)](https://doabooks.org/) [8576](https://github.com/JabRef/jabref/issues/8576)
- We added an extra option to ask the user whether they want to open to reveal the folder holding the saved file with the file selected. [#8195](https://github.com/JabRef/jabref/issues/8195)
- We added a new section to network preferences to allow using custom SSL certificates. [#8126](https://github.com/JabRef/jabref/issues/8126)
- We improved the version check to take also beta version into account and now redirect to the right changelog for the version.
- We added two new web and fulltext fetchers: SemanticScholar and ResearchGate.
- We added notifications on success and failure when writing metadata to a PDF-file. [#8276](https://github.com/JabRef/jabref/issues/8276)
- We added a cleanup action that escapes `$` (by adding a backslash in front). [#8673](https://github.com/JabRef/jabref/issues/8673)

### Changed

- We upgraded to Lucene 9.1 for the fulltext search.
  Thus, the now created search index cannot be read from older versions of JabRef any longer.
  ⚠️ JabRef will recreate the index in a new folder for new files and this will take a long time for a huge library.
  Moreover, switching back and forth JabRef versions and meanwhile adding PDFs also requires rebuilding the index now and then.
  [#8362](https://github.com/JabRef/jabref/pull/8362)
- We changed the list of CSL styles to those that support formatting bibliographies. [#8421](https://github.com/JabRef/jabref/issues/8421) [citeproc-java#116](https://github.com/michel-kraemer/citeproc-java/issues/116)
- The CSL preview styles now also support displaying data from cross references entries that are linked via the `crossref` field. [#7378](https://github.com/JabRef/jabref/issues/7378)
- We made the Search button in Web Search wider. We also skewed the panel titles to the left. [#8397](https://github.com/JabRef/jabref/issues/8397)
- We introduced a preference to disable fulltext indexing. [#8468](https://github.com/JabRef/jabref/issues/8468)
- When exporting entries, the encoding is always UTF-8.
- When embedding BibTeX data into a PDF, the encoding is always UTF-8.
- We replaced the [OttoBib](https://en.wikipedia.org/wiki/OttoBib) fetcher by a fetcher by [OpenLibrary](https://openlibrary.org/dev/docs/api/books). [#8652](https://github.com/JabRef/jabref/issues/8652)
- We first fetch ISBN data from OpenLibrary, if nothing found, ebook.de is tried.
- We now only show a warning when exiting for tasks that will not be recovered automatically upon relaunch of JabRef. [#8468](https://github.com/JabRef/jabref/issues/8468)

### Fixed

- We fixed an issue where right clicking multiple entries and pressing "Change entry type" would only change one entry. [#8654](https://github.com/JabRef/jabref/issues/8654)
- We fixed an issue where it was no longer possible to add or delete multiple files in the `file` field in the entry editor. [#8659](https://github.com/JabRef/jabref/issues/8659)
- We fixed an issue where the author's lastname was not used for the citation key generation if it started with a lowercase letter. [#8601](https://github.com/JabRef/jabref/issues/8601)
- We fixed an issue where custom "Protected terms" files were missing after a restart of JabRef. [#8608](https://github.com/JabRef/jabref/issues/8608)
- We fixed an issue where JabRef could not start due to a missing directory for the fulltex index. [#8579](https://github.com/JabRef/jabref/issues/8579)
- We fixed an issue where long article numbers in the `pages` field would cause an exception and preventing the citation style to display. [#8381](https://github.com/JabRef/jabref/issues/8381), [citeproc-java](https://github.com/michel-kraemer/citeproc-java/issues/114)
- We fixed an issue where online links in the file field were not detected correctly and could produce an exception. [#8510](https://github.com/JabRef/jabref/issues/8510)
- We fixed an issue where an exception could occur when saving the preferences [#7614](https://github.com/JabRef/jabref/issues/7614)
- We fixed an issue where "Copy DOI url" in the right-click menu of the Entry List would just copy the DOI and not the DOI url. [#8389](https://github.com/JabRef/jabref/issues/8389)
- We fixed an issue where opening the console from the drop-down menu would cause an exception. [#8466](https://github.com/JabRef/jabref/issues/8466)
- We fixed an issue when reading non-UTF-8 encoded. When no encoding header is present, the encoding is now detected from the file content (and the preference option is disregarded). [#8417](https://github.com/JabRef/jabref/issues/8417)
- We fixed an issue where pasting a URL was replacing `+` signs by spaces making the URL unreachable. [#8448](https://github.com/JabRef/jabref/issues/8448)
- We fixed an issue where creating subsidiary files from aux files created with some versions of biblatex would produce incorrect results. [#8513](https://github.com/JabRef/jabref/issues/8513)
- We fixed an issue where opening the changelog from withing JabRef led to a 404 error. [#8563](https://github.com/JabRef/jabref/issues/8563)
- We fixed an issue where not all found unlinked local files were imported correctly due to some race condition. [#8444](https://github.com/JabRef/jabref/issues/8444)
- We fixed an issue where Merge entries dialog exceeds screen boundaries.
- We fixed an issue where the app lags when selecting an entry after a fresh start. [#8446](https://github.com/JabRef/jabref/issues/8446)
- We fixed an issue where no citationkey was generated on import, pasting a doi or an entry on the main table. [8406](https://github.com/JabRef/jabref/issues/8406), [koppor#553](https://github.com/koppor/jabref/issues/553)
- We fixed an issue where accent search does not perform consistently. [#6815](https://github.com/JabRef/jabref/issues/6815)
- We fixed an issue where the incorrect entry was selected when "New Article" is pressed while search filters are active. [#8674](https://github.com/JabRef/jabref/issues/8674)
- We fixed an issue where "Write BibTeXEntry metadata to PDF" button remains enabled while writing to PDF is in-progress. [#8691](https://github.com/JabRef/jabref/issues/8691)

### Removed

- We removed the option to copy CSL Citation styles data as `XSL_FO`, `ASCIIDOC`, and `RTF` as these have not been working since a long time and are no longer supported in the external library used for processing the styles. [#7378](https://github.com/JabRef/jabref/issues/7378)
- We removed the option to configure the default encoding. The default encoding is now hard-coded to the modern UTF-8 encoding.

## [5.5] – 2022-01-17

### Changed

- We integrated the external file types dialog directly inside the preferences. [#8341](https://github.com/JabRef/jabref/pull/8341)
- We disabled the add group button color change after adding 10 new groups. [#8051](https://github.com/JabRef/jabref/issues/8051)
- We inverted the logic for resolving [BibTeX strings](https://docs.jabref.org/advanced/strings). This helps to keep `#` chars. By default String resolving is only activated for a couple of standard fields. The list of fields can be modified in the preferences. [#7010](https://github.com/JabRef/jabref/issues/7010), [#7012](https://github.com/JabRef/jabref/issues/7012), [#8303](https://github.com/JabRef/jabref/issues/8303)
- We moved the search box in preview preferences closer to the available citation styles list. [#8370](https://github.com/JabRef/jabref/pull/8370)
- Changing the preference to show the preview panel as a separate tab now has effect without restarting JabRef. [#8370](https://github.com/JabRef/jabref/pull/8370)
- We enabled switching themes in JabRef without the need to restart JabRef. [#7335](https://github.com/JabRef/jabref/pull/7335)
- We added support for the field `day`, `rights`, `coverage` and `language` when reading XMP data in Dublin Core format. [#8491](https://github.com/JabRef/jabref/issues/8491)

### Fixed

- We fixed an issue where the preferences for "Search and store files relative to library file location" where ignored when the "Main file directory" field was not empty [#8385](https://github.com/JabRef/jabref/issues/8385)
- We fixed an issue where `#`chars in certain fields would be interpreted as BibTeX strings [#7010](https://github.com/JabRef/jabref/issues/7010), [#7012](https://github.com/JabRef/jabref/issues/7012), [#8303](https://github.com/JabRef/jabref/issues/8303)
- We fixed an issue where the fulltext search on an empty library with no documents would lead to an exception [koppor#522](https://github.com/koppor/jabref/issues/522)
- We fixed an issue where clicking on "Accept changes" in the merge dialog would lead to an exception [forum#2418](https://discourse.jabref.org/t/the-library-has-been-modified-by-another-program/2418/8)
- We fixed an issue where clicking on headings in the entry preview could lead to an exception. [#8292](https://github.com/JabRef/jabref/issues/8292)
- We fixed an issue where IntegrityCheck used the system's character encoding instead of the one set by the library or in preferences [#8022](https://github.com/JabRef/jabref/issues/8022)
- We fixed an issue about empty metadata in library properties when called from the right click menu. [#8358](https://github.com/JabRef/jabref/issues/8358)
- We fixed an issue where someone could add a duplicate field in the customize entry type dialog. [#8194](https://github.com/JabRef/jabref/issues/8194)
- We fixed a typo in the library properties tab: "String constants". There, one can configure [BibTeX string constants](https://docs.jabref.org/advanced/strings).
- We fixed an issue when writing a non-UTF-8 encoded file: The header is written again. [#8417](https://github.com/JabRef/jabref/issues/8417)
- We fixed an issue where folder creation during systemic literature review failed due to an illegal fetcher name. [#8552](https://github.com/JabRef/jabref/pull/8552)

## [5.4] – 2021-12-20

### Added

- We added confirmation dialog when user wants to close a library where any empty entries are detected. [#8096](https://github.com/JabRef/jabref/issues/8096)
- We added import support for CFF files. [#7945](https://github.com/JabRef/jabref/issues/7945)
- We added the option to copy the DOI of an entry directly from the context menu copy submenu. [#7826](https://github.com/JabRef/jabref/issues/7826)
- We added a fulltext search feature. [#2838](https://github.com/JabRef/jabref/pull/2838)
- We improved the deduction of bib-entries from imported fulltext pdfs. [#7947](https://github.com/JabRef/jabref/pull/7947)
- We added unprotect_terms to the list of bracketed pattern modifiers [#7826](https://github.com/JabRef/jabref/pull/7960)
- We added a dialog that allows to parse metadata from linked pdfs. [#7929](https://github.com/JabRef/jabref/pull/7929)
- We added an icon picker in group edit dialog. [#6142](https://github.com/JabRef/jabref/issues/6142)
- We added a preference to Opt-In to JabRef's online metadata extraction service (Grobid) usage. [#8002](https://github.com/JabRef/jabref/pull/8002)
- We readded the possibility to display the search results of all databases ("Global Search"). It is shown in a separate window. [#4096](https://github.com/JabRef/jabref/issues/4096)
- We readded the possibility to keep the search string when switching tabs. It is implemented by a toggle button. [#4096](https://github.com/JabRef/jabref/issues/4096#issuecomment-575986882)
- We allowed the user to also preview the available citation styles in the preferences besides the selected ones [#8108](https://github.com/JabRef/jabref/issues/8108)
- We added an option to search the available citation styles by name in the preferences [#8108](https://github.com/JabRef/jabref/issues/8108)
- We added an option to generate bib-entries from ID through a popover in the toolbar. [#4183](https://github.com/JabRef/jabref/issues/4183)
- We added a menu option in the right click menu of the main table tabs to display the library properties. [#6527](https://github.com/JabRef/jabref/issues/6527)
- When a `.bib` file ("library") was saved successfully, a notification is shown

### Changed

- Local library settings may overwrite the setting "Search and store files relative to library file location" [#8179](https://github.com/JabRef/jabref/issues/8179)
- The option "Fit table horizontally on screen" in the "Entry table" preferences is now disabled by default [#8148](https://github.com/JabRef/jabref/pull/8148)
- We improved the preferences and descriptions in the "Linked files" preferences tab [#8148](https://github.com/JabRef/jabref/pull/8148)
- We slightly changed the layout of the Journal tab in the preferences for ui consistency. [#7937](https://github.com/JabRef/jabref/pull/7937)
- The JabRefHost on Windows now writes a temporary file and calls `-importToOpen` instead of passing the bibtex via `-importBibtex`. [#7374](https://github.com/JabRef/jabref/issues/7374), [JabRef Browser Ext #274](https://github.com/JabRef/JabRef-Browser-Extension/issues/274)
- We reordered some entries in the right-click menu of the main table. [#6099](https://github.com/JabRef/jabref/issues/6099)
- We merged the barely used ImportSettingsTab and the CustomizationTab in the preferences into one single tab and moved the option to allow Integers in Edition Fields in Bibtex-Mode to the EntryEditor tab. [#7849](https://github.com/JabRef/jabref/pull/7849)
- We moved the export order in the preferences from `File` to `Import and Export`. [#7935](https://github.com/JabRef/jabref/pull/7935)
- We reworked the export order in the preferences and the save order in the library preferences. You can now set more than three sort criteria in your library preferences. [#7935](https://github.com/JabRef/jabref/pull/7935)
- The metadata-to-pdf actions now also embeds the bibfile to the PDF. [#8037](https://github.com/JabRef/jabref/pull/8037)
- The snap was updated to use the core20 base and to use lzo compression for better startup performance [#8109](https://github.com/JabRef/jabref/pull/8109)
- We moved the union/intersection view button in the group sidepane to the left of the other controls. [#8202](https://github.com/JabRef/jabref/pull/8202)
- We improved the Drag and Drop behavior in the "Customize Entry Types" Dialog [#6338](https://github.com/JabRef/jabref/issues/6338)
- When determining the URL of an ArXiV eprint, the URL now points to the version [#8149](https://github.com/JabRef/jabref/pull/8149)
- We Included all standard fields with citation key when exporting to Old OpenOffice/LibreOffice Calc Format [#8176](https://github.com/JabRef/jabref/pull/8176)
- In case the database is encoded with `UTF8`, the `% Encoding` marker is not written anymore
- The written `.bib` file has the same line endings [#390](https://github.com/koppor/jabref/issues/390)
- The written `.bib` file always has a final line break
- The written `.bib` file keeps the newline separator of the loaded `.bib` file
- We present options to manually enter an article or return to the New Entry menu when the fetcher DOI fails to find an entry for an ID [#7870](https://github.com/JabRef/jabref/issues/7870)
- We trim white space and non-ASCII characters from DOI [#8127](https://github.com/JabRef/jabref/issues/8127)
- The duplicate checker now inspects other fields in case no difference in the required and optional fields are found.
- We reworked the library properties dialog and integrated the `Library > Preamble`, `Library > Citation key pattern` and `Library > String constants dialogs` [#8264](https://github.com/JabRef/jabref/pulls/8264)
- We improved the startup time of JabRef by switching from the logging library `log4j2` to `tinylog` [#8007](https://github.com/JabRef/jabref/issues/8007)

### Fixed

- We fixed an issue where an exception occurred when pasting an entry with a publication date-range of the form 1910/1917 [#7864](https://github.com/JabRef/jabref/issues/7864)
- We fixed an issue where an exception occurred when a preview style was edited and afterwards another preview style selected. [#8280](https://github.com/JabRef/jabref/issues/8280)
- We fixed an issue where the actions to move a file to a directory were incorrectly disabled. [#7908](https://github.com/JabRef/jabref/issues/7908)
- We fixed an issue where an exception occurred when a linked online file was edited in the entry editor [#8008](https://github.com/JabRef/jabref/issues/8008)
- We fixed an issue when checking for a new version when JabRef is used behind a corporate proxy. [#7884](https://github.com/JabRef/jabref/issues/7884)
- We fixed some icons that were drawn in the wrong color when JabRef used a custom theme. [#7853](https://github.com/JabRef/jabref/issues/7853)
- We fixed an issue where the `Aux file` on `Edit group` doesn't support relative sub-directories path to import. [#7719](https://github.com/JabRef/jabref/issues/7719).
- We fixed an issue where it was impossible to add or modify groups. [#7912](https://github.com/JabRef/jabref/pull/793://github.com/JabRef/jabref/pull/7921)
- We fixed an issue about the visible side pane components being out of sync with the view menu. [#8115](https://github.com/JabRef/jabref/issues/8115)
- We fixed an issue where the side pane would not close when all its components were closed. [#8082](https://github.com/JabRef/jabref/issues/8082)
- We fixed an issue where exported entries from a Citavi bib containing URLs could not be imported [#7882](https://github.com/JabRef/jabref/issues/7882)
- We fixed an issue where the icons in the search bar had the same color, toggled as well as untoggled. [#8014](https://github.com/JabRef/jabref/pull/8014)
- We fixed an issue where typing an invalid UNC path into the "Main file directory" text field caused an error. [#8107](https://github.com/JabRef/jabref/issues/8107)
- We fixed an issue where "Open Folder" didn't select the file on macOS in Finder [#8130](https://github.com/JabRef/jabref/issues/8130)
- We fixed an issue where importing PDFs resulted in an uncaught exception [#8143](https://github.com/JabRef/jabref/issues/8143)
- We fixed "The library has been modified by another program" showing up when line breaks change [#4877](https://github.com/JabRef/jabref/issues/4877)
- The default directory of the "LaTeX Citations" tab is now the directory of the currently opened database (and not the directory chosen at the last open file dialog or the last database save) [koppor#538](https://github.com/koppor/jabref/issues/538)
- When writing a bib file, the `NegativeArraySizeException` should not occur [#8231](https://github.com/JabRef/jabref/issues/8231) [#8265](https://github.com/JabRef/jabref/issues/8265)
- We fixed an issue where some menu entries were available without entries selected. [#4795](https://github.com/JabRef/jabref/issues/4795)
- We fixed an issue where right-clicking on a tab and selecting close will close the focused tab even if it is not the tab we right-clicked [#8193](https://github.com/JabRef/jabref/pull/8193)
- We fixed an issue where selecting a citation style in the preferences would sometimes produce an exception [#7860](https://github.com/JabRef/jabref/issues/7860)
- We fixed an issue where an exception would occur when clicking on a DOI link in the preview pane [#7706](https://github.com/JabRef/jabref/issues/7706)
- We fixed an issue where XMP and embedded BibTeX export would not work [#8278](https://github.com/JabRef/jabref/issues/8278)
- We fixed an issue where the XMP and embedded BibTeX import of a file containing multiple schemas failed [#8278](https://github.com/JabRef/jabref/issues/8278)
- We fixed an issue where writing embedded BibTeX import fails due to write protection or bibtex already being present [#8332](https://github.com/JabRef/jabref/pull/8332)
- We fixed an issue where pdf-paths and the pdf-indexer could get out of sync [#8182](https://github.com/JabRef/jabref/issues/8182)
- We fixed an issue where Status-Logger error messages appeared during the startup of JabRef [#5475](https://github.com/JabRef/jabref/issues/5475)

### Removed

- We removed two orphaned preferences options [#8164](https://github.com/JabRef/jabref/pull/8164)
- We removed the functionality of the `--debug` commandline options. Use the java command line switch `-Dtinylog.level=debug` for debug output instead. [#8226](https://github.com/JabRef/jabref/pull/8226)

## [5.3] – 2021-07-05

### Added

- We added a progress counter to the title bar in Possible Duplicates dialog window. [#7366](https://github.com/JabRef/jabref/issues/7366)
- We added new "Customization" tab to the preferences which includes option to choose a custom address for DOI access. [#7337](https://github.com/JabRef/jabref/issues/7337)
- We added zbmath to the public databases from which the bibliographic information of an existing entry can be updated. [#7437](https://github.com/JabRef/jabref/issues/7437)
- We showed to the find Unlinked Files Dialog the date of the files' most recent modification. [#4652](https://github.com/JabRef/jabref/issues/4652)
- We added to the find Unlinked Files function a filter to show only files based on date of last modification (Last Year, Last Month, Last Week, Last Day). [#4652](https://github.com/JabRef/jabref/issues/4652)
- We added to the find Unlinked Files function a filter that sorts the files based on the date of last modification(Sort by Newest, Sort by Oldest First). [#4652](https://github.com/JabRef/jabref/issues/4652)
- We added the possibility to add a new entry via its zbMath ID (zbMATH can be chosen as ID type in the "Select entry type" window). [#7202](https://github.com/JabRef/jabref/issues/7202)
- We added the extension support and the external application support (For Texshow, Texmaker and LyX) to the flatpak [#7248](https://github.com/JabRef/jabref/pull/7248)
- We added some symbols and keybindings to the context menu in the entry editor. [#7268](https://github.com/JabRef/jabref/pull/7268)
- We added keybindings for setting and clearing the read status. [#7264](https://github.com/JabRef/jabref/issues/7264)
- We added two new fields to track the creation and most recent modification date and time for each entry. [koppor#130](https://github.com/koppor/jabref/issues/130)
- We added a feature that allows the user to copy highlighted text in the preview window. [#6962](https://github.com/JabRef/jabref/issues/6962)
- We added a feature that allows you to create new BibEntry via paste arxivId [#2292](https://github.com/JabRef/jabref/issues/2292)
- We added support for conducting automated and systematic literature search across libraries and git support for persistence [#369](https://github.com/koppor/jabref/issues/369)
- We added a add group functionality at the bottom of the side pane. [#4682](https://github.com/JabRef/jabref/issues/4682)
- We added a feature that allows the user to choose whether to trust the target site when unable to find a valid certification path from the file download site. [#7616](https://github.com/JabRef/jabref/issues/7616)
- We added a feature that allows the user to open all linked files of multiple selected entries by "Open file" option. [#6966](https://github.com/JabRef/jabref/issues/6966)
- We added a keybinding preset for new entries. [#7705](https://github.com/JabRef/jabref/issues/7705)
- We added a select all button for the library import function. [#7786](https://github.com/JabRef/jabref/issues/7786)
- We added a search feature for journal abbreviations. [#7804](https://github.com/JabRef/jabref/pull/7804)
- We added auto-key-generation progress to the background task list. [#7267](https://github.com/JabRef/jabref/issues/7267)
- We added the option to write XMP metadata to pdfs from the CLI. [7814](https://github.com/JabRef/jabref/pull/7814)

### Changed

- The export to MS Office XML now exports the author field as `Inventor` if the bibtex entry type is `patent` [#7830](https://github.com/JabRef/jabref/issues/7830)
- We changed the EndNote importer to import the field `label` to the corresponding bibtex field `endnote-label` [forum#2734](https://discourse.jabref.org/t/importing-endnote-label-field-to-jabref-from-xml-file/2734)
- The keywords added via "Manage content selectors" are now displayed in alphabetical order. [#3791](https://github.com/JabRef/jabref/issues/3791)
- We improved the "Find unlinked files" dialog to show import results for each file. [#7209](https://github.com/JabRef/jabref/pull/7209)
- The content of the field `timestamp` is migrated to `creationdate`. In case one configured "udpate timestampe", it is migrated to `modificationdate`. [koppor#130](https://github.com/koppor/jabref/issues/130)
- The JabRef specific meta-data content in the main field such as priorities (prio1, prio2, ...) are migrated to their respective fields. They are removed from the keywords. [#6840](https://github.com/jabref/jabref/issues/6840)
- We fixed an issue where groups generated from authors' last names did not include all entries of the authors' [#5833](https://github.com/JabRef/jabref/issues/5833)
- The export to MS Office XML now uses the month name for the field `MonthAcessed` instead of the two digit number [#7354](https://github.com/JabRef/jabref/issues/7354)
- We included some standalone dialogs from the options menu in the main preference dialog and fixed some visual issues in the preferences dialog. [#7384](https://github.com/JabRef/jabref/pull/7384)
- We improved the linking of the `python3` interpreter via the shebang to dynamically use the systems default Python. Related to [JabRef-Browser-Extension #177](https://github.com/JabRef/JabRef-Browser-Extension/issues/177)
- Automatically found pdf files now have the linking button to the far left and uses a link icon with a plus instead of a briefcase. The file name also has lowered opacity(70%) until added. [#3607](https://github.com/JabRef/jabref/issues/3607)
- We simplified the select entry type form by splitting it into two parts ("Recommended" and "Others") based on internal usage data. [#6730](https://github.com/JabRef/jabref/issues/6730)
- We improved the submenu list by merging the'Remove group' having two options, with or without subgroups. [#4682](https://github.com/JabRef/jabref/issues/4682)
- The export to MS Office XML now uses the month name for the field `Month` instead of the two digit number [forum#2685](https://discourse.jabref.org/t/export-month-as-text-not-number/2685)
- We reintroduced missing default keybindings for new entries. [#7346](https://github.com/JabRef/jabref/issues/7346) [#7439](https://github.com/JabRef/jabref/issues/7439)
- Lists of available fields are now sorted alphabetically. [#7716](https://github.com/JabRef/jabref/issues/7716)
- The tooltip of the search field explaining the search is always shown. [#7279](https://github.com/JabRef/jabref/pull/7279)
- We rewrote the ACM fetcher to adapt to the new interface. [#5804](https://github.com/JabRef/jabref/issues/5804)
- We moved the select/collapse buttons in the unlinked files dialog into a context menu. [#7383](https://github.com/JabRef/jabref/issues/7383)
- We fixed an issue where journal abbreviations containing curly braces were not recognized [#7773](https://github.com/JabRef/jabref/issues/7773)

### Fixed

- We fixed an issue where some texts (e.g. descriptions) in dialogs could not be translated [#7854](https://github.com/JabRef/jabref/issues/7854)
- We fixed an issue where import hangs for ris files with "ER - " [#7737](https://github.com/JabRef/jabref/issues/7737)
- We fixed an issue where getting bibliograhpic data from DOI or another identifer did not respect the library mode (BibTeX/biblatex)[#6267](https://github.com/JabRef/jabref/issues/6267)
- We fixed an issue where importing entries would not respect the library mode (BibTeX/biblatex)[#1018](https://github.com/JabRef/jabref/issues/1018)
- We fixed an issue where an exception occurred when importing entries from a web search [#7606](https://github.com/JabRef/jabref/issues/7606)
- We fixed an issue where the table column sort order was not properly stored and resulted in unsorted eports [#7524](https://github.com/JabRef/jabref/issues/7524)
- We fixed an issue where the value of the field `school` or `institution` would be printed twice in the HTML Export [forum#2634](https://discourse.jabref.org/t/problem-with-exporting-techreport-phdthesis-mastersthesis-to-html/2634)
- We fixed an issue preventing to connect to a shared database. [#7570](https://github.com/JabRef/jabref/pull/7570)
- We fixed an issue preventing files from being dragged & dropped into an empty library. [#6851](https://github.com/JabRef/jabref/issues/6851)
- We fixed an issue where double-click onto PDF in file list under the 'General' tab section should just open the file. [#7465](https://github.com/JabRef/jabref/issues/7465)
- We fixed an issue where the dark theme did not extend to a group's custom color picker. [#7481](https://github.com/JabRef/jabref/issues/7481)
- We fixed an issue where choosing the fields on which autocompletion should not work in "Entry editor" preferences had no effect. [#7320](https://github.com/JabRef/jabref/issues/7320)
- We fixed an issue where the "Normalize page numbers" formatter did not replace en-dashes or em-dashes with a hyphen-minus sign. [#7239](https://github.com/JabRef/jabref/issues/7239)
- We fixed an issue with the style of highlighted check boxes while searching in preferences. [#7226](https://github.com/JabRef/jabref/issues/7226)
- We fixed an issue where the option "Move file to file directory" was disabled in the entry editor for all files [#7194](https://github.com/JabRef/jabref/issues/7194)
- We fixed an issue where application dialogs were opening in the wrong display when using multiple screens [#7273](https://github.com/JabRef/jabref/pull/7273)
- We fixed an issue where the "Find unlinked files" dialog would freeze JabRef on importing. [#7205](https://github.com/JabRef/jabref/issues/7205)
- We fixed an issue where the "Find unlinked files" would stop importing when importing a single file failed. [#7206](https://github.com/JabRef/jabref/issues/7206)
- We fixed an issue where JabRef froze for a few seconds in MacOS when DNS resolution timed out. [#7441](https://github.com/JabRef/jabref/issues/7441)
- We fixed an issue where an exception would be displayed for previewing and preferences when a custom theme has been configured but is missing [#7177](https://github.com/JabRef/jabref/issues/7177)
- We fixed an issue where URLs in `file` fields could not be handled on Windows. [#7359](https://github.com/JabRef/jabref/issues/7359)
- We fixed an issue where the regex based file search miss-interpreted specific symbols. [#4342](https://github.com/JabRef/jabref/issues/4342)
- We fixed an issue where the Harvard RTF exporter used the wrong default file extension. [4508](https://github.com/JabRef/jabref/issues/4508)
- We fixed an issue where the Harvard RTF exporter did not use the new authors formatter and therefore did not export "organization" authors correctly. [4508](https://github.com/JabRef/jabref/issues/4508)
- We fixed an issue where the field `urldate` was not exported to the corresponding fields `YearAccessed`, `MonthAccessed`, `DayAccessed` in MS Office XML [#7354](https://github.com/JabRef/jabref/issues/7354)
- We fixed an issue where the password for a shared SQL database was only remembered if it was the same as the username [#6869](https://github.com/JabRef/jabref/issues/6869)
- We fixed an issue where some custom exports did not use the new authors formatter and therefore did not export authors correctly [#7356](https://github.com/JabRef/jabref/issues/7356)
- We fixed an issue where alt+keyboard shortcuts do not work [#6994](https://github.com/JabRef/jabref/issues/6994)
- We fixed an issue about the file link editor did not allow to change the file name according to the default pattern after changing an entry. [#7525](https://github.com/JabRef/jabref/issues/7525)
- We fixed an issue where the file path is invisible in dark theme. [#7382](https://github.com/JabRef/jabref/issues/7382)
- We fixed an issue where the secondary sorting is not working for some special fields. [#7015](https://github.com/JabRef/jabref/issues/7015)
- We fixed an issue where changing the font size makes the font size field too small. [#7085](https://github.com/JabRef/jabref/issues/7085)
- We fixed an issue with TexGroups on Linux systems, where the modification of an aux-file did not trigger an auto-update for TexGroups. Furthermore, the detection of file modifications is now more reliable. [#7412](https://github.com/JabRef/jabref/pull/7412)
- We fixed an issue where the Unicode to Latex formatter produced wrong results for characters with a codepoint higher than Character.MAX_VALUE. [#7387](https://github.com/JabRef/jabref/issues/7387)
- We fixed an issue where a non valid value as font size results in an uncaught exception. [#7415](https://github.com/JabRef/jabref/issues/7415)
- We fixed an issue where "Merge citations" in the Openoffice/Libreoffice integration panel did not have a corresponding opposite. [#7454](https://github.com/JabRef/jabref/issues/7454)
- We fixed an issue where drag and drop of bib files for opening resulted in uncaught exceptions [#7464](https://github.com/JabRef/jabref/issues/7464)
- We fixed an issue where columns shrink in width when we try to enlarge JabRef window. [#6818](https://github.com/JabRef/jabref/issues/6818)
- We fixed an issue where Content selector does not seem to work for custom fields. [#6819](https://github.com/JabRef/jabref/issues/6819)
- We fixed an issue where font size of the preferences dialog does not update with the rest of the GUI. [#7416](https://github.com/JabRef/jabref/issues/7416)
- We fixed an issue in which a linked online file consisting of a web page was saved as an invalid pdf file upon being downloaded. The user is now notified when downloading a linked file results in an HTML file. [#7452](https://github.com/JabRef/jabref/issues/7452)
- We fixed an issue where opening BibTex file (doubleclick) from Folder with spaces not working. [#6487](https://github.com/JabRef/jabref/issues/6487)
- We fixed the header title in the Add Group/Subgroup Dialog box. [#4682](https://github.com/JabRef/jabref/issues/4682)
- We fixed an issue with saving large `.bib` files [#7265](https://github.com/JabRef/jabref/issues/7265)
- We fixed an issue with very large page numbers [#7590](https://github.com/JabRef/jabref/issues/7590)
- We fixed an issue where the file extension is missing on saving the library file on linux [#7451](https://github.com/JabRef/jabref/issues/7451)
- We fixed an issue with opacity of disabled icon-buttons [#7195](https://github.com/JabRef/jabref/issues/7195)
- We fixed an issue where journal abbreviations in UTF-8 were not recognized [#5850](https://github.com/JabRef/jabref/issues/5850)
- We fixed an issue where the article title with curly brackets fails to download the arXiv link (pdf file). [#7633](https://github.com/JabRef/jabref/issues/7633)
- We fixed an issue with toggle of special fields does not work for sorted entries [#7016](https://github.com/JabRef/jabref/issues/7016)
- We fixed an issue with the default path of external application. [#7641](https://github.com/JabRef/jabref/issues/7641)
- We fixed an issue where urls must be embedded in a style tag when importing EndNote style Xml files. Now it can parse url with or without a style tag. [#6199](https://github.com/JabRef/jabref/issues/6199)
- We fixed an issue where the article title with colon fails to download the arXiv link (pdf file). [#7660](https://github.com/JabRef/issues/7660)
- We fixed an issue where the keybinding for delete entry did not work on the main table [7580](https://github.com/JabRef/jabref/pull/7580)
- We fixed an issue where the RFC fetcher is not compatible with the draft [7305](https://github.com/JabRef/jabref/issues/7305)
- We fixed an issue where duplicate files (both file names and contents are the same) is downloaded and add to linked files [#6197](https://github.com/JabRef/jabref/issues/6197)
- We fixed an issue where changing the appearance of the preview tab did not trigger a restart warning. [#5464](https://github.com/JabRef/jabref/issues/5464)
- We fixed an issue where editing "Custom preview style" triggers exception. [#7526](https://github.com/JabRef/jabref/issues/7526)
- We fixed the [SAO/NASA Astrophysics Data System](https://docs.jabref.org/collect/import-using-online-bibliographic-database#sao-nasa-astrophysics-data-system) fetcher. [#7867](https://github.com/JabRef/jabref/pull/7867)
- We fixed an issue where a title with multiple applied formattings in EndNote was not imported correctly [forum#2734](https://discourse.jabref.org/t/importing-endnote-label-field-to-jabref-from-xml-file/2734)
- We fixed an issue where a `report` in EndNote was imported as `article` [forum#2734](https://discourse.jabref.org/t/importing-endnote-label-field-to-jabref-from-xml-file/2734)
- We fixed an issue where the field `publisher` in EndNote was not imported in JabRef [forum#2734](https://discourse.jabref.org/t/importing-endnote-label-field-to-jabref-from-xml-file/2734)

### Removed

- We removed add group button beside the filter group tab. [#4682](https://github.com/JabRef/jabref/issues/4682)

## [5.2] – 2020-12-24

### Added

- We added a validation to check if the current database location is shared, preventing an exception when Pulling Changes From Shared Database. [#6959](https://github.com/JabRef/jabref/issues/6959)
- We added a query parser and mapping layer to enable conversion of queries formulated in simplified lucene syntax by the user into api queries. [#6799](https://github.com/JabRef/jabref/pull/6799)
- We added some basic functionality to customise the look of JabRef by importing a css theme file. [#5790](https://github.com/JabRef/jabref/issues/5790)
- We added connection check function in network preference setting [#6560](https://github.com/JabRef/jabref/issues/6560)
- We added support for exporting to YAML. [#6974](https://github.com/JabRef/jabref/issues/6974)
- We added a DOI format and organization check to detect [American Physical Society](https://journals.aps.org/) journals to copy the article ID to the page field for cases where the page numbers are missing. [#7019](https://github.com/JabRef/jabref/issues/7019)
- We added an error message in the New Entry dialog that is shown in case the fetcher did not find anything . [#7000](https://github.com/JabRef/jabref/issues/7000)
- We added a new formatter to output shorthand month format. [#6579](https://github.com/JabRef/jabref/issues/6579)
- We added support for the new Microsoft Edge browser in all platforms. [#7056](https://github.com/JabRef/jabref/pull/7056)
- We reintroduced emacs/bash-like keybindings. [#6017](https://github.com/JabRef/jabref/issues/6017)
- We added a feature to provide automated cross library search using a cross library query language. This provides support for the search step of systematic literature reviews (SLRs). [koppor#369](https://github.com/koppor/jabref/issues/369)

### Changed

- We changed the default preferences for OpenOffice/LibreOffice integration to automatically sync the bibliography when inserting new citations in a OpenOffic/LibreOffice document. [#6957](https://github.com/JabRef/jabref/issues/6957)
- We restructured the 'File' tab and extracted some parts into the 'Linked files' tab [#6779](https://github.com/JabRef/jabref/pull/6779)
- JabRef now offers journal lists from <https://abbrv.jabref.org>. JabRef the lists which use a dot inside the abbreviations. [#5749](https://github.com/JabRef/jabref/pull/5749)
- We removed two useless preferences in the groups preferences dialog. [#6836](https://github.com/JabRef/jabref/pull/6836)
- Synchronization of SpecialFields to keywords is now disabled by default. [#6621](https://github.com/JabRef/jabref/issues/6621)
- JabRef no longer opens the entry editor with the first entry on startup [#6855](https://github.com/JabRef/jabref/issues/6855)
- We completed the rebranding of `bibtexkey` as `citationkey` which was started in JabRef 5.1.
- JabRef no longer opens the entry editor with the first entry on startup [#6855](https://github.com/JabRef/jabref/issues/6855)
- Fetch by ID: (long) "SAO/NASA Astrophysics Data System" replaced by (short) "SAO/NASA ADS" [#6876](https://github.com/JabRef/jabref/pull/6876)
- We changed the title of the window "Manage field names and content" to have the same title as the corresponding menu item [#6895](https://github.com/JabRef/jabref/pull/6895)
- We renamed the menus "View -> Previous citation style" and "View -> Next citation style" into "View -> Previous preview style" and "View -> Next preview style" and renamed the "Preview" style to "Customized preview style". [#6899](https://github.com/JabRef/jabref/pull/6899)
- We changed the default preference option "Search and store files relative to library file location" to on, as this seems to be a more intuitive behaviour. [#6863](https://github.com/JabRef/jabref/issues/6863)
- We changed the title of the window "Manage field names and content": to have the same title as the corresponding menu item [#6895](https://github.com/JabRef/jabref/pull/6895)
- We improved the detection of "short" DOIs [6880](https://github.com/JabRef/jabref/issues/6880)
- We improved the duplicate detection when identifiers like DOI or arxiv are semantiaclly the same, but just syntactically differ (e.g. with or without http(s):// prefix). [#6707](https://github.com/JabRef/jabref/issues/6707)
- We improved JabRef start up time [6057](https://github.com/JabRef/jabref/issues/6057)
- We changed in the group interface "Generate groups from keywords in a BibTeX field" by "Generate groups from keywords in the following field". [#6983](https://github.com/JabRef/jabref/issues/6983)
- We changed the name of a group type from "Searching for keywords" to "Searching for a keyword". [6995](https://github.com/JabRef/jabref/pull/6995)
- We changed the way JabRef displays the title of a tab and of the window. [4161](https://github.com/JabRef/jabref/issues/4161)
- We changed connect timeouts for server requests to 30 seconds in general and 5 seconds for GROBID server (special) and improved user notifications on connection issues. [7026](https://github.com/JabRef/jabref/pull/7026)
- We changed the order of the library tab context menu items. [#7171](https://github.com/JabRef/jabref/issues/7171)
- We changed the way linked files are opened on Linux to use the native openFile method, compatible with confined packages. [7037](https://github.com/JabRef/jabref/pull/7037)
- We refined the entry preview to show the full names of authors and editors, to list the editor only if no author is present, have the year earlier. [#7083](https://github.com/JabRef/jabref/issues/7083)

### Fixed

- We fixed an issue changing the icon link_variation_off that is not meaningful. [#6834](https://github.com/JabRef/jabref/issues/6834)
- We fixed an issue where the `.sav` file was not deleted upon exiting JabRef. [#6109](https://github.com/JabRef/jabref/issues/6109)
- We fixed a linked identifier icon inconsistency. [#6705](https://github.com/JabRef/jabref/issues/6705)
- We fixed the wrong behavior that font size changes are not reflected in dialogs. [#6039](https://github.com/JabRef/jabref/issues/6039)
- We fixed the failure to Copy citation key and link. [#5835](https://github.com/JabRef/jabref/issues/5835)
- We fixed an issue where the sort order of the entry table was reset after a restart of JabRef. [#6898](https://github.com/JabRef/jabref/pull/6898)
- We fixed an issue where no longer a warning was displayed when inserting references into LibreOffice with an invalid "ReferenceParagraphFormat". [#6907](https://github.com/JabRef/jabref/pull/60907).
- We fixed an issue where a selected field was not removed after the first click in the custom entry types dialog. [#6934](https://github.com/JabRef/jabref/issues/6934)
- We fixed an issue where a remove icon was shown for standard entry types in the custom entry types dialog. [#6906](https://github.com/JabRef/jabref/issues/6906)
- We fixed an issue where it was impossible to connect to OpenOffice/LibreOffice on Mac OSX. [#6970](https://github.com/JabRef/jabref/pull/6970)
- We fixed an issue with the python script used by browser plugins that failed to locate JabRef if not installed in its default location. [#6963](https://github.com/JabRef/jabref/pull/6963/files)
- We fixed an issue where spaces and newlines in an isbn would generate an exception. [#6456](https://github.com/JabRef/jabref/issues/6456)
- We fixed an issue where identity column header had incorrect foreground color in the Dark theme. [#6796](https://github.com/JabRef/jabref/issues/6796)
- We fixed an issue where the RIS exporter added extra blank lines.[#7007](https://github.com/JabRef/jabref/pull/7007/files)
- We fixed an issue where clicking on Collapse All button in the Search for Unlinked Local Files expanded the directory structure erroneously [#6848](https://github.com/JabRef/jabref/issues/6848)
- We fixed an issue, when pulling changes from shared database via shortcut caused creation of a new tech report [6867](https://github.com/JabRef/jabref/issues/6867)
- We fixed an issue where the JabRef GUI does not highlight the "All entries" group on start-up [#6691](https://github.com/JabRef/jabref/issues/6691)
- We fixed an issue where a custom dark theme was not applied to the entry preview tab [7068](https://github.com/JabRef/jabref/issues/7068)
- We fixed an issue where modifications to the Custom preview layout in the preferences were not saved [#6447](https://github.com/JabRef/jabref/issues/6447)
- We fixed an issue where errors from imports were not shown to the user [#7084](https://github.com/JabRef/jabref/pull/7084)
- We fixed an issue where the EndNote XML Import would fail on empty keywords tags [forum#2387](https://discourse.jabref.org/t/importing-in-unknown-format-fails-to-import-xml-library-from-bookends-export/2387)
- We fixed an issue where the color of groups of type "free search expression" not persisting after restarting the application [#6999](https://github.com/JabRef/jabref/issues/6999)
- We fixed an issue where modifications in the source tab where not saved without switching to another field before saving the library [#6622](https://github.com/JabRef/jabref/issues/6622)
- We fixed an issue where the "Document Viewer" did not show the first page of the opened pdf document and did not show the correct total number of pages [#7108](https://github.com/JabRef/jabref/issues/7108)
- We fixed an issue where the context menu was not updated after a file link was changed. [#5777](https://github.com/JabRef/jabref/issues/5777)
- We fixed an issue where the password for a shared SQL database was not remembered [#6869](https://github.com/JabRef/jabref/issues/6869)
- We fixed an issue where newly added entires were not synced to a shared SQL database [#7176](https://github.com/JabRef/jabref/issues/7176)
- We fixed an issue where the PDF-Content importer threw an exception when no DOI number is present at the first page of the PDF document [#7203](https://github.com/JabRef/jabref/issues/7203)
- We fixed an issue where groups created from aux files did not update on file changes [#6394](https://github.com/JabRef/jabref/issues/6394)
- We fixed an issue where authors that only have last names were incorrectly identified as institutes when generating citation keys [#7199](https://github.com/JabRef/jabref/issues/7199)
- We fixed an issue where institutes were incorrectly identified as universities when generating citation keys [#6942](https://github.com/JabRef/jabref/issues/6942)

### Removed

- We removed the Google Scholar fetcher and the ACM fetcher do not work due to traffic limitations [#6369](https://github.com/JabRef/jabref/issues/6369)
- We removed the menu entry "Manage external file types" because it's already in 'Preferences' dialog [#6991](https://github.com/JabRef/jabref/issues/6991)
- We removed the integrity check "Abbreviation detected" for the field journal/journaltitle in the entry editor [#3925](https://github.com/JabRef/jabref/issues/3925)

## [5.1] – 2020-08-30

### Added

- We added a new fetcher to enable users to search mEDRA DOIs [#6602](https://github.com/JabRef/jabref/issues/6602)
- We added a new fetcher to enable users to search "[Collection of Computer Science Bibliographies](https://liinwww.ira.uka.de/bibliography/index.html)". [#6638](https://github.com/JabRef/jabref/issues/6638)
- We added default values for delimiters in Add Subgroup window [#6624](https://github.com/JabRef/jabref/issues/6624)
- We improved responsiveness of general fields specification dialog window. [#6604](https://github.com/JabRef/jabref/issues/6604)
- We added support for importing ris file and load DOI [#6530](https://github.com/JabRef/jabref/issues/6530)
- We added the Library properties to a context menu on the library tabs [#6485](https://github.com/JabRef/jabref/issues/6485)
- We added a new field in the preferences in 'BibTeX key generator' for unwanted characters that can be user-specified. [#6295](https://github.com/JabRef/jabref/issues/6295)
- We added support for searching ShortScience for an entry through the user's browser. [#6018](https://github.com/JabRef/jabref/pull/6018)
- We updated EditionChecker to permit edition to start with a number. [#6144](https://github.com/JabRef/jabref/issues/6144)
- We added tooltips for most fields in the entry editor containing a short description. [#5847](https://github.com/JabRef/jabref/issues/5847)
- We added support for basic markdown in custom formatted previews [#6194](https://github.com/JabRef/jabref/issues/6194)
- We now show the number of items found and selected to import in the online search dialog. [#6248](https://github.com/JabRef/jabref/pull/6248)
- We created a new install screen for macOS. [#5759](https://github.com/JabRef/jabref/issues/5759)
- We added a new integrity check for duplicate DOIs. [koppor#339](https://github.com/koppor/jabref/issues/339)
- We implemented an option to download fulltext files while importing. [#6381](https://github.com/JabRef/jabref/pull/6381)
- We added a progress-indicator showing the average progress of background tasks to the toolbar. Clicking it reveals a pop-over with a list of running background tasks. [6443](https://github.com/JabRef/jabref/pull/6443)
- We fixed the bug when strike the delete key in the text field. [#6421](https://github.com/JabRef/jabref/issues/6421)
- We added a BibTex key modifier for truncating strings. [#3915](https://github.com/JabRef/jabref/issues/3915)
- We added support for jumping to target entry when typing letter/digit after sorting a column in maintable [#6146](https://github.com/JabRef/jabref/issues/6146)
- We added a new fetcher to enable users to search all available E-Libraries simultaneously. [koppor#369](https://github.com/koppor/jabref/issues/369)
- We added the field "entrytype" to the export sort criteria [#6531](https://github.com/JabRef/jabref/pull/6531)
- We added the possibility to change the display order of the fields in the entry editor. The order can now be configured using drag and drop in the "Customize entry types" dialog [#6152](https://github.com/JabRef/jabref/pull/6152)
- We added native support for biblatex-software [#6574](https://github.com/JabRef/jabref/issues/6574)
- We added a missing restart warning for AutoComplete in the preferences dialog. [#6351](https://github.com/JabRef/jabref/issues/6351)
- We added a note to the citation key pattern preferences dialog as a temporary workaround for a JavaFX bug, about committing changes in a table cell, if the focus is lost. [#5825](https://github.com/JabRef/jabref/issues/5825)
- We added support for customized fallback fields in bracketed patterns. [#7111](https://github.com/JabRef/jabref/issues/7111)

### Changed

- We improved the arXiv fetcher. Now it should find entries even more reliably and does no longer include the version (e.g `v1`) in the `eprint` field. [forum#1941](https://discourse.jabref.org/t/remove-version-in-arxiv-import/1941)
- We moved the group search bar and the button "New group" from bottom to top position to make it more prominent. [#6112](https://github.com/JabRef/jabref/pull/6112)
- When JabRef finds a `.sav` file without changes, there is no dialog asking for acceptance of changes anymore.
- We changed the buttons for import/export/show all/reset of preferences to smaller icon buttons in the preferences dialog. [#6130](https://github.com/JabRef/jabref/pull/6130)
- We moved the functionality "Manage field names & content" from the "Library" menu to the "Edit" menu, because it affects the selected entries and not the whole library
- We merged the functionality "Append contents from a BibTeX library into the currently viewed library" into the "Import into database" functionality. Fixes [#6049](https://github.com/JabRef/jabref/issues/6049).
- We changed the directory where fulltext downloads are stored to the directory set in the import-tab in preferences. [#6381](https://github.com/JabRef/jabref/pull/6381)
- We improved the error message for invalid jstyles. [#6303](https://github.com/JabRef/jabref/issues/6303)
- We changed the section name of 'Advanced' to 'Network' in the preferences and removed some obsolete options.[#6489](https://github.com/JabRef/jabref/pull/6489)
- We improved the context menu of the column "Linked identifiers" of the main table, by truncating their texts, if they are too long. [#6499](https://github.com/JabRef/jabref/issues/6499)
- We merged the main table tabs in the preferences dialog. [#6518](https://github.com/JabRef/jabref/pull/6518)
- We changed the command line option 'generateBibtexKeys' to the more generic term 'generateCitationKeys' while the short option remains 'g'.[#6545](https://github.com/JabRef/jabref/pull/6545)
- We improved the "Possible duplicate entries" window to remember its size and position throughout a session. [#6582](https://github.com/JabRef/jabref/issues/6582)
- We divided the toolbar into small parts, so if the application window is to small, only a part of the toolbar is moved into the chevron popup. [#6682](https://github.com/JabRef/jabref/pull/6682)
- We changed the layout for of the buttons in the Open Office side panel to ensure that the button text is always visible, specially when resizing. [#6639](https://github.com/JabRef/jabref/issues/6639)
- We merged the two new library commands in the file menu to one which always creates a new library in the default library mode. [#6359](https://github.com/JabRef/jabref/pull/6539#issuecomment-641056536)

### Fixed

- We fixed an issue where entry preview tab has no name in drop down list. [#6591](https://github.com/JabRef/jabref/issues/6591)
- We fixed to only search file links in the BIB file location directory when preferences has corresponding checkbox checked. [#5891](https://github.com/JabRef/jabref/issues/5891)
- We fixed wrong button order (Apply and Cancel) in ManageProtectedTermsDialog.
- We fixed an issue with incompatible characters at BibTeX key [#6257](https://github.com/JabRef/jabref/issues/6257)
- We fixed an issue where dash (`-`) was reported as illegal BibTeX key [#6295](https://github.com/JabRef/jabref/issues/6295)
- We greatly improved the performance of the overall application and many operations. [#5071](https://github.com/JabRef/jabref/issues/5071)
- We fixed an issue where sort by priority was broken. [#6222](https://github.com/JabRef/jabref/issues/6222)
- We fixed an issue where opening a library from the recent libraries menu was not possible. [#5939](https://github.com/JabRef/jabref/issues/5939)
- We fixed an issue with inconsistent capitalization of file extensions when downloading files. [#6115](https://github.com/JabRef/jabref/issues/6115)
- We fixed the display of language and encoding in the preferences dialog. [#6130](https://github.com/JabRef/jabref/pull/6130)
- Now the link and/or the link description in the column "linked files" of the main table gets truncated or wrapped, if too long, otherwise display issues arise. [#6178](https://github.com/JabRef/jabref/issues/6178)
- We fixed the issue that groups panel does not keep size when resizing window. [#6180](https://github.com/JabRef/jabref/issues/6180)
- We fixed an error that sometimes occurred when using the context menu. [#6085](https://github.com/JabRef/jabref/issues/6085)
- We fixed an issue where search full-text documents downloaded files with same name, overwriting existing files. [#6174](https://github.com/JabRef/jabref/pull/6174)
- We fixed an issue when importing into current library an erroneous message "import cancelled" is displayed even though import is successful. [#6266](https://github.com/JabRef/jabref/issues/6266)
- We fixed an issue where custom jstyles for Open/LibreOffice where not saved correctly. [#6170](https://github.com/JabRef/jabref/issues/6170)
- We fixed an issue where the INSPIRE fetcher was no longer working [#6229](https://github.com/JabRef/jabref/issues/6229)
- We fixed an issue where custom exports with an uppercase file extension could not be selected for "Copy...-> Export to Clipboard" [#6285](https://github.com/JabRef/jabref/issues/6285)
- We fixed the display of icon both in the main table and linked file editor. [#6169](https://github.com/JabRef/jabref/issues/6169)
- We fixed an issue where the windows installer did not create an entry in the start menu [bug report in the forum](https://discourse.jabref.org/t/error-while-fetching-from-doi/2018/3)
- We fixed an issue where only the field `abstract` and `comment` were declared as multiline fields. Other fields can now be configured in the preferences using "Do not wrap the following fields when saving" [4373](https://github.com/JabRef/jabref/issues/4373)
- We fixed an issue where JabRef switched to discrete graphics under macOS [#5935](https://github.com/JabRef/jabref/issues/5935)
- We fixed an issue where the Preferences entry preview will be unexpected modified leads to Value too long exception [#6198](https://github.com/JabRef/jabref/issues/6198)
- We fixed an issue where custom jstyles for Open/LibreOffice would only be valid if a layout line for the entry type `default` was at the end of the layout section [#6303](https://github.com/JabRef/jabref/issues/6303)
- We fixed an issue where a new entry is not shown in the library if a search is active [#6297](https://github.com/JabRef/jabref/issues/6297)
- We fixed an issue where long directory names created from patterns could create an exception. [#3915](https://github.com/JabRef/jabref/issues/3915)
- We fixed an issue where sort on numeric cases was broken. [#6349](https://github.com/JabRef/jabref/issues/6349)
- We fixed an issue where year and month fields were not cleared when converting to biblatex [#6224](https://github.com/JabRef/jabref/issues/6224)
- We fixed an issue where an "Not on FX thread" exception occurred when saving on linux [#6453](https://github.com/JabRef/jabref/issues/6453)
- We fixed an issue where the library sort order was lost. [#6091](https://github.com/JabRef/jabref/issues/6091)
- We fixed an issue where brackets in regular expressions were not working. [6469](https://github.com/JabRef/jabref/pull/6469)
- We fixed an issue where multiple background task popups stacked over each other.. [#6472](https://github.com/JabRef/jabref/issues/6472)
- We fixed an issue where LaTeX citations for specific commands (`\autocite`s) of biblatex-mla were not recognized. [#6476](https://github.com/JabRef/jabref/issues/6476)
- We fixed an issue where drag and drop was not working on empty database. [#6487](https://github.com/JabRef/jabref/issues/6487)
- We fixed an issue where the name fields were not updated after the preferences changed. [#6515](https://github.com/JabRef/jabref/issues/6515)
- We fixed an issue where "null" appeared in generated BibTeX keys. [#6459](https://github.com/JabRef/jabref/issues/6459)
- We fixed an issue where the authors' names were incorrectly displayed in the authors' column when they were bracketed. [#6465](https://github.com/JabRef/jabref/issues/6465) [#6459](https://github.com/JabRef/jabref/issues/6459)
- We fixed an issue where importing certain unlinked files would result in an exception [#5815](https://github.com/JabRef/jabref/issues/5815)
- We fixed an issue where downloaded files would be moved to a directory named after the citationkey when no file directory pattern is specified [#6589](https://github.com/JabRef/jabref/issues/6589)
- We fixed an issue with the creation of a group of cited entries which incorrectly showed the message that the library had been modified externally whenever saving the library. [#6420](https://github.com/JabRef/jabref/issues/6420)
- We fixed an issue with the creation of a group of cited entries. Now the file path to an aux file gets validated. [#6585](https://github.com/JabRef/jabref/issues/6585)
- We fixed an issue on Linux systems where the application would crash upon inotify failure. Now, the user is prompted with a warning, and given the choice to continue the session. [#6073](https://github.com/JabRef/jabref/issues/6073)
- We moved the search modifier buttons into the search bar, as they were not accessible, if autocompletion was disabled. [#6625](https://github.com/JabRef/jabref/issues/6625)
- We fixed an issue about duplicated group color indicators [#6175](https://github.com/JabRef/jabref/issues/6175)
- We fixed an issue where entries with the entry type Misc from an imported aux file would not be saved correctly to the bib file on disk [#6405](https://github.com/JabRef/jabref/issues/6405)
- We fixed an issue where percent sign ('%') was not formatted properly by the HTML formatter [#6753](https://github.com/JabRef/jabref/issues/6753)
- We fixed an issue with the [SAO/NASA Astrophysics Data System](https://docs.jabref.org/collect/import-using-online-bibliographic-database/ads) fetcher where `\textbackslash` appeared at the end of the abstract.
- We fixed an issue with the Science Direct fetcher where PDFs could not be downloaded. Fixes [#5860](https://github.com/JabRef/jabref/issues/5860)
- We fixed an issue with the Library of Congress importer.
- We fixed the [link to the external libraries listing](https://github.com/JabRef/jabref/blob/master/external-libraries.md) in the about dialog
- We fixed an issue regarding pasting on Linux. [#6293](https://github.com/JabRef/jabref/issues/6293)

### Removed

- We removed the option of the "enforce legal key". [#6295](https://github.com/JabRef/jabref/issues/6295)
- We removed the obsolete `External programs / Open PDF` section in the preferences, as the default application to open PDFs is now set in the `Manage external file types` dialog. [#6130](https://github.com/JabRef/jabref/pull/6130)
- We removed the option to configure whether a `.bib.bak` file should be generated upon save. It is now always enabled. Documentation at <https://docs.jabref.org/general/autosave>. [#6092](https://github.com/JabRef/jabref/issues/6092)
- We removed the built-in list of IEEE journal abbreviations using BibTeX strings. If you still want to use them, you have to download them separately from <https://abbrv.jabref.org>.

## [5.0] – 2020-03-06

### Changed

- Added browser integration to the snap package for firefox/chromium browsers. [#6062](https://github.com/JabRef/jabref/pull/6062)
- We reintroduced the possibility to extract references from plain text (using [GROBID](https://grobid.readthedocs.io/en/latest/)). [#5614](https://github.com/JabRef/jabref/pull/5614)
- We changed the open office panel to show buttons in rows of three instead of going straight down to save space as the button expanded out to take up unnecessary horizontal space. [#5479](https://github.com/JabRef/jabref/issues/5479)
- We cleaned up the group add/edit dialog. [#5826](https://github.com/JabRef/jabref/pull/5826)
- We reintroduced the index column. [#5844](https://github.com/JabRef/jabref/pull/5844)
- Filenames of external files can no longer contain curly braces. [#5926](https://github.com/JabRef/jabref/pull/5926)
- We made the filters more easily accessible in the integrity check dialog. [#5955](https://github.com/JabRef/jabref/pull/5955)
- We reimplemented and improved the dialog "Customize entry types". [#4719](https://github.com/JabRef/jabref/issues/4719)
- We added an [American Physical Society](https://journals.aps.org/) fetcher. [#818](https://github.com/JabRef/jabref/issues/818)
- We added possibility to enable/disable items quantity in groups. [#6042](https://github.com/JabRef/jabref/issues/6042)

### Fixed

- We fixed an issue where the command line console was always opened in the background. [#5474](https://github.com/JabRef/jabref/issues/5474)
- We fixed and issue where pdf files will not open under some KDE linux distributions when using okular. [#5253](https://github.com/JabRef/jabref/issues/5253)
- We fixed an issue where the Medline fetcher was only working when JabRef was running from source. [#5645](https://github.com/JabRef/jabref/issues/5645)
- We fixed some visual issues in the dark theme. [#5764](https://github.com/JabRef/jabref/pull/5764) [#5753](https://github.com/JabRef/jabref/issues/5753)
- We fixed an issue where non-default previews didn't handle unicode characters. [#5779](https://github.com/JabRef/jabref/issues/5779)
- We improved the performance, especially changing field values in the entry should feel smoother now. [#5843](https://github.com/JabRef/jabref/issues/5843)
- We fixed an issue where the ampersand character wasn't rendering correctly on previews. [#3840](https://github.com/JabRef/jabref/issues/3840)
- We fixed an issue where an erroneous "The library has been modified by another program" message was shown when saving. [#4877](https://github.com/JabRef/jabref/issues/4877)
- We fixed an issue where the file extension was missing after downloading a file (we now fall-back to pdf). [#5816](https://github.com/JabRef/jabref/issues/5816)
- We fixed an issue where cleaning up entries broke web URLs, if "Make paths of linked files relative (if possible)" was enabled, which resulted in various other issues subsequently. [#5861](https://github.com/JabRef/jabref/issues/5861)
- We fixed an issue where the tab "Required fields" of the entry editor did not show all required fields, if at least two of the defined required fields are linked with a logical or. [#5859](https://github.com/JabRef/jabref/issues/5859)
- We fixed several issues concerning managing external file types: Now everything is usable and fully functional. Previously, there were problems with the radio buttons, with saving the settings and with loading an input field value. Furthermore, different behavior for Windows and other operating systems was given, which was unified as well. [#5846](https://github.com/JabRef/jabref/issues/5846)
- We fixed an issue where entries containing Unicode charaters were not parsed correctly [#5899](https://github.com/JabRef/jabref/issues/5899)
- We fixed an issue where an entry containing an external filename with curly braces could not be saved. Curly braces are now longer allowed in filenames. [#5899](https://github.com/JabRef/jabref/issues/5899)
- We fixed an issue where changing the type of an entry did not update the main table [#5906](https://github.com/JabRef/jabref/issues/5906)
- We fixed an issue in the optics of the library properties, that cropped the dialog on scaled displays. [#5969](https://github.com/JabRef/jabref/issues/5969)
- We fixed an issue where changing the type of an entry did not update the main table. [#5906](https://github.com/JabRef/jabref/issues/5906)
- We fixed an issue where opening a library from the recent libraries menu was not possible. [#5939](https://github.com/JabRef/jabref/issues/5939)
- We fixed an issue where the most bottom group in the list got lost, if it was dragged on itself. [#5983](https://github.com/JabRef/jabref/issues/5983)
- We fixed an issue where changing entry type doesn't always work when biblatex source is shown. [#5905](https://github.com/JabRef/jabref/issues/5905)
- We fixed an issue where the group and the link column were not updated after changing the entry in the main table. [#5985](https://github.com/JabRef/jabref/issues/5985)
- We fixed an issue where reordering the groups was not possible after inserting an article. [#6008](https://github.com/JabRef/jabref/issues/6008)
- We fixed an issue where citation styles except the default "Preview" could not be used. [#5622](https://github.com/JabRef/jabref/issues/5622)
- We fixed an issue where a warning was displayed when the title content is made up of two sentences. [#5832](https://github.com/JabRef/jabref/issues/5832)
- We fixed an issue where an exception was thrown when adding a save action without a selected formatter in the library properties [#6069](https://github.com/JabRef/jabref/issues/6069)
- We fixed an issue where JabRef's icon was missing in the Export to clipboard Dialog. [#6286](https://github.com/JabRef/jabref/issues/6286)
- We fixed an issue when an "Abstract field" was duplicating text, when importing from RIS file (Neurons) [#6065](https://github.com/JabRef/jabref/issues/6065)
- We fixed an issue where adding the addition of a new entry was not completely validated [#6370](https://github.com/JabRef/jabref/issues/6370)
- We fixed an issue where the blue and red text colors in the Merge entries dialog were not quite visible [#6334](https://github.com/JabRef/jabref/issues/6334)
- We fixed an issue where underscore character was removed from the file name in the Recent Libraries list in File menu [#6383](https://github.com/JabRef/jabref/issues/6383)
- We fixed an issue where few keyboard shortcuts regarding new entries were missing [#6403](https://github.com/JabRef/jabref/issues/6403)

### Removed

- Ampersands are no longer escaped by default in the `bib` file. If you want to keep the current behaviour, you can use the new "Escape Ampersands" formatter as a save action. [#5869](https://github.com/JabRef/jabref/issues/5869)
- The "Merge Entries" entry was removed from the Quality Menu. Users should use the right-click menu instead. [#6021](https://github.com/JabRef/jabref/pull/6021)

## [5.0-beta] – 2019-12-15

### Changed

- We added a short DOI field formatter which shortens DOI to more human-readable form. [koppor#343](https://github.com/koppor/jabref/issues/343)
- We improved the display of group memberships by adding multiple colored bars if the entry belongs to more than one group. [#4574](https://github.com/JabRef/jabref/issues/4574)
- We added an option to show the preview as an extra tab in the entry editor (instead of in a split view). [#5244](https://github.com/JabRef/jabref/issues/5244)
- A custom Open/LibreOffice jstyle file now requires a layout line for the entry type `default` [#5452](https://github.com/JabRef/jabref/issues/5452)
- The entry editor is now open by default when JabRef starts up. [#5460](https://github.com/JabRef/jabref/issues/5460)
- Customized entry types are now serialized in alphabetical order in the bib file.
- We added a new ADS fetcher to use the new ADS API. [#4949](https://github.com/JabRef/jabref/issues/4949)
- We added support of the [X11 primary selection](https://unix.stackexchange.com/a/139193/18033) [#2389](https://github.com/JabRef/jabref/issues/2389)
- We added support to switch between biblatex and bibtex library types. [#5550](https://github.com/JabRef/jabref/issues/5550)
- We changed the save action buttons to be easier to understand. [#5565](https://github.com/JabRef/jabref/issues/5565)
- We made the columns for groups, files and uri in the main table reorderable and merged the clickable icon columns for uri, url, doi and eprint. [#5544](https://github.com/JabRef/jabref/pull/5544)
- We reduced the number of write actions performed when autosave is enabled [#5679](https://github.com/JabRef/jabref/issues/5679)
- We made the column sort order in the main table persistent [#5730](https://github.com/JabRef/jabref/pull/5730)
- When an entry is modified on disk, the change dialog now shows the merge dialog to highlight the changes [#5688](https://github.com/JabRef/jabref/pull/5688)

### Fixed

- Inherit fields from cross-referenced entries as specified by biblatex. [#5045](https://github.com/JabRef/jabref/issues/5045)
- We fixed an issue where it was no longer possible to connect to LibreOffice. [#5261](https://github.com/JabRef/jabref/issues/5261)
- The "All entries group" is no longer shown when no library is open.
- We fixed an exception which occurred when closing JabRef. [#5348](https://github.com/JabRef/jabref/issues/5348)
- We fixed an issue where JabRef reports incorrectly about customized entry types. [#5332](https://github.com/JabRef/jabref/issues/5332)
- We fixed a few problems that prevented JabFox to communicate with JabRef. [#4737](https://github.com/JabRef/jabref/issues/4737) [#4303](https://github.com/JabRef/jabref/issues/4303)
- We fixed an error where the groups containing an entry loose their highlight color when scrolling. [#5022](https://github.com/JabRef/jabref/issues/5022)
- We fixed an error where scrollbars were not shown. [#5374](https://github.com/JabRef/jabref/issues/5374)
- We fixed an error where an exception was thrown when merging entries. [#5169](https://github.com/JabRef/jabref/issues/5169)
- We fixed an error where certain metadata items were not serialized alphabetically.
- After assigning an entry to a group, the item count is now properly colored to reflect the new membership of the entry. [#3112](https://github.com/JabRef/jabref/issues/3112)
- The group panel is now properly updated when switching between libraries (or when closing/opening one). [#3142](https://github.com/JabRef/jabref/issues/3142)
- We fixed an error where the number of matched entries shown in the group pane was not updated correctly. [#4441](https://github.com/JabRef/jabref/issues/4441)
- We fixed an error where the wrong file is renamed and linked when using the "Copy, rename and link" action. [#5653](https://github.com/JabRef/jabref/issues/5653)
- We fixed a "null" error when writing XMP metadata. [#5449](https://github.com/JabRef/jabref/issues/5449)
- We fixed an issue where empty keywords lead to a strange display of automatic keyword groups. [#5333](https://github.com/JabRef/jabref/issues/5333)
- We fixed an error where the default color of a new group was white instead of dark gray. [#4868](https://github.com/JabRef/jabref/issues/4868)
- We fixed an issue where the first field in the entry editor got the focus while performing a different action (like searching). [#5084](https://github.com/JabRef/jabref/issues/5084)
- We fixed an issue where multiple entries were highlighted in the web search result after scrolling. [#5035](https://github.com/JabRef/jabref/issues/5035)
- We fixed an issue where the hover indication in the web search pane was not working. [#5277](https://github.com/JabRef/jabref/issues/5277)
- We fixed an error mentioning "javafx.controls/com.sun.javafx.scene.control" that was thrown when interacting with the toolbar.
- We fixed an error where a cleared search was restored after switching libraries. [#4846](https://github.com/JabRef/jabref/issues/4846)
- We fixed an exception which occurred when trying to open a non-existing file from the "Recent files"-menu [#5334](https://github.com/JabRef/jabref/issues/5334)
- We fixed an issues where the search highlight in the entry preview did not worked. [#5069](https://github.com/JabRef/jabref/issues/5069)
- The context menu for fields in the entry editor is back. [#5254](https://github.com/JabRef/jabref/issues/5254)
- We fixed an exception which occurred when trying to open a non-existing file from the "Recent files"-menu [#5334](https://github.com/JabRef/jabref/issues/5334)
- We fixed a problem where the "editor" information has been duplicated during saving a .bib-Database. [#5359](https://github.com/JabRef/jabref/issues/5359)
- We re-introduced the feature to switch between different preview styles. [#5221](https://github.com/JabRef/jabref/issues/5221)
- We fixed various issues (including [#5263](https://github.com/JabRef/jabref/issues/5263)) related to copying entries to the clipboard
- We fixed some display errors in the preferences dialog and replaced some of the controls [#5033](https://github.com/JabRef/jabref/pull/5033) [#5047](https://github.com/JabRef/jabref/pull/5047) [#5062](https://github.com/JabRef/jabref/pull/5062) [#5141](https://github.com/JabRef/jabref/pull/5141) [#5185](https://github.com/JabRef/jabref/pull/5185) [#5265](https://github.com/JabRef/jabref/pull/5265) [#5315](https://github.com/JabRef/jabref/pull/5315) [#5360](https://github.com/JabRef/jabref/pull/5360)
- We fixed an exception which occurred when trying to import entries without an open library. [#5447](https://github.com/JabRef/jabref/issues/5447)
- The "Automatically set file links" feature now follows symbolic links. [#5664](https://github.com/JabRef/jabref/issues/5664)
- After successful import of one or multiple bib entries the main table scrolls to the first imported entry [#5383](https://github.com/JabRef/jabref/issues/5383)
- We fixed an exception which occurred when an invalid jstyle was loaded. [#5452](https://github.com/JabRef/jabref/issues/5452)
- We fixed an issue where the command line arguments `importBibtex` and `importToOpen` did not import into the currently open library, but opened a new one. [#5537](https://github.com/JabRef/jabref/issues/5537)
- We fixed an error where the preview theme did not adapt to the "Dark" mode [#5463](https://github.com/JabRef/jabref/issues/5463)
- We fixed an issue where multiple entries were allowed in the "crossref" field [#5284](https://github.com/JabRef/jabref/issues/5284)
- We fixed an issue where the merge dialog showed the wrong text colour in "Dark" mode [#5516](https://github.com/JabRef/jabref/issues/5516)
- We fixed visibility issues with the scrollbar and group selection highlight in "Dark" mode, and enabled "Dark" mode for the OpenOffice preview in the style selection window. [#5522](https://github.com/JabRef/jabref/issues/5522)
- We fixed an issue where the author field was not correctly parsed during bibtex key-generation. [#5551](https://github.com/JabRef/jabref/issues/5551)
- We fixed an issue where notifications where shown during autosave. [#5555](https://github.com/JabRef/jabref/issues/5555)
- We fixed an issue where the side pane was not remembering its position. [#5615](https://github.com/JabRef/jabref/issues/5615)
- We fixed an issue where JabRef could not interact with [Oracle XE](https://www.oracle.com/de/database/technologies/appdev/xe.html) in the [shared SQL database setup](https://docs.jabref.org/collaborative-work/sqldatabase).
- We fixed an issue where the toolbar icons were hidden on smaller screens.
- We fixed an issue where renaming referenced files for bib entries with long titles was not possible. [#5603](https://github.com/JabRef/jabref/issues/5603)
- We fixed an issue where a window which is on an external screen gets unreachable when external screen is removed. [#5037](https://github.com/JabRef/jabref/issues/5037)
- We fixed a bug where the selection of groups was lost after drag and drop. [#2868](https://github.com/JabRef/jabref/issues/2868)
- We fixed an issue where the custom entry types didn't show the correct display name [#5651](https://github.com/JabRef/jabref/issues/5651)

### Removed

- We removed some obsolete notifications. [#5555](https://github.com/JabRef/jabref/issues/5555)
- We removed an internal step in the [ISBN-to-BibTeX fetcher](https://docs.jabref.org/import-using-publication-identifiers/isbntobibtex): The [ISBN to BibTeX Converter](https://manas.tungare.name/software/isbn-to-bibtex) by [@manastungare](https://github.com/manastungare) is not used anymore, because it is offline: "people using this tool have not been generating enough sales for Amazon."
- We removed the option to control the default drag and drop behaviour. You can use the modifier keys (like CtrL or Alt) instead.

## [5.0-alpha] – 2019-08-25

### Changed

- We added eventitle, eventdate and venue fields to `@unpublished` entry type.
- We added `@software` and `@dataSet` entry type to biblatex.
- All fields are now properly sorted alphabetically (in the subgroups of required/optional fields) when the entry is written to the bib file.
- We fixed an issue where some importers used the field `pubstatus` instead of the standard BibTeX field `pubstate`.
- We changed the latex command removal for docbook exporter. [#3838](https://github.com/JabRef/jabref/issues/3838)
- We changed the location of some fields in the entry editor (you might need to reset your preferences for these changes to come into effect)
  - Journal/Year/Month in biblatex mode -> Deprecated (if filled)
  - DOI/URL: General -> Optional
  - Internal fields like ranking, read status and priority: Other -> General
  - Moreover, empty deprecated fields are no longer shown
- Added server timezone parameter when connecting to a shared database.
- We updated the dialog for setting up general fields.
- URL field formatting is updated. All whitespace chars, located at the beginning/ending of the URL, are trimmed automatically
- We changed the behavior of the field formatting dialog such that the `bibtexkey` is not changed when formatting all fields or all text fields.
- We added a "Move file to file directory and rename file" option for simultaneously moving and renaming of document file. [#4166](https://github.com/JabRef/jabref/issues/4166)
- Use integrated graphics card instead of discrete on macOS [#4070](https://github.com/JabRef/jabref/issues/4070)
- We added a cleanup operation that detects an arXiv identifier in the note, journal or URL field and moves it to the `eprint` field.
  Because of this change, the last-used cleanup operations were reset.
- We changed the minimum required version of Java to 1.8.0_171, as this is the latest release for which the automatic Java update works. [#4093](https://github.com/JabRef/jabref/issues/4093)
- The special fields like `Printed` and `Read status` now show gray icons when the row is hovered.
- We added a button in the tab header which allows you to close the database with one click. [#494](https://github.com/JabRef/jabref/issues/494)
- Sorting in the main table now takes information from cross-referenced entries into account. [#2808](https://github.com/JabRef/jabref/issues/2808)
- If a group has a color specified, then entries matched by this group have a small colored bar in front of them in the main table.
- Change default icon for groups to a circle because a colored version of the old icon was hard to distinguish from its black counterpart.
- In the main table, the context menu appears now when you press the "context menu" button on the keyboard. [feature request in the forum](https://discourse.jabref.org/t/how-to-enable-keyboard-context-key-windows)
- We added icons to the group side panel to quickly switch between `union` and `intersection` group view mode. [#3269](https://github.com/JabRef/jabref/issues/3269).
- We use `https` for [fetching from most online bibliographic database](https://docs.jabref.org/import-using-online-bibliographic-database).
- We changed the default keyboard shortcuts for moving between entries when the entry editor is active to ̀<kbd>alt</kbd> + <kbd>up/down</kbd>.
- Opening a new file now prompts the directory of the currently selected file, instead of the directory of the last opened file.
- Window state is saved on close and restored on start.
- We made the MathSciNet fetcher more reliable.
- We added the ISBN fetcher to the list of fetcher available under "Update with bibliographic information from the web" in the entry editor toolbar.
- Files without a defined external file type are now directly opened with the default application of the operating system
- We streamlined the process to rename and move files by removing the confirmation dialogs.
- We removed the redundant new lines of markings and wrapped the summary in the File annotation tab. [#3823](https://github.com/JabRef/jabref/issues/3823)
- We add auto URL formatting when user paste link to URL field in entry editor. [koppor#254](https://github.com/koppor/jabref/issues/254)
- We added a minimum height for the entry editor so that it can no longer be hidden by accident. [#4279](https://github.com/JabRef/jabref/issues/4279)
- We added a new keyboard shortcut so that the entry editor could be closed by <kbd>Ctrl</kbd> + <kbd>E</kbd>. [#4222](https://github.com/JabRef/jabref/issues/4222)
- We added an option in the preference dialog box, that allows user to pick the dark or light theme option. [#4130](https://github.com/JabRef/jabref/issues/4130)
- We updated the Related Articles tab to accept JSON from the new version of the Mr. DLib service
- We added an option in the preference dialog box that allows user to choose behavior after dragging and dropping files in Entry Editor. [#4356](https://github.com/JabRef/jabref/issues/4356)
- We added the ability to have an export preference where previously "File"-->"Export"/"Export selected entries" would not save the user's preference[#4495](https://github.com/JabRef/jabref/issues/4495)
- We optimized the code responsible for connecting to an external database, which should lead to huge improvements in performance.
- For automatically created groups, added ability to filter groups by entry type. [#4539](https://github.com/JabRef/jabref/issues/4539)
- We added the ability to add field names from the Preferences Dialog [#4546](https://github.com/JabRef/jabref/issues/4546)
- We added the ability to change the column widths directly in the main table. [#4546](https://github.com/JabRef/jabref/issues/4546)
- We added a description of how recommendations were chosen and better error handling to Related Articles tab
- We added the ability to execute default action in dialog by using with <kbd>Ctrl</kbd> + <kbd>Enter</kbd> combination [#4496](https://github.com/JabRef/jabref/issues/4496)
- We grouped and reordered the Main Menu (File, Edit, Library, Quality, Tools, and View tabs & icons). [#4666](https://github.com/JabRef/jabref/issues/4666) [#4667](https://github.com/JabRef/jabref/issues/4667) [#4668](https://github.com/JabRef/jabref/issues/4668) [#4669](https://github.com/JabRef/jabref/issues/4669) [#4670](https://github.com/JabRef/jabref/issues/4670) [#4671](https://github.com/JabRef/jabref/issues/4671) [#4672](https://github.com/JabRef/jabref/issues/4672) [#4673](https://github.com/JabRef/jabref/issues/4673)
- We added additional modifiers (capitalize, titlecase and sentencecase) to the Bibtex key generator. [#1506](https://github.com/JabRef/jabref/issues/1506)
- We have migrated from the mysql jdbc connector to the mariadb one for better authentication scheme support. [#4745](https://github.com/JabRef/jabref/issues/4745)
- We grouped the toolbar icons and changed the Open Library and Copy icons. [#4584](https://github.com/JabRef/jabref/issues/4584)
- We added a browse button next to the path text field for aux-based groups. [#4586](https://github.com/JabRef/jabref/issues/4586)
- We changed the title of Group Dialog to "Add subgroup" from "Edit group" when we select Add subgroup option.
- We enable import button only if entries are selected. [#4755](https://github.com/JabRef/jabref/issues/4755)
- We made modifications to improve the contrast of UI elements. [#4583](https://github.com/JabRef/jabref/issues/4583)
- We added a warning for empty BibTeX keys in the entry editor. [#4440](https://github.com/JabRef/jabref/issues/4440)
- We added an option in the settings to set the default action in JabRef when right clicking on any entry in any database and selecting "Open folder". [#4763](https://github.com/JabRef/jabref/issues/4763)
- The Medline fetcher now normalizes the author names according to the BibTeX-Standard [#4345](https://github.com/JabRef/jabref/issues/4345)
- We added an option on the Linked File Viewer to rename the attached file of an entry directly on the JabRef. [#4844](https://github.com/JabRef/jabref/issues/4844)
- We added an option in the preference dialog box that allows user to enable helpful tooltips.[#3599](https://github.com/JabRef/jabref/issues/3599)
- We reworked the functionality for extracting BibTeX entries from plain text, because our used service [freecite shut down](https://library.brown.edu/libweb/freecite_notice.php). [#5206](https://github.com/JabRef/jabref/pull/5206)
- We moved the dropdown menu for selecting the push-application from the toolbar into the external application preferences. [#674](https://github.com/JabRef/jabref/issues/674)
- We removed the alphabetical ordering of the custom tabs and updated the error message when trying to create a general field with a name containing an illegal character. [#5019](https://github.com/JabRef/jabref/issues/5019)
- We added a context menu to the bib(la)tex-source-editor to copy'n'paste. [#5007](https://github.com/JabRef/jabref/pull/5007)
- We added a tool that allows searching for citations in LaTeX files. It scans directories and shows which entries are used, how many times and where.
- We added a 'LaTeX citations' tab to the entry editor, to search for citations to the active entry in the LaTeX file directory. It can be disabled in the preferences dialog.
- We added an option in preferences to allow for integers in field "edition" when running database in bibtex mode. [#4680](https://github.com/JabRef/jabref/issues/4680)
- We added the ability to use negation in export filter layouts. [#5138](https://github.com/JabRef/jabref/pull/5138)
- Focus on Name Area instead of 'OK' button whenever user presses 'Add subgroup'. [#6307](https://github.com/JabRef/jabref/issues/6307)
- We changed the behavior of merging that the entry which has "smaller" bibkey will be selected. [#7395](https://github.com/JabRef/jabref/issues/7395)

### Fixed

- We fixed an issue where JabRef died silently for the user without enough inotify instances [#4874](https://github.com/JabRef/jabref/issues/4874)
- We fixed an issue where corresponding groups are sometimes not highlighted when clicking on entries [#3112](https://github.com/JabRef/jabref/issues/3112)
- We fixed an issue where custom exports could not be selected in the 'Export (selected) entries' dialog [#4013](https://github.com/JabRef/jabref/issues/4013)
- Italic text is now rendered correctly. [#3356](https://github.com/JabRef/jabref/issues/3356)
- The entry editor no longer gets corrupted after using the source tab. [#3532](https://github.com/JabRef/jabref/issues/3532) [#3608](https://github.com/JabRef/jabref/issues/3608) [#3616](https://github.com/JabRef/jabref/issues/3616)
- We fixed multiple issues where entries did not show up after import if a search was active. [#1513](https://github.com/JabRef/jabref/issues/1513) [#3219](https://github.com/JabRef/jabref/issues/3219))
- We fixed an issue where the group tree was not updated correctly after an entry was changed. [#3618](https://github.com/JabRef/jabref/issues/3618)
- We fixed an issue where a right-click in the main table selected a wrong entry. [#3267](https://github.com/JabRef/jabref/issues/3267)
- We fixed an issue where in rare cases entries where overlayed in the main table. [#3281](https://github.com/JabRef/jabref/issues/3281)
- We fixed an issue where selecting a group messed up the focus of the main table and the entry editor. [#3367](https://github.com/JabRef/jabref/issues/3367)
- We fixed an issue where composite author names were sorted incorrectly. [#2828](https://github.com/JabRef/jabref/issues/2828)
- We fixed an issue where commands followed by `-` didn't work. [#3805](https://github.com/JabRef/jabref/issues/3805)
- We fixed an issue where a non-existing aux file in a group made it impossible to open the library. [#4735](https://github.com/JabRef/jabref/issues/4735)
- We fixed an issue where some journal names were wrongly marked as abbreviated. [#4115](https://github.com/JabRef/jabref/issues/4115)
- We fixed an issue where the custom file column were sorted incorrectly. [#3119](https://github.com/JabRef/jabref/issues/3119)
- We improved the parsing of author names whose infix is abbreviated without a dot. [#4864](https://github.com/JabRef/jabref/issues/4864)
- We fixed an issues where the entry losses focus when a field is edited and at the same time used for sorting. [#3373](https://github.com/JabRef/jabref/issues/3373)
- We fixed an issue where the menu on Mac OS was not displayed in the usual Mac-specific way. [#3146](https://github.com/JabRef/jabref/issues/3146)
- We improved the integrity check for page numbers. [#4113](https://github.com/JabRef/jabref/issues/4113) and [feature request in the forum](https://discourse.jabref.org/t/pages-field-allow-use-of-en-dash/1199)
- We fixed an issue where the order of fields in customized entry types was not saved correctly. [#4033](https://github.com/JabRef/jabref/issues/4033)
- We fixed an issue where renaming a group did not change the group name in the interface. [#3189](https://github.com/JabRef/jabref/issues/3189)
- We fixed an issue where the groups tree of the last database was still shown even after the database was already closed.
- We fixed an issue where the "Open file dialog" may disappear behind other windows. [#3410](https://github.com/JabRef/jabref/issues/3410)
- We fixed an issue where the number of entries matched was not updated correctly upon adding or removing an entry. [#3537](https://github.com/JabRef/jabref/issues/3537)
- We fixed an issue where the default icon of a group was not colored correctly.
- We fixed an issue where the first field in entry editor was not focused when adding a new entry. [#4024](https://github.com/JabRef/jabref/issues/4024)
- We reworked the "Edit file" dialog to make it resizeable and improved the workflow for adding and editing files [#2970](https://github.com/JabRef/jabref/issues/2970)
- We fixed an issue where custom name formatters were no longer found correctly. [#3531](https://github.com/JabRef/jabref/issues/3531)
- We fixed an issue where the month was not shown in the preview. [#3239](https://github.com/JabRef/jabref/issues/3239)
- Rewritten logic to detect a second jabref instance. [#4023](https://github.com/JabRef/jabref/issues/4023)
- We fixed an issue where the "Convert to BibTeX-Cleanup" moved the content of the `file` field to the `pdf` field [#4120](https://github.com/JabRef/jabref/issues/4120)
- We fixed an issue where the preview pane in entry preview in preferences wasn't showing the citation style selected [#3849](https://github.com/JabRef/jabref/issues/3849)
- We fixed an issue where the default entry preview style still contained the field `review`. The field `review` in the style is now replaced with comment to be consistent with the entry editor [#4098](https://github.com/JabRef/jabref/issues/4098)
- We fixed an issue where users were vulnerable to XXE attacks during parsing [#4229](https://github.com/JabRef/jabref/issues/4229)
- We fixed an issue where files added via the "Attach file" contextmenu of an entry were not made relative. [#4201](https://github.com/JabRef/jabref/issues/4201) and [#4241](https://github.com/JabRef/jabref/issues/4241)
- We fixed an issue where author list parser can't generate bibtex for Chinese author. [#4169](https://github.com/JabRef/jabref/issues/4169)
- We fixed an issue where the list of XMP Exclusion fields in the preferences was not be saved [#4072](https://github.com/JabRef/jabref/issues/4072)
- We fixed an issue where the ArXiv Fetcher did not support HTTP URLs [koppor#328](https://github.com/koppor/jabref/issues/328)
- We fixed an issue where only one PDF file could be imported [#4422](https://github.com/JabRef/jabref/issues/4422)
- We fixed an issue where "Move to group" would always move the first entry in the library and not the selected [#4414](https://github.com/JabRef/jabref/issues/4414)
- We fixed an issue where an older dialog appears when downloading full texts from the quality menu. [#4489](https://github.com/JabRef/jabref/issues/4489)
- We fixed an issue where right clicking on any entry in any database and selecting "Open folder" results in the NullPointer exception. [#4763](https://github.com/JabRef/jabref/issues/4763)
- We fixed an issue where option 'open terminal here' with custom command was passing the wrong argument. [#4802](https://github.com/JabRef/jabref/issues/4802)
- We fixed an issue where ranking an entry would generate an IllegalArgumentException. [#4754](https://github.com/JabRef/jabref/issues/4754)
- We fixed an issue where special characters where removed from non-label key generation pattern parts [#4767](https://github.com/JabRef/jabref/issues/4767)
- We fixed an issue where the RIS import would overwite the article date with the value of the acessed date [#4816](https://github.com/JabRef/jabref/issues/4816)
- We fixed an issue where an NullPointer exception was thrown when a referenced entry in an Open/Libre Office document was no longer present in the library. Now an error message with the reference marker of the missing entry is shown. [#4932](https://github.com/JabRef/jabref/issues/4932)
- We fixed an issue where a database exception related to a missing timezone was too big. [#4827](https://github.com/JabRef/jabref/issues/4827)
- We fixed an issue where the IEEE fetcher returned an error if no keywords were present in the result from the IEEE website [#4997](https://github.com/JabRef/jabref/issues/4997)
- We fixed an issue where the command line help text had several errors, and arguments and descriptions have been rewritten to simplify and detail them better. [#2016](https://github.com/JabRef/jabref/issues/2016)
- We fixed an issue where the same menu for changing entry type had two different sizes and weights. [#4977](https://github.com/JabRef/jabref/issues/4977)
- We fixed an issue where the "Attach file" dialog, in the right-click menu for an entry, started on the working directory instead of the user's main directory. [#4995](https://github.com/JabRef/jabref/issues/4995)
- We fixed an issue where the JabRef Icon in the macOS launchpad was not displayed correctly [#5003](https://github.com/JabRef/jabref/issues/5003)
- We fixed an issue where the "Search for unlinked local files" would throw an exception when parsing the content of a PDF-file with missing "series" information [#5128](https://github.com/JabRef/jabref/issues/5128)
- We fixed an issue where the XMP Importer would incorrectly return an empty default entry when importing pdfs [#6577](https://github.com/JabRef/jabref/issues/6577)
- We fixed an issue where opening the menu 'Library properties' marked the library as modified [#6451](https://github.com/JabRef/jabref/issues/6451)
- We fixed an issue when importing resulted in an exception [#7343](https://github.com/JabRef/jabref/issues/7343)
- We fixed an issue where the field in the Field formatter dropdown selection were sorted in random order. [#7710](https://github.com/JabRef/jabref/issues/7710)

### Removed

- The feature to "mark entries" was removed and merged with the groups functionality. For migration, a group is created for every value of the `__markedentry` field and the entry is added to this group.
- The number column was removed.
- We removed the global search feature.
- We removed the coloring of cells in the main table according to whether the field is optional/required.
- We removed the feature to find and resolve duplicate BibTeX keys (as this use case is already covered by the integrity check).
- We removed a few commands from the right-click menu that are not needed often and thus don't need to be placed that prominently:
  - Print entry preview: available through entry preview
  - All commands related to marking: marking is not yet reimplemented
  - Set/clear/append/rename fields: available through Edit menu
  - Manage keywords: available through the Edit menu
  - Copy linked files to folder: available through File menu
  - Add/move/remove from group: removed completely (functionality still available through group interface)
- We removed the option to change the column widths in the preferences dialog. [#4546](https://github.com/JabRef/jabref/issues/4546)

## Older versions

The changelog of JabRef 4.x is available at the [v4.3.1 tag](https://github.com/JabRef/jabref/blob/v4.3.1/CHANGELOG.md).
The changelog of JabRef 3.x is available at the [v3.8.2 tag](https://github.com/JabRef/jabref/blob/v3.8.2/CHANGELOG.md).
The changelog of JabRef 2.11 and all previous versions is available as [text file in the v2.11.1 tag](https://github.com/JabRef/jabref/blob/v2.11.1/CHANGELOG).

[Unreleased]: https://github.com/JabRef/jabref/compare/v5.11...HEAD
[5.11]: https://github.com/JabRef/jabref/compare/v5.10...v5.11
[5.10]: https://github.com/JabRef/jabref/compare/v5.9...v5.10
[5.9]: https://github.com/JabRef/jabref/compare/v5.8...v5.9
[5.8]: https://github.com/JabRef/jabref/compare/v5.7...v5.8
[5.7]: https://github.com/JabRef/jabref/compare/v5.6...v5.7
[5.6]: https://github.com/JabRef/jabref/compare/v5.5...v5.6
[5.5]: https://github.com/JabRef/jabref/compare/v5.4...v5.5
[5.4]: https://github.com/JabRef/jabref/compare/v5.3...v5.4
[5.3]: https://github.com/JabRef/jabref/compare/v5.2...v5.3
[5.2]: https://github.com/JabRef/jabref/compare/v5.1...v5.2
[5.1]: https://github.com/JabRef/jabref/compare/v5.0...v5.1
[5.0]: https://github.com/JabRef/jabref/compare/v5.0-beta...v5.0
[5.0-beta]: https://github.com/JabRef/jabref/compare/v5.0-alpha...v5.0-beta
[5.0-alpha]: https://github.com/JabRef/jabref/compare/v4.3...v5.0-alpha
<!-- markdownlint-disable-file MD012 MD024 MD033 MD053 --><|MERGE_RESOLUTION|>--- conflicted
+++ resolved
@@ -23,14 +23,9 @@
 
 ### Fixed
 
-<<<<<<< HEAD
-- We fixed an issue where the added protected term has unwanted leading and trailing whitespaces, where the formatted text has unwanted empty brackets and where the word at the cursor in the textbox can be added to the list [#10415](https://github.com/JabRef/jabref/issues/10415).
-- We fixed an issue where in the merge dialog the file field of entries was not correctly merged when the first and second entry both contained values inside the file field [#10572](https://github.com/JabRef/jabref/issues/10572)
+- We fixed an issue where the added protected term has unwanted leading and trailing whitespaces, where the formatted text has unwanted empty brackets and where the word at the cursor in the textbox can be added to the list. [#10415](https://github.com/JabRef/jabref/issues/10415)
+- We fixed an issue where in the merge dialog the file field of entries was not correctly merged when the first and second entry both contained values inside the file field. [#10572](https://github.com/JabRef/jabref/issues/10572)
 - We fixed some small inconsistencies in the user interface. [#10507](https://github.com/JabRef/jabref/issues/10507)
-=======
-- We fixed an issue where the added protected term has unwanted leading and trailing whitespaces, where the formatted text has unwanted empty brackets and where the word at the cursor in the textbox can be added to the list. [#10415](https://github.com/JabRef/jabref/issues/10415).
-- We fixed an issue where in the merge dialog the file field of entries was not correctly merged when the first and second entry both contained values inside the file field. [#10572](https://github.com/JabRef/jabref/issues/10572)
->>>>>>> edc2cb2f
 
 ### Removed
 
