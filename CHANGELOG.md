# Changelog

All notable changes to this project will be documented in this file.
The format is based on [Keep a Changelog](https://keepachangelog.com/en/1.0.0/).
We refer to [GitHub issues](https://github.com/JabRef/jabref/issues) by using `#NUM`.
In case, there is no issue present, the pull request implementing the feature is linked.

Note that this project **does not** adhere to [Semantic Versioning](http://semver.org/).

## [Unreleased]

### Added

- We added a progress counter to the title bar in Possible Duplicates dialog window. [#7366](https://github.com/JabRef/jabref/issues/7366)
- We added new "Customization" tab to the preferences which includes option to choose a custom address for DOI access. [#7337](https://github.com/JabRef/jabref/issues/7337)
- We added zbmath to the public databases from which the bibliographic information of an existing entry can be updated. [#7437](https://github.com/JabRef/jabref/issues/7437)
- We added the possibility to add a new entry via its zbMath ID (zbMATH can be chosen as ID type in the "Select entry type" window). [#7202](https://github.com/JabRef/jabref/issues/7202)
- We added the extension support and the external application support (For Texshow, Texmaker and LyX) to the flatpak [#7248](https://github.com/JabRef/jabref/pull/7248)
- We added some symbols and keybindings to the context menu in the entry editor. [#7268](https://github.com/JabRef/jabref/pull/7268)
- We added keybindings for setting and clearing the read status. [#7264](https://github.com/JabRef/jabref/issues/7264)
- We added two new fields to track the creation and most recent modification date and time for each entry. [koppor#130](https://github.com/koppor/jabref/issues/130)
- We added a feature that allows the user to copy highlighted text in the preview window. [#6962](https://github.com/JabRef/jabref/issues/6962)
- We added a feature that allows you to create new BibEntry via paste arxivId [#2292](https://github.com/JabRef/jabref/issues/2292)
- We added a add group functionality at the bottom of the side pane. [#4682](https://github.com/JabRef/jabref/issues/4682)
- We added a feature that allows the user to choose whether to trust the target site when unable to find a valid certification path from the file download site. [#7616](https://github.com/JabRef/jabref/issues/7616)
- We added a feature that allows the user to open all linked files of multiple selected entries by "Open file" option. [#6966](https://github.com/JabRef/jabref/issues/6966)
- We added a keybinding preset for new entries. [#7705](https://github.com/JabRef/jabref/issues/7705)
- We added a select all button for the library import function. [#7786](https://github.com/JabRef/jabref/issues/7786)
- We added a search feature for journal abbreviations. [#7804](https://github.com/JabRef/jabref/pull/7804)
- We added auto-key-generation progress to the background task list. [#7267](https://github.com/JabRef/jabref/issues/72)

### Changed

- We changed the EndNote importer to import the field `label` to the corresponding bibtex field `endnote-label` [forum#2734](https://discourse.jabref.org/t/importing-endnote-label-field-to-jabref-from-xml-file/2734)
- The keywords added via "Manage content selectors" are now displayed in alphabetical order. [#3791](https://github.com/JabRef/jabref/issues/3791)
- We improved the "Find unlinked files" dialog to show import results for each file. [#7209](https://github.com/JabRef/jabref/pull/7209)
- The content of the field `timestamp` is migrated to `creationdate`. In case one configured "udpate timestampe", it is migrated to `modificationdate`. [koppor#130](https://github.com/koppor/jabref/issues/130)
- The JabRef specific meta-data content in the main field such as priorities (prio1, prio2, ...) are migrated to their respective fields. They are removed from the keywords. [#6840](https://github.com/jabref/jabref/issues/6840)
- We fixed an issue where groups generated from authors' last names did not include all entries of the authors' [#5833](https://github.com/JabRef/jabref/issues/5833)
- The export to MS Office XML now uses the month name for the field `MonthAcessed` instead of the two digit number [#7354](https://github.com/JabRef/jabref/issues/7354)
- We included some standalone dialogs from the options menu in the main preference dialog and fixed some visual issues in the preferences dialog. [#7384](https://github.com/JabRef/jabref/pull/7384)
- We improved the linking of the `python3` interpreter via the shebang to dynamically use the systems default Python. Related to [JabRef-Browser-Extension #177](https://github.com/JabRef/JabRef-Browser-Extension/issues/177)
- Automatically found pdf files now have the linking button to the far left and uses a link icon with a plus instead of a briefcase. The file name also has lowered opacity(70%) until added. [#3607](https://github.com/JabRef/jabref/issues/3607)
- We simplified the select entry type form by splitting it into two parts ("Recommended" and "Others") based on internal usage data. [#6730](https://github.com/JabRef/jabref/issues/6730)
- We improved the submenu list by merging the'Remove group' having two options, with or without subgroups. [#4682](https://github.com/JabRef/jabref/issues/4682)
- The export to MS Office XML now uses the month name for the field `Month` instead of the two digit number [forum#2685](https://discourse.jabref.org/t/export-month-as-text-not-number/2685)
- We reintroduced missing default keybindings for new entries. [#7346](https://github.com/JabRef/jabref/issues/7346) [#7439](https://github.com/JabRef/jabref/issues/7439)
- Lists of available fields are now sorted alphabetically. [#7716](https://github.com/JabRef/jabref/issues/7716)
- The tooltip of the search field explaining the search is always shown. [#7279](https://github.com/JabRef/jabref/pull/7279)
- We rewrote the ACM fetcher to adapt to the new interface. [#5804](https://github.com/JabRef/jabref/issues/5804)
- We moved the select/collapse buttons in the unlinked files dialog into a context menu. [#7383](https://github.com/JabRef/jabref/issues/7383)
<<<<<<< HEAD
- We changed the Jabref app icon 32 to a more visible one with a lighter color (40% lighter) [#7771](https://github.com/JabRef/jabref/issues/7771)

=======
- We fixed an issue where journal abbreviations containing curly braces were not recognized  [#7773](https://github.com/JabRef/jabref/issues/7773)
>>>>>>> 38d7a30c

### Fixed

- We fixed an issue where import hangs for ris files with "ER - " [#7737](https://github.com/JabRef/jabref/issues/7737)
- We fixed an issue where getting bibliograhpic data from DOI or another identifer did not respect the library mode (BibTeX/biblatex)[#1018](https://github.com/JabRef/jabref/issues/6267)
- We fixed an issue where importing entries would not respect the library mode (BibTeX/biblatex)[#1018](https://github.com/JabRef/jabref/issues/1018)
- We fixed an issue where an exception occured when importing entries from a web search [#7606](https://github.com/JabRef/jabref/issues/7606)
- We fixed an issue where the table column sort order was not properly stored and resulted in unsorted eports [#7524](https://github.com/JabRef/jabref/issues/7524)
- We fixed an issue where the value of the field `school` or `institution` would be printed twice in the HTML Export [forum#2634](https://discourse.jabref.org/t/problem-with-exporting-techreport-phdthesis-mastersthesis-to-html/2634)
- We fixed an issue preventing to connect to a shared database. [#7570](https://github.com/JabRef/jabref/pull/7570)
- We fixed an issue preventing files from being dragged & dropped into an empty library. [#6851](https://github.com/JabRef/jabref/issues/6851)
- We fixed an issue where double-click onto PDF in file list under the 'General' tab section should just open the file. [#7465](https://github.com/JabRef/jabref/issues/7465)
- We fixed an issue where the dark theme did not extend to a group's custom color picker. [#7481](https://github.com/JabRef/jabref/issues/7481)
- We fixed an issue where choosing the fields on which autocompletion should not work in "Entry editor" preferences had no effect. [#7320](https://github.com/JabRef/jabref/issues/7320)
- We fixed an issue where the "Normalize page numbers" formatter did not replace en-dashes or em-dashes with a hyphen-minus sign. [#7239](https://github.com/JabRef/jabref/issues/7239)
- We fixed an issue with the style of highlighted check boxes while searching in preferences. [#7226](https://github.com/JabRef/jabref/issues/7226)
- We fixed an issue where the option "Move file to file directory" was disabled in the entry editor for all files [#7194](https://github.com/JabRef/jabref/issues/7194)
- We fixed an issue where application dialogs were opening in the wrong display when using multiple screens [#7273](https://github.com/JabRef/jabref/pull/7273)
- We fixed an issue where the "Find unlinked files" dialog would freeze JabRef on importing. [#7205](https://github.com/JabRef/jabref/issues/7205)
- We fixed an issue where the "Find unlinked files" would stop importing when importing a single file failed. [#7206](https://github.com/JabRef/jabref/issues/7206)
- We fixed an issue where JabRef froze for a few seconds in MacOS when DNS resolution timed out. [#7441](https://github.com/JabRef/jabref/issues/7441)
- We fixed an issue where an exception would be displayed for previewing and preferences when a custom theme has been configured but is missing [#7177](https://github.com/JabRef/jabref/issues/7177)
- We fixed an issue where URLs in `file` fields could not be handled on Windows. [#7359](https://github.com/JabRef/jabref/issues/7359)
- We fixed an issue where the regex based file search miss-interpreted specific symbols. [#4342](https://github.com/JabRef/jabref/issues/4342)
- We fixed an issue where the Harvard RTF exporter used the wrong default file extension. [4508](https://github.com/JabRef/jabref/issues/4508)
- We fixed an issue where the Harvard RTF exporter did not use the new authors formatter and therefore did not export "organization" authors correctly. [4508](https://github.com/JabRef/jabref/issues/4508)
- We fixed an issue where the field `urldate` was not exported to the corresponding fields `YearAccessed`, `MonthAccessed`, `DayAccessed` in MS Office XML [#7354](https://github.com/JabRef/jabref/issues/7354)
- We fixed an issue where the password for a shared SQL database was only remembered if it was the same as the username [#6869](https://github.com/JabRef/jabref/issues/6869)
- We fixed an issue where some custom exports did not use the new authors formatter and therefore did not export authors correctly [#7356](https://github.com/JabRef/jabref/issues/7356)
- We fixed an issue where alt+keyboard shortcuts do not work [#6994](https://github.com/JabRef/jabref/issues/6994)
- We fixed an issue about the file link editor did not allow to change the file name according to the default pattern after changing an entry. [#7525](https://github.com/JabRef/jabref/issues/7525)
- We fixed an issue where the file path is invisible in dark theme. [#7382](https://github.com/JabRef/jabref/issues/7382)
- We fixed an issue where the secondary sorting is not working for some special fields. [#7015](https://github.com/JabRef/jabref/issues/7015)
- We fixed an issue where changing the font size makes the font size field too small. [#7085](https://github.com/JabRef/jabref/issues/7085)
- We fixed an issue with TexGroups on Linux systems, where the modification of an aux-file did not trigger an auto-update for TexGroups. Furthermore, the detection of file modifications is now more reliable. [#7412](https://github.com/JabRef/jabref/pull/7412)
- We fixed an issue where the Unicode to Latex formatter produced wrong results for characters with a codepoint higher than Character.MAX_VALUE. [#7387](https://github.com/JabRef/jabref/issues/7387)
- We fixed an issue where a non valid value as font size results in an uncaught exception. [#7415](https://github.com/JabRef/jabref/issues/7415)
- We fixed an issue where "Merge citations" in the Openoffice/Libreoffice integration panel did not have a corresponding opposite. [#7454](https://github.com/JabRef/jabref/issues/7454)
- We fixed an issue where drag and drop of bib files for opening resulted in uncaught exceptions [#7464](https://github.com/JabRef/jabref/issues/7464)
- We fixed an issue where columns shrink in width when we try to enlarge JabRef window. [#6818](https://github.com/JabRef/jabref/issues/6818)
- We fixed an issue where Content selector does not seem to work for custom fields. [#6819](https://github.com/JabRef/jabref/issues/6819)
- We fixed an issue where font size of the preferences dialog does not update with the rest of the GUI. [#7416](https://github.com/JabRef/jabref/issues/7416)
- We fixed an issue in which a linked online file consisting of a web page was saved as an invalid pdf file upon being downloaded. The user is now notified when downloading a linked file results in an HTML file. [#7452](https://github.com/JabRef/jabref/issues/7452)
- We fixed an issue where opening BibTex file (doubleclick) from Folder with spaces not working. [#6487](https://github.com/JabRef/jabref/issues/6487)
- We fixed the header title in the Add Group/Subgroup Dialog box. [#4682](https://github.com/JabRef/jabref/issues/4682)
- We fixed an issue with saving large `.bib` files [#7265](https://github.com/JabRef/jabref/issues/7265)
- We fixed an issue with very large page numbers [#7590](https://github.com/JabRef/jabref/issues/7590)
- We fixed an issue where the file extension is missing on saving the library file on linux [#7451](https://github.com/JabRef/jabref/issues/7451)
- We fixed an issue with opacity of disabled icon-buttons [#7195](https://github.com/JabRef/jabref/issues/7195)
- We fixed an issue where journal abbreviations in UTF-8 were not recognized [#5850](https://github.com/JabRef/jabref/issues/5850)
- We fixed an issue where the article title with curly brackets fails to download the arXiv link (pdf file). [#7633](https://github.com/JabRef/jabref/issues/7633)
- We fixed an issue with toggle of special fields does not work for sorted entries [#7016](https://github.com/JabRef/jabref/issues/7016)
- We fixed an issue with the default path of external application. [#7641](https://github.com/JabRef/jabref/issues/7641)
- We fixed an issue where urls must be embedded in a style tag when importing EndNote style Xml files. Now it can parse url with or without a style tag. [#6199](https://github.com/JabRef/jabref/issues/6199)
- We fixed an issue where the article title with colon fails to download the arXiv link (pdf file). [#7660](https://github.com/JabRef/issues/7660)
- We fixed an issue where the keybinding for delete entry did not work on the main table [7580](https://github.com/JabRef/jabref/pull/7580)
- We fixed an issue where the RFC fetcher is not compatible with the draft [7305](https://github.com/JabRef/jabref/issues/7305)
- We fixed an issue where duplicate files (both file names and contents are the same) is downloaded and add to linked files [#6197](https://github.com/JabRef/jabref/issues/6197)
- We fixed an issue where changing the appearance of the preview tab did not trigger a restart warning. [#5464](https://github.com/JabRef/jabref/issues/5464)
- We fixed an issue where a title with multiple applied formattings in EndNote was not imported correctly [forum#2734](https://discourse.jabref.org/t/importing-endnote-label-field-to-jabref-from-xml-file/2734)
- We fixed an issue where a `report` in EndNote was imported as `article` [forum#2734](https://discourse.jabref.org/t/importing-endnote-label-field-to-jabref-from-xml-file/2734)
- We fixed an issue where the field `publisher` in EndNote was not imported in JabRef [forum#2734](https://discourse.jabref.org/t/importing-endnote-label-field-to-jabref-from-xml-file/2734)

### Removed

- We removed add group button beside the filter group tab. [#4682](https://github.com/JabRef/jabref/issues/4682)

## [5.2] – 2020-12-24

### Added

- We added a validation to check if the current database location is shared, preventing an exception when Pulling Changes From Shared Database. [#6959](https://github.com/JabRef/jabref/issues/6959)
- We added a query parser and mapping layer to enable conversion of queries formulated in simplified lucene syntax by the user into api queries. [#6799](https://github.com/JabRef/jabref/pull/6799)
- We added some basic functionality to customise the look of JabRef by importing a css theme file. [#5790](https://github.com/JabRef/jabref/issues/5790)
- We added connection check function in network preference setting [#6560](https://github.com/JabRef/jabref/issues/6560)
- We added support for exporting to YAML. [#6974](https://github.com/JabRef/jabref/issues/6974)
- We added a DOI format and organization check to detect [American Physical Society](https://journals.aps.org/) journals to copy the article ID to the page field for cases where the page numbers are missing. [#7019](https://github.com/JabRef/jabref/issues/7019)
- We added an error message in the New Entry dialog that is shown in case the fetcher did not find anything . [#7000](https://github.com/JabRef/jabref/issues/7000)
- We added a new formatter to output shorthand month format. [#6579](https://github.com/JabRef/jabref/issues/6579)
- We added support for the new Microsoft Edge browser in all platforms. [#7056](https://github.com/JabRef/jabref/pull/7056)
- We reintroduced emacs/bash-like keybindings. [#6017](https://github.com/JabRef/jabref/issues/6017)
- We added a feature to provide automated cross library search using a cross library query language. This provides support for the search step of systematic literature reviews (SLRs). [koppor#369](https://github.com/koppor/jabref/issues/369)

### Changed

- We changed the default preferences for OpenOffice/LibreOffice integration to automatically sync the bibliography when inserting new citations in a OpenOffic/LibreOffice document. [#6957](https://github.com/JabRef/jabref/issues/6957)
- We restructured the 'File' tab and extracted some parts into the 'Linked files' tab [#6779](https://github.com/JabRef/jabref/pull/6779)
- JabRef now offers journal lists from <https://abbrv.jabref.org>. JabRef the lists which use a dot inside the abbreviations. [#5749](https://github.com/JabRef/jabref/pull/5749)
- We removed two useless preferences in the groups preferences dialog. [#6836](https://github.com/JabRef/jabref/pull/6836)
- Synchronization of SpecialFields to keywords is now disabled by default. [#6621](https://github.com/JabRef/jabref/issues/6621)
- JabRef no longer opens the entry editor with the first entry on startup [#6855](https://github.com/JabRef/jabref/issues/6855)
- We completed the rebranding of `bibtexkey` as `citationkey` which was started in JabRef 5.1.
- JabRef no longer opens the entry editor with the first entry on startup [#6855](https://github.com/JabRef/jabref/issues/6855)
- Fetch by ID: (long) "SAO/NASA Astrophysics Data System" replaced by (short) "SAO/NASA ADS" [#6876](https://github.com/JabRef/jabref/pull/6876)
- We changed the title of the window "Manage field names and content" to have the same title as the corresponding menu item [#6895](https://github.com/JabRef/jabref/pull/6895)
- We renamed the menus "View -> Previous citation style" and "View -> Next citation style" into "View -> Previous preview style" and "View -> Next preview style" and renamed the "Preview" style to "Customized preview style". [#6899](https://github.com/JabRef/jabref/pull/6899)
- We changed the default preference option "Search and store files relative to library file location" to on, as this seems to be a more intuitive behaviour. [#6863](https://github.com/JabRef/jabref/issues/6863)
- We changed the title of the window  "Manage field names and content":  to have the same title as the corresponding menu item  [#6895](https://github.com/JabRef/jabref/pull/6895)
- We improved the detection of "short" DOIs [6880](https://github.com/JabRef/jabref/issues/6880)
- We improved the duplicate detection when identifiers like DOI or arxiv are semantiaclly the same, but just syntactically differ (e.g. with or without http(s):// prefix). [#6707](https://github.com/JabRef/jabref/issues/6707)
- We improved JabRef start up time [6057](https://github.com/JabRef/jabref/issues/6057)
- We changed in the group interface "Generate groups from keywords in a BibTeX field" by "Generate groups from keywords in the following field". [#6983](https://github.com/JabRef/jabref/issues/6983)
- We changed the name of a group type from "Searching for keywords" to "Searching for a keyword". [6995](https://github.com/JabRef/jabref/pull/6995)
- We changed the way JabRef displays the title of a tab and of the window. [4161](https://github.com/JabRef/jabref/issues/4161)
- We changed connect timeouts for server requests to 30 seconds in general and 5 seconds for GROBID server (special) and improved user notifications on connection issues. [7026](https://github.com/JabRef/jabref/pull/7026)
- We changed the order of the library tab context menu items. [#7171](https://github.com/JabRef/jabref/issues/7171)
- We changed the way linked files are opened on Linux to use the native openFile method, compatible with confined  packages. [7037](https://github.com/JabRef/jabref/pull/7037)
- We refined the entry preview to show the full names of authors and editors, to list the editor only if no author is present, have the year earlier. [#7083](https://github.com/JabRef/jabref/issues/7083)

### Fixed

- We fixed an issue changing the icon link_variation_off that is not meaningful. [#6834](https://github.com/JabRef/jabref/issues/6834)
- We fixed an issue where the `.sav` file was not deleted upon exiting JabRef. [#6109](https://github.com/JabRef/jabref/issues/6109)
- We fixed a linked identifier icon inconsistency. [#6705](https://github.com/JabRef/jabref/issues/6705)
- We fixed the wrong behavior that font size changes are not reflected in dialogs. [#6039](https://github.com/JabRef/jabref/issues/6039)
- We fixed the failure to Copy citation key and link. [#5835](https://github.com/JabRef/jabref/issues/5835)
- We fixed an issue where the sort order of the entry table was reset after a restart of JabRef. [#6898](https://github.com/JabRef/jabref/pull/6898)
- We fixed an issue where no longer a warning was displayed when inserting references into LibreOffice with an invalid "ReferenceParagraphFormat". [#6907](https://github.com/JabRef/jabref/pull/60907).
- We fixed an issue where a selected field was not removed after the first click in the custom entry types dialog. [#6934](https://github.com/JabRef/jabref/issues/6934)
- We fixed an issue where a remove icon was shown for standard entry types in the custom entry types dialog. [#6906](https://github.com/JabRef/jabref/issues/6906)
- We fixed an issue where it was impossible to connect to OpenOffice/LibreOffice on Mac OSX. [#6970](https://github.com/JabRef/jabref/pull/6970)
- We fixed an issue with the python script used by browser plugins that failed to locate JabRef if not installed in its default location. [#6963](https://github.com/JabRef/jabref/pull/6963/files)
- We fixed an issue where spaces and newlines in an isbn would generate an exception. [#6456](https://github.com/JabRef/jabref/issues/6456)
- We fixed an issue where identity column header had incorrect foreground color in the  Dark theme. [#6796](https://github.com/JabRef/jabref/issues/6796)
- We fixed an issue where the RIS exporter added extra blank lines.[#7007](https://github.com/JabRef/jabref/pull/7007/files)
- We fixed an issue where clicking on Collapse All button in the Search for Unlinked Local Files expanded the directory structure erroneously [#6848](https://github.com/JabRef/jabref/issues/6848)
- We fixed an issue, when pulling changes from shared database via shortcut caused creation of a new tech report [6867](https://github.com/JabRef/jabref/issues/6867)
- We fixed an issue where the JabRef GUI does not highlight the "All entries" group on start-up [#6691](https://github.com/JabRef/jabref/issues/6691)
- We fixed an issue where a custom dark theme was not applied to the entry preview tab [7068](https://github.com/JabRef/jabref/issues/7068)
- We fixed an issue where modifications to the Custom preview layout in the preferences were not saved [#6447](https://github.com/JabRef/jabref/issues/6447)
- We fixed an issue where errors from imports were not shown to the user [#7084](https://github.com/JabRef/jabref/pull/7084)
- We fixed an issue where the EndNote XML Import would fail on empty keywords tags [forum#2387](https://discourse.jabref.org/t/importing-in-unknown-format-fails-to-import-xml-library-from-bookends-export/2387)
- We fixed an issue where the color of groups of type "free search expression" not persisting after restarting the application [#6999](https://github.com/JabRef/jabref/issues/6999)
- We fixed an issue where modifications in the source tab where not saved without switching to another field before saving the library [#6622](https://github.com/JabRef/jabref/issues/6622)
- We fixed an issue where the "Document Viewer" did not show the first page of the opened pdf document and did not show the correct total number of pages [#7108](https://github.com/JabRef/jabref/issues/7108)
- We fixed an issue where the context menu was not updated after a file link was changed. [#5777](https://github.com/JabRef/jabref/issues/5777)
- We fixed an issue where the password for a shared SQL database was not remembered [#6869](https://github.com/JabRef/jabref/issues/6869)
- We fixed an issue where newly added entires were not synced to a shared SQL database [#7176](https://github.com/JabRef/jabref/issues/7176)
- We fixed an issue where the PDF-Content importer threw an exception when no DOI number is present at the first page of the PDF document [#7203](https://github.com/JabRef/jabref/issues/7203)
- We fixed an issue where groups created from aux files did not update on file changes [#6394](https://github.com/JabRef/jabref/issues/6394)
- We fixed an issue where authors that only have last names were incorrectly identified as institutes when generating citation keys [#7199](https://github.com/JabRef/jabref/issues/7199)
- We fixed an issue where institutes were incorrectly identified as universities when generating citation keys [#6942](https://github.com/JabRef/jabref/issues/6942)

### Removed

- We removed the Google Scholar fetcher and the ACM fetcher do not work due to traffic limitations [#6369](https://github.com/JabRef/jabref/issues/6369)
- We removed the menu entry "Manage external file types" because it's already in 'Preferences' dialog [#6991](https://github.com/JabRef/jabref/issues/6991)
- We removed the integrity check "Abbreviation detected" for the field journal/journaltitle in the entry editor [#3925](https://github.com/JabRef/jabref/issues/3925)

## [5.1] – 2020-08-30

### Added

- We added a new fetcher to enable users to search mEDRA DOIs [#6602](https://github.com/JabRef/jabref/issues/6602)
- We added a new fetcher to enable users to search "[Collection of Computer Science Bibliographies](https://liinwww.ira.uka.de/bibliography/index.html)". [#6638](https://github.com/JabRef/jabref/issues/6638)
- We added default values for delimiters in Add Subgroup window [#6624](https://github.com/JabRef/jabref/issues/6624)
- We improved responsiveness of general fields specification dialog window. [#6643](https://github.com/JabRef/jabref/issues/6604)
- We added support for importing ris file and load DOI [#6530](https://github.com/JabRef/jabref/issues/6530)
- We added the Library properties to a context menu on the library tabs [#6485](https://github.com/JabRef/jabref/issues/6485)
- We added a new field in the preferences in 'BibTeX key generator' for unwanted characters that can be user-specified. [#6295](https://github.com/JabRef/jabref/issues/6295)
- We added support for searching ShortScience for an entry through the user's browser. [#6018](https://github.com/JabRef/jabref/pull/6018)
- We updated EditionChecker to permit edition to start with a number. [#6144](https://github.com/JabRef/jabref/issues/6144)
- We added tooltips for most fields in the entry editor containing a short description. [#5847](https://github.com/JabRef/jabref/issues/5847)
- We added support for basic markdown in custom formatted previews [#6194](https://github.com/JabRef/jabref/issues/6194)
- We now show the number of items found and selected to import in the online search dialog. [#6248](https://github.com/JabRef/jabref/pull/6248)
- We created a new install screen for macOS. [#5759](https://github.com/JabRef/jabref/issues/5759)
- We added a new integrity check for duplicate DOIs. [koppor#339](https://github.com/koppor/jabref/issues/339)
- We implemented an option to download fulltext files while importing. [#6381](https://github.com/JabRef/jabref/pull/6381)
- We added a progress-indicator showing the average progress of background tasks to the toolbar. Clicking it reveals a pop-over with a list of running background tasks. [6443](https://github.com/JabRef/jabref/pull/6443)
- We fixed the bug when strike the delete key in the text field. [#6421](https://github.com/JabRef/jabref/issues/6421)
- We added a BibTex key modifier for truncating strings. [#3915](https://github.com/JabRef/jabref/issues/3915)
- We added support for jumping to target entry when typing letter/digit after sorting a column in maintable [#6146](https://github.com/JabRef/jabref/issues/6146)
- We added a new fetcher to enable users to search all available E-Libraries simultaneously. [koppor#369](https://github.com/koppor/jabref/issues/369)
- We added the field "entrytype" to the export sort criteria [#6531](https://github.com/JabRef/jabref/pull/6531)
- We added the possibility to change the display order of the fields in the entry editor. The order can now be configured using drag and drop in the "Customize entry types" dialog [#6152](https://github.com/JabRef/jabref/pull/6152)
- We added native support for biblatex-software [#6574](https://github.com/JabRef/jabref/issues/6574)
- We added a missing restart warning for AutoComplete in the preferences dialog. [#6351](https://github.com/JabRef/jabref/issues/6351)
- We added a note to the citation key pattern preferences dialog as a temporary workaround for a JavaFX bug, about committing changes in a table cell, if the focus is lost. [#5825](https://github.com/JabRef/jabref/issues/5825)
- We added support for customized fallback fields in bracketed patterns. [#7111](https://github.com/JabRef/jabref/issues/7111)

### Changed

- We improved the arXiv fetcher. Now it should find entries even more reliably and does no longer include the version (e.g `v1`) in the `eprint` field. [forum#1941](https://discourse.jabref.org/t/remove-version-in-arxiv-import/1941)
- We moved the group search bar and the button "New group" from bottom to top position to make it more prominent. [#6112](https://github.com/JabRef/jabref/pull/6112)
- When JabRef finds a `.sav` file without changes, there is no dialog asking for acceptance of changes anymore.
- We changed the buttons for import/export/show all/reset of preferences to smaller icon buttons in the preferences dialog. [#6130](https://github.com/JabRef/jabref/pull/6130)
- We moved the functionality "Manage field names & content" from the "Library" menu to the "Edit" menu, because it affects the selected entries and not the whole library
- We merged the functionality "Append contents from a BibTeX library into the currently viewed library" into the "Import into database" functionality. Fixes [#6049](https://github.com/JabRef/jabref/issues/6049).
- We changed the directory where fulltext downloads are stored to the directory set in the import-tab in preferences. [#6381](https://github.com/JabRef/jabref/pull/6381)
- We improved the error message for invalid jstyles. [#6303](https://github.com/JabRef/jabref/issues/6303)
- We changed the section name of 'Advanced' to 'Network' in the preferences and removed some obsolete options.[#6489](https://github.com/JabRef/jabref/pull/6489)
- We improved the context menu of the column "Linked identifiers" of the main table, by truncating their texts, if they are too long. [#6499](https://github.com/JabRef/jabref/issues/6499)
- We merged the main table tabs in the preferences dialog. [#6518](https://github.com/JabRef/jabref/pull/6518)
- We changed the command line option 'generateBibtexKeys' to the more generic term 'generateCitationKeys' while the short option remains 'g'.[#6545](https://github.com/JabRef/jabref/pull/6545)
- We improved the "Possible duplicate entries" window to remember its size and position throughout a session. [#6582](https://github.com/JabRef/jabref/issues/6582)
- We divided the toolbar into small parts, so if the application window is to small, only a part of the toolbar is moved into the chevron popup. [#6682](https://github.com/JabRef/jabref/pull/6682)
- We changed the layout for of the buttons in the Open Office side panel to ensure that the button text is always visible, specially when resizing. [#6639](https://github.com/JabRef/jabref/issues/6639)
- We merged the two new library commands in the file menu to one which always creates a new library in the default library mode. [#6359](https://github.com/JabRef/jabref/pull/6539#issuecomment-641056536)

### Fixed

- We fixed an issue where entry preview tab has no name in drop down list. [#6591](https://github.com/JabRef/jabref/issues/6591)
- We fixed to only search file links in the BIB file location directory when preferences has corresponding checkbox checked. [#5891](https://github.com/JabRef/jabref/issues/5891)
- We fixed wrong button order (Apply and Cancel) in ManageProtectedTermsDialog.
- We fixed an issue with incompatible characters at BibTeX key [#6257](https://github.com/JabRef/jabref/issues/6257)
- We fixed an issue where dash (`-`) was reported as illegal BibTeX key [#6295](https://github.com/JabRef/jabref/issues/6295)
- We greatly improved the performance of the overall application and many operations. [#5071](https://github.com/JabRef/jabref/issues/5071)
- We fixed an issue where sort by priority was broken. [#6222](https://github.com/JabRef/jabref/issues/6222)
- We fixed an issue where opening a library from the recent libraries menu was not possible. [#5939](https://github.com/JabRef/jabref/issues/5939)
- We fixed an issue with inconsistent capitalization of file extensions when downloading files. [#6115](https://github.com/JabRef/jabref/issues/6115)
- We fixed the display of language and encoding in the preferences dialog. [#6130](https://github.com/JabRef/jabref/pull/6130)
- Now the link and/or the link description in the column "linked files" of the main table gets truncated or wrapped, if too long, otherwise display issues arise. [#6178](https://github.com/JabRef/jabref/issues/6178)
- We fixed the issue that groups panel does not keep size when resizing window. [#6180](https://github.com/JabRef/jabref/issues/6180)
- We fixed an error that sometimes occurred when using the context menu. [#6085](https://github.com/JabRef/jabref/issues/6085)
- We fixed an issue where search full-text documents downloaded files with same name, overwriting existing files. [#6174](https://github.com/JabRef/jabref/pull/6174)
- We fixed an issue when importing into current library an erroneous message "import cancelled" is displayed even though import is successful. [#6266](https://github.com/JabRef/jabref/issues/6266)
- We fixed an issue where custom jstyles for Open/LibreOffice where not saved correctly. [#6170](https://github.com/JabRef/jabref/issues/6170)
- We fixed an issue where the INSPIRE fetcher was no longer working [#6229](https://github.com/JabRef/jabref/issues/6229)
- We fixed an issue where custom exports with an uppercase file extension could not be selected for "Copy...-> Export to Clipboard" [#6285](https://github.com/JabRef/jabref/issues/6285)
- We fixed the display of icon both in the main table and linked file editor. [#6169](https://github.com/JabRef/jabref/issues/6169)
- We fixed an issue where the windows installer did not create an entry in the start menu [bug report in the forum](https://discourse.jabref.org/t/error-while-fetching-from-doi/2018/3)
- We fixed an issue where only the field `abstract` and `comment` were declared as multiline fields. Other fields can now be configured in the preferences using "Do not wrap the following fields when saving" [4373](https://github.com/JabRef/jabref/issues/4373)
- We fixed an issue where JabRef switched to discrete graphics under macOS [#5935](https://github.com/JabRef/jabref/issues/5935)
- We fixed an issue where the Preferences entry preview will be unexpected modified leads to Value too long exception [#6198](https://github.com/JabRef/jabref/issues/6198)
- We fixed an issue where custom jstyles for Open/LibreOffice would only be valid if a layout line for the entry type `default` was at the end of the layout section [#6303](https://github.com/JabRef/jabref/issues/6303)
- We fixed an issue where a new entry is not shown in the library if a search is active [#6297](https://github.com/JabRef/jabref/issues/6297)
- We fixed an issue where long directory names created from patterns could create an exception. [#3915](https://github.com/JabRef/jabref/issues/3915)
- We fixed an issue where sort on numeric cases was broken. [#6349](https://github.com/JabRef/jabref/issues/6349)
- We fixed an issue where year and month fields were not cleared when converting to biblatex [#6224](https://github.com/JabRef/jabref/issues/6224)
- We fixed an issue where an "Not on FX thread" exception occured when saving on linux [#6453](https://github.com/JabRef/jabref/issues/6453)
- We fixed an issue where the library sort order was lost. [#6091](https://github.com/JabRef/jabref/issues/6091)
- We fixed an issue where brackets in regular expressions were not working. [6469](https://github.com/JabRef/jabref/pull/6469)
- We fixed an issue where multiple background task popups stacked over each other.. [#6472](https://github.com/JabRef/jabref/issues/6472)
- We fixed an issue where LaTeX citations for specific commands (\autocites) of biblatex-mla were not recognized. [#6476](https://github.com/JabRef/jabref/issues/6476)
- We fixed an issue where drag and drop was not working on empty database. [#6487](https://github.com/JabRef/jabref/issues/6487)
- We fixed an issue where the name fields were not updated after the preferences changed. [#6515](https://github.com/JabRef/jabref/issues/6515)
- We fixed an issue where "null" appeared in generated BibTeX keys. [#6459](https://github.com/JabRef/jabref/issues/6459)
- We fixed an issue where the authors' names were incorrectly displayed in the authors' column when they were bracketed. [#6465](https://github.com/JabRef/jabref/issues/6465) [#6459](https://github.com/JabRef/jabref/issues/6459)
- We fixed an issue where importing certain unlinked files would result in an exception [#5815](https://github.com/JabRef/jabref/issues/5815)
- We fixed an issue where downloaded files would be moved to a directory named after the citationkey when no file directory pattern is specified [#6589](https://github.com/JabRef/jabref/issues/6589)
- We fixed an issue with the creation of a group of cited entries which incorrectly showed the message that the library had been modified externally whenever saving the library. [#6420](https://github.com/JabRef/jabref/issues/6420)
- We fixed an issue with the creation of a group of cited entries. Now the file path to an aux file gets validated. [#6585](https://github.com/JabRef/jabref/issues/6585)
- We fixed an issue on Linux systems where the application would crash upon inotify failure. Now, the user is prompted with a warning, and given the choice to continue the session. [#6073](https://github.com/JabRef/jabref/issues/6073)
- We moved the search modifier buttons into the search bar, as they were not accessible, if autocompletion was disabled. [#6625](https://github.com/JabRef/jabref/issues/6625)
- We fixed an issue about duplicated group color indicators [#6175](https://github.com/JabRef/jabref/issues/6175)
- We fixed an issue where entries with the entry type Misc from an imported aux file would not be saved correctly to the bib file on disk [#6405](https://github.com/JabRef/jabref/issues/6405)
- We fixed an issue where percent sign ('%') was not formatted properly by the HTML formatter [#6753](https://github.com/JabRef/jabref/issues/6753)
- We fixed an issue with the [SAO/NASA Astrophysics Data System](https://docs.jabref.org/collect/import-using-online-bibliographic-database/ads) fetcher where `\textbackslash` appeared at the end of the abstract.
- We fixed an issue with the Science Direct fetcher where PDFs could not be downloaded. Fixes [#5860](https://github.com/JabRef/jabref/issues/5860)
- We fixed an issue with the Library of Congress importer.
- We fixed the [link to the external libraries listing](https://github.com/JabRef/jabref/blob/master/external-libraries.md) in the about dialog
- We fixed an issue regarding pasting on Linux. [#6293](https://github.com/JabRef/jabref/issues/6293)

### Removed

- We removed the option of the "enforce legal key". [#6295](https://github.com/JabRef/jabref/issues/6295)
- We removed the obsolete `External programs / Open PDF` section in the preferences, as the default application to open PDFs is now set in the `Manage external file types` dialog. [#6130](https://github.com/JabRef/jabref/pull/6130)
- We removed the option to configure whether a `.bib.bak` file should be generated upon save. It is now always enabled. Documentation at <https://docs.jabref.org/general/autosave>. [#6092](https://github.com/JabRef/jabref/issues/6092)
- We removed the built-in list of IEEE journal abbreviations using BibTeX strings. If you still want to use them, you have to download them separately from <https://abbrv.jabref.org>.

## [5.0] – 2020-03-06

### Changed

- Added browser integration to the snap package for firefox/chromium browsers. [#6062](https://github.com/JabRef/jabref/pull/6062)
- We reintroduced the possibility to extract references from plain text (using [GROBID](https://grobid.readthedocs.io/en/latest/)). [#5614](https://github.com/JabRef/jabref/pull/5614)
- We changed the open office panel to show buttons in rows of three instead of going straight down to save space as the button expanded out to take up unnecessary horizontal space. [#5479](https://github.com/JabRef/jabref/issues/5479)
- We cleaned up the group add/edit dialog. [#5826](https://github.com/JabRef/jabref/pull/5826)
- We reintroduced the index column. [#5844](https://github.com/JabRef/jabref/pull/5844)
- Filenames of external files can no longer contain curly braces. [#5926](https://github.com/JabRef/jabref/pull/5926)
- We made the filters more easily accessible in the integrity check dialog. [#5955](https://github.com/JabRef/jabref/pull/5955)
- We reimplemented and improved the dialog "Customize entry types". [#4719](https://github.com/JabRef/jabref/issues/4719)
- We added an [American Physical Society](https://journals.aps.org/) fetcher. [#818](https://github.com/JabRef/jabref/issues/818)
- We added possibility to enable/disable items quantity in groups. [#6042](https://github.com/JabRef/jabref/issues/6042)

### Fixed

- We fixed an issue where the command line console was always opened in the background. [#5474](https://github.com/JabRef/jabref/issues/5474)
- We fixed and issue where pdf files will not open under some KDE linux distributions when using okular. [#5253](https://github.com/JabRef/jabref/issues/5253)
- We fixed an issue where the Medline fetcher was only working when JabRef was running from source. [#5645](https://github.com/JabRef/jabref/issues/5645)
- We fixed some visual issues in the dark theme. [#5764](https://github.com/JabRef/jabref/pull/5764) [#5753](https://github.com/JabRef/jabref/issues/5753)
- We fixed an issue where non-default previews didn't handle unicode characters. [#5779](https://github.com/JabRef/jabref/issues/5779)
- We improved the performance, especially changing field values in the entry should feel smoother now. [#5843](https://github.com/JabRef/jabref/issues/5843)
- We fixed an issue where the ampersand character wasn't rendering correctly on previews. [#3840](https://github.com/JabRef/jabref/issues/3840)
- We fixed an issue where an erroneous "The library has been modified by another program" message was shown when saving. [#4877](https://github.com/JabRef/jabref/issues/4877)
- We fixed an issue where the file extension was missing after downloading a file (we now fall-back to pdf). [#5816](https://github.com/JabRef/jabref/issues/5816)
- We fixed an issue where cleaning up entries broke web URLs, if "Make paths of linked files relative (if possible)" was enabled, which resulted in various other issues subsequently. [#5861](https://github.com/JabRef/jabref/issues/5861)
- We fixed an issue where the tab "Required fields" of the entry editor did not show all required fields, if at least two of the defined required fields are linked with a logical or. [#5859](https://github.com/JabRef/jabref/issues/5859)
- We fixed several issues concerning managing external file types: Now everything is usable and fully functional. Previously, there were problems with the radio buttons, with saving the settings and with loading an input field value. Furthermore, different behavior for Windows and other operating systems was given, which was unified as well. [#5846](https://github.com/JabRef/jabref/issues/5846)
- We fixed an issue where entries containing Unicode charaters were not parsed correctly [#5899](https://github.com/JabRef/jabref/issues/5899)
- We fixed an issue where an entry containing an external filename with curly braces could not be saved. Curly braces are now longer allowed in filenames. [#5899](https://github.com/JabRef/jabref/issues/5899)
- We fixed an issue where changing the type of an entry did not update the main table [#5906](https://github.com/JabRef/jabref/issues/5906)
- We fixed an issue in the optics of the library properties, that cropped the dialog on scaled displays. [#5969](https://github.com/JabRef/jabref/issues/5969)
- We fixed an issue where changing the type of an entry did not update the main table. [#5906](https://github.com/JabRef/jabref/issues/5906)
- We fixed an issue where opening a library from the recent libraries menu was not possible. [#5939](https://github.com/JabRef/jabref/issues/5939)
- We fixed an issue where the most bottom group in the list got lost, if it was dragged on itself. [#5983](https://github.com/JabRef/jabref/issues/5983)
- We fixed an issue where changing entry type doesn't always work when biblatex source is shown. [#5905](https://github.com/JabRef/jabref/issues/5905)
- We fixed an issue where the group and the link column were not updated after changing the entry in the main table. [#5985](https://github.com/JabRef/jabref/issues/5985)
- We fixed an issue where reordering the groups was not possible after inserting an article. [#6008](https://github.com/JabRef/jabref/issues/6008)
- We fixed an issue where citation styles except the default "Preview" could not be used. [#56220](https://github.com/JabRef/jabref/issues/5622)
- We fixed an issue where a warning was displayed when the title content is made up of two sentences. [#5832](https://github.com/JabRef/jabref/issues/5832)
- We fixed an issue where an exception was thrown when adding a save action without a selected formatter in the library properties [#6069](https://github.com/JabRef/jabref/issues/6069)
- We fixed an issue where JabRef's icon was missing in the Export to clipboard Dialog. [#6286](https://github.com/JabRef/jabref/issues/6286)
- We fixed an issue when an "Abstract field" was duplicating text, when importing from RIS file (Neurons) [#6065](https://github.com/JabRef/jabref/issues/6065)
- We fixed an issue where adding the addition of a new entry was not completely validated [#6370](https://github.com/JabRef/jabref/issues/6370)
- We fixed an issue where the blue and red text colors in the Merge entries dialog were not quite visible [#6334](https://github.com/JabRef/jabref/issues/6334)
- We fixed an issue where underscore character was removed from the file name in the Recent Libraries list in File menu [#6383](https://github.com/JabRef/jabref/issues/6383)
- We fixed an issue where few keyboard shortcuts regarding new entries were missing [#6403](https://github.com/JabRef/jabref/issues/6403)

### Removed

- Ampersands are no longer escaped by default in the `bib` file. If you want to keep the current behaviour, you can use the new "Escape Ampersands" formatter as a save action. [#5869](https://github.com/JabRef/jabref/issues/5869)
- The "Merge Entries" entry was removed from the Quality Menu. Users should use the right-click menu instead. [#6021](https://github.com/JabRef/jabref/pull/6021)

## [5.0-beta] – 2019-12-15

### Changed

- We added a short DOI field formatter which shortens DOI to more human-readable form. [koppor#343](https://github.com/koppor/jabref/issues/343)
- We improved the display of group memberships by adding multiple colored bars if the entry belongs to more than one group. [#4574](https://github.com/JabRef/jabref/issues/4574)
- We added an option to show the preview as an extra tab in the entry editor (instead of in a split view). [#5244](https://github.com/JabRef/jabref/issues/5244)
- A custom Open/LibreOffice jstyle file now requires a layout line for the entry type `default` [#5452](https://github.com/JabRef/jabref/issues/5452)
- The entry editor is now open by default when JabRef starts up. [#5460](https://github.com/JabRef/jabref/issues/5460)
- Customized entry types are now serialized in alphabetical order in the bib file.
- We added a new ADS fetcher to use the new ADS API. [#4949](https://github.com/JabRef/jabref/issues/4949)
- We added support of the [X11 primary selection](https://unix.stackexchange.com/a/139193/18033) [#2389](https://github.com/JabRef/jabref/issues/2389)
- We added support to switch between biblatex and bibtex library types. [#5550](https://github.com/JabRef/jabref/issues/5550)
- We changed the save action buttons to be easier to understand. [#5565](https://github.com/JabRef/jabref/issues/5565)
- We made the columns for groups, files and uri in the main table reorderable and merged the clickable icon columns for uri, url, doi and eprint. [#5544](https://github.com/JabRef/jabref/pull/5544)
- We reduced the number of write actions performed when autosave is enabled [#5679](https://github.com/JabRef/jabref/issues/5679)
- We made the column sort order in the main table persistent [#5730](https://github.com/JabRef/jabref/pull/5730)
- When an entry is modified on disk, the change dialog now shows the merge dialog to highlight the changes [#5688](https://github.com/JabRef/jabref/pull/5688)

### Fixed

- Inherit fields from cross-referenced entries as specified by biblatex. [#5045](https://github.com/JabRef/jabref/issues/5045)
- We fixed an issue where it was no longer possible to connect to LibreOffice. [#5261](https://github.com/JabRef/jabref/issues/5261)
- The "All entries group" is no longer shown when no library is open.
- We fixed an exception which occurred when closing JabRef. [#5348](https://github.com/JabRef/jabref/issues/5348)
- We fixed an issue where JabRef reports incorrectly about customized entry types. [#5332](https://github.com/JabRef/jabref/issues/5332)
- We fixed a few problems that prevented JabFox to communicate with JabRef. [#4737](https://github.com/JabRef/jabref/issues/4737) [#4303](https://github.com/JabRef/jabref/issues/4303)
- We fixed an error where the groups containing an entry loose their highlight color when scrolling. [#5022](https://github.com/JabRef/jabref/issues/5022)
- We fixed an error where scrollbars were not shown. [#5374](https://github.com/JabRef/jabref/issues/5374)
- We fixed an error where an exception was thrown when merging entries. [#5169](https://github.com/JabRef/jabref/issues/5169)
- We fixed an error where certain metadata items were not serialized alphabetically.
- After assigning an entry to a group, the item count is now properly colored to reflect the new membership of the entry. [#3112](https://github.com/JabRef/jabref/issues/3112)
- The group panel is now properly updated when switching between libraries (or when closing/opening one). [#3142](https://github.com/JabRef/jabref/issues/3142)
- We fixed an error where the number of matched entries shown in the group pane was not updated correctly. [#4441](https://github.com/JabRef/jabref/issues/4441)
- We fixed an error where the wrong file is renamed and linked when using the "Copy, rename and link" action. [#5653](https://github.com/JabRef/jabref/issues/5653)
- We fixed a "null" error when writing XMP metadata. [#5449](https://github.com/JabRef/jabref/issues/5449)
- We fixed an issue where empty keywords lead to a strange display of automatic keyword groups. [#5333](https://github.com/JabRef/jabref/issues/5333)
- We fixed an error where the default color of a new group was white instead of dark gray. [#4868](https://github.com/JabRef/jabref/issues/4868)
- We fixed an issue where the first field in the entry editor got the focus while performing a different action (like searching). [#5084](https://github.com/JabRef/jabref/issues/5084)
- We fixed an issue where multiple entries were highlighted in the web search result after scrolling. [#5035](https://github.com/JabRef/jabref/issues/5035)
- We fixed an issue where the hover indication in the web search pane was not working. [#5277](https://github.com/JabRef/jabref/issues/5277)
- We fixed an error mentioning "javafx.controls/com.sun.javafx.scene.control" that was thrown when interacting with the toolbar.
- We fixed an error where a cleared search was restored after switching libraries. [#4846](https://github.com/JabRef/jabref/issues/4846)
- We fixed an exception which occurred when trying to open a non-existing file from the "Recent files"-menu [#5334](https://github.com/JabRef/jabref/issues/5334)
- We fixed an issues where the search highlight in the entry preview did not worked. [#5069](https://github.com/JabRef/jabref/issues/5069)
- The context menu for fields in the entry editor is back. [#5254](https://github.com/JabRef/jabref/issues/5254)
- We fixed an exception which occurred when trying to open a non-existing file from the "Recent files"-menu [#5334](https://github.com/JabRef/jabref/issues/5334)
- We fixed a problem where the "editor" information has been duplicated during saving a .bib-Database. [#5359](https://github.com/JabRef/jabref/issues/5359)
- We re-introduced the feature to switch between different preview styles. [#5221](https://github.com/JabRef/jabref/issues/5221)
- We fixed various issues (including [#5263](https://github.com/JabRef/jabref/issues/5263)) related to copying entries to the clipboard
- We fixed some display errors in the preferences dialog and replaced some of the controls [#5033](https://github.com/JabRef/jabref/pull/5033) [#5047](https://github.com/JabRef/jabref/pull/5047) [#5062](https://github.com/JabRef/jabref/pull/5062) [#5141](https://github.com/JabRef/jabref/pull/5141) [#5185](https://github.com/JabRef/jabref/pull/5185) [#5265](https://github.com/JabRef/jabref/pull/5265) [#5315](https://github.com/JabRef/jabref/pull/5315) [#5360](https://github.com/JabRef/jabref/pull/5360)
- We fixed an exception which occurred when trying to import entries without an open library. [#5447](https://github.com/JabRef/jabref/issues/5447)
- The "Automatically set file links" feature now follows symbolic links. [#5664](https://github.com/JabRef/jabref/issues/5664)
- After successful import of one or multiple bib entries the main table scrolls to the first imported entry [#5383](https://github.com/JabRef/jabref/issues/5383)
- We fixed an exception which occurred when an invalid jstyle was loaded. [#5452](https://github.com/JabRef/jabref/issues/5452)
- We fixed an issue where the command line arguments `importBibtex` and `importToOpen` did not import into the currently open library, but opened a new one. [#5537](https://github.com/JabRef/jabref/issues/5537)
- We fixed an error where the preview theme did not adapt to the "Dark" mode [#5463](https://github.com/JabRef/jabref/issues/5463)
- We fixed an issue where multiple entries were allowed in the "crossref" field [#5284](https://github.com/JabRef/jabref/issues/5284)
- We fixed an issue where the merge dialog showed the wrong text colour in "Dark" mode [#5516](https://github.com/JabRef/jabref/issues/5516)
- We fixed visibility issues with the scrollbar and group selection highlight in "Dark" mode, and enabled "Dark" mode for the OpenOffice preview in the style selection window. [#5522](https://github.com/JabRef/jabref/issues/5522)
- We fixed an issue where the author field was not correctly parsed during bibtex key-generation. [#5551](https://github.com/JabRef/jabref/issues/5551)
- We fixed an issue where notifications where shown during autosave. [#5555](https://github.com/JabRef/jabref/issues/5555)
- We fixed an issue where the side pane was not remembering its position. [#5615](https://github.com/JabRef/jabref/issues/5615)
- We fixed an issue where JabRef could not interact with [Oracle XE](https://www.oracle.com/de/database/technologies/appdev/xe.html) in the [shared SQL database setup](https://docs.jabref.org/collaborative-work/sqldatabase).
- We fixed an issue where the toolbar icons were hidden on smaller screens.
- We fixed an issue where renaming referenced files for bib entries with long titles was not possible. [#5603](https://github.com/JabRef/jabref/issues/5603)
- We fixed an issue where a window which is on an external screen gets unreachable when external screen is removed. [#5037](https://github.com/JabRef/jabref/issues/5037)
- We fixed a bug where the selection of groups was lost after drag and drop. [#2868](https://github.com/JabRef/jabref/issues/2868)
- We fixed an issue where the custom entry types didn't show the correct display name [#5651](https://github.com/JabRef/jabref/issues/5651)

### Removed

- We removed some obsolete notifications. [#5555](https://github.com/JabRef/jabref/issues/5555)
- We removed an internal step in the [ISBN-to-BibTeX fetcher](https://docs.jabref.org/import-using-publication-identifiers/isbntobibtex): The [ISBN to BibTeX Converter](https://manas.tungare.name/software/isbn-to-bibtex) by [@manastungare](https://github.com/manastungare) is not used anymore, because it is offline: "people using this tool have not been generating enough sales for Amazon."
- We removed the option to control the default drag and drop behaviour. You can use the modifier keys (like CtrL or Alt) instead.

## [5.0-alpha] – 2019-08-25

### Changed

- We added eventitle, eventdate and venue fields to `@unpublished` entry type.
- We added `@software` and `@dataSet` entry type to biblatex.
- All fields are now properly sorted alphabetically (in the subgroups of required/optional fields) when the entry is written to the bib file.
- We fixed an issue where some importers used the field `pubstatus` instead of the standard BibTeX field `pubstate`.
- We changed the latex command removal for docbook exporter. [#3838](https://github.com/JabRef/jabref/issues/3838)
- We changed the location of some fields in the entry editor (you might need to reset your preferences for these changes to come into effect)
  - Journal/Year/Month in biblatex mode -> Deprecated (if filled)
  - DOI/URL: General -> Optional
  - Internal fields like ranking, read status and priority: Other -> General
  - Moreover, empty deprecated fields are no longer shown
- Added server timezone parameter when connecting to a shared database.
- We updated the dialog for setting up general fields.
- URL field formatting is updated. All whitespace chars, located at the beginning/ending of the URL, are trimmed automatically
- We changed the behavior of the field formatting dialog such that the `bibtexkey` is not changed when formatting all fields or all text fields.
- We added a "Move file to file directory and rename file" option for simultaneously moving and renaming of document file. [#4166](https://github.com/JabRef/jabref/issues/4166)
- Use integrated graphics card instead of discrete on macOS [#4070](https://github.com/JabRef/jabref/issues/4070)
- We added a cleanup operation that detects an arXiv identifier in the note, journal or URL field and moves it to the `eprint` field.
  Because of this change, the last-used cleanup operations were reset.
- We changed the minimum required version of Java to 1.8.0_171, as this is the latest release for which the automatic Java update works.  [#4093](https://github.com/JabRef/jabref/issues/4093)
- The special fields like `Printed` and `Read status` now show gray icons when the row is hovered.
- We added a button in the tab header which allows you to close the database with one click. [#494](https://github.com/JabRef/jabref/issues/494)
- Sorting in the main table now takes information from cross-referenced entries into account. [#2808](https://github.com/JabRef/jabref/issues/2808)
- If a group has a color specified, then entries matched by this group have a small colored bar in front of them in the main table.
- Change default icon for groups to a circle because a colored version of the old icon was hard to distinguish from its black counterpart.
- In the main table, the context menu appears now when you press the "context menu" button on the keyboard. [feature request in the forum](http://discourse.jabref.org/t/how-to-enable-keyboard-context-key-windows)
- We added icons to the group side panel to quickly switch between `union` and `intersection` group view mode. [#3269](https://github.com/JabRef/jabref/issues/3269).
- We use `https` for [fetching from most online bibliographic database](https://docs.jabref.org/import-using-online-bibliographic-database).
- We changed the default keyboard shortcuts for moving between entries when the entry editor is active to ̀<kbd>alt</kbd> + <kbd>up/down</kbd>.
- Opening a new file now prompts the directory of the currently selected file, instead of the directory of the last opened file.
- Window state is saved on close and restored on start.
- We made the MathSciNet fetcher more reliable.
- We added the ISBN fetcher to the list of fetcher available under "Update with bibliographic information from the web" in the entry editor toolbar.
- Files without a defined external file type are now directly opened with the default application of the operating system
- We streamlined the process to rename and move files by removing the confirmation dialogs.
- We removed the redundant new lines of markings and wrapped the summary in the File annotation tab. [#3823](https://github.com/JabRef/jabref/issues/3823)
- We add auto URL formatting when user paste link to URL field in entry editor. [koppor#254](https://github.com/koppor/jabref/issues/254)
- We added a minimum height for the entry editor so that it can no longer be hidden by accident. [#4279](https://github.com/JabRef/jabref/issues/4279)
- We added a new keyboard shortcut so that the entry editor could be closed by <kbd>Ctrl</kbd> + <kbd>E</kbd>. [#4222](https://github.com/JabRef/jabref/issues/4222)
- We added an option in the preference dialog box, that allows user to pick the dark or light theme option. [#4130](https://github.com/JabRef/jabref/issues/4130)
- We updated the Related Articles tab to accept JSON from the new version of the Mr. DLib service
- We added an option in the preference dialog box that allows user to choose behavior after dragging and dropping files in Entry Editor. [#4356](https://github.com/JabRef/jabref/issues/4356)
- We added the ability to have an export preference where previously "File"-->"Export"/"Export selected entries" would not save the user's preference[#4495](https://github.com/JabRef/jabref/issues/4495)
- We optimized the code responsible for connecting to an external database, which should lead to huge improvements in performance.
- For automatically created groups, added ability to filter groups by entry type. [#4539](https://github.com/JabRef/jabref/issues/4539)
- We added the ability to add field names from the Preferences Dialog [#4546](https://github.com/JabRef/jabref/issues/4546)
- We added the ability to change the column widths directly in the main
. [#4546](https://github.com/JabRef/jabref/issues/4546)
- We added a description of how recommendations were chosen and better error handling to Related Articles tab
- We added the ability to execute default action in dialog by using with <kbd>Ctrl</kbd> + <kbd>Enter</kbd> combination [#4496](https://github.com/JabRef/jabref/issues/4496)
- We grouped and reordered the Main Menu (File, Edit, Library, Quality, Tools, and View tabs & icons). [#4666](https://github.com/JabRef/jabref/issues/4666) [#4667](https://github.com/JabRef/jabref/issues/4667) [#4668](https://github.com/JabRef/jabref/issues/4668) [#4669](https://github.com/JabRef/jabref/issues/4669) [#4670](https://github.com/JabRef/jabref/issues/4670) [#4671](https://github.com/JabRef/jabref/issues/4671) [#4672](https://github.com/JabRef/jabref/issues/4672) [#4673](https://github.com/JabRef/jabref/issues/4673)
- We added additional modifiers (capitalize, titlecase and sentencecase) to the Bibtex key generator. [#1506](https://github.com/JabRef/jabref/issues/1506)
- We have migrated from the mysql jdbc connector to the mariadb one for better authentication scheme support. [#4746](https://github.com/JabRef/jabref/issues/4745)
- We grouped the toolbar icons and changed the Open Library and Copy icons. [#4584](https://github.com/JabRef/jabref/issues/4584)
- We added a browse button next to the path text field for aux-based groups. [#4586](https://github.com/JabRef/jabref/issues/4586)
- We changed the title of Group Dialog to "Add subgroup" from "Edit group" when we select Add subgroup option.
- We enable import button only if entries are selected. [#4755](https://github.com/JabRef/jabref/issues/4755)
- We made modifications to improve the contrast of UI elements. [#4583](https://github.com/JabRef/jabref/issues/4583)
- We added a warning for empty BibTeX keys in the entry editor. [#4440](https://github.com/JabRef/jabref/issues/4440)
- We added an option in the settings to set the default action in JabRef when right clicking on any entry in any database and selecting "Open folder". [#4763](https://github.com/JabRef/jabref/issues/4763)
- The Medline fetcher now normalizes the author names according to the BibTeX-Standard [#4345](https://github.com/JabRef/jabref/issues/4345)
- We added an option on the Linked File Viewer to rename the attached file of an entry directly on the JabRef. [#4844](https://github.com/JabRef/jabref/issues/4844)
- We added an option in the preference dialog box that allows user to enable helpful tooltips.[#3599](https://github.com/JabRef/jabref/issues/3599)
- We reworked the functionality for extracting BibTeX entries from plain text, because our used service [freecite shut down](https://library.brown.edu/libweb/freecite_notice.php). [#5206](https://github.com/JabRef/jabref/pull/5206)
- We moved the dropdown menu for selecting the push-application from the toolbar into the external application preferences. [#674](https://github.com/JabRef/jabref/issues/674)
- We removed the alphabetical ordering of the custom tabs and updated the error message when trying to create a general field with a name containing an illegal character. [#5019](https://github.com/JabRef/jabref/issues/5019)
- We added a context menu to the bib(la)tex-source-editor to copy'n'paste. [#5007](https://github.com/JabRef/jabref/pull/5007)
- We added a tool that allows searching for citations in LaTeX files. It scans directories and shows which entries are used, how many times and where.
- We added a 'LaTeX citations' tab to the entry editor, to search for citations to the active entry in the LaTeX file directory. It can be disabled in the preferences dialog.
- We added an option in preferences to allow for integers in field "edition" when running database in bibtex mode. [#4680](https://github.com/JabRef/jabref/issues/4680)
- We added the ability to use negation in export filter layouts. [#5138](https://github.com/JabRef/jabref/pull/5138)
- Focus on Name Area instead of 'OK' button whenever user presses 'Add subgroup'. [#6307](https://github.com/JabRef/jabref/issues/6307)
- We changed the behavior of merging that the entry which has "smaller" bibkey will be selected. [#7395](https://github.com/JabRef/jabref/issues/7395)

### Fixed

- We fixed an issue where JabRef died silently for the user without enough inotify instances [#4874](https://github.com/JabRef/jabref/issues/4847)
- We fixed an issue where corresponding groups are sometimes not highlighted when clicking on entries [#3112](https://github.com/JabRef/jabref/issues/3112)
- We fixed an issue where custom exports could not be selected in the 'Export (selected) entries' dialog [#4013](https://github.com/JabRef/jabref/issues/4013)
- Italic text is now rendered correctly. [#3356](https://github.com/JabRef/jabref/issues/3356)
- The entry editor no longer gets corrupted after using the source tab. [#3532](https://github.com/JabRef/jabref/issues/3532) [#3608](https://github.com/JabRef/jabref/issues/3608) [#3616](https://github.com/JabRef/jabref/issues/3616)
- We fixed multiple issues where entries did not show up after import if a search was active. [#1513](https://github.com/JabRef/jabref/issues/1513) [#3219](https://github.com/JabRef/jabref/issues/3219))
- We fixed an issue where the group tree was not updated correctly after an entry was changed. [#3618](https://github.com/JabRef/jabref/issues/3618)
- We fixed an issue where a right-click in the main table selected a wrong entry. [#3267](https://github.com/JabRef/jabref/issues/3267)
- We fixed an issue where in rare cases entries where overlayed in the main table. [#3281](https://github.com/JabRef/jabref/issues/3281)
- We fixed an issue where selecting a group messed up the focus of the main table and the entry editor. [#3367](https://github.com/JabRef/jabref/issues/3367)
- We fixed an issue where composite author names were sorted incorrectly. [#2828](https://github.com/JabRef/jabref/issues/2828)
- We fixed an issue where commands followed by `-` didn't work. [#3805](https://github.com/JabRef/jabref/issues/3805)
- We fixed an issue where a non-existing aux file in a group made it impossible to open the library. [#4735](https://github.com/JabRef/jabref/issues/4735)
- We fixed an issue where some journal names were wrongly marked as abbreviated. [#4115](https://github.com/JabRef/jabref/issues/4115)
- We fixed an issue where the custom file column were sorted incorrectly. [#3119](https://github.com/JabRef/jabref/issues/3119)
- We improved the parsing of author names whose infix is abbreviated without a dot. [#4864](https://github.com/JabRef/jabref/issues/4864)
- We fixed an issues where the entry losses focus when a field is edited and at the same time used for sorting. [#3373](https://github.com/JabRef/jabref/issues/3373)
- We fixed an issue where the menu on Mac OS was not displayed in the usual Mac-specific way. [#3146](https://github.com/JabRef/jabref/issues/3146)
- We improved the integrity check for page numbers. [#4113](https://github.com/JabRef/jabref/issues/4113) and [feature request in the forum](http://discourse.jabref.org/t/pages-field-allow-use-of-en-dash/1199)
- We fixed an issue where the order of fields in customized entry types was not saved correctly. [#4033](http://github.com/JabRef/jabref/issues/4033)
- We fixed an issue where renaming a group did not change the group name in the interface. [#3189](https://github.com/JabRef/jabref/issues/3189)
- We fixed an issue where the groups tree of the last database was still shown even after the database was already closed.
- We fixed an issue where the "Open file dialog" may disappear behind other windows. [#3410](https://github.com/JabRef/jabref/issues/3410)
- We fixed an issue where the number of entries matched was not updated correctly upon adding or removing an entry. [#3537](https://github.com/JabRef/jabref/issues/3537)
- We fixed an issue where the default icon of a group was not colored correctly.
- We fixed an issue where the first field in entry editor was not focused when adding a new entry. [#4024](https://github.com/JabRef/jabref/issues/4024)
- We reworked the "Edit file" dialog to make it resizeable and improved the workflow for adding and editing files [#2970](https://github.com/JabRef/jabref/issues/2970)
- We fixed an issue where custom name formatters were no longer found correctly. [#3531](https://github.com/JabRef/jabref/issues/3531)
- We fixed an issue where the month was not shown in the preview. [#3239](https://github.com/JabRef/jabref/issues/3239)
- Rewritten logic to detect a second jabref instance. [#4023](https://github.com/JabRef/jabref/issues/4023)
- We fixed an issue where the "Convert to BibTeX-Cleanup" moved the content of the `file` field to the `pdf` field [#4120](https://github.com/JabRef/jabref/issues/4120)
- We fixed an issue where the preview pane in entry preview in preferences wasn't showing the citation style selected [#3849](https://github.com/JabRef/jabref/issues/3849)
- We fixed an issue where the default entry preview style still contained the field `review`. The field `review` in the style is now replaced with comment to be consistent with the entry editor [#4098](https://github.com/JabRef/jabref/issues/4098)
- We fixed an issue where users were vulnerable to XXE attacks during parsing [#4229](https://github.com/JabRef/jabref/issues/4229)
- We fixed an issue where files added via the "Attach file" contextmenu of an entry were not made relative. [#4201](https://github.com/JabRef/jabref/issues/4201) and [#4241](https://github.com/JabRef/jabref/issues/4241)
- We fixed an issue where author list parser can't generate bibtex for Chinese author. [#4169](https://github.com/JabRef/jabref/issues/4169)
- We fixed an issue where the list of XMP Exclusion fields in the preferences was not be saved [#4072](https://github.com/JabRef/jabref/issues/4072)
- We fixed an issue where the ArXiv Fetcher did not support HTTP URLs [koppor#328](https://github.com/koppor/jabref/issues/328)
- We fixed an issue where only one PDF file could be imported [#4422](https://github.com/JabRef/jabref/issues/4422)
- We fixed an issue where "Move to group" would always move the first entry in the library and not the selected [#4414](https://github.com/JabRef/jabref/issues/4414)
- We fixed an issue where an older dialog appears when downloading full texts from the quality menu. [#4489](https://github.com/JabRef/jabref/issues/4489)
- We fixed an issue where right clicking on any entry in any database and selecting "Open folder" results in the NullPointer exception. [#4763](https://github.com/JabRef/jabref/issues/4763)
- We fixed an issue where option 'open terminal here' with custom command was passing the wrong argument. [#4802](https://github.com/JabRef/jabref/issues/4802)
- We fixed an issue where ranking an entry would generate an IllegalArgumentException. [#4754](https://github.com/JabRef/jabref/issues/4754)
- We fixed an issue where special characters where removed from non-label key generation pattern parts [#4767](https://github.com/JabRef/jabref/issues/4767)
- We fixed an issue where the RIS import would overwite the article date with the value of the acessed date [#4816](https://github.com/JabRef/jabref/issues/4816)
- We fixed an issue where an NullPointer exception was thrown when a referenced entry in an Open/Libre Office document was no longer present in the library. Now an error message with the reference marker of the missing entry is shown. [#4932](https://github.com/JabRef/jabref/issues/4932)
- We fixed an issue where a database exception related to a missing timezone was too big. [#4827](https://github.com/JabRef/jabref/issues/4827)
- We fixed an issue where the IEEE fetcher returned an error if no keywords were present in the result from the IEEE website [#4997](https://github.com/JabRef/jabref/issues/4997)
- We fixed an issue where the command line help text had several errors, and arguments and descriptions have been rewritten to simplify and detail them better. [#4932](https://github.com/JabRef/jabref/issues/2016)
- We fixed an issue where the same menu for changing entry type had two different sizes and weights. [#4977](https://github.com/JabRef/jabref/issues/4977)
- We fixed an issue where the "Attach file" dialog, in the right-click menu for an entry, started on the working directory instead of the user's main directory. [#4995](https://github.com/JabRef/jabref/issues/4995)
- We fixed an issue where the JabRef Icon in the macOS launchpad was not displayed correctly [#5003](https://github.com/JabRef/jabref/issues/5003)
- We fixed an issue where the "Search for unlinked local files" would throw an exception when parsing the content of a PDF-file with missing "series" information [#5128](https://github.com/JabRef/jabref/issues/5128)
- We fixed an issue where the XMP Importer would incorrectly return an empty default entry when importing pdfs [#6577](https://github.com/JabRef/jabref/issues/6577)
- We fixed an issue where opening the menu 'Library properties' marked the library as modified [#6451](https://github.com/JabRef/jabref/issues/6451)
- We fixed an issue when importing resulted in an exception [#7343](https://github.com/JabRef/jabref/issues/7343)
- We fixed an issue where the field in the Field formatter dropdown selection were sorted in random order. [#7710](https://github.com/JabRef/jabref/issues/7710)

### Removed

- The feature to "mark entries" was removed and merged with the groups functionality.  For migration, a group is created for every value of the `__markedentry` field and the entry is added to this group.
- The number column was removed.
- We removed the global search feature.
- We removed the coloring of cells in the main table according to whether the field is optional/required.
- We removed the feature to find and resolve duplicate BibTeX keys (as this use case is already covered by the integrity check).
- We removed a few commands from the right-click menu that are not needed often and thus don't need to be placed that prominently:
  - Print entry preview: available through entry preview
  - All commands related to marking: marking is not yet reimplemented
  - Set/clear/append/rename fields: available through Edit menu
  - Manage keywords: available through the Edit menu
  - Copy linked files to folder: available through File menu
  - Add/move/remove from group: removed completely (functionality still available through group interface)
- We removed the option to change the column widths in the preferences dialog. [#4546](https://github.com/JabRef/jabref/issues/4546)

## Older versions

The changelog of JabRef 4.x is available at the [v4.3.1 tag](https://github.com/JabRef/jabref/blob/v4.3.1/CHANGELOG.md).
The changelog of JabRef 3.x is available at the [v3.8.2 tag](https://github.com/JabRef/jabref/blob/v3.8.2/CHANGELOG.md).
The changelog of JabRef 2.11 and all previous versions is available as [text file in the v2.11.1 tag](https://github.com/JabRef/jabref/blob/v2.11.1/CHANGELOG).

[Unreleased]: https://github.com/JabRef/jabref/compare/v5.2...HEAD
[5.2]: https://github.com/JabRef/jabref/compare/v5.1...v5.2
[5.1]: https://github.com/JabRef/jabref/compare/v5.0...v5.1
[5.0]: https://github.com/JabRef/jabref/compare/v5.0-beta...v5.0
[5.0-beta]: https://github.com/JabRef/jabref/compare/v5.0-alpha...v5.0-beta
[5.0-alpha]: https://github.com/JabRef/jabref/compare/v4.3...v5.0-alpha

<!-- markdownlint-disable-file MD024 MD033 --><|MERGE_RESOLUTION|>--- conflicted
+++ resolved
@@ -48,13 +48,9 @@
 - Lists of available fields are now sorted alphabetically. [#7716](https://github.com/JabRef/jabref/issues/7716)
 - The tooltip of the search field explaining the search is always shown. [#7279](https://github.com/JabRef/jabref/pull/7279)
 - We rewrote the ACM fetcher to adapt to the new interface. [#5804](https://github.com/JabRef/jabref/issues/5804)
+- We changed the Jabref app icon 32 to a more visible one with a lighter color (40% lighter) [#7771](https://github.com/JabRef/jabref/issues/7771)
 - We moved the select/collapse buttons in the unlinked files dialog into a context menu. [#7383](https://github.com/JabRef/jabref/issues/7383)
-<<<<<<< HEAD
-- We changed the Jabref app icon 32 to a more visible one with a lighter color (40% lighter) [#7771](https://github.com/JabRef/jabref/issues/7771)
-
-=======
 - We fixed an issue where journal abbreviations containing curly braces were not recognized  [#7773](https://github.com/JabRef/jabref/issues/7773)
->>>>>>> 38d7a30c
 
 ### Fixed
 
