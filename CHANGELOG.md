# Changelog

All notable changes to this project will be documented in this file.
The format is based on [Keep a Changelog](https://keepachangelog.com/en/1.0.0/).
We refer to [GitHub issues](https://github.com/JabRef/jabref/issues) by using `#NUM`.
In case, there is no issue present, the pull request implementing the feature is linked.

Note that this project **does not** adhere to [Semantic Versioning](https://semver.org/).

## [Unreleased]

### Added

- We added a "view as BibTeX" option before importing an entry from the citation relation tab. [#11826](https://github.com/JabRef/jabref/issues/11826)
- We added support finding LaTeX-encoded special characters based on plain Unicode and vice versa. [#11542](https://github.com/JabRef/jabref/pull/11542)
- When a search hits a file, the file icon of that entry is changed accordingly. [#11542](https://github.com/JabRef/jabref/pull/11542)
- We added an AI-based chat for entries with linked PDF files. [#11430](https://github.com/JabRef/jabref/pull/11430)
- We added an AI-based summarization possibility for entries with linked PDF files. [#11430](https://github.com/JabRef/jabref/pull/11430)
- We added an AI section in JabRef's [preferences](https://docs.jabref.org/ai/preferences). [#11430](https://github.com/JabRef/jabref/pull/11430)
- We added AI providers: OpenAI, Mistral AI, Hugging Face and Google. [#11430](https://github.com/JabRef/jabref/pull/11430), [#11736](https://github.com/JabRef/jabref/pull/11736)
- We added AI providers: [Ollama](https://docs.jabref.org/ai/local-llm#step-by-step-guide-for-ollama) and GPT4All, which add the possibility to use local LLMs privately on your own device. [#11430](https://github.com/JabRef/jabref/pull/11430), [#11870](https://github.com/JabRef/jabref/issues/11870)
- We added support for selecting and using CSL Styles in JabRef's OpenOffice/LibreOffice integration for inserting bibliographic and in-text citations into a document. [#2146](https://github.com/JabRef/jabref/issues/2146), [#8893](https://github.com/JabRef/jabref/issues/8893)
- We added "Tools > New library based on references in PDF file" ... to create a new library based on the references section in a PDF file. [#11522](https://github.com/JabRef/jabref/pull/11522)
- When converting the references section of a paper (PDF file), more than the last page is treated. [#11522](https://github.com/JabRef/jabref/pull/11522)
- Added the functionality to invoke offline reference parsing explicitly. [#11565](https://github.com/JabRef/jabref/pull/11565)
- The dialog for [adding an entry using reference text](https://docs.jabref.org/collect/newentryfromplaintext) is now filled with the clipboard contents as default. [#11565](https://github.com/JabRef/jabref/pull/11565)
- Added minimal support for [biblatex data annotation](https://mirrors.ctan.org/macros/latex/contrib/biblatex/doc/biblatex.pdf#subsection.3.7) fields in `.layout` files. [#11505](https://github.com/JabRef/jabref/issues/11505)
- Added saving of selected options in the [Lookup -> Search for unlinked local files dialog](https://docs.jabref.org/collect/findunlinkedfiles#link-the-pdfs-to-your-bib-library). [#11439](https://github.com/JabRef/jabref/issues/11439)
- We enabled creating a new file link manually. [#11017](https://github.com/JabRef/jabref/issues/11017)
- We added a toggle button to invert the selected groups. [#9073](https://github.com/JabRef/jabref/issues/9073)
- We reintroduced the floating search in the main table. [#4237](https://github.com/JabRef/jabref/issues/4237)
- We improved [cleanup](https://docs.jabref.org/finding-sorting-and-cleaning-entries/cleanupentries) of `arXiv` IDs in distributed in the fields `note`, `version`, `institution`, and `eid` fields. [#11306](https://github.com/JabRef/jabref/issues/11306)
- We added a switch not to store the linked file URL, because it caused troubles at other apps. [#11735](https://github.com/JabRef/jabref/pull/11735)
- When starting a new SLR, the selected catalogs now persist within and across JabRef sessions. [koppor#614](https://github.com/koppor/jabref/issues/614)
- We added support for drag'n'drop on an entry in the maintable to an external application to get the entry preview dropped. [#11846](https://github.com/JabRef/jabref/pull/11846)
- We added the functionality to double click on a [LaTeX citation](https://docs.jabref.org/advanced/entryeditor/latex-citations) to jump to the respective line in the LaTeX editor. [#11996](https://github.com/JabRef/jabref/issues/11996)
- We added a different background color to the search bar to indicate when the search syntax is wrong. [#11658](https://github.com/JabRef/jabref/pull/11658)
- We added a setting which always adds the literal "Cited on pages" text before each JStyle citation. [#11691](https://github.com/JabRef/jabref/pull/11732)
- We added a new plain citation parser that uses LLMs. [#11825](https://github.com/JabRef/jabref/issues/11825)
- We added support for modifier keys when dropping a file on an entry in the main table. [#12001](https://github.com/JabRef/jabref/pull/12001)
- We added an importer for SSRN URLs. [#12021](https://github.com/JabRef/jabref/pull/12021)
- We added a compare button to the duplicates in the citation relations tab to open the "Possible duplicate entries" window. [#11192](https://github.com/JabRef/jabref/issues/11192)
- We added automatic browser extension install on Windows for Chrome and Edge. [#6076](https://github.com/JabRef/jabref/issues/6076)
- We added a search bar for filtering keyboard shortcuts. [#11686](https://github.com/JabRef/jabref/issues/11686)
- By double clicking on a local citation in the Citation Relations Tab you can now jump the linked entry. [#11955](https://github.com/JabRef/jabref/pull/11955)
- We use the menu icon for background tasks as a progress indicator to visualise an import's progress when dragging and dropping several PDF files into the main table. [#12072](https://github.com/JabRef/jabref/pull/12072)

### Changed

- A search in "any" fields ignores the [groups](https://docs.jabref.org/finding-sorting-and-cleaning-entries/groups). [#7996](https://github.com/JabRef/jabref/issues/7996)
- When a communication error with an [online service](https://docs.jabref.org/collect/import-using-online-bibliographic-database) occurs, JabRef displays the HTTP error. [#11223](https://github.com/JabRef/jabref/issues/11223)
- The Pubmed/Medline Plain importer now imports the PMID field as well [#11488](https://github.com/JabRef/jabref/issues/11488)
- The 'Check for updates' menu bar button is now always enabled. [#11485](https://github.com/JabRef/jabref/pull/11485)
- JabRef respects the [configuration for storing files relative to the .bib file](https://docs.jabref.org/finding-sorting-and-cleaning-entries/filelinks#directories-for-files) in more cases. [#11492](https://github.com/JabRef/jabref/pull/11492)
- JabRef does not show finished background tasks in the status bar popup. [#11821](https://github.com/JabRef/jabref/pull/11821)
- We enhanced the indexing speed. [#11502](https://github.com/JabRef/jabref/pull/11502)
- When dropping a file into the main table, after copy or move, the file is now put in the [configured directory and renamed according to the configured patterns](https://docs.jabref.org/finding-sorting-and-cleaning-entries/filelinks#filename-format-and-file-directory-pattern). [#12001](https://github.com/JabRef/jabref/pull/12001)
- ⚠️ Renamed command line parameters `embeddBibfileInPdf` to `embedBibFileInPdf`, `writeMetadatatoPdf` to `writeMetadataToPdf`, and `writeXMPtoPdf` to `writeXmpToPdf`. [#11575](https://github.com/JabRef/jabref/pull/11575)
- The browse button for a Custom theme now opens in the directory of the current used CSS file. [#11597](https://github.com/JabRef/jabref/pull/11597)
- The browse button for a Custom exporter now opens in the directory of the current used exporter file. [#11717](https://github.com/JabRef/jabref/pull/11717)
- ⚠️ We relaxed the escaping requirements for [bracketed patterns](https://docs.jabref.org/setup/citationkeypatterns), which are used for the [citaton key generator](https://docs.jabref.org/advanced/entryeditor#autogenerate-citation-key) and [filename and directory patterns](https://docs.jabref.org/finding-sorting-and-cleaning-entries/filelinks#auto-linking-files). One only needs to write `\"` if a quote sign should be escaped. All other escapings are not necessary (and working) any more. [#11967](https://github.com/JabRef/jabref/pull/11967)
- When importing BibTeX data starging from on a PDF, the XMP metadata takes precedence over Grobid data. [#11992](https://github.com/JabRef/jabref/pull/11992)
- JabRef now uses TLS 1.2 for all HTTPS connections. [#11852](https://github.com/JabRef/jabref/pull/11852)
- We improved the display of long messages in the integrity check dialog. [#11619](https://github.com/JabRef/jabref/pull/11619)
- We improved the undo/redo buttons in the main toolbar and main menu to be disabled when there is nothing to undo/redo. [#8807](https://github.com/JabRef/jabref/issues/8807)
- We improved the DOI detection in PDF imports. [#11782](https://github.com/JabRef/jabref/pull/11782)
- We improved the performance when pasting and importing entries in an existing library. [#11843](https://github.com/JabRef/jabref/pull/11843)
- When fulltext search is selected but indexing is deactivated, a dialog is now shown asking if the user wants to enable indexing now [#9491](https://github.com/JabRef/jabref/issues/9491)
- We changed instances of 'Search Selected' to 'Search Pre-configured' in Web Search Preferences UI. [#11871](https://github.com/JabRef/jabref/pull/11871)
- We added a new CSS style class `main-table` for the main table. [#11881](https://github.com/JabRef/jabref/pull/11881)
- When renaming a file, the old extension is now used if there is none provided in the new name. [#11903](https://github.com/JabRef/jabref/issues/11903)
<<<<<<< HEAD
- When importing a file using "Find Unlinked Files", when one or more file directories are available, the file path will be relativized where possible [koppor#549](https://github.com/koppor/jabref/issues/549)
=======
- Added minimum window sizing for windows dedicated to creating new entries [#11944](https://github.com/JabRef/jabref/issues/11944)
>>>>>>> 28fb91e3
- We changed the name of the library-based file directory from 'General File Directory' to 'Library-specific File Directory' per issue [#571](https://github.com/koppor/jabref/issues/571)
- The CitationKey column is now a default shown column for the entry table. [#10510](https://github.com/JabRef/jabref/issues/10510)

### Fixed

- We fixed an issue where certain actions were not disabled when no libraries were open. [#11923](https://github.com/JabRef/jabref/issues/11923)
- We fixed an issue where the "Check for updates" preference was not saved. [#11485](https://github.com/JabRef/jabref/pull/11485)
- We fixed an issue where an exception was thrown after changing "show preview as a tab" in the preferences. [#11515](https://github.com/JabRef/jabref/pull/11515)
- We fixed an issue where JabRef put file paths as absolute path when an entry was created using drag and drop of a PDF file. [#11173](https://github.com/JabRef/jabref/issues/11173)
- We fixed an issue that online and offline mode for new library creation were handled incorrectly. [#11565](https://github.com/JabRef/jabref/pull/11565)
- We fixed an issue with colors in the search bar when dark theme is enabled. [#11569](https://github.com/JabRef/jabref/issues/11569)
- We fixed an issue with query transformers (JStor and others). [#11643](https://github.com/JabRef/jabref/pull/11643)
- We fixed an issue where a new unsaved library was not marked with an asterisk. [#11519](https://github.com/JabRef/jabref/pull/11519)
- We fixed an issue where JabRef starts without window decorations. [#11440](https://github.com/JabRef/jabref/pull/11440)
- We fixed an issue where the entry preview highlight was not working when searching before opening the entry editor. [#11659](https://github.com/JabRef/jabref/pull/11659)
- We fixed an issue where text in Dark mode inside "Citation information" was not readable. [#11512](https://github.com/JabRef/jabref/issues/11512)
- We fixed an issue where the selection of an entry in the table lost after searching for a group. [#3176](https://github.com/JabRef/jabref/issues/3176)
- We fixed the non-functionality of the option "Automatically sync bibliography when inserting citations" in the OpenOffice panel, when enabled in case of JStyles. [#11684](https://github.com/JabRef/jabref/issues/11684)
- We fixed an issue where the library was not marked changed after a migration. [#11542](https://github.com/JabRef/jabref/pull/11542)
- We fixed an issue where rebuilding the full-text search index was not working. [#11374](https://github.com/JabRef/jabref/issues/11374)
- We fixed an issue where the progress of indexing linked files showed an incorrect number of files. [#11378](https://github.com/JabRef/jabref/issues/11378)
- We fixed an issue where the full-text search results were incomplete. [#8626](https://github.com/JabRef/jabref/issues/8626)
- We fixed an issue where search result highlighting was incorrectly highlighting the boolean operators. [#11595](https://github.com/JabRef/jabref/issues/11595)
- We fixed an issue where search result highlighting was broken at complex searches. [#8067](https://github.com/JabRef/jabref/issues/8067)
- We fixed an exception when searching for unlinked files. [#11731](https://github.com/JabRef/jabref/issues/11731)
- We fixed an issue with the link to the full text at the BVB fetcher. [#11852](https://github.com/JabRef/jabref/pull/11852)
- We fixed an issue where two contradicting notifications were shown when cutting an entry in the main table. [#11724](https://github.com/JabRef/jabref/pull/11724)
- We fixed an issue where unescaped braces in the arXiv fetcher were not treated. [#11704](https://github.com/JabRef/jabref/issues/11704)
- We fixed an issue where HTML instead of the fulltext pdf was downloaded when importing arXiv entries. [#4913](https://github.com/JabRef/jabref/issues/4913)
- We fixed an issue where the keywords and crossref fields were not properly focused. [#11177](https://github.com/JabRef/jabref/issues/11177)
- We fixed handling of `\"` in [bracketed patterns](https://docs.jabref.org/setup/citationkeypatterns) containing a RegEx. [#11967](https://github.com/JabRef/jabref/pull/11967)
- We fixed an issue where the Undo/Redo buttons were active even when all libraries are closed. [#11837](https://github.com/JabRef/jabref/issues/11837)
- We fixed an issue where recently opened files were not displayed in the main menu properly. [#9042](https://github.com/JabRef/jabref/issues/9042)
- We fixed an issue where the DOI lookup would show an error when a DOI was found for an entry. [#11850](https://github.com/JabRef/jabref/issues/11850)
- We fixed an issue where <kbd>Tab</kbd> cannot be used to jump to next field in some single-line fields. [#11785](https://github.com/JabRef/jabref/issues/11785)
- We fixed an issue where the "Do not ask again" checkbox was not working, when asking for permission to use Grobid [koppor#556](https://github.com/koppor/jabref/issues/566).
- We fixed an issue where we display warning message for moving attached open files. [#10121](https://github.com/JabRef/jabref/issues/10121)
- We fixed an issue where it was not possible to select selecting content of other user's comments.[#11106](https://github.com/JabRef/jabref/issues/11106)
- We fixed an issue where web search preferences "Custom API key" table modifications not discarded. [#11925](https://github.com/JabRef/jabref/issues/11925)
- We fixed an issue where trying to open a library from a failed mounted directory on Mac would cause an error. [#10548](https://github.com/JabRef/jabref/issues/10548)
- We fixed an issue where identifier paste couldn't work with Unicode REPLACEMENT CHARACTER. [#11986](https://github.com/JabRef/jabref/issues/11986)

### Removed

- We removed the description of search strings. [#11542](https://github.com/JabRef/jabref/pull/11542)
- We removed support for importing using the SilverPlatterImporter (`Record INSPEC`). [#11576](https://github.com/JabRef/jabref/pull/11576)
- We removed support for automatically generating file links using the CLI (`--automaticallySetFileLinks`).







## [5.15] – 2024-07-10

### Added

- We made new groups automatically to focus upon creation. [#11449](https://github.com/JabRef/jabref/issues/11449)

### Fixed

- We fixed an issue where JabRef was no longer built for Intel based macs (x86) [#11468](https://github.com/JabRef/jabref/issues/11468)
- We fixed usage when using running on Snapcraft. [#11465](https://github.com/JabRef/jabref/issues/11465)
- We fixed detection for `soffice.exe` on Windows. [#11478](https://github.com/JabRef/jabref/pull/11478)
- We fixed an issue where saving preferences when importing preferences on first run in a snap did not work [forum#4399](https://discourse.jabref.org/t/how-to-report-problems-in-the-distributed-version-5-14-ensuring-that-one-can-no-longer-work-with-jabref/4399/5)

## [5.14] – 2024-07-08

### Added

- We added support for offline extracting references from PDFs following the IEEE format. [#11156](https://github.com/JabRef/jabref/pull/11156)
- We added a new keyboard shortcut  <kbd>ctrl</kbd> + <kbd>,</kbd> to open the preferences. [#11154](https://github.com/JabRef/jabref/pull/11154)
- We added value selection (such as for month) for content selectors in custom entry types. [#11109](https://github.com/JabRef/jabref/issues/11109)
- We added a duplicate checker for the Citation Relations tab. [#10414](https://github.com/JabRef/jabref/issues/10414)
- We added tooltip on main table cells that shows cell content or cell content and entry preview if set in preferences. [10925](https://github.com/JabRef/jabref/issues/10925)
- Added a formatter to remove word enclosing braces. [#11222](https://github.com/JabRef/jabref/issues/11222)
- We added the ability to add a keyword/crossref when typing the separator character (e.g., comma) in the keywords/crossref fields. [#11178](https://github.com/JabRef/jabref/issues/11178)
- We added an exporter and improved the importer for Endnote XML format. [#11137](https://github.com/JabRef/jabref/issues/11137)
- We added support for using BibTeX Style files (BST) in the Preview. [#11102](https://github.com/JabRef/jabref/issues/11102)
- We added support for automatically update LaTeX citations when a LaTeX file is created, removed, or modified. [#10585](https://github.com/JabRef/jabref/issues/10585)

### Changed

- We replaced the word "Key bindings" with "Keyboard shortcuts" in the Preferences tab. [#11153](https://github.com/JabRef/jabref/pull/11153)
- We slightly improved the duplicate check if ISBNs are present. [#8885](https://github.com/JabRef/jabref/issues/8885)
- JabRef no longer downloads HTML files of websites when a PDF was not found. [#10149](https://github.com/JabRef/jabref/issues/10149)
- We added the HTTP message (in addition to the response code) if an error is encountered. [#11341](https://github.com/JabRef/jabref/pull/11341)
- We made label wrap text to fit view size when reviewing external group changes. [#11220](https://github.com/JabRef/jabref/issues/11220)

### Fixed

- We fixed an issue where entry type with duplicate fields prevented opening existing libraries with custom entry types. [#11127](https://github.com/JabRef/jabref/issues/11127)
- We fixed an issue where Markdown rendering removed braces from the text. [#10928](https://github.com/JabRef/jabref/issues/10928)
- We fixed an issue when the file was flagged as changed on disk in the case of content selectors or groups. [#9064](https://github.com/JabRef/jabref/issues/9064)
- We fixed crash on opening the entry editor when auto-completion is enabled. [#11188](https://github.com/JabRef/jabref/issues/11188)
- We fixed the usage of the key binding for "Clear search" (default: <kbd>Escape</kbd>). [#10764](https://github.com/JabRef/jabref/issues/10764)
- We fixed an issue where library shown as unsaved and marked (*) after accepting changes made externally to the file. [#11027](https://github.com/JabRef/jabref/issues/11027)
- We fixed an issue where drag and dropping entries from one library to another was not always working. [#11254](https://github.com/JabRef/jabref/issues/11254)
- We fixed an issue where drag and dropping entries created a shallow copy. [#11160](https://github.com/JabRef/jabref/issues/11160)
- We fixed an issue where imports to a custom group would only work for the first entry [#11085](https://github.com/JabRef/jabref/issues/11085), [#11269](https://github.com/JabRef/jabref/issues/11269)
- We fixed an issue when cursor jumped to the beginning of the line. [#5904](https://github.com/JabRef/jabref/issues/5904)
- We fixed an issue where a new entry was not added to the selected group [#8933](https://github.com/JabRef/jabref/issues/8933)
- We fixed an issue where the horizontal position of the Entry Preview inside the entry editor was not remembered across restarts [#11281](https://github.com/JabRef/jabref/issues/11281)
- We fixed an issue where the search index was not updated after linking PDF files. [#11317](https://github.com/JabRef/jabref/pull/11317)
- We fixed rendering of (first) author with a single letter surname. [forum#4330](https://discourse.jabref.org/t/correct-rendering-of-first-author-with-a-single-letter-surname/4330)
- We fixed that the import of the related articles tab sometimes used the wrong library mode. [#11282](https://github.com/JabRef/jabref/pull/11282)
- We fixed an issue where the entry editor context menu was not shown correctly when JabRef is opened on a second, extended screen [#11323](https://github.com/JabRef/jabref/issues/11323), [#11174](https://github.com/JabRef/jabref/issues/11174)
- We fixed an issue where the value of "Override default font settings" was not applied on startup [#11344](https://github.com/JabRef/jabref/issues/11344)
- We fixed an issue when "Library changed on disk" appeared after a save by JabRef. [#4877](https://github.com/JabRef/jabref/issues/4877)  
- We fixed an issue where the Pubmed/Medline Plain importer would not respect the user defined keyword separator [#11413](https://github.com/JabRef/jabref/issues/11413)
- We fixed an issue where the value of "Override default font settings" was not applied on startup [#11344](https://github.com/JabRef/jabref/issues/11344)
- We fixed an issue where DatabaseChangeDetailsView was not scrollable when reviewing external metadata changes [#11220](https://github.com/JabRef/jabref/issues/11220)
- We fixed undo/redo for text fields. [#11420](https://github.com/JabRef/jabref/issues/11420)
- We fixed an issue where clicking on a page number in the search results tab opens a wrong file in the document viewer. [#11432](https://github.com/JabRef/jabref/pull/11432)

### Removed

- We removed the misleading message "Doing a cleanup for X entries" when opening the Cleanup entries dialog [#11463](https://github.com/JabRef/jabref/pull/11463)

## [5.13] – 2024-04-01

### Added

- We converted the "Custom API key" list to a table to be more accessible. [#10926](https://github.com/JabRef/jabref/issues/10926)
- We added a "refresh" button for the LaTeX citations tab in the entry editor. [#10584](https://github.com/JabRef/jabref/issues/10584)
- We added the possibility to show the BibTeX source in the [web search](https://docs.jabref.org/collect/import-using-online-bibliographic-database) import screen. [#560](https://github.com/koppor/jabref/issues/560)
- We added a fetcher for [ISIDORE](https://isidore.science/), simply paste in the link into the text field or the last 6 digits in the link that identify that paper. [#10423](https://github.com/JabRef/jabref/issues/10423)
- When importing entries form the "Citation relations" tab, the field [cites](https://docs.jabref.org/advanced/entryeditor/entrylinks) is now filled according to the relationship between the entries. [#10572](https://github.com/JabRef/jabref/pull/10752)
- We added a new integrity check and clean up option for strings having Unicode characters not encoded in [Unicode "Normalization Form Canonical Composition" (NFC)](https://en.wikipedia.org/wiki/Unicode_equivalence#Normal_forms"). [#10506](https://github.com/JabRef/jabref/issues/10506)
- We added a new group icon column to the main table showing the icons of the entry's groups. [#10801](https://github.com/JabRef/jabref/pull/10801)
- When deleting an entry, the files linked to the entry are now optionally deleted as well. [#10509](https://github.com/JabRef/jabref/issues/10509)
- We added support to move the file to the system trash (instead of deleting it). [#10591](https://github.com/JabRef/jabref/pull/10591)
- We added ability to jump to an entry in the command line using `-j CITATIONKEY`. [koppor#540](https://github.com/koppor/jabref/issues/540)
- We added a new boolean to the style files for Openoffice/Libreoffice integration to switch between ZERO_WIDTH_SPACE (default) and no space. [#10843](https://github.com/JabRef/jabref/pull/10843)
- When pasting HTML into the abstract or a comment field, the hypertext is automatically converted to Markdown. [#10558](https://github.com/JabRef/jabref/issues/10558)
- We added the possibility to redownload files that had been present but are no longer in the specified location. [#10848](https://github.com/JabRef/jabref/issues/10848)
- We added the citation key pattern `[camelN]`. Equivalent to the first N words of the `[camel]` pattern.
- We added importing of static groups and linked files from BibDesk .bib files. [#10381](https://github.com/JabRef/jabref/issues/10381)
- We added ability to export in CFF (Citation File Format) [#10661](https://github.com/JabRef/jabref/issues/10661).
- We added ability to push entries to TeXworks. [#3197](https://github.com/JabRef/jabref/issues/3197)
- We added the ability to zoom in and out in the document viewer using <kbd>Ctrl</kbd> + <kbd>Scroll</kbd>. [#10964](https://github.com/JabRef/jabref/pull/10964)
- We added a Cleanup for removing non-existent files and grouped the related options [#10929](https://github.com/JabRef/jabref/issues/10929)
- We added the functionality to parse the bibliography of PDFs using the GROBID online service. [#10200](https://github.com/JabRef/jabref/issues/10200)
- We added a seperated search bar for the global search window. [#11032](https://github.com/JabRef/jabref/pull/11032)
- We added ability to double-click on an entry in the global search window to select the corresponding entry in the main table. [#11010](https://github.com/JabRef/jabref/pull/11010)
- We added support for BibTeX String constants during copy & paste between libraries. [#10872](https://github.com/JabRef/jabref/issues/10872)
- We added the field `langid` which is important for hyphenation and casing in LaTeX. [#10868](https://github.com/JabRef/jabref/issues/10868)
- Event log entries can now be copied via a context menu. [#11100](https://github.com/JabRef/jabref/issues/11100)

### Changed

- The "Automatically open folders of attached files" preference default status has been changed to enabled on Windows. [koppor#56](https://github.com/koppor/jabref/issues/56)
- The Custom export format now uses the custom DOI base URI in the preferences for the `DOICheck`, if activated [forum#4084](https://discourse.jabref.org/t/export-html-disregards-custom-doi-base-uri/4084)
- The index directories for full text search have now more readable names to increase debugging possibilities using Apache Lucense's Lurk. [#10193](https://github.com/JabRef/jabref/issues/10193)
- The fulltext search also indexes files ending with .pdf (but do not having an explicit file type set). [#10193](https://github.com/JabRef/jabref/issues/10193)
- We changed the arrangement of the lists in the "Citation relations" tab. `Cites` are now on the left and `Cited by` on the right [#10572](https://github.com/JabRef/jabref/pull/10752)
- Sub libraries based on `aux` file can now also be generated if some citations are not found library. [#10775](https://github.com/JabRef/jabref/pull/10775)
- We rearranged the tab order in the entry editor and renamed the "Scite Tab" to "Citation information". [#10821](https://github.com/JabRef/jabref/issues/10821)
- We changed the duplicate handling in the Import entries dialog. Potential duplicate entries are marked with an icon and importing will now trigger the merge dialog [#10914](https://github.com/JabRef/jabref/pull/10914)
- We made the command "Push to TexShop" more robust to allow cite commands with a character before the first slash. [forum#2699](https://discourse.jabref.org/t/push-to-texshop-mac/2699/17?u=siedlerchr)
- We only show the notification "Saving library..." if the library contains more than 2000 entries. [#9803](https://github.com/JabRef/jabref/issues/9803)
- JabRef now keeps previous log files upon start. [#11023](https://github.com/JabRef/jabref/pull/11023)
- When normalizing author names, complete enclosing braces are kept. [#10031](https://github.com/JabRef/jabref/issues/10031)
- We enhanced the dialog for adding new fields in the content selector with a selection box containing a list of standard fields. [#10912](https://github.com/JabRef/jabref/pull/10912)
- We store the citation relations in an LRU cache to avoid bloating the memory and out-of-memory exceptions. [#10958](https://github.com/JabRef/jabref/issues/10958)
- Keywords field are now displayed as tags. [#10910](https://github.com/JabRef/jabref/pull/10910)
- Citation relations now get more information, and have quick access to view the articles in a browser without adding them to the library [#10869](https://github.com/JabRef/jabref/issues/10869)
- Importer/Exporter for CFF format now supports JabRef `cites` and `related` relationships, as well as all fields from the CFF specification. [#10993](https://github.com/JabRef/jabref/issues/10993)
- The XMP-Exporter no longer writes the content of the `file`-field. [#11083](https://github.com/JabRef/jabref/pull/11083)
- We added notes, checks and warnings for the case of selection of non-empty directories while starting a new Systematic Literature Review. [#600](https://github.com/koppor/jabref/issues/600)
- Text in the import dialog (web search results) will now be wrapped to prevent horizontal scrolling. [#10931](https://github.com/JabRef/jabref/issues/10931)
- We improved the error handling when invalid bibdesk-files are encountered [#11117](https://github.com/JabRef/jabref/issues/11117)

### Fixed

- We fixed an issue where the fulltext search button in entry editor used to disappear on click till the search is completed. [#10425](https://github.com/JabRef/jabref/issues/10425)
- We fixed an issue where attempting to cancel the importing/generation of an entry from id is ignored. [#10508](https://github.com/JabRef/jabref/issues/10508)
- We fixed an issue where the preview panel showing the wrong entry (an entry that is not selected in the entry table). [#9172](https://github.com/JabRef/jabref/issues/9172)
- We fixed an issue where HTML-reserved characters like '&' and '<', in addition to HTML entities like '&amp;' were not rendered correctly in entry preview. [#10677](https://github.com/JabRef/jabref/issues/10677)
- The last page of a PDF is now indexed by the full text search. [#10193](https://github.com/JabRef/jabref/issues/10193)
- The entry editor respects the configured custom tabs when showing "Other fields". [#11012](https://github.com/JabRef/jabref/pull/11012)
- The default owner of an entry can be changed again. [#10924](https://github.com/JabRef/jabref/issues/10924)
- We fixed an issue where the duplicate check did not take umlauts or other LaTeX-encoded characters into account. [#10744](https://github.com/JabRef/jabref/pull/10744)
- We fixed the colors of the icon on hover for unset special fields. [#10431](https://github.com/JabRef/jabref/issues/10431)
- We fixed an issue where the CrossRef field did not work if autocompletion was disabled [#8145](https://github.com/JabRef/jabref/issues/8145)
- In biblatex mode, JabRef distinguishes between "Optional fields" and "Optional fields 2" again. [#11022](https://github.com/JabRef/jabref/pull/11022)
- We fixed an issue where exporting`@electronic` and `@online` entry types to the Office XMl would duplicate the field `title`  [#10807](https://github.com/JabRef/jabref/issues/10807)
- We fixed an issue where the `CommentsTab` was not properly formatted when the `defaultOwner` contained capital or special letters. [#10870](https://github.com/JabRef/jabref/issues/10870)
- We fixed an issue where the `File -> Close library` menu item was not disabled when no library was open. [#10948](https://github.com/JabRef/jabref/issues/10948)
- We fixed an issue where the Document Viewer would show the PDF in only half the window when maximized. [#10934](https://github.com/JabRef/jabref/issues/10934)
- Clicking on the crossref and related tags in the entry editor jumps to the linked entry. [#5484](https://github.com/JabRef/jabref/issues/5484) [#9369](https://github.com/JabRef/jabref/issues/9369)
- We fixed an issue where JabRef could not parse absolute file paths from Zotero exports. [#10959](https://github.com/JabRef/jabref/issues/10959)
- We fixed an issue where an exception occured when toggling between "Live" or "Locked" in the internal Document Viewer. [#10935](https://github.com/JabRef/jabref/issues/10935)
- When fetching article information fom IEEE Xplore, the em dash is now converted correctly. [koppor#286](https://github.com/koppor/jabref/issues/286)
- Fixed an issue on Windows where the browser extension reported failure to send an entry to JabRef even though it was sent properly. [JabRef-Browser-Extension#493](https://github.com/JabRef/JabRef-Browser-Extension/issues/493)
- Fixed an issue on Windows where TeXworks path was not resolved if it was installed with MiKTeX. [#10977](https://github.com/JabRef/jabref/issues/10977)
- We fixed an issue with where JabRef would throw an error when using MathSciNet search, as it was unable to parse the fetched JSON coreectly. [10996](https://github.com/JabRef/jabref/issues/10996)
- We fixed an issue where the "Import by ID" function would throw an error when a DOI that contains URL-encoded characters was entered. [#10648](https://github.com/JabRef/jabref/issues/10648)
- We fixed an issue with handling of an "overflow" of authors at `[authIniN]`. [#11087](https://github.com/JabRef/jabref/issues/11087)
- We fixed an issue where an exception occurred when selecting entries in the web search results. [#11081](https://github.com/JabRef/jabref/issues/11081)
- When a new library is unsaved, there is now no warning when fetching entries with PDFs. [#11075](https://github.com/JabRef/jabref/issues/11075)
- We fixed an issue where the message "The libary has been modified by another program" occurred when editing library metadata and saving the library. [#4877](https://github.com/JabRef/jabref/issues/4877)

### Removed

- We removed the predatory journal checks due to a high rate of false positives. [#11066](https://github.com/JabRef/jabref/pull/11066)

## [5.12] – 2023-12-24

### Added

- We added a scite.ai tab in the entry editor that retrieves 'Smart Citation' tallies for citations that have a DOI. [koppor#375](https://github.com/koppor/jabref/issues/375)  
- We added a dropdown menu to let users change the reference library during AUX file import. [#10472](https://github.com/JabRef/jabref/issues/10472)
- We added a button to let users reset the cite command to the default value. [#10569](https://github.com/JabRef/jabref/issues/10569)
- We added the option to use System Preference for Light/Dark Theme [#8729](https://github.com/JabRef/jabref/issues/8729).
- We added [scholar.archive.org](https://scholar.archive.org/) as a new fetcher. [#10498](https://github.com/JabRef/jabref/issues/10498)
- We integrated predatory journal checking as part of the Integrity Checker based on the [check-bib-for-predatory](https://github.com/CfKu/check-bib-for-predatory). [koppor#348](https://github.com/koppor/jabref/issues/348)
- We added a 'More options' section in the main table right click menu opening the preferences dialog. [#9432](https://github.com/JabRef/jabref/issues/9432)
- When creating a new group, it inherits the icon of the parent group. [#10521](https://github.com/JabRef/jabref/pull/10521)

### Changed

- We moved the location of the 'Open only one instance of JabRef' preference option from "Network" to "General". [#9306](https://github.com/JabRef/jabref/issues/9306)
- The two previews in the change resolver dialog now have their scrollbars synchronized. [#9576](https://github.com/JabRef/jabref/issues/9576).
- We changed the setting of the keyword separator to accept a single character only. [#177](https://github.com/koppor/jabref/issues/177)
- We replaced "SearchAll" in Web Search by "Search Selected". [#10556](https://github.com/JabRef/jabref/issues/10556)
- Short DOI formatter now checks, if the value is already formatted. If so, it returns the value instead of calling the ShortDOIService again. [#10589](https://github.com/JabRef/jabref/issues/10589)
- We upgraded to JavaFX 21.0.1. As a consequence JabRef requires now macOS 11 or later and GTK 3.8 or later on Linux [10627](https://github.com/JabRef/jabref/pull/10627).
- A user-specific comment fields is not enabled by default, but can be enabled using the "Add" button. [#10424](https://github.com/JabRef/jabref/issues/10424)
- We upgraded to Lucene 9.9 for the fulltext search. The search index will be rebuild. [#10686](https://github.com/JabRef/jabref/pull/10686)
- When using "Copy..." -> "Copy citation key", the delimiter configured at "Push applications" is respected. [#10707](https://github.com/JabRef/jabref/pull/10707)

### Fixed

- We fixed an issue where the added protected term has unwanted leading and trailing whitespaces, where the formatted text has unwanted empty brackets and where the word at the cursor in the textbox can be added to the list. [#10415](https://github.com/JabRef/jabref/issues/10415)
- We fixed an issue where in the merge dialog the file field of entries was not correctly merged when the first and second entry both contained values inside the file field. [#10572](https://github.com/JabRef/jabref/issues/10572)
- We fixed some small inconsistencies in the user interface. [#10507](https://github.com/JabRef/jabref/issues/10507) [#10458](https://github.com/JabRef/jabref/issues/10458) [#10660](https://github.com/JabRef/jabref/issues/10660)
- We fixed the issue where the Hayagriva YAML exporter would not include a parent field for the publisher/series. [#10596](https://github.com/JabRef/jabref/issues/10596)
- We fixed issues in the external file type dialog w.r.t. duplicate entries in the case of a language switch. [#10271](https://github.com/JabRef/jabref/issues/10271)
- We fixed an issue where the right-click action "Copy cite..." did not respect the configured citation command under "External Programs" -> "[Push Applications](https://docs.jabref.org/cite/pushtoapplications)" [#10615](https://github.com/JabRef/jabref/issues/10615)

### Removed

- We removed duplicate filtering and sorting operations in the MainTable when editing BibEntries. [#10619](https://github.com/JabRef/jabref/pull/10619)

## [5.11] – 2023-10-22

### Added

- We added the ability to sort subgroups in Z-A order, as well as by ascending and descending number of subgroups. [#10249](https://github.com/JabRef/jabref/issues/10249)
- We added the possibility to find (and add) papers that cite or are cited by a given paper. [#6187](https://github.com/JabRef/jabref/issues/6187)
- We added an error-specific message for when a download from a URL fails. [#9826](https://github.com/JabRef/jabref/issues/9826)
- We added support for customizing the citation command (e.g., `[@key1,@key2]`) when [pushing to external applications](https://docs.jabref.org/cite/pushtoapplications). [#10133](https://github.com/JabRef/jabref/issues/10133)
- We added an integrity check for more special characters. [#8712](https://github.com/JabRef/jabref/issues/8712)
- We added protected terms described as "Computer science". [#10222](https://github.com/JabRef/jabref/pull/10222)
- We added a link "Get more themes..." in the preferences to that points to [themes.jabref.org](https://themes.jabref.org) allowing the user to download new themes. [#10243](https://github.com/JabRef/jabref/issues/10243)
- We added a fetcher for [LOBID](https://lobid.org/resources/api) resources. [koppor#386](https://github.com/koppor/jabref/issues/386)
- When in `biblatex` mode, the [integrity check](https://docs.jabref.org/finding-sorting-and-cleaning-entries/checkintegrity) for journal titles now also checks the field `journal`.
- We added support for exporting to Hayagriva YAML format. [#10382](https://github.com/JabRef/jabref/issues/10382)
- We added support for pushing citations to [TeXShop](https://pages.uoregon.edu/koch/texshop/) on macOS [forum#2699](https://discourse.jabref.org/t/push-to-texshop-mac/2699).
- We added the 'Bachelor's thesis' type for Biblatex's 'Thesis' EntryType [#10029](https://github.com/JabRef/jabref/issues/10029).

### Changed

- The export formats `listrefs`, `tablerefs`, `tablerefsabsbib`, now use the ISO date format in the footer [#10383](https://github.com/JabRef/jabref/pull/10383).
- When searching for an identifier in the "Web search", the title of the search window is now "Identifier-based Web Search". [#10391](https://github.com/JabRef/jabref/pull/10391)
- The ampersand checker now skips verbatim fields (`file`, `url`, ...). [#10419](https://github.com/JabRef/jabref/pull/10419)
- If no existing document is selected for exporting "XMP annotated pdf" JabRef will now create a new PDF file with a sample text and the metadata. [#10102](https://github.com/JabRef/jabref/issues/10102)
- We modified the DOI cleanup to infer the DOI from an ArXiV ID if it's present. [#10426](https://github.com/JabRef/jabref/issues/10426)
- The ISI importer uses the field `comment` for notes (instead of `review). [#10478](https://github.com/JabRef/jabref/pull/10478)
- If no existing document is selected for exporting "Embedded BibTeX pdf" JabRef will now create a new PDF file with a sample text and the metadata. [#10101](https://github.com/JabRef/jabref/issues/10101)
- Translated titles format no longer raise a warning. [#10459](https://github.com/JabRef/jabref/issues/10459)
- We re-added the empty grey containers in the groups panel to keep an indicator for the current selected group, if displaying of group item count is turned off [#9972](https://github.com/JabRef/jabref/issues/9972)

### Fixed

- We fixed an issue where "Move URL in note field to url field" in the cleanup dialog caused an exception if no note field was present [forum#3999](https://discourse.jabref.org/t/cleanup-entries-cant-get-it-to-work/3999)
- It is possible again to use "current table sort order" for the order of entries when saving. [#9869](https://github.com/JabRef/jabref/issues/9869)
- Passwords can be stored in GNOME key ring. [#10274](https://github.com/JabRef/jabref/issues/10274)
- We fixed an issue where groups based on an aux file could not be created due to an exception [#10350](https://github.com/JabRef/jabref/issues/10350)
- We fixed an issue where the JabRef browser extension could not communicate with JabRef under macOS due to missing files. You should use the `.pkg` for the first installation as it updates all necessary files for the extension [#10308](https://github.com/JabRef/jabref/issues/10308)
- We fixed an issue where the ISBN fetcher returned the entrytype `misc` for certain ISBN numbers [#10348](https://github.com/JabRef/jabref/issues/10348)
- We fixed a bug where an exception was raised when saving less than three export save orders in the preference. [#10157](https://github.com/JabRef/jabref/issues/10157)
- We fixed an issue where it was possible to create a group with no name or with a group separator inside the name [#9776](https://github.com/JabRef/jabref/issues/9776)
- Biblatex's `journaltitle` is now also respected for showing the journal information. [#10397](https://github.com/JabRef/jabref/issues/10397)
- JabRef does not hang anymore when exporting via CLI. [#10380](https://github.com/JabRef/jabref/issues/10380)
- We fixed an issue where it was not possible to save a library on a network share under macOS due to an exception when acquiring a file lock [#10452](https://github.com/JabRef/jabref/issues/10452)
- We fixed an issue where exporting "XMP annotated pdf" without selecting an existing document would produce an exception. [#10102](https://github.com/JabRef/jabref/issues/10102)
- We fixed an issue where the "Enabled" column in the "Protected terms files" tab in the preferences could not be resized [#10285](https://github.com/JabRef/jabref/issues/10285)
- We fixed an issue where after creation of a new library, the new library was not focused. [koppor#592](https://github.com/koppor/jabref/issues/592)
- We fixed an issue where double clicking on an url in the file field would trigger an exception instead of opening the browser [#10480](https://github.com/JabRef/jabref/pull/10480)
- We fixed an issue where scrolling was impossible on dragging a citation on the groups panel. [#9754](https://github.com/JabRef/jabref/issues/9754)
- We fixed an issue where exporting "Embedded BibTeX pdf" without selecting an existing document would produce an exception. [#10101](https://github.com/JabRef/jabref/issues/10101)
- We fixed an issue where there was a failure to access the url link for "eprint" for the ArXiv entry.[#10474](https://github.com/JabRef/jabref/issues/10474)
- We fixed an issue where it was not possible to connect to a shared database once a group with entries was added or other metadata modified [#10336](https://github.com/JabRef/jabref/issues/10336)
- We fixed an issue where middle-button paste in X not always worked [#7905](https://github.com/JabRef/jabref/issues/7905)

## [5.10] – 2023-09-02

### Added

- We added a field showing the BibTeX/biblatex source for added and deleted entries in the "External Changes Resolver" dialog. [#9509](https://github.com/JabRef/jabref/issues/9509)
- We added user-specific comment field so that multiple users can make separate comments. [#543](https://github.com/koppor/jabref/issues/543)
- We added a search history list in the search field's right click menu. [#7906](https://github.com/JabRef/jabref/issues/7906)
- We added a full text fetcher for IACR eprints. [#9651](https://github.com/JabRef/jabref/pull/9651)
- We added "Attach file from URL" to right-click context menu to download and store a file with the reference library. [#9646](https://github.com/JabRef/jabref/issues/9646)
- We enabled updating an existing entry with data from InspireHEP. [#9351](https://github.com/JabRef/jabref/issues/9351)
- We added a fetcher for the Bibliotheksverbund Bayern (experimental). [#9641](https://github.com/JabRef/jabref/pull/9641)
- We added support for more biblatex date formats for parsing dates. [#2753](https://github.com/JabRef/jabref/issues/2753)
- We added support for multiple languages for exporting to and importing references from MS Office. [#9699](https://github.com/JabRef/jabref/issues/9699)
- We enabled scrolling in the groups list when dragging a group on another group. [#2869](https://github.com/JabRef/jabref/pull/2869)
- We added the option to automatically download online files when a new entry is created from an existing ID (e.g., DOI). The option can be disabled in the preferences under "Import and Export". [#9756](https://github.com/JabRef/jabref/issues/9756)
- We added a new Integrity check for unescaped ampersands. [koppor#585](https://github.com/koppor/jabref/issues/585)
- We added support for parsing `$\backslash$` in file paths (as exported by Mendeley). [forum#3470](https://discourse.jabref.org/t/mendeley-bib-import-with-linked-files/3470)
- We added the possibility to automatically fetch entries when an ISBN is pasted on the main table. [#9864](https://github.com/JabRef/jabref/issues/9864)
- We added the option to disable the automatic linking of files in the entry editor [#5105](https://github.com/JabRef/jabref/issues/5105)
- We added the link icon for ISBNs in linked identifiers column. [#9819](https://github.com/JabRef/jabref/issues/9819)
- We added key binding to focus on groups <kbd>alt</kbd> + <kbd>s</kbd> [#9863](https://github.com/JabRef/jabref/issues/9863)
- We added the option to unprotect a text selection, which strips all pairs of curly braces away. [#9950](https://github.com/JabRef/jabref/issues/9950)
- We added drag and drop events for field 'Groups' in entry editor panel. [#569](https://github.com/koppor/jabref/issues/569)
- We added support for parsing MathML in the Medline importer. [#4273](https://github.com/JabRef/jabref/issues/4273)
- We added the ability to search for an identifier (DOI, ISBN, ArXiv ID) directly from 'Web Search'. [#7575](https://github.com/JabRef/jabref/issues/7575) [#9674](https://github.com/JabRef/jabref/issues/9674)
- We added a cleanup activity that identifies a URL or a last-visited-date in the `note` field and moves it to the `url` and `urldate` field respectively. [koppor#216](https://github.com/koppor/jabref/issues/216)
- We enabled the user to change the name of a field in a custom entry type by double-clicking on it. [#9840](https://github.com/JabRef/jabref/issues/9840)
- We added some preferences options to disable online activity. [#10064](https://github.com/JabRef/jabref/issues/10064)
- We integrated two mail actions ("As Email" and "To Kindle") under a new "Send" option in the right-click & Tools menus. The Kindle option creates an email targeted to the user's Kindle email, which can be set in preferences under "External programs" [#6186](https://github.com/JabRef/jabref/issues/6186)
- We added an option to clear recent libraries' history. [#10003](https://github.com/JabRef/jabref/issues/10003)
- We added an option to encrypt and remember the proxy password. [#8055](https://github.com/JabRef/jabref/issues/8055)[#10044](https://github.com/JabRef/jabref/issues/10044)
- We added support for showing journal information, via info buttons next to the `Journal` and `ISSN` fields in the entry editor. [#6189](https://github.com/JabRef/jabref/issues/6189)
- We added support for pushing citations to Sublime Text 3 [#10098](https://github.com/JabRef/jabref/issues/10098)
- We added support for the Finnish language. [#10183](https://github.com/JabRef/jabref/pull/10183)
- We added the option to automatically replaces illegal characters in the filename when adding a file to JabRef. [#10182](https://github.com/JabRef/jabref/issues/10182)
- We added a privacy policy. [#10064](https://github.com/JabRef/jabref/issues/10064)
- We added a tooltip to show the number of entries in a group [#10208](https://github.com/JabRef/jabref/issues/10208)
- We fixed an issue where it was no longer possible to add or remove selected entries to groups via context menu [#10404](https://github.com/JabRef/jabref/issues/10404), [#10317](https://github.com/JabRef/jabref/issues/10317) [#10374](https://github.com/JabRef/jabref/issues/10374)

### Changed

- We replaced "Close" by "Close library" and placed it after "Save all" in the File menu. [#10043](https://github.com/JabRef/jabref/pull/10043)
- We upgraded to Lucene 9.7 for the fulltext search. The search index will be rebuild. [#9584](https://github.com/JabRef/jabref/pull/10036)
- 'Get full text' now also checks the file url. [#568](https://github.com/koppor/jabref/issues/568)
- JabRef writes a new backup file only if there is a change. Before, JabRef created a backup upon start. [#9679](https://github.com/JabRef/jabref/pull/9679)
- We modified the `Add Group` dialog to use the most recently selected group hierarchical context. [#9141](https://github.com/JabRef/jabref/issues/9141)
- We refined the 'main directory not found' error message. [#9625](https://github.com/JabRef/jabref/pull/9625)
- JabRef writes a new backup file only if there is a change. Before, JabRef created a backup upon start. [#9679](https://github.com/JabRef/jabref/pull/9679)
- Backups of libraries are not stored per JabRef version, but collected together. [#9676](https://github.com/JabRef/jabref/pull/9676)
- We streamlined the paths for logs and backups: The parent path fragment is always `logs` or `backups`.
- `log.txt` now contains an entry if a BibTeX entry could not be parsed.
- `log.txt` now contains debug messages. Debugging needs to be enabled explicitly. [#9678](https://github.com/JabRef/jabref/pull/9678)
- `log.txt` does not contain entries for non-found files during PDF indexing. [#9678](https://github.com/JabRef/jabref/pull/9678)
- The hostname is now determined using environment variables (`COMPUTERNAME`/`HOSTNAME`) first. [#9910](https://github.com/JabRef/jabref/pull/9910)
- We improved the Medline importer to correctly import ISO dates for `revised`. [#9536](https://github.com/JabRef/jabref/issues/9536)
- To avoid cluttering of the directory, We always delete the `.sav` file upon successful write. [#9675](https://github.com/JabRef/jabref/pull/9675)
- We improved the unlinking/deletion of multiple linked files of an entry using the <kbd>Delete</kbd> key. [#9473](https://github.com/JabRef/jabref/issues/9473)
- The field names of customized entry types are now exchanged preserving the case. [#9993](https://github.com/JabRef/jabref/pull/9993)
- We moved the custom entry types dialog into the preferences dialog. [#9760](https://github.com/JabRef/jabref/pull/9760)
- We moved the manage content selectors dialog to the library properties. [#9768](https://github.com/JabRef/jabref/pull/9768)
- We moved the preferences menu command from the options menu to the file menu. [#9768](https://github.com/JabRef/jabref/pull/9768)
- We reworked the cross ref labels in the entry editor and added a right click menu. [#10046](https://github.com/JabRef/jabref/pull/10046)
- We reorganized the order of tabs and settings in the library properties. [#9836](https://github.com/JabRef/jabref/pull/9836)
- We changed the handling of an "overflow" of authors at `[authIniN]`: JabRef uses `+` to indicate an overflow. Example: `[authIni2]` produces `A+` (instead of `AB`) for `Aachen and Berlin and Chemnitz`. [#9703](https://github.com/JabRef/jabref/pull/9703)
- We moved the preferences option to open the last edited files on startup to the 'General' tab. [#9808](https://github.com/JabRef/jabref/pull/9808)
- We improved the recognition of DOIs when pasting a link containing a DOI on the maintable. [#9864](https://github.com/JabRef/jabref/issues/9864s)
- We reordered the preferences dialog. [#9839](https://github.com/JabRef/jabref/pull/9839)
- We split the 'Import and Export' tab into 'Web Search' and 'Export'. [#9839](https://github.com/JabRef/jabref/pull/9839)
- We moved the option to run JabRef in memory stick mode into the preferences dialog toolbar. [#9866](https://github.com/JabRef/jabref/pull/9866)
- In case the library contains empty entries, they are not written to disk. [#8645](https://github.com/JabRef/jabref/issues/8645)
- The formatter `remove_unicode_ligatures` is now called `replace_unicode_ligatures`. [#9890](https://github.com/JabRef/jabref/pull/9890)
- We improved the error message when no terminal was found. [#9607](https://github.com/JabRef/jabref/issues/9607)
- In the context of the "systematic literature functionality", we changed the name "database" to "catalog" to use a separate term for online catalogs in comparison to SQL databases. [#9951](https://github.com/JabRef/jabref/pull/9951)
- We now show more fields (including Special Fields) in the dropdown selection for "Save sort order" in the library properties and for "Export sort order" in the preferences. [#10010](https://github.com/JabRef/jabref/issues/10010)
- We now encrypt and store the custom API keys in the OS native credential store. [#10044](https://github.com/JabRef/jabref/issues/10044)
- We changed the behavior of group addition/edit, so that sorting by alphabetical order is not performed by default after the modification. [#10017](https://github.com/JabRef/jabref/issues/10017)
- We fixed an issue with spacing in the cleanup dialogue. [#10081](https://github.com/JabRef/jabref/issues/10081)
- The GVK fetcher now uses the new [K10plus](https://www.bszgbv.de/services/k10plus/) database. [#10189](https://github.com/JabRef/jabref/pull/10189)

### Fixed

- We fixed an issue where clicking the group expansion pane/arrow caused the node to be selected, when it should just expand/detract the node. [#10111](https://github.com/JabRef/jabref/pull/10111)
- We fixed an issue where the browser import would add ' characters before the BibTeX entry on Linux. [#9588](https://github.com/JabRef/jabref/issues/9588)
- We fixed an issue where searching for a specific term with the DOAB fetcher lead to an exception. [#9571](https://github.com/JabRef/jabref/issues/9571)
- We fixed an issue where the "Import" -> "Library to import to" did not show the correct library name if two opened libraries had the same suffix. [#9567](https://github.com/JabRef/jabref/issues/9567)
- We fixed an issue where the rpm-Version of JabRef could not be properly uninstalled and reinstalled. [#9558](https://github.com/JabRef/jabref/issues/9558), [#9603](https://github.com/JabRef/jabref/issues/9603)
- We fixed an issue where the command line export using `--exportMatches` flag does not create an output bib file. [#9581](https://github.com/JabRef/jabref/issues/9581)
- We fixed an issue where custom field in the custom entry types could not be set to mulitline. [#9609](https://github.com/JabRef/jabref/issues/9609)
- We fixed an issue where the Office XML exporter did not resolve BibTeX-Strings when exporting entries. [forum#3741](https://discourse.jabref.org/t/exporting-bibtex-constant-strings-to-ms-office-2007-xml/3741)
- We fixed an issue where the Merge Entries Toolbar configuration was not saved after hitting 'Merge Entries' button. [#9091](https://github.com/JabRef/jabref/issues/9091)
- We fixed an issue where the password is stored in clear text if the user wants to use a proxy with authentication. [#8055](https://github.com/JabRef/jabref/issues/8055)
- JabRef is now more relaxed when parsing field content: In case a field content ended with `\`, the combination `\}` was treated as plain `}`. [#9668](https://github.com/JabRef/jabref/issues/9668)
- We resolved an issue that cut off the number of group entries when it exceeded four digits. [#8797](https://github.com/JabRef/jabref/issues/8797)
- We fixed the issue where the size of the global search window was not retained after closing. [#9362](https://github.com/JabRef/jabref/issues/9362)
- We fixed an issue where the Global Search UI preview is still white in dark theme. [#9362](https://github.com/JabRef/jabref/issues/9362)
- We fixed the double paste issue when <kbd>Cmd</kbd> + <kbd>v</kbd> is pressed on 'New entry from plaintext' dialog. [#9367](https://github.com/JabRef/jabref/issues/9367)
- We fixed an issue where the pin button on the Global Search dialog was located at the bottom and not at the top. [#9362](https://github.com/JabRef/jabref/issues/9362)
- We fixed the log text color in the event log console when using dark mode. [#9732](https://github.com/JabRef/jabref/issues/9732)
- We fixed an issue where searching for unlinked files would include the current library's .bib file. [#9735](https://github.com/JabRef/jabref/issues/9735)
- We fixed an issue where it was no longer possible to connect to a shared mysql database due to an exception. [#9761](https://github.com/JabRef/jabref/issues/9761)
- We fixed an issue where an exception was thrown for the user after <kbd>Ctrl</kbd>+<kbd>Z</kbd> command. [#9737](https://github.com/JabRef/jabref/issues/9737)
- We fixed the citation key generation for [`[authors]`, `[authshort]`, `[authorsAlpha]`, `[authIniN]`, `[authEtAl]`, `[auth.etal]`](https://docs.jabref.org/setup/citationkeypatterns#special-field-markers) to handle `and others` properly. [koppor#626](https://github.com/koppor/jabref/issues/626)
- We fixed the Save/save as file type shows BIBTEX_DB instead of "Bibtex library". [#9372](https://github.com/JabRef/jabref/issues/9372)
- We fixed the default main file directory for non-English Linux users. [#8010](https://github.com/JabRef/jabref/issues/8010)
- We fixed an issue when overwriting the owner was disabled. [#9896](https://github.com/JabRef/jabref/pull/9896)
- We fixed an issue regarding recording redundant prefixes in search history. [#9685](https://github.com/JabRef/jabref/issues/9685)
- We fixed an issue where passing a URL containing a DOI led to a "No entry found" notification. [#9821](https://github.com/JabRef/jabref/issues/9821)
- We fixed some minor visual inconsistencies and issues in the preferences dialog. [#9866](https://github.com/JabRef/jabref/pull/9866)
- The order of save actions is now retained. [#9890](https://github.com/JabRef/jabref/pull/9890)
- We fixed an issue where the order of save actions was not retained in the bib file. [#9890](https://github.com/JabRef/jabref/pull/9890)
- We fixed an issue in the preferences 'External file types' tab ignoring a custom application path in the edit dialog. [#9895](https://github.com/JabRef/jabref/issues/9895)
- We fixed an issue in the preferences where custom columns could be added to the entry table with no qualifier. [#9913](https://github.com/JabRef/jabref/issues/9913)
- We fixed an issue where the encoding header in a bib file was not respected when the file contained a BOM (Byte Order Mark). [#9926](https://github.com/JabRef/jabref/issues/9926)
- We fixed an issue where cli help output for import and export format was inconsistent. [koppor#429](https://github.com/koppor/jabref/issues/429)
- We fixed an issue where the user could select multiple conflicting options for autocompletion at once. [#10181](https://github.com/JabRef/jabref/issues/10181)
- We fixed an issue where no preview could be generated for some entry types and led to an exception. [#9947](https://github.com/JabRef/jabref/issues/9947)
- We fixed an issue where the Linux terminal working directory argument was malformed and therefore ignored upon opening a terminal [#9953](https://github.com/JabRef/jabref/issues/9953)
- We fixed an issue under Linux where under some systems the file instead of the folder was opened. [#9607](https://github.com/JabRef/jabref/issues/9607)
- We fixed an issue where an Automatic Keyword Group could not be deleted in the UI. [#9778](https://github.com/JabRef/jabref/issues/9778)
- We fixed an issue where the citation key pattern `[edtrN_M]` returned the wrong editor. [#9946](https://github.com/JabRef/jabref/pull/9946)
- We fixed an issue where empty grey containers would remain in the groups panel, if displaying of group item count is turned off. [#9972](https://github.com/JabRef/jabref/issues/9972)
- We fixed an issue where fetching an ISBN could lead to application freezing when the fetcher did not return any results. [#9979](https://github.com/JabRef/jabref/issues/9979)
- We fixed an issue where closing a library containing groups and entries caused an exception [#9997](https://github.com/JabRef/jabref/issues/9997)
- We fixed a bug where the editor for strings in a bibliography file did not sort the entries by their keys [#10083](https://github.com/JabRef/jabref/pull/10083)
- We fixed an issues where clicking on the empty space of specific context menu entries would not trigger the associated action. [#8388](https://github.com/JabRef/jabref/issues/8388)
- We fixed an issue where JabRef would not remember whether the window was in fullscreen. [#4939](https://github.com/JabRef/jabref/issues/4939)
- We fixed an issue where the ACM Portal search sometimes would not return entries for some search queries when the article author had no given name. [#10107](https://github.com/JabRef/jabref/issues/10107)
- We fixed an issue that caused high CPU usage and a zombie process after quitting JabRef because of author names autocompletion. [#10159](https://github.com/JabRef/jabref/pull/10159)
- We fixed an issue where files with illegal characters in the filename could be added to JabRef. [#10182](https://github.com/JabRef/jabref/issues/10182)
- We fixed that checked-out radio buttons under "specified keywords" were not displayed as checked after closing and reopening the "edit group" window. [#10248](https://github.com/JabRef/jabref/issues/10248)
- We fixed that when editing groups, checked-out properties such as case sensitive and regular expression (under "Free search expression") were not displayed checked. [#10108](https://github.com/JabRef/jabref/issues/10108)

### Removed

- We removed the support of BibTeXML. [#9540](https://github.com/JabRef/jabref/issues/9540)
- We removed support for Markdown syntax for strikethrough and task lists in comment fields. [#9726](https://github.com/JabRef/jabref/pull/9726)
- We removed the options menu, because the two contents were moved to the File menu or the properties of the library. [#9768](https://github.com/JabRef/jabref/pull/9768)
- We removed the 'File' tab in the preferences and moved its contents to the 'Export' tab. [#9839](https://github.com/JabRef/jabref/pull/9839)
- We removed the "[Collection of Computer Science Bibliographies](https://en.wikipedia.org/wiki/Collection_of_Computer_Science_Bibliographies)" fetcher the websits is no longer available. [#6638](https://github.com/JabRef/jabref/issues/6638)

## [5.9] – 2023-01-06

### Added

- We added a dropdown menu to let users change the library they want to import into during import. [#6177](https://github.com/JabRef/jabref/issues/6177)
- We added the possibility to add/remove a preview style from the selected list using a double click. [#9490](https://github.com/JabRef/jabref/issues/9490)
- We added the option to define fields as "multine" directly in the custom entry types dialog. [#6448](https://github.com/JabRef/jabref/issues/6448)
- We changed the minWidth and the minHeight of the main window, so it won't have a width and/or a height with the value 0. [#9606](https://github.com/JabRef/jabref/issues/9606)

### Changed

- We changed database structure: in MySQL/MariaDB we renamed tables by adding a `JABREF_` prefix, and in PGSQL we moved tables in `jabref` schema. We added `VersionDBStructure` variable in `METADATA` table to indicate current version of structure, this variable is needed for automatic migration. [#9312](https://github.com/JabRef/jabref/issues/9312)
- We moved some preferences options to a new tab in the preferences dialog. [#9442](https://github.com/JabRef/jabref/pull/9308)
- We renamed "Medline abbreviation" to "dotless abbreviation". [#9504](https://github.com/JabRef/jabref/pull/9504)
- We now have more "dots" in the offered journal abbreviations. [#9504](https://github.com/JabRef/jabref/pull/9504)
- We now disable the button "Full text search" in the Searchbar by default [#9527](https://github.com/JabRef/jabref/pull/9527)


### Fixed

- The tab "deprecated fields" is shown in biblatex-mode only. [#7757](https://github.com/JabRef/jabref/issues/7757)
- In case a journal name of an IEEE journal is abbreviated, the "normal" abbreviation is used - and not the one of the IEEE BibTeX strings. [abbrv#91](https://github.com/JabRef/abbrv.jabref.org/issues/91)
- We fixed a performance issue when loading large lists of custom journal abbreviations. [#8928](https://github.com/JabRef/jabref/issues/8928)
- We fixed an issue where the last opened libraries were not remembered when a new unsaved library was open as well. [#9190](https://github.com/JabRef/jabref/issues/9190)
- We fixed an issue where no context menu for the group "All entries" was present. [forum#3682](https://discourse.jabref.org/t/how-sort-groups-a-z-not-subgroups/3682)
- We fixed an issue where extra curly braces in some fields would trigger an exception when selecting the entry or doing an integrity check. [#9475](https://github.com/JabRef/jabref/issues/9475), [#9503](https://github.com/JabRef/jabref/issues/9503)
- We fixed an issue where entering a date in the format "YYYY/MM" in the entry editor date field caused an exception. [#9492](https://github.com/JabRef/jabref/issues/9492)
- For portable versions, the `.deb` file now works on plain debian again. [#9472](https://github.com/JabRef/jabref/issues/9472)
- We fixed an issue where the download of linked online files failed after an import of entries for certain urls. [#9518](https://github.com/JabRef/jabref/issues/9518)
- We fixed an issue where an exception occurred when manually downloading a file from an URL in the entry editor. [#9521](https://github.com/JabRef/jabref/issues/9521)
- We fixed an issue with open office csv file formatting where commas in the abstract field where not escaped. [#9087](https://github.com/JabRef/jabref/issues/9087)
- We fixed an issue with deleting groups where subgroups different from the selected group were deleted. [#9281](https://github.com/JabRef/jabref/issues/9281)

## [5.8] – 2022-12-18

### Added

- We integrated a new three-way merge UI for merging entries in the Entries Merger Dialog, the Duplicate Resolver Dialog, the Entry Importer Dialog, and the External Changes Resolver Dialog. [#8945](https://github.com/JabRef/jabref/pull/8945)
- We added the ability to merge groups, keywords, comments and files when merging entries. [#9022](https://github.com/JabRef/jabref/pull/9022)
- We added a warning message next to the authors field in the merge dialog to warn users when the authors are the same but formatted differently. [#8745](https://github.com/JabRef/jabref/issues/8745)
- The default file directory of a library is used as default directory for [unlinked file lookup](https://docs.jabref.org/collect/findunlinkedfiles#link-the-pdfs-to-your-bib-library). [koppor#546](https://github.com/koppor/jabref/issues/546)
- The properties of an existing systematic literature review (SLR) can be edited. [koppor#604](https://github.com/koppor/jabref/issues/604)
- An systematic literature review (SLR) can now be started from the SLR itself. [#9131](https://github.com/JabRef/jabref/pull/9131), [koppor#601](https://github.com/koppor/jabref/issues/601)
- On startup, JabRef notifies the user if there were parsing errors during opening.
- We added support for the field `fjournal` (in `@article`) for abbreviation and unabbreviation functionalities. [#321](https://github.com/JabRef/jabref/pull/321)
- In case a backup is found, the filename of the backup is shown and one can navigate to the file. [#9311](https://github.com/JabRef/jabref/pull/9311)
- We added support for the Ukrainian and Arabic languages. [#9236](https://github.com/JabRef/jabref/pull/9236), [#9243](https://github.com/JabRef/jabref/pull/9243)

### Changed

- We improved the Citavi Importer to also import so called Knowledge-items into the field `comment` of the corresponding entry [#9025](https://github.com/JabRef/jabref/issues/9025)
- We modified the change case sub-menus and their corresponding tips (displayed when you stay long over the menu) to properly reflect exemplified cases. [#9339](https://github.com/Jabref/jabref/issues/9339)
- We call backup files `.bak` and temporary writing files now `.sav`.
- JabRef keeps 10 older versions of a `.bib` file in the [user data dir](https://github.com/harawata/appdirs#supported-directories) (instead of a single `.sav` (now: `.bak`) file in the directory of the `.bib` file)
- We improved the External Changes Resolver dialog to be more usaable. [#9021](https://github.com/JabRef/jabref/pull/9021)
- We simplified the actions to fast-resolve duplicates to 'Keep Left', 'Keep Right', 'Keep Both' and 'Keep Merged'. [#9056](https://github.com/JabRef/jabref/issues/9056)
- The fallback directory of the file folder now is the general file directory. In case there was a directory configured for a library and this directory was not found, JabRef placed the PDF next to the .bib file and not into the general file directory.
- The global default directory for storing PDFs is now the documents folder in the user's home.
- When adding or editing a subgroup it is placed w.r.t. to alphabetical ordering rather than at the end. [koppor#577](https://github.com/koppor/jabref/issues/577)
- Groups context menu now shows appropriate options depending on number of subgroups. [koppor#579](https://github.com/koppor/jabref/issues/579)
- We modified the "Delete file" dialog and added the full file path to the dialog text. The file path in the title was changed to file name only. [koppor#534](https://github.com/koppor/jabref/issues/534)
- Download from URL now automatically fills with URL from clipboard. [koppor#535](https://github.com/koppor/jabref/issues/535)
- We added HTML and Markdown files to Find Unlinked Files and removed BibTeX. [koppor#547](https://github.com/koppor/jabref/issues/547)
- ArXiv fetcher now retrieves additional data from related DOIs (both ArXiv and user-assigned). [#9170](https://github.com/JabRef/jabref/pull/9170)
- We modified the Directory of Open Access Books (DOAB) fetcher so that it will now also fetch the ISBN when possible. [#8708](https://github.com/JabRef/jabref/issues/8708)
- Genres are now mapped correctly to entry types when importing MODS files. [#9185](https://github.com/JabRef/jabref/issues/9185)
- We changed the button label from "Return to JabRef" to "Return to library" to better indicate the purpose of the action.
- We changed the color of found text from red to high-contrast colors (background: yellow; font color: purple). [koppor#552](https://github.com/koppor/jabref/issues/552)
- We fixed an issue where the wrong icon for a successful import of a bib entry was shown. [#9308](https://github.com/JabRef/jabref/pull/9308)
- We changed the messages after importing unlinked local files to past tense. [koppor#548](https://github.com/koppor/jabref/issues/548)
- We fixed an issue where the wrong icon for a successful import of a bib entry was shown [#9308](https://github.com/JabRef/jabref/pull/9308)
- In the context of the [Cleanup dialog](https://docs.jabref.org/finding-sorting-and-cleaning-entries/cleanupentries) we changed the text of the conversion of BibTeX to biblatex (and vice versa) to make it more clear. [koppor#545](https://github.com/koppor/jabref/issues/545)
- We removed wrapping of string constants when writing to a `.bib` file.
- In the context of a systematic literature review (SLR), a user can now add arbitrary data into `study.yml`. JabRef just ignores this data. [#9124](https://github.com/JabRef/jabref/pull/9124)
- In the context of a systematic literature review (SLR), we reworked the "Define study" parameters dialog. [#9123](https://github.com/JabRef/jabref/pull/9123)
- We upgraded to Lucene 9.4 for the fulltext search. The search index will be rebuild. [#9213](https://github.com/JabRef/jabref/pull/9213)
- We disabled the "change case" menu for empty fields. [#9214](https://github.com/JabRef/jabref/issues/9214)
- We disabled the conversion menu for empty fields. [#9200](https://github.com/JabRef/jabref/issues/9200)

### Fixed

- We fixed an issue where applied save actions on saving the library file would lead to the dialog "The library has been modified by another program" popping up. [#4877](https://github.com/JabRef/jabref/issues/4877)
- We fixed issues with save actions not correctly loaded when opening the library. [#9122](https://github.com/JabRef/jabref/pull/9122)
- We fixed the behavior of "Discard changes" when reopening a modified library. [#9361](https://github.com/JabRef/jabref/issues/9361)
- We fixed several bugs regarding the manual and the autosave of library files that could lead to exceptions. [#9067](https://github.com/JabRef/jabref/pull/9067), [#8484](https://github.com/JabRef/jabref/issues/8484), [#8746](https://github.com/JabRef/jabref/issues/8746), [#6684](https://github.com/JabRef/jabref/issues/6684), [#6644](https://github.com/JabRef/jabref/issues/6644), [#6102](https://github.com/JabRef/jabref/issues/6102), [#6000](https://github.com/JabRef/jabref/issues/6000)
- We fixed an issue where pdfs were re-indexed on each startup. [#9166](https://github.com/JabRef/jabref/pull/9166)
- We fixed an issue when using an unsafe character in the citation key, the auto-linking feature fails to link files. [#9267](https://github.com/JabRef/jabref/issues/9267)
- We fixed an issue where a message about changed metadata would occur on saving although nothing changed. [#9159](https://github.com/JabRef/jabref/issues/9159)
- We fixed an issue where the possibility to generate a subdatabase from an aux file was writing empty files when called from the commandline. [#9115](https://github.com/JabRef/jabref/issues/9115), [forum#3516](https://discourse.jabref.org/t/export-subdatabase-from-aux-file-on-macos-command-line/3516)
- We fixed an issue where author names with tilde accents (for example ñ) were marked as "Names are not in the standard BibTeX format". [#8071](https://github.com/JabRef/jabref/issues/8071)
- We fixed an issue where capitalize didn't capitalize words after hyphen characters. [#9157](https://github.com/JabRef/jabref/issues/9157)
- We fixed an issue where title case didn't capitalize words after en-dash characters and skip capitalization of conjunctions that comes after en-dash characters. [#9068](https://github.com/JabRef/jabref/pull/9068),[#9142](https://github.com/JabRef/jabref/pull/9142)
- We fixed an issue with the message that is displayed when fetcher returns an empty list of entries for given query. [#9195](https://github.com/JabRef/jabref/issues/9195)
- We fixed an issue where editing entry's "date" field in library mode "biblatex" causes an uncaught exception. [#8747](https://github.com/JabRef/jabref/issues/8747)
- We fixed an issue where importing from XMP would fail for certain PDFs. [#9383](https://github.com/JabRef/jabref/issues/9383)
- We fixed an issue that JabRef displayed the wrong group tree after loading. [koppor#637](https://github.com/koppor/jabref/issues/637)
- We fixed that sorting of entries in the maintable by special fields is updated immediately. [#9334](https://github.com/JabRef/jabref/issues/9334)
- We fixed the display of issue, number, eid and pages fields in the entry preview. [#8607](https://github.com/JabRef/jabref/pull/8607), [#8372](https://github.com/JabRef/jabref/issues/8372), [Koppor#514](https://github.com/koppor/jabref/issues/514), [forum#2390](https://discourse.jabref.org/t/unable-to-edit-my-bibtex-file-that-i-used-before-vers-5-1/2390), [forum#3462](https://discourse.jabref.org/t/jabref-5-6-need-help-with-export-from-jabref-to-microsoft-word-entry-preview-of-apa-7-not-rendering-correctly/3462)
- We fixed the page ranges checker to detect article numbers in the pages field (used at [Check Integrity](https://docs.jabref.org/finding-sorting-and-cleaning-entries/checkintegrity)). [#8607](https://github.com/JabRef/jabref/pull/8607)
- The [HtmlToLaTeXFormatter](https://docs.jabref.org/finding-sorting-and-cleaning-entries/saveactions#html-to-latex) keeps single `<` characters.
- We fixed a performance regression when opening large libraries. [#9041](https://github.com/JabRef/jabref/issues/9041)
- We fixed a bug where spaces are trimmed when highlighting differences in the Entries merge dialog. [koppor#371](https://github.com/koppor/jabref/issues/371)
- We fixed some visual glitches with the linked files editor field in the entry editor and increased its height. [#8823](https://github.com/JabRef/jabref/issues/8823)
- We fixed some visual inconsistencies (round corners of highlighted buttons). [#8806](https://github.com/JabRef/jabref/issues/8806)
- We fixed an issue where JabRef would not exit when a connection to a LibreOffice document was established previously and the document is still open. [#9075](https://github.com/JabRef/jabref/issues/9075)
- We fixed an issue about selecting the save order in the preferences. [#9147](https://github.com/JabRef/jabref/issues/9147)
- We fixed an issue where an exception when fetching a DOI was not logged correctly. [koppor#627](https://github.com/koppor/jabref/issues/627)
- We fixed an issue where a user could not open an attached file in a new unsaved library. [#9386](https://github.com/JabRef/jabref/issues/9386)
- We fixed a typo within a connection error message. [koppor#625](https://github.com/koppor/jabref/issues/625)
- We fixed an issue where journal abbreviations would not abbreviate journal titles with escaped ampersands (\\&). [#8948](https://github.com/JabRef/jabref/issues/8948)
- We fixed the readability of the file field in the dark theme. [#9340](https://github.com/JabRef/jabref/issues/9340)
- We fixed an issue where the 'close dialog' key binding was not closing the Preferences dialog. [#8888](https://github.com/jabref/jabref/issues/8888)
- We fixed an issue where a known journal's medline/dot-less abbreviation does not switch to the full name. [#9370](https://github.com/JabRef/jabref/issues/9370)
- We fixed an issue where hitting enter on the search field within the preferences dialog closed the dialog. [koppor#630](https://github.com/koppor/jabref/issues/630)
- We fixed the "Cleanup entries" dialog is partially visible. [#9223](https://github.com/JabRef/jabref/issues/9223)
- We fixed an issue where font size preferences did not apply correctly to preference dialog window and the menu bar. [#8386](https://github.com/JabRef/jabref/issues/8386) and [#9279](https://github.com/JabRef/jabref/issues/9279)
- We fixed the display of the "Customize Entry Types" dialog title. [#9198](https://github.com/JabRef/jabref/issues/9198)
- We fixed an issue where the CSS styles are missing in some dialogs. [#9150](https://github.com/JabRef/jabref/pull/9150)
- We fixed an issue where controls in the preferences dialog could outgrow the window. [#9017](https://github.com/JabRef/jabref/issues/9017)
- We fixed an issue where highlighted text color for entry merge dialogue was not clearly visible. [#9192](https://github.com/JabRef/jabref/issues/9192)

### Removed

- We removed "last-search-date" from the systematic literature review feature, because the last-search-date can be deducted from the git logs. [#9116](https://github.com/JabRef/jabref/pull/9116)
- We removed the [CiteseerX](https://docs.jabref.org/collect/import-using-online-bibliographic-database#citeseerx) fetcher, because the API used by JabRef is sundowned. [#9466](https://github.com/JabRef/jabref/pull/9466)

## [5.7] – 2022-08-05

### Added

- We added a fetcher for [Biodiversity Heritage Library](https://www.biodiversitylibrary.org/). [8539](https://github.com/JabRef/jabref/issues/8539)
- We added support for multiple messages in the snackbar. [#7340](https://github.com/JabRef/jabref/issues/7340)
- We added an extra option in the 'Find Unlinked Files' dialog view to ignore unnecessary files like Thumbs.db, DS_Store, etc. [koppor#373](https://github.com/koppor/jabref/issues/373)
- JabRef now writes log files. Linux: `$home/.cache/jabref/logs/version`, Windows: `%APPDATA%\..\Local\harawata\jabref\version\logs`, Mac: `Users/.../Library/Logs/jabref/version`
- We added an importer for Citavi backup files, support ".ctv5bak" and ".ctv6bak" file formats. [#8322](https://github.com/JabRef/jabref/issues/8322)
- We added a feature to drag selected entries and drop them to other opened inactive library tabs [koppor521](https://github.com/koppor/jabref/issues/521).
- We added support for the [biblatex-apa](https://github.com/plk/biblatex-apa) legal entry types `Legislation`, `Legadminmaterial`, `Jurisdiction`, `Constitution` and `Legal` [#8931](https://github.com/JabRef/jabref/issues/8931)

### Changed

- The file column in the main table now shows the corresponding defined icon for the linked file [8930](https://github.com/JabRef/jabref/issues/8930).
- We improved the color of the selected entries and the color of the summary in the Import Entries Dialog in the dark theme. [#7927](https://github.com/JabRef/jabref/issues/7927)
- We upgraded to Lucene 9.2 for the fulltext search.
  Thus, the now created search index cannot be read from older versions of JabRef anylonger.
  ⚠️ JabRef will recreate the index in a new folder for new files and this will take a long time for a huge library.
  Moreover, switching back and forth JabRef versions and meanwhile adding PDFs also requires rebuilding the index now and then.
  [#8868](https://github.com/JabRef/jabref/pull/8868)
- We improved the Latex2Unicode conversion [#8639](https://github.com/JabRef/jabref/pull/8639)
- Writing BibTeX data into a PDF (XMP) removes braces. [#8452](https://github.com/JabRef/jabref/issues/8452)
- Writing BibTeX data into a PDF (XMP) does not write the `file` field.
- Writing BibTeX data into a PDF (XMP) considers the configured keyword separator (and does not use "," as default any more)
- The Medline/Pubmed search now also supports the [default fields and operators for searching](https://docs.jabref.org/collect/import-using-online-bibliographic-database#search-syntax). [forum#3554](https://discourse.jabref.org/t/native-pubmed-search/3354)
- We improved group expansion arrow that prevent it from activating group when expanding or collapsing. [#7982](https://github.com/JabRef/jabref/issues/7982), [#3176](https://github.com/JabRef/jabref/issues/3176)
- When configured SSL certificates changed, JabRef warns the user to restart to apply the configuration.
- We improved the appearances and logic of the "Manage field names & content" dialog, and renamed it to "Automatic field editor". [#6536](https://github.com/JabRef/jabref/issues/6536)
- We improved the message explaining the options when modifying an automatic keyword group [#8911](https://github.com/JabRef/jabref/issues/8911)
- We moved the preferences option "Warn about duplicates on import" option from the tab "File" to the tab "Import and Export". [koppor#570](https://github.com/koppor/jabref/issues/570)
- When JabRef encounters `% Encoding: UTF-8` header, it is kept during writing (and not removed). [#8964](https://github.com/JabRef/jabref/pull/8964)
- We replace characters which cannot be decoded using the specified encoding by a (probably another) valid character. This happens if JabRef detects the wrong charset (e.g., UTF-8 instead of Windows 1252). One can use the [Integrity Check](https://docs.jabref.org/finding-sorting-and-cleaning-entries/checkintegrity) to find those characters.

### Fixed

- We fixed an issue where linked fails containing parts of the main file directory could not be opened. [#8991](https://github.com/JabRef/jabref/issues/8991)
- Linked files with an absolute path can be opened again. [#8991](https://github.com/JabRef/jabref/issues/8991)
- We fixed an issue where the user could not rate an entry in the main table when an entry was not yet ranked. [#5842](https://github.com/JabRef/jabref/issues/5842)
- We fixed an issue that caused JabRef to sometimes open multiple instances when "Remote Operation" is enabled. [#8653](https://github.com/JabRef/jabref/issues/8653)
- We fixed an issue where linked files with the filetype "application/pdf" in an entry were not shown with the correct PDF-Icon in the main table [8930](https://github.com/JabRef/jabref/issues/8930)
- We fixed an issue where "open folder" for linked files did not open the folder and did not select the file unter certain Linux desktop environments [#8679](https://github.com/JabRef/jabref/issues/8679), [#8849](https://github.com/JabRef/jabref/issues/8849)
- We fixed an issue where the content of a big shared database library is not shown [#8788](https://github.com/JabRef/jabref/issues/8788)
- We fixed the unnecessary horizontal scroll bar in group panel [#8467](https://github.com/JabRef/jabref/issues/8467)
- We fixed an issue where the notification bar message, icon and actions appeared to be invisible. [#8761](https://github.com/JabRef/jabref/issues/8761)
- We fixed an issue where deprecated fields tab is shown when the fields don't contain any values. [#8396](https://github.com/JabRef/jabref/issues/8396)
- We fixed an issue where an exception for DOI search occurred when the DOI contained urlencoded characters. [#8787](https://github.com/JabRef/jabref/issues/8787)
- We fixed an issue which allow us to select and open identifiers from a popup list in the maintable [#8758](https://github.com/JabRef/jabref/issues/8758), [8802](https://github.com/JabRef/jabref/issues/8802)
- We fixed an issue where the escape button had no functionality within the "Filter groups" textfield. [koppor#562](https://github.com/koppor/jabref/issues/562)
- We fixed an issue where the exception that there are invalid characters in filename. [#8786](https://github.com/JabRef/jabref/issues/8786)
- When the proxy configuration removed the proxy user/password, this change is applied immediately.
- We fixed an issue where removing several groups deletes only one of them. [#8390](https://github.com/JabRef/jabref/issues/8390)
- We fixed an issue where the Sidepane (groups, web search and open office) width is not remembered after restarting JabRef. [#8907](https://github.com/JabRef/jabref/issues/8907)
- We fixed a bug where switching between themes will cause an error/exception. [#8939](https://github.com/JabRef/jabref/pull/8939)
- We fixed a bug where files that were deleted in the source bibtex file were kept in the index. [#8962](https://github.com/JabRef/jabref/pull/8962)
- We fixed "Error while sending to JabRef" when the browser extension interacts with JabRef. [JabRef-Browser-Extension#479](https://github.com/JabRef/JabRef-Browser-Extension/issues/479)
- We fixed a bug where updating group view mode (intersection or union) requires re-selecting groups to take effect. [#6998](https://github.com/JabRef/jabref/issues/6998)
- We fixed a bug that prevented external group metadata changes from being merged. [#8873](https://github.com/JabRef/jabref/issues/8873)
- We fixed the shared database opening dialog to remember autosave folder and tick. [#7516](https://github.com/JabRef/jabref/issues/7516)
- We fixed an issue where name formatter could not be saved. [#9120](https://github.com/JabRef/jabref/issues/9120)
- We fixed a bug where after the export of Preferences, custom exports were duplicated. [#10176](https://github.com/JabRef/jabref/issues/10176)

### Removed

- We removed the social media buttons for our Twitter and Facebook pages. [#8774](https://github.com/JabRef/jabref/issues/8774)

## [5.6] – 2022-04-25

### Added

- We enabled the user to customize the API Key for some fetchers. [#6877](https://github.com/JabRef/jabref/issues/6877)
- We added an extra option when right-clicking an entry in the Entry List to copy either the DOI or the DOI url.
- We added a fetcher for [Directory of Open Access Books (DOAB)](https://doabooks.org/) [8576](https://github.com/JabRef/jabref/issues/8576)
- We added an extra option to ask the user whether they want to open to reveal the folder holding the saved file with the file selected. [#8195](https://github.com/JabRef/jabref/issues/8195)
- We added a new section to network preferences to allow using custom SSL certificates. [#8126](https://github.com/JabRef/jabref/issues/8126)
- We improved the version check to take also beta version into account and now redirect to the right changelog for the version.
- We added two new web and fulltext fetchers: SemanticScholar and ResearchGate.
- We added notifications on success and failure when writing metadata to a PDF-file. [#8276](https://github.com/JabRef/jabref/issues/8276)
- We added a cleanup action that escapes `$` (by adding a backslash in front). [#8673](https://github.com/JabRef/jabref/issues/8673)

### Changed

- We upgraded to Lucene 9.1 for the fulltext search.
  Thus, the now created search index cannot be read from older versions of JabRef any longer.
  ⚠️ JabRef will recreate the index in a new folder for new files and this will take a long time for a huge library.
  Moreover, switching back and forth JabRef versions and meanwhile adding PDFs also requires rebuilding the index now and then.
  [#8362](https://github.com/JabRef/jabref/pull/8362)
- We changed the list of CSL styles to those that support formatting bibliographies. [#8421](https://github.com/JabRef/jabref/issues/8421) [citeproc-java#116](https://github.com/michel-kraemer/citeproc-java/issues/116)
- The CSL preview styles now also support displaying data from cross references entries that are linked via the `crossref` field. [#7378](https://github.com/JabRef/jabref/issues/7378)
- We made the Search button in Web Search wider. We also skewed the panel titles to the left. [#8397](https://github.com/JabRef/jabref/issues/8397)
- We introduced a preference to disable fulltext indexing. [#8468](https://github.com/JabRef/jabref/issues/8468)
- When exporting entries, the encoding is always UTF-8.
- When embedding BibTeX data into a PDF, the encoding is always UTF-8.
- We replaced the [OttoBib](https://en.wikipedia.org/wiki/OttoBib) fetcher by a fetcher by [OpenLibrary](https://openlibrary.org/dev/docs/api/books). [#8652](https://github.com/JabRef/jabref/issues/8652)
- We first fetch ISBN data from OpenLibrary, if nothing found, ebook.de is tried.
- We now only show a warning when exiting for tasks that will not be recovered automatically upon relaunch of JabRef. [#8468](https://github.com/JabRef/jabref/issues/8468)

### Fixed

- We fixed an issue where right clicking multiple entries and pressing "Change entry type" would only change one entry. [#8654](https://github.com/JabRef/jabref/issues/8654)
- We fixed an issue where it was no longer possible to add or delete multiple files in the `file` field in the entry editor. [#8659](https://github.com/JabRef/jabref/issues/8659)
- We fixed an issue where the author's lastname was not used for the citation key generation if it started with a lowercase letter. [#8601](https://github.com/JabRef/jabref/issues/8601)
- We fixed an issue where custom "Protected terms" files were missing after a restart of JabRef. [#8608](https://github.com/JabRef/jabref/issues/8608)
- We fixed an issue where JabRef could not start due to a missing directory for the fulltex index. [#8579](https://github.com/JabRef/jabref/issues/8579)
- We fixed an issue where long article numbers in the `pages` field would cause an exception and preventing the citation style to display. [#8381](https://github.com/JabRef/jabref/issues/8381), [citeproc-java](https://github.com/michel-kraemer/citeproc-java/issues/114)
- We fixed an issue where online links in the file field were not detected correctly and could produce an exception. [#8510](https://github.com/JabRef/jabref/issues/8510)
- We fixed an issue where an exception could occur when saving the preferences [#7614](https://github.com/JabRef/jabref/issues/7614)
- We fixed an issue where "Copy DOI url" in the right-click menu of the Entry List would just copy the DOI and not the DOI url. [#8389](https://github.com/JabRef/jabref/issues/8389)
- We fixed an issue where opening the console from the drop-down menu would cause an exception. [#8466](https://github.com/JabRef/jabref/issues/8466)
- We fixed an issue when reading non-UTF-8 encoded. When no encoding header is present, the encoding is now detected from the file content (and the preference option is disregarded). [#8417](https://github.com/JabRef/jabref/issues/8417)
- We fixed an issue where pasting a URL was replacing `+` signs by spaces making the URL unreachable. [#8448](https://github.com/JabRef/jabref/issues/8448)
- We fixed an issue where creating subsidiary files from aux files created with some versions of biblatex would produce incorrect results. [#8513](https://github.com/JabRef/jabref/issues/8513)
- We fixed an issue where opening the changelog from withing JabRef led to a 404 error. [#8563](https://github.com/JabRef/jabref/issues/8563)
- We fixed an issue where not all found unlinked local files were imported correctly due to some race condition. [#8444](https://github.com/JabRef/jabref/issues/8444)
- We fixed an issue where Merge entries dialog exceeds screen boundaries.
- We fixed an issue where the app lags when selecting an entry after a fresh start. [#8446](https://github.com/JabRef/jabref/issues/8446)
- We fixed an issue where no citationkey was generated on import, pasting a doi or an entry on the main table. [8406](https://github.com/JabRef/jabref/issues/8406), [koppor#553](https://github.com/koppor/jabref/issues/553)
- We fixed an issue where accent search does not perform consistently. [#6815](https://github.com/JabRef/jabref/issues/6815)
- We fixed an issue where the incorrect entry was selected when "New Article" is pressed while search filters are active. [#8674](https://github.com/JabRef/jabref/issues/8674)
- We fixed an issue where "Write BibTeXEntry metadata to PDF" button remains enabled while writing to PDF is in-progress. [#8691](https://github.com/JabRef/jabref/issues/8691)

### Removed

- We removed the option to copy CSL Citation styles data as `XSL_FO`, `ASCIIDOC`, and `RTF` as these have not been working since a long time and are no longer supported in the external library used for processing the styles. [#7378](https://github.com/JabRef/jabref/issues/7378)
- We removed the option to configure the default encoding. The default encoding is now hard-coded to the modern UTF-8 encoding.

## [5.5] – 2022-01-17

### Changed

- We integrated the external file types dialog directly inside the preferences. [#8341](https://github.com/JabRef/jabref/pull/8341)
- We disabled the add group button color change after adding 10 new groups. [#8051](https://github.com/JabRef/jabref/issues/8051)
- We inverted the logic for resolving [BibTeX strings](https://docs.jabref.org/advanced/strings). This helps to keep `#` chars. By default String resolving is only activated for a couple of standard fields. The list of fields can be modified in the preferences. [#7010](https://github.com/JabRef/jabref/issues/7010), [#7012](https://github.com/JabRef/jabref/issues/7012), [#8303](https://github.com/JabRef/jabref/issues/8303)
- We moved the search box in preview preferences closer to the available citation styles list. [#8370](https://github.com/JabRef/jabref/pull/8370)
- Changing the preference to show the preview panel as a separate tab now has effect without restarting JabRef. [#8370](https://github.com/JabRef/jabref/pull/8370)
- We enabled switching themes in JabRef without the need to restart JabRef. [#7335](https://github.com/JabRef/jabref/pull/7335)
- We added support for the field `day`, `rights`, `coverage` and `language` when reading XMP data in Dublin Core format. [#8491](https://github.com/JabRef/jabref/issues/8491)

### Fixed

- We fixed an issue where the preferences for "Search and store files relative to library file location" where ignored when the "Main file directory" field was not empty [#8385](https://github.com/JabRef/jabref/issues/8385)
- We fixed an issue where `#`chars in certain fields would be interpreted as BibTeX strings [#7010](https://github.com/JabRef/jabref/issues/7010), [#7012](https://github.com/JabRef/jabref/issues/7012), [#8303](https://github.com/JabRef/jabref/issues/8303)
- We fixed an issue where the fulltext search on an empty library with no documents would lead to an exception [koppor#522](https://github.com/koppor/jabref/issues/522)
- We fixed an issue where clicking on "Accept changes" in the merge dialog would lead to an exception [forum#2418](https://discourse.jabref.org/t/the-library-has-been-modified-by-another-program/2418/8)
- We fixed an issue where clicking on headings in the entry preview could lead to an exception. [#8292](https://github.com/JabRef/jabref/issues/8292)
- We fixed an issue where IntegrityCheck used the system's character encoding instead of the one set by the library or in preferences [#8022](https://github.com/JabRef/jabref/issues/8022)
- We fixed an issue about empty metadata in library properties when called from the right click menu. [#8358](https://github.com/JabRef/jabref/issues/8358)
- We fixed an issue where someone could add a duplicate field in the customize entry type dialog. [#8194](https://github.com/JabRef/jabref/issues/8194)
- We fixed a typo in the library properties tab: "String constants". There, one can configure [BibTeX string constants](https://docs.jabref.org/advanced/strings).
- We fixed an issue when writing a non-UTF-8 encoded file: The header is written again. [#8417](https://github.com/JabRef/jabref/issues/8417)
- We fixed an issue where folder creation during systemic literature review failed due to an illegal fetcher name. [#8552](https://github.com/JabRef/jabref/pull/8552)

## [5.4] – 2021-12-20

### Added

- We added confirmation dialog when user wants to close a library where any empty entries are detected. [#8096](https://github.com/JabRef/jabref/issues/8096)
- We added import support for CFF files. [#7945](https://github.com/JabRef/jabref/issues/7945)
- We added the option to copy the DOI of an entry directly from the context menu copy submenu. [#7826](https://github.com/JabRef/jabref/issues/7826)
- We added a fulltext search feature. [#2838](https://github.com/JabRef/jabref/pull/2838)
- We improved the deduction of bib-entries from imported fulltext pdfs. [#7947](https://github.com/JabRef/jabref/pull/7947)
- We added unprotect_terms to the list of bracketed pattern modifiers [#7826](https://github.com/JabRef/jabref/pull/7960)
- We added a dialog that allows to parse metadata from linked pdfs. [#7929](https://github.com/JabRef/jabref/pull/7929)
- We added an icon picker in group edit dialog. [#6142](https://github.com/JabRef/jabref/issues/6142)
- We added a preference to Opt-In to JabRef's online metadata extraction service (Grobid) usage. [#8002](https://github.com/JabRef/jabref/pull/8002)
- We readded the possibility to display the search results of all databases ("Global Search"). It is shown in a separate window. [#4096](https://github.com/JabRef/jabref/issues/4096)
- We readded the possibility to keep the search string when switching tabs. It is implemented by a toggle button. [#4096](https://github.com/JabRef/jabref/issues/4096#issuecomment-575986882)
- We allowed the user to also preview the available citation styles in the preferences besides the selected ones [#8108](https://github.com/JabRef/jabref/issues/8108)
- We added an option to search the available citation styles by name in the preferences [#8108](https://github.com/JabRef/jabref/issues/8108)
- We added an option to generate bib-entries from ID through a popover in the toolbar. [#4183](https://github.com/JabRef/jabref/issues/4183)
- We added a menu option in the right click menu of the main table tabs to display the library properties. [#6527](https://github.com/JabRef/jabref/issues/6527)
- When a `.bib` file ("library") was saved successfully, a notification is shown

### Changed

- Local library settings may overwrite the setting "Search and store files relative to library file location" [#8179](https://github.com/JabRef/jabref/issues/8179)
- The option "Fit table horizontally on screen" in the "Entry table" preferences is now disabled by default [#8148](https://github.com/JabRef/jabref/pull/8148)
- We improved the preferences and descriptions in the "Linked files" preferences tab [#8148](https://github.com/JabRef/jabref/pull/8148)
- We slightly changed the layout of the Journal tab in the preferences for ui consistency. [#7937](https://github.com/JabRef/jabref/pull/7937)
- The JabRefHost on Windows now writes a temporary file and calls `-importToOpen` instead of passing the bibtex via `-importBibtex`. [#7374](https://github.com/JabRef/jabref/issues/7374), [JabRef Browser Ext #274](https://github.com/JabRef/JabRef-Browser-Extension/issues/274)
- We reordered some entries in the right-click menu of the main table. [#6099](https://github.com/JabRef/jabref/issues/6099)
- We merged the barely used ImportSettingsTab and the CustomizationTab in the preferences into one single tab and moved the option to allow Integers in Edition Fields in Bibtex-Mode to the EntryEditor tab. [#7849](https://github.com/JabRef/jabref/pull/7849)
- We moved the export order in the preferences from `File` to `Import and Export`. [#7935](https://github.com/JabRef/jabref/pull/7935)
- We reworked the export order in the preferences and the save order in the library preferences. You can now set more than three sort criteria in your library preferences. [#7935](https://github.com/JabRef/jabref/pull/7935)
- The metadata-to-pdf actions now also embeds the bibfile to the PDF. [#8037](https://github.com/JabRef/jabref/pull/8037)
- The snap was updated to use the core20 base and to use lzo compression for better startup performance [#8109](https://github.com/JabRef/jabref/pull/8109)
- We moved the union/intersection view button in the group sidepane to the left of the other controls. [#8202](https://github.com/JabRef/jabref/pull/8202)
- We improved the Drag and Drop behavior in the "Customize Entry Types" Dialog [#6338](https://github.com/JabRef/jabref/issues/6338)
- When determining the URL of an ArXiV eprint, the URL now points to the version [#8149](https://github.com/JabRef/jabref/pull/8149)
- We Included all standard fields with citation key when exporting to Old OpenOffice/LibreOffice Calc Format [#8176](https://github.com/JabRef/jabref/pull/8176)
- In case the database is encoded with `UTF8`, the `% Encoding` marker is not written anymore
- The written `.bib` file has the same line endings [#390](https://github.com/koppor/jabref/issues/390)
- The written `.bib` file always has a final line break
- The written `.bib` file keeps the newline separator of the loaded `.bib` file
- We present options to manually enter an article or return to the New Entry menu when the fetcher DOI fails to find an entry for an ID [#7870](https://github.com/JabRef/jabref/issues/7870)
- We trim white space and non-ASCII characters from DOI [#8127](https://github.com/JabRef/jabref/issues/8127)
- The duplicate checker now inspects other fields in case no difference in the required and optional fields are found.
- We reworked the library properties dialog and integrated the `Library > Preamble`, `Library > Citation key pattern` and `Library > String constants dialogs` [#8264](https://github.com/JabRef/jabref/pulls/8264)
- We improved the startup time of JabRef by switching from the logging library `log4j2` to `tinylog` [#8007](https://github.com/JabRef/jabref/issues/8007)

### Fixed

- We fixed an issue where an exception occurred when pasting an entry with a publication date-range of the form 1910/1917 [#7864](https://github.com/JabRef/jabref/issues/7864)
- We fixed an issue where an exception occurred when a preview style was edited and afterwards another preview style selected. [#8280](https://github.com/JabRef/jabref/issues/8280)
- We fixed an issue where the actions to move a file to a directory were incorrectly disabled. [#7908](https://github.com/JabRef/jabref/issues/7908)
- We fixed an issue where an exception occurred when a linked online file was edited in the entry editor [#8008](https://github.com/JabRef/jabref/issues/8008)
- We fixed an issue when checking for a new version when JabRef is used behind a corporate proxy. [#7884](https://github.com/JabRef/jabref/issues/7884)
- We fixed some icons that were drawn in the wrong color when JabRef used a custom theme. [#7853](https://github.com/JabRef/jabref/issues/7853)
- We fixed an issue where the `Aux file` on `Edit group` doesn't support relative sub-directories path to import. [#7719](https://github.com/JabRef/jabref/issues/7719).
- We fixed an issue where it was impossible to add or modify groups. [#7912](https://github.com/JabRef/jabref/pull/793://github.com/JabRef/jabref/pull/7921)
- We fixed an issue about the visible side pane components being out of sync with the view menu. [#8115](https://github.com/JabRef/jabref/issues/8115)
- We fixed an issue where the side pane would not close when all its components were closed. [#8082](https://github.com/JabRef/jabref/issues/8082)
- We fixed an issue where exported entries from a Citavi bib containing URLs could not be imported [#7882](https://github.com/JabRef/jabref/issues/7882)
- We fixed an issue where the icons in the search bar had the same color, toggled as well as untoggled. [#8014](https://github.com/JabRef/jabref/pull/8014)
- We fixed an issue where typing an invalid UNC path into the "Main file directory" text field caused an error. [#8107](https://github.com/JabRef/jabref/issues/8107)
- We fixed an issue where "Open Folder" didn't select the file on macOS in Finder [#8130](https://github.com/JabRef/jabref/issues/8130)
- We fixed an issue where importing PDFs resulted in an uncaught exception [#8143](https://github.com/JabRef/jabref/issues/8143)
- We fixed "The library has been modified by another program" showing up when line breaks change [#4877](https://github.com/JabRef/jabref/issues/4877)
- The default directory of the "LaTeX Citations" tab is now the directory of the currently opened database (and not the directory chosen at the last open file dialog or the last database save) [koppor#538](https://github.com/koppor/jabref/issues/538)
- When writing a bib file, the `NegativeArraySizeException` should not occur [#8231](https://github.com/JabRef/jabref/issues/8231) [#8265](https://github.com/JabRef/jabref/issues/8265)
- We fixed an issue where some menu entries were available without entries selected. [#4795](https://github.com/JabRef/jabref/issues/4795)
- We fixed an issue where right-clicking on a tab and selecting close will close the focused tab even if it is not the tab we right-clicked [#8193](https://github.com/JabRef/jabref/pull/8193)
- We fixed an issue where selecting a citation style in the preferences would sometimes produce an exception [#7860](https://github.com/JabRef/jabref/issues/7860)
- We fixed an issue where an exception would occur when clicking on a DOI link in the preview pane [#7706](https://github.com/JabRef/jabref/issues/7706)
- We fixed an issue where XMP and embedded BibTeX export would not work [#8278](https://github.com/JabRef/jabref/issues/8278)
- We fixed an issue where the XMP and embedded BibTeX import of a file containing multiple schemas failed [#8278](https://github.com/JabRef/jabref/issues/8278)
- We fixed an issue where writing embedded BibTeX import fails due to write protection or bibtex already being present [#8332](https://github.com/JabRef/jabref/pull/8332)
- We fixed an issue where pdf-paths and the pdf-indexer could get out of sync [#8182](https://github.com/JabRef/jabref/issues/8182)
- We fixed an issue where Status-Logger error messages appeared during the startup of JabRef [#5475](https://github.com/JabRef/jabref/issues/5475)

### Removed

- We removed two orphaned preferences options [#8164](https://github.com/JabRef/jabref/pull/8164)
- We removed the functionality of the `--debug` commandline options. Use the java command line switch `-Dtinylog.level=debug` for debug output instead. [#8226](https://github.com/JabRef/jabref/pull/8226)

## [5.3] – 2021-07-05

### Added

- We added a progress counter to the title bar in Possible Duplicates dialog window. [#7366](https://github.com/JabRef/jabref/issues/7366)
- We added new "Customization" tab to the preferences which includes option to choose a custom address for DOI access. [#7337](https://github.com/JabRef/jabref/issues/7337)
- We added zbmath to the public databases from which the bibliographic information of an existing entry can be updated. [#7437](https://github.com/JabRef/jabref/issues/7437)
- We showed to the find Unlinked Files Dialog the date of the files' most recent modification. [#4652](https://github.com/JabRef/jabref/issues/4652)
- We added to the find Unlinked Files function a filter to show only files based on date of last modification (Last Year, Last Month, Last Week, Last Day). [#4652](https://github.com/JabRef/jabref/issues/4652)
- We added to the find Unlinked Files function a filter that sorts the files based on the date of last modification(Sort by Newest, Sort by Oldest First). [#4652](https://github.com/JabRef/jabref/issues/4652)
- We added the possibility to add a new entry via its zbMath ID (zbMATH can be chosen as ID type in the "Select entry type" window). [#7202](https://github.com/JabRef/jabref/issues/7202)
- We added the extension support and the external application support (For Texshow, Texmaker and LyX) to the flatpak [#7248](https://github.com/JabRef/jabref/pull/7248)
- We added some symbols and keybindings to the context menu in the entry editor. [#7268](https://github.com/JabRef/jabref/pull/7268)
- We added keybindings for setting and clearing the read status. [#7264](https://github.com/JabRef/jabref/issues/7264)
- We added two new fields to track the creation and most recent modification date and time for each entry. [koppor#130](https://github.com/koppor/jabref/issues/130)
- We added a feature that allows the user to copy highlighted text in the preview window. [#6962](https://github.com/JabRef/jabref/issues/6962)
- We added a feature that allows you to create new BibEntry via paste arxivId [#2292](https://github.com/JabRef/jabref/issues/2292)
- We added support for conducting automated and systematic literature search across libraries and git support for persistence [#369](https://github.com/koppor/jabref/issues/369)
- We added a add group functionality at the bottom of the side pane. [#4682](https://github.com/JabRef/jabref/issues/4682)
- We added a feature that allows the user to choose whether to trust the target site when unable to find a valid certification path from the file download site. [#7616](https://github.com/JabRef/jabref/issues/7616)
- We added a feature that allows the user to open all linked files of multiple selected entries by "Open file" option. [#6966](https://github.com/JabRef/jabref/issues/6966)
- We added a keybinding preset for new entries. [#7705](https://github.com/JabRef/jabref/issues/7705)
- We added a select all button for the library import function. [#7786](https://github.com/JabRef/jabref/issues/7786)
- We added a search feature for journal abbreviations. [#7804](https://github.com/JabRef/jabref/pull/7804)
- We added auto-key-generation progress to the background task list. [#7267](https://github.com/JabRef/jabref/issues/7267)
- We added the option to write XMP metadata to pdfs from the CLI. [7814](https://github.com/JabRef/jabref/pull/7814)

### Changed

- The export to MS Office XML now exports the author field as `Inventor` if the bibtex entry type is `patent` [#7830](https://github.com/JabRef/jabref/issues/7830)
- We changed the EndNote importer to import the field `label` to the corresponding bibtex field `endnote-label` [forum#2734](https://discourse.jabref.org/t/importing-endnote-label-field-to-jabref-from-xml-file/2734)
- The keywords added via "Manage content selectors" are now displayed in alphabetical order. [#3791](https://github.com/JabRef/jabref/issues/3791)
- We improved the "Find unlinked files" dialog to show import results for each file. [#7209](https://github.com/JabRef/jabref/pull/7209)
- The content of the field `timestamp` is migrated to `creationdate`. In case one configured "udpate timestampe", it is migrated to `modificationdate`. [koppor#130](https://github.com/koppor/jabref/issues/130)
- The JabRef specific meta-data content in the main field such as priorities (prio1, prio2, ...) are migrated to their respective fields. They are removed from the keywords. [#6840](https://github.com/jabref/jabref/issues/6840)
- We fixed an issue where groups generated from authors' last names did not include all entries of the authors' [#5833](https://github.com/JabRef/jabref/issues/5833)
- The export to MS Office XML now uses the month name for the field `MonthAcessed` instead of the two digit number [#7354](https://github.com/JabRef/jabref/issues/7354)
- We included some standalone dialogs from the options menu in the main preference dialog and fixed some visual issues in the preferences dialog. [#7384](https://github.com/JabRef/jabref/pull/7384)
- We improved the linking of the `python3` interpreter via the shebang to dynamically use the systems default Python. Related to [JabRef-Browser-Extension #177](https://github.com/JabRef/JabRef-Browser-Extension/issues/177)
- Automatically found pdf files now have the linking button to the far left and uses a link icon with a plus instead of a briefcase. The file name also has lowered opacity(70%) until added. [#3607](https://github.com/JabRef/jabref/issues/3607)
- We simplified the select entry type form by splitting it into two parts ("Recommended" and "Others") based on internal usage data. [#6730](https://github.com/JabRef/jabref/issues/6730)
- We improved the submenu list by merging the'Remove group' having two options, with or without subgroups. [#4682](https://github.com/JabRef/jabref/issues/4682)
- The export to MS Office XML now uses the month name for the field `Month` instead of the two digit number [forum#2685](https://discourse.jabref.org/t/export-month-as-text-not-number/2685)
- We reintroduced missing default keybindings for new entries. [#7346](https://github.com/JabRef/jabref/issues/7346) [#7439](https://github.com/JabRef/jabref/issues/7439)
- Lists of available fields are now sorted alphabetically. [#7716](https://github.com/JabRef/jabref/issues/7716)
- The tooltip of the search field explaining the search is always shown. [#7279](https://github.com/JabRef/jabref/pull/7279)
- We rewrote the ACM fetcher to adapt to the new interface. [#5804](https://github.com/JabRef/jabref/issues/5804)
- We moved the select/collapse buttons in the unlinked files dialog into a context menu. [#7383](https://github.com/JabRef/jabref/issues/7383)
- We fixed an issue where journal abbreviations containing curly braces were not recognized [#7773](https://github.com/JabRef/jabref/issues/7773)

### Fixed

- We fixed an issue where some texts (e.g. descriptions) in dialogs could not be translated [#7854](https://github.com/JabRef/jabref/issues/7854)
- We fixed an issue where import hangs for ris files with "ER - " [#7737](https://github.com/JabRef/jabref/issues/7737)
- We fixed an issue where getting bibliograhpic data from DOI or another identifer did not respect the library mode (BibTeX/biblatex)[#6267](https://github.com/JabRef/jabref/issues/6267)
- We fixed an issue where importing entries would not respect the library mode (BibTeX/biblatex)[#1018](https://github.com/JabRef/jabref/issues/1018)
- We fixed an issue where an exception occurred when importing entries from a web search [#7606](https://github.com/JabRef/jabref/issues/7606)
- We fixed an issue where the table column sort order was not properly stored and resulted in unsorted eports [#7524](https://github.com/JabRef/jabref/issues/7524)
- We fixed an issue where the value of the field `school` or `institution` would be printed twice in the HTML Export [forum#2634](https://discourse.jabref.org/t/problem-with-exporting-techreport-phdthesis-mastersthesis-to-html/2634)
- We fixed an issue preventing to connect to a shared database. [#7570](https://github.com/JabRef/jabref/pull/7570)
- We fixed an issue preventing files from being dragged & dropped into an empty library. [#6851](https://github.com/JabRef/jabref/issues/6851)
- We fixed an issue where double-click onto PDF in file list under the 'General' tab section should just open the file. [#7465](https://github.com/JabRef/jabref/issues/7465)
- We fixed an issue where the dark theme did not extend to a group's custom color picker. [#7481](https://github.com/JabRef/jabref/issues/7481)
- We fixed an issue where choosing the fields on which autocompletion should not work in "Entry editor" preferences had no effect. [#7320](https://github.com/JabRef/jabref/issues/7320)
- We fixed an issue where the "Normalize page numbers" formatter did not replace en-dashes or em-dashes with a hyphen-minus sign. [#7239](https://github.com/JabRef/jabref/issues/7239)
- We fixed an issue with the style of highlighted check boxes while searching in preferences. [#7226](https://github.com/JabRef/jabref/issues/7226)
- We fixed an issue where the option "Move file to file directory" was disabled in the entry editor for all files [#7194](https://github.com/JabRef/jabref/issues/7194)
- We fixed an issue where application dialogs were opening in the wrong display when using multiple screens [#7273](https://github.com/JabRef/jabref/pull/7273)
- We fixed an issue where the "Find unlinked files" dialog would freeze JabRef on importing. [#7205](https://github.com/JabRef/jabref/issues/7205)
- We fixed an issue where the "Find unlinked files" would stop importing when importing a single file failed. [#7206](https://github.com/JabRef/jabref/issues/7206)
- We fixed an issue where JabRef froze for a few seconds in MacOS when DNS resolution timed out. [#7441](https://github.com/JabRef/jabref/issues/7441)
- We fixed an issue where an exception would be displayed for previewing and preferences when a custom theme has been configured but is missing [#7177](https://github.com/JabRef/jabref/issues/7177)
- We fixed an issue where URLs in `file` fields could not be handled on Windows. [#7359](https://github.com/JabRef/jabref/issues/7359)
- We fixed an issue where the regex based file search miss-interpreted specific symbols. [#4342](https://github.com/JabRef/jabref/issues/4342)
- We fixed an issue where the Harvard RTF exporter used the wrong default file extension. [4508](https://github.com/JabRef/jabref/issues/4508)
- We fixed an issue where the Harvard RTF exporter did not use the new authors formatter and therefore did not export "organization" authors correctly. [4508](https://github.com/JabRef/jabref/issues/4508)
- We fixed an issue where the field `urldate` was not exported to the corresponding fields `YearAccessed`, `MonthAccessed`, `DayAccessed` in MS Office XML [#7354](https://github.com/JabRef/jabref/issues/7354)
- We fixed an issue where the password for a shared SQL database was only remembered if it was the same as the username [#6869](https://github.com/JabRef/jabref/issues/6869)
- We fixed an issue where some custom exports did not use the new authors formatter and therefore did not export authors correctly [#7356](https://github.com/JabRef/jabref/issues/7356)
- We fixed an issue where alt+keyboard shortcuts do not work [#6994](https://github.com/JabRef/jabref/issues/6994)
- We fixed an issue about the file link editor did not allow to change the file name according to the default pattern after changing an entry. [#7525](https://github.com/JabRef/jabref/issues/7525)
- We fixed an issue where the file path is invisible in dark theme. [#7382](https://github.com/JabRef/jabref/issues/7382)
- We fixed an issue where the secondary sorting is not working for some special fields. [#7015](https://github.com/JabRef/jabref/issues/7015)
- We fixed an issue where changing the font size makes the font size field too small. [#7085](https://github.com/JabRef/jabref/issues/7085)
- We fixed an issue with TexGroups on Linux systems, where the modification of an aux-file did not trigger an auto-update for TexGroups. Furthermore, the detection of file modifications is now more reliable. [#7412](https://github.com/JabRef/jabref/pull/7412)
- We fixed an issue where the Unicode to Latex formatter produced wrong results for characters with a codepoint higher than Character.MAX_VALUE. [#7387](https://github.com/JabRef/jabref/issues/7387)
- We fixed an issue where a non valid value as font size results in an uncaught exception. [#7415](https://github.com/JabRef/jabref/issues/7415)
- We fixed an issue where "Merge citations" in the Openoffice/Libreoffice integration panel did not have a corresponding opposite. [#7454](https://github.com/JabRef/jabref/issues/7454)
- We fixed an issue where drag and drop of bib files for opening resulted in uncaught exceptions [#7464](https://github.com/JabRef/jabref/issues/7464)
- We fixed an issue where columns shrink in width when we try to enlarge JabRef window. [#6818](https://github.com/JabRef/jabref/issues/6818)
- We fixed an issue where Content selector does not seem to work for custom fields. [#6819](https://github.com/JabRef/jabref/issues/6819)
- We fixed an issue where font size of the preferences dialog does not update with the rest of the GUI. [#7416](https://github.com/JabRef/jabref/issues/7416)
- We fixed an issue in which a linked online file consisting of a web page was saved as an invalid pdf file upon being downloaded. The user is now notified when downloading a linked file results in an HTML file. [#7452](https://github.com/JabRef/jabref/issues/7452)
- We fixed an issue where opening BibTex file (doubleclick) from Folder with spaces not working. [#6487](https://github.com/JabRef/jabref/issues/6487)
- We fixed the header title in the Add Group/Subgroup Dialog box. [#4682](https://github.com/JabRef/jabref/issues/4682)
- We fixed an issue with saving large `.bib` files [#7265](https://github.com/JabRef/jabref/issues/7265)
- We fixed an issue with very large page numbers [#7590](https://github.com/JabRef/jabref/issues/7590)
- We fixed an issue where the file extension is missing on saving the library file on linux [#7451](https://github.com/JabRef/jabref/issues/7451)
- We fixed an issue with opacity of disabled icon-buttons [#7195](https://github.com/JabRef/jabref/issues/7195)
- We fixed an issue where journal abbreviations in UTF-8 were not recognized [#5850](https://github.com/JabRef/jabref/issues/5850)
- We fixed an issue where the article title with curly brackets fails to download the arXiv link (pdf file). [#7633](https://github.com/JabRef/jabref/issues/7633)
- We fixed an issue with toggle of special fields does not work for sorted entries [#7016](https://github.com/JabRef/jabref/issues/7016)
- We fixed an issue with the default path of external application. [#7641](https://github.com/JabRef/jabref/issues/7641)
- We fixed an issue where urls must be embedded in a style tag when importing EndNote style Xml files. Now it can parse url with or without a style tag. [#6199](https://github.com/JabRef/jabref/issues/6199)
- We fixed an issue where the article title with colon fails to download the arXiv link (pdf file). [#7660](https://github.com/JabRef/jabref/issues/7660)
- We fixed an issue where the keybinding for delete entry did not work on the main table [7580](https://github.com/JabRef/jabref/pull/7580)
- We fixed an issue where the RFC fetcher is not compatible with the draft [7305](https://github.com/JabRef/jabref/issues/7305)
- We fixed an issue where duplicate files (both file names and contents are the same) is downloaded and add to linked files [#6197](https://github.com/JabRef/jabref/issues/6197)
- We fixed an issue where changing the appearance of the preview tab did not trigger a restart warning. [#5464](https://github.com/JabRef/jabref/issues/5464)
- We fixed an issue where editing "Custom preview style" triggers exception. [#7526](https://github.com/JabRef/jabref/issues/7526)
- We fixed the [SAO/NASA Astrophysics Data System](https://docs.jabref.org/collect/import-using-online-bibliographic-database#sao-nasa-astrophysics-data-system) fetcher. [#7867](https://github.com/JabRef/jabref/pull/7867)
- We fixed an issue where a title with multiple applied formattings in EndNote was not imported correctly [forum#2734](https://discourse.jabref.org/t/importing-endnote-label-field-to-jabref-from-xml-file/2734)
- We fixed an issue where a `report` in EndNote was imported as `article` [forum#2734](https://discourse.jabref.org/t/importing-endnote-label-field-to-jabref-from-xml-file/2734)
- We fixed an issue where the field `publisher` in EndNote was not imported in JabRef [forum#2734](https://discourse.jabref.org/t/importing-endnote-label-field-to-jabref-from-xml-file/2734)

### Removed

- We removed add group button beside the filter group tab. [#4682](https://github.com/JabRef/jabref/issues/4682)

## [5.2] – 2020-12-24

### Added

- We added a validation to check if the current database location is shared, preventing an exception when Pulling Changes From Shared Database. [#6959](https://github.com/JabRef/jabref/issues/6959)
- We added a query parser and mapping layer to enable conversion of queries formulated in simplified lucene syntax by the user into api queries. [#6799](https://github.com/JabRef/jabref/pull/6799)
- We added some basic functionality to customise the look of JabRef by importing a css theme file. [#5790](https://github.com/JabRef/jabref/issues/5790)
- We added connection check function in network preference setting [#6560](https://github.com/JabRef/jabref/issues/6560)
- We added support for exporting to YAML. [#6974](https://github.com/JabRef/jabref/issues/6974)
- We added a DOI format and organization check to detect [American Physical Society](https://journals.aps.org/) journals to copy the article ID to the page field for cases where the page numbers are missing. [#7019](https://github.com/JabRef/jabref/issues/7019)
- We added an error message in the New Entry dialog that is shown in case the fetcher did not find anything . [#7000](https://github.com/JabRef/jabref/issues/7000)
- We added a new formatter to output shorthand month format. [#6579](https://github.com/JabRef/jabref/issues/6579)
- We added support for the new Microsoft Edge browser in all platforms. [#7056](https://github.com/JabRef/jabref/pull/7056)
- We reintroduced emacs/bash-like keybindings. [#6017](https://github.com/JabRef/jabref/issues/6017)
- We added a feature to provide automated cross library search using a cross library query language. This provides support for the search step of systematic literature reviews (SLRs). [koppor#369](https://github.com/koppor/jabref/issues/369)

### Changed

- We changed the default preferences for OpenOffice/LibreOffice integration to automatically sync the bibliography when inserting new citations in a OpenOffic/LibreOffice document. [#6957](https://github.com/JabRef/jabref/issues/6957)
- We restructured the 'File' tab and extracted some parts into the 'Linked files' tab [#6779](https://github.com/JabRef/jabref/pull/6779)
- JabRef now offers journal lists from <https://abbrv.jabref.org>. JabRef the lists which use a dot inside the abbreviations. [#5749](https://github.com/JabRef/jabref/pull/5749)
- We removed two useless preferences in the groups preferences dialog. [#6836](https://github.com/JabRef/jabref/pull/6836)
- Synchronization of SpecialFields to keywords is now disabled by default. [#6621](https://github.com/JabRef/jabref/issues/6621)
- JabRef no longer opens the entry editor with the first entry on startup [#6855](https://github.com/JabRef/jabref/issues/6855)
- We completed the rebranding of `bibtexkey` as `citationkey` which was started in JabRef 5.1.
- JabRef no longer opens the entry editor with the first entry on startup [#6855](https://github.com/JabRef/jabref/issues/6855)
- Fetch by ID: (long) "SAO/NASA Astrophysics Data System" replaced by (short) "SAO/NASA ADS" [#6876](https://github.com/JabRef/jabref/pull/6876)
- We changed the title of the window "Manage field names and content" to have the same title as the corresponding menu item [#6895](https://github.com/JabRef/jabref/pull/6895)
- We renamed the menus "View -> Previous citation style" and "View -> Next citation style" into "View -> Previous preview style" and "View -> Next preview style" and renamed the "Preview" style to "Customized preview style". [#6899](https://github.com/JabRef/jabref/pull/6899)
- We changed the default preference option "Search and store files relative to library file location" to on, as this seems to be a more intuitive behaviour. [#6863](https://github.com/JabRef/jabref/issues/6863)
- We changed the title of the window "Manage field names and content": to have the same title as the corresponding menu item [#6895](https://github.com/JabRef/jabref/pull/6895)
- We improved the detection of "short" DOIs [6880](https://github.com/JabRef/jabref/issues/6880)
- We improved the duplicate detection when identifiers like DOI or arxiv are semantiaclly the same, but just syntactically differ (e.g. with or without http(s):// prefix). [#6707](https://github.com/JabRef/jabref/issues/6707)
- We improved JabRef start up time [6057](https://github.com/JabRef/jabref/issues/6057)
- We changed in the group interface "Generate groups from keywords in a BibTeX field" by "Generate groups from keywords in the following field". [#6983](https://github.com/JabRef/jabref/issues/6983)
- We changed the name of a group type from "Searching for keywords" to "Searching for a keyword". [6995](https://github.com/JabRef/jabref/pull/6995)
- We changed the way JabRef displays the title of a tab and of the window. [4161](https://github.com/JabRef/jabref/issues/4161)
- We changed connect timeouts for server requests to 30 seconds in general and 5 seconds for GROBID server (special) and improved user notifications on connection issues. [7026](https://github.com/JabRef/jabref/pull/7026)
- We changed the order of the library tab context menu items. [#7171](https://github.com/JabRef/jabref/issues/7171)
- We changed the way linked files are opened on Linux to use the native openFile method, compatible with confined packages. [7037](https://github.com/JabRef/jabref/pull/7037)
- We refined the entry preview to show the full names of authors and editors, to list the editor only if no author is present, have the year earlier. [#7083](https://github.com/JabRef/jabref/issues/7083)

### Fixed

- We fixed an issue changing the icon link_variation_off that is not meaningful. [#6834](https://github.com/JabRef/jabref/issues/6834)
- We fixed an issue where the `.sav` file was not deleted upon exiting JabRef. [#6109](https://github.com/JabRef/jabref/issues/6109)
- We fixed a linked identifier icon inconsistency. [#6705](https://github.com/JabRef/jabref/issues/6705)
- We fixed the wrong behavior that font size changes are not reflected in dialogs. [#6039](https://github.com/JabRef/jabref/issues/6039)
- We fixed the failure to Copy citation key and link. [#5835](https://github.com/JabRef/jabref/issues/5835)
- We fixed an issue where the sort order of the entry table was reset after a restart of JabRef. [#6898](https://github.com/JabRef/jabref/pull/6898)
- We fixed an issue where no longer a warning was displayed when inserting references into LibreOffice with an invalid "ReferenceParagraphFormat". [#6907](https://github.com/JabRef/jabref/pull/60907).
- We fixed an issue where a selected field was not removed after the first click in the custom entry types dialog. [#6934](https://github.com/JabRef/jabref/issues/6934)
- We fixed an issue where a remove icon was shown for standard entry types in the custom entry types dialog. [#6906](https://github.com/JabRef/jabref/issues/6906)
- We fixed an issue where it was impossible to connect to OpenOffice/LibreOffice on Mac OSX. [#6970](https://github.com/JabRef/jabref/pull/6970)
- We fixed an issue with the python script used by browser plugins that failed to locate JabRef if not installed in its default location. [#6963](https://github.com/JabRef/jabref/pull/6963/files)
- We fixed an issue where spaces and newlines in an isbn would generate an exception. [#6456](https://github.com/JabRef/jabref/issues/6456)
- We fixed an issue where identity column header had incorrect foreground color in the Dark theme. [#6796](https://github.com/JabRef/jabref/issues/6796)
- We fixed an issue where the RIS exporter added extra blank lines.[#7007](https://github.com/JabRef/jabref/pull/7007/files)
- We fixed an issue where clicking on Collapse All button in the Search for Unlinked Local Files expanded the directory structure erroneously [#6848](https://github.com/JabRef/jabref/issues/6848)
- We fixed an issue, when pulling changes from shared database via shortcut caused creation of a new tech report [6867](https://github.com/JabRef/jabref/issues/6867)
- We fixed an issue where the JabRef GUI does not highlight the "All entries" group on start-up [#6691](https://github.com/JabRef/jabref/issues/6691)
- We fixed an issue where a custom dark theme was not applied to the entry preview tab [7068](https://github.com/JabRef/jabref/issues/7068)
- We fixed an issue where modifications to the Custom preview layout in the preferences were not saved [#6447](https://github.com/JabRef/jabref/issues/6447)
- We fixed an issue where errors from imports were not shown to the user [#7084](https://github.com/JabRef/jabref/pull/7084)
- We fixed an issue where the EndNote XML Import would fail on empty keywords tags [forum#2387](https://discourse.jabref.org/t/importing-in-unknown-format-fails-to-import-xml-library-from-bookends-export/2387)
- We fixed an issue where the color of groups of type "free search expression" not persisting after restarting the application [#6999](https://github.com/JabRef/jabref/issues/6999)
- We fixed an issue where modifications in the source tab where not saved without switching to another field before saving the library [#6622](https://github.com/JabRef/jabref/issues/6622)
- We fixed an issue where the "Document Viewer" did not show the first page of the opened pdf document and did not show the correct total number of pages [#7108](https://github.com/JabRef/jabref/issues/7108)
- We fixed an issue where the context menu was not updated after a file link was changed. [#5777](https://github.com/JabRef/jabref/issues/5777)
- We fixed an issue where the password for a shared SQL database was not remembered [#6869](https://github.com/JabRef/jabref/issues/6869)
- We fixed an issue where newly added entires were not synced to a shared SQL database [#7176](https://github.com/JabRef/jabref/issues/7176)
- We fixed an issue where the PDF-Content importer threw an exception when no DOI number is present at the first page of the PDF document [#7203](https://github.com/JabRef/jabref/issues/7203)
- We fixed an issue where groups created from aux files did not update on file changes [#6394](https://github.com/JabRef/jabref/issues/6394)
- We fixed an issue where authors that only have last names were incorrectly identified as institutes when generating citation keys [#7199](https://github.com/JabRef/jabref/issues/7199)
- We fixed an issue where institutes were incorrectly identified as universities when generating citation keys [#6942](https://github.com/JabRef/jabref/issues/6942)

### Removed

- We removed the Google Scholar fetcher and the ACM fetcher do not work due to traffic limitations [#6369](https://github.com/JabRef/jabref/issues/6369)
- We removed the menu entry "Manage external file types" because it's already in 'Preferences' dialog [#6991](https://github.com/JabRef/jabref/issues/6991)
- We removed the integrity check "Abbreviation detected" for the field journal/journaltitle in the entry editor [#3925](https://github.com/JabRef/jabref/issues/3925)

## [5.1] – 2020-08-30

### Added

- We added a new fetcher to enable users to search mEDRA DOIs [#6602](https://github.com/JabRef/jabref/issues/6602)
- We added a new fetcher to enable users to search "[Collection of Computer Science Bibliographies](https://en.wikipedia.org/wiki/Collection_of_Computer_Science_Bibliographies)". [#6638](https://github.com/JabRef/jabref/issues/6638)
- We added default values for delimiters in Add Subgroup window [#6624](https://github.com/JabRef/jabref/issues/6624)
- We improved responsiveness of general fields specification dialog window. [#6604](https://github.com/JabRef/jabref/issues/6604)
- We added support for importing ris file and load DOI [#6530](https://github.com/JabRef/jabref/issues/6530)
- We added the Library properties to a context menu on the library tabs [#6485](https://github.com/JabRef/jabref/issues/6485)
- We added a new field in the preferences in 'BibTeX key generator' for unwanted characters that can be user-specified. [#6295](https://github.com/JabRef/jabref/issues/6295)
- We added support for searching ShortScience for an entry through the user's browser. [#6018](https://github.com/JabRef/jabref/pull/6018)
- We updated EditionChecker to permit edition to start with a number. [#6144](https://github.com/JabRef/jabref/issues/6144)
- We added tooltips for most fields in the entry editor containing a short description. [#5847](https://github.com/JabRef/jabref/issues/5847)
- We added support for basic markdown in custom formatted previews [#6194](https://github.com/JabRef/jabref/issues/6194)
- We now show the number of items found and selected to import in the online search dialog. [#6248](https://github.com/JabRef/jabref/pull/6248)
- We created a new install screen for macOS. [#5759](https://github.com/JabRef/jabref/issues/5759)
- We added a new integrity check for duplicate DOIs. [koppor#339](https://github.com/koppor/jabref/issues/339)
- We implemented an option to download fulltext files while importing. [#6381](https://github.com/JabRef/jabref/pull/6381)
- We added a progress-indicator showing the average progress of background tasks to the toolbar. Clicking it reveals a pop-over with a list of running background tasks. [6443](https://github.com/JabRef/jabref/pull/6443)
- We fixed the bug when strike the delete key in the text field. [#6421](https://github.com/JabRef/jabref/issues/6421)
- We added a BibTex key modifier for truncating strings. [#3915](https://github.com/JabRef/jabref/issues/3915)
- We added support for jumping to target entry when typing letter/digit after sorting a column in maintable [#6146](https://github.com/JabRef/jabref/issues/6146)
- We added a new fetcher to enable users to search all available E-Libraries simultaneously. [koppor#369](https://github.com/koppor/jabref/issues/369)
- We added the field "entrytype" to the export sort criteria [#6531](https://github.com/JabRef/jabref/pull/6531)
- We added the possibility to change the display order of the fields in the entry editor. The order can now be configured using drag and drop in the "Customize entry types" dialog [#6152](https://github.com/JabRef/jabref/pull/6152)
- We added native support for biblatex-software [#6574](https://github.com/JabRef/jabref/issues/6574)
- We added a missing restart warning for AutoComplete in the preferences dialog. [#6351](https://github.com/JabRef/jabref/issues/6351)
- We added a note to the citation key pattern preferences dialog as a temporary workaround for a JavaFX bug, about committing changes in a table cell, if the focus is lost. [#5825](https://github.com/JabRef/jabref/issues/5825)
- We added support for customized fallback fields in bracketed patterns. [#7111](https://github.com/JabRef/jabref/issues/7111)

### Changed

- We improved the arXiv fetcher. Now it should find entries even more reliably and does no longer include the version (e.g `v1`) in the `eprint` field. [forum#1941](https://discourse.jabref.org/t/remove-version-in-arxiv-import/1941)
- We moved the group search bar and the button "New group" from bottom to top position to make it more prominent. [#6112](https://github.com/JabRef/jabref/pull/6112)
- When JabRef finds a `.sav` file without changes, there is no dialog asking for acceptance of changes anymore.
- We changed the buttons for import/export/show all/reset of preferences to smaller icon buttons in the preferences dialog. [#6130](https://github.com/JabRef/jabref/pull/6130)
- We moved the functionality "Manage field names & content" from the "Library" menu to the "Edit" menu, because it affects the selected entries and not the whole library
- We merged the functionality "Append contents from a BibTeX library into the currently viewed library" into the "Import into database" functionality. Fixes [#6049](https://github.com/JabRef/jabref/issues/6049).
- We changed the directory where fulltext downloads are stored to the directory set in the import-tab in preferences. [#6381](https://github.com/JabRef/jabref/pull/6381)
- We improved the error message for invalid jstyles. [#6303](https://github.com/JabRef/jabref/issues/6303)
- We changed the section name of 'Advanced' to 'Network' in the preferences and removed some obsolete options.[#6489](https://github.com/JabRef/jabref/pull/6489)
- We improved the context menu of the column "Linked identifiers" of the main table, by truncating their texts, if they are too long. [#6499](https://github.com/JabRef/jabref/issues/6499)
- We merged the main table tabs in the preferences dialog. [#6518](https://github.com/JabRef/jabref/pull/6518)
- We changed the command line option 'generateBibtexKeys' to the more generic term 'generateCitationKeys' while the short option remains 'g'.[#6545](https://github.com/JabRef/jabref/pull/6545)
- We improved the "Possible duplicate entries" window to remember its size and position throughout a session. [#6582](https://github.com/JabRef/jabref/issues/6582)
- We divided the toolbar into small parts, so if the application window is to small, only a part of the toolbar is moved into the chevron popup. [#6682](https://github.com/JabRef/jabref/pull/6682)
- We changed the layout for of the buttons in the Open Office side panel to ensure that the button text is always visible, specially when resizing. [#6639](https://github.com/JabRef/jabref/issues/6639)
- We merged the two new library commands in the file menu to one which always creates a new library in the default library mode. [#6359](https://github.com/JabRef/jabref/pull/6539#issuecomment-641056536)

### Fixed

- We fixed an issue where entry preview tab has no name in drop down list. [#6591](https://github.com/JabRef/jabref/issues/6591)
- We fixed to only search file links in the BIB file location directory when preferences has corresponding checkbox checked. [#5891](https://github.com/JabRef/jabref/issues/5891)
- We fixed wrong button order (Apply and Cancel) in ManageProtectedTermsDialog.
- We fixed an issue with incompatible characters at BibTeX key [#6257](https://github.com/JabRef/jabref/issues/6257)
- We fixed an issue where dash (`-`) was reported as illegal BibTeX key [#6295](https://github.com/JabRef/jabref/issues/6295)
- We greatly improved the performance of the overall application and many operations. [#5071](https://github.com/JabRef/jabref/issues/5071)
- We fixed an issue where sort by priority was broken. [#6222](https://github.com/JabRef/jabref/issues/6222)
- We fixed an issue where opening a library from the recent libraries menu was not possible. [#5939](https://github.com/JabRef/jabref/issues/5939)
- We fixed an issue with inconsistent capitalization of file extensions when downloading files. [#6115](https://github.com/JabRef/jabref/issues/6115)
- We fixed the display of language and encoding in the preferences dialog. [#6130](https://github.com/JabRef/jabref/pull/6130)
- Now the link and/or the link description in the column "linked files" of the main table gets truncated or wrapped, if too long, otherwise display issues arise. [#6178](https://github.com/JabRef/jabref/issues/6178)
- We fixed the issue that groups panel does not keep size when resizing window. [#6180](https://github.com/JabRef/jabref/issues/6180)
- We fixed an error that sometimes occurred when using the context menu. [#6085](https://github.com/JabRef/jabref/issues/6085)
- We fixed an issue where search full-text documents downloaded files with same name, overwriting existing files. [#6174](https://github.com/JabRef/jabref/pull/6174)
- We fixed an issue when importing into current library an erroneous message "import cancelled" is displayed even though import is successful. [#6266](https://github.com/JabRef/jabref/issues/6266)
- We fixed an issue where custom jstyles for Open/LibreOffice where not saved correctly. [#6170](https://github.com/JabRef/jabref/issues/6170)
- We fixed an issue where the INSPIRE fetcher was no longer working [#6229](https://github.com/JabRef/jabref/issues/6229)
- We fixed an issue where custom exports with an uppercase file extension could not be selected for "Copy...-> Export to Clipboard" [#6285](https://github.com/JabRef/jabref/issues/6285)
- We fixed the display of icon both in the main table and linked file editor. [#6169](https://github.com/JabRef/jabref/issues/6169)
- We fixed an issue where the windows installer did not create an entry in the start menu [bug report in the forum](https://discourse.jabref.org/t/error-while-fetching-from-doi/2018/3)
- We fixed an issue where only the field `abstract` and `comment` were declared as multiline fields. Other fields can now be configured in the preferences using "Do not wrap the following fields when saving" [4373](https://github.com/JabRef/jabref/issues/4373)
- We fixed an issue where JabRef switched to discrete graphics under macOS [#5935](https://github.com/JabRef/jabref/issues/5935)
- We fixed an issue where the Preferences entry preview will be unexpected modified leads to Value too long exception [#6198](https://github.com/JabRef/jabref/issues/6198)
- We fixed an issue where custom jstyles for Open/LibreOffice would only be valid if a layout line for the entry type `default` was at the end of the layout section [#6303](https://github.com/JabRef/jabref/issues/6303)
- We fixed an issue where a new entry is not shown in the library if a search is active [#6297](https://github.com/JabRef/jabref/issues/6297)
- We fixed an issue where long directory names created from patterns could create an exception. [#3915](https://github.com/JabRef/jabref/issues/3915)
- We fixed an issue where sort on numeric cases was broken. [#6349](https://github.com/JabRef/jabref/issues/6349)
- We fixed an issue where year and month fields were not cleared when converting to biblatex [#6224](https://github.com/JabRef/jabref/issues/6224)
- We fixed an issue where an "Not on FX thread" exception occurred when saving on linux [#6453](https://github.com/JabRef/jabref/issues/6453)
- We fixed an issue where the library sort order was lost. [#6091](https://github.com/JabRef/jabref/issues/6091)
- We fixed an issue where brackets in regular expressions were not working. [6469](https://github.com/JabRef/jabref/pull/6469)
- We fixed an issue where multiple background task popups stacked over each other.. [#6472](https://github.com/JabRef/jabref/issues/6472)
- We fixed an issue where LaTeX citations for specific commands (`\autocite`s) of biblatex-mla were not recognized. [#6476](https://github.com/JabRef/jabref/issues/6476)
- We fixed an issue where drag and drop was not working on empty database. [#6487](https://github.com/JabRef/jabref/issues/6487)
- We fixed an issue where the name fields were not updated after the preferences changed. [#6515](https://github.com/JabRef/jabref/issues/6515)
- We fixed an issue where "null" appeared in generated BibTeX keys. [#6459](https://github.com/JabRef/jabref/issues/6459)
- We fixed an issue where the authors' names were incorrectly displayed in the authors' column when they were bracketed. [#6465](https://github.com/JabRef/jabref/issues/6465) [#6459](https://github.com/JabRef/jabref/issues/6459)
- We fixed an issue where importing certain unlinked files would result in an exception [#5815](https://github.com/JabRef/jabref/issues/5815)
- We fixed an issue where downloaded files would be moved to a directory named after the citationkey when no file directory pattern is specified [#6589](https://github.com/JabRef/jabref/issues/6589)
- We fixed an issue with the creation of a group of cited entries which incorrectly showed the message that the library had been modified externally whenever saving the library. [#6420](https://github.com/JabRef/jabref/issues/6420)
- We fixed an issue with the creation of a group of cited entries. Now the file path to an aux file gets validated. [#6585](https://github.com/JabRef/jabref/issues/6585)
- We fixed an issue on Linux systems where the application would crash upon inotify failure. Now, the user is prompted with a warning, and given the choice to continue the session. [#6073](https://github.com/JabRef/jabref/issues/6073)
- We moved the search modifier buttons into the search bar, as they were not accessible, if autocompletion was disabled. [#6625](https://github.com/JabRef/jabref/issues/6625)
- We fixed an issue about duplicated group color indicators [#6175](https://github.com/JabRef/jabref/issues/6175)
- We fixed an issue where entries with the entry type Misc from an imported aux file would not be saved correctly to the bib file on disk [#6405](https://github.com/JabRef/jabref/issues/6405)
- We fixed an issue where percent sign ('%') was not formatted properly by the HTML formatter [#6753](https://github.com/JabRef/jabref/issues/6753)
- We fixed an issue with the [SAO/NASA Astrophysics Data System](https://docs.jabref.org/collect/add-entry-using-an-id#sao-nasa-a-ds) fetcher where `\textbackslash` appeared at the end of the abstract.
- We fixed an issue with the Science Direct fetcher where PDFs could not be downloaded. Fixes [#5860](https://github.com/JabRef/jabref/issues/5860)
- We fixed an issue with the Library of Congress importer.
- We fixed the [link to the external libraries listing](https://github.com/JabRef/jabref/blob/master/external-libraries.md) in the about dialog
- We fixed an issue regarding pasting on Linux. [#6293](https://github.com/JabRef/jabref/issues/6293)

### Removed

- We removed the option of the "enforce legal key". [#6295](https://github.com/JabRef/jabref/issues/6295)
- We removed the obsolete `External programs / Open PDF` section in the preferences, as the default application to open PDFs is now set in the `Manage external file types` dialog. [#6130](https://github.com/JabRef/jabref/pull/6130)
- We removed the option to configure whether a `.bib.bak` file should be generated upon save. It is now always enabled. Documentation at <https://docs.jabref.org/advanced/autosave>. [#6092](https://github.com/JabRef/jabref/issues/6092)
- We removed the built-in list of IEEE journal abbreviations using BibTeX strings. If you still want to use them, you have to download them separately from <https://abbrv.jabref.org>.

## [5.0] – 2020-03-06

### Changed

- Added browser integration to the snap package for firefox/chromium browsers. [#6062](https://github.com/JabRef/jabref/pull/6062)
- We reintroduced the possibility to extract references from plain text (using [GROBID](https://grobid.readthedocs.io/en/latest/)). [#5614](https://github.com/JabRef/jabref/pull/5614)
- We changed the open office panel to show buttons in rows of three instead of going straight down to save space as the button expanded out to take up unnecessary horizontal space. [#5479](https://github.com/JabRef/jabref/issues/5479)
- We cleaned up the group add/edit dialog. [#5826](https://github.com/JabRef/jabref/pull/5826)
- We reintroduced the index column. [#5844](https://github.com/JabRef/jabref/pull/5844)
- Filenames of external files can no longer contain curly braces. [#5926](https://github.com/JabRef/jabref/pull/5926)
- We made the filters more easily accessible in the integrity check dialog. [#5955](https://github.com/JabRef/jabref/pull/5955)
- We reimplemented and improved the dialog "Customize entry types". [#4719](https://github.com/JabRef/jabref/issues/4719)
- We added an [American Physical Society](https://journals.aps.org/) fetcher. [#818](https://github.com/JabRef/jabref/issues/818)
- We added possibility to enable/disable items quantity in groups. [#6042](https://github.com/JabRef/jabref/issues/6042)

### Fixed

- We fixed an issue where the command line console was always opened in the background. [#5474](https://github.com/JabRef/jabref/issues/5474)
- We fixed and issue where pdf files will not open under some KDE linux distributions when using okular. [#5253](https://github.com/JabRef/jabref/issues/5253)
- We fixed an issue where the Medline fetcher was only working when JabRef was running from source. [#5645](https://github.com/JabRef/jabref/issues/5645)
- We fixed some visual issues in the dark theme. [#5764](https://github.com/JabRef/jabref/pull/5764) [#5753](https://github.com/JabRef/jabref/issues/5753)
- We fixed an issue where non-default previews didn't handle unicode characters. [#5779](https://github.com/JabRef/jabref/issues/5779)
- We improved the performance, especially changing field values in the entry should feel smoother now. [#5843](https://github.com/JabRef/jabref/issues/5843)
- We fixed an issue where the ampersand character wasn't rendering correctly on previews. [#3840](https://github.com/JabRef/jabref/issues/3840)
- We fixed an issue where an erroneous "The library has been modified by another program" message was shown when saving. [#4877](https://github.com/JabRef/jabref/issues/4877)
- We fixed an issue where the file extension was missing after downloading a file (we now fall-back to pdf). [#5816](https://github.com/JabRef/jabref/issues/5816)
- We fixed an issue where cleaning up entries broke web URLs, if "Make paths of linked files relative (if possible)" was enabled, which resulted in various other issues subsequently. [#5861](https://github.com/JabRef/jabref/issues/5861)
- We fixed an issue where the tab "Required fields" of the entry editor did not show all required fields, if at least two of the defined required fields are linked with a logical or. [#5859](https://github.com/JabRef/jabref/issues/5859)
- We fixed several issues concerning managing external file types: Now everything is usable and fully functional. Previously, there were problems with the radio buttons, with saving the settings and with loading an input field value. Furthermore, different behavior for Windows and other operating systems was given, which was unified as well. [#5846](https://github.com/JabRef/jabref/issues/5846)
- We fixed an issue where entries containing Unicode charaters were not parsed correctly [#5899](https://github.com/JabRef/jabref/issues/5899)
- We fixed an issue where an entry containing an external filename with curly braces could not be saved. Curly braces are now longer allowed in filenames. [#5899](https://github.com/JabRef/jabref/issues/5899)
- We fixed an issue where changing the type of an entry did not update the main table [#5906](https://github.com/JabRef/jabref/issues/5906)
- We fixed an issue in the optics of the library properties, that cropped the dialog on scaled displays. [#5969](https://github.com/JabRef/jabref/issues/5969)
- We fixed an issue where changing the type of an entry did not update the main table. [#5906](https://github.com/JabRef/jabref/issues/5906)
- We fixed an issue where opening a library from the recent libraries menu was not possible. [#5939](https://github.com/JabRef/jabref/issues/5939)
- We fixed an issue where the most bottom group in the list got lost, if it was dragged on itself. [#5983](https://github.com/JabRef/jabref/issues/5983)
- We fixed an issue where changing entry type doesn't always work when biblatex source is shown. [#5905](https://github.com/JabRef/jabref/issues/5905)
- We fixed an issue where the group and the link column were not updated after changing the entry in the main table. [#5985](https://github.com/JabRef/jabref/issues/5985)
- We fixed an issue where reordering the groups was not possible after inserting an article. [#6008](https://github.com/JabRef/jabref/issues/6008)
- We fixed an issue where citation styles except the default "Preview" could not be used. [#5622](https://github.com/JabRef/jabref/issues/5622)
- We fixed an issue where a warning was displayed when the title content is made up of two sentences. [#5832](https://github.com/JabRef/jabref/issues/5832)
- We fixed an issue where an exception was thrown when adding a save action without a selected formatter in the library properties [#6069](https://github.com/JabRef/jabref/issues/6069)
- We fixed an issue where JabRef's icon was missing in the Export to clipboard Dialog. [#6286](https://github.com/JabRef/jabref/issues/6286)
- We fixed an issue when an "Abstract field" was duplicating text, when importing from RIS file (Neurons) [#6065](https://github.com/JabRef/jabref/issues/6065)
- We fixed an issue where adding the addition of a new entry was not completely validated [#6370](https://github.com/JabRef/jabref/issues/6370)
- We fixed an issue where the blue and red text colors in the Merge entries dialog were not quite visible [#6334](https://github.com/JabRef/jabref/issues/6334)
- We fixed an issue where underscore character was removed from the file name in the Recent Libraries list in File menu [#6383](https://github.com/JabRef/jabref/issues/6383)
- We fixed an issue where few keyboard shortcuts regarding new entries were missing [#6403](https://github.com/JabRef/jabref/issues/6403)

### Removed

- Ampersands are no longer escaped by default in the `bib` file. If you want to keep the current behaviour, you can use the new "Escape Ampersands" formatter as a save action. [#5869](https://github.com/JabRef/jabref/issues/5869)
- The "Merge Entries" entry was removed from the Quality Menu. Users should use the right-click menu instead. [#6021](https://github.com/JabRef/jabref/pull/6021)

## [5.0-beta] – 2019-12-15

### Changed

- We added a short DOI field formatter which shortens DOI to more human-readable form. [koppor#343](https://github.com/koppor/jabref/issues/343)
- We improved the display of group memberships by adding multiple colored bars if the entry belongs to more than one group. [#4574](https://github.com/JabRef/jabref/issues/4574)
- We added an option to show the preview as an extra tab in the entry editor (instead of in a split view). [#5244](https://github.com/JabRef/jabref/issues/5244)
- A custom Open/LibreOffice jstyle file now requires a layout line for the entry type `default` [#5452](https://github.com/JabRef/jabref/issues/5452)
- The entry editor is now open by default when JabRef starts up. [#5460](https://github.com/JabRef/jabref/issues/5460)
- Customized entry types are now serialized in alphabetical order in the bib file.
- We added a new ADS fetcher to use the new ADS API. [#4949](https://github.com/JabRef/jabref/issues/4949)
- We added support of the [X11 primary selection](https://unix.stackexchange.com/a/139193/18033) [#2389](https://github.com/JabRef/jabref/issues/2389)
- We added support to switch between biblatex and bibtex library types. [#5550](https://github.com/JabRef/jabref/issues/5550)
- We changed the save action buttons to be easier to understand. [#5565](https://github.com/JabRef/jabref/issues/5565)
- We made the columns for groups, files and uri in the main table reorderable and merged the clickable icon columns for uri, url, doi and eprint. [#5544](https://github.com/JabRef/jabref/pull/5544)
- We reduced the number of write actions performed when autosave is enabled [#5679](https://github.com/JabRef/jabref/issues/5679)
- We made the column sort order in the main table persistent [#5730](https://github.com/JabRef/jabref/pull/5730)
- When an entry is modified on disk, the change dialog now shows the merge dialog to highlight the changes [#5688](https://github.com/JabRef/jabref/pull/5688)

### Fixed

- Inherit fields from cross-referenced entries as specified by biblatex. [#5045](https://github.com/JabRef/jabref/issues/5045)
- We fixed an issue where it was no longer possible to connect to LibreOffice. [#5261](https://github.com/JabRef/jabref/issues/5261)
- The "All entries group" is no longer shown when no library is open.
- We fixed an exception which occurred when closing JabRef. [#5348](https://github.com/JabRef/jabref/issues/5348)
- We fixed an issue where JabRef reports incorrectly about customized entry types. [#5332](https://github.com/JabRef/jabref/issues/5332)
- We fixed a few problems that prevented JabFox to communicate with JabRef. [#4737](https://github.com/JabRef/jabref/issues/4737) [#4303](https://github.com/JabRef/jabref/issues/4303)
- We fixed an error where the groups containing an entry loose their highlight color when scrolling. [#5022](https://github.com/JabRef/jabref/issues/5022)
- We fixed an error where scrollbars were not shown. [#5374](https://github.com/JabRef/jabref/issues/5374)
- We fixed an error where an exception was thrown when merging entries. [#5169](https://github.com/JabRef/jabref/issues/5169)
- We fixed an error where certain metadata items were not serialized alphabetically.
- After assigning an entry to a group, the item count is now properly colored to reflect the new membership of the entry. [#3112](https://github.com/JabRef/jabref/issues/3112)
- The group panel is now properly updated when switching between libraries (or when closing/opening one). [#3142](https://github.com/JabRef/jabref/issues/3142)
- We fixed an error where the number of matched entries shown in the group pane was not updated correctly. [#4441](https://github.com/JabRef/jabref/issues/4441)
- We fixed an error where the wrong file is renamed and linked when using the "Copy, rename and link" action. [#5653](https://github.com/JabRef/jabref/issues/5653)
- We fixed a "null" error when writing XMP metadata. [#5449](https://github.com/JabRef/jabref/issues/5449)
- We fixed an issue where empty keywords lead to a strange display of automatic keyword groups. [#5333](https://github.com/JabRef/jabref/issues/5333)
- We fixed an error where the default color of a new group was white instead of dark gray. [#4868](https://github.com/JabRef/jabref/issues/4868)
- We fixed an issue where the first field in the entry editor got the focus while performing a different action (like searching). [#5084](https://github.com/JabRef/jabref/issues/5084)
- We fixed an issue where multiple entries were highlighted in the web search result after scrolling. [#5035](https://github.com/JabRef/jabref/issues/5035)
- We fixed an issue where the hover indication in the web search pane was not working. [#5277](https://github.com/JabRef/jabref/issues/5277)
- We fixed an error mentioning "javafx.controls/com.sun.javafx.scene.control" that was thrown when interacting with the toolbar.
- We fixed an error where a cleared search was restored after switching libraries. [#4846](https://github.com/JabRef/jabref/issues/4846)
- We fixed an exception which occurred when trying to open a non-existing file from the "Recent files"-menu [#5334](https://github.com/JabRef/jabref/issues/5334)
- We fixed an issues where the search highlight in the entry preview did not worked. [#5069](https://github.com/JabRef/jabref/issues/5069)
- The context menu for fields in the entry editor is back. [#5254](https://github.com/JabRef/jabref/issues/5254)
- We fixed an exception which occurred when trying to open a non-existing file from the "Recent files"-menu [#5334](https://github.com/JabRef/jabref/issues/5334)
- We fixed a problem where the "editor" information has been duplicated during saving a .bib-Database. [#5359](https://github.com/JabRef/jabref/issues/5359)
- We re-introduced the feature to switch between different preview styles. [#5221](https://github.com/JabRef/jabref/issues/5221)
- We fixed various issues (including [#5263](https://github.com/JabRef/jabref/issues/5263)) related to copying entries to the clipboard
- We fixed some display errors in the preferences dialog and replaced some of the controls [#5033](https://github.com/JabRef/jabref/pull/5033) [#5047](https://github.com/JabRef/jabref/pull/5047) [#5062](https://github.com/JabRef/jabref/pull/5062) [#5141](https://github.com/JabRef/jabref/pull/5141) [#5185](https://github.com/JabRef/jabref/pull/5185) [#5265](https://github.com/JabRef/jabref/pull/5265) [#5315](https://github.com/JabRef/jabref/pull/5315) [#5360](https://github.com/JabRef/jabref/pull/5360)
- We fixed an exception which occurred when trying to import entries without an open library. [#5447](https://github.com/JabRef/jabref/issues/5447)
- The "Automatically set file links" feature now follows symbolic links. [#5664](https://github.com/JabRef/jabref/issues/5664)
- After successful import of one or multiple bib entries the main table scrolls to the first imported entry [#5383](https://github.com/JabRef/jabref/issues/5383)
- We fixed an exception which occurred when an invalid jstyle was loaded. [#5452](https://github.com/JabRef/jabref/issues/5452)
- We fixed an issue where the command line arguments `importBibtex` and `importToOpen` did not import into the currently open library, but opened a new one. [#5537](https://github.com/JabRef/jabref/issues/5537)
- We fixed an error where the preview theme did not adapt to the "Dark" mode [#5463](https://github.com/JabRef/jabref/issues/5463)
- We fixed an issue where multiple entries were allowed in the "crossref" field [#5284](https://github.com/JabRef/jabref/issues/5284)
- We fixed an issue where the merge dialog showed the wrong text colour in "Dark" mode [#5516](https://github.com/JabRef/jabref/issues/5516)
- We fixed visibility issues with the scrollbar and group selection highlight in "Dark" mode, and enabled "Dark" mode for the OpenOffice preview in the style selection window. [#5522](https://github.com/JabRef/jabref/issues/5522)
- We fixed an issue where the author field was not correctly parsed during bibtex key-generation. [#5551](https://github.com/JabRef/jabref/issues/5551)
- We fixed an issue where notifications where shown during autosave. [#5555](https://github.com/JabRef/jabref/issues/5555)
- We fixed an issue where the side pane was not remembering its position. [#5615](https://github.com/JabRef/jabref/issues/5615)
- We fixed an issue where JabRef could not interact with [Oracle XE](https://www.oracle.com/de/database/technologies/appdev/xe.html) in the [shared SQL database setup](https://docs.jabref.org/collaborative-work/sqldatabase).
- We fixed an issue where the toolbar icons were hidden on smaller screens.
- We fixed an issue where renaming referenced files for bib entries with long titles was not possible. [#5603](https://github.com/JabRef/jabref/issues/5603)
- We fixed an issue where a window which is on an external screen gets unreachable when external screen is removed. [#5037](https://github.com/JabRef/jabref/issues/5037)
- We fixed a bug where the selection of groups was lost after drag and drop. [#2868](https://github.com/JabRef/jabref/issues/2868)
- We fixed an issue where the custom entry types didn't show the correct display name [#5651](https://github.com/JabRef/jabref/issues/5651)

### Removed

- We removed some obsolete notifications. [#5555](https://github.com/JabRef/jabref/issues/5555)
- We removed an internal step in the [ISBN-to-BibTeX fetcher](https://docs.jabref.org/collect/add-entry-using-an-id#isbn): The [ISBN to BibTeX Converter](https://manas.tungare.name/software/isbn-to-bibtex) by [@manastungare](https://github.com/manastungare) is not used anymore, because it is offline: "people using this tool have not been generating enough sales for Amazon."
- We removed the option to control the default drag and drop behaviour. You can use the modifier keys (like CtrL or Alt) instead.

## [5.0-alpha] – 2019-08-25

### Changed

- We added eventitle, eventdate and venue fields to `@unpublished` entry type.
- We added `@software` and `@dataSet` entry type to biblatex.
- All fields are now properly sorted alphabetically (in the subgroups of required/optional fields) when the entry is written to the bib file.
- We fixed an issue where some importers used the field `pubstatus` instead of the standard BibTeX field `pubstate`.
- We changed the latex command removal for docbook exporter. [#3838](https://github.com/JabRef/jabref/issues/3838)
- We changed the location of some fields in the entry editor (you might need to reset your preferences for these changes to come into effect)
  - Journal/Year/Month in biblatex mode -> Deprecated (if filled)
  - DOI/URL: General -> Optional
  - Internal fields like ranking, read status and priority: Other -> General
  - Moreover, empty deprecated fields are no longer shown
- Added server timezone parameter when connecting to a shared database.
- We updated the dialog for setting up general fields.
- URL field formatting is updated. All whitespace chars, located at the beginning/ending of the URL, are trimmed automatically
- We changed the behavior of the field formatting dialog such that the `bibtexkey` is not changed when formatting all fields or all text fields.
- We added a "Move file to file directory and rename file" option for simultaneously moving and renaming of document file. [#4166](https://github.com/JabRef/jabref/issues/4166)
- Use integrated graphics card instead of discrete on macOS [#4070](https://github.com/JabRef/jabref/issues/4070)
- We added a cleanup operation that detects an arXiv identifier in the note, journal or URL field and moves it to the `eprint` field.
  Because of this change, the last-used cleanup operations were reset.
- We changed the minimum required version of Java to 1.8.0_171, as this is the latest release for which the automatic Java update works. [#4093](https://github.com/JabRef/jabref/issues/4093)
- The special fields like `Printed` and `Read status` now show gray icons when the row is hovered.
- We added a button in the tab header which allows you to close the database with one click. [#494](https://github.com/JabRef/jabref/issues/494)
- Sorting in the main table now takes information from cross-referenced entries into account. [#2808](https://github.com/JabRef/jabref/issues/2808)
- If a group has a color specified, then entries matched by this group have a small colored bar in front of them in the main table.
- Change default icon for groups to a circle because a colored version of the old icon was hard to distinguish from its black counterpart.
- In the main table, the context menu appears now when you press the "context menu" button on the keyboard. [feature request in the forum](https://discourse.jabref.org/t/how-to-enable-keyboard-context-key-windows)
- We added icons to the group side panel to quickly switch between `union` and `intersection` group view mode. [#3269](https://github.com/JabRef/jabref/issues/3269).
- We use `https` for [fetching from most online bibliographic database](https://docs.jabref.org/collect/import-using-online-bibliographic-database).
- We changed the default keyboard shortcuts for moving between entries when the entry editor is active to ̀<kbd>alt</kbd> + <kbd>up/down</kbd>.
- Opening a new file now prompts the directory of the currently selected file, instead of the directory of the last opened file.
- Window state is saved on close and restored on start.
- We made the MathSciNet fetcher more reliable.
- We added the ISBN fetcher to the list of fetcher available under "Update with bibliographic information from the web" in the entry editor toolbar.
- Files without a defined external file type are now directly opened with the default application of the operating system
- We streamlined the process to rename and move files by removing the confirmation dialogs.
- We removed the redundant new lines of markings and wrapped the summary in the File annotation tab. [#3823](https://github.com/JabRef/jabref/issues/3823)
- We add auto URL formatting when user paste link to URL field in entry editor. [koppor#254](https://github.com/koppor/jabref/issues/254)
- We added a minimum height for the entry editor so that it can no longer be hidden by accident. [#4279](https://github.com/JabRef/jabref/issues/4279)
- We added a new keyboard shortcut so that the entry editor could be closed by <kbd>Ctrl</kbd> + <kbd>E</kbd>. [#4222](https://github.com/JabRef/jabref/issues/4222)
- We added an option in the preference dialog box, that allows user to pick the dark or light theme option. [#4130](https://github.com/JabRef/jabref/issues/4130)
- We updated the Related Articles tab to accept JSON from the new version of the Mr. DLib service
- We added an option in the preference dialog box that allows user to choose behavior after dragging and dropping files in Entry Editor. [#4356](https://github.com/JabRef/jabref/issues/4356)
- We added the ability to have an export preference where previously "File"-->"Export"/"Export selected entries" would not save the user's preference[#4495](https://github.com/JabRef/jabref/issues/4495)
- We optimized the code responsible for connecting to an external database, which should lead to huge improvements in performance.
- For automatically created groups, added ability to filter groups by entry type. [#4539](https://github.com/JabRef/jabref/issues/4539)
- We added the ability to add field names from the Preferences Dialog [#4546](https://github.com/JabRef/jabref/issues/4546)
- We added the ability to change the column widths directly in the main table. [#4546](https://github.com/JabRef/jabref/issues/4546)
- We added a description of how recommendations were chosen and better error handling to Related Articles tab
- We added the ability to execute default action in dialog by using with <kbd>Ctrl</kbd> + <kbd>Enter</kbd> combination [#4496](https://github.com/JabRef/jabref/issues/4496)
- We grouped and reordered the Main Menu (File, Edit, Library, Quality, Tools, and View tabs & icons). [#4666](https://github.com/JabRef/jabref/issues/4666) [#4667](https://github.com/JabRef/jabref/issues/4667) [#4668](https://github.com/JabRef/jabref/issues/4668) [#4669](https://github.com/JabRef/jabref/issues/4669) [#4670](https://github.com/JabRef/jabref/issues/4670) [#4671](https://github.com/JabRef/jabref/issues/4671) [#4672](https://github.com/JabRef/jabref/issues/4672) [#4673](https://github.com/JabRef/jabref/issues/4673)
- We added additional modifiers (capitalize, titlecase and sentencecase) to the Bibtex key generator. [#1506](https://github.com/JabRef/jabref/issues/1506)
- We have migrated from the mysql jdbc connector to the mariadb one for better authentication scheme support. [#4745](https://github.com/JabRef/jabref/issues/4745)
- We grouped the toolbar icons and changed the Open Library and Copy icons. [#4584](https://github.com/JabRef/jabref/issues/4584)
- We added a browse button next to the path text field for aux-based groups. [#4586](https://github.com/JabRef/jabref/issues/4586)
- We changed the title of Group Dialog to "Add subgroup" from "Edit group" when we select Add subgroup option.
- We enable import button only if entries are selected. [#4755](https://github.com/JabRef/jabref/issues/4755)
- We made modifications to improve the contrast of UI elements. [#4583](https://github.com/JabRef/jabref/issues/4583)
- We added a warning for empty BibTeX keys in the entry editor. [#4440](https://github.com/JabRef/jabref/issues/4440)
- We added an option in the settings to set the default action in JabRef when right clicking on any entry in any database and selecting "Open folder". [#4763](https://github.com/JabRef/jabref/issues/4763)
- The Medline fetcher now normalizes the author names according to the BibTeX-Standard [#4345](https://github.com/JabRef/jabref/issues/4345)
- We added an option on the Linked File Viewer to rename the attached file of an entry directly on the JabRef. [#4844](https://github.com/JabRef/jabref/issues/4844)
- We added an option in the preference dialog box that allows user to enable helpful tooltips.[#3599](https://github.com/JabRef/jabref/issues/3599)
- We reworked the functionality for extracting BibTeX entries from plain text, because our used service [freecite shut down](https://library.brown.edu/libweb/freecite_notice.php). [#5206](https://github.com/JabRef/jabref/pull/5206)
- We moved the dropdown menu for selecting the push-application from the toolbar into the external application preferences. [#674](https://github.com/JabRef/jabref/issues/674)
- We removed the alphabetical ordering of the custom tabs and updated the error message when trying to create a general field with a name containing an illegal character. [#5019](https://github.com/JabRef/jabref/issues/5019)
- We added a context menu to the bib(la)tex-source-editor to copy'n'paste. [#5007](https://github.com/JabRef/jabref/pull/5007)
- We added a tool that allows searching for citations in LaTeX files. It scans directories and shows which entries are used, how many times and where.
- We added a 'LaTeX citations' tab to the entry editor, to search for citations to the active entry in the LaTeX file directory. It can be disabled in the preferences dialog.
- We added an option in preferences to allow for integers in field "edition" when running database in bibtex mode. [#4680](https://github.com/JabRef/jabref/issues/4680)
- We added the ability to use negation in export filter layouts. [#5138](https://github.com/JabRef/jabref/pull/5138)
- Focus on Name Area instead of 'OK' button whenever user presses 'Add subgroup'. [#6307](https://github.com/JabRef/jabref/issues/6307)
- We changed the behavior of merging that the entry which has "smaller" bibkey will be selected. [#7395](https://github.com/JabRef/jabref/issues/7395)

### Fixed

- We fixed an issue where JabRef died silently for the user without enough inotify instances [#4874](https://github.com/JabRef/jabref/issues/4874)
- We fixed an issue where corresponding groups are sometimes not highlighted when clicking on entries [#3112](https://github.com/JabRef/jabref/issues/3112)
- We fixed an issue where custom exports could not be selected in the 'Export (selected) entries' dialog [#4013](https://github.com/JabRef/jabref/issues/4013)
- Italic text is now rendered correctly. [#3356](https://github.com/JabRef/jabref/issues/3356)
- The entry editor no longer gets corrupted after using the source tab. [#3532](https://github.com/JabRef/jabref/issues/3532) [#3608](https://github.com/JabRef/jabref/issues/3608) [#3616](https://github.com/JabRef/jabref/issues/3616)
- We fixed multiple issues where entries did not show up after import if a search was active. [#1513](https://github.com/JabRef/jabref/issues/1513) [#3219](https://github.com/JabRef/jabref/issues/3219))
- We fixed an issue where the group tree was not updated correctly after an entry was changed. [#3618](https://github.com/JabRef/jabref/issues/3618)
- We fixed an issue where a right-click in the main table selected a wrong entry. [#3267](https://github.com/JabRef/jabref/issues/3267)
- We fixed an issue where in rare cases entries where overlayed in the main table. [#3281](https://github.com/JabRef/jabref/issues/3281)
- We fixed an issue where selecting a group messed up the focus of the main table and the entry editor. [#3367](https://github.com/JabRef/jabref/issues/3367)
- We fixed an issue where composite author names were sorted incorrectly. [#2828](https://github.com/JabRef/jabref/issues/2828)
- We fixed an issue where commands followed by `-` didn't work. [#3805](https://github.com/JabRef/jabref/issues/3805)
- We fixed an issue where a non-existing aux file in a group made it impossible to open the library. [#4735](https://github.com/JabRef/jabref/issues/4735)
- We fixed an issue where some journal names were wrongly marked as abbreviated. [#4115](https://github.com/JabRef/jabref/issues/4115)
- We fixed an issue where the custom file column were sorted incorrectly. [#3119](https://github.com/JabRef/jabref/issues/3119)
- We improved the parsing of author names whose infix is abbreviated without a dot. [#4864](https://github.com/JabRef/jabref/issues/4864)
- We fixed an issues where the entry losses focus when a field is edited and at the same time used for sorting. [#3373](https://github.com/JabRef/jabref/issues/3373)
- We fixed an issue where the menu on Mac OS was not displayed in the usual Mac-specific way. [#3146](https://github.com/JabRef/jabref/issues/3146)
- We improved the integrity check for page numbers. [#4113](https://github.com/JabRef/jabref/issues/4113) and [feature request in the forum](https://discourse.jabref.org/t/pages-field-allow-use-of-en-dash/1199)
- We fixed an issue where the order of fields in customized entry types was not saved correctly. [#4033](https://github.com/JabRef/jabref/issues/4033)
- We fixed an issue where renaming a group did not change the group name in the interface. [#3189](https://github.com/JabRef/jabref/issues/3189)
- We fixed an issue where the groups tree of the last database was still shown even after the database was already closed.
- We fixed an issue where the "Open file dialog" may disappear behind other windows. [#3410](https://github.com/JabRef/jabref/issues/3410)
- We fixed an issue where the number of entries matched was not updated correctly upon adding or removing an entry. [#3537](https://github.com/JabRef/jabref/issues/3537)
- We fixed an issue where the default icon of a group was not colored correctly.
- We fixed an issue where the first field in entry editor was not focused when adding a new entry. [#4024](https://github.com/JabRef/jabref/issues/4024)
- We reworked the "Edit file" dialog to make it resizeable and improved the workflow for adding and editing files [#2970](https://github.com/JabRef/jabref/issues/2970)
- We fixed an issue where custom name formatters were no longer found correctly. [#3531](https://github.com/JabRef/jabref/issues/3531)
- We fixed an issue where the month was not shown in the preview. [#3239](https://github.com/JabRef/jabref/issues/3239)
- Rewritten logic to detect a second jabref instance. [#4023](https://github.com/JabRef/jabref/issues/4023)
- We fixed an issue where the "Convert to BibTeX-Cleanup" moved the content of the `file` field to the `pdf` field [#4120](https://github.com/JabRef/jabref/issues/4120)
- We fixed an issue where the preview pane in entry preview in preferences wasn't showing the citation style selected [#3849](https://github.com/JabRef/jabref/issues/3849)
- We fixed an issue where the default entry preview style still contained the field `review`. The field `review` in the style is now replaced with comment to be consistent with the entry editor [#4098](https://github.com/JabRef/jabref/issues/4098)
- We fixed an issue where users were vulnerable to XXE attacks during parsing [#4229](https://github.com/JabRef/jabref/issues/4229)
- We fixed an issue where files added via the "Attach file" contextmenu of an entry were not made relative. [#4201](https://github.com/JabRef/jabref/issues/4201) and [#4241](https://github.com/JabRef/jabref/issues/4241)
- We fixed an issue where author list parser can't generate bibtex for Chinese author. [#4169](https://github.com/JabRef/jabref/issues/4169)
- We fixed an issue where the list of XMP Exclusion fields in the preferences was not be saved [#4072](https://github.com/JabRef/jabref/issues/4072)
- We fixed an issue where the ArXiv Fetcher did not support HTTP URLs [koppor#328](https://github.com/koppor/jabref/issues/328)
- We fixed an issue where only one PDF file could be imported [#4422](https://github.com/JabRef/jabref/issues/4422)
- We fixed an issue where "Move to group" would always move the first entry in the library and not the selected [#4414](https://github.com/JabRef/jabref/issues/4414)
- We fixed an issue where an older dialog appears when downloading full texts from the quality menu. [#4489](https://github.com/JabRef/jabref/issues/4489)
- We fixed an issue where right clicking on any entry in any database and selecting "Open folder" results in the NullPointer exception. [#4763](https://github.com/JabRef/jabref/issues/4763)
- We fixed an issue where option 'open terminal here' with custom command was passing the wrong argument. [#4802](https://github.com/JabRef/jabref/issues/4802)
- We fixed an issue where ranking an entry would generate an IllegalArgumentException. [#4754](https://github.com/JabRef/jabref/issues/4754)
- We fixed an issue where special characters where removed from non-label key generation pattern parts [#4767](https://github.com/JabRef/jabref/issues/4767)
- We fixed an issue where the RIS import would overwite the article date with the value of the acessed date [#4816](https://github.com/JabRef/jabref/issues/4816)
- We fixed an issue where an NullPointer exception was thrown when a referenced entry in an Open/Libre Office document was no longer present in the library. Now an error message with the reference marker of the missing entry is shown. [#4932](https://github.com/JabRef/jabref/issues/4932)
- We fixed an issue where a database exception related to a missing timezone was too big. [#4827](https://github.com/JabRef/jabref/issues/4827)
- We fixed an issue where the IEEE fetcher returned an error if no keywords were present in the result from the IEEE website [#4997](https://github.com/JabRef/jabref/issues/4997)
- We fixed an issue where the command line help text had several errors, and arguments and descriptions have been rewritten to simplify and detail them better. [#2016](https://github.com/JabRef/jabref/issues/2016)
- We fixed an issue where the same menu for changing entry type had two different sizes and weights. [#4977](https://github.com/JabRef/jabref/issues/4977)
- We fixed an issue where the "Attach file" dialog, in the right-click menu for an entry, started on the working directory instead of the user's main directory. [#4995](https://github.com/JabRef/jabref/issues/4995)
- We fixed an issue where the JabRef Icon in the macOS launchpad was not displayed correctly [#5003](https://github.com/JabRef/jabref/issues/5003)
- We fixed an issue where the "Search for unlinked local files" would throw an exception when parsing the content of a PDF-file with missing "series" information [#5128](https://github.com/JabRef/jabref/issues/5128)
- We fixed an issue where the XMP Importer would incorrectly return an empty default entry when importing pdfs [#6577](https://github.com/JabRef/jabref/issues/6577)
- We fixed an issue where opening the menu 'Library properties' marked the library as modified [#6451](https://github.com/JabRef/jabref/issues/6451)
- We fixed an issue when importing resulted in an exception [#7343](https://github.com/JabRef/jabref/issues/7343)
- We fixed an issue where the field in the Field formatter dropdown selection were sorted in random order. [#7710](https://github.com/JabRef/jabref/issues/7710)

### Removed

- The feature to "mark entries" was removed and merged with the groups functionality. For migration, a group is created for every value of the `__markedentry` field and the entry is added to this group.
- The number column was removed.
- We removed the global search feature.
- We removed the coloring of cells in the main table according to whether the field is optional/required.
- We removed the feature to find and resolve duplicate BibTeX keys (as this use case is already covered by the integrity check).
- We removed a few commands from the right-click menu that are not needed often and thus don't need to be placed that prominently:
  - Print entry preview: available through entry preview
  - All commands related to marking: marking is not yet reimplemented
  - Set/clear/append/rename fields: available through Edit menu
  - Manage keywords: available through the Edit menu
  - Copy linked files to folder: available through File menu
  - Add/move/remove from group: removed completely (functionality still available through group interface)
- We removed the option to change the column widths in the preferences dialog. [#4546](https://github.com/JabRef/jabref/issues/4546)

## Older versions

The changelog of JabRef 4.x is available at the [v4.3.1 tag](https://github.com/JabRef/jabref/blob/v4.3.1/CHANGELOG.md).
The changelog of JabRef 3.x is available at the [v3.8.2 tag](https://github.com/JabRef/jabref/blob/v3.8.2/CHANGELOG.md).
The changelog of JabRef 2.11 and all previous versions is available as [text file in the v2.11.1 tag](https://github.com/JabRef/jabref/blob/v2.11.1/CHANGELOG).

[Unreleased]: https://github.com/JabRef/jabref/compare/v5.15...HEAD
[5.15]: https://github.com/JabRef/jabref/compare/v5.14...v5.15
[5.14]: https://github.com/JabRef/jabref/compare/v5.13...v5.14
[5.13]: https://github.com/JabRef/jabref/compare/v5.12...v5.13
[5.12]: https://github.com/JabRef/jabref/compare/v5.11...v5.12
[5.11]: https://github.com/JabRef/jabref/compare/v5.10...v5.11
[5.10]: https://github.com/JabRef/jabref/compare/v5.9...v5.10
[5.9]: https://github.com/JabRef/jabref/compare/v5.8...v5.9
[5.8]: https://github.com/JabRef/jabref/compare/v5.7...v5.8
[5.7]: https://github.com/JabRef/jabref/compare/v5.6...v5.7
[5.6]: https://github.com/JabRef/jabref/compare/v5.5...v5.6
[5.5]: https://github.com/JabRef/jabref/compare/v5.4...v5.5
[5.4]: https://github.com/JabRef/jabref/compare/v5.3...v5.4
[5.3]: https://github.com/JabRef/jabref/compare/v5.2...v5.3
[5.2]: https://github.com/JabRef/jabref/compare/v5.1...v5.2
[5.1]: https://github.com/JabRef/jabref/compare/v5.0...v5.1
[5.0]: https://github.com/JabRef/jabref/compare/v5.0-beta...v5.0
[5.0-beta]: https://github.com/JabRef/jabref/compare/v5.0-alpha...v5.0-beta
[5.0-alpha]: https://github.com/JabRef/jabref/compare/v4.3...v5.0-alpha
<!-- markdownlint-disable-file MD012 MD024 MD033 MD053 --><|MERGE_RESOLUTION|>--- conflicted
+++ resolved
@@ -69,12 +69,9 @@
 - We changed instances of 'Search Selected' to 'Search Pre-configured' in Web Search Preferences UI. [#11871](https://github.com/JabRef/jabref/pull/11871)
 - We added a new CSS style class `main-table` for the main table. [#11881](https://github.com/JabRef/jabref/pull/11881)
 - When renaming a file, the old extension is now used if there is none provided in the new name. [#11903](https://github.com/JabRef/jabref/issues/11903)
-<<<<<<< HEAD
 - When importing a file using "Find Unlinked Files", when one or more file directories are available, the file path will be relativized where possible [koppor#549](https://github.com/koppor/jabref/issues/549)
-=======
-- Added minimum window sizing for windows dedicated to creating new entries [#11944](https://github.com/JabRef/jabref/issues/11944)
->>>>>>> 28fb91e3
-- We changed the name of the library-based file directory from 'General File Directory' to 'Library-specific File Directory' per issue [#571](https://github.com/koppor/jabref/issues/571)
+- We added minimum window sizing for windows dedicated to creating new entries [#11944](https://github.com/JabRef/jabref/issues/11944)
+- We changed the name of the library-based file directory from 'General File Directory' to 'Library-specific File Directory' per issue. [#571](https://github.com/koppor/jabref/issues/571)
 - The CitationKey column is now a default shown column for the entry table. [#10510](https://github.com/JabRef/jabref/issues/10510)
 
 ### Fixed
