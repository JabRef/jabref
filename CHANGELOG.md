# Changelog

All notable changes to this project will be documented in this file.
The format is based on [Keep a Changelog](https://keepachangelog.com/en/1.0.0/).
We refer to [GitHub issues](https://github.com/JabRef/jabref/issues) by using `#NUM`.
In case, there is no issue present, the pull request implementing the feature is linked.

Note that this project **does not** adhere to [Semantic Versioning](http://semver.org/).

## [Unreleased]

### Added

- We added a progress counter to the title bar in Possible Duplicates dialog window. [#7366](https://github.com/JabRef/jabref/issues/7366)
- We added new "Customization" tab to the preferences which includes option to choose a custom address for DOI access. [#7337](https://github.com/JabRef/jabref/issues/7337)
- We added zbmath to the public databases from which the bibliographic information of an existing entry can be updated. [#7437](https://github.com/JabRef/jabref/issues/7437)
- We added the possibility to add a new entry via its zbMath ID (zbMATH can be chosen as ID type in the "Select entry type" window). [#7202](https://github.com/JabRef/jabref/issues/7202)
- We added the extension support and the external application support (For Texshow, Texmaker and LyX) to the flatpak [#7248](https://github.com/JabRef/jabref/pull/7248)
- We added some symbols and keybindings to the context menu in the entry editor. [#7268](https://github.com/JabRef/jabref/pull/7268)
- We added keybindings for setting and clearing the read status. [#7264](https://github.com/JabRef/jabref/issues/7264)
- We added two new fields to track the creation and most recent modification date and time for each entry. [koppor#130](https://github.com/koppor/jabref/issues/130)
- We added a feature that allows the user to copy highlighted text in the preview window. [#6962](https://github.com/JabRef/jabref/issues/6962)
- We added a feature that allows you to create new BibEntry via paste arxivId [#2292](https://github.com/JabRef/jabref/issues/2292)
<<<<<<< HEAD
- We added support for conducting automated and systematic literature search across libraries and git support for persistence [#369](https://github.com/koppor/jabref/issues/369)
=======
- We added a feature that allows the user to choose whether to trust the target site when unable to find a valid certification path from the file download site. [#7616](https://github.com/JabRef/jabref/issues/7616)
- We added a feature that allows the user to open all linked files of multiple selected entries by "Open file" option. [#6966](https://github.com/JabRef/jabref/issues/6966)
- We added a keybinding preset for new entries. [#7705](https://github.com/JabRef/jabref/issues/7705)
>>>>>>> 76101bb0

### Changed

- The keywords added via "Manage content selectors" are now displayed in alphabetical order. [#3791](https://github.com/JabRef/jabref/issues/3791)
- We improved the "Find unlinked files" dialog to show import results for each file. [#7209](https://github.com/JabRef/jabref/pull/7209)
- The content of the field `timestamp` is migrated to `creationdate`. In case one configured "udpate timestampe", it is migrated to `modificationdate`. [koppor#130](https://github.com/koppor/jabref/issues/130)
- The JabRef specific meta-data content in the main field such as priorities (prio1, prio2, ...) are migrated to their respective fields. They are removed from the keywords. [#6840](https://github.com/jabref/jabref/issues/6840)
- We fixed an issue where groups generated from authors' last names did not include all entries of the authors' [#5833](https://github.com/JabRef/jabref/issues/5833)
- The export to MS Office XML now uses the month name for the field `MonthAcessed` instead of the two digit number [#7354](https://github.com/JabRef/jabref/issues/7354)
- We included some standalone dialogs from the options menu in the main preference dialog and fixed some visual issues in the preferences dialog. [#7384](https://github.com/JabRef/jabref/pull/7384)
- We improved the linking of the `python3` interpreter via the shebang to dynamically use the systems default Python. Related to [JabRef-Browser-Extension #177](https://github.com/JabRef/JabRef-Browser-Extension/issues/177)
- Automatically found pdf files now have the linking button to the far left and uses a link icon with a plus instead of a briefcase. The file name also has lowered opacity(70%) until added. [#3607](https://github.com/JabRef/jabref/issues/3607)
- We simplified the select entry type form by splitting it into two parts ("Recommended" and "Others") based on internal usage data. [#6730](https://github.com/JabRef/jabref/issues/6730)
- The export to MS Office XML now uses the month name for the field `Month` instead of the two digit number [forum#2685](https://discourse.jabref.org/t/export-month-as-text-not-number/2685)
- We reintroduced missing default keybindings for new entries. [#7346](https://github.com/JabRef/jabref/issues/7346) [#7439](https://github.com/JabRef/jabref/issues/7439)
- Lists of available fields are now sorted alphabetically. [#7716](https://github.com/JabRef/jabref/issues/7716)
- We rewrote the ACM fetcher to adapt to the new interface. [#5804](https://github.com/JabRef/jabref/issues/5804)
- We moved the select/collapse buttons in the unlinked files dialog into a context menu. [#7383](https://github.com/JabRef/jabref/issues/7383)

### Fixed

- We fixed an issue where getting bibliograhpic data from DOI or another identifer did not respect the library mode (BibTeX/biblatex)[#1018](https://github.com/JabRef/jabref/issues/6267)
- We fixed an issue where importing entries would not respect the library mode (BibTeX/biblatex)[#1018](https://github.com/JabRef/jabref/issues/1018)
- We fixed an issue where an exception occured when importing entries from a web search [#7606](https://github.com/JabRef/jabref/issues/7606)
- We fixed an issue where the table column sort order was not properly stored and resulted in unsorted eports [#7524](https://github.com/JabRef/jabref/issues/7524)
- We fixed an issue where the value of the field `school` or `institution` would be printed twice in the HTML Export [forum#2634](https://discourse.jabref.org/t/problem-with-exporting-techreport-phdthesis-mastersthesis-to-html/2634)
- We fixed an issue preventing to connect to a shared database. [#7570](https://github.com/JabRef/jabref/pull/7570)
- We fixed an issue preventing files from being dragged & dropped into an empty library. [#6851](https://github.com/JabRef/jabref/issues/6851)
- We fixed an issue where double-click onto PDF in file list under the 'General' tab section should just open the file. [#7465](https://github.com/JabRef/jabref/issues/7465)
- We fixed an issue where the dark theme did not extend to a group's custom color picker. [#7481](https://github.com/JabRef/jabref/issues/7481)
- We fixed an issue where choosing the fields on which autocompletion should not work in "Entry editor" preferences had no effect. [#7320](https://github.com/JabRef/jabref/issues/7320)
- We fixed an issue where the "Normalize page numbers" formatter did not replace en-dashes or em-dashes with a hyphen-minus sign. [#7239](https://github.com/JabRef/jabref/issues/7239)
- We fixed an issue with the style of highlighted check boxes while searching in preferences. [#7226](https://github.com/JabRef/jabref/issues/7226)
- We fixed an issue where the option "Move file to file directory" was disabled in the entry editor for all files [#7194](https://github.com/JabRef/jabref/issues/7194)
- We fixed an issue where application dialogs were opening in the wrong display when using multiple screens [#7273](https://github.com/JabRef/jabref/pull/7273)
- We fixed an issue where the "Find unlinked files" dialog would freeze JabRef on importing. [#7205](https://github.com/JabRef/jabref/issues/7205)
- We fixed an issue where the "Find unlinked files" would stop importing when importing a single file failed. [#7206](https://github.com/JabRef/jabref/issues/7206)
- We fixed an issue where JabRef froze for a few seconds in MacOS when DNS resolution timed out. [#7441](https://github.com/JabRef/jabref/issues/7441)
- We fixed an issue where an exception would be displayed for previewing and preferences when a custom theme has been configured but is missing [#7177](https://github.com/JabRef/jabref/issues/7177)
- We fixed an issue where URLs in `file` fields could not be handled on Windows. [#7359](https://github.com/JabRef/jabref/issues/7359)
- We fixed an issue where the regex based file search miss-interpreted specific symbols. [#4342](https://github.com/JabRef/jabref/issues/4342)
- We fixed an issue where the Harvard RTF exporter used the wrong default file extension. [4508](https://github.com/JabRef/jabref/issues/4508)
- We fixed an issue where the Harvard RTF exporter did not use the new authors formatter and therefore did not export "organization" authors correctly. [4508](https://github.com/JabRef/jabref/issues/4508)
- We fixed an issue where the field `urldate` was not exported to the corresponding fields `YearAccessed`, `MonthAccessed`, `DayAccessed` in MS Office XML [#7354](https://github.com/JabRef/jabref/issues/7354)
- We fixed an issue where the password for a shared SQL database was only remembered if it was the same as the username [#6869](https://github.com/JabRef/jabref/issues/6869)
- We fixed an issue where some custom exports did not use the new authors formatter and therefore did not export authors correctly [#7356](https://github.com/JabRef/jabref/issues/7356)
- We fixed an issue where alt+keyboard shortcuts do not work [#6994](https://github.com/JabRef/jabref/issues/6994)
- We fixed an issue about the file link editor did not allow to change the file name according to the default pattern after changing an entry. [#7525](https://github.com/JabRef/jabref/issues/7525)
- We fixed an issue where the file path is invisible in dark theme. [#7382](https://github.com/JabRef/jabref/issues/7382)
- We fixed an issue where the secondary sorting is not working for some special fields. [#7015](https://github.com/JabRef/jabref/issues/7015)
- We fixed an issue where changing the font size makes the font size field too small. [#7085](https://github.com/JabRef/jabref/issues/7085)
- We fixed an issue with TexGroups on Linux systems, where the modification of an aux-file did not trigger an auto-update for TexGroups. Furthermore, the detection of file modifications is now more reliable. [#7412](https://github.com/JabRef/jabref/pull/7412)
- We fixed an issue where the Unicode to Latex formatter produced wrong results for characters with a codepoint higher than Character.MAX_VALUE. [#7387](https://github.com/JabRef/jabref/issues/7387)
- We fixed an issue where a non valid value as font size results in an uncaught exception. [#7415](https://github.com/JabRef/jabref/issues/7415)
- We fixed an issue where "Merge citations" in the Openoffice/Libreoffice integration panel did not have a corresponding opposite. [#7454](https://github.com/JabRef/jabref/issues/7454)
- We fixed an issue where drag and drop of bib files for opening resulted in uncaught exceptions [#7464](https://github.com/JabRef/jabref/issues/7464)
- We fixed an issue where columns shrink in width when we try to enlarge JabRef window. [#6818](https://github.com/JabRef/jabref/issues/6818)
- We fixed an issue where Content selector does not seem to work for custom fields. [#6819](https://github.com/JabRef/jabref/issues/6819)
- We fixed an issue where font size of the preferences dialog does not update with the rest of the GUI. [#7416](https://github.com/JabRef/jabref/issues/7416)
- We fixed an issue in which a linked online file consisting of a web page was saved as an invalid pdf file upon being downloaded. The user is now notified when downloading a linked file results in an HTML file. [#7452](https://github.com/JabRef/jabref/issues/7452)
- We fixed an issue where opening BibTex file (doubleclick) from Folder with spaces not working. [#6487](https://github.com/JabRef/jabref/issues/6487)
- We fixed an issue with saving large `.bib` files [#7265](https://github.com/JabRef/jabref/issues/7265)
- We fixed an issue with very large page numbers [#7590](https://github.com/JabRef/jabref/issues/7590)
- We fixed an issue where the file extension is missing on saving the library file on linux [#7451](https://github.com/JabRef/jabref/issues/7451)
- We fixed an issue with opacity of disabled icon-buttons [#7195](https://github.com/JabRef/jabref/issues/7195)
- We fixed an issue where journal abbreviations in UTF-8 were not recognized [#5850](https://github.com/JabRef/jabref/issues/5850)
- We fixed an issue where the article title with curly brackets fails to download the arXiv link (pdf file). [#7633](https://github.com/JabRef/jabref/issues/7633)
- We fixed an issue with toggle of special fields does not work for sorted entries [#7016](https://github.com/JabRef/jabref/issues/7016)
- We fixed an issue with the default path of external application. [#7641](https://github.com/JabRef/jabref/issues/7641)
- We fixed an issue where urls must be embedded in a style tag when importing EndNote style Xml files. Now it can parse url with or without a style tag. [#6199](https://github.com/JabRef/jabref/issues/6199)
- We fixed an issue where the article title with colon fails to download the arXiv link (pdf file). [#7660](https://github.com/JabRef/issues/7660)
- We fixed an issue where the keybinding for delete entry did not work on the main table [7580](https://github.com/JabRef/jabref/pull/7580)
- We fixed an issue where the RFC fetcher is not compatible with the draft [7305](https://github.com/JabRef/jabref/issues/7305)
- We fixed an issue where duplicate files (both file names and contents are the same) is downloaded and add to linked files [#6197](https://github.com/JabRef/jabref/issues/6197)
- We fixed an issue where changing the appearance of the preview tab did not trigger a restart warning. [#5464](https://github.com/JabRef/jabref/issues/5464)

### Removed

## [5.2] – 2020-12-24

### Added

- We added a validation to check if the current database location is shared, preventing an exception when Pulling Changes From Shared Database. [#6959](https://github.com/JabRef/jabref/issues/6959)
- We added a query parser and mapping layer to enable conversion of queries formulated in simplified lucene syntax by the user into api queries. [#6799](https://github.com/JabRef/jabref/pull/6799)
- We added some basic functionality to customise the look of JabRef by importing a css theme file. [#5790](https://github.com/JabRef/jabref/issues/5790)
- We added connection check function in network preference setting [#6560](https://github.com/JabRef/jabref/issues/6560)
- We added support for exporting to YAML. [#6974](https://github.com/JabRef/jabref/issues/6974)
- We added a DOI format and organization check to detect [American Physical Society](https://journals.aps.org/) journals to copy the article ID to the page field for cases where the page numbers are missing. [#7019](https://github.com/JabRef/jabref/issues/7019)
- We added an error message in the New Entry dialog that is shown in case the fetcher did not find anything . [#7000](https://github.com/JabRef/jabref/issues/7000)
- We added a new formatter to output shorthand month format. [#6579](https://github.com/JabRef/jabref/issues/6579)
- We added support for the new Microsoft Edge browser in all platforms. [#7056](https://github.com/JabRef/jabref/pull/7056)
- We reintroduced emacs/bash-like keybindings. [#6017](https://github.com/JabRef/jabref/issues/6017)
- We added a feature to provide automated cross library search using a cross library query language. This provides support for the search step of systematic literature reviews (SLRs). [koppor#369](https://github.com/koppor/jabref/issues/369)

### Changed

- We changed the default preferences for OpenOffice/LibreOffice integration to automatically sync the bibliography when inserting new citations in a OpenOffic/LibreOffice document. [#6957](https://github.com/JabRef/jabref/issues/6957)
- We restructured the 'File' tab and extracted some parts into the 'Linked files' tab [#6779](https://github.com/JabRef/jabref/pull/6779)
- JabRef now offers journal lists from <https://abbrv.jabref.org>. JabRef the lists which use a dot inside the abbreviations. [#5749](https://github.com/JabRef/jabref/pull/5749)
- We removed two useless preferences in the groups preferences dialog. [#6836](https://github.com/JabRef/jabref/pull/6836)
- Synchronization of SpecialFields to keywords is now disabled by default. [#6621](https://github.com/JabRef/jabref/issues/6621)
- JabRef no longer opens the entry editor with the first entry on startup [#6855](https://github.com/JabRef/jabref/issues/6855)
- We completed the rebranding of `bibtexkey` as `citationkey` which was started in JabRef 5.1.
- JabRef no longer opens the entry editor with the first entry on startup [#6855](https://github.com/JabRef/jabref/issues/6855)
- Fetch by ID: (long) "SAO/NASA Astrophysics Data System" replaced by (short) "SAO/NASA ADS" [#6876](https://github.com/JabRef/jabref/pull/6876)
- We changed the title of the window "Manage field names and content" to have the same title as the corresponding menu item [#6895](https://github.com/JabRef/jabref/pull/6895)
- We renamed the menus "View -> Previous citation style" and "View -> Next citation style" into "View -> Previous preview style" and "View -> Next preview style" and renamed the "Preview" style to "Customized preview style". [#6899](https://github.com/JabRef/jabref/pull/6899)
- We changed the default preference option "Search and store files relative to library file location" to on, as this seems to be a more intuitive behaviour. [#6863](https://github.com/JabRef/jabref/issues/6863)
- We changed the title of the window  "Manage field names and content":  to have the same title as the corresponding menu item  [#6895](https://github.com/JabRef/jabref/pull/6895)
- We improved the detection of "short" DOIs [6880](https://github.com/JabRef/jabref/issues/6880)
- We improved the duplicate detection when identifiers like DOI or arxiv are semantiaclly the same, but just syntactically differ (e.g. with or without http(s):// prefix). [#6707](https://github.com/JabRef/jabref/issues/6707)
- We improved JabRef start up time [6057](https://github.com/JabRef/jabref/issues/6057)
- We changed in the group interface "Generate groups from keywords in a BibTeX field" by "Generate groups from keywords in the following field". [#6983](https://github.com/JabRef/jabref/issues/6983)
- We changed the name of a group type from "Searching for keywords" to "Searching for a keyword". [6995](https://github.com/JabRef/jabref/pull/6995)
- We changed the way JabRef displays the title of a tab and of the window. [4161](https://github.com/JabRef/jabref/issues/4161)
- We changed connect timeouts for server requests to 30 seconds in general and 5 seconds for GROBID server (special) and improved user notifications on connection issues. [7026](https://github.com/JabRef/jabref/pull/7026)
- We changed the order of the library tab context menu items. [#7171](https://github.com/JabRef/jabref/issues/7171)
- We changed the way linked files are opened on Linux to use the native openFile method, compatible with confined  packages. [7037](https://github.com/JabRef/jabref/pull/7037)
- We refined the entry preview to show the full names of authors and editors, to list the editor only if no author is present, have the year earlier. [#7083](https://github.com/JabRef/jabref/issues/7083)

### Fixed

- We fixed an issue changing the icon link_variation_off that is not meaningful. [#6834](https://github.com/JabRef/jabref/issues/6834)
- We fixed an issue where the `.sav` file was not deleted upon exiting JabRef. [#6109](https://github.com/JabRef/jabref/issues/6109)
- We fixed a linked identifier icon inconsistency. [#6705](https://github.com/JabRef/jabref/issues/6705)
- We fixed the wrong behavior that font size changes are not reflected in dialogs. [#6039](https://github.com/JabRef/jabref/issues/6039)
- We fixed the failure to Copy citation key and link. [#5835](https://github.com/JabRef/jabref/issues/5835)
- We fixed an issue where the sort order of the entry table was reset after a restart of JabRef. [#6898](https://github.com/JabRef/jabref/pull/6898)
- We fixed an issue where no longer a warning was displayed when inserting references into LibreOffice with an invalid "ReferenceParagraphFormat". [#6907](https://github.com/JabRef/jabref/pull/60907).
- We fixed an issue where a selected field was not removed after the first click in the custom entry types dialog. [#6934](https://github.com/JabRef/jabref/issues/6934)
- We fixed an issue where a remove icon was shown for standard entry types in the custom entry types dialog. [#6906](https://github.com/JabRef/jabref/issues/6906)
- We fixed an issue where it was impossible to connect to OpenOffice/LibreOffice on Mac OSX. [#6970](https://github.com/JabRef/jabref/pull/6970)
- We fixed an issue with the python script used by browser plugins that failed to locate JabRef if not installed in its default location. [#6963](https://github.com/JabRef/jabref/pull/6963/files)
- We fixed an issue where spaces and newlines in an isbn would generate an exception. [#6456](https://github.com/JabRef/jabref/issues/6456)
- We fixed an issue where identity column header had incorrect foreground color in the  Dark theme. [#6796](https://github.com/JabRef/jabref/issues/6796)
- We fixed an issue where the RIS exporter added extra blank lines.[#7007](https://github.com/JabRef/jabref/pull/7007/files)
- We fixed an issue where clicking on Collapse All button in the Search for Unlinked Local Files expanded the directory structure erroneously [#6848](https://github.com/JabRef/jabref/issues/6848)
- We fixed an issue, when pulling changes from shared database via shortcut caused creation of a new tech report [6867](https://github.com/JabRef/jabref/issues/6867)
- We fixed an issue where the JabRef GUI does not highlight the "All entries" group on start-up [#6691](https://github.com/JabRef/jabref/issues/6691)
- We fixed an issue where a custom dark theme was not applied to the entry preview tab [7068](https://github.com/JabRef/jabref/issues/7068)
- We fixed an issue where modifications to the Custom preview layout in the preferences were not saved [#6447](https://github.com/JabRef/jabref/issues/6447)
- We fixed an issue where errors from imports were not shown to the user [#7084](https://github.com/JabRef/jabref/pull/7084)
- We fixed an issue where the EndNote XML Import would fail on empty keywords tags [forum#2387](https://discourse.jabref.org/t/importing-in-unknown-format-fails-to-import-xml-library-from-bookends-export/2387)
- We fixed an issue where the color of groups of type "free search expression" not persisting after restarting the application [#6999](https://github.com/JabRef/jabref/issues/6999)
- We fixed an issue where modifications in the source tab where not saved without switching to another field before saving the library [#6622](https://github.com/JabRef/jabref/issues/6622)
- We fixed an issue where the "Document Viewer" did not show the first page of the opened pdf document and did not show the correct total number of pages [#7108](https://github.com/JabRef/jabref/issues/7108)
- We fixed an issue where the context menu was not updated after a file link was changed. [#5777](https://github.com/JabRef/jabref/issues/5777)
- We fixed an issue where the password for a shared SQL database was not remembered [#6869](https://github.com/JabRef/jabref/issues/6869)
- We fixed an issue where newly added entires were not synced to a shared SQL database [#7176](https://github.com/JabRef/jabref/issues/7176)
- We fixed an issue where the PDF-Content importer threw an exception when no DOI number is present at the first page of the PDF document [#7203](https://github.com/JabRef/jabref/issues/7203)
- We fixed an issue where groups created from aux files did not update on file changes [#6394](https://github.com/JabRef/jabref/issues/6394)
- We fixed an issue where authors that only have last names were incorrectly identified as institutes when generating citation keys [#7199](https://github.com/JabRef/jabref/issues/7199)
- We fixed an issue where institutes were incorrectly identified as universities when generating citation keys [#6942](https://github.com/JabRef/jabref/issues/6942)

### Removed

- We removed the Google Scholar fetcher and the ACM fetcher do not work due to traffic limitations [#6369](https://github.com/JabRef/jabref/issues/6369)
- We removed the menu entry "Manage external file types" because it's already in 'Preferences' dialog [#6991](https://github.com/JabRef/jabref/issues/6991)
- We removed the integrity check "Abbreviation detected" for the field journal/journaltitle in the entry editor [#3925](https://github.com/JabRef/jabref/issues/3925)

## [5.1] – 2020-08-30

### Added

- We added a new fetcher to enable users to search mEDRA DOIs [#6602](https://github.com/JabRef/jabref/issues/6602)
- We added a new fetcher to enable users to search "[Collection of Computer Science Bibliographies](https://liinwww.ira.uka.de/bibliography/index.html)". [#6638](https://github.com/JabRef/jabref/issues/6638)
- We added default values for delimiters in Add Subgroup window [#6624](https://github.com/JabRef/jabref/issues/6624)
- We improved responsiveness of general fields specification dialog window. [#6643](https://github.com/JabRef/jabref/issues/6604)
- We added support for importing ris file and load DOI [#6530](https://github.com/JabRef/jabref/issues/6530)
- We added the Library properties to a context menu on the library tabs [#6485](https://github.com/JabRef/jabref/issues/6485)
- We added a new field in the preferences in 'BibTeX key generator' for unwanted characters that can be user-specified. [#6295](https://github.com/JabRef/jabref/issues/6295)
- We added support for searching ShortScience for an entry through the user's browser. [#6018](https://github.com/JabRef/jabref/pull/6018)
- We updated EditionChecker to permit edition to start with a number. [#6144](https://github.com/JabRef/jabref/issues/6144)
- We added tooltips for most fields in the entry editor containing a short description. [#5847](https://github.com/JabRef/jabref/issues/5847)
- We added support for basic markdown in custom formatted previews [#6194](https://github.com/JabRef/jabref/issues/6194)
- We now show the number of items found and selected to import in the online search dialog. [#6248](https://github.com/JabRef/jabref/pull/6248)
- We created a new install screen for macOS. [#5759](https://github.com/JabRef/jabref/issues/5759)
- We added a new integrity check for duplicate DOIs. [koppor#339](https://github.com/koppor/jabref/issues/339)
- We implemented an option to download fulltext files while importing. [#6381](https://github.com/JabRef/jabref/pull/6381)
- We added a progress-indicator showing the average progress of background tasks to the toolbar. Clicking it reveals a pop-over with a list of running background tasks. [6443](https://github.com/JabRef/jabref/pull/6443)
- We fixed the bug when strike the delete key in the text field. [#6421](https://github.com/JabRef/jabref/issues/6421)
- We added a BibTex key modifier for truncating strings. [#3915](https://github.com/JabRef/jabref/issues/3915)
- We added support for jumping to target entry when typing letter/digit after sorting a column in maintable [#6146](https://github.com/JabRef/jabref/issues/6146)
- We added a new fetcher to enable users to search all available E-Libraries simultaneously. [koppor#369](https://github.com/koppor/jabref/issues/369)
- We added the field "entrytype" to the export sort criteria [#6531](https://github.com/JabRef/jabref/pull/6531)
- We added the possibility to change the display order of the fields in the entry editor. The order can now be configured using drag and drop in the "Customize entry types" dialog [#6152](https://github.com/JabRef/jabref/pull/6152)
- We added native support for biblatex-software [#6574](https://github.com/JabRef/jabref/issues/6574)
- We added a missing restart warning for AutoComplete in the preferences dialog. [#6351](https://github.com/JabRef/jabref/issues/6351)
- We added a note to the citation key pattern preferences dialog as a temporary workaround for a JavaFX bug, about committing changes in a table cell, if the focus is lost. [#5825](https://github.com/JabRef/jabref/issues/5825)

### Changed

- We improved the arXiv fetcher. Now it should find entries even more reliably and does no longer include the version (e.g `v1`) in the `eprint` field. [forum#1941](https://discourse.jabref.org/t/remove-version-in-arxiv-import/1941)
- We moved the group search bar and the button "New group" from bottom to top position to make it more prominent. [#6112](https://github.com/JabRef/jabref/pull/6112)
- When JabRef finds a `.sav` file without changes, there is no dialog asking for acceptance of changes anymore.
- We changed the buttons for import/export/show all/reset of preferences to smaller icon buttons in the preferences dialog. [#6130](https://github.com/JabRef/jabref/pull/6130)
- We moved the functionality "Manage field names & content" from the "Library" menu to the "Edit" menu, because it affects the selected entries and not the whole library
- We merged the functionality "Append contents from a BibTeX library into the currently viewed library" into the "Import into database" functionality. Fixes [#6049](https://github.com/JabRef/jabref/issues/6049).
- We changed the directory where fulltext downloads are stored to the directory set in the import-tab in preferences. [#6381](https://github.com/JabRef/jabref/pull/6381)
- We improved the error message for invalid jstyles. [#6303](https://github.com/JabRef/jabref/issues/6303)
- We changed the section name of 'Advanced' to 'Network' in the preferences and removed some obsolete options.[#6489](https://github.com/JabRef/jabref/pull/6489)
- We improved the context menu of the column "Linked identifiers" of the main table, by truncating their texts, if they are too long. [#6499](https://github.com/JabRef/jabref/issues/6499)
- We merged the main table tabs in the preferences dialog. [#6518](https://github.com/JabRef/jabref/pull/6518)
- We changed the command line option 'generateBibtexKeys' to the more generic term 'generateCitationKeys' while the short option remains 'g'.[#6545](https://github.com/JabRef/jabref/pull/6545)
- We improved the "Possible duplicate entries" window to remember its size and position throughout a session. [#6582](https://github.com/JabRef/jabref/issues/6582)
- We divided the toolbar into small parts, so if the application window is to small, only a part of the toolbar is moved into the chevron popup. [#6682](https://github.com/JabRef/jabref/pull/6682)
- We changed the layout for of the buttons in the Open Office side panel to ensure that the button text is always visible, specially when resizing. [#6639](https://github.com/JabRef/jabref/issues/6639)
- We merged the two new library commands in the file menu to one which always creates a new library in the default library mode. [#6359](https://github.com/JabRef/jabref/pull/6539#issuecomment-641056536)

### Fixed

- We fixed an issue where entry preview tab has no name in drop down list. [#6591](https://github.com/JabRef/jabref/issues/6591)
- We fixed to only search file links in the BIB file location directory when preferences has corresponding checkbox checked. [#5891](https://github.com/JabRef/jabref/issues/5891)
- We fixed wrong button order (Apply and Cancel) in ManageProtectedTermsDialog.
- We fixed an issue with incompatible characters at BibTeX key [#6257](https://github.com/JabRef/jabref/issues/6257)
- We fixed an issue where dash (`-`) was reported as illegal BibTeX key [#6295](https://github.com/JabRef/jabref/issues/6295)
- We greatly improved the performance of the overall application and many operations. [#5071](https://github.com/JabRef/jabref/issues/5071)
- We fixed an issue where sort by priority was broken. [#6222](https://github.com/JabRef/jabref/issues/6222)
- We fixed an issue where opening a library from the recent libraries menu was not possible. [#5939](https://github.com/JabRef/jabref/issues/5939)
- We fixed an issue with inconsistent capitalization of file extensions when downloading files. [#6115](https://github.com/JabRef/jabref/issues/6115)
- We fixed the display of language and encoding in the preferences dialog. [#6130](https://github.com/JabRef/jabref/pull/6130)
- Now the link and/or the link description in the column "linked files" of the main table gets truncated or wrapped, if too long, otherwise display issues arise. [#6178](https://github.com/JabRef/jabref/issues/6178)
- We fixed the issue that groups panel does not keep size when resizing window. [#6180](https://github.com/JabRef/jabref/issues/6180)
- We fixed an error that sometimes occurred when using the context menu. [#6085](https://github.com/JabRef/jabref/issues/6085)
- We fixed an issue where search full-text documents downloaded files with same name, overwriting existing files. [#6174](https://github.com/JabRef/jabref/pull/6174)
- We fixed an issue when importing into current library an erroneous message "import cancelled" is displayed even though import is successful. [#6266](https://github.com/JabRef/jabref/issues/6266)
- We fixed an issue where custom jstyles for Open/LibreOffice where not saved correctly. [#6170](https://github.com/JabRef/jabref/issues/6170)
- We fixed an issue where the INSPIRE fetcher was no longer working [#6229](https://github.com/JabRef/jabref/issues/6229)
- We fixed an issue where custom exports with an uppercase file extension could not be selected for "Copy...-> Export to Clipboard" [#6285](https://github.com/JabRef/jabref/issues/6285)
- We fixed the display of icon both in the main table and linked file editor. [#6169](https://github.com/JabRef/jabref/issues/6169)
- We fixed an issue where the windows installer did not create an entry in the start menu [bug report in the forum](https://discourse.jabref.org/t/error-while-fetching-from-doi/2018/3)
- We fixed an issue where only the field `abstract` and `comment` were declared as multiline fields. Other fields can now be configured in the preferences using "Do not wrap the following fields when saving" [4373](https://github.com/JabRef/jabref/issues/4373)
- We fixed an issue where JabRef switched to discrete graphics under macOS [#5935](https://github.com/JabRef/jabref/issues/5935)
- We fixed an issue where the Preferences entry preview will be unexpected modified leads to Value too long exception [#6198](https://github.com/JabRef/jabref/issues/6198)
- We fixed an issue where custom jstyles for Open/LibreOffice would only be valid if a layout line for the entry type `default` was at the end of the layout section [#6303](https://github.com/JabRef/jabref/issues/6303)
- We fixed an issue where a new entry is not shown in the library if a search is active [#6297](https://github.com/JabRef/jabref/issues/6297)
- We fixed an issue where long directory names created from patterns could create an exception. [#3915](https://github.com/JabRef/jabref/issues/3915)
- We fixed an issue where sort on numeric cases was broken. [#6349](https://github.com/JabRef/jabref/issues/6349)
- We fixed an issue where year and month fields were not cleared when converting to biblatex [#6224](https://github.com/JabRef/jabref/issues/6224)
- We fixed an issue where an "Not on FX thread" exception occured when saving on linux [#6453](https://github.com/JabRef/jabref/issues/6453)
- We fixed an issue where the library sort order was lost. [#6091](https://github.com/JabRef/jabref/issues/6091)
- We fixed an issue where brackets in regular expressions were not working. [6469](https://github.com/JabRef/jabref/pull/6469)
- We fixed an issue where multiple background task popups stacked over each other.. [#6472](https://github.com/JabRef/jabref/issues/6472)
- We fixed an issue where LaTeX citations for specific commands (\autocites) of biblatex-mla were not recognized. [#6476](https://github.com/JabRef/jabref/issues/6476)
- We fixed an issue where drag and drop was not working on empty database. [#6487](https://github.com/JabRef/jabref/issues/6487)
- We fixed an issue where the name fields were not updated after the preferences changed. [#6515](https://github.com/JabRef/jabref/issues/6515)
- We fixed an issue where "null" appeared in generated BibTeX keys. [#6459](https://github.com/JabRef/jabref/issues/6459)
- We fixed an issue where the authors' names were incorrectly displayed in the authors' column when they were bracketed. [#6465](https://github.com/JabRef/jabref/issues/6465) [#6459](https://github.com/JabRef/jabref/issues/6459)
- We fixed an issue where importing certain unlinked files would result in an exception [#5815](https://github.com/JabRef/jabref/issues/5815)
- We fixed an issue where downloaded files would be moved to a directory named after the citationkey when no file directory pattern is specified [#6589](https://github.com/JabRef/jabref/issues/6589)
- We fixed an issue with the creation of a group of cited entries which incorrectly showed the message that the library had been modified externally whenever saving the library. [#6420](https://github.com/JabRef/jabref/issues/6420)
- We fixed an issue with the creation of a group of cited entries. Now the file path to an aux file gets validated. [#6585](https://github.com/JabRef/jabref/issues/6585)
- We fixed an issue on Linux systems where the application would crash upon inotify failure. Now, the user is prompted with a warning, and given the choice to continue the session. [#6073](https://github.com/JabRef/jabref/issues/6073)
- We moved the search modifier buttons into the search bar, as they were not accessible, if autocompletion was disabled. [#6625](https://github.com/JabRef/jabref/issues/6625)
- We fixed an issue about duplicated group color indicators [#6175](https://github.com/JabRef/jabref/issues/6175)
- We fixed an issue where entries with the entry type Misc from an imported aux file would not be saved correctly to the bib file on disk [#6405](https://github.com/JabRef/jabref/issues/6405)
- We fixed an issue where percent sign ('%') was not formatted properly by the HTML formatter [#6753](https://github.com/JabRef/jabref/issues/6753)
- We fixed an issue with the [SAO/NASA Astrophysics Data System](https://docs.jabref.org/collect/import-using-online-bibliographic-database/ads) fetcher where `\textbackslash` appeared at the end of the abstract.
- We fixed an issue with the Science Direct fetcher where PDFs could not be downloaded. Fixes [#5860](https://github.com/JabRef/jabref/issues/5860)
- We fixed an issue with the Library of Congress importer.
- We fixed the [link to the external libraries listing](https://github.com/JabRef/jabref/blob/master/external-libraries.md) in the about dialog
- We fixed an issue regarding pasting on Linux. [#6293](https://github.com/JabRef/jabref/issues/6293)

### Removed

- We removed the option of the "enforce legal key". [#6295](https://github.com/JabRef/jabref/issues/6295)
- We removed the obsolete `External programs / Open PDF` section in the preferences, as the default application to open PDFs is now set in the `Manage external file types` dialog. [#6130](https://github.com/JabRef/jabref/pull/6130)
- We removed the option to configure whether a `.bib.bak` file should be generated upon save. It is now always enabled. Documentation at <https://docs.jabref.org/general/autosave>. [#6092](https://github.com/JabRef/jabref/issues/6092)
- We removed the built-in list of IEEE journal abbreviations using BibTeX strings. If you still want to use them, you have to download them separately from <https://abbrv.jabref.org>.

## [5.0] – 2020-03-06

### Changed

- Added browser integration to the snap package for firefox/chromium browsers. [#6062](https://github.com/JabRef/jabref/pull/6062)
- We reintroduced the possibility to extract references from plain text (using [GROBID](https://grobid.readthedocs.io/en/latest/)). [#5614](https://github.com/JabRef/jabref/pull/5614)
- We changed the open office panel to show buttons in rows of three instead of going straight down to save space as the button expanded out to take up unnecessary horizontal space. [#5479](https://github.com/JabRef/jabref/issues/5479)
- We cleaned up the group add/edit dialog. [#5826](https://github.com/JabRef/jabref/pull/5826)
- We reintroduced the index column. [#5844](https://github.com/JabRef/jabref/pull/5844)
- Filenames of external files can no longer contain curly braces. [#5926](https://github.com/JabRef/jabref/pull/5926)
- We made the filters more easily accessible in the integrity check dialog. [#5955](https://github.com/JabRef/jabref/pull/5955)
- We reimplemented and improved the dialog "Customize entry types". [#4719](https://github.com/JabRef/jabref/issues/4719)
- We added an [American Physical Society](https://journals.aps.org/) fetcher. [#818](https://github.com/JabRef/jabref/issues/818)
- We added possibility to enable/disable items quantity in groups. [#6042](https://github.com/JabRef/jabref/issues/6042)

### Fixed

- We fixed an issue where the command line console was always opened in the background. [#5474](https://github.com/JabRef/jabref/issues/5474)
- We fixed and issue where pdf files will not open under some KDE linux distributions when using okular. [#5253](https://github.com/JabRef/jabref/issues/5253)
- We fixed an issue where the Medline fetcher was only working when JabRef was running from source. [#5645](https://github.com/JabRef/jabref/issues/5645)
- We fixed some visual issues in the dark theme. [#5764](https://github.com/JabRef/jabref/pull/5764) [#5753](https://github.com/JabRef/jabref/issues/5753)
- We fixed an issue where non-default previews didn't handle unicode characters. [#5779](https://github.com/JabRef/jabref/issues/5779)
- We improved the performance, especially changing field values in the entry should feel smoother now. [#5843](https://github.com/JabRef/jabref/issues/5843)
- We fixed an issue where the ampersand character wasn't rendering correctly on previews. [#3840](https://github.com/JabRef/jabref/issues/3840)
- We fixed an issue where an erroneous "The library has been modified by another program" message was shown when saving. [#4877](https://github.com/JabRef/jabref/issues/4877)
- We fixed an issue where the file extension was missing after downloading a file (we now fall-back to pdf). [#5816](https://github.com/JabRef/jabref/issues/5816)
- We fixed an issue where cleaning up entries broke web URLs, if "Make paths of linked files relative (if possible)" was enabled, which resulted in various other issues subsequently. [#5861](https://github.com/JabRef/jabref/issues/5861)
- We fixed an issue where the tab "Required fields" of the entry editor did not show all required fields, if at least two of the defined required fields are linked with a logical or. [#5859](https://github.com/JabRef/jabref/issues/5859)
- We fixed several issues concerning managing external file types: Now everything is usable and fully functional. Previously, there were problems with the radio buttons, with saving the settings and with loading an input field value. Furthermore, different behavior for Windows and other operating systems was given, which was unified as well. [#5846](https://github.com/JabRef/jabref/issues/5846)
- We fixed an issue where entries containing Unicode charaters were not parsed correctly [#5899](https://github.com/JabRef/jabref/issues/5899)
- We fixed an issue where an entry containing an external filename with curly braces could not be saved. Curly braces are now longer allowed in filenames. [#5899](https://github.com/JabRef/jabref/issues/5899)
- We fixed an issue where changing the type of an entry did not update the main table [#5906](https://github.com/JabRef/jabref/issues/5906)
- We fixed an issue in the optics of the library properties, that cropped the dialog on scaled displays. [#5969](https://github.com/JabRef/jabref/issues/5969)
- We fixed an issue where changing the type of an entry did not update the main table. [#5906](https://github.com/JabRef/jabref/issues/5906)
- We fixed an issue where opening a library from the recent libraries menu was not possible. [#5939](https://github.com/JabRef/jabref/issues/5939)
- We fixed an issue where the most bottom group in the list got lost, if it was dragged on itself. [#5983](https://github.com/JabRef/jabref/issues/5983)
- We fixed an issue where changing entry type doesn't always work when biblatex source is shown. [#5905](https://github.com/JabRef/jabref/issues/5905)
- We fixed an issue where the group and the link column were not updated after changing the entry in the main table. [#5985](https://github.com/JabRef/jabref/issues/5985)
- We fixed an issue where reordering the groups was not possible after inserting an article. [#6008](https://github.com/JabRef/jabref/issues/6008)
- We fixed an issue where citation styles except the default "Preview" could not be used. [#56220](https://github.com/JabRef/jabref/issues/5622)
- We fixed an issue where a warning was displayed when the title content is made up of two sentences. [#5832](https://github.com/JabRef/jabref/issues/5832)
- We fixed an issue where an exception was thrown when adding a save action without a selected formatter in the library properties [#6069](https://github.com/JabRef/jabref/issues/6069)
- We fixed an issue where JabRef's icon was missing in the Export to clipboard Dialog. [#6286](https://github.com/JabRef/jabref/issues/6286)
- We fixed an issue when an "Abstract field" was duplicating text, when importing from RIS file (Neurons) [#6065](https://github.com/JabRef/jabref/issues/6065)
- We fixed an issue where adding the addition of a new entry was not completely validated [#6370](https://github.com/JabRef/jabref/issues/6370)
- We fixed an issue where the blue and red text colors in the Merge entries dialog were not quite visible [#6334](https://github.com/JabRef/jabref/issues/6334)
- We fixed an issue where underscore character was removed from the file name in the Recent Libraries list in File menu [#6383](https://github.com/JabRef/jabref/issues/6383)
- We fixed an issue where few keyboard shortcuts regarding new entries were missing [#6403](https://github.com/JabRef/jabref/issues/6403)

### Removed

- Ampersands are no longer escaped by default in the `bib` file. If you want to keep the current behaviour, you can use the new "Escape Ampersands" formatter as a save action. [#5869](https://github.com/JabRef/jabref/issues/5869)
- The "Merge Entries" entry was removed from the Quality Menu. Users should use the right-click menu instead. [#6021](https://github.com/JabRef/jabref/pull/6021)

## [5.0-beta] – 2019-12-15

### Changed

- We added a short DOI field formatter which shortens DOI to more human-readable form. [koppor#343](https://github.com/koppor/jabref/issues/343)
- We improved the display of group memberships by adding multiple colored bars if the entry belongs to more than one group. [#4574](https://github.com/JabRef/jabref/issues/4574)
- We added an option to show the preview as an extra tab in the entry editor (instead of in a split view). [#5244](https://github.com/JabRef/jabref/issues/5244)
- A custom Open/LibreOffice jstyle file now requires a layout line for the entry type `default` [#5452](https://github.com/JabRef/jabref/issues/5452)
- The entry editor is now open by default when JabRef starts up. [#5460](https://github.com/JabRef/jabref/issues/5460)
- Customized entry types are now serialized in alphabetical order in the bib file.
- We added a new ADS fetcher to use the new ADS API. [#4949](https://github.com/JabRef/jabref/issues/4949)
- We added support of the [X11 primary selection](https://unix.stackexchange.com/a/139193/18033) [#2389](https://github.com/JabRef/jabref/issues/2389)
- We added support to switch between biblatex and bibtex library types. [#5550](https://github.com/JabRef/jabref/issues/5550)
- We changed the save action buttons to be easier to understand. [#5565](https://github.com/JabRef/jabref/issues/5565)
- We made the columns for groups, files and uri in the main table reorderable and merged the clickable icon columns for uri, url, doi and eprint. [#5544](https://github.com/JabRef/jabref/pull/5544)
- We reduced the number of write actions performed when autosave is enabled [#5679](https://github.com/JabRef/jabref/issues/5679)
- We made the column sort order in the main table persistent [#5730](https://github.com/JabRef/jabref/pull/5730)
- When an entry is modified on disk, the change dialog now shows the merge dialog to highlight the changes [#5688](https://github.com/JabRef/jabref/pull/5688)

### Fixed

- Inherit fields from cross-referenced entries as specified by biblatex. [#5045](https://github.com/JabRef/jabref/issues/5045)
- We fixed an issue where it was no longer possible to connect to LibreOffice. [#5261](https://github.com/JabRef/jabref/issues/5261)
- The "All entries group" is no longer shown when no library is open.
- We fixed an exception which occurred when closing JabRef. [#5348](https://github.com/JabRef/jabref/issues/5348)
- We fixed an issue where JabRef reports incorrectly about customized entry types. [#5332](https://github.com/JabRef/jabref/issues/5332)
- We fixed a few problems that prevented JabFox to communicate with JabRef. [#4737](https://github.com/JabRef/jabref/issues/4737) [#4303](https://github.com/JabRef/jabref/issues/4303)
- We fixed an error where the groups containing an entry loose their highlight color when scrolling. [#5022](https://github.com/JabRef/jabref/issues/5022)
- We fixed an error where scrollbars were not shown. [#5374](https://github.com/JabRef/jabref/issues/5374)
- We fixed an error where an exception was thrown when merging entries. [#5169](https://github.com/JabRef/jabref/issues/5169)
- We fixed an error where certain metadata items were not serialized alphabetically.
- After assigning an entry to a group, the item count is now properly colored to reflect the new membership of the entry. [#3112](https://github.com/JabRef/jabref/issues/3112)
- The group panel is now properly updated when switching between libraries (or when closing/opening one). [#3142](https://github.com/JabRef/jabref/issues/3142)
- We fixed an error where the number of matched entries shown in the group pane was not updated correctly. [#4441](https://github.com/JabRef/jabref/issues/4441)
- We fixed an error where the wrong file is renamed and linked when using the "Copy, rename and link" action. [#5653](https://github.com/JabRef/jabref/issues/5653)
- We fixed a "null" error when writing XMP metadata. [#5449](https://github.com/JabRef/jabref/issues/5449)
- We fixed an issue where empty keywords lead to a strange display of automatic keyword groups. [#5333](https://github.com/JabRef/jabref/issues/5333)
- We fixed an error where the default color of a new group was white instead of dark gray. [#4868](https://github.com/JabRef/jabref/issues/4868)
- We fixed an issue where the first field in the entry editor got the focus while performing a different action (like searching). [#5084](https://github.com/JabRef/jabref/issues/5084)
- We fixed an issue where multiple entries were highlighted in the web search result after scrolling. [#5035](https://github.com/JabRef/jabref/issues/5035)
- We fixed an issue where the hover indication in the web search pane was not working. [#5277](https://github.com/JabRef/jabref/issues/5277)
- We fixed an error mentioning "javafx.controls/com.sun.javafx.scene.control" that was thrown when interacting with the toolbar.
- We fixed an error where a cleared search was restored after switching libraries. [#4846](https://github.com/JabRef/jabref/issues/4846)
- We fixed an exception which occurred when trying to open a non-existing file from the "Recent files"-menu [#5334](https://github.com/JabRef/jabref/issues/5334)
- We fixed an issues where the search highlight in the entry preview did not worked. [#5069](https://github.com/JabRef/jabref/issues/5069)
- The context menu for fields in the entry editor is back. [#5254](https://github.com/JabRef/jabref/issues/5254)
- We fixed an exception which occurred when trying to open a non-existing file from the "Recent files"-menu [#5334](https://github.com/JabRef/jabref/issues/5334)
- We fixed a problem where the "editor" information has been duplicated during saving a .bib-Database. [#5359](https://github.com/JabRef/jabref/issues/5359)
- We re-introduced the feature to switch between different preview styles. [#5221](https://github.com/JabRef/jabref/issues/5221)
- We fixed various issues (including [#5263](https://github.com/JabRef/jabref/issues/5263)) related to copying entries to the clipboard
- We fixed some display errors in the preferences dialog and replaced some of the controls [#5033](https://github.com/JabRef/jabref/pull/5033) [#5047](https://github.com/JabRef/jabref/pull/5047) [#5062](https://github.com/JabRef/jabref/pull/5062) [#5141](https://github.com/JabRef/jabref/pull/5141) [#5185](https://github.com/JabRef/jabref/pull/5185) [#5265](https://github.com/JabRef/jabref/pull/5265) [#5315](https://github.com/JabRef/jabref/pull/5315) [#5360](https://github.com/JabRef/jabref/pull/5360)
- We fixed an exception which occurred when trying to import entries without an open library. [#5447](https://github.com/JabRef/jabref/issues/5447)
- The "Automatically set file links" feature now follows symbolic links. [#5664](https://github.com/JabRef/jabref/issues/5664)
- After successful import of one or multiple bib entries the main table scrolls to the first imported entry [#5383](https://github.com/JabRef/jabref/issues/5383)
- We fixed an exception which occurred when an invalid jstyle was loaded. [#5452](https://github.com/JabRef/jabref/issues/5452)
- We fixed an issue where the command line arguments `importBibtex` and `importToOpen` did not import into the currently open library, but opened a new one. [#5537](https://github.com/JabRef/jabref/issues/5537)
- We fixed an error where the preview theme did not adapt to the "Dark" mode [#5463](https://github.com/JabRef/jabref/issues/5463)
- We fixed an issue where multiple entries were allowed in the "crossref" field [#5284](https://github.com/JabRef/jabref/issues/5284)
- We fixed an issue where the merge dialog showed the wrong text colour in "Dark" mode [#5516](https://github.com/JabRef/jabref/issues/5516)
- We fixed visibility issues with the scrollbar and group selection highlight in "Dark" mode, and enabled "Dark" mode for the OpenOffice preview in the style selection window. [#5522](https://github.com/JabRef/jabref/issues/5522)
- We fixed an issue where the author field was not correctly parsed during bibtex key-generation. [#5551](https://github.com/JabRef/jabref/issues/5551)
- We fixed an issue where notifications where shown during autosave. [#5555](https://github.com/JabRef/jabref/issues/5555)
- We fixed an issue where the side pane was not remembering its position. [#5615](https://github.com/JabRef/jabref/issues/5615)
- We fixed an issue where JabRef could not interact with [Oracle XE](https://www.oracle.com/de/database/technologies/appdev/xe.html) in the [shared SQL database setup](https://docs.jabref.org/collaborative-work/sqldatabase).
- We fixed an issue where the toolbar icons were hidden on smaller screens.
- We fixed an issue where renaming referenced files for bib entries with long titles was not possible. [#5603](https://github.com/JabRef/jabref/issues/5603)
- We fixed an issue where a window which is on an external screen gets unreachable when external screen is removed. [#5037](https://github.com/JabRef/jabref/issues/5037)
- We fixed a bug where the selection of groups was lost after drag and drop. [#2868](https://github.com/JabRef/jabref/issues/2868)
- We fixed an issue where the custom entry types didn't show the correct display name [#5651](https://github.com/JabRef/jabref/issues/5651)

### Removed

- We removed some obsolete notifications. [#5555](https://github.com/JabRef/jabref/issues/5555)
- We removed an internal step in the [ISBN-to-BibTeX fetcher](https://docs.jabref.org/import-using-publication-identifiers/isbntobibtex): The [ISBN to BibTeX Converter](https://manas.tungare.name/software/isbn-to-bibtex) by [@manastungare](https://github.com/manastungare) is not used anymore, because it is offline: "people using this tool have not been generating enough sales for Amazon."
- We removed the option to control the default drag and drop behaviour. You can use the modifier keys (like CtrL or Alt) instead.

## [5.0-alpha] – 2019-08-25

### Changed

- We added eventitle, eventdate and venue fields to `@unpublished` entry type.
- We added `@software` and `@dataSet` entry type to biblatex.
- All fields are now properly sorted alphabetically (in the subgroups of required/optional fields) when the entry is written to the bib file.
- We fixed an issue where some importers used the field `pubstatus` instead of the standard BibTeX field `pubstate`.
- We changed the latex command removal for docbook exporter. [#3838](https://github.com/JabRef/jabref/issues/3838)
- We changed the location of some fields in the entry editor (you might need to reset your preferences for these changes to come into effect)
  - Journal/Year/Month in biblatex mode -> Deprecated (if filled)
  - DOI/URL: General -> Optional
  - Internal fields like ranking, read status and priority: Other -> General
  - Moreover, empty deprecated fields are no longer shown
- Added server timezone parameter when connecting to a shared database.
- We updated the dialog for setting up general fields.
- URL field formatting is updated. All whitespace chars, located at the beginning/ending of the URL, are trimmed automatically
- We changed the behavior of the field formatting dialog such that the `bibtexkey` is not changed when formatting all fields or all text fields.
- We added a "Move file to file directory and rename file" option for simultaneously moving and renaming of document file. [#4166](https://github.com/JabRef/jabref/issues/4166)
- Use integrated graphics card instead of discrete on macOS [#4070](https://github.com/JabRef/jabref/issues/4070)
- We added a cleanup operation that detects an arXiv identifier in the note, journal or URL field and moves it to the `eprint` field.
  Because of this change, the last-used cleanup operations were reset.
- We changed the minimum required version of Java to 1.8.0_171, as this is the latest release for which the automatic Java update works.  [#4093](https://github.com/JabRef/jabref/issues/4093)
- The special fields like `Printed` and `Read status` now show gray icons when the row is hovered.
- We added a button in the tab header which allows you to close the database with one click. [#494](https://github.com/JabRef/jabref/issues/494)
- Sorting in the main table now takes information from cross-referenced entries into account. [#2808](https://github.com/JabRef/jabref/issues/2808)
- If a group has a color specified, then entries matched by this group have a small colored bar in front of them in the main table.
- Change default icon for groups to a circle because a colored version of the old icon was hard to distinguish from its black counterpart.
- In the main table, the context menu appears now when you press the "context menu" button on the keyboard. [feature request in the forum](http://discourse.jabref.org/t/how-to-enable-keyboard-context-key-windows)
- We added icons to the group side panel to quickly switch between `union` and `intersection` group view mode. [#3269](https://github.com/JabRef/jabref/issues/3269).
- We use `https` for [fetching from most online bibliographic database](https://docs.jabref.org/import-using-online-bibliographic-database).
- We changed the default keyboard shortcuts for moving between entries when the entry editor is active to ̀<kbd>alt</kbd> + <kbd>up/down</kbd>.
- Opening a new file now prompts the directory of the currently selected file, instead of the directory of the last opened file.
- Window state is saved on close and restored on start.
- We made the MathSciNet fetcher more reliable.
- We added the ISBN fetcher to the list of fetcher available under "Update with bibliographic information from the web" in the entry editor toolbar.
- Files without a defined external file type are now directly opened with the default application of the operating system
- We streamlined the process to rename and move files by removing the confirmation dialogs.
- We removed the redundant new lines of markings and wrapped the summary in the File annotation tab. [#3823](https://github.com/JabRef/jabref/issues/3823)
- We add auto URL formatting when user paste link to URL field in entry editor. [koppor#254](https://github.com/koppor/jabref/issues/254)
- We added a minimum height for the entry editor so that it can no longer be hidden by accident. [#4279](https://github.com/JabRef/jabref/issues/4279)
- We added a new keyboard shortcut so that the entry editor could be closed by <kbd>Ctrl</kbd> + <kbd>E</kbd>. [#4222](https://github.com/JabRef/jabref/issues/4222)
- We added an option in the preference dialog box, that allows user to pick the dark or light theme option. [#4130](https://github.com/JabRef/jabref/issues/4130)
- We updated the Related Articles tab to accept JSON from the new version of the Mr. DLib service
- We added an option in the preference dialog box that allows user to choose behavior after dragging and dropping files in Entry Editor. [#4356](https://github.com/JabRef/jabref/issues/4356)
- We added the ability to have an export preference where previously "File"-->"Export"/"Export selected entries" would not save the user's preference[#4495](https://github.com/JabRef/jabref/issues/4495)
- We optimized the code responsible for connecting to an external database, which should lead to huge improvements in performance.
- For automatically created groups, added ability to filter groups by entry type. [#4539](https://github.com/JabRef/jabref/issues/4539)
- We added the ability to add field names from the Preferences Dialog [#4546](https://github.com/JabRef/jabref/issues/4546)
- We added the ability to change the column widths directly in the main
. [#4546](https://github.com/JabRef/jabref/issues/4546)
- We added a description of how recommendations were chosen and better error handling to Related Articles tab
- We added the ability to execute default action in dialog by using with <kbd>Ctrl</kbd> + <kbd>Enter</kbd> combination [#4496](https://github.com/JabRef/jabref/issues/4496)
- We grouped and reordered the Main Menu (File, Edit, Library, Quality, Tools, and View tabs & icons). [#4666](https://github.com/JabRef/jabref/issues/4666) [#4667](https://github.com/JabRef/jabref/issues/4667) [#4668](https://github.com/JabRef/jabref/issues/4668) [#4669](https://github.com/JabRef/jabref/issues/4669) [#4670](https://github.com/JabRef/jabref/issues/4670) [#4671](https://github.com/JabRef/jabref/issues/4671) [#4672](https://github.com/JabRef/jabref/issues/4672) [#4673](https://github.com/JabRef/jabref/issues/4673)
- We added additional modifiers (capitalize, titlecase and sentencecase) to the Bibtex key generator. [#1506](https://github.com/JabRef/jabref/issues/1506)
- We have migrated from the mysql jdbc connector to the mariadb one for better authentication scheme support. [#4746](https://github.com/JabRef/jabref/issues/4745)
- We grouped the toolbar icons and changed the Open Library and Copy icons. [#4584](https://github.com/JabRef/jabref/issues/4584)
- We added a browse button next to the path text field for aux-based groups. [#4586](https://github.com/JabRef/jabref/issues/4586)
- We changed the title of Group Dialog to "Add subgroup" from "Edit group" when we select Add subgroup option.
- We enable import button only if entries are selected. [#4755](https://github.com/JabRef/jabref/issues/4755)
- We made modifications to improve the contrast of UI elements. [#4583](https://github.com/JabRef/jabref/issues/4583)
- We added a warning for empty BibTeX keys in the entry editor. [#4440](https://github.com/JabRef/jabref/issues/4440)
- We added an option in the settings to set the default action in JabRef when right clicking on any entry in any database and selecting "Open folder". [#4763](https://github.com/JabRef/jabref/issues/4763)
- The Medline fetcher now normalizes the author names according to the BibTeX-Standard [#4345](https://github.com/JabRef/jabref/issues/4345)
- We added an option on the Linked File Viewer to rename the attached file of an entry directly on the JabRef. [#4844](https://github.com/JabRef/jabref/issues/4844)
- We added an option in the preference dialog box that allows user to enable helpful tooltips.[#3599](https://github.com/JabRef/jabref/issues/3599)
- We reworked the functionality for extracting BibTeX entries from plain text, because our used service [freecite shut down](https://library.brown.edu/libweb/freecite_notice.php). [#5206](https://github.com/JabRef/jabref/pull/5206)
- We moved the dropdown menu for selecting the push-application from the toolbar into the external application preferences. [#674](https://github.com/JabRef/jabref/issues/674)
- We removed the alphabetical ordering of the custom tabs and updated the error message when trying to create a general field with a name containing an illegal character. [#5019](https://github.com/JabRef/jabref/issues/5019)
- We added a context menu to the bib(la)tex-source-editor to copy'n'paste. [#5007](https://github.com/JabRef/jabref/pull/5007)
- We added a tool that allows searching for citations in LaTeX files. It scans directories and shows which entries are used, how many times and where.
- We added a 'LaTeX citations' tab to the entry editor, to search for citations to the active entry in the LaTeX file directory. It can be disabled in the preferences dialog.
- We added an option in preferences to allow for integers in field "edition" when running database in bibtex mode. [#4680](https://github.com/JabRef/jabref/issues/4680)
- We added the ability to use negation in export filter layouts. [#5138](https://github.com/JabRef/jabref/pull/5138)
- Focus on Name Area instead of 'OK' button whenever user presses 'Add subgroup'. [#6307](https://github.com/JabRef/jabref/issues/6307)
- We changed the behavior of merging that the entry which has "smaller" bibkey will be selected. [#7395](https://github.com/JabRef/jabref/issues/7395)

### Fixed

- We fixed an issue where JabRef died silently for the user without enough inotify instances [#4874](https://github.com/JabRef/jabref/issues/4847)
- We fixed an issue where corresponding groups are sometimes not highlighted when clicking on entries [#3112](https://github.com/JabRef/jabref/issues/3112)
- We fixed an issue where custom exports could not be selected in the 'Export (selected) entries' dialog [#4013](https://github.com/JabRef/jabref/issues/4013)
- Italic text is now rendered correctly. [#3356](https://github.com/JabRef/jabref/issues/3356)
- The entry editor no longer gets corrupted after using the source tab. [#3532](https://github.com/JabRef/jabref/issues/3532) [#3608](https://github.com/JabRef/jabref/issues/3608) [#3616](https://github.com/JabRef/jabref/issues/3616)
- We fixed multiple issues where entries did not show up after import if a search was active. [#1513](https://github.com/JabRef/jabref/issues/1513) [#3219](https://github.com/JabRef/jabref/issues/3219))
- We fixed an issue where the group tree was not updated correctly after an entry was changed. [#3618](https://github.com/JabRef/jabref/issues/3618)
- We fixed an issue where a right-click in the main table selected a wrong entry. [#3267](https://github.com/JabRef/jabref/issues/3267)
- We fixed an issue where in rare cases entries where overlayed in the main table. [#3281](https://github.com/JabRef/jabref/issues/3281)
- We fixed an issue where selecting a group messed up the focus of the main table and the entry editor. [#3367](https://github.com/JabRef/jabref/issues/3367)
- We fixed an issue where composite author names were sorted incorrectly. [#2828](https://github.com/JabRef/jabref/issues/2828)
- We fixed an issue where commands followed by `-` didn't work. [#3805](https://github.com/JabRef/jabref/issues/3805)
- We fixed an issue where a non-existing aux file in a group made it impossible to open the library. [#4735](https://github.com/JabRef/jabref/issues/4735)
- We fixed an issue where some journal names were wrongly marked as abbreviated. [#4115](https://github.com/JabRef/jabref/issues/4115)
- We fixed an issue where the custom file column were sorted incorrectly. [#3119](https://github.com/JabRef/jabref/issues/3119)
- We improved the parsing of author names whose infix is abbreviated without a dot. [#4864](https://github.com/JabRef/jabref/issues/4864)
- We fixed an issues where the entry losses focus when a field is edited and at the same time used for sorting. [#3373](https://github.com/JabRef/jabref/issues/3373)
- We fixed an issue where the menu on Mac OS was not displayed in the usual Mac-specific way. [#3146](https://github.com/JabRef/jabref/issues/3146)
- We improved the integrity check for page numbers. [#4113](https://github.com/JabRef/jabref/issues/4113) and [feature request in the forum](http://discourse.jabref.org/t/pages-field-allow-use-of-en-dash/1199)
- We fixed an issue where the order of fields in customized entry types was not saved correctly. [#4033](http://github.com/JabRef/jabref/issues/4033)
- We fixed an issue where renaming a group did not change the group name in the interface. [#3189](https://github.com/JabRef/jabref/issues/3189)
- We fixed an issue where the groups tree of the last database was still shown even after the database was already closed.
- We fixed an issue where the "Open file dialog" may disappear behind other windows. [#3410](https://github.com/JabRef/jabref/issues/3410)
- We fixed an issue where the number of entries matched was not updated correctly upon adding or removing an entry. [#3537](https://github.com/JabRef/jabref/issues/3537)
- We fixed an issue where the default icon of a group was not colored correctly.
- We fixed an issue where the first field in entry editor was not focused when adding a new entry. [#4024](https://github.com/JabRef/jabref/issues/4024)
- We reworked the "Edit file" dialog to make it resizeable and improved the workflow for adding and editing files [#2970](https://github.com/JabRef/jabref/issues/2970)
- We fixed an issue where custom name formatters were no longer found correctly. [#3531](https://github.com/JabRef/jabref/issues/3531)
- We fixed an issue where the month was not shown in the preview. [#3239](https://github.com/JabRef/jabref/issues/3239)
- Rewritten logic to detect a second jabref instance. [#4023](https://github.com/JabRef/jabref/issues/4023)
- We fixed an issue where the "Convert to BibTeX-Cleanup" moved the content of the `file` field to the `pdf` field [#4120](https://github.com/JabRef/jabref/issues/4120)
- We fixed an issue where the preview pane in entry preview in preferences wasn't showing the citation style selected [#3849](https://github.com/JabRef/jabref/issues/3849)
- We fixed an issue where the default entry preview style still contained the field `review`. The field `review` in the style is now replaced with comment to be consistent with the entry editor [#4098](https://github.com/JabRef/jabref/issues/4098)
- We fixed an issue where users were vulnerable to XXE attacks during parsing [#4229](https://github.com/JabRef/jabref/issues/4229)
- We fixed an issue where files added via the "Attach file" contextmenu of an entry were not made relative. [#4201](https://github.com/JabRef/jabref/issues/4201) and [#4241](https://github.com/JabRef/jabref/issues/4241)
- We fixed an issue where author list parser can't generate bibtex for Chinese author. [#4169](https://github.com/JabRef/jabref/issues/4169)
- We fixed an issue where the list of XMP Exclusion fields in the preferences was not be saved [#4072](https://github.com/JabRef/jabref/issues/4072)
- We fixed an issue where the ArXiv Fetcher did not support HTTP URLs [koppor#328](https://github.com/koppor/jabref/issues/328)
- We fixed an issue where only one PDF file could be imported [#4422](https://github.com/JabRef/jabref/issues/4422)
- We fixed an issue where "Move to group" would always move the first entry in the library and not the selected [#4414](https://github.com/JabRef/jabref/issues/4414)
- We fixed an issue where an older dialog appears when downloading full texts from the quality menu. [#4489](https://github.com/JabRef/jabref/issues/4489)
- We fixed an issue where right clicking on any entry in any database and selecting "Open folder" results in the NullPointer exception. [#4763](https://github.com/JabRef/jabref/issues/4763)
- We fixed an issue where option 'open terminal here' with custom command was passing the wrong argument. [#4802](https://github.com/JabRef/jabref/issues/4802)
- We fixed an issue where ranking an entry would generate an IllegalArgumentException. [#4754](https://github.com/JabRef/jabref/issues/4754)
- We fixed an issue where special characters where removed from non-label key generation pattern parts [#4767](https://github.com/JabRef/jabref/issues/4767)
- We fixed an issue where the RIS import would overwite the article date with the value of the acessed date [#4816](https://github.com/JabRef/jabref/issues/4816)
- We fixed an issue where an NullPointer exception was thrown when a referenced entry in an Open/Libre Office document was no longer present in the library. Now an error message with the reference marker of the missing entry is shown. [#4932](https://github.com/JabRef/jabref/issues/4932)
- We fixed an issue where a database exception related to a missing timezone was too big. [#4827](https://github.com/JabRef/jabref/issues/4827)
- We fixed an issue where the IEEE fetcher returned an error if no keywords were present in the result from the IEEE website [#4997](https://github.com/JabRef/jabref/issues/4997)
- We fixed an issue where the command line help text had several errors, and arguments and descriptions have been rewritten to simplify and detail them better. [#4932](https://github.com/JabRef/jabref/issues/2016)
- We fixed an issue where the same menu for changing entry type had two different sizes and weights. [#4977](https://github.com/JabRef/jabref/issues/4977)
- We fixed an issue where the "Attach file" dialog, in the right-click menu for an entry, started on the working directory instead of the user's main directory. [#4995](https://github.com/JabRef/jabref/issues/4995)
- We fixed an issue where the JabRef Icon in the macOS launchpad was not displayed correctly [#5003](https://github.com/JabRef/jabref/issues/5003)
- We fixed an issue where the "Search for unlinked local files" would throw an exception when parsing the content of a PDF-file with missing "series" information [#5128](https://github.com/JabRef/jabref/issues/5128)
- We fixed an issue where the XMP Importer would incorrectly return an empty default entry when importing pdfs [#6577](https://github.com/JabRef/jabref/issues/6577)
- We fixed an issue where opening the menu 'Library properties' marked the library as modified [#6451](https://github.com/JabRef/jabref/issues/6451)
- We fixed an issue when importing resulted in an exception [#7343](https://github.com/JabRef/jabref/issues/7343)
- We fixed an issue where the field in the Field formatter dropdown selection were sorted in random order. [#7710](https://github.com/JabRef/jabref/issues/7710)

### Removed

- The feature to "mark entries" was removed and merged with the groups functionality.  For migration, a group is created for every value of the `__markedentry` field and the entry is added to this group.
- The number column was removed.
- We removed the global search feature.
- We removed the coloring of cells in the main table according to whether the field is optional/required.
- We removed the feature to find and resolve duplicate BibTeX keys (as this use case is already covered by the integrity check).
- We removed a few commands from the right-click menu that are not needed often and thus don't need to be placed that prominently:
  - Print entry preview: available through entry preview
  - All commands related to marking: marking is not yet reimplemented
  - Set/clear/append/rename fields: available through Edit menu
  - Manage keywords: available through the Edit menu
  - Copy linked files to folder: available through File menu
  - Add/move/remove from group: removed completely (functionality still available through group interface)
- We removed the option to change the column widths in the preferences dialog. [#4546](https://github.com/JabRef/jabref/issues/4546)

## Older versions

The changelog of JabRef 4.x is available at the [v4.3.1 tag](https://github.com/JabRef/jabref/blob/v4.3.1/CHANGELOG.md).
The changelog of JabRef 3.x is available at the [v3.8.2 tag](https://github.com/JabRef/jabref/blob/v3.8.2/CHANGELOG.md).
The changelog of JabRef 2.11 and all previous versions is available as [text file in the v2.11.1 tag](https://github.com/JabRef/jabref/blob/v2.11.1/CHANGELOG).

[Unreleased]: https://github.com/JabRef/jabref/compare/v5.2...HEAD
[5.2]: https://github.com/JabRef/jabref/compare/v5.1...v5.2
[5.1]: https://github.com/JabRef/jabref/compare/v5.0...v5.1
[5.0]: https://github.com/JabRef/jabref/compare/v5.0-beta...v5.0
[5.0-beta]: https://github.com/JabRef/jabref/compare/v5.0-alpha...v5.0-beta
[5.0-alpha]: https://github.com/JabRef/jabref/compare/v4.3...v5.0-alpha

<!-- markdownlint-disable-file MD024 MD033 --><|MERGE_RESOLUTION|>--- conflicted
+++ resolved
@@ -21,13 +21,10 @@
 - We added two new fields to track the creation and most recent modification date and time for each entry. [koppor#130](https://github.com/koppor/jabref/issues/130)
 - We added a feature that allows the user to copy highlighted text in the preview window. [#6962](https://github.com/JabRef/jabref/issues/6962)
 - We added a feature that allows you to create new BibEntry via paste arxivId [#2292](https://github.com/JabRef/jabref/issues/2292)
-<<<<<<< HEAD
 - We added support for conducting automated and systematic literature search across libraries and git support for persistence [#369](https://github.com/koppor/jabref/issues/369)
-=======
 - We added a feature that allows the user to choose whether to trust the target site when unable to find a valid certification path from the file download site. [#7616](https://github.com/JabRef/jabref/issues/7616)
 - We added a feature that allows the user to open all linked files of multiple selected entries by "Open file" option. [#6966](https://github.com/JabRef/jabref/issues/6966)
 - We added a keybinding preset for new entries. [#7705](https://github.com/JabRef/jabref/issues/7705)
->>>>>>> 76101bb0
 
 ### Changed
 
