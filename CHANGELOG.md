--- conflicted
+++ resolved
@@ -16,11 +16,8 @@
 ### Changed
 
 - We improved the offline parsing of BibTeX data from PDF-documents. [#12278](https://github.com/JabRef/jabref/issues/12278)
-<<<<<<< HEAD
+- The tab bar is now hidden when only one library is open. [#9971](https://github.com/JabRef/jabref/issues/9971)
 - We improved the user comments field visibility so that it remains displayed if it contains text. Additionally, users can now easily toggle the field on or off via buttons unless disabled in preferences. [#11021](https://github.com/JabRef/jabref/issues/11021)
-=======
-- The tab bar is now hidden when only one library is open. [#9971](https://github.com/JabRef/jabref/issues/9971)
->>>>>>> 3713b09f
 
 ### Fixed
 
