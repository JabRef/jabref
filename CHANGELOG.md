--- conflicted
+++ resolved
@@ -19,12 +19,8 @@
 - We added a new "Copy citation (text)" button in the context menu of the preview. [#12551](https://github.com/JabRef/jabref/issues/12551)
 - We added a new "Export to clipboard" button in the context menu of the preview. [#12551](https://github.com/JabRef/jabref/issues/12551)
 - We added an integrity check if a URL appears in a title. [#12354](https://github.com/JabRef/jabref/issues/12354)
-<<<<<<< HEAD
-- We added a feature for Enabling drag-and-drop of PDFs into groups  [#12540](https://github.com/JabRef/jabref/issues/12540)
-=======
+- We added a feature for enabling drag-and-drop of files into groups  [#12540](https://github.com/JabRef/jabref/issues/12540)
 - We added support for reordering keywords via drag and drop, automatic alphabetical ordering, and improved pasting and editing functionalities in the keyword editor. [#10984](https://github.com/JabRef/jabref/issues/10984)
-
->>>>>>> 9fdcfe0d
 
 ### Changed
 
