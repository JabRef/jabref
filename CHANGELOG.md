# Changelog

All notable changes to this project will be documented in this file.
The format is based on [Keep a Changelog](https://keepachangelog.com/en/1.0.0/).
We refer to [GitHub issues](https://github.com/JabRef/jabref/issues) by using `#NUM`.
In case, there is no issue present, the pull request implementing the feature is linked.

Note that this project **does not** adhere to [Semantic Versioning](http://semver.org/).

## [Unreleased]

### Added

- We added a new fetcher to enable users to search mEDRA DOIs [#6602](https://github.com/JabRef/jabref/issues/6602)
- We added a new fetcher to enable users to search "[Collection of Computer Science Bibliographies](https://liinwww.ira.uka.de/bibliography/index.html)". [#6638](https://github.com/JabRef/jabref/issues/6638)
- We added default values for delimiters in Add Subgroup window [#6624](https://github.com/JabRef/jabref/issues/6624)
- We improved responsiveness of general fields specification dialog window. [#6643](https://github.com/JabRef/jabref/issues/6604)
- We added support for importing ris file and load DOI [#6530](https://github.com/JabRef/jabref/issues/6530)
- We added the Library properties to a context menu on the library tabs [#6485](https://github.com/JabRef/jabref/issues/6485)
- We added a new field in the preferences in 'BibTeX key generator' for unwanted characters that can be user-specified. [#6295](https://github.com/JabRef/jabref/issues/6295)
- We added support for searching ShortScience for an entry through the user's browser. [#6018](https://github.com/JabRef/jabref/pull/6018)
- We updated EditionChecker to permit edition to start with a number. [#6144](https://github.com/JabRef/jabref/issues/6144)
- We added tooltips for most fields in the entry editor containing a short description. [#5847](https://github.com/JabRef/jabref/issues/5847)
- We added support for basic markdown in custom formatted previews [#6194](https://github.com/JabRef/jabref/issues/6194)
- We now show the number of items found and selected to import in the online search dialog. [#6248](https://github.com/JabRef/jabref/pull/6248)
- We created a new install screen for macOS. [#5759](https://github.com/JabRef/jabref/issues/5759)
- We added a new integrity check for duplicate DOIs. [koppor#339](https://github.com/koppor/jabref/issues/339)
- We implemented an option to download fulltext files while importing. [#6381](https://github.com/JabRef/jabref/pull/6381)
- We added a progress-indicator showing the average progress of background tasks to the toolbar. Clicking it reveals a pop-over with a list of running background tasks. [6443](https://github.com/JabRef/jabref/pull/6443)
- We fixed the bug when strike the delete key in the text field. [#6421](https://github.com/JabRef/jabref/issues/6421)
- We added a BibTex key modifier for truncating strings. [#3915](https://github.com/JabRef/jabref/issues/3915)
- We added support for jumping to target entry when typing letter/digit after sorting a column in maintable [#6146](https://github.com/JabRef/jabref/issues/6146)
- We added a new fetcher to enable users to search all available E-Libraries simultaneously. [koppor#369](https://github.com/koppor/jabref/issues/369)
- We added the field "entrytype" to the export sort criteria [#6531](https://github.com/JabRef/jabref/pull/6531)
- We added the possibility to change the display order of the fields in the entry editor. The order can now be configured using drag and drop in the "Customize entry types" dialog [#6152](https://github.com/JabRef/jabref/pull/6152)
<<<<<<< HEAD
- We added some basic functionality to customise the look of JabRef by importing a css theme file. [#5790](https://github.com/JabRef/jabref/issues/5790)
=======
- We added a missing restart warning for AutoComplete in the preferences dialog. [#6351](https://github.com/JabRef/jabref/issues/6351)
>>>>>>> bd03fd04

### Changed

- We improved the arXiv fetcher. Now it should find entries even more reliably and does no longer include the version (e.g `v1`) in the `eprint` field. [forum#1941](https://discourse.jabref.org/t/remove-version-in-arxiv-import/1941)
- We moved the group search bar and the button "New group" from bottom to top position to make it more prominent. [#6112](https://github.com/JabRef/jabref/pull/6112)
- When JabRef finds a `.sav` file without changes, there is no dialog asking for acceptance of changes anymore.
- We changed the buttons for import/export/show all/reset of preferences to smaller icon buttons in the preferences dialog. [#6130](https://github.com/JabRef/jabref/pull/6130)
- We moved the functionality "Manage field names & content" from the "Library" menu to the "Edit" menu, because it affects the selected entries and not the whole library
- We merged the functionality "Append contents from a BibTeX library into the currently viewed library" into the "Import into database" functionality. Fixes [#6049](https://github.com/JabRef/jabref/issues/6049).
- We changed the directory where fulltext downloads are stored to the directory set in the import-tab in preferences. [#6381](https://github.com/JabRef/jabref/pull/6381)
- We improved the error message for invalid jstyles. [#6303](https://github.com/JabRef/jabref/issues/6303)
- We changed the section name of 'Advanced' to 'Network' in the preferences and removed some obsolete options.[#6489](https://github.com/JabRef/jabref/pull/6489)
- We improved the context menu of the column "Linked identifiers" of the main table, by truncating their texts, if they are too long. [#6499](https://github.com/JabRef/jabref/issues/6499)
- We merged the main table tabs in the preferences dialog. [#6518](https://github.com/JabRef/jabref/pull/6518)
- We changed the command line option 'generateBibtexKeys' to the more generic term 'generateCitationKeys' while the short option remains 'g'.[#6545](https://github.com/JabRef/jabref/pull/6545)
- We improved the "Possible duplicate entries" window to remember its size and position throughout a session. [#6582](https://github.com/JabRef/jabref/issues/6582)
- We divided the toolbar into small parts, so if the application window is to small, only a part of the toolbar is moved into the chevron popup. [#6682](https://github.com/JabRef/jabref/pull/6682)
- We changed the layout for of the buttons in the Open Office side panel to ensure that the button text is always visible, specially when resizing. [#6639](https://github.com/JabRef/jabref/issues/6639)

### Fixed

- We fixed an issue where entry preview tab has no name in drop down list. [#6591](https://github.com/JabRef/jabref/issues/6591)
- We fixed to only search file links in the BIB file location directory when preferences has corresponding checkbox checked. [#5891](https://github.com/JabRef/jabref/issues/5891)
- We fixed wrong button order (Apply and Cancel) in ManageProtectedTermsDialog.
- We fixed an issue with incompatible characters at BibTeX key [#6257](https://github.com/JabRef/jabref/issues/6257)
- We fixed an issue where dash (`-`) was reported as illegal BibTeX key [#6295](https://github.com/JabRef/jabref/issues/6295)
- We greatly improved the performance of the overall application and many operations. [#5071](https://github.com/JabRef/jabref/issues/5071)
- We fixed an issue where sort by priority was broken. [#6222](https://github.com/JabRef/jabref/issues/6222)
- We fixed an issue where opening a library from the recent libraries menu was not possible. [#5939](https://github.com/JabRef/jabref/issues/5939)
- We fixed an issue with inconsistent capitalization of file extensions when downloading files. [#6115](https://github.com/JabRef/jabref/issues/6115)
- We fixed the display of language and encoding in the preferences dialog. [#6130](https://github.com/JabRef/jabref/pull/6130)
- Now the link and/or the link description in the column "linked files" of the main table gets truncated or wrapped, if too long, otherwise display issues arise. [#6178](https://github.com/JabRef/jabref/issues/6178)
- We fixed the issue that groups panel does not keep size when resizing window. [#6180](https://github.com/JabRef/jabref/issues/6180)
- We fixed an error that sometimes occurred when using the context menu. [#6085](https://github.com/JabRef/jabref/issues/6085)
- We fixed an issue where search full-text documents downloaded files with same name, overwriting existing files. [#6174](https://github.com/JabRef/jabref/pull/6174)
- We fixed an issue when importing into current library an erroneous message "import cancelled" is displayed even though import is successful. [#6266](https://github.com/JabRef/jabref/issues/6266)
- We fixed an issue where custom jstyles for Open/LibreOffice where not saved correctly. [#6170](https://github.com/JabRef/jabref/issues/6170)
- We fixed an issue where the INSPIRE fetcher was no longer working [#6229](https://github.com/JabRef/jabref/issues/6229)
- We fixed an issue where custom exports with an uppercase file extension could not be selected for "Copy...-> Export to Clipboard" [#6285](https://github.com/JabRef/jabref/issues/6285)
- We fixed the display of icon both in the main table and linked file editor. [#6169](https://github.com/JabRef/jabref/issues/6169)
- We fixed an issue where the windows installer did not create an entry in the start menu [bug report in the forum](https://discourse.jabref.org/t/error-while-fetching-from-doi/2018/3)
- We fixed an issue where only the field `abstract` and `comment` were declared as multiline fields. Other fields can now be configured in the preferences using "Do not wrap the following fields when saving" [4373](https://github.com/JabRef/jabref/issues/4373)
- We fixed an issue where JabRef switched to discrete graphics under macOS [#5935](https://github.com/JabRef/jabref/issues/5935)
- We fixed an issue where the Preferences entry preview will be unexpected modified leads to Value too long exception [#6198](https://github.com/JabRef/jabref/issues/6198)
- We fixed an issue where custom jstyles for Open/LibreOffice would only be valid if a layout line for the entry type `default` was at the end of the layout section [#6303](https://github.com/JabRef/jabref/issues/6303)
- We fixed an issue where a new entry is not shown in the library if a search is active [#6297](https://github.com/JabRef/jabref/issues/6297)
- We fixed an issue where long directory names created from patterns could create an exception. [#3915](https://github.com/JabRef/jabref/issues/3915)
- We fixed an issue where sort on numeric cases was broken. [#6349](https://github.com/JabRef/jabref/issues/6349)
- We fixed an issue where year and month fields were not cleared when converting to biblatex [#6224](https://github.com/JabRef/jabref/issues/6224)
- We fixed an issue where an "Not on FX thread" exception occured when saving on linux [#6453](https://github.com/JabRef/jabref/issues/6453)
- We fixed an issue where the library sort order was lost. [#6091](https://github.com/JabRef/jabref/issues/6091)
- We fixed an issue where brackets in regular expressions were not working. [6469](https://github.com/JabRef/jabref/pull/6469)
- We fixed an issue where multiple background task popups stacked over each other.. [#6472](https://github.com/JabRef/jabref/issues/6472)
- We fixed an issue where LaTeX citations for specific commands (\autocites) of biblatex-mla were not recognized. [#6476](https://github.com/JabRef/jabref/issues/6476)
- We fixed an issue where drag and drop was not working on empty database. [#6487](https://github.com/JabRef/jabref/issues/6487)
- We fixed an issue where the name fields were not updated after the preferences changed. [#6515](https://github.com/JabRef/jabref/issues/6515)
- We fixed an issue where "null" appeared in generated BibTeX keys. [#6459](https://github.com/JabRef/jabref/issues/6459)
- We fixed an issue where the authors' names were incorrectly displayed in the authors' column when they were bracketed. [#6465](https://github.com/JabRef/jabref/issues/6465) [#6459](https://github.com/JabRef/jabref/issues/6459)
- We fixed an issue where importing certain unlinked files would result in an exception [#5815](https://github.com/JabRef/jabref/issues/5815)
- We fixed an issue where downloaded files would be moved to a directory named after the citationkey when no file directory pattern is specified [#6589](https://github.com/JabRef/jabref/issues/6589)
- We fixed an issue with the creation of a group of cited entries which incorrectly showed the message that the library had been modified externally whenever saving the library. [#6420](https://github.com/JabRef/jabref/issues/6420)
- We fixed an issue with the creation of a group of cited entries. Now the file path to an aux file gets validated. [#6585](https://github.com/JabRef/jabref/issues/6585)
- We fixed an issue on Linux systems where the application would crash upon inotify failure. Now, the user is prompted with a warning, and given the choice to continue the session. [#6073](https://github.com/JabRef/jabref/issues/6073)
- We moved the search modifier buttons into the search bar, as they were not accessible, if autocompletion was disabled. [#6625](https://github.com/JabRef/jabref/issues/6625)
- We fixed an issue about duplicated group color indicators [#6175](https://github.com/JabRef/jabref/issues/6175)
- We fixed an issue where entries with the entry type Misc from an imported aux file would not be saved correctly to the bib file on disk [#6405](https://github.com/JabRef/jabref/issues/6405)
- We fixed an issue where percent sign ('%') was not formatted properly by the HTML formatter [#6753](https://github.com/JabRef/jabref/issues/6753)

### Removed

- We removed the option of the "enforce legal key". [#6295](https://github.com/JabRef/jabref/issues/6295)
- We removed the obsolete `External programs / Open PDF` section in the preferences, as the default application to open PDFs is now set in the `Manage external file types` dialog. [#6130](https://github.com/JabRef/jabref/pull/6130)
- We removed the option to configure whether a `.bib.bak` file should be generated upon save. It is now always enabled. Documentation at <https://docs.jabref.org/general/autosave>. [#6092](https://github.com/JabRef/jabref/issues/6092)
- We removed the built-in list of IEEE journal abbreviations using BibTeX strings. If you still want to use them, you have to download them separately from <https://abbrv.jabref.org>.

## [5.0] – 2020-03-06

### Changed

- Added browser integration to the snap package for firefox/chromium browsers. [#6062](https://github.com/JabRef/jabref/pull/6062)
- We reintroduced the possibility to extract references from plain text (using [GROBID](https://grobid.readthedocs.io/en/latest/)). [#5614](https://github.com/JabRef/jabref/pull/5614)
- We changed the open office panel to show buttons in rows of three instead of going straight down to save space as the button expanded out to take up unnecessary horizontal space. [#5479](https://github.com/JabRef/jabref/issues/5479)
- We cleaned up the group add/edit dialog. [#5826](https://github.com/JabRef/jabref/pull/5826)
- We reintroduced the index column. [#5844](https://github.com/JabRef/jabref/pull/5844)
- Filenames of external files can no longer contain curly braces. [#5926](https://github.com/JabRef/jabref/pull/5926)
- We made the filters more easily accessible in the integrity check dialog. [#5955](https://github.com/JabRef/jabref/pull/5955)
- We reimplemented and improved the dialog "Customize entry types". [#4719](https://github.com/JabRef/jabref/issues/4719)
- We added an [American Physical Society](https://journals.aps.org/) fetcher. [#818](https://github.com/JabRef/jabref/issues/818)
- We added possibility to enable/disable items quantity in groups. [#6042](https://github.com/JabRef/jabref/issues/6042)

### Fixed

- We fixed an issue where the command line console was always opened in the background. [#5474](https://github.com/JabRef/jabref/issues/5474)
- We fixed and issue where pdf files will not open under some KDE linux distributions when using okular. [#5253](https://github.com/JabRef/jabref/issues/5253)
- We fixed an issue where the Medline fetcher was only working when JabRef was running from source. [#5645](https://github.com/JabRef/jabref/issues/5645)
- We fixed some visual issues in the dark theme. [#5764](https://github.com/JabRef/jabref/pull/5764) [#5753](https://github.com/JabRef/jabref/issues/5753)
- We fixed an issue where non-default previews didn't handle unicode characters. [#5779](https://github.com/JabRef/jabref/issues/5779)
- We improved the performance, especially changing field values in the entry should feel smoother now. [#5843](https://github.com/JabRef/jabref/issues/5843)
- We fixed an issue where the ampersand character wasn't rendering correctly on previews. [#3840](https://github.com/JabRef/jabref/issues/3840)
- We fixed an issue where an erroneous "The library has been modified by another program" message was shown when saving. [#4877](https://github.com/JabRef/jabref/issues/4877)
- We fixed an issue where the file extension was missing after downloading a file (we now fall-back to pdf). [#5816](https://github.com/JabRef/jabref/issues/5816)
- We fixed an issue where cleaning up entries broke web URLs, if "Make paths of linked files relative (if possible)" was enabled, which resulted in various other issues subsequently. [#5861](https://github.com/JabRef/jabref/issues/5861)
- We fixed an issue where the tab "Required fields" of the entry editor did not show all required fields, if at least two of the defined required fields are linked with a logical or. [#5859](https://github.com/JabRef/jabref/issues/5859)
- We fixed several issues concerning managing external file types: Now everything is usable and fully functional. Previously, there were problems with the radio buttons, with saving the settings and with loading an input field value. Furthermore, different behavior for Windows and other operating systems was given, which was unified as well. [#5846](https://github.com/JabRef/jabref/issues/5846)
- We fixed an issue where entries containing Unicode charaters were not parsed correctly [#5899](https://github.com/JabRef/jabref/issues/5899)
- We fixed an issue where an entry containing an external filename with curly braces could not be saved. Curly braces are now longer allowed in filenames. [#5899](https://github.com/JabRef/jabref/issues/5899)
- We fixed an issue where changing the type of an entry did not update the main table [#5906](https://github.com/JabRef/jabref/issues/5906)
- We fixed an issue in the optics of the library properties, that cropped the dialog on scaled displays. [#5969](https://github.com/JabRef/jabref/issues/5969)
- We fixed an issue where changing the type of an entry did not update the main table. [#5906](https://github.com/JabRef/jabref/issues/5906)
- We fixed an issue where opening a library from the recent libraries menu was not possible. [#5939](https://github.com/JabRef/jabref/issues/5939)
- We fixed an issue where the most bottom group in the list got lost, if it was dragged on itself. [#5983](https://github.com/JabRef/jabref/issues/5983)
- We fixed an issue where changing entry type doesn't always work when biblatex source is shown. [#5905](https://github.com/JabRef/jabref/issues/5905)
- We fixed an issue where the group and the link column were not updated after changing the entry in the main table. [#5985](https://github.com/JabRef/jabref/issues/5985)
- We fixed an issue where reordering the groups was not possible after inserting an article. [#6008](https://github.com/JabRef/jabref/issues/6008)
- We fixed an issue where citation styles except the default "Preview" could not be used. [#56220](https://github.com/JabRef/jabref/issues/5622)
- We fixed an issue where a warning was displayed when the title content is made up of two sentences. [#5832](https://github.com/JabRef/jabref/issues/5832)
- We fixed an issue where an exception was thrown when adding a save action without a selected formatter in the library properties [#6069](https://github.com/JabRef/jabref/issues/6069)
- We fixed an issue where JabRef's icon was missing in the Export to clipboard Dialog. [#6286](https://github.com/JabRef/jabref/issues/6286)
- We fixed an issue when an "Abstract field" was duplicating text, when importing from RIS file (Neurons) [#6065](https://github.com/JabRef/jabref/issues/6065)
- We fixed an issue where adding the addition of a new entry was not completely validated [#6370](https://github.com/JabRef/jabref/issues/6370)
- We fixed an issue where the blue and red text colors in the Merge entries dialog were not quite visible [#6334](https://github.com/JabRef/jabref/issues/6334)
- We fixed an issue where underscore character was removed from the file name in the Recent Libraries list in File menu [#6383](https://github.com/JabRef/jabref/issues/6383)
- We fixed an issue where few keyboard shortcuts regarding new entries were missing [#6403](https://github.com/JabRef/jabref/issues/6403)

### Removed

- Ampersands are no longer escaped by default in the `bib` file. If you want to keep the current behaviour, you can use the new "Escape Ampersands" formatter as a save action. [#5869](https://github.com/JabRef/jabref/issues/5869)
- The "Merge Entries" entry was removed from the Quality Menu. Users should use the right-click menu instead. [#6021](https://github.com/JabRef/jabref/pull/6021)

## [5.0-beta] – 2019-12-15

### Changed

- We added a short DOI field formatter which shortens DOI to more human-readable form. [koppor#343](https://github.com/koppor/jabref/issues/343)
- We improved the display of group memberships by adding multiple colored bars if the entry belongs to more than one group. [#4574](https://github.com/JabRef/jabref/issues/4574)
- We added an option to show the preview as an extra tab in the entry editor (instead of in a split view). [#5244](https://github.com/JabRef/jabref/issues/5244)
- A custom Open/LibreOffice jstyle file now requires a layout line for the entry type `default` [#5452](https://github.com/JabRef/jabref/issues/5452)
- The entry editor is now open by default when JabRef starts up. [#5460](https://github.com/JabRef/jabref/issues/5460)
- Customized entry types are now serialized in alphabetical order in the bib file.
- We added a new ADS fetcher to use the new ADS API. [#4949](https://github.com/JabRef/jabref/issues/4949)
- We added support of the [X11 primary selection](https://unix.stackexchange.com/a/139193/18033) [#2389](https://github.com/JabRef/jabref/issues/2389)
- We added support to switch between biblatex and bibtex library types. [#5550](https://github.com/JabRef/jabref/issues/5550)
- We changed the save action buttons to be easier to understand. [#5565](https://github.com/JabRef/jabref/issues/5565)
- We made the columns for groups, files and uri in the main table reorderable and merged the clickable icon columns for uri, url, doi and eprint. [#5544](https://github.com/JabRef/jabref/pull/5544)
- We reduced the number of write actions performed when autosave is enabled [#5679](https://github.com/JabRef/jabref/issues/5679)
- We made the column sort order in the main table persistent [#5730](https://github.com/JabRef/jabref/pull/5730)
- When an entry is modified on disk, the change dialog now shows the merge dialog to highlight the changes [#5688](https://github.com/JabRef/jabref/pull/5688)

### Fixed

- Inherit fields from cross-referenced entries as specified by biblatex. [#5045](https://github.com/JabRef/jabref/issues/5045)
- We fixed an issue where it was no longer possible to connect to LibreOffice. [#5261](https://github.com/JabRef/jabref/issues/5261)
- The "All entries group" is no longer shown when no library is open.
- We fixed an exception which occurred when closing JabRef. [#5348](https://github.com/JabRef/jabref/issues/5348)
- We fixed an issue where JabRef reports incorrectly about customized entry types. [#5332](https://github.com/JabRef/jabref/issues/5332)
- We fixed a few problems that prevented JabFox to communicate with JabRef. [#4737](https://github.com/JabRef/jabref/issues/4737) [#4303](https://github.com/JabRef/jabref/issues/4303)
- We fixed an error where the groups containing an entry loose their highlight color when scrolling. [#5022](https://github.com/JabRef/jabref/issues/5022)
- We fixed an error where scrollbars were not shown. [#5374](https://github.com/JabRef/jabref/issues/5374)
- We fixed an error where an exception was thrown when merging entries. [#5169](https://github.com/JabRef/jabref/issues/5169)
- We fixed an error where certain metadata items were not serialized alphabetically.
- After assigning an entry to a group, the item count is now properly colored to reflect the new membership of the entry. [#3112](https://github.com/JabRef/jabref/issues/3112)
- The group panel is now properly updated when switching between libraries (or when closing/opening one). [#3142](https://github.com/JabRef/jabref/issues/3142)
- We fixed an error where the number of matched entries shown in the group pane was not updated correctly. [#4441](https://github.com/JabRef/jabref/issues/4441)
- We fixed an error where the wrong file is renamed and linked when using the "Copy, rename and link" action. [#5653](https://github.com/JabRef/jabref/issues/5653)
- We fixed a "null" error when writing XMP metadata. [#5449](https://github.com/JabRef/jabref/issues/5449)
- We fixed an issue where empty keywords lead to a strange display of automatic keyword groups. [#5333](https://github.com/JabRef/jabref/issues/5333)
- We fixed an error where the default color of a new group was white instead of dark gray. [#4868](https://github.com/JabRef/jabref/issues/4868)
- We fixed an issue where the first field in the entry editor got the focus while performing a different action (like searching). [#5084](https://github.com/JabRef/jabref/issues/5084)
- We fixed an issue where multiple entries were highlighted in the web search result after scrolling. [#5035](https://github.com/JabRef/jabref/issues/5035)
- We fixed an issue where the hover indication in the web search pane was not working. [#5277](https://github.com/JabRef/jabref/issues/5277)
- We fixed an error mentioning "javafx.controls/com.sun.javafx.scene.control" that was thrown when interacting with the toolbar.
- We fixed an error where a cleared search was restored after switching libraries. [#4846](https://github.com/JabRef/jabref/issues/4846)
- We fixed an exception which occurred when trying to open a non-existing file from the "Recent files"-menu [#5334](https://github.com/JabRef/jabref/issues/5334)
- We fixed an issues where the search highlight in the entry preview did not worked. [#5069](https://github.com/JabRef/jabref/issues/5069)
- The context menu for fields in the entry editor is back. [#5254](https://github.com/JabRef/jabref/issues/5254)
- We fixed an exception which occurred when trying to open a non-existing file from the "Recent files"-menu [#5334](https://github.com/JabRef/jabref/issues/5334)
- We fixed a problem where the "editor" information has been duplicated during saving a .bib-Database. [#5359](https://github.com/JabRef/jabref/issues/5359)
- We re-introduced the feature to switch between different preview styles. [#5221](https://github.com/JabRef/jabref/issues/5221)
- We fixed various issues (including [#5263](https://github.com/JabRef/jabref/issues/5263)) related to copying entries to the clipboard
- We fixed some display errors in the preferences dialog and replaced some of the controls [#5033](https://github.com/JabRef/jabref/pull/5033) [#5047](https://github.com/JabRef/jabref/pull/5047) [#5062](https://github.com/JabRef/jabref/pull/5062) [#5141](https://github.com/JabRef/jabref/pull/5141) [#5185](https://github.com/JabRef/jabref/pull/5185) [#5265](https://github.com/JabRef/jabref/pull/5265) [#5315](https://github.com/JabRef/jabref/pull/5315) [#5360](https://github.com/JabRef/jabref/pull/5360)
- We fixed an exception which occurred when trying to import entries without an open library. [#5447](https://github.com/JabRef/jabref/issues/5447)
- The "Automatically set file links" feature now follows symbolic links. [#5664](https://github.com/JabRef/jabref/issues/5664)
- After successful import of one or multiple bib entries the main table scrolls to the first imported entry [#5383](https://github.com/JabRef/jabref/issues/5383)
- We fixed an exception which occurred when an invalid jstyle was loaded. [#5452](https://github.com/JabRef/jabref/issues/5452)
- We fixed an issue where the command line arguments `importBibtex` and `importToOpen` did not import into the currently open library, but opened a new one. [#5537](https://github.com/JabRef/jabref/issues/5537)
- We fixed an error where the preview theme did not adapt to the "Dark" mode [#5463](https://github.com/JabRef/jabref/issues/5463)
- We fixed an issue where multiple entries were allowed in the "crossref" field [#5284](https://github.com/JabRef/jabref/issues/5284)
- We fixed an issue where the merge dialog showed the wrong text colour in "Dark" mode [#5516](https://github.com/JabRef/jabref/issues/5516)
- We fixed visibility issues with the scrollbar and group selection highlight in "Dark" mode, and enabled "Dark" mode for the OpenOffice preview in the style selection window. [#5522](https://github.com/JabRef/jabref/issues/5522)
- We fixed an issue where the author field was not correctly parsed during bibtex key-generation. [#5551](https://github.com/JabRef/jabref/issues/5551)
- We fixed an issue where notifications where shown during autosave. [#5555](https://github.com/JabRef/jabref/issues/5555)
- We fixed an issue where the side pane was not remembering its position. [#5615](https://github.com/JabRef/jabref/issues/5615)
- We fixed an issue where JabRef could not interact with [Oracle XE](https://www.oracle.com/de/database/technologies/appdev/xe.html) in the [shared SQL database setup](https://docs.jabref.org/collaborative-work/sqldatabase).
- We fixed an issue where the toolbar icons were hidden on smaller screens.
- We fixed an issue where renaming referenced files for bib entries with long titles was not possible. [#5603](https://github.com/JabRef/jabref/issues/5603)
- We fixed an issue where a window which is on an external screen gets unreachable when external screen is removed. [#5037](https://github.com/JabRef/jabref/issues/5037)
- We fixed a bug where the selection of groups was lost after drag and drop. [#2868](https://github.com/JabRef/jabref/issues/2868)
- We fixed an issue where the custom entry types didn't show the correct display name [#5651](https://github.com/JabRef/jabref/issues/5651)

### Removed

- We removed some obsolete notifications. [#5555](https://github.com/JabRef/jabref/issues/5555)
- We removed an internal step in the [ISBN-to-BibTeX fetcher](https://docs.jabref.org/import-using-publication-identifiers/isbntobibtex): The [ISBN to BibTeX Converter](https://manas.tungare.name/software/isbn-to-bibtex) by [@manastungare](https://github.com/manastungare) is not used anymore, because it is offline: "people using this tool have not been generating enough sales for Amazon."
- We removed the option to control the default drag and drop behaviour. You can use the modifier keys (like CtrL or Alt) instead.

## [5.0-alpha] – 2019-08-25

### Changed

- We added eventitle, eventdate and venue fields to `@unpublished` entry type.
- We added `@software` and `@dataSet` entry type to biblatex.
- All fields are now properly sorted alphabetically (in the subgroups of required/optional fields) when the entry is written to the bib file.
- We fixed an issue where some importers used the field `pubstatus` instead of the standard BibTeX field `pubstate`.
- We changed the latex command removal for docbook exporter. [#3838](https://github.com/JabRef/jabref/issues/3838)
- We changed the location of some fields in the entry editor (you might need to reset your preferences for these changes to come into effect)
  - Journal/Year/Month in biblatex mode -> Deprecated (if filled)
  - DOI/URL: General -> Optional
  - Internal fields like ranking, read status and priority: Other -> General
  - Moreover, empty deprecated fields are no longer shown
- Added server timezone parameter when connecting to a shared database.
- We updated the dialog for setting up general fields.
- URL field formatting is updated. All whitespace chars, located at the beginning/ending of the URL, are trimmed automatically
- We changed the behavior of the field formatting dialog such that the `bibtexkey` is not changed when formatting all fields or all text fields.
- We added a "Move file to file directory and rename file" option for simultaneously moving and renaming of document file. [#4166](https://github.com/JabRef/jabref/issues/4166)
- Use integrated graphics card instead of discrete on macOS [#4070](https://github.com/JabRef/jabref/issues/4070)
- We added a cleanup operation that detects an arXiv identifier in the note, journal or URL field and moves it to the `eprint` field.
  Because of this change, the last-used cleanup operations were reset.
- We changed the minimum required version of Java to 1.8.0_171, as this is the latest release for which the automatic Java update works.  [#4093](https://github.com/JabRef/jabref/issues/4093)
- The special fields like `Printed` and `Read status` now show gray icons when the row is hovered.
- We added a button in the tab header which allows you to close the database with one click. [#494](https://github.com/JabRef/jabref/issues/494)
- Sorting in the main table now takes information from cross-referenced entries into account. [#2808](https://github.com/JabRef/jabref/issues/2808)
- If a group has a color specified, then entries matched by this group have a small colored bar in front of them in the main table.
- Change default icon for groups to a circle because a colored version of the old icon was hard to distinguish from its black counterpart.
- In the main table, the context menu appears now when you press the "context menu" button on the keyboard. [feature request in the forum](http://discourse.jabref.org/t/how-to-enable-keyboard-context-key-windows)
- We added icons to the group side panel to quickly switch between `union` and `intersection` group view mode. [#3269](https://github.com/JabRef/jabref/issues/3269).
- We use `https` for [fetching from most online bibliographic database](https://docs.jabref.org/import-using-online-bibliographic-database).
- We changed the default keyboard shortcuts for moving between entries when the entry editor is active to ̀<kbd>alt</kbd> + <kbd>up/down</kbd>.
- Opening a new file now prompts the directory of the currently selected file, instead of the directory of the last opened file.
- Window state is saved on close and restored on start.
- We made the MathSciNet fetcher more reliable.
- We added the ISBN fetcher to the list of fetcher available under "Update with bibliographic information from the web" in the entry editor toolbar.
- Files without a defined external file type are now directly opened with the default application of the operating system
- We streamlined the process to rename and move files by removing the confirmation dialogs.
- We removed the redundant new lines of markings and wrapped the summary in the File annotation tab. [#3823](https://github.com/JabRef/jabref/issues/3823)
- We add auto URL formatting when user paste link to URL field in entry editor. [koppor#254](https://github.com/koppor/jabref/issues/254)
- We added a minimum height for the entry editor so that it can no longer be hidden by accident. [#4279](https://github.com/JabRef/jabref/issues/4279)
- We added a new keyboard shortcut so that the entry editor could be closed by <kbd>Ctrl</kbd> + <kbd>E</kbd>. [#4222](https://github.com/JabRef/jabref/issues/4222)
- We added an option in the preference dialog box, that allows user to pick the dark or light theme option. [#4130](https://github.com/JabRef/jabref/issues/4130)
- We updated the Related Articles tab to accept JSON from the new version of the Mr. DLib service
- We added an option in the preference dialog box that allows user to choose behavior after dragging and dropping files in Entry Editor. [#4356](https://github.com/JabRef/jabref/issues/4356)
- We added the ability to have an export preference where previously "File"-->"Export"/"Export selected entries" would not save the user's preference[#4495](https://github.com/JabRef/jabref/issues/4495)
- We optimized the code responsible for connecting to an external database, which should lead to huge improvements in performance.
- For automatically created groups, added ability to filter groups by entry type. [#4539](https://github.com/JabRef/jabref/issues/4539)
- We added the ability to add field names from the Preferences Dialog [#4546](https://github.com/JabRef/jabref/issues/4546)
- We added the ability to change the column widths directly in the main
. [#4546](https://github.com/JabRef/jabref/issues/4546)
- We added a description of how recommendations were chosen and better error handling to Related Articles tab
- We added the ability to execute default action in dialog by using with <kbd>Ctrl</kbd> + <kbd>Enter</kbd> combination [#4496](https://github.com/JabRef/jabref/issues/4496)
- We grouped and reordered the Main Menu (File, Edit, Library, Quality, Tools, and View tabs & icons). [#4666](https://github.com/JabRef/jabref/issues/4666) [#4667](https://github.com/JabRef/jabref/issues/4667) [#4668](https://github.com/JabRef/jabref/issues/4668) [#4669](https://github.com/JabRef/jabref/issues/4669) [#4670](https://github.com/JabRef/jabref/issues/4670) [#4671](https://github.com/JabRef/jabref/issues/4671) [#4672](https://github.com/JabRef/jabref/issues/4672) [#4673](https://github.com/JabRef/jabref/issues/4673)
- We added additional modifiers (capitalize, titlecase and sentencecase) to the Bibtex key generator. [#1506](https://github.com/JabRef/jabref/issues/1506)
- We have migrated from the mysql jdbc connector to the mariadb one for better authentication scheme support. [#4746](https://github.com/JabRef/jabref/issues/4745)
- We grouped the toolbar icons and changed the Open Library and Copy icons. [#4584](https://github.com/JabRef/jabref/issues/4584)
- We added a browse button next to the path text field for aux-based groups. [#4586](https://github.com/JabRef/jabref/issues/4586)
- We changed the title of Group Dialog to "Add subgroup" from "Edit group" when we select Add subgroup option.
- We enable import button only if entries are selected. [#4755](https://github.com/JabRef/jabref/issues/4755)
- We made modifications to improve the contrast of UI elements. [#4583](https://github.com/JabRef/jabref/issues/4583)
- We added a warning for empty BibTeX keys in the entry editor. [#4440](https://github.com/JabRef/jabref/issues/4440)
- We added an option in the settings to set the default action in JabRef when right clicking on any entry in any database and selecting "Open folder". [#4763](https://github.com/JabRef/jabref/issues/4763)
- The Medline fetcher now normalizes the author names according to the BibTeX-Standard [#4345](https://github.com/JabRef/jabref/issues/4345)
- We added an option on the Linked File Viewer to rename the attached file of an entry directly on the JabRef. [#4844](https://github.com/JabRef/jabref/issues/4844)
- We added an option in the preference dialog box that allows user to enable helpful tooltips.[#3599](https://github.com/JabRef/jabref/issues/3599)
- We reworked the functionality for extracting BibTeX entries from plain text, because our used service [freecite shut down](https://library.brown.edu/libweb/freecite_notice.php). [#5206](https://github.com/JabRef/jabref/pull/5206)
- We moved the dropdown menu for selecting the push-application from the toolbar into the external application preferences. [#674](https://github.com/JabRef/jabref/issues/674)
- We removed the alphabetical ordering of the custom tabs and updated the error message when trying to create a general field with a name containing an illegal character. [#5019](https://github.com/JabRef/jabref/issues/5019)
- We added a context menu to the bib(la)tex-source-editor to copy'n'paste. [#5007](https://github.com/JabRef/jabref/pull/5007)
- We added a tool that allows searching for citations in LaTeX files. It scans directories and shows which entries are used, how many times and where.
- We added a 'LaTeX citations' tab to the entry editor, to search for citations to the active entry in the LaTeX file directory. It can be disabled in the preferences dialog.
- We added an option in preferences to allow for integers in field "edition" when running database in bibtex mode. [#4680](https://github.com/JabRef/jabref/issues/4680)
- We added the ability to use negation in export filter layouts. [#5138](https://github.com/JabRef/jabref/pull/5138)
- Focus on Name Area instead of 'OK' button whenever user presses 'Add subgroup'. [#6307](https://github.com/JabRef/jabref/issues/6307)

### Fixed

- We fixed an issue where JabRef died silently for the user without enough inotify instances [#4874](https://github.com/JabRef/jabref/issues/4847)
- We fixed an issue where corresponding groups are sometimes not highlighted when clicking on entries [#3112](https://github.com/JabRef/jabref/issues/3112)
- We fixed an issue where custom exports could not be selected in the 'Export (selected) entries' dialog [#4013](https://github.com/JabRef/jabref/issues/4013)
- Italic text is now rendered correctly. [#3356](https://github.com/JabRef/jabref/issues/3356)
- The entry editor no longer gets corrupted after using the source tab. [#3532](https://github.com/JabRef/jabref/issues/3532) [#3608](https://github.com/JabRef/jabref/issues/3608) [#3616](https://github.com/JabRef/jabref/issues/3616)
- We fixed multiple issues where entries did not show up after import if a search was active. [#1513](https://github.com/JabRef/jabref/issues/1513) [#3219](https://github.com/JabRef/jabref/issues/3219))
- We fixed an issue where the group tree was not updated correctly after an entry was changed. [#3618](https://github.com/JabRef/jabref/issues/3618)
- We fixed an issue where a right-click in the main table selected a wrong entry. [#3267](https://github.com/JabRef/jabref/issues/3267)
- We fixed an issue where in rare cases entries where overlayed in the main table. [#3281](https://github.com/JabRef/jabref/issues/3281)
- We fixed an issue where selecting a group messed up the focus of the main table and the entry editor. [#3367](https://github.com/JabRef/jabref/issues/3367)
- We fixed an issue where composite author names were sorted incorrectly. [#2828](https://github.com/JabRef/jabref/issues/2828)
- We fixed an issue where commands followed by `-` didn't work. [#3805](https://github.com/JabRef/jabref/issues/3805)
- We fixed an issue where a non-existing aux file in a group made it impossible to open the library. [#4735](https://github.com/JabRef/jabref/issues/4735)
- We fixed an issue where some journal names were wrongly marked as abbreviated. [#4115](https://github.com/JabRef/jabref/issues/4115)
- We fixed an issue where the custom file column were sorted incorrectly. [#3119](https://github.com/JabRef/jabref/issues/3119)
- We improved the parsing of author names whose infix is abbreviated without a dot. [#4864](https://github.com/JabRef/jabref/issues/4864)
- We fixed an issues where the entry losses focus when a field is edited and at the same time used for sorting. [#3373](https://github.com/JabRef/jabref/issues/3373)
- We fixed an issue where the menu on Mac OS was not displayed in the usual Mac-specific way. [#3146](https://github.com/JabRef/jabref/issues/3146)
- We improved the integrity check for page numbers. [#4113](https://github.com/JabRef/jabref/issues/4113) and [feature request in the forum](http://discourse.jabref.org/t/pages-field-allow-use-of-en-dash/1199)
- We fixed an issue where the order of fields in customized entry types was not saved correctly. [#4033](http://github.com/JabRef/jabref/issues/4033)
- We fixed an issue where renaming a group did not change the group name in the interface. [#3189](https://github.com/JabRef/jabref/issues/3189)
- We fixed an issue where the groups tree of the last database was still shown even after the database was already closed.
- We fixed an issue where the "Open file dialog" may disappear behind other windows. [#3410](https://github.com/JabRef/jabref/issues/3410)
- We fixed an issue where the number of entries matched was not updated correctly upon adding or removing an entry. [#3537](https://github.com/JabRef/jabref/issues/3537)
- We fixed an issue where the default icon of a group was not colored correctly.
- We fixed an issue where the first field in entry editor was not focused when adding a new entry. [#4024](https://github.com/JabRef/jabref/issues/4024)
- We reworked the "Edit file" dialog to make it resizeable and improved the workflow for adding and editing files [#2970](https://github.com/JabRef/jabref/issues/2970)
- We fixed an issue where custom name formatters were no longer found correctly. [#3531](https://github.com/JabRef/jabref/issues/3531)
- We fixed an issue where the month was not shown in the preview. [#3239](https://github.com/JabRef/jabref/issues/3239)
- Rewritten logic to detect a second jabref instance. [#4023](https://github.com/JabRef/jabref/issues/4023)
- We fixed an issue where the "Convert to BibTeX-Cleanup" moved the content of the `file` field to the `pdf` field [#4120](https://github.com/JabRef/jabref/issues/4120)
- We fixed an issue where the preview pane in entry preview in preferences wasn't showing the citation style selected [#3849](https://github.com/JabRef/jabref/issues/3849)
- We fixed an issue where the default entry preview style still contained the field `review`. The field `review` in the style is now replaced with comment to be consistent with the entry editor [#4098](https://github.com/JabRef/jabref/issues/4098)
- We fixed an issue where users were vulnerable to XXE attacks during parsing [#4229](https://github.com/JabRef/jabref/issues/4229)
- We fixed an issue where files added via the "Attach file" contextmenu of an entry were not made relative. [#4201](https://github.com/JabRef/jabref/issues/4201) and [#4241](https://github.com/JabRef/jabref/issues/4241)
- We fixed an issue where author list parser can't generate bibtex for Chinese author. [#4169](https://github.com/JabRef/jabref/issues/4169)
- We fixed an issue where the list of XMP Exclusion fields in the preferences was not be saved [#4072](https://github.com/JabRef/jabref/issues/4072)
- We fixed an issue where the ArXiv Fetcher did not support HTTP URLs [koppor#328](https://github.com/koppor/jabref/issues/328)
- We fixed an issue where only one PDF file could be imported [#4422](https://github.com/JabRef/jabref/issues/4422)
- We fixed an issue where "Move to group" would always move the first entry in the library and not the selected [#4414](https://github.com/JabRef/jabref/issues/4414)
- We fixed an issue where an older dialog appears when downloading full texts from the quality menu. [#4489](https://github.com/JabRef/jabref/issues/4489)
- We fixed an issue where right clicking on any entry in any database and selecting "Open folder" results in the NullPointer exception. [#4763](https://github.com/JabRef/jabref/issues/4763)
- We fixed an issue where option 'open terminal here' with custom command was passing the wrong argument. [#4802](https://github.com/JabRef/jabref/issues/4802)
- We fixed an issue where ranking an entry would generate an IllegalArgumentException. [#4754](https://github.com/JabRef/jabref/issues/4754)
- We fixed an issue where special characters where removed from non-label key generation pattern parts [#4767](https://github.com/JabRef/jabref/issues/4767)
- We fixed an issue where the RIS import would overwite the article date with the value of the acessed date [#4816](https://github.com/JabRef/jabref/issues/4816)
- We fixed an issue where an NullPointer exception was thrown when a referenced entry in an Open/Libre Office document was no longer present in the library. Now an error message with the reference marker of the missing entry is shown. [#4932](https://github.com/JabRef/jabref/issues/4932)
- We fixed an issue where a database exception related to a missing timezone was too big. [#4827](https://github.com/JabRef/jabref/issues/4827)
- We fixed an issue where the IEEE fetcher returned an error if no keywords were present in the result from the IEEE website [#4997](https://github.com/JabRef/jabref/issues/4997)
- We fixed an issue where the command line help text had several errors, and arguments and descriptions have been rewritten to simplify and detail them better. [#4932](https://github.com/JabRef/jabref/issues/2016)
- We fixed an issue where the same menu for changing entry type had two different sizes and weights. [#4977](https://github.com/JabRef/jabref/issues/4977)
- We fixed an issue where the "Attach file" dialog, in the right-click menu for an entry, started on the working directory instead of the user's main directory. [#4995](https://github.com/JabRef/jabref/issues/4995)
- We fixed an issue where the JabRef Icon in the macOS launchpad was not displayed correctly [#5003](https://github.com/JabRef/jabref/issues/5003)
- We fixed an issue where the "Search for unlinked local files" would throw an exception when parsing the content of a PDF-file with missing "series" information [#5128](https://github.com/JabRef/jabref/issues/5128)
- We fixed an issue where the XMP Importer would incorrectly return an empty default entry when importing pdfs [#6577](https://github.com/JabRef/jabref/issues/6577)
- We fixed an issue where opening the menu 'Library properties' marked the library as modified [#6451](https://github.com/JabRef/jabref/issues/6451)

### Removed

- The feature to "mark entries" was removed and merged with the groups functionality.  For migration, a group is created for every value of the `__markedentry` field and the entry is added to this group.
- The number column was removed.
- We removed the global search feature.
- We removed the coloring of cells in the main table according to whether the field is optional/required.
- We removed the feature to find and resolve duplicate BibTeX keys (as this use case is already covered by the integrity check).
- We removed a few commands from the right-click menu that are not needed often and thus don't need to be placed that prominently:
  - Print entry preview: available through entry preview
  - All commands related to marking: marking is not yet reimplemented
  - Set/clear/append/rename fields: available through Edit menu
  - Manage keywords: available through the Edit menu
  - Copy linked files to folder: available through File menu
  - Add/move/remove from group: removed completely (functionality still available through group interface)
- We removed the option to change the column widths in the preferences dialog. [#4546](https://github.com/JabRef/jabref/issues/4546)

## Older versions

The changelog of JabRef 4.x is available at the [v4.x branch](https://github.com/JabRef/jabref/blob/v4.x/CHANGELOG.md).
The changelog of JabRef 3.x is available at the [v3.8.2 tag](https://github.com/JabRef/jabref/blob/v3.8.2/CHANGELOG.md).
The changelog of JabRef 2.11 and all previous versions is available as [text file in the v2.11.1 tag](https://github.com/JabRef/jabref/blob/v2.11.1/CHANGELOG).

[Unreleased]: https://github.com/JabRef/jabref/compare/v5.0...HEAD
[5.0]: https://github.com/JabRef/jabref/compare/v5.0-beta...v5.0
[5.0-beta]: https://github.com/JabRef/jabref/compare/v5.0-alpha...v5.0-beta
[5.0-alpha]: https://github.com/JabRef/jabref/compare/v4.3...v5.0-alpha

<!-- markdownlint-disable-file MD024 MD033 --><|MERGE_RESOLUTION|>--- conflicted
+++ resolved
@@ -33,11 +33,8 @@
 - We added a new fetcher to enable users to search all available E-Libraries simultaneously. [koppor#369](https://github.com/koppor/jabref/issues/369)
 - We added the field "entrytype" to the export sort criteria [#6531](https://github.com/JabRef/jabref/pull/6531)
 - We added the possibility to change the display order of the fields in the entry editor. The order can now be configured using drag and drop in the "Customize entry types" dialog [#6152](https://github.com/JabRef/jabref/pull/6152)
-<<<<<<< HEAD
 - We added some basic functionality to customise the look of JabRef by importing a css theme file. [#5790](https://github.com/JabRef/jabref/issues/5790)
-=======
 - We added a missing restart warning for AutoComplete in the preferences dialog. [#6351](https://github.com/JabRef/jabref/issues/6351)
->>>>>>> bd03fd04
 
 ### Changed
 
