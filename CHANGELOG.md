# Changelog

All notable changes to this project will be documented in this file.
The format is based on [Keep a Changelog](https://keepachangelog.com/en/1.0.0/).
We refer to [GitHub issues](https://github.com/JabRef/jabref/issues) by using `#NUM`.
In case, there is no issue present, the pull request implementing the feature is linked.

Note that this project **does not** adhere to [Semantic Versioning](http://semver.org/).

## [Unreleased]

### Added

- We added a field showing the BibTeX/biblatex source for added and deleted entries in the "External Changes Resolver" dialog. [#9509](https://github.com/JabRef/jabref/issues/9509)
- We added a search history list in the search field's right click menu. [#7906](https://github.com/JabRef/jabref/issues/7906)
- We added a full text fetcher for IACR eprints. [#9651](https://github.com/JabRef/jabref/pull/9651)
- We added "Attach file from URL" to right-click context menu to download and store a file with the reference library. [#9646](https://github.com/JabRef/jabref/issues/9646)
- We enabled updating an existing entry with data from InspireHEP. [#9351](https://github.com/JabRef/jabref/issues/9351)
- We added a fetcher for the Bibliotheksverbund Bayern (experimental). [#9641](https://github.com/JabRef/jabref/pull/9641)




### Changed

- 'Get full text' now also checks the file url. [#568](https://github.com/koppor/jabref/issues/568)
- JabRef writes a new backup file only if there is a change. Before, JabRef created a backup upon start. [#9679](https://github.com/JabRef/jabref/pull/9679)
- We modified the `Add Group` dialog to use the most recently selected group hierarchical context. [#9141](https://github.com/JabRef/jabref/issues/9141)
- We refined the 'main directory not found' error message. [#9625](https://github.com/JabRef/jabref/pull/9625)
- JabRef writes a new backup file only if there is a change. Before, JabRef created a backup upon start. [#9679](https://github.com/JabRef/jabref/pull/9679)
- Backups of libraries are not stored per JabRef version, but collected together.
- We streamlined the paths for logs and backups: The parent path fragement is always `logs` or `backups`.
- `log.txt` now contains an entry if a BibTeX entry could not be parsed.
- `log.txt` now contains debug messages. Debugging needs to be enabled explicitly. [#9678](https://github.com/JabRef/jabref/pull/9678)
- `log.txt` does not contain entries for non-found files during PDF indexing. [#9678](https://github.com/JabRef/jabref/pull/9678)
- We improved the Medline importer to correctly import ISO dates for `revised`. [#9536](https://github.com/JabRef/jabref/issues/9536)
- To avoid cluttering of the directory, We always delete the `.sav` file upon successful write. [#9675](https://github.com/JabRef/jabref/pull/9675)
<<<<<<< HEAD
- Now display attached files from referenced crossref entry in the entry table. [#7731](https://github.com/JabRef/jabref/issues/7731)
=======
- We improved the unlinking/deletion of multiple linked files of an entry using the <kbd>Delete</kbd> key. [#9473](https://github.com/JabRef/jabref/issues/9473)
>>>>>>> d7cf4489


### Fixed

- We fixed an issue where the browser import would add ' characters before the BibTeX entry on Linux. [#9588](https://github.com/JabRef/jabref/issues/9588)
- We fixed an issue where searching for a specific term with the DOAB fetcher lead to an exception. [#9571](https://github.com/JabRef/jabref/issues/9571)
- We fixed an issue where the "Import" -> "Library to import to" did not show the correct library name if two opened libraries had the same suffix. [#9567](https://github.com/JabRef/jabref/issues/9567)
- We fixed an issue where the rpm-Version of JabRef could not be properly uninstalled and reinstalled. [#9558](https://github.com/JabRef/jabref/issues/9558), [#9603](https://github.com/JabRef/jabref/issues/9603)
- We fixed an issue where the command line export using `--exportMatches` flag does not create an output bib file. [#9581](https://github.com/JabRef/jabref/issues/9581)
- We fixed an issue where custom field in the custom entry types could not be set to mulitline. [#9609](https://github.com/JabRef/jabref/issues/9609)
- We fixed an issue where the Office XML exporter did not resolve BibTeX-Strings when exporting entries. [forum#3741](https://discourse.jabref.org/t/exporting-bibtex-constant-strings-to-ms-office-2007-xml/3741)
- We fixed an issue where the Merge Entries Toolbar configuration was not saved after hitting 'Merge Entries' button. [#9091](https://github.com/JabRef/jabref/issues/9091)
- We fixed an issue where the password is saved locally if user wants to use proxy with authentication. [#8055](https://github.com/JabRef/jabref/issues/8055)
- JabRef is now more relaxed when parsing field content: In case a field content ended with `\`, the combination `\}` was treated as plain `}`. [#9668](https://github.com/JabRef/jabref/issues/9668)
- We resolved an issue that cut off the number of group entries when it exceedet four digits. [#8797](https://github.com/JabRef/jabref/issues/8797)
- We fixed an issue where the Global Search UI preview is still white in dark theme. [#9362](https://github.com/JabRef/jabref/issues/9362)
- We fixed the double paste issue when <kbd>Cmd</kbd> + <kbd>v</kbd> is pressed on 'New entry from plaintext' dialog. [#9367](https://github.com/JabRef/jabref/issues/9367)


### Removed

- We removed the support of BibTeXML. [#9540](https://github.com/JabRef/jabref/issues/9540)
- We removed support for Markdown syntax for strikethrough and task lists in comment fields. [#9726](https://github.com/JabRef/jabref/pull/9726)






## [5.9] - 2023-01-06

### Added

- We added a dropdown menu to let users change the library they want to import into during import. [#6177](https://github.com/JabRef/jabref/issues/6177)
- We added the possibility to add/remove a preview style from the selected list using a double click. [#9490](https://github.com/JabRef/jabref/issues/9490)
- We added the option to define fields as "multine" directly in the custom entry types dialog. [#6448](https://github.com/JabRef/jabref/issues/6448)
- We changed the minWidth and the minHeight of the main window, so it won't have a width and/or a height with the value 0. [#9606](https://github.com/JabRef/jabref/issues/9606)

### Changed

- We changed database structure: in MySQL/MariaDB we renamed tables by adding a `JABREF_` prefix, and in PGSQL we moved tables in `jabref` schema. We added `VersionDBStructure` variable in `METADATA` table to indicate current version of structure, this variable is needed for automatic migration. [#9312](https://github.com/JabRef/jabref/issues/9312)
- We moved some preferences options to a new tab in the preferences dialog. [#9442](https://github.com/JabRef/jabref/pull/9308)
- We renamed "Medline abbreviation" to "dotless abbreviation". [#9504](https://github.com/JabRef/jabref/pull/9504)
- We now have more "dots" in the offered journal abbreviations. [#9504](https://github.com/JabRef/jabref/pull/9504)
- We now disable the button "Full text search" in the Searchbar by default [#9527](https://github.com/JabRef/jabref/pull/9527)

### Fixed

- The tab "deprecated fields" is shown in biblatex-mode only. [#7757](https://github.com/JabRef/jabref/issues/7757)
- In case a journal name of an IEEE journal is abbreviated, the "normal" abbreviation is used - and not the one of the IEEE BibTeX strings. [abbrv#91](https://github.com/JabRef/abbrv.jabref.org/issues/91)
- We fixed a performance issue when loading large lists of custom journal abbreviations. [#8928](https://github.com/JabRef/jabref/issues/8928)
- We fixed an issue where the last opened libraries were not remembered when a new unsaved library was open as well. [#9190](https://github.com/JabRef/jabref/issues/9190)
- We fixed an issue where no context menu for the group "All entries" was present. [forum#3682](https://discourse.jabref.org/t/how-sort-groups-a-z-not-subgroups/3682)
- We fixed an issue where extra curly braces in some fields would trigger an exception when selecting the entry or doing an integrity check. [#9475](https://github.com/JabRef/jabref/issues/9475), [#9503](https://github.com/JabRef/jabref/issues/9503)
- We fixed an issue where entering a date in the format "YYYY/MM" in the entry editor date field caused an exception. [#9492](https://github.com/JabRef/jabref/issues/9492)
- For portable versions, the `.deb` file now works on plain debian again. [#9472](https://github.com/JabRef/jabref/issues/9472)
- We fixed an issue where the download of linked online files failed after an import of entries for certain urls. [#9518](https://github.com/JabRef/jabref/issues/9518)
- We fixed an issue where an exception occured when manually downloading a file from an URL in the entry editor. [#9521](https://github.com/JabRef/jabref/issues/9521)
- We fixed an issue with open office csv file formatting where commas in the abstract field where not escaped. [#9087][https://github.com/JabRef/jabref/issues/9087]
- We fixed an issue with deleting groups where subgroups different from the selected group were deleted. [#9281][https://github.com/JabRef/jabref/issues/9281]

## [5.8] - 2022-12-18

### Added

- We integrated a new three-way merge UI for merging entries in the Entries Merger Dialog, the Duplicate Resolver Dialog, the Entry Importer Dialog, and the External Changes Resolver Dialog. [#8945](https://github.com/JabRef/jabref/pull/8945)
- We added the ability to merge groups, keywords, comments and files when merging entries. [#9022](https://github.com/JabRef/jabref/pull/9022)
- We added a warning message next to the authors field in the merge dialog to warn users when the authors are the same but formatted differently. [#8745](https://github.com/JabRef/jabref/issues/8745)
- The default file directory of a library is used as default directory for [unlinked file lookup](https://docs.jabref.org/collect/findunlinkedfiles#link-the-pdfs-to-your-bib-library). [koppor#546](https://github.com/koppor/jabref/issues/546)
- The properties of an existing systematic literature review (SLR) can be edited. [koppor#604](https://github.com/koppor/jabref/issues/604)
- An systematic literature review (SLR) can now be started from the SLR itself. [#9131](https://github.com/JabRef/jabref/pull/9131), [koppor#601](https://github.com/koppor/jabref/issues/601)
- On startup, JabRef notifies the user if there were parsing errors during opening.
- We added support for the field `fjournal` (in `@article`) for abbreviation and unabbreviation functionalities. [#321](https://github.com/JabRef/jabref/pull/321)
- In case a backup is found, the filename of the backup is shown and one can navigate to the file. [#9311](https://github.com/JabRef/jabref/pull/9311)
- We added support for the Ukrainian and Arabic languages. [#9236](https://github.com/JabRef/jabref/pull/9236), [#9243](https://github.com/JabRef/jabref/pull/9243)

### Changed

- We improved the Citavi Importer to also import so called Knowledge-items into the field `comment` of the corresponding entry [#9025](https://github.com/JabRef/jabref/issues/9025)
- We modified the change case sub-menus and their corresponding tips (displayed when you stay long over the menu) to properly reflect exemplified cases. [#9339](https://github.com/Jabref/jabref/issues/9339)
- We call backup files `.bak` and temporary writing files now `.sav`.
- JabRef keeps 10 older versions of a `.bib` file in the [user data dir](https://github.com/harawata/appdirs#supported-directories) (instead of a single `.sav` (now: `.bak`) file in the directory of the `.bib` file)
- We improved the External Changes Resolver dialog to be more usaable. [#9021](https://github.com/JabRef/jabref/pull/9021)
- We simplified the actions to fast-resolve duplicates to 'Keep Left', 'Keep Right', 'Keep Both' and 'Keep Merged'. [#9056](https://github.com/JabRef/jabref/issues/9056)
- The fallback directory of the file folder now is the general file directory. In case there was a directory configured for a library and this directory was not found, JabRef placed the PDF next to the .bib file and not into the general file directory.
- The global default directory for storing PDFs is now the documents folder in the user's home.
- When adding or editing a subgroup it is placed w.r.t. to alphabetical ordering rather than at the end. [koppor#577](https://github.com/koppor/jabref/issues/577)
- Groups context menu now shows appropriate options depending on number of subgroups. [koppor#579](https://github.com/koppor/jabref/issues/579)
- We modified the "Delete file" dialog and added the full file path to the dialog text. The file path in the title was changed to file name only. [koppor#534](https://github.com/koppor/jabref/issues/534)
- Download from URL now automatically fills with URL from clipboard. [koppor#535](https://github.com/koppor/jabref/issues/535)
- We added HTML and Markdown files to Find Unlinked Files and removed BibTeX. [koppor#547](https://github.com/koppor/jabref/issues/547)
- ArXiv fetcher now retrieves additional data from related DOIs (both ArXiv and user-assigned). [#9170](https://github.com/JabRef/jabref/pull/9170)
- We modified the Directory of Open Access Books (DOAB) fetcher so that it will now also fetch the ISBN when possible. [#8708](https://github.com/JabRef/jabref/issues/8708)
- Genres are now mapped correctly to entry types when importing MODS files. [#9185](https://github.com/JabRef/jabref/issues/9185)
- We changed the button label from "Return to JabRef" to "Return to library" to better indicate the purpose of the action.
- We changed the color of found text from red to high-contrast colors (background: yellow; font color: purple). [koppor#552](https://github.com/koppor/jabref/issues/552)
- We fixed an issue where the wrong icon for a successful import of a bib entry was shown. [#9308](https://github.com/JabRef/jabref/pull/9308)
- We changed the messages after importing unlinked local files to past tense. [koppor#548](https://github.com/koppor/jabref/issues/548)
- We fixed an issue where the wrong icon for a successful import of a bib entry was shown [#9308](https://github.com/JabRef/jabref/pull/9308)
- In the context of the [Cleanup dialog](https://docs.jabref.org/finding-sorting-and-cleaning-entries/cleanupentries) we changed the text of the conversion of BibTeX to biblatex (and vice versa) to make it more clear. [koppor#545](https://github.com/koppor/jabref/issues/545)
- We removed wrapping of string constants when writing to a `.bib` file.
- In the context of a systematic literature review (SLR), a user can now add arbitrary data into `study.yml`. JabRef just ignores this data. [#9124](https://github.com/JabRef/jabref/pull/9124)
- In the context of a systematic literature review (SLR), we reworked the "Define study" parameters dialog. [#9123](https://github.com/JabRef/jabref/pull/9123)
- We upgraded to Lucene 9.4 for the fulltext search. The search index will be rebuild. [#9213](https://github.com/JabRef/jabref/pull/9213)
- We disabled the "change case" menu for empty fields. [#9214](https://github.com/JabRef/jabref/issues/9214)
- We disabled the conversion menu for empty fields. [#9200](https://github.com/JabRef/jabref/issues/9200)

### Fixed

- We fixed an issue where applied save actions on saving the library file would lead to the dialog "The library has been modified by another program" popping up. [#4877](https://github.com/JabRef/jabref/issues/4877)
- We fixed issues with save actions not correctly loaded when opening the library. [#9122](https://github.com/JabRef/jabref/pull/9122)
- We fixed the behavior of "Discard changes" when reopening a modified library. [#9361](https://github.com/JabRef/jabref/issues/9361)
- We fixed several bugs regarding the manual and the autosave of library files that could lead to exceptions. [#9067](https://github.com/JabRef/jabref/pull/9067), [#8448](https://github.com/JabRef/jabref/issues/8484), [#8746](https://github.com/JabRef/jabref/issues/8746), [#6684](https://github.com/JabRef/jabref/issues/6684), [#6644](https://github.com/JabRef/jabref/issues/6644), [#6102](https://github.com/JabRef/jabref/issues/6102), [#6002](https://github.com/JabRef/jabref/issues/6000)
- We fixed an issue where pdfs were re-indexed on each startup. [#9166](https://github.com/JabRef/jabref/pull/9166)
- We fixed an issue when using an unsafe character in the citation key, the auto-linking feature fails to link files. [#9267](https://github.com/JabRef/jabref/issues/9267)
- We fixed an issue where a message about changed metadata would occur on saving although nothing changed. [#9159](https://github.com/JabRef/jabref/issues/9159)
- We fixed an issue where the possibility to generate a subdatabase from an aux file was writing empty files when called from the commandline. [#9115](https://github.com/JabRef/jabref/issues/9115), [forum#3516](https://discourse.jabref.org/t/export-subdatabase-from-aux-file-on-macos-command-line/3516)
- We fixed an issue where author names with tilde accents (for example ñ) were marked as "Names are not in the standard BibTeX format". [#8071](https://github.com/JabRef/jabref/issues/8071)
- We fixed an issue where capitalize didn't capitalize words after hyphen characters. [#9157](https://github.com/JabRef/jabref/issues/9157)
- We fixed an issue where title case didn't capitalize words after en-dash characters and skip capitalization of conjunctions that comes after en-dash characters. [#9068](https://github.com/JabRef/jabref/pull/9068),[#9142](https://github.com/JabRef/jabref/pull/9142)
- We fixed an issue with the message that is displayed when fetcher returns an empty list of entries for given query. [#9195](https://github.com/JabRef/jabref/issues/9195)
- We fixed an issue where editing entry's "date" field in library mode "biblatex" causes an uncaught exception. [#8747](https://github.com/JabRef/jabref/issues/8747)
- We fixed an issue where importing from XMP would fail for certain PDFs. [#9383](https://github.com/JabRef/jabref/issues/9383)
- We fixed an issue that JabRef displayed the wrong group tree after loading. [koppor#637](https://github.com/koppor/jabref/issues/637)
- We fixed that sorting of entries in the maintable by special fields is updated immediately. [#9334](https://github.com/JabRef/jabref/issues/9334)
- We fixed the display of issue, number, eid and pages fields in the entry preview. [#8607](https://github.com/JabRef/jabref/pull/8607), [#8372](https://github.com/JabRef/jabref/issues/8372), [Koppor#514](https://github.com/koppor/jabref/issues/514), [forum#2390](https://discourse.jabref.org/t/unable-to-edit-my-bibtex-file-that-i-used-before-vers-5-1/2390), [forum#3462](https://discourse.jabref.org/t/jabref-5-6-need-help-with-export-from-jabref-to-microsoft-word-entry-preview-of-apa-7-not-rendering-correctly/3462)
- We fixed the page ranges checker to detect article numbers in the pages field (used at [Check Integrity](https://docs.jabref.org/finding-sorting-and-cleaning-entries/checkintegrity)). [#8607](https://github.com/JabRef/jabref/pull/8607)
- The [HtmlToLaTeXFormatter](https://docs.jabref.org/finding-sorting-and-cleaning-entries/saveactions#html-to-latex) keeps single `<` characters.
- We fixed a performance regression when opening large libraries. [#9041](https://github.com/JabRef/jabref/issues/9041)
- We fixed a bug where spaces are trimmed when highlighting differences in the Entries merge dialog. [koppor#371](https://github.com/koppor/jabref/issues/371)
- We fixed some visual glitches with the linked files editor field in the entry editor and increased its height. [#8823](https://github.com/JabRef/jabref/issues/8823)
- We fixed some visual inconsistencies (round corners of highlighted buttons). [#8806](https://github.com/JabRef/jabref/issues/8806)
- We fixed an issue where JabRef would not exit when a connection to a LibreOffice document was established previously and the document is still open. [#9075](https://github.com/JabRef/jabref/issues/9075)
- We fixed an issue about selecting the save order in the preferences. [#9175](https://github.com/JabRef/jabref/issues/9147)
- We fixed an issue where an exception when fetching a DOI was not logged correctly. [koppor#627](https://github.com/koppor/jabref/issues/627)
- We fixed an issue where a user could not open an attached file in a new unsaved library. [#9386](https://github.com/JabRef/jabref/issues/9386)
- We fixed a typo within a connection error message. [koppor#625](https://github.com/koppor/jabref/issues/625)
- We fixed an issue where journal abbreviations would not abbreviate journal titles with escaped ampersands (\\&). [#8948](https://github.com/JabRef/jabref/issues/8948)
- We fixed the readability of the file field in the dark theme. [#9340](https://github.com/JabRef/jabref/issues/9340)
- We fixed an issue where the 'close dialog' key binding was not closing the Preferences dialog. [#8888](https://github.com/jabref/jabref/issues/8888)
- We fixed an issue where a known journal's medline/dot-less abbreviation does not switch to the full name. [#9370](https://github.com/JabRef/jabref/issues/9370)
- We fixed an issue where hitting enter on the search field within the preferences dialog closed the dialog. [koppor#630](https://github.com/koppor/jabref/issues/630)
- We fixed the "Cleanup entries" dialog is partially visible. [#9223](https://github.com/JabRef/jabref/issues/9223)
- We fixed an issue where font size preferences did not apply correctly to preference dialog window and the menu bar. [#8386](https://github.com/JabRef/jabref/issues/8386) and [#9279](https://github.com/JabRef/jabref/issues/9279)
- We fixed the display of the "Customize Entry Types" dialog title. [#9198](https://github.com/JabRef/jabref/issues/9198)
- We fixed an issue where the CSS styles are missing in some dialogs. [#9150](https://github.com/JabRef/jabref/pull/9150)
- We fixed an issue where controls in the preferences dialog could outgrow the window. [#9017](https://github.com/JabRef/jabref/issues/9017)
- We fixed an issue where highlighted text color for entry merge dialogue was not clearly visible. [#9192](https://github.com/JabRef/jabref/issues/9192)

### Removed

- We removed "last-search-date" from the systematic literature review feature, because the last-search-date can be deducted from the git logs. [#9116](https://github.com/JabRef/jabref/pull/9116)
- We removed the [CiteseerX](https://docs.jabref.org/collect/import-using-online-bibliographic-database#citeseerx) fetcher, because the API used by JabRef is sundowned. [#9466](https://github.com/JabRef/jabref/pull/9466)

## [5.7] - 2022-08-05

### Added

- We added a fetcher for [Biodiversity Heritage Library](https://www.biodiversitylibrary.org/). [8539](https://github.com/JabRef/jabref/issues/8539)
- We added support for multiple messages in the snackbar. [#7340](https://github.com/JabRef/jabref/issues/7340)
- We added an extra option in the 'Find Unlinked Files' dialog view to ignore unnecessary files like Thumbs.db, DS_Store, etc. [koppor#373](https://github.com/koppor/jabref/issues/373)
- JabRef now writes log files. Linux: `$home/.cache/jabref/logs/version`, Windows: `%APPDATA%\..\Local\harawata\jabref\version\logs`, Mac: `Users/.../Library/Logs/jabref/version`
- We added an importer for Citavi backup files, support ".ctv5bak" and ".ctv6bak" file formats. [#8322](https://github.com/JabRef/jabref/issues/8322)
- We added a feature to drag selected entries and drop them to other opened inactive library tabs [koppor521](https://github.com/koppor/jabref/issues/521).
- We added support for the [biblatex-apa](https://github.com/plk/biblatex-apa) legal entry types `Legislation`, `Legadminmaterial`, `Jurisdiction`, `Constitution` and `Legal` [#8931](https://github.com/JabRef/jabref/issues/8931)

### Changed

- The file column in the main table now shows the corresponding defined icon for the linked file [8930](https://github.com/JabRef/jabref/issues/8930).
- We improved the color of the selected entries and the color of the summary in the Import Entries Dialog in the dark theme. [#7927](https://github.com/JabRef/jabref/issues/7927)
- We upgraded to Lucene 9.2 for the fulltext search.
  Thus, the now created search index cannot be read from older versions of JabRef anylonger.
  ⚠️ JabRef will recreate the index in a new folder for new files and this will take a long time for a huge library.
  Moreover, switching back and forth JabRef versions and meanwhile adding PDFs also requires rebuilding the index now and then.
  [#8868](https://github.com/JabRef/jabref/pull/8868)
- We improved the Latex2Unicode conversion [#8639](https://github.com/JabRef/jabref/pull/8639)
- Writing BibTeX data into a PDF (XMP) removes braces. [#8452](https://github.com/JabRef/jabref/issues/8452)
- Writing BibTeX data into a PDF (XMP) does not write the `file` field.
- Writing BibTeX data into a PDF (XMP) considers the configured keyword separator (and does not use "," as default any more)
- The Medline/Pubmed search now also supports the [default fields and operators for searching](https://docs.jabref.org/collect/import-using-online-bibliographic-database#search-syntax). [forum#3554](https://discourse.jabref.org/t/native-pubmed-search/3354)
- We improved group expansion arrow that prevent it from activating group when expanding or collapsing. [#7982](https://github.com/JabRef/jabref/issues/7982), [#3176](https://github.com/JabRef/jabref/issues/3176)
- When configured SSL certificates changed, JabRef warns the user to restart to apply the configuration.
- We improved the appearances and logic of the "Manage field names & content" dialog, and renamed it to "Automatic field editor". [#6536](https://github.com/JabRef/jabref/issues/6536)
- We improved the message explaining the options when modifying an automatic keyword group [#8911](https://github.com/JabRef/jabref/issues/8911)
- We moved the preferences option "Warn about duplicates on import" option from the tab "File" to the tab "Import and Export". [koppor#570](https://github.com/koppor/jabref/issues/570)
- When JabRef encounters `% Encoding: UTF-8` header, it is kept during writing (and not removed). [#8964](https://github.com/JabRef/jabref/pull/8964)
- We replace characters which cannot be decoded using the specified encoding by a (probably another) valid character. This happens if JabRef detects the wrong charset (e.g., UTF-8 instead of Windows 1252). One can use the [Integrity Check](https://docs.jabref.org/finding-sorting-and-cleaning-entries/checkintegrity) to find those characters.

### Fixed

- We fixed an issue where linked fails containing parts of the main file directory could not be opened. [#8991](https://github.com/JabRef/jabref/issues/8991)
- Linked files with an absolute path can be opened again. [#8991](https://github.com/JabRef/jabref/issues/8991)
- We fixed an issue where the user could not rate an entry in the main table when an entry was not yet ranked. [#5842](https://github.com/JabRef/jabref/issues/5842)
- We fixed an issue that caused JabRef to sometimes open multiple instances when "Remote Operation" is enabled. [#8653](https://github.com/JabRef/jabref/issues/8653)
- We fixed an issue where linked files with the filetype "application/pdf" in an entry were not shown with the correct PDF-Icon in the main table [8930](https://github.com/JabRef/jabref/issues/8930)
- We fixed an issue where "open folder" for linked files did not open the folder and did not select the file unter certain Linux desktop environments [#8679](https://github.com/JabRef/jabref/issues/8679), [#8849](https://github.com/JabRef/jabref/issues/8849)
- We fixed an issue where the content of a big shared database library is not shown [#8788](https://github.com/JabRef/jabref/issues/8788)
- We fixed the unnecessary horizontal scroll bar in group panel [#8467](https://github.com/JabRef/jabref/issues/8467)
- We fixed an issue where the notification bar message, icon and actions appeared to be invisible. [#8761](https://github.com/JabRef/jabref/issues/8761)
- We fixed an issue where deprecated fields tab is shown when the fields don't contain any values. [#8396](https://github.com/JabRef/jabref/issues/8396)
- We fixed an issue where an exception for DOI search occurred when the DOI contained urlencoded characters. [#8787](https://github.com/JabRef/jabref/issues/8787)
- We fixed an issue which allow us to select and open identifiers from a popup list in the maintable [#8758](https://github.com/JabRef/jabref/issues/8758), [8802](https://github.com/JabRef/jabref/issues/8802)
- We fixed an issue where the escape button had no functionality within the "Filter groups" textfield. [koppor#562](https://github.com/koppor/jabref/issues/562)
- We fixed an issue where the exception that there are invalid characters in filename. [#8786](https://github.com/JabRef/jabref/issues/8786)
- When the proxy configuration removed the proxy user/password, this change is applied immediately.
- We fixed an issue where removing several groups deletes only one of them. [#8390](https://github.com/JabRef/jabref/issues/8390)
- We fixed an issue where the Sidepane (groups, web search and open office) width is not remembered after restarting JabRef. [#8907](https://github.com/JabRef/jabref/issues/8907)
- We fixed a bug where switching between themes will cause an error/exception. [#8939](https://github.com/JabRef/jabref/pull/8939)
- We fixed a bug where files that were deleted in the source bibtex file were kept in the index. [#8962](https://github.com/JabRef/jabref/pull/8962)
- We fixed "Error while sending to JabRef" when the browser extension interacts with JabRef. [JabRef-Browser-Extension#479](https://github.com/JabRef/JabRef-Browser-Extension/issues/479)
- We fixed a bug where updating group view mode (intersection or union) requires re-selecting groups to take effect. [#6998](https://github.com/JabRef/jabref/issues/6998)
- We fixed a bug that prevented external group metadata changes from being merged. [#8873](https://github.com/JabRef/jabref/issues/8873)
- We fixed the shared database opening dialog to remember autosave folder and tick. [#7516](https://github.com/JabRef/jabref/issues/7516)
- We fixed an issue where name formatter could not be saved. [#9120](https://github.com/JabRef/jabref/issues/9120)

### Removed

- We removed the social media buttons for our Twitter and Facebook pages. [#8774](https://github.com/JabRef/jabref/issues/8774)

## [5.6] - 2022-04-25

### Added

- We enabled the user to customize the API Key for some fetchers. [#6877](https://github.com/JabRef/jabref/issues/6877)
- We added an extra option when right-clicking an entry in the Entry List to copy either the DOI or the DOI url.
- We added a fetcher for [Directory of Open Access Books (DOAB)](https://doabooks.org/) [8576](https://github.com/JabRef/jabref/issues/8576)
- We added an extra option to ask the user whether they want to open to reveal the folder holding the saved file with the file selected. [#8195](https://github.com/JabRef/jabref/issues/8195)
- We added a new section to network preferences to allow using custom SSL certificates. [#8126](https://github.com/JabRef/jabref/issues/8126)
- We improved the version check to take also beta version into account and now redirect to the right changelog for the version.
- We added two new web and fulltext fetchers: SemanticScholar and ResearchGate.
- We added notifications on success and failure when writing metadata to a PDF-file. [#8276](https://github.com/JabRef/jabref/issues/8276)
- We added a cleanup action that escapes `$` (by adding a backslash in front). [#8673](https://github.com/JabRef/jabref/issues/8673)

### Changed

- We upgraded to Lucene 9.1 for the fulltext search.
  Thus, the now created search index cannot be read from older versions of JabRef any longer.
  ⚠️ JabRef will recreate the index in a new folder for new files and this will take a long time for a huge library.
  Moreover, switching back and forth JabRef versions and meanwhile adding PDFs also requires rebuilding the index now and then.
  [#8362](https://github.com/JabRef/jabref/pull/8362)
- We changed the list of CSL styles to those that support formatting bibliographies. [#8421](https://github.com/JabRef/jabref/issues/8421) [citeproc-java#116](https://github.com/michel-kraemer/citeproc-java/issues/116)
- The CSL preview styles now also support displaying data from cross references entries that are linked via the `crossref` field. [#7378](https://github.com/JabRef/jabref/issues/7378)
- We made the Search button in Web Search wider. We also skewed the panel titles to the left. [#8397](https://github.com/JabRef/jabref/issues/8397)
- We introduced a preference to disable fulltext indexing. [#8468](https://github.com/JabRef/jabref/issues/8468)
- When exporting entries, the encoding is always UTF-8.
- When embedding BibTeX data into a PDF, the encoding is always UTF-8.
- We replaced the [OttoBib](https://en.wikipedia.org/wiki/OttoBib) fetcher by a fetcher by [OpenLibrary](https://openlibrary.org/dev/docs/api/books). [#8652](https://github.com/JabRef/jabref/issues/8652)
- We first fetch ISBN data from OpenLibrary, if nothing found, ebook.de is tried.
- We now only show a warning when exiting for tasks that will not be recovered automatically upon relaunch of JabRef. [#8468](https://github.com/JabRef/jabref/issues/8468)

### Fixed

- We fixed an issue where right clicking multiple entries and pressing "Change entry type" would only change one entry. [#8654](https://github.com/JabRef/jabref/issues/8654)
- We fixed an issue where it was no longer possible to add or delete multiple files in the `file` field in the entry editor. [#8659](https://github.com/JabRef/jabref/issues/8659)
- We fixed an issue where the author's lastname was not used for the citation key generation if it started with a lowercase letter. [#8601](https://github.com/JabRef/jabref/issues/8601)
- We fixed an issue where custom "Protected terms" files were missing after a restart of JabRef. [#8608](https://github.com/JabRef/jabref/issues/8608)
- We fixed an issue where JabRef could not start due to a missing directory for the fulltex index. [#8579](https://github.com/JabRef/jabref/issues/8579)
- We fixed an issue where long article numbers in the `pages` field would cause an exception and preventing the citation style to display. [#8381](https://github.com/JabRef/jabref/issues/8381), [citeproc-java](https://github.com/michel-kraemer/citeproc-java/issues/114)
- We fixed an issue where online links in the file field were not detected correctly and could produce an exception. [#8150](https://github.com/JabRef/jabref/issues/8510)
- We fixed an issue where an exception could occur when saving the preferences [#7614](https://github.com/JabRef/jabref/issues/7614)
- We fixed an issue where "Copy DOI url" in the right-click menu of the Entry List would just copy the DOI and not the DOI url. [#8389](https://github.com/JabRef/jabref/issues/8389)
- We fixed an issue where opening the console from the drop-down menu would cause an exception. [#8466](https://github.com/JabRef/jabref/issues/8466)
- We fixed an issue when reading non-UTF-8 encoded. When no encoding header is present, the encoding is now detected from the file content (and the preference option is disregarded). [#8417](https://github.com/JabRef/jabref/issues/8417)
- We fixed an issue where pasting a URL was replacing `+` signs by spaces making the URL unreachable. [#8448](https://github.com/JabRef/jabref/issues/8448)
- We fixed an issue where creating subsidiary files from aux files created with some versions of biblatex would produce incorrect results. [#8513](https://github.com/JabRef/jabref/issues/8513)
- We fixed an issue where opening the changelog from withing JabRef led to a 404 error. [#8563](https://github.com/JabRef/jabref/issues/8563)
- We fixed an issue where not all found unlinked local files were imported correctly due to some race condition. [#8444](https://github.com/JabRef/jabref/issues/8444)
- We fixed an issue where Merge entries dialog exceeds screen boundaries.
- We fixed an issue where the app lags when selecting an entry after a fresh start. [#8446](https://github.com/JabRef/jabref/issues/8446)
- We fixed an issue where no citationkey was generated on import, pasting a doi or an entry on the main table. [8406](https://github.com/JabRef/jabref/issues/8406), [koppor#553](https://github.com/koppor/jabref/issues/553)
- We fixed an issue where accent search does not perform consistently. [#6815](https://github.com/JabRef/jabref/issues/6815)
- We fixed an issue where the incorrect entry was selected when "New Article" is pressed while search filters are active. [#8674](https://github.com/JabRef/jabref/issues/8674)
- We fixed an issue where "Write BibTeXEntry metadata to PDF" button remains enabled while writing to PDF is in-progress. [#8691](https://github.com/JabRef/jabref/issues/8691)

### Removed

- We removed the option to copy CSL Citation styles data as `XSL_FO`, `ASCIIDOC`, and `RTF` as these have not been working since a long time and are no longer supported in the external library used for processing the styles. [#7378](https://github.com/JabRef/jabref/issues/7378)
- We removed the option to configure the default encoding. The default encoding is now hard-coded to the modern UTF-8 encoding.

## [5.5] - 2022-01-17

### Changed

- We integrated the external file types dialog directly inside the preferences. [#8341](https://github.com/JabRef/jabref/pull/8341)
- We disabled the add group button color change after adding 10 new groups. [#8051](https://github.com/JabRef/jabref/issues/8051)
- We inverted the logic for resolving [BibTeX strings](https://docs.jabref.org/advanced/strings). This helps to keep `#` chars. By default String resolving is only activated for a couple of standard fields. The list of fields can be modified in the preferences. [#7010](https://github.com/JabRef/jabref/issues/7010), [#7102](https://github.com/JabRef/jabref/issues/7012), [#8303](https://github.com/JabRef/jabref/issues/8303)
- We moved the search box in preview preferences closer to the available citation styles list. [#8370](https://github.com/JabRef/jabref/pull/8370)
- Changing the preference to show the preview panel as a separate tab now has effect without restarting JabRef. [#8370](https://github.com/JabRef/jabref/pull/8370)
- We enabled switching themes in JabRef without the need to restart JabRef. [#7335](https://github.com/JabRef/jabref/pull/7335)
- We added support for the field `day`, `rights`, `coverage` and `language` when reading XMP data in Dublin Core format. [#8491](https://github.com/JabRef/jabref/issues/8491)

### Fixed

- We fixed an issue where the preferences for "Search and store files relative to library file location" where ignored when the "Main file directory" field was not empty [#8385](https://github.com/JabRef/jabref/issues/8385)
- We fixed an issue where `#`chars in certain fields would be interpreted as BibTeX strings [#7010](https://github.com/JabRef/jabref/issues/7010), [#7102](https://github.com/JabRef/jabref/issues/7012), [#8303](https://github.com/JabRef/jabref/issues/8303)
- We fixed an issue where the fulltext search on an empty library with no documents would lead to an exception [koppor#522](https://github.com/koppor/jabref/issues/522)
- We fixed an issue where clicking on "Accept changes" in the merge dialog would lead to an exception [forum#2418](https://discourse.jabref.org/t/the-library-has-been-modified-by-another-program/2418/8)
- We fixed an issue where clicking on headings in the entry preview could lead to an exception. [#8292](https://github.com/JabRef/jabref/issues/8292)
- We fixed an issue where IntegrityCheck used the system's character encoding instead of the one set by the library or in preferences [#8022](https://github.com/JabRef/jabref/issues/8022)
- We fixed an issue about empty metadata in library properties when called from the right click menu. [#8358](https://github.com/JabRef/jabref/issues/8358)
- We fixed an issue where someone could add a duplicate field in the customize entry type dialog. [#8194](https://github.com/JabRef/jabref/issues/8194)
- We fixed a typo in the library properties tab: "String constants". There, one can configure [BibTeX string constants](https://docs.jabref.org/advanced/strings).
- We fixed an issue when writing a non-UTF-8 encoded file: The header is written again. [#8417](https://github.com/JabRef/jabref/issues/8417)
- We fixed an issue where folder creation during systemic literature review failed due to an illegal fetcher name. [#8552](https://github.com/JabRef/jabref/pull/8552)

## [5.4] - 2021-12-20

### Added

- We added confirmation dialog when user wants to close a library where any empty entires are detected. [#8096](https://github.com/JabRef/jabref/issues/8096)
- We added import support for CFF files. [#7945](https://github.com/JabRef/jabref/issues/7945)
- We added the option to copy the DOI of an entry directly from the context menu copy submenu. [#7826](https://github.com/JabRef/jabref/issues/7826)
- We added a fulltext search feature. [#2838](https://github.com/JabRef/jabref/pull/2838)
- We improved the deduction of bib-entries from imported fulltext pdfs. [#7947](https://github.com/JabRef/jabref/pull/7947)
- We added unprotect_terms to the list of bracketed pattern modifiers [#7826](https://github.com/JabRef/jabref/pull/7960)
- We added a dialog that allows to parse metadata from linked pdfs. [#7929](https://github.com/JabRef/jabref/pull/7929)
- We added an icon picker in group edit dialog. [#6142](https://github.com/JabRef/jabref/issues/6142)
- We added a preference to Opt-In to JabRef's online metadata extraction service (Grobid) usage. [#8002](https://github.com/JabRef/jabref/pull/8002)
- We readded the possibility to display the search results of all databases ("Global Search"). It is shown in a separate window. [#4096](https://github.com/JabRef/jabref/issues/4096)
- We readded the possibility to keep the search string when switching tabs. It is implemented by a toggle button. [#4096](https://github.com/JabRef/jabref/issues/4096#issuecomment-575986882)
- We allowed the user to also preview the available citation styles in the preferences besides the selected ones [#8108](https://github.com/JabRef/jabref/issues/8108)
- We added an option to search the available citation styles by name in the preferences [#8108](https://github.com/JabRef/jabref/issues/8108)
- We added an option to generate bib-entries from ID through a popover in the toolbar. [#4183](https://github.com/JabRef/jabref/issues/4183)
- We added a menu option in the right click menu of the main table tabs to display the library properties. [#6527](https://github.com/JabRef/jabref/issues/6527)
- When a `.bib` file ("library") was saved successfully, a notification is shown

### Changed

- Local library settings may overwrite the setting "Search and store files relative to library file location" [#8179](https://github.com/JabRef/jabref/issues/8179)
- The option "Fit table horizontally on screen" in the "Entry table" preferences is now disabled by default [#8148](https://github.com/JabRef/jabref/pull/8148)
- We improved the preferences and descriptions in the "Linked files" preferences tab [#8148](https://github.com/JabRef/jabref/pull/8148)
- We slightly changed the layout of the Journal tab in the preferences for ui consistency. [#7937](https://github.com/JabRef/jabref/pull/7937)
- The JabRefHost on Windows now writes a temporary file and calls `-importToOpen` instead of passing the bibtex via `-importBibtex`. [#7374](https://github.com/JabRef/jabref/issues/7374), [JabRef Browser Ext #274](https://github.com/JabRef/JabRef-Browser-Extension/issues/274)
- We reordered some entries in the right-click menu of the main table. [#6099](https://github.com/JabRef/jabref/issues/6099)
- We merged the barely used ImportSettingsTab and the CustomizationTab in the preferences into one single tab and moved the option to allow Integers in Edition Fields in Bibtex-Mode to the EntryEditor tab. [#7849](https://github.com/JabRef/jabref/pull/7849)
- We moved the export order in the preferences from `File` to `Import and Export`. [#7935](https://github.com/JabRef/jabref/pull/7935)
- We reworked the export order in the preferences and the save order in the library preferences. You can now set more than three sort criteria in your library preferences. [#7935](https://github.com/JabRef/jabref/pull/7935)
- The metadata-to-pdf actions now also embeds the bibfile to the PDF. [#8037](https://github.com/JabRef/jabref/pull/8037)
- The snap was updated to use the core20 base and to use lzo compression for better startup performance [#8109](https://github.com/JabRef/jabref/pull/8109)
- We moved the union/intersection view button in the group sidepane to the left of the other controls. [#8202](https://github.com/JabRef/jabref/pull/8202)
- We improved the Drag and Drop behavior in the "Customize Entry Types" Dialog [#6338](https://github.com/JabRef/jabref/issues/6338)
- When determining the URL of an ArXiV eprint, the URL now points to the version [#8149](https://github.com/JabRef/jabref/pull/8149)
- We Included all standard fields with citation key when exporting to Old OpenOffice/LibreOffice Calc Format [#8176](https://github.com/JabRef/jabref/pull/8176)
- In case the database is encoded with `UTF8`, the `% Encoding` marker is not written anymore
- The written `.bib` file has the same line endings [#390](https://github.com/koppor/jabref/issues/390)
- The written `.bib` file always has a final line break
- The written `.bib` file keeps the newline separator of the loaded `.bib` file
- We present options to manually enter an article or return to the New Entry menu when the fetcher DOI fails to find an entry for an ID [#7870](https://github.com/JabRef/jabref/issues/7870)
- We trim white space and non-ASCII characters from DOI [#8127](https://github.com/JabRef/jabref/issues/8127)
- The duplicate checker now inspects other fields in case no difference in the required and optional fields are found.
- We reworked the library properties dialog and integrated the `Library > Preamble`, `Library > Citation key pattern` and `Library > String constants dialogs` [#8264](https://github.com/JabRef/jabref/pulls/8264)
- We improved the startup time of JabRef by switching from the logging library `log4j2` to `tinylog` [#8007](https://github.com/JabRef/jabref/issues/8007)

### Fixed

- We fixed an issue where an exception occurred when pasting an entry with a publication date-range of the form 1910/1917 [#7864](https://github.com/JabRef/jabref/issues/7864)
- We fixed an issue where an exception occured when a preview style was edited and afterwards another preview style selected. [#8280](https://github.com/JabRef/jabref/issues/8280)
- We fixed an issue where the actions to move a file to a directory were incorrectly disabled. [#7908](https://github.com/JabRef/jabref/issues/7908)
- We fixed an issue where an exception occurred when a linked online file was edited in the entry editor [#8008](https://github.com/JabRef/jabref/issues/8008)
- We fixed an issue when checking for a new version when JabRef is used behind a corporate proxy. [#7884](https://github.com/JabRef/jabref/issues/7884)
- We fixed some icons that were drawn in the wrong color when JabRef used a custom theme. [#7853](https://github.com/JabRef/jabref/issues/7853)
- We fixed an issue where the `Aux file` on `Edit group` doesn't support relative sub-directories path to import. [#7719](https://github.com/JabRef/jabref/issues/7719).
- We fixed an issue where it was impossible to add or modify groups. [#7912](https://github.com/JabRef/jabref/pull/793://github.com/JabRef/jabref/pull/7921)
- We fixed an issue about the visible side pane components being out of sync with the view menu. [#8115](https://github.com/JabRef/jabref/issues/8115)
- We fixed an issue where the side pane would not close when all its components were closed. [#8082](https://github.com/JabRef/jabref/issues/8082)
- We fixed an issue where exported entries from a Citavi bib containing URLs could not be imported [#7892](https://github.com/JabRef/jabref/issues/7882)
- We fixed an issue where the icons in the search bar had the same color, toggled as well as untoggled. [#8014](https://github.com/JabRef/jabref/pull/8014)
- We fixed an issue where typing an invalid UNC path into the "Main file directory" text field caused an error. [#8107](https://github.com/JabRef/jabref/issues/8107)
- We fixed an issue where "Open Folder" didn't select the file on macOS in Finder [#8130](https://github.com/JabRef/jabref/issues/8130)
- We fixed an issue where importing PDFs resulted in an uncaught exception [#8143](https://github.com/JabRef/jabref/issues/8143)
- We fixed "The library has been modified by another program" showing up when line breaks change [#4877](https://github.com/JabRef/jabref/issues/4877)
- The default directory of the "LaTeX Citations" tab is now the directory of the currently opened database (and not the directory chosen at the last open file dialog or the last database save) [koppor#538](https://github.com/koppor/jabref/issues/538)
- When writing a bib file, the `NegativeArraySizeException` should not occur [#8231](https://github.com/JabRef/jabref/issues/8231) [#8265](https://github.com/JabRef/jabref/issues/8265)
- We fixed an issue where some menu entries were available without entries selected. [#4795](https://github.com/JabRef/jabref/issues/4795)
- We fixed an issue where right-clicking on a tab and selecting close will close the focused tab even if it is not the tab we right-clicked [#8193](https://github.com/JabRef/jabref/pull/8193)
- We fixed an issue where selecting a citation style in the preferences would sometimes produce an exception [#7860](https://github.com/JabRef/jabref/issues/7860)
- We fixed an issue where an exception would occur when clicking on a DOI link in the preview pane [#7706](https://github.com/JabRef/jabref/issues/7706)
- We fixed an issue where XMP and embedded BibTeX export would not work [#8278](https://github.com/JabRef/jabref/issues/8278)
- We fixed an issue where the XMP and embedded BibTeX import of a file containing multiple schemas failed [#8278](https://github.com/JabRef/jabref/issues/8278)
- We fixed an issue where writing embedded BibTeX import fails due to write protection or bibtex already being present [#8332](https://github.com/JabRef/jabref/pull/8332)
- We fixed an issue where pdf-paths and the pdf-indexer could get out of sync [#8182](https://github.com/JabRef/jabref/issues/8182)
- We fixed an issue where Status-Logger error messages appeared during the startup of JabRef [#5475](https://github.com/JabRef/jabref/issues/5475)

### Removed

- We removed two orphaned preferences options [#8164](https://github.com/JabRef/jabref/pull/8164)
- We removed the functionality of the `--debug` commandline options. Use the java command line switch `-Dtinylog.level=debug` for debug output instead. [#8226](https://github.com/JabRef/jabref/pull/8226)

## [5.3] – 2021-07-05

### Added

- We added a progress counter to the title bar in Possible Duplicates dialog window. [#7366](https://github.com/JabRef/jabref/issues/7366)
- We added new "Customization" tab to the preferences which includes option to choose a custom address for DOI access. [#7337](https://github.com/JabRef/jabref/issues/7337)
- We added zbmath to the public databases from which the bibliographic information of an existing entry can be updated. [#7437](https://github.com/JabRef/jabref/issues/7437)
- We showed to the find Unlinked Files Dialog the date of the files' most recent modification. [#4652](https://github.com/JabRef/jabref/issues/4652)
- We added to the find Unlinked Files function a filter to show only files based on date of last modification (Last Year, Last Month, Last Week, Last Day). [#4652](https://github.com/JabRef/jabref/issues/4652)
- We added to the find Unlinked Files function a filter that sorts the files based on the date of last modification(Sort by Newest, Sort by Oldest First). [#4652](https://github.com/JabRef/jabref/issues/4652)
- We added the possibility to add a new entry via its zbMath ID (zbMATH can be chosen as ID type in the "Select entry type" window). [#7202](https://github.com/JabRef/jabref/issues/7202)
- We added the extension support and the external application support (For Texshow, Texmaker and LyX) to the flatpak [#7248](https://github.com/JabRef/jabref/pull/7248)
- We added some symbols and keybindings to the context menu in the entry editor. [#7268](https://github.com/JabRef/jabref/pull/7268)
- We added keybindings for setting and clearing the read status. [#7264](https://github.com/JabRef/jabref/issues/7264)
- We added two new fields to track the creation and most recent modification date and time for each entry. [koppor#130](https://github.com/koppor/jabref/issues/130)
- We added a feature that allows the user to copy highlighted text in the preview window. [#6962](https://github.com/JabRef/jabref/issues/6962)
- We added a feature that allows you to create new BibEntry via paste arxivId [#2292](https://github.com/JabRef/jabref/issues/2292)
- We added support for conducting automated and systematic literature search across libraries and git support for persistence [#369](https://github.com/koppor/jabref/issues/369)
- We added a add group functionality at the bottom of the side pane. [#4682](https://github.com/JabRef/jabref/issues/4682)
- We added a feature that allows the user to choose whether to trust the target site when unable to find a valid certification path from the file download site. [#7616](https://github.com/JabRef/jabref/issues/7616)
- We added a feature that allows the user to open all linked files of multiple selected entries by "Open file" option. [#6966](https://github.com/JabRef/jabref/issues/6966)
- We added a keybinding preset for new entries. [#7705](https://github.com/JabRef/jabref/issues/7705)
- We added a select all button for the library import function. [#7786](https://github.com/JabRef/jabref/issues/7786)
- We added a search feature for journal abbreviations. [#7804](https://github.com/JabRef/jabref/pull/7804)
- We added auto-key-generation progress to the background task list. [#7267](https://github.com/JabRef/jabref/issues/72)
- We added the option to write XMP metadata to pdfs from the CLI. [7814](https://github.com/JabRef/jabref/pull/7814)

### Changed

- The export to MS Office XML now exports the author field as `Inventor` if the bibtex entry type is `patent` [#7830](https://github.com/JabRef/jabref/issues/7830)
- We changed the EndNote importer to import the field `label` to the corresponding bibtex field `endnote-label` [forum#2734](https://discourse.jabref.org/t/importing-endnote-label-field-to-jabref-from-xml-file/2734)
- The keywords added via "Manage content selectors" are now displayed in alphabetical order. [#3791](https://github.com/JabRef/jabref/issues/3791)
- We improved the "Find unlinked files" dialog to show import results for each file. [#7209](https://github.com/JabRef/jabref/pull/7209)
- The content of the field `timestamp` is migrated to `creationdate`. In case one configured "udpate timestampe", it is migrated to `modificationdate`. [koppor#130](https://github.com/koppor/jabref/issues/130)
- The JabRef specific meta-data content in the main field such as priorities (prio1, prio2, ...) are migrated to their respective fields. They are removed from the keywords. [#6840](https://github.com/jabref/jabref/issues/6840)
- We fixed an issue where groups generated from authors' last names did not include all entries of the authors' [#5833](https://github.com/JabRef/jabref/issues/5833)
- The export to MS Office XML now uses the month name for the field `MonthAcessed` instead of the two digit number [#7354](https://github.com/JabRef/jabref/issues/7354)
- We included some standalone dialogs from the options menu in the main preference dialog and fixed some visual issues in the preferences dialog. [#7384](https://github.com/JabRef/jabref/pull/7384)
- We improved the linking of the `python3` interpreter via the shebang to dynamically use the systems default Python. Related to [JabRef-Browser-Extension #177](https://github.com/JabRef/JabRef-Browser-Extension/issues/177)
- Automatically found pdf files now have the linking button to the far left and uses a link icon with a plus instead of a briefcase. The file name also has lowered opacity(70%) until added. [#3607](https://github.com/JabRef/jabref/issues/3607)
- We simplified the select entry type form by splitting it into two parts ("Recommended" and "Others") based on internal usage data. [#6730](https://github.com/JabRef/jabref/issues/6730)
- We improved the submenu list by merging the'Remove group' having two options, with or without subgroups. [#4682](https://github.com/JabRef/jabref/issues/4682)
- The export to MS Office XML now uses the month name for the field `Month` instead of the two digit number [forum#2685](https://discourse.jabref.org/t/export-month-as-text-not-number/2685)
- We reintroduced missing default keybindings for new entries. [#7346](https://github.com/JabRef/jabref/issues/7346) [#7439](https://github.com/JabRef/jabref/issues/7439)
- Lists of available fields are now sorted alphabetically. [#7716](https://github.com/JabRef/jabref/issues/7716)
- The tooltip of the search field explaining the search is always shown. [#7279](https://github.com/JabRef/jabref/pull/7279)
- We rewrote the ACM fetcher to adapt to the new interface. [#5804](https://github.com/JabRef/jabref/issues/5804)
- We moved the select/collapse buttons in the unlinked files dialog into a context menu. [#7383](https://github.com/JabRef/jabref/issues/7383)
- We fixed an issue where journal abbreviations containing curly braces were not recognized [#7773](https://github.com/JabRef/jabref/issues/7773)

### Fixed

- We fixed an isuse where some texts (e.g. descriptionss) in dialogs could not be translated [#7854](https://github.com/JabRef/jabref/issues/7854)
- We fixed an issue where import hangs for ris files with "ER - " [#7737](https://github.com/JabRef/jabref/issues/7737)
- We fixed an issue where getting bibliograhpic data from DOI or another identifer did not respect the library mode (BibTeX/biblatex)[#1018](https://github.com/JabRef/jabref/issues/6267)
- We fixed an issue where importing entries would not respect the library mode (BibTeX/biblatex)[#1018](https://github.com/JabRef/jabref/issues/1018)
- We fixed an issue where an exception occured when importing entries from a web search [#7606](https://github.com/JabRef/jabref/issues/7606)
- We fixed an issue where the table column sort order was not properly stored and resulted in unsorted eports [#7524](https://github.com/JabRef/jabref/issues/7524)
- We fixed an issue where the value of the field `school` or `institution` would be printed twice in the HTML Export [forum#2634](https://discourse.jabref.org/t/problem-with-exporting-techreport-phdthesis-mastersthesis-to-html/2634)
- We fixed an issue preventing to connect to a shared database. [#7570](https://github.com/JabRef/jabref/pull/7570)
- We fixed an issue preventing files from being dragged & dropped into an empty library. [#6851](https://github.com/JabRef/jabref/issues/6851)
- We fixed an issue where double-click onto PDF in file list under the 'General' tab section should just open the file. [#7465](https://github.com/JabRef/jabref/issues/7465)
- We fixed an issue where the dark theme did not extend to a group's custom color picker. [#7481](https://github.com/JabRef/jabref/issues/7481)
- We fixed an issue where choosing the fields on which autocompletion should not work in "Entry editor" preferences had no effect. [#7320](https://github.com/JabRef/jabref/issues/7320)
- We fixed an issue where the "Normalize page numbers" formatter did not replace en-dashes or em-dashes with a hyphen-minus sign. [#7239](https://github.com/JabRef/jabref/issues/7239)
- We fixed an issue with the style of highlighted check boxes while searching in preferences. [#7226](https://github.com/JabRef/jabref/issues/7226)
- We fixed an issue where the option "Move file to file directory" was disabled in the entry editor for all files [#7194](https://github.com/JabRef/jabref/issues/7194)
- We fixed an issue where application dialogs were opening in the wrong display when using multiple screens [#7273](https://github.com/JabRef/jabref/pull/7273)
- We fixed an issue where the "Find unlinked files" dialog would freeze JabRef on importing. [#7205](https://github.com/JabRef/jabref/issues/7205)
- We fixed an issue where the "Find unlinked files" would stop importing when importing a single file failed. [#7206](https://github.com/JabRef/jabref/issues/7206)
- We fixed an issue where JabRef froze for a few seconds in MacOS when DNS resolution timed out. [#7441](https://github.com/JabRef/jabref/issues/7441)
- We fixed an issue where an exception would be displayed for previewing and preferences when a custom theme has been configured but is missing [#7177](https://github.com/JabRef/jabref/issues/7177)
- We fixed an issue where URLs in `file` fields could not be handled on Windows. [#7359](https://github.com/JabRef/jabref/issues/7359)
- We fixed an issue where the regex based file search miss-interpreted specific symbols. [#4342](https://github.com/JabRef/jabref/issues/4342)
- We fixed an issue where the Harvard RTF exporter used the wrong default file extension. [4508](https://github.com/JabRef/jabref/issues/4508)
- We fixed an issue where the Harvard RTF exporter did not use the new authors formatter and therefore did not export "organization" authors correctly. [4508](https://github.com/JabRef/jabref/issues/4508)
- We fixed an issue where the field `urldate` was not exported to the corresponding fields `YearAccessed`, `MonthAccessed`, `DayAccessed` in MS Office XML [#7354](https://github.com/JabRef/jabref/issues/7354)
- We fixed an issue where the password for a shared SQL database was only remembered if it was the same as the username [#6869](https://github.com/JabRef/jabref/issues/6869)
- We fixed an issue where some custom exports did not use the new authors formatter and therefore did not export authors correctly [#7356](https://github.com/JabRef/jabref/issues/7356)
- We fixed an issue where alt+keyboard shortcuts do not work [#6994](https://github.com/JabRef/jabref/issues/6994)
- We fixed an issue about the file link editor did not allow to change the file name according to the default pattern after changing an entry. [#7525](https://github.com/JabRef/jabref/issues/7525)
- We fixed an issue where the file path is invisible in dark theme. [#7382](https://github.com/JabRef/jabref/issues/7382)
- We fixed an issue where the secondary sorting is not working for some special fields. [#7015](https://github.com/JabRef/jabref/issues/7015)
- We fixed an issue where changing the font size makes the font size field too small. [#7085](https://github.com/JabRef/jabref/issues/7085)
- We fixed an issue with TexGroups on Linux systems, where the modification of an aux-file did not trigger an auto-update for TexGroups. Furthermore, the detection of file modifications is now more reliable. [#7412](https://github.com/JabRef/jabref/pull/7412)
- We fixed an issue where the Unicode to Latex formatter produced wrong results for characters with a codepoint higher than Character.MAX_VALUE. [#7387](https://github.com/JabRef/jabref/issues/7387)
- We fixed an issue where a non valid value as font size results in an uncaught exception. [#7415](https://github.com/JabRef/jabref/issues/7415)
- We fixed an issue where "Merge citations" in the Openoffice/Libreoffice integration panel did not have a corresponding opposite. [#7454](https://github.com/JabRef/jabref/issues/7454)
- We fixed an issue where drag and drop of bib files for opening resulted in uncaught exceptions [#7464](https://github.com/JabRef/jabref/issues/7464)
- We fixed an issue where columns shrink in width when we try to enlarge JabRef window. [#6818](https://github.com/JabRef/jabref/issues/6818)
- We fixed an issue where Content selector does not seem to work for custom fields. [#6819](https://github.com/JabRef/jabref/issues/6819)
- We fixed an issue where font size of the preferences dialog does not update with the rest of the GUI. [#7416](https://github.com/JabRef/jabref/issues/7416)
- We fixed an issue in which a linked online file consisting of a web page was saved as an invalid pdf file upon being downloaded. The user is now notified when downloading a linked file results in an HTML file. [#7452](https://github.com/JabRef/jabref/issues/7452)
- We fixed an issue where opening BibTex file (doubleclick) from Folder with spaces not working. [#6487](https://github.com/JabRef/jabref/issues/6487)
- We fixed the header title in the Add Group/Subgroup Dialog box. [#4682](https://github.com/JabRef/jabref/issues/4682)
- We fixed an issue with saving large `.bib` files [#7265](https://github.com/JabRef/jabref/issues/7265)
- We fixed an issue with very large page numbers [#7590](https://github.com/JabRef/jabref/issues/7590)
- We fixed an issue where the file extension is missing on saving the library file on linux [#7451](https://github.com/JabRef/jabref/issues/7451)
- We fixed an issue with opacity of disabled icon-buttons [#7195](https://github.com/JabRef/jabref/issues/7195)
- We fixed an issue where journal abbreviations in UTF-8 were not recognized [#5850](https://github.com/JabRef/jabref/issues/5850)
- We fixed an issue where the article title with curly brackets fails to download the arXiv link (pdf file). [#7633](https://github.com/JabRef/jabref/issues/7633)
- We fixed an issue with toggle of special fields does not work for sorted entries [#7016](https://github.com/JabRef/jabref/issues/7016)
- We fixed an issue with the default path of external application. [#7641](https://github.com/JabRef/jabref/issues/7641)
- We fixed an issue where urls must be embedded in a style tag when importing EndNote style Xml files. Now it can parse url with or without a style tag. [#6199](https://github.com/JabRef/jabref/issues/6199)
- We fixed an issue where the article title with colon fails to download the arXiv link (pdf file). [#7660](https://github.com/JabRef/issues/7660)
- We fixed an issue where the keybinding for delete entry did not work on the main table [7580](https://github.com/JabRef/jabref/pull/7580)
- We fixed an issue where the RFC fetcher is not compatible with the draft [7305](https://github.com/JabRef/jabref/issues/7305)
- We fixed an issue where duplicate files (both file names and contents are the same) is downloaded and add to linked files [#6197](https://github.com/JabRef/jabref/issues/6197)
- We fixed an issue where changing the appearance of the preview tab did not trigger a restart warning. [#5464](https://github.com/JabRef/jabref/issues/5464)
- We fixed an issue where editing "Custom preview style" triggers exception. [#7526](https://github.com/JabRef/jabref/issues/7526)
- We fixed the [SAO/NASA Astrophysics Data System](https://docs.jabref.org/collect/import-using-online-bibliographic-database#sao-nasa-astrophysics-data-system) fetcher. [#7867](https://github.com/JabRef/jabref/pull/7867)
- We fixed an issue where a title with multiple applied formattings in EndNote was not imported correctly [forum#2734](https://discourse.jabref.org/t/importing-endnote-label-field-to-jabref-from-xml-file/2734)
- We fixed an issue where a `report` in EndNote was imported as `article` [forum#2734](https://discourse.jabref.org/t/importing-endnote-label-field-to-jabref-from-xml-file/2734)
- We fixed an issue where the field `publisher` in EndNote was not imported in JabRef [forum#2734](https://discourse.jabref.org/t/importing-endnote-label-field-to-jabref-from-xml-file/2734)

### Removed

- We removed add group button beside the filter group tab. [#4682](https://github.com/JabRef/jabref/issues/4682)

## [5.2] – 2020-12-24

### Added

- We added a validation to check if the current database location is shared, preventing an exception when Pulling Changes From Shared Database. [#6959](https://github.com/JabRef/jabref/issues/6959)
- We added a query parser and mapping layer to enable conversion of queries formulated in simplified lucene syntax by the user into api queries. [#6799](https://github.com/JabRef/jabref/pull/6799)
- We added some basic functionality to customise the look of JabRef by importing a css theme file. [#5790](https://github.com/JabRef/jabref/issues/5790)
- We added connection check function in network preference setting [#6560](https://github.com/JabRef/jabref/issues/6560)
- We added support for exporting to YAML. [#6974](https://github.com/JabRef/jabref/issues/6974)
- We added a DOI format and organization check to detect [American Physical Society](https://journals.aps.org/) journals to copy the article ID to the page field for cases where the page numbers are missing. [#7019](https://github.com/JabRef/jabref/issues/7019)
- We added an error message in the New Entry dialog that is shown in case the fetcher did not find anything . [#7000](https://github.com/JabRef/jabref/issues/7000)
- We added a new formatter to output shorthand month format. [#6579](https://github.com/JabRef/jabref/issues/6579)
- We added support for the new Microsoft Edge browser in all platforms. [#7056](https://github.com/JabRef/jabref/pull/7056)
- We reintroduced emacs/bash-like keybindings. [#6017](https://github.com/JabRef/jabref/issues/6017)
- We added a feature to provide automated cross library search using a cross library query language. This provides support for the search step of systematic literature reviews (SLRs). [koppor#369](https://github.com/koppor/jabref/issues/369)

### Changed

- We changed the default preferences for OpenOffice/LibreOffice integration to automatically sync the bibliography when inserting new citations in a OpenOffic/LibreOffice document. [#6957](https://github.com/JabRef/jabref/issues/6957)
- We restructured the 'File' tab and extracted some parts into the 'Linked files' tab [#6779](https://github.com/JabRef/jabref/pull/6779)
- JabRef now offers journal lists from <https://abbrv.jabref.org>. JabRef the lists which use a dot inside the abbreviations. [#5749](https://github.com/JabRef/jabref/pull/5749)
- We removed two useless preferences in the groups preferences dialog. [#6836](https://github.com/JabRef/jabref/pull/6836)
- Synchronization of SpecialFields to keywords is now disabled by default. [#6621](https://github.com/JabRef/jabref/issues/6621)
- JabRef no longer opens the entry editor with the first entry on startup [#6855](https://github.com/JabRef/jabref/issues/6855)
- We completed the rebranding of `bibtexkey` as `citationkey` which was started in JabRef 5.1.
- JabRef no longer opens the entry editor with the first entry on startup [#6855](https://github.com/JabRef/jabref/issues/6855)
- Fetch by ID: (long) "SAO/NASA Astrophysics Data System" replaced by (short) "SAO/NASA ADS" [#6876](https://github.com/JabRef/jabref/pull/6876)
- We changed the title of the window "Manage field names and content" to have the same title as the corresponding menu item [#6895](https://github.com/JabRef/jabref/pull/6895)
- We renamed the menus "View -> Previous citation style" and "View -> Next citation style" into "View -> Previous preview style" and "View -> Next preview style" and renamed the "Preview" style to "Customized preview style". [#6899](https://github.com/JabRef/jabref/pull/6899)
- We changed the default preference option "Search and store files relative to library file location" to on, as this seems to be a more intuitive behaviour. [#6863](https://github.com/JabRef/jabref/issues/6863)
- We changed the title of the window "Manage field names and content": to have the same title as the corresponding menu item [#6895](https://github.com/JabRef/jabref/pull/6895)
- We improved the detection of "short" DOIs [6880](https://github.com/JabRef/jabref/issues/6880)
- We improved the duplicate detection when identifiers like DOI or arxiv are semantiaclly the same, but just syntactically differ (e.g. with or without http(s):// prefix). [#6707](https://github.com/JabRef/jabref/issues/6707)
- We improved JabRef start up time [6057](https://github.com/JabRef/jabref/issues/6057)
- We changed in the group interface "Generate groups from keywords in a BibTeX field" by "Generate groups from keywords in the following field". [#6983](https://github.com/JabRef/jabref/issues/6983)
- We changed the name of a group type from "Searching for keywords" to "Searching for a keyword". [6995](https://github.com/JabRef/jabref/pull/6995)
- We changed the way JabRef displays the title of a tab and of the window. [4161](https://github.com/JabRef/jabref/issues/4161)
- We changed connect timeouts for server requests to 30 seconds in general and 5 seconds for GROBID server (special) and improved user notifications on connection issues. [7026](https://github.com/JabRef/jabref/pull/7026)
- We changed the order of the library tab context menu items. [#7171](https://github.com/JabRef/jabref/issues/7171)
- We changed the way linked files are opened on Linux to use the native openFile method, compatible with confined packages. [7037](https://github.com/JabRef/jabref/pull/7037)
- We refined the entry preview to show the full names of authors and editors, to list the editor only if no author is present, have the year earlier. [#7083](https://github.com/JabRef/jabref/issues/7083)

### Fixed

- We fixed an issue changing the icon link_variation_off that is not meaningful. [#6834](https://github.com/JabRef/jabref/issues/6834)
- We fixed an issue where the `.sav` file was not deleted upon exiting JabRef. [#6109](https://github.com/JabRef/jabref/issues/6109)
- We fixed a linked identifier icon inconsistency. [#6705](https://github.com/JabRef/jabref/issues/6705)
- We fixed the wrong behavior that font size changes are not reflected in dialogs. [#6039](https://github.com/JabRef/jabref/issues/6039)
- We fixed the failure to Copy citation key and link. [#5835](https://github.com/JabRef/jabref/issues/5835)
- We fixed an issue where the sort order of the entry table was reset after a restart of JabRef. [#6898](https://github.com/JabRef/jabref/pull/6898)
- We fixed an issue where no longer a warning was displayed when inserting references into LibreOffice with an invalid "ReferenceParagraphFormat". [#6907](https://github.com/JabRef/jabref/pull/60907).
- We fixed an issue where a selected field was not removed after the first click in the custom entry types dialog. [#6934](https://github.com/JabRef/jabref/issues/6934)
- We fixed an issue where a remove icon was shown for standard entry types in the custom entry types dialog. [#6906](https://github.com/JabRef/jabref/issues/6906)
- We fixed an issue where it was impossible to connect to OpenOffice/LibreOffice on Mac OSX. [#6970](https://github.com/JabRef/jabref/pull/6970)
- We fixed an issue with the python script used by browser plugins that failed to locate JabRef if not installed in its default location. [#6963](https://github.com/JabRef/jabref/pull/6963/files)
- We fixed an issue where spaces and newlines in an isbn would generate an exception. [#6456](https://github.com/JabRef/jabref/issues/6456)
- We fixed an issue where identity column header had incorrect foreground color in the Dark theme. [#6796](https://github.com/JabRef/jabref/issues/6796)
- We fixed an issue where the RIS exporter added extra blank lines.[#7007](https://github.com/JabRef/jabref/pull/7007/files)
- We fixed an issue where clicking on Collapse All button in the Search for Unlinked Local Files expanded the directory structure erroneously [#6848](https://github.com/JabRef/jabref/issues/6848)
- We fixed an issue, when pulling changes from shared database via shortcut caused creation of a new tech report [6867](https://github.com/JabRef/jabref/issues/6867)
- We fixed an issue where the JabRef GUI does not highlight the "All entries" group on start-up [#6691](https://github.com/JabRef/jabref/issues/6691)
- We fixed an issue where a custom dark theme was not applied to the entry preview tab [7068](https://github.com/JabRef/jabref/issues/7068)
- We fixed an issue where modifications to the Custom preview layout in the preferences were not saved [#6447](https://github.com/JabRef/jabref/issues/6447)
- We fixed an issue where errors from imports were not shown to the user [#7084](https://github.com/JabRef/jabref/pull/7084)
- We fixed an issue where the EndNote XML Import would fail on empty keywords tags [forum#2387](https://discourse.jabref.org/t/importing-in-unknown-format-fails-to-import-xml-library-from-bookends-export/2387)
- We fixed an issue where the color of groups of type "free search expression" not persisting after restarting the application [#6999](https://github.com/JabRef/jabref/issues/6999)
- We fixed an issue where modifications in the source tab where not saved without switching to another field before saving the library [#6622](https://github.com/JabRef/jabref/issues/6622)
- We fixed an issue where the "Document Viewer" did not show the first page of the opened pdf document and did not show the correct total number of pages [#7108](https://github.com/JabRef/jabref/issues/7108)
- We fixed an issue where the context menu was not updated after a file link was changed. [#5777](https://github.com/JabRef/jabref/issues/5777)
- We fixed an issue where the password for a shared SQL database was not remembered [#6869](https://github.com/JabRef/jabref/issues/6869)
- We fixed an issue where newly added entires were not synced to a shared SQL database [#7176](https://github.com/JabRef/jabref/issues/7176)
- We fixed an issue where the PDF-Content importer threw an exception when no DOI number is present at the first page of the PDF document [#7203](https://github.com/JabRef/jabref/issues/7203)
- We fixed an issue where groups created from aux files did not update on file changes [#6394](https://github.com/JabRef/jabref/issues/6394)
- We fixed an issue where authors that only have last names were incorrectly identified as institutes when generating citation keys [#7199](https://github.com/JabRef/jabref/issues/7199)
- We fixed an issue where institutes were incorrectly identified as universities when generating citation keys [#6942](https://github.com/JabRef/jabref/issues/6942)

### Removed

- We removed the Google Scholar fetcher and the ACM fetcher do not work due to traffic limitations [#6369](https://github.com/JabRef/jabref/issues/6369)
- We removed the menu entry "Manage external file types" because it's already in 'Preferences' dialog [#6991](https://github.com/JabRef/jabref/issues/6991)
- We removed the integrity check "Abbreviation detected" for the field journal/journaltitle in the entry editor [#3925](https://github.com/JabRef/jabref/issues/3925)

## [5.1] – 2020-08-30

### Added

- We added a new fetcher to enable users to search mEDRA DOIs [#6602](https://github.com/JabRef/jabref/issues/6602)
- We added a new fetcher to enable users to search "[Collection of Computer Science Bibliographies](https://liinwww.ira.uka.de/bibliography/index.html)". [#6638](https://github.com/JabRef/jabref/issues/6638)
- We added default values for delimiters in Add Subgroup window [#6624](https://github.com/JabRef/jabref/issues/6624)
- We improved responsiveness of general fields specification dialog window. [#6643](https://github.com/JabRef/jabref/issues/6604)
- We added support for importing ris file and load DOI [#6530](https://github.com/JabRef/jabref/issues/6530)
- We added the Library properties to a context menu on the library tabs [#6485](https://github.com/JabRef/jabref/issues/6485)
- We added a new field in the preferences in 'BibTeX key generator' for unwanted characters that can be user-specified. [#6295](https://github.com/JabRef/jabref/issues/6295)
- We added support for searching ShortScience for an entry through the user's browser. [#6018](https://github.com/JabRef/jabref/pull/6018)
- We updated EditionChecker to permit edition to start with a number. [#6144](https://github.com/JabRef/jabref/issues/6144)
- We added tooltips for most fields in the entry editor containing a short description. [#5847](https://github.com/JabRef/jabref/issues/5847)
- We added support for basic markdown in custom formatted previews [#6194](https://github.com/JabRef/jabref/issues/6194)
- We now show the number of items found and selected to import in the online search dialog. [#6248](https://github.com/JabRef/jabref/pull/6248)
- We created a new install screen for macOS. [#5759](https://github.com/JabRef/jabref/issues/5759)
- We added a new integrity check for duplicate DOIs. [koppor#339](https://github.com/koppor/jabref/issues/339)
- We implemented an option to download fulltext files while importing. [#6381](https://github.com/JabRef/jabref/pull/6381)
- We added a progress-indicator showing the average progress of background tasks to the toolbar. Clicking it reveals a pop-over with a list of running background tasks. [6443](https://github.com/JabRef/jabref/pull/6443)
- We fixed the bug when strike the delete key in the text field. [#6421](https://github.com/JabRef/jabref/issues/6421)
- We added a BibTex key modifier for truncating strings. [#3915](https://github.com/JabRef/jabref/issues/3915)
- We added support for jumping to target entry when typing letter/digit after sorting a column in maintable [#6146](https://github.com/JabRef/jabref/issues/6146)
- We added a new fetcher to enable users to search all available E-Libraries simultaneously. [koppor#369](https://github.com/koppor/jabref/issues/369)
- We added the field "entrytype" to the export sort criteria [#6531](https://github.com/JabRef/jabref/pull/6531)
- We added the possibility to change the display order of the fields in the entry editor. The order can now be configured using drag and drop in the "Customize entry types" dialog [#6152](https://github.com/JabRef/jabref/pull/6152)
- We added native support for biblatex-software [#6574](https://github.com/JabRef/jabref/issues/6574)
- We added a missing restart warning for AutoComplete in the preferences dialog. [#6351](https://github.com/JabRef/jabref/issues/6351)
- We added a note to the citation key pattern preferences dialog as a temporary workaround for a JavaFX bug, about committing changes in a table cell, if the focus is lost. [#5825](https://github.com/JabRef/jabref/issues/5825)
- We added support for customized fallback fields in bracketed patterns. [#7111](https://github.com/JabRef/jabref/issues/7111)

### Changed

- We improved the arXiv fetcher. Now it should find entries even more reliably and does no longer include the version (e.g `v1`) in the `eprint` field. [forum#1941](https://discourse.jabref.org/t/remove-version-in-arxiv-import/1941)
- We moved the group search bar and the button "New group" from bottom to top position to make it more prominent. [#6112](https://github.com/JabRef/jabref/pull/6112)
- When JabRef finds a `.sav` file without changes, there is no dialog asking for acceptance of changes anymore.
- We changed the buttons for import/export/show all/reset of preferences to smaller icon buttons in the preferences dialog. [#6130](https://github.com/JabRef/jabref/pull/6130)
- We moved the functionality "Manage field names & content" from the "Library" menu to the "Edit" menu, because it affects the selected entries and not the whole library
- We merged the functionality "Append contents from a BibTeX library into the currently viewed library" into the "Import into database" functionality. Fixes [#6049](https://github.com/JabRef/jabref/issues/6049).
- We changed the directory where fulltext downloads are stored to the directory set in the import-tab in preferences. [#6381](https://github.com/JabRef/jabref/pull/6381)
- We improved the error message for invalid jstyles. [#6303](https://github.com/JabRef/jabref/issues/6303)
- We changed the section name of 'Advanced' to 'Network' in the preferences and removed some obsolete options.[#6489](https://github.com/JabRef/jabref/pull/6489)
- We improved the context menu of the column "Linked identifiers" of the main table, by truncating their texts, if they are too long. [#6499](https://github.com/JabRef/jabref/issues/6499)
- We merged the main table tabs in the preferences dialog. [#6518](https://github.com/JabRef/jabref/pull/6518)
- We changed the command line option 'generateBibtexKeys' to the more generic term 'generateCitationKeys' while the short option remains 'g'.[#6545](https://github.com/JabRef/jabref/pull/6545)
- We improved the "Possible duplicate entries" window to remember its size and position throughout a session. [#6582](https://github.com/JabRef/jabref/issues/6582)
- We divided the toolbar into small parts, so if the application window is to small, only a part of the toolbar is moved into the chevron popup. [#6682](https://github.com/JabRef/jabref/pull/6682)
- We changed the layout for of the buttons in the Open Office side panel to ensure that the button text is always visible, specially when resizing. [#6639](https://github.com/JabRef/jabref/issues/6639)
- We merged the two new library commands in the file menu to one which always creates a new library in the default library mode. [#6359](https://github.com/JabRef/jabref/pull/6539#issuecomment-641056536)

### Fixed

- We fixed an issue where entry preview tab has no name in drop down list. [#6591](https://github.com/JabRef/jabref/issues/6591)
- We fixed to only search file links in the BIB file location directory when preferences has corresponding checkbox checked. [#5891](https://github.com/JabRef/jabref/issues/5891)
- We fixed wrong button order (Apply and Cancel) in ManageProtectedTermsDialog.
- We fixed an issue with incompatible characters at BibTeX key [#6257](https://github.com/JabRef/jabref/issues/6257)
- We fixed an issue where dash (`-`) was reported as illegal BibTeX key [#6295](https://github.com/JabRef/jabref/issues/6295)
- We greatly improved the performance of the overall application and many operations. [#5071](https://github.com/JabRef/jabref/issues/5071)
- We fixed an issue where sort by priority was broken. [#6222](https://github.com/JabRef/jabref/issues/6222)
- We fixed an issue where opening a library from the recent libraries menu was not possible. [#5939](https://github.com/JabRef/jabref/issues/5939)
- We fixed an issue with inconsistent capitalization of file extensions when downloading files. [#6115](https://github.com/JabRef/jabref/issues/6115)
- We fixed the display of language and encoding in the preferences dialog. [#6130](https://github.com/JabRef/jabref/pull/6130)
- Now the link and/or the link description in the column "linked files" of the main table gets truncated or wrapped, if too long, otherwise display issues arise. [#6178](https://github.com/JabRef/jabref/issues/6178)
- We fixed the issue that groups panel does not keep size when resizing window. [#6180](https://github.com/JabRef/jabref/issues/6180)
- We fixed an error that sometimes occurred when using the context menu. [#6085](https://github.com/JabRef/jabref/issues/6085)
- We fixed an issue where search full-text documents downloaded files with same name, overwriting existing files. [#6174](https://github.com/JabRef/jabref/pull/6174)
- We fixed an issue when importing into current library an erroneous message "import cancelled" is displayed even though import is successful. [#6266](https://github.com/JabRef/jabref/issues/6266)
- We fixed an issue where custom jstyles for Open/LibreOffice where not saved correctly. [#6170](https://github.com/JabRef/jabref/issues/6170)
- We fixed an issue where the INSPIRE fetcher was no longer working [#6229](https://github.com/JabRef/jabref/issues/6229)
- We fixed an issue where custom exports with an uppercase file extension could not be selected for "Copy...-> Export to Clipboard" [#6285](https://github.com/JabRef/jabref/issues/6285)
- We fixed the display of icon both in the main table and linked file editor. [#6169](https://github.com/JabRef/jabref/issues/6169)
- We fixed an issue where the windows installer did not create an entry in the start menu [bug report in the forum](https://discourse.jabref.org/t/error-while-fetching-from-doi/2018/3)
- We fixed an issue where only the field `abstract` and `comment` were declared as multiline fields. Other fields can now be configured in the preferences using "Do not wrap the following fields when saving" [4373](https://github.com/JabRef/jabref/issues/4373)
- We fixed an issue where JabRef switched to discrete graphics under macOS [#5935](https://github.com/JabRef/jabref/issues/5935)
- We fixed an issue where the Preferences entry preview will be unexpected modified leads to Value too long exception [#6198](https://github.com/JabRef/jabref/issues/6198)
- We fixed an issue where custom jstyles for Open/LibreOffice would only be valid if a layout line for the entry type `default` was at the end of the layout section [#6303](https://github.com/JabRef/jabref/issues/6303)
- We fixed an issue where a new entry is not shown in the library if a search is active [#6297](https://github.com/JabRef/jabref/issues/6297)
- We fixed an issue where long directory names created from patterns could create an exception. [#3915](https://github.com/JabRef/jabref/issues/3915)
- We fixed an issue where sort on numeric cases was broken. [#6349](https://github.com/JabRef/jabref/issues/6349)
- We fixed an issue where year and month fields were not cleared when converting to biblatex [#6224](https://github.com/JabRef/jabref/issues/6224)
- We fixed an issue where an "Not on FX thread" exception occured when saving on linux [#6453](https://github.com/JabRef/jabref/issues/6453)
- We fixed an issue where the library sort order was lost. [#6091](https://github.com/JabRef/jabref/issues/6091)
- We fixed an issue where brackets in regular expressions were not working. [6469](https://github.com/JabRef/jabref/pull/6469)
- We fixed an issue where multiple background task popups stacked over each other.. [#6472](https://github.com/JabRef/jabref/issues/6472)
- We fixed an issue where LaTeX citations for specific commands (\autocites) of biblatex-mla were not recognized. [#6476](https://github.com/JabRef/jabref/issues/6476)
- We fixed an issue where drag and drop was not working on empty database. [#6487](https://github.com/JabRef/jabref/issues/6487)
- We fixed an issue where the name fields were not updated after the preferences changed. [#6515](https://github.com/JabRef/jabref/issues/6515)
- We fixed an issue where "null" appeared in generated BibTeX keys. [#6459](https://github.com/JabRef/jabref/issues/6459)
- We fixed an issue where the authors' names were incorrectly displayed in the authors' column when they were bracketed. [#6465](https://github.com/JabRef/jabref/issues/6465) [#6459](https://github.com/JabRef/jabref/issues/6459)
- We fixed an issue where importing certain unlinked files would result in an exception [#5815](https://github.com/JabRef/jabref/issues/5815)
- We fixed an issue where downloaded files would be moved to a directory named after the citationkey when no file directory pattern is specified [#6589](https://github.com/JabRef/jabref/issues/6589)
- We fixed an issue with the creation of a group of cited entries which incorrectly showed the message that the library had been modified externally whenever saving the library. [#6420](https://github.com/JabRef/jabref/issues/6420)
- We fixed an issue with the creation of a group of cited entries. Now the file path to an aux file gets validated. [#6585](https://github.com/JabRef/jabref/issues/6585)
- We fixed an issue on Linux systems where the application would crash upon inotify failure. Now, the user is prompted with a warning, and given the choice to continue the session. [#6073](https://github.com/JabRef/jabref/issues/6073)
- We moved the search modifier buttons into the search bar, as they were not accessible, if autocompletion was disabled. [#6625](https://github.com/JabRef/jabref/issues/6625)
- We fixed an issue about duplicated group color indicators [#6175](https://github.com/JabRef/jabref/issues/6175)
- We fixed an issue where entries with the entry type Misc from an imported aux file would not be saved correctly to the bib file on disk [#6405](https://github.com/JabRef/jabref/issues/6405)
- We fixed an issue where percent sign ('%') was not formatted properly by the HTML formatter [#6753](https://github.com/JabRef/jabref/issues/6753)
- We fixed an issue with the [SAO/NASA Astrophysics Data System](https://docs.jabref.org/collect/import-using-online-bibliographic-database/ads) fetcher where `\textbackslash` appeared at the end of the abstract.
- We fixed an issue with the Science Direct fetcher where PDFs could not be downloaded. Fixes [#5860](https://github.com/JabRef/jabref/issues/5860)
- We fixed an issue with the Library of Congress importer.
- We fixed the [link to the external libraries listing](https://github.com/JabRef/jabref/blob/master/external-libraries.md) in the about dialog
- We fixed an issue regarding pasting on Linux. [#6293](https://github.com/JabRef/jabref/issues/6293)

### Removed

- We removed the option of the "enforce legal key". [#6295](https://github.com/JabRef/jabref/issues/6295)
- We removed the obsolete `External programs / Open PDF` section in the preferences, as the default application to open PDFs is now set in the `Manage external file types` dialog. [#6130](https://github.com/JabRef/jabref/pull/6130)
- We removed the option to configure whether a `.bib.bak` file should be generated upon save. It is now always enabled. Documentation at <https://docs.jabref.org/general/autosave>. [#6092](https://github.com/JabRef/jabref/issues/6092)
- We removed the built-in list of IEEE journal abbreviations using BibTeX strings. If you still want to use them, you have to download them separately from <https://abbrv.jabref.org>.

## [5.0] – 2020-03-06

### Changed

- Added browser integration to the snap package for firefox/chromium browsers. [#6062](https://github.com/JabRef/jabref/pull/6062)
- We reintroduced the possibility to extract references from plain text (using [GROBID](https://grobid.readthedocs.io/en/latest/)). [#5614](https://github.com/JabRef/jabref/pull/5614)
- We changed the open office panel to show buttons in rows of three instead of going straight down to save space as the button expanded out to take up unnecessary horizontal space. [#5479](https://github.com/JabRef/jabref/issues/5479)
- We cleaned up the group add/edit dialog. [#5826](https://github.com/JabRef/jabref/pull/5826)
- We reintroduced the index column. [#5844](https://github.com/JabRef/jabref/pull/5844)
- Filenames of external files can no longer contain curly braces. [#5926](https://github.com/JabRef/jabref/pull/5926)
- We made the filters more easily accessible in the integrity check dialog. [#5955](https://github.com/JabRef/jabref/pull/5955)
- We reimplemented and improved the dialog "Customize entry types". [#4719](https://github.com/JabRef/jabref/issues/4719)
- We added an [American Physical Society](https://journals.aps.org/) fetcher. [#818](https://github.com/JabRef/jabref/issues/818)
- We added possibility to enable/disable items quantity in groups. [#6042](https://github.com/JabRef/jabref/issues/6042)

### Fixed

- We fixed an issue where the command line console was always opened in the background. [#5474](https://github.com/JabRef/jabref/issues/5474)
- We fixed and issue where pdf files will not open under some KDE linux distributions when using okular. [#5253](https://github.com/JabRef/jabref/issues/5253)
- We fixed an issue where the Medline fetcher was only working when JabRef was running from source. [#5645](https://github.com/JabRef/jabref/issues/5645)
- We fixed some visual issues in the dark theme. [#5764](https://github.com/JabRef/jabref/pull/5764) [#5753](https://github.com/JabRef/jabref/issues/5753)
- We fixed an issue where non-default previews didn't handle unicode characters. [#5779](https://github.com/JabRef/jabref/issues/5779)
- We improved the performance, especially changing field values in the entry should feel smoother now. [#5843](https://github.com/JabRef/jabref/issues/5843)
- We fixed an issue where the ampersand character wasn't rendering correctly on previews. [#3840](https://github.com/JabRef/jabref/issues/3840)
- We fixed an issue where an erroneous "The library has been modified by another program" message was shown when saving. [#4877](https://github.com/JabRef/jabref/issues/4877)
- We fixed an issue where the file extension was missing after downloading a file (we now fall-back to pdf). [#5816](https://github.com/JabRef/jabref/issues/5816)
- We fixed an issue where cleaning up entries broke web URLs, if "Make paths of linked files relative (if possible)" was enabled, which resulted in various other issues subsequently. [#5861](https://github.com/JabRef/jabref/issues/5861)
- We fixed an issue where the tab "Required fields" of the entry editor did not show all required fields, if at least two of the defined required fields are linked with a logical or. [#5859](https://github.com/JabRef/jabref/issues/5859)
- We fixed several issues concerning managing external file types: Now everything is usable and fully functional. Previously, there were problems with the radio buttons, with saving the settings and with loading an input field value. Furthermore, different behavior for Windows and other operating systems was given, which was unified as well. [#5846](https://github.com/JabRef/jabref/issues/5846)
- We fixed an issue where entries containing Unicode charaters were not parsed correctly [#5899](https://github.com/JabRef/jabref/issues/5899)
- We fixed an issue where an entry containing an external filename with curly braces could not be saved. Curly braces are now longer allowed in filenames. [#5899](https://github.com/JabRef/jabref/issues/5899)
- We fixed an issue where changing the type of an entry did not update the main table [#5906](https://github.com/JabRef/jabref/issues/5906)
- We fixed an issue in the optics of the library properties, that cropped the dialog on scaled displays. [#5969](https://github.com/JabRef/jabref/issues/5969)
- We fixed an issue where changing the type of an entry did not update the main table. [#5906](https://github.com/JabRef/jabref/issues/5906)
- We fixed an issue where opening a library from the recent libraries menu was not possible. [#5939](https://github.com/JabRef/jabref/issues/5939)
- We fixed an issue where the most bottom group in the list got lost, if it was dragged on itself. [#5983](https://github.com/JabRef/jabref/issues/5983)
- We fixed an issue where changing entry type doesn't always work when biblatex source is shown. [#5905](https://github.com/JabRef/jabref/issues/5905)
- We fixed an issue where the group and the link column were not updated after changing the entry in the main table. [#5985](https://github.com/JabRef/jabref/issues/5985)
- We fixed an issue where reordering the groups was not possible after inserting an article. [#6008](https://github.com/JabRef/jabref/issues/6008)
- We fixed an issue where citation styles except the default "Preview" could not be used. [#56220](https://github.com/JabRef/jabref/issues/5622)
- We fixed an issue where a warning was displayed when the title content is made up of two sentences. [#5832](https://github.com/JabRef/jabref/issues/5832)
- We fixed an issue where an exception was thrown when adding a save action without a selected formatter in the library properties [#6069](https://github.com/JabRef/jabref/issues/6069)
- We fixed an issue where JabRef's icon was missing in the Export to clipboard Dialog. [#6286](https://github.com/JabRef/jabref/issues/6286)
- We fixed an issue when an "Abstract field" was duplicating text, when importing from RIS file (Neurons) [#6065](https://github.com/JabRef/jabref/issues/6065)
- We fixed an issue where adding the addition of a new entry was not completely validated [#6370](https://github.com/JabRef/jabref/issues/6370)
- We fixed an issue where the blue and red text colors in the Merge entries dialog were not quite visible [#6334](https://github.com/JabRef/jabref/issues/6334)
- We fixed an issue where underscore character was removed from the file name in the Recent Libraries list in File menu [#6383](https://github.com/JabRef/jabref/issues/6383)
- We fixed an issue where few keyboard shortcuts regarding new entries were missing [#6403](https://github.com/JabRef/jabref/issues/6403)

### Removed

- Ampersands are no longer escaped by default in the `bib` file. If you want to keep the current behaviour, you can use the new "Escape Ampersands" formatter as a save action. [#5869](https://github.com/JabRef/jabref/issues/5869)
- The "Merge Entries" entry was removed from the Quality Menu. Users should use the right-click menu instead. [#6021](https://github.com/JabRef/jabref/pull/6021)

## [5.0-beta] – 2019-12-15

### Changed

- We added a short DOI field formatter which shortens DOI to more human-readable form. [koppor#343](https://github.com/koppor/jabref/issues/343)
- We improved the display of group memberships by adding multiple colored bars if the entry belongs to more than one group. [#4574](https://github.com/JabRef/jabref/issues/4574)
- We added an option to show the preview as an extra tab in the entry editor (instead of in a split view). [#5244](https://github.com/JabRef/jabref/issues/5244)
- A custom Open/LibreOffice jstyle file now requires a layout line for the entry type `default` [#5452](https://github.com/JabRef/jabref/issues/5452)
- The entry editor is now open by default when JabRef starts up. [#5460](https://github.com/JabRef/jabref/issues/5460)
- Customized entry types are now serialized in alphabetical order in the bib file.
- We added a new ADS fetcher to use the new ADS API. [#4949](https://github.com/JabRef/jabref/issues/4949)
- We added support of the [X11 primary selection](https://unix.stackexchange.com/a/139193/18033) [#2389](https://github.com/JabRef/jabref/issues/2389)
- We added support to switch between biblatex and bibtex library types. [#5550](https://github.com/JabRef/jabref/issues/5550)
- We changed the save action buttons to be easier to understand. [#5565](https://github.com/JabRef/jabref/issues/5565)
- We made the columns for groups, files and uri in the main table reorderable and merged the clickable icon columns for uri, url, doi and eprint. [#5544](https://github.com/JabRef/jabref/pull/5544)
- We reduced the number of write actions performed when autosave is enabled [#5679](https://github.com/JabRef/jabref/issues/5679)
- We made the column sort order in the main table persistent [#5730](https://github.com/JabRef/jabref/pull/5730)
- When an entry is modified on disk, the change dialog now shows the merge dialog to highlight the changes [#5688](https://github.com/JabRef/jabref/pull/5688)

### Fixed

- Inherit fields from cross-referenced entries as specified by biblatex. [#5045](https://github.com/JabRef/jabref/issues/5045)
- We fixed an issue where it was no longer possible to connect to LibreOffice. [#5261](https://github.com/JabRef/jabref/issues/5261)
- The "All entries group" is no longer shown when no library is open.
- We fixed an exception which occurred when closing JabRef. [#5348](https://github.com/JabRef/jabref/issues/5348)
- We fixed an issue where JabRef reports incorrectly about customized entry types. [#5332](https://github.com/JabRef/jabref/issues/5332)
- We fixed a few problems that prevented JabFox to communicate with JabRef. [#4737](https://github.com/JabRef/jabref/issues/4737) [#4303](https://github.com/JabRef/jabref/issues/4303)
- We fixed an error where the groups containing an entry loose their highlight color when scrolling. [#5022](https://github.com/JabRef/jabref/issues/5022)
- We fixed an error where scrollbars were not shown. [#5374](https://github.com/JabRef/jabref/issues/5374)
- We fixed an error where an exception was thrown when merging entries. [#5169](https://github.com/JabRef/jabref/issues/5169)
- We fixed an error where certain metadata items were not serialized alphabetically.
- After assigning an entry to a group, the item count is now properly colored to reflect the new membership of the entry. [#3112](https://github.com/JabRef/jabref/issues/3112)
- The group panel is now properly updated when switching between libraries (or when closing/opening one). [#3142](https://github.com/JabRef/jabref/issues/3142)
- We fixed an error where the number of matched entries shown in the group pane was not updated correctly. [#4441](https://github.com/JabRef/jabref/issues/4441)
- We fixed an error where the wrong file is renamed and linked when using the "Copy, rename and link" action. [#5653](https://github.com/JabRef/jabref/issues/5653)
- We fixed a "null" error when writing XMP metadata. [#5449](https://github.com/JabRef/jabref/issues/5449)
- We fixed an issue where empty keywords lead to a strange display of automatic keyword groups. [#5333](https://github.com/JabRef/jabref/issues/5333)
- We fixed an error where the default color of a new group was white instead of dark gray. [#4868](https://github.com/JabRef/jabref/issues/4868)
- We fixed an issue where the first field in the entry editor got the focus while performing a different action (like searching). [#5084](https://github.com/JabRef/jabref/issues/5084)
- We fixed an issue where multiple entries were highlighted in the web search result after scrolling. [#5035](https://github.com/JabRef/jabref/issues/5035)
- We fixed an issue where the hover indication in the web search pane was not working. [#5277](https://github.com/JabRef/jabref/issues/5277)
- We fixed an error mentioning "javafx.controls/com.sun.javafx.scene.control" that was thrown when interacting with the toolbar.
- We fixed an error where a cleared search was restored after switching libraries. [#4846](https://github.com/JabRef/jabref/issues/4846)
- We fixed an exception which occurred when trying to open a non-existing file from the "Recent files"-menu [#5334](https://github.com/JabRef/jabref/issues/5334)
- We fixed an issues where the search highlight in the entry preview did not worked. [#5069](https://github.com/JabRef/jabref/issues/5069)
- The context menu for fields in the entry editor is back. [#5254](https://github.com/JabRef/jabref/issues/5254)
- We fixed an exception which occurred when trying to open a non-existing file from the "Recent files"-menu [#5334](https://github.com/JabRef/jabref/issues/5334)
- We fixed a problem where the "editor" information has been duplicated during saving a .bib-Database. [#5359](https://github.com/JabRef/jabref/issues/5359)
- We re-introduced the feature to switch between different preview styles. [#5221](https://github.com/JabRef/jabref/issues/5221)
- We fixed various issues (including [#5263](https://github.com/JabRef/jabref/issues/5263)) related to copying entries to the clipboard
- We fixed some display errors in the preferences dialog and replaced some of the controls [#5033](https://github.com/JabRef/jabref/pull/5033) [#5047](https://github.com/JabRef/jabref/pull/5047) [#5062](https://github.com/JabRef/jabref/pull/5062) [#5141](https://github.com/JabRef/jabref/pull/5141) [#5185](https://github.com/JabRef/jabref/pull/5185) [#5265](https://github.com/JabRef/jabref/pull/5265) [#5315](https://github.com/JabRef/jabref/pull/5315) [#5360](https://github.com/JabRef/jabref/pull/5360)
- We fixed an exception which occurred when trying to import entries without an open library. [#5447](https://github.com/JabRef/jabref/issues/5447)
- The "Automatically set file links" feature now follows symbolic links. [#5664](https://github.com/JabRef/jabref/issues/5664)
- After successful import of one or multiple bib entries the main table scrolls to the first imported entry [#5383](https://github.com/JabRef/jabref/issues/5383)
- We fixed an exception which occurred when an invalid jstyle was loaded. [#5452](https://github.com/JabRef/jabref/issues/5452)
- We fixed an issue where the command line arguments `importBibtex` and `importToOpen` did not import into the currently open library, but opened a new one. [#5537](https://github.com/JabRef/jabref/issues/5537)
- We fixed an error where the preview theme did not adapt to the "Dark" mode [#5463](https://github.com/JabRef/jabref/issues/5463)
- We fixed an issue where multiple entries were allowed in the "crossref" field [#5284](https://github.com/JabRef/jabref/issues/5284)
- We fixed an issue where the merge dialog showed the wrong text colour in "Dark" mode [#5516](https://github.com/JabRef/jabref/issues/5516)
- We fixed visibility issues with the scrollbar and group selection highlight in "Dark" mode, and enabled "Dark" mode for the OpenOffice preview in the style selection window. [#5522](https://github.com/JabRef/jabref/issues/5522)
- We fixed an issue where the author field was not correctly parsed during bibtex key-generation. [#5551](https://github.com/JabRef/jabref/issues/5551)
- We fixed an issue where notifications where shown during autosave. [#5555](https://github.com/JabRef/jabref/issues/5555)
- We fixed an issue where the side pane was not remembering its position. [#5615](https://github.com/JabRef/jabref/issues/5615)
- We fixed an issue where JabRef could not interact with [Oracle XE](https://www.oracle.com/de/database/technologies/appdev/xe.html) in the [shared SQL database setup](https://docs.jabref.org/collaborative-work/sqldatabase).
- We fixed an issue where the toolbar icons were hidden on smaller screens.
- We fixed an issue where renaming referenced files for bib entries with long titles was not possible. [#5603](https://github.com/JabRef/jabref/issues/5603)
- We fixed an issue where a window which is on an external screen gets unreachable when external screen is removed. [#5037](https://github.com/JabRef/jabref/issues/5037)
- We fixed a bug where the selection of groups was lost after drag and drop. [#2868](https://github.com/JabRef/jabref/issues/2868)
- We fixed an issue where the custom entry types didn't show the correct display name [#5651](https://github.com/JabRef/jabref/issues/5651)

### Removed

- We removed some obsolete notifications. [#5555](https://github.com/JabRef/jabref/issues/5555)
- We removed an internal step in the [ISBN-to-BibTeX fetcher](https://docs.jabref.org/import-using-publication-identifiers/isbntobibtex): The [ISBN to BibTeX Converter](https://manas.tungare.name/software/isbn-to-bibtex) by [@manastungare](https://github.com/manastungare) is not used anymore, because it is offline: "people using this tool have not been generating enough sales for Amazon."
- We removed the option to control the default drag and drop behaviour. You can use the modifier keys (like CtrL or Alt) instead.

## [5.0-alpha] – 2019-08-25

### Changed

- We added eventitle, eventdate and venue fields to `@unpublished` entry type.
- We added `@software` and `@dataSet` entry type to biblatex.
- All fields are now properly sorted alphabetically (in the subgroups of required/optional fields) when the entry is written to the bib file.
- We fixed an issue where some importers used the field `pubstatus` instead of the standard BibTeX field `pubstate`.
- We changed the latex command removal for docbook exporter. [#3838](https://github.com/JabRef/jabref/issues/3838)
- We changed the location of some fields in the entry editor (you might need to reset your preferences for these changes to come into effect)
  - Journal/Year/Month in biblatex mode -> Deprecated (if filled)
  - DOI/URL: General -> Optional
  - Internal fields like ranking, read status and priority: Other -> General
  - Moreover, empty deprecated fields are no longer shown
- Added server timezone parameter when connecting to a shared database.
- We updated the dialog for setting up general fields.
- URL field formatting is updated. All whitespace chars, located at the beginning/ending of the URL, are trimmed automatically
- We changed the behavior of the field formatting dialog such that the `bibtexkey` is not changed when formatting all fields or all text fields.
- We added a "Move file to file directory and rename file" option for simultaneously moving and renaming of document file. [#4166](https://github.com/JabRef/jabref/issues/4166)
- Use integrated graphics card instead of discrete on macOS [#4070](https://github.com/JabRef/jabref/issues/4070)
- We added a cleanup operation that detects an arXiv identifier in the note, journal or URL field and moves it to the `eprint` field.
  Because of this change, the last-used cleanup operations were reset.
- We changed the minimum required version of Java to 1.8.0_171, as this is the latest release for which the automatic Java update works. [#4093](https://github.com/JabRef/jabref/issues/4093)
- The special fields like `Printed` and `Read status` now show gray icons when the row is hovered.
- We added a button in the tab header which allows you to close the database with one click. [#494](https://github.com/JabRef/jabref/issues/494)
- Sorting in the main table now takes information from cross-referenced entries into account. [#2808](https://github.com/JabRef/jabref/issues/2808)
- If a group has a color specified, then entries matched by this group have a small colored bar in front of them in the main table.
- Change default icon for groups to a circle because a colored version of the old icon was hard to distinguish from its black counterpart.
- In the main table, the context menu appears now when you press the "context menu" button on the keyboard. [feature request in the forum](http://discourse.jabref.org/t/how-to-enable-keyboard-context-key-windows)
- We added icons to the group side panel to quickly switch between `union` and `intersection` group view mode. [#3269](https://github.com/JabRef/jabref/issues/3269).
- We use `https` for [fetching from most online bibliographic database](https://docs.jabref.org/import-using-online-bibliographic-database).
- We changed the default keyboard shortcuts for moving between entries when the entry editor is active to ̀<kbd>alt</kbd> + <kbd>up/down</kbd>.
- Opening a new file now prompts the directory of the currently selected file, instead of the directory of the last opened file.
- Window state is saved on close and restored on start.
- We made the MathSciNet fetcher more reliable.
- We added the ISBN fetcher to the list of fetcher available under "Update with bibliographic information from the web" in the entry editor toolbar.
- Files without a defined external file type are now directly opened with the default application of the operating system
- We streamlined the process to rename and move files by removing the confirmation dialogs.
- We removed the redundant new lines of markings and wrapped the summary in the File annotation tab. [#3823](https://github.com/JabRef/jabref/issues/3823)
- We add auto URL formatting when user paste link to URL field in entry editor. [koppor#254](https://github.com/koppor/jabref/issues/254)
- We added a minimum height for the entry editor so that it can no longer be hidden by accident. [#4279](https://github.com/JabRef/jabref/issues/4279)
- We added a new keyboard shortcut so that the entry editor could be closed by <kbd>Ctrl</kbd> + <kbd>E</kbd>. [#4222](https://github.com/JabRef/jabref/issues/4222)
- We added an option in the preference dialog box, that allows user to pick the dark or light theme option. [#4130](https://github.com/JabRef/jabref/issues/4130)
- We updated the Related Articles tab to accept JSON from the new version of the Mr. DLib service
- We added an option in the preference dialog box that allows user to choose behavior after dragging and dropping files in Entry Editor. [#4356](https://github.com/JabRef/jabref/issues/4356)
- We added the ability to have an export preference where previously "File"-->"Export"/"Export selected entries" would not save the user's preference[#4495](https://github.com/JabRef/jabref/issues/4495)
- We optimized the code responsible for connecting to an external database, which should lead to huge improvements in performance.
- For automatically created groups, added ability to filter groups by entry type. [#4539](https://github.com/JabRef/jabref/issues/4539)
- We added the ability to add field names from the Preferences Dialog [#4546](https://github.com/JabRef/jabref/issues/4546)
- We added the ability to change the column widths directly in the main table. [#4546](https://github.com/JabRef/jabref/issues/4546)
- We added a description of how recommendations were chosen and better error handling to Related Articles tab
- We added the ability to execute default action in dialog by using with <kbd>Ctrl</kbd> + <kbd>Enter</kbd> combination [#4496](https://github.com/JabRef/jabref/issues/4496)
- We grouped and reordered the Main Menu (File, Edit, Library, Quality, Tools, and View tabs & icons). [#4666](https://github.com/JabRef/jabref/issues/4666) [#4667](https://github.com/JabRef/jabref/issues/4667) [#4668](https://github.com/JabRef/jabref/issues/4668) [#4669](https://github.com/JabRef/jabref/issues/4669) [#4670](https://github.com/JabRef/jabref/issues/4670) [#4671](https://github.com/JabRef/jabref/issues/4671) [#4672](https://github.com/JabRef/jabref/issues/4672) [#4673](https://github.com/JabRef/jabref/issues/4673)
- We added additional modifiers (capitalize, titlecase and sentencecase) to the Bibtex key generator. [#1506](https://github.com/JabRef/jabref/issues/1506)
- We have migrated from the mysql jdbc connector to the mariadb one for better authentication scheme support. [#4746](https://github.com/JabRef/jabref/issues/4745)
- We grouped the toolbar icons and changed the Open Library and Copy icons. [#4584](https://github.com/JabRef/jabref/issues/4584)
- We added a browse button next to the path text field for aux-based groups. [#4586](https://github.com/JabRef/jabref/issues/4586)
- We changed the title of Group Dialog to "Add subgroup" from "Edit group" when we select Add subgroup option.
- We enable import button only if entries are selected. [#4755](https://github.com/JabRef/jabref/issues/4755)
- We made modifications to improve the contrast of UI elements. [#4583](https://github.com/JabRef/jabref/issues/4583)
- We added a warning for empty BibTeX keys in the entry editor. [#4440](https://github.com/JabRef/jabref/issues/4440)
- We added an option in the settings to set the default action in JabRef when right clicking on any entry in any database and selecting "Open folder". [#4763](https://github.com/JabRef/jabref/issues/4763)
- The Medline fetcher now normalizes the author names according to the BibTeX-Standard [#4345](https://github.com/JabRef/jabref/issues/4345)
- We added an option on the Linked File Viewer to rename the attached file of an entry directly on the JabRef. [#4844](https://github.com/JabRef/jabref/issues/4844)
- We added an option in the preference dialog box that allows user to enable helpful tooltips.[#3599](https://github.com/JabRef/jabref/issues/3599)
- We reworked the functionality for extracting BibTeX entries from plain text, because our used service [freecite shut down](https://library.brown.edu/libweb/freecite_notice.php). [#5206](https://github.com/JabRef/jabref/pull/5206)
- We moved the dropdown menu for selecting the push-application from the toolbar into the external application preferences. [#674](https://github.com/JabRef/jabref/issues/674)
- We removed the alphabetical ordering of the custom tabs and updated the error message when trying to create a general field with a name containing an illegal character. [#5019](https://github.com/JabRef/jabref/issues/5019)
- We added a context menu to the bib(la)tex-source-editor to copy'n'paste. [#5007](https://github.com/JabRef/jabref/pull/5007)
- We added a tool that allows searching for citations in LaTeX files. It scans directories and shows which entries are used, how many times and where.
- We added a 'LaTeX citations' tab to the entry editor, to search for citations to the active entry in the LaTeX file directory. It can be disabled in the preferences dialog.
- We added an option in preferences to allow for integers in field "edition" when running database in bibtex mode. [#4680](https://github.com/JabRef/jabref/issues/4680)
- We added the ability to use negation in export filter layouts. [#5138](https://github.com/JabRef/jabref/pull/5138)
- Focus on Name Area instead of 'OK' button whenever user presses 'Add subgroup'. [#6307](https://github.com/JabRef/jabref/issues/6307)
- We changed the behavior of merging that the entry which has "smaller" bibkey will be selected. [#7395](https://github.com/JabRef/jabref/issues/7395)

### Fixed

- We fixed an issue where JabRef died silently for the user without enough inotify instances [#4874](https://github.com/JabRef/jabref/issues/4847)
- We fixed an issue where corresponding groups are sometimes not highlighted when clicking on entries [#3112](https://github.com/JabRef/jabref/issues/3112)
- We fixed an issue where custom exports could not be selected in the 'Export (selected) entries' dialog [#4013](https://github.com/JabRef/jabref/issues/4013)
- Italic text is now rendered correctly. [#3356](https://github.com/JabRef/jabref/issues/3356)
- The entry editor no longer gets corrupted after using the source tab. [#3532](https://github.com/JabRef/jabref/issues/3532) [#3608](https://github.com/JabRef/jabref/issues/3608) [#3616](https://github.com/JabRef/jabref/issues/3616)
- We fixed multiple issues where entries did not show up after import if a search was active. [#1513](https://github.com/JabRef/jabref/issues/1513) [#3219](https://github.com/JabRef/jabref/issues/3219))
- We fixed an issue where the group tree was not updated correctly after an entry was changed. [#3618](https://github.com/JabRef/jabref/issues/3618)
- We fixed an issue where a right-click in the main table selected a wrong entry. [#3267](https://github.com/JabRef/jabref/issues/3267)
- We fixed an issue where in rare cases entries where overlayed in the main table. [#3281](https://github.com/JabRef/jabref/issues/3281)
- We fixed an issue where selecting a group messed up the focus of the main table and the entry editor. [#3367](https://github.com/JabRef/jabref/issues/3367)
- We fixed an issue where composite author names were sorted incorrectly. [#2828](https://github.com/JabRef/jabref/issues/2828)
- We fixed an issue where commands followed by `-` didn't work. [#3805](https://github.com/JabRef/jabref/issues/3805)
- We fixed an issue where a non-existing aux file in a group made it impossible to open the library. [#4735](https://github.com/JabRef/jabref/issues/4735)
- We fixed an issue where some journal names were wrongly marked as abbreviated. [#4115](https://github.com/JabRef/jabref/issues/4115)
- We fixed an issue where the custom file column were sorted incorrectly. [#3119](https://github.com/JabRef/jabref/issues/3119)
- We improved the parsing of author names whose infix is abbreviated without a dot. [#4864](https://github.com/JabRef/jabref/issues/4864)
- We fixed an issues where the entry losses focus when a field is edited and at the same time used for sorting. [#3373](https://github.com/JabRef/jabref/issues/3373)
- We fixed an issue where the menu on Mac OS was not displayed in the usual Mac-specific way. [#3146](https://github.com/JabRef/jabref/issues/3146)
- We improved the integrity check for page numbers. [#4113](https://github.com/JabRef/jabref/issues/4113) and [feature request in the forum](http://discourse.jabref.org/t/pages-field-allow-use-of-en-dash/1199)
- We fixed an issue where the order of fields in customized entry types was not saved correctly. [#4033](http://github.com/JabRef/jabref/issues/4033)
- We fixed an issue where renaming a group did not change the group name in the interface. [#3189](https://github.com/JabRef/jabref/issues/3189)
- We fixed an issue where the groups tree of the last database was still shown even after the database was already closed.
- We fixed an issue where the "Open file dialog" may disappear behind other windows. [#3410](https://github.com/JabRef/jabref/issues/3410)
- We fixed an issue where the number of entries matched was not updated correctly upon adding or removing an entry. [#3537](https://github.com/JabRef/jabref/issues/3537)
- We fixed an issue where the default icon of a group was not colored correctly.
- We fixed an issue where the first field in entry editor was not focused when adding a new entry. [#4024](https://github.com/JabRef/jabref/issues/4024)
- We reworked the "Edit file" dialog to make it resizeable and improved the workflow for adding and editing files [#2970](https://github.com/JabRef/jabref/issues/2970)
- We fixed an issue where custom name formatters were no longer found correctly. [#3531](https://github.com/JabRef/jabref/issues/3531)
- We fixed an issue where the month was not shown in the preview. [#3239](https://github.com/JabRef/jabref/issues/3239)
- Rewritten logic to detect a second jabref instance. [#4023](https://github.com/JabRef/jabref/issues/4023)
- We fixed an issue where the "Convert to BibTeX-Cleanup" moved the content of the `file` field to the `pdf` field [#4120](https://github.com/JabRef/jabref/issues/4120)
- We fixed an issue where the preview pane in entry preview in preferences wasn't showing the citation style selected [#3849](https://github.com/JabRef/jabref/issues/3849)
- We fixed an issue where the default entry preview style still contained the field `review`. The field `review` in the style is now replaced with comment to be consistent with the entry editor [#4098](https://github.com/JabRef/jabref/issues/4098)
- We fixed an issue where users were vulnerable to XXE attacks during parsing [#4229](https://github.com/JabRef/jabref/issues/4229)
- We fixed an issue where files added via the "Attach file" contextmenu of an entry were not made relative. [#4201](https://github.com/JabRef/jabref/issues/4201) and [#4241](https://github.com/JabRef/jabref/issues/4241)
- We fixed an issue where author list parser can't generate bibtex for Chinese author. [#4169](https://github.com/JabRef/jabref/issues/4169)
- We fixed an issue where the list of XMP Exclusion fields in the preferences was not be saved [#4072](https://github.com/JabRef/jabref/issues/4072)
- We fixed an issue where the ArXiv Fetcher did not support HTTP URLs [koppor#328](https://github.com/koppor/jabref/issues/328)
- We fixed an issue where only one PDF file could be imported [#4422](https://github.com/JabRef/jabref/issues/4422)
- We fixed an issue where "Move to group" would always move the first entry in the library and not the selected [#4414](https://github.com/JabRef/jabref/issues/4414)
- We fixed an issue where an older dialog appears when downloading full texts from the quality menu. [#4489](https://github.com/JabRef/jabref/issues/4489)
- We fixed an issue where right clicking on any entry in any database and selecting "Open folder" results in the NullPointer exception. [#4763](https://github.com/JabRef/jabref/issues/4763)
- We fixed an issue where option 'open terminal here' with custom command was passing the wrong argument. [#4802](https://github.com/JabRef/jabref/issues/4802)
- We fixed an issue where ranking an entry would generate an IllegalArgumentException. [#4754](https://github.com/JabRef/jabref/issues/4754)
- We fixed an issue where special characters where removed from non-label key generation pattern parts [#4767](https://github.com/JabRef/jabref/issues/4767)
- We fixed an issue where the RIS import would overwite the article date with the value of the acessed date [#4816](https://github.com/JabRef/jabref/issues/4816)
- We fixed an issue where an NullPointer exception was thrown when a referenced entry in an Open/Libre Office document was no longer present in the library. Now an error message with the reference marker of the missing entry is shown. [#4932](https://github.com/JabRef/jabref/issues/4932)
- We fixed an issue where a database exception related to a missing timezone was too big. [#4827](https://github.com/JabRef/jabref/issues/4827)
- We fixed an issue where the IEEE fetcher returned an error if no keywords were present in the result from the IEEE website [#4997](https://github.com/JabRef/jabref/issues/4997)
- We fixed an issue where the command line help text had several errors, and arguments and descriptions have been rewritten to simplify and detail them better. [#4932](https://github.com/JabRef/jabref/issues/2016)
- We fixed an issue where the same menu for changing entry type had two different sizes and weights. [#4977](https://github.com/JabRef/jabref/issues/4977)
- We fixed an issue where the "Attach file" dialog, in the right-click menu for an entry, started on the working directory instead of the user's main directory. [#4995](https://github.com/JabRef/jabref/issues/4995)
- We fixed an issue where the JabRef Icon in the macOS launchpad was not displayed correctly [#5003](https://github.com/JabRef/jabref/issues/5003)
- We fixed an issue where the "Search for unlinked local files" would throw an exception when parsing the content of a PDF-file with missing "series" information [#5128](https://github.com/JabRef/jabref/issues/5128)
- We fixed an issue where the XMP Importer would incorrectly return an empty default entry when importing pdfs [#6577](https://github.com/JabRef/jabref/issues/6577)
- We fixed an issue where opening the menu 'Library properties' marked the library as modified [#6451](https://github.com/JabRef/jabref/issues/6451)
- We fixed an issue when importing resulted in an exception [#7343](https://github.com/JabRef/jabref/issues/7343)
- We fixed an issue where the field in the Field formatter dropdown selection were sorted in random order. [#7710](https://github.com/JabRef/jabref/issues/7710)

### Removed

- The feature to "mark entries" was removed and merged with the groups functionality. For migration, a group is created for every value of the `__markedentry` field and the entry is added to this group.
- The number column was removed.
- We removed the global search feature.
- We removed the coloring of cells in the main table according to whether the field is optional/required.
- We removed the feature to find and resolve duplicate BibTeX keys (as this use case is already covered by the integrity check).
- We removed a few commands from the right-click menu that are not needed often and thus don't need to be placed that prominently:
  - Print entry preview: available through entry preview
  - All commands related to marking: marking is not yet reimplemented
  - Set/clear/append/rename fields: available through Edit menu
  - Manage keywords: available through the Edit menu
  - Copy linked files to folder: available through File menu
  - Add/move/remove from group: removed completely (functionality still available through group interface)
- We removed the option to change the column widths in the preferences dialog. [#4546](https://github.com/JabRef/jabref/issues/4546)

## Older versions

The changelog of JabRef 4.x is available at the [v4.3.1 tag](https://github.com/JabRef/jabref/blob/v4.3.1/CHANGELOG.md).
The changelog of JabRef 3.x is available at the [v3.8.2 tag](https://github.com/JabRef/jabref/blob/v3.8.2/CHANGELOG.md).
The changelog of JabRef 2.11 and all previous versions is available as [text file in the v2.11.1 tag](https://github.com/JabRef/jabref/blob/v2.11.1/CHANGELOG).

[Unreleased]: https://github.com/JabRef/jabref/compare/v5.9...HEAD
[5.9]: https://github.com/JabRef/jabref/compare/v5.8...v5.9
[5.8]: https://github.com/JabRef/jabref/compare/v5.7...v5.8
[5.7]: https://github.com/JabRef/jabref/compare/v5.6...v5.7
[5.6]: https://github.com/JabRef/jabref/compare/v5.5...v5.6
[5.5]: https://github.com/JabRef/jabref/compare/v5.4...v5.5
[5.4]: https://github.com/JabRef/jabref/compare/v5.3...v5.4
[5.3]: https://github.com/JabRef/jabref/compare/v5.2...v5.3
[5.2]: https://github.com/JabRef/jabref/compare/v5.1...v5.2
[5.1]: https://github.com/JabRef/jabref/compare/v5.0...v5.1
[5.0]: https://github.com/JabRef/jabref/compare/v5.0-beta...v5.0
[5.0-beta]: https://github.com/JabRef/jabref/compare/v5.0-alpha...v5.0-beta
[5.0-alpha]: https://github.com/JabRef/jabref/compare/v4.3...v5.0-alpha

<!-- markdownlint-disable-file MD012 MD024 MD033 --><|MERGE_RESOLUTION|>--- conflicted
+++ resolved
@@ -35,11 +35,8 @@
 - `log.txt` does not contain entries for non-found files during PDF indexing. [#9678](https://github.com/JabRef/jabref/pull/9678)
 - We improved the Medline importer to correctly import ISO dates for `revised`. [#9536](https://github.com/JabRef/jabref/issues/9536)
 - To avoid cluttering of the directory, We always delete the `.sav` file upon successful write. [#9675](https://github.com/JabRef/jabref/pull/9675)
-<<<<<<< HEAD
-- Now display attached files from referenced crossref entry in the entry table. [#7731](https://github.com/JabRef/jabref/issues/7731)
-=======
+- We now display attached files from referenced crossref entry in the entry table. [#7731](https://github.com/JabRef/jabref/issues/7731)
 - We improved the unlinking/deletion of multiple linked files of an entry using the <kbd>Delete</kbd> key. [#9473](https://github.com/JabRef/jabref/issues/9473)
->>>>>>> d7cf4489
 
 
 ### Fixed
