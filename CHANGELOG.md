--- conflicted
+++ resolved
@@ -98,11 +98,8 @@
 
 ### Fixed
 
-<<<<<<< HEAD
 - We fixed an issue where pressing <kbd>Tab</kbd> in the last text field of a tab did not move the focus to the next tab in the entry editor. [#11937](https://github.com/JabRef/jabref/issues/11937)
-=======
 - When filename pattern is missing for linked files, pattern handling has been introduced to avoid suggesting meaningless filenames like "-". [#13735](https://github.com/JabRef/jabref/issues/13735)
->>>>>>> d87742b7
 - We fixed an issue where "Specify Bib(La)TeX" tab was not focused when Bib(La)TeX was in the clipboard [#13597](https://github.com/JabRef/jabref/issues/13597)
 - We fixed an issue whereby the 'About' dialog was not honouring the user's configured font preferences. [#13558](https://github.com/JabRef/jabref/issues/13558)
 - We fixed an issue where the Pagetotal column was sorting the values alphabetically instead of numerically. [#12533](https://github.com/JabRef/jabref/issues/12533)
