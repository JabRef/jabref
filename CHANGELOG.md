--- conflicted
+++ resolved
@@ -28,16 +28,13 @@
 - Moved default bibliography mode to general preferences tab
 - Add dialog to show all preferences in their raw form plus some filtering
 - Added Ordinal formatter (1 -> 1st etc)
-<<<<<<< HEAD
 - [#492](https://github.com/JabRef/jabref/issues/492): If no text is marked, the whole field is copied. Preview of pasted text in tool tip
 - [#454](https://github.com/JabRef/jabref/issues/454) Add a tab that shows all remaining entry fields that are not displayed in any other tab
-=======
 - The LaTeX to Unicode/HTML functionality is much improved by covering many more cases
 - Ability to convert from LaTeX to Unicode in right-click field menu
 
 - [#492](https://github.com/JabRef/jabref/issues/492): If no text is marked, the whole field is copied. Preview of pasted text in tool tip
 - Integrity check now also checks broken file links, abbreviations in journal and booktitle, and incorrect use of proceedings with page numbers
->>>>>>> 317b45e8
 
 ### Fixed
 - Fixed [#598](https://github.com/JabRef/jabref/issues/598) and [#402](https://github.com/JabRef/jabref/issues/402): No more issues with invalid icons for ExternalFileTypes in global search or after editing the settings
