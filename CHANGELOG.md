# Changelog

All notable changes to this project will be documented in this file.
The format is based on [Keep a Changelog](https://keepachangelog.com/en/1.0.0/).
We refer to [GitHub issues](https://github.com/JabRef/jabref/issues) by using `#NUM`.
In case, there is no issue present, the pull request implementing the feature is linked.

Note that this project **does not** adhere to [Semantic Versioning](https://semver.org/).

## [Unreleased]

### Added

- We introduced a settings parameters to manage citations' relations local storage time-to-live with a default value set to 30 days. [#11189](https://github.com/JabRef/jabref/issues/11189)
- We distribute arm64 images for Linux. [#10842](https://github.com/JabRef/jabref/issues/10842)

### Changed

- We improved the citations relations caching by implementing an offline storage. [#11189](https://github.com/JabRef/jabref/issues/11189)
- We added a tooltip to keywords that resemble Math Subject Classification (MSC) codes. [#12944](https://github.com/JabRef/jabref/issues/12944)
- We added a feature to convert keywords that resemble MSC codes to their descriptions. [#12944](https://github.com/JabRef/jabref/issues/12944)
- We introduced a new command line application called `jabkit`. [#13012](https://github.com/JabRef/jabref/pull/13012) [#110](https://github.com/JabRef/jabref/issues/110)
- We added a new "Add JabRef suggested groups" option in the context menu of "All entries". [#12659](https://github.com/JabRef/jabref/issues/12659)
- We added an option to create entries directly from Bib(La)TeX sources to the 'Create New Entry' tool. [#8808](https://github.com/JabRef/jabref/issues/8808)
- We added the provision to choose different CSL bibliography body formats (e.g. First Line Indent, Hanging Indent, Bibliography 1, etc.) in the LibreOffice integration. [#13049](https://github.com/JabRef/jabref/issues/13049)
- We added "Bibliography Heading" to the available CSL bibliography header formats in the LibreOffice integration. [#13049](https://github.com/JabRef/jabref/issues/13049)
- We added [LOBID](https://lobid.org/) as an alternative ISBN-Fetcher. [#13076](https://github.com/JabRef/jabref/issues/13076)
- We added a success dialog when using the "Copy to" option, indicating whether the entry was successfully copied and specifying if a cross-reference entry was included. [#12486](https://github.com/JabRef/jabref/issues/12486)
- We added a new button to toggle the file path between an absolute and relative formats in context of library properties. [#13031](https://github.com/JabRef/jabref/issues/13031)
- We introduced user-configurable group 'Imported entries' for automatic import of entries from web search, PDF import and web fetchers. [#12548](https://github.com/JabRef/jabref/issues/12548)
- We added automatic selection of the “Enter Identifier” tab with pre-filled clipboard content if the clipboard contains a valid identifier when opening the “Create New Entry” dialog. [#13087](https://github.com/JabRef/jabref/issues/13087)
- We added batch fetching of bibliographic data for multiple entries in the "Lookup" menu. [#12275](https://github.com/JabRef/jabref/issues/12275)
- We added an "Open example library" button to Welcome Tab. [#13014](https://github.com/JabRef/jabref/issues/13014)
- We added automatic detection and selection of the identifier type (e.g., DOI, ISBN, arXiv) based on clipboard content when opening the "New Entry" dialog [#13111](https://github.com/JabRef/jabref/pull/13111)
- We added support for import of a Refer/BibIX file format. [#13069](https://github.com/JabRef/jabref/issues/13069)
- We added a new `jabkit` command `pseudonymize` to pseudonymize the library. [#13109](https://github.com/JabRef/jabref/issues/13109)
- We added functionality to focus running instance when trying to start a second instance. [#13129](https://github.com/JabRef/jabref/issues/13129)
- We added a new setting in the 'Entry Editor' preferences to hide the 'File Annotations' tab when no annotations are available. [#13143](https://github.com/JabRef/jabref/issues/13143)

### Changed

- We moved some functionality from the graphical application `jabref` with new command verbs `generate-citation-keys`, `check-consistency`, `fetch`, `search`, `convert`, `generate-bib-from-aux`, `preferences` and `pdf` to the new toolkit. [#13012](https://github.com/JabRef/jabref/pull/13012) [#110](https://github.com/JabRef/jabref/issues/110)
- We merged the 'New Entry', 'Import by ID', and 'New Entry from Plain Text' tools into a single 'Create New Entry' tool. [#8808](https://github.com/JabRef/jabref/issues/8808)
- We renamed the "Body Text" CSL bibliography header format name to "Text body" as per internal LibreOffice conventions. [#13074](https://github.com/JabRef/jabref/pull/13074)
- We moved the "Modify bibliography title" option from the CSL styles tab of the Select Style dialog to the OpenOffice/LibreOffice side panel and renamed it to "Bibliography properties". [#13074](https://github.com/JabRef/jabref/pull/13074)
- We changed path output display to show the relative path with respect to library path in context of library properties. [#13031](https://github.com/JabRef/jabref/issues/13031)
- We improved JabRef's internal document viewer. It now allows text section, searching and highlighting of search terms and page rotation [#13193](https://github.com/JabRef/jabref/pull/13193).
- When importing a PDF, there is no empty entry column shown in the multi merge dialog. [#13132](https://github.com/JabRef/jabref/issues/13132)
- We added a progress dialog to the "Check consistency" action and progress output to the corresponding cli command. [#12487](https://github.com/JabRef/jabref/issues/12487)
- We made the `check-consistency` command of the toolkit always return an exit code; 0 means no issues found, a non-zero exit code reflects any issues, which allows CI to fail in these cases [#13328](https://github.com/JabRef/jabref/issues/13328).

### Fixed

- We added a fallback for the "Convert to biblatex" cleanup when it failed to populate the `date` field if `year` contained a full date in ISO format (e.g., `2011-11-11`). [#11868](https://github.com/JabRef/jabref/issues/11868)
- We fixed an issue where directory check for relative path was not handled properly under library properties. [#13017](https://github.com/JabRef/jabref/issues/13017)
- We fixed an exception on tab dragging. [#12921](https://github.com/JabRef/jabref/issues/12921)
- We fixed an issue where the option for which method to use when parsing plaintext citations was unavailable in the 'Create New Entry' tool. [#8808](https://github.com/JabRef/jabref/issues/8808)
- We fixed an issue where the "Make/Sync bibliography" button in the OpenOffice/LibreOffice sidebar was not enabled when a jstyle was selected. [#13055](https://github.com/JabRef/jabref/pull/13055)
- We fixed an issue where CSL bibliography title properties would be saved even if the "Modify bibliography title" dialog was closed without pressing the "OK" button. [#13074](https://github.com/JabRef/jabref/pull/13074)
- We added "Hanging Indent" as the default selected bibliography body format for CSL styles that specify it (e.g. APA). [#13074](https://github.com/JabRef/jabref/pull/13074)
- We fixed an issue where bibliography entries generated from CSL styles had leading spaces. [#13074](https://github.com/JabRef/jabref/pull/13074)
- We fixed an issue where the preview area in the "Select Style" dialog of the LibreOffice integration was too small to display full content. [#13051](https://github.com/JabRef/jabref/issues/13051)
<<<<<<< HEAD
- We excluded specific fields (e.g., `comment`, `pdf`, `sortkey`) from the consistency check to reduce false positives [#13131](https://github.com/JabRef/jabref/issues/13131)
=======
- We fixed an issue where moved or renamed linked files in the file directory were not automatically relinked by the “search for unlinked files” feature. [#13264](https://github.com/JabRef/jabref/issues/13264)
>>>>>>> db07b523
- We fixed an issue where the tab showing the fulltext search results was not displayed. [#12865](https://github.com/JabRef/jabref/issues/12865)
- We fixed an issue showing an empty tooltip in maintable. [#11681](https://github.com/JabRef/jabref/issues/11681)
- We fixed an issue where Document Viewer showed technical exceptions when opening entries with non-PDF files. [#13198](https://github.com/JabRef/jabref/issues/13198)

### Removed

- We removed the ability to change internal preference values. [#13012](https://github.com/JabRef/jabref/pull/13012)
- We removed support for MySQL/MariaDB and Oracle. [#12990](https://github.com/JabRef/jabref/pull/12990)
- We removed library migrations (users need to use JabRef 6.0-alpha.1 to perform migrations) [#12990](https://github.com/JabRef/jabref/pull/12990)

## [6.0-alpha2] – 2025-04-27

### Added

- We added a button in Privacy notice and Mr. DLib Privacy settings notice for hiding related tabs. [#11707](https://github.com/JabRef/jabref/issues/11707)
- We added buttons "Add example entry" and "Import existing PDFs" when a library is empty, making it easier for new users to get started. [#12662](https://github.com/JabRef/jabref/issues/12662)
- In the Open/LibreOffice integration, we added the provision to modify the bibliography title and its format for CSL styles, in the "Select style" dialog. [#12663](https://github.com/JabRef/jabref/issues/12663)
- We added a new Welcome tab which shows a welcome screen if no database is open. [#12272](https://github.com/JabRef/jabref/issues/12272)
- We added <kbd>F5</kbd> as a shortcut key for fetching data and <kbd>Alt+F</kbd> as a shortcut for looking up data using DOI. [#11802](https://github.com/JabRef/jabref/issues/11802)
- We added a feature to rename the subgroup, with the keybinding (<kbd>F2</kbd>) for quick access. [#11896](https://github.com/JabRef/jabref/issues/11896)
- We added a new functionality that displays a drop-down list of matching suggestions when typing a citation key pattern. [#12502](https://github.com/JabRef/jabref/issues/12502)
- We added a new CLI that supports txt, csv, and console-based output for consistency in BibTeX entries. [#11984](https://github.com/JabRef/jabref/issues/11984)
- We added a new dialog for bibliography consistency check. [#11950](https://github.com/JabRef/jabref/issues/11950)
- We added a feature for copying entries to libraries, available via the context menu, with an option to include cross-references. [#12374](https://github.com/JabRef/jabref/pull/12374)
- We added a new "Copy citation (text)" button in the context menu of the preview. [#12551](https://github.com/JabRef/jabref/issues/12551)
- We added a new "Export to clipboard" button in the context menu of the preview. [#12551](https://github.com/JabRef/jabref/issues/12551)
- We added an integrity check if a URL appears in a title. [#12354](https://github.com/JabRef/jabref/issues/12354)
- We added a feature for enabling drag-and-drop of files into groups  [#12540](https://github.com/JabRef/jabref/issues/12540)
- We added support for reordering keywords via drag and drop, automatic alphabetical ordering, and improved pasting and editing functionalities in the keyword editor. [#10984](https://github.com/JabRef/jabref/issues/10984)
- We added a new functionality where author names having multiple spaces in-between will be considered as separate user block as it does for " and ". [#12701](https://github.com/JabRef/jabref/issues/12701)
- We added a set of example questions to guide users in starting meaningful AI chat interactions. [#12702](https://github.com/JabRef/jabref/issues/12702)
- We added support for loading and displaying BibTeX .blg warnings in the Check integrity dialog, with custom path selection and metadata persistence. [#11998](https://github.com/JabRef/jabref/issues/11998)
- We added an option to choose whether to open the file explorer in the files directory or in the last opened directory when attaching files. [#12554](https://github.com/JabRef/jabref/issues/12554)
- We enhanced support for parsing XMP metadata from PDF files. [#12829](https://github.com/JabRef/jabref/issues/12829)
- We added a "Preview" header in the JStyles tab in the "Select style" dialog, to make it consistent with the CSL styles tab. [#12838](https://github.com/JabRef/jabref/pull/12838)
- We added automatic PubMed URL insertion when importing from PubMed if no URL is present. [#12832](https://github.com/JabRef/jabref/issues/12832/)
- We added a "LTWA" abbreviation feature in the "Quality > Abbreviate journal names > LTWA" menu [#12273](https://github.com/JabRef/jabref/issues/12273/)
- We added path validation to file directories in library properties dialog. [#11840](https://github.com/JabRef/jabref/issues/11840)
- We now support usage of custom CSL styles in the Open/LibreOffice integration. [#12337](https://github.com/JabRef/jabref/issues/12337)
- We added support for citation-only CSL styles which don't specify bibliography formatting. [#12996](https://github.com/JabRef/jabref/pull/12996)

### Changed

- We reordered the settings in the 'Entry editor' tab in preferences. [#11707](https://github.com/JabRef/jabref/issues/11707)
- Added "$" to the citation key generator preferences default list of characters to remove [#12536](https://github.com/JabRef/jabref/issues/12536)
- We changed the message displayed in the Integrity Check Progress dialog to "Waiting for the check to finish...". [#12694](https://github.com/JabRef/jabref/issues/12694)
- We moved the "Generate a new key for imported entries" option from the "Web search" tab to the "Citation key generator" tab in preferences. [#12436](https://github.com/JabRef/jabref/pull/12436)
- We improved the offline parsing of BibTeX data from PDF-documents. [#12278](https://github.com/JabRef/jabref/issues/12278)
- The tab bar is now hidden when only one library is open. [#9971](https://github.com/JabRef/jabref/issues/9971)
- We renamed "Rename file to a given name" to "Rename files to configured filename format pattern" in the entry editor. [#12587](https://github.com/JabRef/jabref/pull/12587)
- We renamed "Move DOIs from note and URL field to DOI field and remove http prefix" to "Move DOIs from 'note' field and 'URL' field to 'DOI' field and remove http prefix" in the Cleanup entries. [#12587](https://github.com/JabRef/jabref/pull/12587)
- We renamed "Move preprint information from 'URL' and 'journal' field to the 'eprint' field" to "Move preprint information from 'URL' field and 'journal' field to the 'eprint' field" in the Cleanup entries. [#12587](https://github.com/JabRef/jabref/pull/12587)
- We renamed "Move URL in note field to url field" to "Move URL in 'note' field to 'URL' field" in the Cleanup entries. [#12587](https://github.com/JabRef/jabref/pull/12587)
- We renamed "Rename PDFs to given filename format pattern" to "Rename files to configured filename format pattern" in the Cleanup entries. [#12587](https://github.com/JabRef/jabref/pull/12587)
- We renamed "Rename only PDFs having a relative path" to "Only rename files that have a relative path" in the Cleanup entries. [#12587](https://github.com/JabRef/jabref/pull/12587)
- We renamed "Filename format pattern: " to "Filename format pattern (from preferences)" in the Cleanup entries. [#12587](https://github.com/JabRef/jabref/pull/12587)
- When working with CSL styles in LibreOffice, citing with a new style now updates all other citations in the document to have the currently selected style. [#12472](https://github.com/JabRef/jabref/pull/12472)
- We improved the user comments field visibility so that it remains displayed if it contains text. Additionally, users can now easily toggle the field on or off via buttons unless disabled in preferences. [#11021](https://github.com/JabRef/jabref/issues/11021)
- The LibreOffice integration for CSL styles is now more performant. [#12472](https://github.com/JabRef/jabref/pull/12472)
- The "automatically sync bibliography when citing" feature of the LibreOffice integration is now disabled by default (can be enabled in settings). [#12472](https://github.com/JabRef/jabref/pull/12472)
- For the Citation key generator patterns, we reverted how `[authorsAlpha]` would behave to the original pattern and renamed the LNI-based pattern introduced in V6.0-alpha to `[authorsAlphaLNI]`. [#12499](https://github.com/JabRef/jabref/pull/12499)
- We keep the list of recent files if one files could not be found. [#12517](https://github.com/JabRef/jabref/pull/12517)
- During the import process, the labels indicating individual paragraphs within an abstract returned by PubMed/Medline XML are preserved. [#12527](https://github.com/JabRef/jabref/issues/12527)
- We changed the "Copy Preview" button to "Copy citation (html) in the context menu of the preview. [#12551](https://github.com/JabRef/jabref/issues/12551)
- Pressing Tab in empty text fields of the entry editor now moves the focus to the next field instead of inserting a tab character. [#11938](https://github.com/JabRef/jabref/issues/11938)
- The embedded PostgresSQL server for the search now supports Linux and macOS ARM based distributions natively [#12607](https://github.com/JabRef/jabref/pull/12607)
- We disabled the search and group fields in the sidebar when no library is opened. [#12657](https://github.com/JabRef/jabref/issues/12657)
- We removed the obsolete Twitter link and added Mastodon and LinkedIn links in Help -> JabRef resources. [#12660](https://github.com/JabRef/jabref/issues/12660)
- We improved the Check Integrity dialog entry interaction so that a single click focuses on the corresponding entry and a double-click both focuses on the entry and closes the dialog. [#12245](https://github.com/JabRef/jabref/issues/12245)
- We improved journal abbreviation lookup with fuzzy matching to handle minor input errors and variations. [#12467](https://github.com/JabRef/jabref/issues/12467)
- We changed the phrase "Cleanup entries" to "Clean up entries". [#12703](https://github.com/JabRef/jabref/issues/12703)
- A tooltip now appears after 300ms (instead of 2s). [#12649](https://github.com/JabRef/jabref/issues/12649)
- We improved search in preferences and keybindings. [#12647](https://github.com/JabRef/jabref/issues/12647)
- We improved the performance of the LibreOffice integration when inserting CSL citations/bibliography. [#12851](https://github.com/JabRef/jabref/pull/12851)
- 'Affected fields' and 'Do not wrap when saving' are now displayed as tags. [#12550](https://github.com/JabRef/jabref/issues/12550)
- We revamped the UI of the Select Style dialog (in the LibreOffice panel) for CSL styles. [#12951](https://github.com/JabRef/jabref/pull/12951)
- We reduced the delay in populating the list of CSL styles in the Select Style dialog of the LibreOffice panel. [#12951](https://github.com/JabRef/jabref/pull/12951)

### Fixed

- We fixed an issue where pasted entries would sometimes end up in the search bar instead of the main table [#12910](https://github.com/JabRef/jabref/issues/12910)
- We fixed an issue where warning signs were improperly positioned next to text fields containing capital letters. [#12884](https://github.com/JabRef/jabref/issues/12884)
- We fixed an issue where the drag'n'drop functionality in entryeditor did not work [#12561](https://github.com/JabRef/jabref/issues/12561)
- We fixed an issue where the F4 shortcut key did not work without opening the right-click context menu. [#6101](https://github.com/JabRef/jabref/pull/6101)
- We fixed an issue where the file renaming dialog was not resizable and its size was too small for long file names. [#12518](https://github.com/JabRef/jabref/pull/12518)
- We fixed an issue where the name of the untitled database was shown as a blank space in the right-click context menu's "Copy to" option. [#12459](https://github.com/JabRef/jabref/pull/12459)
- We fixed an issue where the F3 shortcut key did not work without opening the right-click context menu. [#12417](https://github.com/JabRef/jabref/pull/12417)
- We fixed an issue where a bib file with UFF-8 charset was wrongly loaded with a different charset [forum#5369](https://discourse.jabref.org/t/jabref-5-15-opens-bib-files-with-shift-jis-encoding-instead-of-utf-8/5369/)
- We fixed an issue where new entries were inserted in the middle of the table instead of at the end. [#12371](https://github.com/JabRef/jabref/pull/12371)
- We fixed an issue where removing the sort from the table did not restore the original order. [#12371](https://github.com/JabRef/jabref/pull/12371)
- We fixed an issue where citation keys containing superscript (`^`) and subscript (`_`) characters in text mode were incorrectly flagged by the integrity checker. [#12391](https://github.com/JabRef/jabref/pull/12391)
- We fixed an issue where JabRef icon merges with dark background [#7771](https://github.com/JabRef/jabref/issues/7771)
- We fixed an issue where an entry's group was no longer highlighted on selection [#12413](https://github.com/JabRef/jabref/issues/12413)
- We fixed an issue where BibTeX Strings were not included in the backup file [#12462](https://github.com/JabRef/jabref/issues/12462)
- We fixed an issue where mixing JStyle and CSL style citations in LibreOffice caused two separate bibliography sections to be generated. [#12262](https://github.com/JabRef/jabref/issues/12262)
- We fixed an issue in the LibreOffice integration where the formatting of text (e.g. superscript) was lost when using certain numeric CSL styles. [#12472](https://github.com/JabRef/jabref/pull/12472)
- We fixed an issue where CSL style citations with citation keys having special characters (such as hyphens, colons or slashes) would not be recognized as valid by JabRef. [forum#5431](https://discourse.jabref.org/t/error-when-connecting-to-libreoffice/5431)
- We fixed an issue where the `[authorsAlpha]` pattern in Citation key generator would not behave as per the user documentation. [#12312](https://github.com/JabRef/jabref/issues/12312)
- We fixed an issue where import at "Search for unlinked local files" would re-add already imported files. [#12274](https://github.com/JabRef/jabref/issues/12274)
- We fixed an issue where month values 21–24 (ISO 8601-2019 season codes) in Biblatex date fields were not recognized as seasons during parsing. [#12437](https://github.com/JabRef/jabref/issues/12437)
- We fixed an issue where migration of "Search groups" would fail with an exception when the search query is invalid. [#12555](https://github.com/JabRef/jabref/issues/12555)
- We fixed an issue where not all linked files from BibDesk in the field `bdsk-file-...` were parsed. [#12555](https://github.com/JabRef/jabref/issues/12555)
- We fixed an issue where it was possible to select "Search for unlinked local files" for a new (unsaved) library. [#12558](https://github.com/JabRef/jabref/issues/12558)
- We fixed an issue where user-defined keyword separator does not apply to Merge Groups. [#12535](https://github.com/JabRef/jabref/issues/12535)
- We fixed an issue where duplicate items cannot be removed correctly when merging groups or keywords. [#12585](https://github.com/JabRef/jabref/issues/12585)
- We fixed an issue where JabRef displayed an incorrect deletion notification when canceling entry deletion [#12645](https://github.com/JabRef/jabref/issues/12645)
- We fixed an issue where JabRef displayed an incorrect deletion notification when canceling entry deletion. [#12645](https://github.com/JabRef/jabref/issues/12645)
- We fixed an issue where JabRref wrote wrong field names into the PDF. [#12833](https://github.com/JabRef/jabref/pulls/12833)
- We fixed an issue where an exception would occur when running abbreviate journals for multiple entries. [#12634](https://github.com/JabRef/jabref/issues/12634)
- We fixed an issue Where JabRef displayed an inconsistent search results for date-related queries[#12296](https://github.com/JabRef/jabref/issues/12296)
- We fixed an issue where JabRef displayed dropdown triangle in wrong place in "Search for unlinked local files" dialog [#12713](https://github.com/JabRef/jabref/issues/12713)
- We fixed an issue where JabRef would not open if an invalid external journal abbreviation path was encountered. [#12776](https://github.com/JabRef/jabref/issues/12776)
- We fixed a bug where LaTeX commands were not removed from filenames generated using the `[bibtexkey] - [fulltitle]` pattern. [#12188](https://github.com/JabRef/jabref/issues/12188)
- We fixed an issue where JabRef interface would not properly refresh after a group removal. [#11487](https://github.com/JabRef/jabref/issues/11487)
- We fixed an issue where valid DOI could not be imported if it had special characters like `<` or `>`. [#12434](https://github.com/JabRef/jabref/issues/12434)
- We fixed an issue where JabRef displayed an "unknown format" message when importing a .bib file, preventing the associated groups from being imported as well. [#11025](https://github.com/JabRef/jabref/issues/11025)
- We fixed an issue where the tooltip only displayed the first linked file when hovering. [#12470](https://github.com/JabRef/jabref/issues/12470)
- We fixed an issue where JabRef would crash when trying to display an entry in the Citation Relations tab that had right to left text. [#12410](https://github.com/JabRef/jabref/issues/12410)
- We fixed an issue where some texts in the "Citation Information" tab and the "Preferences" dialog could not be translated. [#12883](https://github.com/JabRef/jabref/pull/12883)
- We fixed an issue where file names were missing the citation key according to the filename format pattern after import. [#12556](https://github.com/JabRef/jabref/issues/12556)
- We fixed an issue where downloading PDFs from URLs to empty entries resulted in meaningless filenames like "-.pdf". [#12917](https://github.com/JabRef/jabref/issues/12917)
- We fixed an issue where pasting a PDF URL into the main table caused an import error instead of creating a new entry. [#12911](https://github.com/JabRef/jabref/pull/12911)
- We fixed an issue where libraries would sometimes be hidden when closing tabs with the Welcome tab open. [#12894](https://github.com/JabRef/jabref/issues/12894)
- We fixed an issue with deleting entries in large libraries that caused it to take a long time. [#8976](https://github.com/JabRef/jabref/issues/8976)
- We fixed an issue where "Reveal in file explorer" option was disabled for newly saved libraries until reopening the file. [#12722](https://github.com/JabRef/jabref/issues/12722)

### Removed

- "Web of Science" [journal abbreviation list](https://docs.jabref.org/advanced/journalabbreviations) was removed. [abbrv.jabref.org#176](https://github.com/JabRef/abbrv.jabref.org/issues/176)

## [6.0-alpha] – 2024-12-23

### Added

- We added a Markdown export layout. [#12220](https://github.com/JabRef/jabref/pull/12220)
- We added a "view as BibTeX" option before importing an entry from the citation relation tab. [#11826](https://github.com/JabRef/jabref/issues/11826)
- We added support finding LaTeX-encoded special characters based on plain Unicode and vice versa. [#11542](https://github.com/JabRef/jabref/pull/11542)
- When a search hits a file, the file icon of that entry is changed accordingly. [#11542](https://github.com/JabRef/jabref/pull/11542)
- We added an AI-based chat for entries with linked PDF files. [#11430](https://github.com/JabRef/jabref/pull/11430)
- We added an AI-based summarization possibility for entries with linked PDF files. [#11430](https://github.com/JabRef/jabref/pull/11430)
- We added an AI section in JabRef's [preferences](https://docs.jabref.org/ai/preferences). [#11430](https://github.com/JabRef/jabref/pull/11430)
- We added AI providers: OpenAI, Mistral AI, Hugging Face and Google. [#11430](https://github.com/JabRef/jabref/pull/11430), [#11736](https://github.com/JabRef/jabref/pull/11736)
- We added AI providers: [Ollama](https://docs.jabref.org/ai/local-llm#step-by-step-guide-for-ollama) and GPT4All, which add the possibility to use local LLMs privately on your own device. [#11430](https://github.com/JabRef/jabref/pull/11430), [#11870](https://github.com/JabRef/jabref/issues/11870)
- We added support for selecting and using CSL Styles in JabRef's OpenOffice/LibreOffice integration for inserting bibliographic and in-text citations into a document. [#2146](https://github.com/JabRef/jabref/issues/2146), [#8893](https://github.com/JabRef/jabref/issues/8893)
- We added "Tools > New library based on references in PDF file" ... to create a new library based on the references section in a PDF file. [#11522](https://github.com/JabRef/jabref/pull/11522)
- When converting the references section of a paper (PDF file), more than the last page is treated. [#11522](https://github.com/JabRef/jabref/pull/11522)
- Added the functionality to invoke offline reference parsing explicitly. [#11565](https://github.com/JabRef/jabref/pull/11565)
- The dialog for [adding an entry using reference text](https://docs.jabref.org/collect/newentryfromplaintext) is now filled with the clipboard contents as default. [#11565](https://github.com/JabRef/jabref/pull/11565)
- Added minimal support for [biblatex data annotation](https://mirrors.ctan.org/macros/latex/contrib/biblatex/doc/biblatex.pdf#subsection.3.7) fields in `.layout` files. [#11505](https://github.com/JabRef/jabref/issues/11505)
- Added saving of selected options in the [Lookup -> Search for unlinked local files dialog](https://docs.jabref.org/collect/findunlinkedfiles#link-the-pdfs-to-your-bib-library). [#11439](https://github.com/JabRef/jabref/issues/11439)
- We enabled creating a new file link manually. [#11017](https://github.com/JabRef/jabref/issues/11017)
- We added a toggle button to invert the selected groups. [#9073](https://github.com/JabRef/jabref/issues/9073)
- We reintroduced the floating search in the main table. [#4237](https://github.com/JabRef/jabref/issues/4237)
- We improved [cleanup](https://docs.jabref.org/finding-sorting-and-cleaning-entries/cleanupentries) of `arXiv` IDs in distributed in the fields `note`, `version`, `institution`, and `eid` fields. [#11306](https://github.com/JabRef/jabref/issues/11306)
- We added a switch not to store the linked file URL, because it caused troubles at other apps. [#11735](https://github.com/JabRef/jabref/pull/11735)
- When starting a new SLR, the selected catalogs now persist within and across JabRef sessions. [koppor#614](https://github.com/koppor/jabref/issues/614)
- We added support for drag'n'drop on an entry in the maintable to an external application to get the entry preview dropped. [#11846](https://github.com/JabRef/jabref/pull/11846)
- We added the functionality to double click on a [LaTeX citation](https://docs.jabref.org/advanced/entryeditor/latex-citations) to jump to the respective line in the LaTeX editor. [#11996](https://github.com/JabRef/jabref/issues/11996)
- We added a different background color to the search bar to indicate when the search syntax is wrong. [#11658](https://github.com/JabRef/jabref/pull/11658)
- We added a setting which always adds the literal "Cited on pages" text before each JStyle citation. [#11691](https://github.com/jabref/jabref/issues/11691)
- We added a new plain citation parser that uses LLMs. [#11825](https://github.com/JabRef/jabref/issues/11825)
- We added support for `langid` field for biblatex libraries. [#10868](https://github.com/JabRef/jabref/issues/10868)
- We added support for modifier keys when dropping a file on an entry in the main table. [#12001](https://github.com/JabRef/jabref/pull/12001)
- We added an importer for SSRN URLs. [#12021](https://github.com/JabRef/jabref/pull/12021)
- We added a compare button to the duplicates in the citation relations tab to open the "Possible duplicate entries" window. [#11192](https://github.com/JabRef/jabref/issues/11192)
- We added automatic browser extension install on Windows for Chrome and Edge. [#6076](https://github.com/JabRef/jabref/issues/6076)
- We added support to automatically open a `.bib` file in the current/parent folder if no other library is opened. [koppor#377](https://github.com/koppor/jabref/issues/377)
- We added a search bar for filtering keyboard shortcuts. [#11686](https://github.com/JabRef/jabref/issues/11686)
- We added new modifiers `camel_case`, `camel_case_n`, `short_title`, and `very_short_title` for the [citation key generator](https://docs.jabref.org/setup/citationkeypatterns). [#11367](https://github.com/JabRef/jabref/issues/11367)
- By double clicking on a local citation in the Citation Relations Tab you can now jump the linked entry. [#11955](https://github.com/JabRef/jabref/pull/11955)
- We use the menu icon for background tasks as a progress indicator to visualise an import's progress when dragging and dropping several PDF files into the main table. [#12072](https://github.com/JabRef/jabref/pull/12072)
- The PDF content importer now supports importing title from upto the second page of the PDF. [#12139](https://github.com/JabRef/jabref/issues/12139)

### Changed

- A search in "any" fields ignores the [groups](https://docs.jabref.org/finding-sorting-and-cleaning-entries/groups). [#7996](https://github.com/JabRef/jabref/issues/7996)
- When a communication error with an [online service](https://docs.jabref.org/collect/import-using-online-bibliographic-database) occurs, JabRef displays the HTTP error. [#11223](https://github.com/JabRef/jabref/issues/11223)
- The Pubmed/Medline Plain importer now imports the PMID field as well [#11488](https://github.com/JabRef/jabref/issues/11488)
- The 'Check for updates' menu bar button is now always enabled. [#11485](https://github.com/JabRef/jabref/pull/11485)
- JabRef respects the [configuration for storing files relative to the .bib file](https://docs.jabref.org/finding-sorting-and-cleaning-entries/filelinks#directories-for-files) in more cases. [#11492](https://github.com/JabRef/jabref/pull/11492)
- JabRef does not show finished background tasks in the status bar popup. [#11821](https://github.com/JabRef/jabref/pull/11821)
- We enhanced the indexing speed. [#11502](https://github.com/JabRef/jabref/pull/11502)
- When dropping a file into the main table, after copy or move, the file is now put in the [configured directory and renamed according to the configured patterns](https://docs.jabref.org/finding-sorting-and-cleaning-entries/filelinks#filename-format-and-file-directory-pattern). [#12001](https://github.com/JabRef/jabref/pull/12001)
- ⚠️ Renamed command line parameters `embeddBibfileInPdf` to `embedBibFileInPdf`, `writeMetadatatoPdf` to `writeMetadataToPdf`, and `writeXMPtoPdf` to `writeXmpToPdf`. [#11575](https://github.com/JabRef/jabref/pull/11575)
- The browse button for a Custom theme now opens in the directory of the current used CSS file. [#11597](https://github.com/JabRef/jabref/pull/11597)
- The browse button for a Custom exporter now opens in the directory of the current used exporter file. [#11717](https://github.com/JabRef/jabref/pull/11717)
- ⚠️ We relaxed the escaping requirements for [bracketed patterns](https://docs.jabref.org/setup/citationkeypatterns), which are used for the [citaton key generator](https://docs.jabref.org/advanced/entryeditor#autogenerate-citation-key) and [filename and directory patterns](https://docs.jabref.org/finding-sorting-and-cleaning-entries/filelinks#auto-linking-files). One only needs to write `\"` if a quote sign should be escaped. All other escapings are not necessary (and working) any more. [#11967](https://github.com/JabRef/jabref/pull/11967)
- When importing BibTeX data starging from on a PDF, the XMP metadata takes precedence over Grobid data. [#11992](https://github.com/JabRef/jabref/pull/11992)
- JabRef now uses TLS 1.2 for all HTTPS connections. [#11852](https://github.com/JabRef/jabref/pull/11852)
- We improved the functionality of getting BibTeX data out of PDF files. [#11999](https://github.com/JabRef/jabref/issues/11999)
- We improved the display of long messages in the integrity check dialog. [#11619](https://github.com/JabRef/jabref/pull/11619)
- We improved the undo/redo buttons in the main toolbar and main menu to be disabled when there is nothing to undo/redo. [#8807](https://github.com/JabRef/jabref/issues/8807)
- We improved the DOI detection in PDF imports. [#11782](https://github.com/JabRef/jabref/pull/11782)
- We improved the performance when pasting and importing entries in an existing library. [#11843](https://github.com/JabRef/jabref/pull/11843)
- When fulltext search is selected but indexing is deactivated, a dialog is now shown asking if the user wants to enable indexing now [#9491](https://github.com/JabRef/jabref/issues/9491)
- We changed instances of 'Search Selected' to 'Search Pre-configured' in Web Search Preferences UI. [#11871](https://github.com/JabRef/jabref/pull/11871)
- We added a new CSS style class `main-table` for the main table. [#11881](https://github.com/JabRef/jabref/pull/11881)
- When renaming a file, the old extension is now used if there is none provided in the new name. [#11903](https://github.com/JabRef/jabref/issues/11903)
- When importing a file using "Find Unlinked Files", when one or more file directories are available, the file path will be relativized where possible [koppor#549](https://github.com/koppor/jabref/issues/549)
- We added minimum window sizing for windows dedicated to creating new entries [#11944](https://github.com/JabRef/jabref/issues/11944)
- We changed the name of the library-based file directory from 'General File Directory' to 'Library-specific File Directory' per issue. [#571](https://github.com/koppor/jabref/issues/571)
- We changed the defualt [unwanted charachters](https://docs.jabref.org/setup/citationkeypatterns#removing-unwanted-characters) in the citation key generator and allow a dash (`-`) and colon (`:`) being part of a citation key. [#12144](https://github.com/JabRef/jabref/pull/12144)
- The CitationKey column is now a default shown column for the entry table. [#10510](https://github.com/JabRef/jabref/issues/10510)
- We disabled the actions "Open Terminal here" and "Reveal in file explorer" for unsaved libraries. [#11920](https://github.com/JabRef/jabref/issues/11920)
- JabRef now opens the corresponding directory in the library properties when "Browse" is clicked. [#12223](https://github.com/JabRef/jabref/pull/12223)
- We changed the icon for macOS to be more consistent with Apple's Guidelines [#8443](https://github.com/JabRef/jabref/issues/8443)

### Fixed

- We fixed an issue where certain actions were not disabled when no libraries were open. [#11923](https://github.com/JabRef/jabref/issues/11923)
- We fixed an issue where the "Check for updates" preference was not saved. [#11485](https://github.com/JabRef/jabref/pull/11485)
- We fixed an issue where an exception was thrown after changing "show preview as a tab" in the preferences. [#11515](https://github.com/JabRef/jabref/pull/11515)
- We fixed an issue where JabRef put file paths as absolute path when an entry was created using drag and drop of a PDF file. [#11173](https://github.com/JabRef/jabref/issues/11173)
- We fixed an issue that online and offline mode for new library creation were handled incorrectly. [#11565](https://github.com/JabRef/jabref/pull/11565)
- We fixed an issue with colors in the search bar when dark theme is enabled. [#11569](https://github.com/JabRef/jabref/issues/11569)
- We fixed an issue with query transformers (JStor and others). [#11643](https://github.com/JabRef/jabref/pull/11643)
- We fixed an issue where a new unsaved library was not marked with an asterisk. [#11519](https://github.com/JabRef/jabref/pull/11519)
- We fixed an issue where JabRef starts without window decorations. [#11440](https://github.com/JabRef/jabref/pull/11440)
- We fixed an issue where the entry preview highlight was not working when searching before opening the entry editor. [#11659](https://github.com/JabRef/jabref/pull/11659)
- We fixed an issue where text in Dark mode inside "Citation information" was not readable. [#11512](https://github.com/JabRef/jabref/issues/11512)
- We fixed an issue where the selection of an entry in the table lost after searching for a group. [#3176](https://github.com/JabRef/jabref/issues/3176)
- We fixed the non-functionality of the option "Automatically sync bibliography when inserting citations" in the OpenOffice panel, when enabled in case of JStyles. [#11684](https://github.com/JabRef/jabref/issues/11684)
- We fixed an issue where the library was not marked changed after a migration. [#11542](https://github.com/JabRef/jabref/pull/11542)
- We fixed an issue where rebuilding the full-text search index was not working. [#11374](https://github.com/JabRef/jabref/issues/11374)
- We fixed an issue where the progress of indexing linked files showed an incorrect number of files. [#11378](https://github.com/JabRef/jabref/issues/11378)
- We fixed an issue where the full-text search results were incomplete. [#8626](https://github.com/JabRef/jabref/issues/8626)
- We fixed an issue where search result highlighting was incorrectly highlighting the boolean operators. [#11595](https://github.com/JabRef/jabref/issues/11595)
- We fixed an issue where search result highlighting was broken at complex searches. [#8067](https://github.com/JabRef/jabref/issues/8067)
- We fixed an exception when searching for unlinked files. [#11731](https://github.com/JabRef/jabref/issues/11731)
- We fixed an issue with the link to the full text at the BVB fetcher. [#11852](https://github.com/JabRef/jabref/pull/11852)
- We fixed an issue where two contradicting notifications were shown when cutting an entry in the main table. [#11724](https://github.com/JabRef/jabref/pull/11724)
- We fixed an issue where unescaped braces in the arXiv fetcher were not treated. [#11704](https://github.com/JabRef/jabref/issues/11704)
- We fixed an issue where HTML instead of the fulltext pdf was downloaded when importing arXiv entries. [#4913](https://github.com/JabRef/jabref/issues/4913)
- We fixed an issue where the keywords and crossref fields were not properly focused. [#11177](https://github.com/JabRef/jabref/issues/11177)
- We fixed handling of `\"` in [bracketed patterns](https://docs.jabref.org/setup/citationkeypatterns) containing a RegEx. [#11967](https://github.com/JabRef/jabref/pull/11967)
- We fixed an issue where the Undo/Redo buttons were active even when all libraries are closed. [#11837](https://github.com/JabRef/jabref/issues/11837)
- We fixed an issue where recently opened files were not displayed in the main menu properly. [#9042](https://github.com/JabRef/jabref/issues/9042)
- We fixed an issue where the DOI lookup would show an error when a DOI was found for an entry. [#11850](https://github.com/JabRef/jabref/issues/11850)
- We fixed an issue where <kbd>Tab</kbd> cannot be used to jump to next field in some single-line fields. [#11785](https://github.com/JabRef/jabref/issues/11785)
- We fixed an issue where the "Do not ask again" checkbox was not working, when asking for permission to use Grobid [koppor#556](https://github.com/koppor/jabref/issues/566).
- We fixed an issue where we display warning message for moving attached open files. [#10121](https://github.com/JabRef/jabref/issues/10121)
- We fixed an issue where it was not possible to select selecting content of other user's comments.[#11106](https://github.com/JabRef/jabref/issues/11106)
- We fixed an issue when handling URLs containing a pipe (`|`) character. [#11876](https://github.com/JabRef/jabref/issues/11876)
- We fixed an issue where web search preferences "Custom API key" table modifications not discarded. [#11925](https://github.com/JabRef/jabref/issues/11925)
- We fixed an issue when opening attached files in [extra file columns](https://docs.jabref.org/finding-sorting-and-cleaning-entries/filelinks#adding-additional-columns-to-entry-table-for-file-types). [#12005](https://github.com/JabRef/jabref/issues/12005)
- We fixed an issue where trying to open a library from a failed mounted directory on Mac would cause an error. [#10548](https://github.com/JabRef/jabref/issues/10548)
- We fixed an issue when the preview was out of sync. [#9172](https://github.com/JabRef/jabref/issues/9172)
- We fixed an issue where identifier paste couldn't work with Unicode REPLACEMENT CHARACTER. [#11986](https://github.com/JabRef/jabref/issues/11986)
- We fixed an issue when click on entry at "Check Integrity" wasn't properly focusing the entry and field. [#11997](https://github.com/JabRef/jabref/issues/11997)
- We fixed an issue with the ui not scaling when changing the font size [#11219](https://github.com/JabRef/jabref/issues/11219)
- We fixed an issue where a custom application for external file types would not be saved [#12311](https://github.com/JabRef/jabref/issues/12311)
- We fixed an issue where a file that no longer exists could not be deleted from an entry using keyboard shortcut [#9731](https://github.com/JabRef/jabref/issues/9731)

### Removed

- We removed the description of search strings. [#11542](https://github.com/JabRef/jabref/pull/11542)
- We removed support for importing using the SilverPlatterImporter (`Record INSPEC`). [#11576](https://github.com/JabRef/jabref/pull/11576)
- We removed support for automatically generating file links using the CLI (`--automaticallySetFileLinks`).

## [5.15] – 2024-07-10

### Added

- We made new groups automatically to focus upon creation. [#11449](https://github.com/JabRef/jabref/issues/11449)

### Fixed

- We fixed an issue where JabRef was no longer built for Intel based macs (x86) [#11468](https://github.com/JabRef/jabref/issues/11468)
- We fixed usage when using running on Snapcraft. [#11465](https://github.com/JabRef/jabref/issues/11465)
- We fixed detection for `soffice.exe` on Windows. [#11478](https://github.com/JabRef/jabref/pull/11478)
- We fixed an issue where saving preferences when importing preferences on first run in a snap did not work [forum#4399](https://discourse.jabref.org/t/how-to-report-problems-in-the-distributed-version-5-14-ensuring-that-one-can-no-longer-work-with-jabref/4399/5)

## [5.14] – 2024-07-08

### Added

- We added support for offline extracting references from PDFs following the IEEE format. [#11156](https://github.com/JabRef/jabref/pull/11156)
- We added a new keyboard shortcut  <kbd>ctrl</kbd> + <kbd>,</kbd> to open the preferences. [#11154](https://github.com/JabRef/jabref/pull/11154)
- We added value selection (such as for month) for content selectors in custom entry types. [#11109](https://github.com/JabRef/jabref/issues/11109)
- We added a duplicate checker for the Citation Relations tab. [#10414](https://github.com/JabRef/jabref/issues/10414)
- We added tooltip on main table cells that shows cell content or cell content and entry preview if set in preferences. [10925](https://github.com/JabRef/jabref/issues/10925)
- Added a formatter to remove word enclosing braces. [#11222](https://github.com/JabRef/jabref/issues/11222)
- We added the ability to add a keyword/crossref when typing the separator character (e.g., comma) in the keywords/crossref fields. [#11178](https://github.com/JabRef/jabref/issues/11178)
- We added an exporter and improved the importer for Endnote XML format. [#11137](https://github.com/JabRef/jabref/issues/11137)
- We added support for using BibTeX Style files (BST) in the Preview. [#11102](https://github.com/JabRef/jabref/issues/11102)
- We added support for automatically update LaTeX citations when a LaTeX file is created, removed, or modified. [#10585](https://github.com/JabRef/jabref/issues/10585)

### Changed

- We replaced the word "Key bindings" with "Keyboard shortcuts" in the Preferences tab. [#11153](https://github.com/JabRef/jabref/pull/11153)
- We slightly improved the duplicate check if ISBNs are present. [#8885](https://github.com/JabRef/jabref/issues/8885)
- JabRef no longer downloads HTML files of websites when a PDF was not found. [#10149](https://github.com/JabRef/jabref/issues/10149)
- We added the HTTP message (in addition to the response code) if an error is encountered. [#11341](https://github.com/JabRef/jabref/pull/11341)
- We made label wrap text to fit view size when reviewing external group changes. [#11220](https://github.com/JabRef/jabref/issues/11220)

### Fixed

- We fixed an issue where entry type with duplicate fields prevented opening existing libraries with custom entry types. [#11127](https://github.com/JabRef/jabref/issues/11127)
- We fixed an issue where Markdown rendering removed braces from the text. [#10928](https://github.com/JabRef/jabref/issues/10928)
- We fixed an issue when the file was flagged as changed on disk in the case of content selectors or groups. [#9064](https://github.com/JabRef/jabref/issues/9064)
- We fixed crash on opening the entry editor when auto-completion is enabled. [#11188](https://github.com/JabRef/jabref/issues/11188)
- We fixed the usage of the key binding for "Clear search" (default: <kbd>Escape</kbd>). [#10764](https://github.com/JabRef/jabref/issues/10764)
- We fixed an issue where library shown as unsaved and marked (*) after accepting changes made externally to the file. [#11027](https://github.com/JabRef/jabref/issues/11027)
- We fixed an issue where drag and dropping entries from one library to another was not always working. [#11254](https://github.com/JabRef/jabref/issues/11254)
- We fixed an issue where drag and dropping entries created a shallow copy. [#11160](https://github.com/JabRef/jabref/issues/11160)
- We fixed an issue where imports to a custom group would only work for the first entry [#11085](https://github.com/JabRef/jabref/issues/11085), [#11269](https://github.com/JabRef/jabref/issues/11269)
- We fixed an issue when cursor jumped to the beginning of the line. [#5904](https://github.com/JabRef/jabref/issues/5904)
- We fixed an issue where a new entry was not added to the selected group [#8933](https://github.com/JabRef/jabref/issues/8933)
- We fixed an issue where the horizontal position of the Entry Preview inside the entry editor was not remembered across restarts [#11281](https://github.com/JabRef/jabref/issues/11281)
- We fixed an issue where the search index was not updated after linking PDF files. [#11317](https://github.com/JabRef/jabref/pull/11317)
- We fixed rendering of (first) author with a single letter surname. [forum#4330](https://discourse.jabref.org/t/correct-rendering-of-first-author-with-a-single-letter-surname/4330)
- We fixed that the import of the related articles tab sometimes used the wrong library mode. [#11282](https://github.com/JabRef/jabref/pull/11282)
- We fixed an issue where the entry editor context menu was not shown correctly when JabRef is opened on a second, extended screen [#11323](https://github.com/JabRef/jabref/issues/11323), [#11174](https://github.com/JabRef/jabref/issues/11174)
- We fixed an issue where the value of "Override default font settings" was not applied on startup [#11344](https://github.com/JabRef/jabref/issues/11344)
- We fixed an issue when "Library changed on disk" appeared after a save by JabRef. [#4877](https://github.com/JabRef/jabref/issues/4877)
- We fixed an issue where the Pubmed/Medline Plain importer would not respect the user defined keyword separator [#11413](https://github.com/JabRef/jabref/issues/11413)
- We fixed an issue where the value of "Override default font settings" was not applied on startup [#11344](https://github.com/JabRef/jabref/issues/11344)
- We fixed an issue where DatabaseChangeDetailsView was not scrollable when reviewing external metadata changes [#11220](https://github.com/JabRef/jabref/issues/11220)
- We fixed undo/redo for text fields. [#11420](https://github.com/JabRef/jabref/issues/11420)
- We fixed an issue where clicking on a page number in the search results tab opens a wrong file in the document viewer. [#11432](https://github.com/JabRef/jabref/pull/11432)

### Removed

- We removed the misleading message "Doing a cleanup for X entries" when opening the Cleanup entries dialog [#11463](https://github.com/JabRef/jabref/pull/11463)

## [5.13] – 2024-04-01

### Added

- We converted the "Custom API key" list to a table to be more accessible. [#10926](https://github.com/JabRef/jabref/issues/10926)
- We added a "refresh" button for the LaTeX citations tab in the entry editor. [#10584](https://github.com/JabRef/jabref/issues/10584)
- We added the possibility to show the BibTeX source in the [web search](https://docs.jabref.org/collect/import-using-online-bibliographic-database) import screen. [#560](https://github.com/koppor/jabref/issues/560)
- We added a fetcher for [ISIDORE](https://isidore.science/), simply paste in the link into the text field or the last 6 digits in the link that identify that paper. [#10423](https://github.com/JabRef/jabref/issues/10423)
- When importing entries form the "Citation relations" tab, the field [cites](https://docs.jabref.org/advanced/entryeditor/entrylinks) is now filled according to the relationship between the entries. [#10752](https://github.com/JabRef/jabref/pull/10752)
- We added a new integrity check and clean up option for strings having Unicode characters not encoded in [Unicode "Normalization Form Canonical Composition" (NFC)](https://en.wikipedia.org/wiki/Unicode_equivalence#Normal_forms"). [#10506](https://github.com/JabRef/jabref/issues/10506)
- We added a new group icon column to the main table showing the icons of the entry's groups. [#10801](https://github.com/JabRef/jabref/pull/10801)
- When deleting an entry, the files linked to the entry are now optionally deleted as well. [#10509](https://github.com/JabRef/jabref/issues/10509)
- We added support to move the file to the system trash (instead of deleting it). [#10591](https://github.com/JabRef/jabref/pull/10591)
- We added ability to jump to an entry in the command line using `-j CITATIONKEY`. [koppor#540](https://github.com/koppor/jabref/issues/540)
- We added a new boolean to the style files for Openoffice/Libreoffice integration to switch between ZERO_WIDTH_SPACE (default) and no space. [#10843](https://github.com/JabRef/jabref/pull/10843)
- When pasting HTML into the abstract or a comment field, the hypertext is automatically converted to Markdown. [#10558](https://github.com/JabRef/jabref/issues/10558)
- We added the possibility to redownload files that had been present but are no longer in the specified location. [#10848](https://github.com/JabRef/jabref/issues/10848)
- We added the citation key pattern `[camelN]`. Equivalent to the first N words of the `[camel]` pattern.
- We added importing of static groups and linked files from BibDesk .bib files. [#10381](https://github.com/JabRef/jabref/issues/10381)
- We added ability to export in CFF (Citation File Format) [#10661](https://github.com/JabRef/jabref/issues/10661).
- We added ability to push entries to TeXworks. [#3197](https://github.com/JabRef/jabref/issues/3197)
- We added the ability to zoom in and out in the document viewer using <kbd>Ctrl</kbd> + <kbd>Scroll</kbd>. [#10964](https://github.com/JabRef/jabref/pull/10964)
- We added a Cleanup for removing non-existent files and grouped the related options [#10929](https://github.com/JabRef/jabref/issues/10929)
- We added the functionality to parse the bibliography of PDFs using the GROBID online service. [#10200](https://github.com/JabRef/jabref/issues/10200)
- We added a seperated search bar for the global search window. [#11032](https://github.com/JabRef/jabref/pull/11032)
- We added ability to double-click on an entry in the global search window to select the corresponding entry in the main table. [#11010](https://github.com/JabRef/jabref/pull/11010)
- We added support for BibTeX String constants during copy & paste between libraries. [#10872](https://github.com/JabRef/jabref/issues/10872)
- We added the field `langid` which is important for hyphenation and casing in LaTeX. [#10868](https://github.com/JabRef/jabref/issues/10868)
- Event log entries can now be copied via a context menu. [#11100](https://github.com/JabRef/jabref/issues/11100)

### Changed

- The "Automatically open folders of attached files" preference default status has been changed to enabled on Windows. [koppor#56](https://github.com/koppor/jabref/issues/56)
- The Custom export format now uses the custom DOI base URI in the preferences for the `DOICheck`, if activated [forum#4084](https://discourse.jabref.org/t/export-html-disregards-custom-doi-base-uri/4084)
- The index directories for full text search have now more readable names to increase debugging possibilities using Apache Lucense's Lurk. [#10193](https://github.com/JabRef/jabref/issues/10193)
- The fulltext search also indexes files ending with .pdf (but do not having an explicit file type set). [#10193](https://github.com/JabRef/jabref/issues/10193)
- We changed the arrangement of the lists in the "Citation relations" tab. `Cites` are now on the left and `Cited by` on the right [#10752](https://github.com/JabRef/jabref/pull/10752)
- Sub libraries based on `aux` file can now also be generated if some citations are not found library. [#10775](https://github.com/JabRef/jabref/pull/10775)
- We rearranged the tab order in the entry editor and renamed the "Scite Tab" to "Citation information". [#10821](https://github.com/JabRef/jabref/issues/10821)
- We changed the duplicate handling in the Import entries dialog. Potential duplicate entries are marked with an icon and importing will now trigger the merge dialog [#10914](https://github.com/JabRef/jabref/pull/10914)
- We made the command "Push to TexShop" more robust to allow cite commands with a character before the first slash. [forum#2699](https://discourse.jabref.org/t/push-to-texshop-mac/2699/17?u=siedlerchr)
- We only show the notification "Saving library..." if the library contains more than 2000 entries. [#9803](https://github.com/JabRef/jabref/issues/9803)
- JabRef now keeps previous log files upon start. [#11023](https://github.com/JabRef/jabref/pull/11023)
- When normalizing author names, complete enclosing braces are kept. [#10031](https://github.com/JabRef/jabref/issues/10031)
- We enhanced the dialog for adding new fields in the content selector with a selection box containing a list of standard fields. [#10912](https://github.com/JabRef/jabref/pull/10912)
- We store the citation relations in an LRU cache to avoid bloating the memory and out-of-memory exceptions. [#10958](https://github.com/JabRef/jabref/issues/10958)
- Keywords field are now displayed as tags. [#10910](https://github.com/JabRef/jabref/pull/10910)
- Citation relations now get more information, and have quick access to view the articles in a browser without adding them to the library [#10869](https://github.com/JabRef/jabref/issues/10869)
- Importer/Exporter for CFF format now supports JabRef `cites` and `related` relationships, as well as all fields from the CFF specification. [#10993](https://github.com/JabRef/jabref/issues/10993)
- The XMP-Exporter no longer writes the content of the `file`-field. [#11083](https://github.com/JabRef/jabref/pull/11083)
- We added notes, checks and warnings for the case of selection of non-empty directories while starting a new Systematic Literature Review. [#600](https://github.com/koppor/jabref/issues/600)
- Text in the import dialog (web search results) will now be wrapped to prevent horizontal scrolling. [#10931](https://github.com/JabRef/jabref/issues/10931)
- We improved the error handling when invalid bibdesk-files are encountered [#11117](https://github.com/JabRef/jabref/issues/11117)

### Fixed

- We fixed an issue where the fulltext search button in entry editor used to disappear on click till the search is completed. [#10425](https://github.com/JabRef/jabref/issues/10425)
- We fixed an issue where attempting to cancel the importing/generation of an entry from id is ignored. [#10508](https://github.com/JabRef/jabref/issues/10508)
- We fixed an issue where the preview panel showing the wrong entry (an entry that is not selected in the entry table). [#9172](https://github.com/JabRef/jabref/issues/9172)
- We fixed an issue where HTML-reserved characters like '&' and '<', in addition to HTML entities like '&amp;' were not rendered correctly in entry preview. [#10677](https://github.com/JabRef/jabref/issues/10677)
- The last page of a PDF is now indexed by the full text search. [#10193](https://github.com/JabRef/jabref/issues/10193)
- The entry editor respects the configured custom tabs when showing "Other fields". [#11012](https://github.com/JabRef/jabref/pull/11012)
- The default owner of an entry can be changed again. [#10924](https://github.com/JabRef/jabref/issues/10924)
- We fixed an issue where the duplicate check did not take umlauts or other LaTeX-encoded characters into account. [#10744](https://github.com/JabRef/jabref/pull/10744)
- We fixed the colors of the icon on hover for unset special fields. [#10431](https://github.com/JabRef/jabref/issues/10431)
- We fixed an issue where the CrossRef field did not work if autocompletion was disabled [#8145](https://github.com/JabRef/jabref/issues/8145)
- In biblatex mode, JabRef distinguishes between "Optional fields" and "Optional fields 2" again. [#11022](https://github.com/JabRef/jabref/pull/11022)
- We fixed an issue where exporting`@electronic` and `@online` entry types to the Office XMl would duplicate the field `title`  [#10807](https://github.com/JabRef/jabref/issues/10807)
- We fixed an issue where the `CommentsTab` was not properly formatted when the `defaultOwner` contained capital or special letters. [#10870](https://github.com/JabRef/jabref/issues/10870)
- We fixed an issue where the `File -> Close library` menu item was not disabled when no library was open. [#10948](https://github.com/JabRef/jabref/issues/10948)
- We fixed an issue where the Document Viewer would show the PDF in only half the window when maximized. [#10934](https://github.com/JabRef/jabref/issues/10934)
- Clicking on the crossref and related tags in the entry editor jumps to the linked entry. [#5484](https://github.com/JabRef/jabref/issues/5484) [#9369](https://github.com/JabRef/jabref/issues/9369)
- We fixed an issue where JabRef could not parse absolute file paths from Zotero exports. [#10959](https://github.com/JabRef/jabref/issues/10959)
- We fixed an issue where an exception occured when toggling between "Live" or "Locked" in the internal Document Viewer. [#10935](https://github.com/JabRef/jabref/issues/10935)
- When fetching article information fom IEEE Xplore, the em dash is now converted correctly. [koppor#286](https://github.com/koppor/jabref/issues/286)
- Fixed an issue on Windows where the browser extension reported failure to send an entry to JabRef even though it was sent properly. [JabRef-Browser-Extension#493](https://github.com/JabRef/JabRef-Browser-Extension/issues/493)
- Fixed an issue on Windows where TeXworks path was not resolved if it was installed with MiKTeX. [#10977](https://github.com/JabRef/jabref/issues/10977)
- We fixed an issue with where JabRef would throw an error when using MathSciNet search, as it was unable to parse the fetched JSON coreectly. [10996](https://github.com/JabRef/jabref/issues/10996)
- We fixed an issue where the "Import by ID" function would throw an error when a DOI that contains URL-encoded characters was entered. [#10648](https://github.com/JabRef/jabref/issues/10648)
- We fixed an issue with handling of an "overflow" of authors at `[authIniN]`. [#11087](https://github.com/JabRef/jabref/issues/11087)
- We fixed an issue where an exception occurred when selecting entries in the web search results. [#11081](https://github.com/JabRef/jabref/issues/11081)
- When a new library is unsaved, there is now no warning when fetching entries with PDFs. [#11075](https://github.com/JabRef/jabref/issues/11075)
- We fixed an issue where the message "The libary has been modified by another program" occurred when editing library metadata and saving the library. [#4877](https://github.com/JabRef/jabref/issues/4877)

### Removed

- We removed the predatory journal checks due to a high rate of false positives. [#11066](https://github.com/JabRef/jabref/pull/11066)

## [5.12] – 2023-12-24

### Added

- We added a scite.ai tab in the entry editor that retrieves 'Smart Citation' tallies for citations that have a DOI. [koppor#375](https://github.com/koppor/jabref/issues/375)
- We added a dropdown menu to let users change the reference library during AUX file import. [#10472](https://github.com/JabRef/jabref/issues/10472)
- We added a button to let users reset the cite command to the default value. [#10569](https://github.com/JabRef/jabref/issues/10569)
- We added the option to use System Preference for Light/Dark Theme [#8729](https://github.com/JabRef/jabref/issues/8729).
- We added [scholar.archive.org](https://scholar.archive.org/) as a new fetcher. [#10498](https://github.com/JabRef/jabref/issues/10498)
- We integrated predatory journal checking as part of the Integrity Checker based on the [check-bib-for-predatory](https://github.com/CfKu/check-bib-for-predatory). [koppor#348](https://github.com/koppor/jabref/issues/348)
- We added a 'More options' section in the main table right click menu opening the preferences dialog. [#9432](https://github.com/JabRef/jabref/issues/9432)
- When creating a new group, it inherits the icon of the parent group. [#10521](https://github.com/JabRef/jabref/pull/10521)

### Changed

- We moved the location of the 'Open only one instance of JabRef' preference option from "Network" to "General". [#9306](https://github.com/JabRef/jabref/issues/9306)
- The two previews in the change resolver dialog now have their scrollbars synchronized. [#9576](https://github.com/JabRef/jabref/issues/9576).
- We changed the setting of the keyword separator to accept a single character only. [#177](https://github.com/koppor/jabref/issues/177)
- We replaced "SearchAll" in Web Search by "Search Selected". [#10556](https://github.com/JabRef/jabref/issues/10556)
- Short DOI formatter now checks, if the value is already formatted. If so, it returns the value instead of calling the ShortDOIService again. [#10589](https://github.com/JabRef/jabref/issues/10589)
- We upgraded to JavaFX 21.0.1. As a consequence JabRef requires now macOS 11 or later and GTK 3.8 or later on Linux [10627](https://github.com/JabRef/jabref/pull/10627).
- A user-specific comment fields is not enabled by default, but can be enabled using the "Add" button. [#10424](https://github.com/JabRef/jabref/issues/10424)
- We upgraded to Lucene 9.9 for the fulltext search. The search index will be rebuild. [#10686](https://github.com/JabRef/jabref/pull/10686)
- When using "Copy..." -> "Copy citation key", the delimiter configured at "Push applications" is respected. [#10707](https://github.com/JabRef/jabref/pull/10707)

### Fixed

- We fixed an issue where the added protected term has unwanted leading and trailing whitespaces, where the formatted text has unwanted empty brackets and where the word at the cursor in the textbox can be added to the list. [#10415](https://github.com/JabRef/jabref/issues/10415)
- We fixed an issue where in the merge dialog the file field of entries was not correctly merged when the first and second entry both contained values inside the file field. [#10572](https://github.com/JabRef/jabref/issues/10572)
- We fixed some small inconsistencies in the user interface. [#10507](https://github.com/JabRef/jabref/issues/10507) [#10458](https://github.com/JabRef/jabref/issues/10458) [#10660](https://github.com/JabRef/jabref/issues/10660)
- We fixed the issue where the Hayagriva YAML exporter would not include a parent field for the publisher/series. [#10596](https://github.com/JabRef/jabref/issues/10596)
- We fixed issues in the external file type dialog w.r.t. duplicate entries in the case of a language switch. [#10271](https://github.com/JabRef/jabref/issues/10271)
- We fixed an issue where the right-click action "Copy cite..." did not respect the configured citation command under "External Programs" -> "[Push Applications](https://docs.jabref.org/cite/pushtoapplications)" [#10615](https://github.com/JabRef/jabref/issues/10615)

### Removed

- We removed duplicate filtering and sorting operations in the MainTable when editing BibEntries. [#10619](https://github.com/JabRef/jabref/pull/10619)

## [5.11] – 2023-10-22

### Added

- We added the ability to sort subgroups in Z-A order, as well as by ascending and descending number of subgroups. [#10249](https://github.com/JabRef/jabref/issues/10249)
- We added the possibility to find (and add) papers that cite or are cited by a given paper. [#6187](https://github.com/JabRef/jabref/issues/6187)
- We added an error-specific message for when a download from a URL fails. [#9826](https://github.com/JabRef/jabref/issues/9826)
- We added support for customizing the citation command (e.g., `[@key1,@key2]`) when [pushing to external applications](https://docs.jabref.org/cite/pushtoapplications). [#10133](https://github.com/JabRef/jabref/issues/10133)
- We added an integrity check for more special characters. [#8712](https://github.com/JabRef/jabref/issues/8712)
- We added protected terms described as "Computer science". [#10222](https://github.com/JabRef/jabref/pull/10222)
- We added a link "Get more themes..." in the preferences to that points to [themes.jabref.org](https://themes.jabref.org) allowing the user to download new themes. [#10243](https://github.com/JabRef/jabref/issues/10243)
- We added a fetcher for [LOBID](https://lobid.org/resources/api) resources. [koppor#386](https://github.com/koppor/jabref/issues/386)
- When in `biblatex` mode, the [integrity check](https://docs.jabref.org/finding-sorting-and-cleaning-entries/checkintegrity) for journal titles now also checks the field `journal`.
- We added support for exporting to Hayagriva YAML format. [#10382](https://github.com/JabRef/jabref/issues/10382)
- We added support for pushing citations to [TeXShop](https://pages.uoregon.edu/koch/texshop/) on macOS [forum#2699](https://discourse.jabref.org/t/push-to-texshop-mac/2699).
- We added the 'Bachelor's thesis' type for Biblatex's 'Thesis' EntryType [#10029](https://github.com/JabRef/jabref/issues/10029).

### Changed

- The export formats `listrefs`, `tablerefs`, `tablerefsabsbib`, now use the ISO date format in the footer [#10383](https://github.com/JabRef/jabref/pull/10383).
- When searching for an identifier in the "Web search", the title of the search window is now "Identifier-based Web Search". [#10391](https://github.com/JabRef/jabref/pull/10391)
- The ampersand checker now skips verbatim fields (`file`, `url`, ...). [#10419](https://github.com/JabRef/jabref/pull/10419)
- If no existing document is selected for exporting "XMP annotated pdf" JabRef will now create a new PDF file with a sample text and the metadata. [#10102](https://github.com/JabRef/jabref/issues/10102)
- We modified the DOI cleanup to infer the DOI from an ArXiV ID if it's present. [#10426](https://github.com/JabRef/jabref/issues/10426)
- The ISI importer uses the field `comment` for notes (instead of `review). [#10478](https://github.com/JabRef/jabref/pull/10478)
- If no existing document is selected for exporting "Embedded BibTeX pdf" JabRef will now create a new PDF file with a sample text and the metadata. [#10101](https://github.com/JabRef/jabref/issues/10101)
- Translated titles format no longer raise a warning. [#10459](https://github.com/JabRef/jabref/issues/10459)
- We re-added the empty grey containers in the groups panel to keep an indicator for the current selected group, if displaying of group item count is turned off [#9972](https://github.com/JabRef/jabref/issues/9972)

### Fixed

- We fixed an issue where "Move URL in note field to url field" in the cleanup dialog caused an exception if no note field was present [forum#3999](https://discourse.jabref.org/t/cleanup-entries-cant-get-it-to-work/3999)
- It is possible again to use "current table sort order" for the order of entries when saving. [#9869](https://github.com/JabRef/jabref/issues/9869)
- Passwords can be stored in GNOME key ring. [#10274](https://github.com/JabRef/jabref/issues/10274)
- We fixed an issue where groups based on an aux file could not be created due to an exception [#10350](https://github.com/JabRef/jabref/issues/10350)
- We fixed an issue where the JabRef browser extension could not communicate with JabRef under macOS due to missing files. You should use the `.pkg` for the first installation as it updates all necessary files for the extension [#10308](https://github.com/JabRef/jabref/issues/10308)
- We fixed an issue where the ISBN fetcher returned the entrytype `misc` for certain ISBN numbers [#10348](https://github.com/JabRef/jabref/issues/10348)
- We fixed a bug where an exception was raised when saving less than three export save orders in the preference. [#10157](https://github.com/JabRef/jabref/issues/10157)
- We fixed an issue where it was possible to create a group with no name or with a group separator inside the name [#9776](https://github.com/JabRef/jabref/issues/9776)
- Biblatex's `journaltitle` is now also respected for showing the journal information. [#10397](https://github.com/JabRef/jabref/issues/10397)
- JabRef does not hang anymore when exporting via CLI. [#10380](https://github.com/JabRef/jabref/issues/10380)
- We fixed an issue where it was not possible to save a library on a network share under macOS due to an exception when acquiring a file lock [#10452](https://github.com/JabRef/jabref/issues/10452)
- We fixed an issue where exporting "XMP annotated pdf" without selecting an existing document would produce an exception. [#10102](https://github.com/JabRef/jabref/issues/10102)
- We fixed an issue where the "Enabled" column in the "Protected terms files" tab in the preferences could not be resized [#10285](https://github.com/JabRef/jabref/issues/10285)
- We fixed an issue where after creation of a new library, the new library was not focused. [koppor#592](https://github.com/koppor/jabref/issues/592)
- We fixed an issue where double clicking on an url in the file field would trigger an exception instead of opening the browser [#10480](https://github.com/JabRef/jabref/pull/10480)
- We fixed an issue where scrolling was impossible on dragging a citation on the groups panel. [#9754](https://github.com/JabRef/jabref/issues/9754)
- We fixed an issue where exporting "Embedded BibTeX pdf" without selecting an existing document would produce an exception. [#10101](https://github.com/JabRef/jabref/issues/10101)
- We fixed an issue where there was a failure to access the url link for "eprint" for the ArXiv entry.[#10474](https://github.com/JabRef/jabref/issues/10474)
- We fixed an issue where it was not possible to connect to a shared database once a group with entries was added or other metadata modified [#10336](https://github.com/JabRef/jabref/issues/10336)
- We fixed an issue where middle-button paste in X not always worked [#7905](https://github.com/JabRef/jabref/issues/7905)

## [5.10] – 2023-09-02

### Added

- We added a field showing the BibTeX/biblatex source for added and deleted entries in the "External Changes Resolver" dialog. [#9509](https://github.com/JabRef/jabref/issues/9509)
- We added user-specific comment field so that multiple users can make separate comments. [#543](https://github.com/koppor/jabref/issues/543)
- We added a search history list in the search field's right click menu. [#7906](https://github.com/JabRef/jabref/issues/7906)
- We added a full text fetcher for IACR eprints. [#9651](https://github.com/JabRef/jabref/pull/9651)
- We added "Attach file from URL" to right-click context menu to download and store a file with the reference library. [#9646](https://github.com/JabRef/jabref/issues/9646)
- We enabled updating an existing entry with data from InspireHEP. [#9351](https://github.com/JabRef/jabref/issues/9351)
- We added a fetcher for the Bibliotheksverbund Bayern (experimental). [#9641](https://github.com/JabRef/jabref/pull/9641)
- We added support for more biblatex date formats for parsing dates. [#2753](https://github.com/JabRef/jabref/issues/2753)
- We added support for multiple languages for exporting to and importing references from MS Office. [#9699](https://github.com/JabRef/jabref/issues/9699)
- We enabled scrolling in the groups list when dragging a group on another group. [#2869](https://github.com/JabRef/jabref/pull/2869)
- We added the option to automatically download online files when a new entry is created from an existing ID (e.g., DOI). The option can be disabled in the preferences under "Import and Export". [#9756](https://github.com/JabRef/jabref/issues/9756)
- We added a new Integrity check for unescaped ampersands. [koppor#585](https://github.com/koppor/jabref/issues/585)
- We added support for parsing `$\backslash$` in file paths (as exported by Mendeley). [forum#3470](https://discourse.jabref.org/t/mendeley-bib-import-with-linked-files/3470)
- We added the possibility to automatically fetch entries when an ISBN is pasted on the main table. [#9864](https://github.com/JabRef/jabref/issues/9864)
- We added the option to disable the automatic linking of files in the entry editor [#5105](https://github.com/JabRef/jabref/issues/5105)
- We added the link icon for ISBNs in linked identifiers column. [#9819](https://github.com/JabRef/jabref/issues/9819)
- We added key binding to focus on groups <kbd>alt</kbd> + <kbd>s</kbd> [#9863](https://github.com/JabRef/jabref/issues/9863)
- We added the option to unprotect a text selection, which strips all pairs of curly braces away. [#9950](https://github.com/JabRef/jabref/issues/9950)
- We added drag and drop events for field 'Groups' in entry editor panel. [#569](https://github.com/koppor/jabref/issues/569)
- We added support for parsing MathML in the Medline importer. [#4273](https://github.com/JabRef/jabref/issues/4273)
- We added the ability to search for an identifier (DOI, ISBN, ArXiv ID) directly from 'Web Search'. [#7575](https://github.com/JabRef/jabref/issues/7575) [#9674](https://github.com/JabRef/jabref/issues/9674)
- We added a cleanup activity that identifies a URL or a last-visited-date in the `note` field and moves it to the `url` and `urldate` field respectively. [koppor#216](https://github.com/koppor/jabref/issues/216)
- We enabled the user to change the name of a field in a custom entry type by double-clicking on it. [#9840](https://github.com/JabRef/jabref/issues/9840)
- We added some preferences options to disable online activity. [#10064](https://github.com/JabRef/jabref/issues/10064)
- We integrated two mail actions ("As Email" and "To Kindle") under a new "Send" option in the right-click & Tools menus. The Kindle option creates an email targeted to the user's Kindle email, which can be set in preferences under "External programs" [#6186](https://github.com/JabRef/jabref/issues/6186)
- We added an option to clear recent libraries' history. [#10003](https://github.com/JabRef/jabref/issues/10003)
- We added an option to encrypt and remember the proxy password. [#8055](https://github.com/JabRef/jabref/issues/8055)[#10044](https://github.com/JabRef/jabref/issues/10044)
- We added support for showing journal information, via info buttons next to the `Journal` and `ISSN` fields in the entry editor. [#6189](https://github.com/JabRef/jabref/issues/6189)
- We added support for pushing citations to Sublime Text 3 [#10098](https://github.com/JabRef/jabref/issues/10098)
- We added support for the Finnish language. [#10183](https://github.com/JabRef/jabref/pull/10183)
- We added the option to automatically replaces illegal characters in the filename when adding a file to JabRef. [#10182](https://github.com/JabRef/jabref/issues/10182)
- We added a privacy policy. [#10064](https://github.com/JabRef/jabref/issues/10064)
- We added a tooltip to show the number of entries in a group [#10208](https://github.com/JabRef/jabref/issues/10208)
- We fixed an issue where it was no longer possible to add or remove selected entries to groups via context menu [#10404](https://github.com/JabRef/jabref/issues/10404), [#10317](https://github.com/JabRef/jabref/issues/10317) [#10374](https://github.com/JabRef/jabref/issues/10374)

### Changed

- We replaced "Close" by "Close library" and placed it after "Save all" in the File menu. [#10043](https://github.com/JabRef/jabref/pull/10043)
- We upgraded to Lucene 9.7 for the fulltext search. The search index will be rebuild. [#10036](https://github.com/JabRef/jabref/pull/10036)
- 'Get full text' now also checks the file url. [#568](https://github.com/koppor/jabref/issues/568)
- JabRef writes a new backup file only if there is a change. Before, JabRef created a backup upon start. [#9679](https://github.com/JabRef/jabref/pull/9679)
- We modified the `Add Group` dialog to use the most recently selected group hierarchical context. [#9141](https://github.com/JabRef/jabref/issues/9141)
- We refined the 'main directory not found' error message. [#9625](https://github.com/JabRef/jabref/pull/9625)
- JabRef writes a new backup file only if there is a change. Before, JabRef created a backup upon start. [#9679](https://github.com/JabRef/jabref/pull/9679)
- Backups of libraries are not stored per JabRef version, but collected together. [#9676](https://github.com/JabRef/jabref/pull/9676)
- We streamlined the paths for logs and backups: The parent path fragment is always `logs` or `backups`.
- `log.txt` now contains an entry if a BibTeX entry could not be parsed.
- `log.txt` now contains debug messages. Debugging needs to be enabled explicitly. [#9678](https://github.com/JabRef/jabref/pull/9678)
- `log.txt` does not contain entries for non-found files during PDF indexing. [#9678](https://github.com/JabRef/jabref/pull/9678)
- The hostname is now determined using environment variables (`COMPUTERNAME`/`HOSTNAME`) first. [#9910](https://github.com/JabRef/jabref/pull/9910)
- We improved the Medline importer to correctly import ISO dates for `revised`. [#9536](https://github.com/JabRef/jabref/issues/9536)
- To avoid cluttering of the directory, We always delete the `.sav` file upon successful write. [#9675](https://github.com/JabRef/jabref/pull/9675)
- We improved the unlinking/deletion of multiple linked files of an entry using the <kbd>Delete</kbd> key. [#9473](https://github.com/JabRef/jabref/issues/9473)
- The field names of customized entry types are now exchanged preserving the case. [#9993](https://github.com/JabRef/jabref/pull/9993)
- We moved the custom entry types dialog into the preferences dialog. [#9760](https://github.com/JabRef/jabref/pull/9760)
- We moved the manage content selectors dialog to the library properties. [#9768](https://github.com/JabRef/jabref/pull/9768)
- We moved the preferences menu command from the options menu to the file menu. [#9768](https://github.com/JabRef/jabref/pull/9768)
- We reworked the cross ref labels in the entry editor and added a right click menu. [#10046](https://github.com/JabRef/jabref/pull/10046)
- We reorganized the order of tabs and settings in the library properties. [#9836](https://github.com/JabRef/jabref/pull/9836)
- We changed the handling of an "overflow" of authors at `[authIniN]`: JabRef uses `+` to indicate an overflow. Example: `[authIni2]` produces `A+` (instead of `AB`) for `Aachen and Berlin and Chemnitz`. [#9703](https://github.com/JabRef/jabref/pull/9703)
- We moved the preferences option to open the last edited files on startup to the 'General' tab. [#9808](https://github.com/JabRef/jabref/pull/9808)
- We improved the recognition of DOIs when pasting a link containing a DOI on the maintable. [#9864](https://github.com/JabRef/jabref/issues/9864s)
- We reordered the preferences dialog. [#9839](https://github.com/JabRef/jabref/pull/9839)
- We split the 'Import and Export' tab into 'Web Search' and 'Export'. [#9839](https://github.com/JabRef/jabref/pull/9839)
- We moved the option to run JabRef in memory stick mode into the preferences dialog toolbar. [#9866](https://github.com/JabRef/jabref/pull/9866)
- In case the library contains empty entries, they are not written to disk. [#8645](https://github.com/JabRef/jabref/issues/8645)
- The formatter `remove_unicode_ligatures` is now called `replace_unicode_ligatures`. [#9890](https://github.com/JabRef/jabref/pull/9890)
- We improved the error message when no terminal was found. [#9607](https://github.com/JabRef/jabref/issues/9607)
- In the context of the "systematic literature functionality", we changed the name "database" to "catalog" to use a separate term for online catalogs in comparison to SQL databases. [#9951](https://github.com/JabRef/jabref/pull/9951)
- We now show more fields (including Special Fields) in the dropdown selection for "Save sort order" in the library properties and for "Export sort order" in the preferences. [#10010](https://github.com/JabRef/jabref/issues/10010)
- We now encrypt and store the custom API keys in the OS native credential store. [#10044](https://github.com/JabRef/jabref/issues/10044)
- We changed the behavior of group addition/edit, so that sorting by alphabetical order is not performed by default after the modification. [#10017](https://github.com/JabRef/jabref/issues/10017)
- We fixed an issue with spacing in the cleanup dialogue. [#10081](https://github.com/JabRef/jabref/issues/10081)
- The GVK fetcher now uses the new [K10plus](https://www.bszgbv.de/services/k10plus/) database. [#10189](https://github.com/JabRef/jabref/pull/10189)

### Fixed

- We fixed an issue where clicking the group expansion pane/arrow caused the node to be selected, when it should just expand/detract the node. [#10111](https://github.com/JabRef/jabref/pull/10111)
- We fixed an issue where the browser import would add ' characters before the BibTeX entry on Linux. [#9588](https://github.com/JabRef/jabref/issues/9588)
- We fixed an issue where searching for a specific term with the DOAB fetcher lead to an exception. [#9571](https://github.com/JabRef/jabref/issues/9571)
- We fixed an issue where the "Import" -> "Library to import to" did not show the correct library name if two opened libraries had the same suffix. [#9567](https://github.com/JabRef/jabref/issues/9567)
- We fixed an issue where the rpm-Version of JabRef could not be properly uninstalled and reinstalled. [#9558](https://github.com/JabRef/jabref/issues/9558), [#9603](https://github.com/JabRef/jabref/issues/9603)
- We fixed an issue where the command line export using `--exportMatches` flag does not create an output bib file. [#9581](https://github.com/JabRef/jabref/issues/9581)
- We fixed an issue where custom field in the custom entry types could not be set to mulitline. [#9609](https://github.com/JabRef/jabref/issues/9609)
- We fixed an issue where the Office XML exporter did not resolve BibTeX-Strings when exporting entries. [forum#3741](https://discourse.jabref.org/t/exporting-bibtex-constant-strings-to-ms-office-2007-xml/3741)
- We fixed an issue where the Merge Entries Toolbar configuration was not saved after hitting 'Merge Entries' button. [#9091](https://github.com/JabRef/jabref/issues/9091)
- We fixed an issue where the password is stored in clear text if the user wants to use a proxy with authentication. [#8055](https://github.com/JabRef/jabref/issues/8055)
- JabRef is now more relaxed when parsing field content: In case a field content ended with `\`, the combination `\}` was treated as plain `}`. [#9668](https://github.com/JabRef/jabref/issues/9668)
- We resolved an issue that cut off the number of group entries when it exceeded four digits. [#8797](https://github.com/JabRef/jabref/issues/8797)
- We fixed the issue where the size of the global search window was not retained after closing. [#9362](https://github.com/JabRef/jabref/issues/9362)
- We fixed an issue where the Global Search UI preview is still white in dark theme. [#9362](https://github.com/JabRef/jabref/issues/9362)
- We fixed the double paste issue when <kbd>Cmd</kbd> + <kbd>v</kbd> is pressed on 'New entry from plaintext' dialog. [#9367](https://github.com/JabRef/jabref/issues/9367)
- We fixed an issue where the pin button on the Global Search dialog was located at the bottom and not at the top. [#9362](https://github.com/JabRef/jabref/issues/9362)
- We fixed the log text color in the event log console when using dark mode. [#9732](https://github.com/JabRef/jabref/issues/9732)
- We fixed an issue where searching for unlinked files would include the current library's .bib file. [#9735](https://github.com/JabRef/jabref/issues/9735)
- We fixed an issue where it was no longer possible to connect to a shared mysql database due to an exception. [#9761](https://github.com/JabRef/jabref/issues/9761)
- We fixed an issue where an exception was thrown for the user after <kbd>Ctrl</kbd>+<kbd>Z</kbd> command. [#9737](https://github.com/JabRef/jabref/issues/9737)
- We fixed the citation key generation for [`[authors]`, `[authshort]`, `[authorsAlpha]`, `[authIniN]`, `[authEtAl]`, `[auth.etal]`](https://docs.jabref.org/setup/citationkeypatterns#special-field-markers) to handle `and others` properly. [koppor#626](https://github.com/koppor/jabref/issues/626)
- We fixed the Save/save as file type shows BIBTEX_DB instead of "Bibtex library". [#9372](https://github.com/JabRef/jabref/issues/9372)
- We fixed the default main file directory for non-English Linux users. [#8010](https://github.com/JabRef/jabref/issues/8010)
- We fixed an issue when overwriting the owner was disabled. [#9896](https://github.com/JabRef/jabref/pull/9896)
- We fixed an issue regarding recording redundant prefixes in search history. [#9685](https://github.com/JabRef/jabref/issues/9685)
- We fixed an issue where passing a URL containing a DOI led to a "No entry found" notification. [#9821](https://github.com/JabRef/jabref/issues/9821)
- We fixed some minor visual inconsistencies and issues in the preferences dialog. [#9866](https://github.com/JabRef/jabref/pull/9866)
- The order of save actions is now retained. [#9890](https://github.com/JabRef/jabref/pull/9890)
- We fixed an issue where the order of save actions was not retained in the bib file. [#9890](https://github.com/JabRef/jabref/pull/9890)
- We fixed an issue in the preferences 'External file types' tab ignoring a custom application path in the edit dialog. [#9895](https://github.com/JabRef/jabref/issues/9895)
- We fixed an issue in the preferences where custom columns could be added to the entry table with no qualifier. [#9913](https://github.com/JabRef/jabref/issues/9913)
- We fixed an issue where the encoding header in a bib file was not respected when the file contained a BOM (Byte Order Mark). [#9926](https://github.com/JabRef/jabref/issues/9926)
- We fixed an issue where cli help output for import and export format was inconsistent. [koppor#429](https://github.com/koppor/jabref/issues/429)
- We fixed an issue where the user could select multiple conflicting options for autocompletion at once. [#10181](https://github.com/JabRef/jabref/issues/10181)
- We fixed an issue where no preview could be generated for some entry types and led to an exception. [#9947](https://github.com/JabRef/jabref/issues/9947)
- We fixed an issue where the Linux terminal working directory argument was malformed and therefore ignored upon opening a terminal [#9953](https://github.com/JabRef/jabref/issues/9953)
- We fixed an issue under Linux where under some systems the file instead of the folder was opened. [#9607](https://github.com/JabRef/jabref/issues/9607)
- We fixed an issue where an Automatic Keyword Group could not be deleted in the UI. [#9778](https://github.com/JabRef/jabref/issues/9778)
- We fixed an issue where the citation key pattern `[edtrN_M]` returned the wrong editor. [#9946](https://github.com/JabRef/jabref/pull/9946)
- We fixed an issue where empty grey containers would remain in the groups panel, if displaying of group item count is turned off. [#9972](https://github.com/JabRef/jabref/issues/9972)
- We fixed an issue where fetching an ISBN could lead to application freezing when the fetcher did not return any results. [#9979](https://github.com/JabRef/jabref/issues/9979)
- We fixed an issue where closing a library containing groups and entries caused an exception [#9997](https://github.com/JabRef/jabref/issues/9997)
- We fixed a bug where the editor for strings in a bibliography file did not sort the entries by their keys [#10083](https://github.com/JabRef/jabref/pull/10083)
- We fixed an issues where clicking on the empty space of specific context menu entries would not trigger the associated action. [#8388](https://github.com/JabRef/jabref/issues/8388)
- We fixed an issue where JabRef would not remember whether the window was in fullscreen. [#4939](https://github.com/JabRef/jabref/issues/4939)
- We fixed an issue where the ACM Portal search sometimes would not return entries for some search queries when the article author had no given name. [#10107](https://github.com/JabRef/jabref/issues/10107)
- We fixed an issue that caused high CPU usage and a zombie process after quitting JabRef because of author names autocompletion. [#10159](https://github.com/JabRef/jabref/pull/10159)
- We fixed an issue where files with illegal characters in the filename could be added to JabRef. [#10182](https://github.com/JabRef/jabref/issues/10182)
- We fixed that checked-out radio buttons under "specified keywords" were not displayed as checked after closing and reopening the "edit group" window. [#10248](https://github.com/JabRef/jabref/issues/10248)
- We fixed that when editing groups, checked-out properties such as case sensitive and regular expression (under "Free search expression") were not displayed checked. [#10108](https://github.com/JabRef/jabref/issues/10108)

### Removed

- We removed the support of BibTeXML. [#9540](https://github.com/JabRef/jabref/issues/9540)
- We removed support for Markdown syntax for strikethrough and task lists in comment fields. [#9726](https://github.com/JabRef/jabref/pull/9726)
- We removed the options menu, because the two contents were moved to the File menu or the properties of the library. [#9768](https://github.com/JabRef/jabref/pull/9768)
- We removed the 'File' tab in the preferences and moved its contents to the 'Export' tab. [#9839](https://github.com/JabRef/jabref/pull/9839)
- We removed the "[Collection of Computer Science Bibliographies](https://en.wikipedia.org/wiki/Collection_of_Computer_Science_Bibliographies)" fetcher the websits is no longer available. [#6638](https://github.com/JabRef/jabref/issues/6638)

## [5.9] – 2023-01-06

### Added

- We added a dropdown menu to let users change the library they want to import into during import. [#6177](https://github.com/JabRef/jabref/issues/6177)
- We added the possibility to add/remove a preview style from the selected list using a double click. [#9490](https://github.com/JabRef/jabref/issues/9490)
- We added the option to define fields as "multine" directly in the custom entry types dialog. [#6448](https://github.com/JabRef/jabref/issues/6448)
- We changed the minWidth and the minHeight of the main window, so it won't have a width and/or a height with the value 0. [#9606](https://github.com/JabRef/jabref/issues/9606)

### Changed

- We changed database structure: in MySQL/MariaDB we renamed tables by adding a `JABREF_` prefix, and in PGSQL we moved tables in `jabref` schema. We added `VersionDBStructure` variable in `METADATA` table to indicate current version of structure, this variable is needed for automatic migration. [#9312](https://github.com/JabRef/jabref/issues/9312)
- We moved some preferences options to a new tab in the preferences dialog. [#9442](https://github.com/JabRef/jabref/pull/9442)
- We renamed "Medline abbreviation" to "dotless abbreviation". [#9504](https://github.com/JabRef/jabref/pull/9504)
- We now have more "dots" in the offered journal abbreviations. [#9504](https://github.com/JabRef/jabref/pull/9504)
- We now disable the button "Full text search" in the Searchbar by default [#9527](https://github.com/JabRef/jabref/pull/9527)

### Fixed

- The tab "deprecated fields" is shown in biblatex-mode only. [#7757](https://github.com/JabRef/jabref/issues/7757)
- In case a journal name of an IEEE journal is abbreviated, the "normal" abbreviation is used - and not the one of the IEEE BibTeX strings. [abbrv#91](https://github.com/JabRef/abbrv.jabref.org/issues/91)
- We fixed a performance issue when loading large lists of custom journal abbreviations. [#8928](https://github.com/JabRef/jabref/issues/8928)
- We fixed an issue where the last opened libraries were not remembered when a new unsaved library was open as well. [#9190](https://github.com/JabRef/jabref/issues/9190)
- We fixed an issue where no context menu for the group "All entries" was present. [forum#3682](https://discourse.jabref.org/t/how-sort-groups-a-z-not-subgroups/3682)
- We fixed an issue where extra curly braces in some fields would trigger an exception when selecting the entry or doing an integrity check. [#9475](https://github.com/JabRef/jabref/issues/9475), [#9503](https://github.com/JabRef/jabref/issues/9503)
- We fixed an issue where entering a date in the format "YYYY/MM" in the entry editor date field caused an exception. [#9492](https://github.com/JabRef/jabref/issues/9492)
- For portable versions, the `.deb` file now works on plain debian again. [#9472](https://github.com/JabRef/jabref/issues/9472)
- We fixed an issue where the download of linked online files failed after an import of entries for certain urls. [#9518](https://github.com/JabRef/jabref/issues/9518)
- We fixed an issue where an exception occurred when manually downloading a file from an URL in the entry editor. [#9521](https://github.com/JabRef/jabref/issues/9521)
- We fixed an issue with open office csv file formatting where commas in the abstract field where not escaped. [#9087](https://github.com/JabRef/jabref/issues/9087)
- We fixed an issue with deleting groups where subgroups different from the selected group were deleted. [#9281](https://github.com/JabRef/jabref/issues/9281)

## [5.8] – 2022-12-18

### Added

- We integrated a new three-way merge UI for merging entries in the Entries Merger Dialog, the Duplicate Resolver Dialog, the Entry Importer Dialog, and the External Changes Resolver Dialog. [#8945](https://github.com/JabRef/jabref/pull/8945)
- We added the ability to merge groups, keywords, comments and files when merging entries. [#9022](https://github.com/JabRef/jabref/pull/9022)
- We added a warning message next to the authors field in the merge dialog to warn users when the authors are the same but formatted differently. [#8745](https://github.com/JabRef/jabref/issues/8745)
- The default file directory of a library is used as default directory for [unlinked file lookup](https://docs.jabref.org/collect/findunlinkedfiles#link-the-pdfs-to-your-bib-library). [koppor#546](https://github.com/koppor/jabref/issues/546)
- The properties of an existing systematic literature review (SLR) can be edited. [koppor#604](https://github.com/koppor/jabref/issues/604)
- An systematic literature review (SLR) can now be started from the SLR itself. [#9131](https://github.com/JabRef/jabref/pull/9131), [koppor#601](https://github.com/koppor/jabref/issues/601)
- On startup, JabRef notifies the user if there were parsing errors during opening.
- We added support for the field `fjournal` (in `@article`) for abbreviation and unabbreviation functionalities. [#321](https://github.com/JabRef/jabref/pull/321)
- In case a backup is found, the filename of the backup is shown and one can navigate to the file. [#9311](https://github.com/JabRef/jabref/pull/9311)
- We added support for the Ukrainian and Arabic languages. [#9236](https://github.com/JabRef/jabref/pull/9236), [#9243](https://github.com/JabRef/jabref/pull/9243)

### Changed

- We improved the Citavi Importer to also import so called Knowledge-items into the field `comment` of the corresponding entry [#9025](https://github.com/JabRef/jabref/issues/9025)
- We modified the change case sub-menus and their corresponding tips (displayed when you stay long over the menu) to properly reflect exemplified cases. [#9339](https://github.com/Jabref/jabref/issues/9339)
- We call backup files `.bak` and temporary writing files now `.sav`.
- JabRef keeps 10 older versions of a `.bib` file in the [user data dir](https://github.com/harawata/appdirs#supported-directories) (instead of a single `.sav` (now: `.bak`) file in the directory of the `.bib` file)
- We improved the External Changes Resolver dialog to be more usaable. [#9021](https://github.com/JabRef/jabref/pull/9021)
- We simplified the actions to fast-resolve duplicates to 'Keep Left', 'Keep Right', 'Keep Both' and 'Keep Merged'. [#9056](https://github.com/JabRef/jabref/issues/9056)
- The fallback directory of the file folder now is the general file directory. In case there was a directory configured for a library and this directory was not found, JabRef placed the PDF next to the .bib file and not into the general file directory.
- The global default directory for storing PDFs is now the documents folder in the user's home.
- When adding or editing a subgroup it is placed w.r.t. to alphabetical ordering rather than at the end. [koppor#577](https://github.com/koppor/jabref/issues/577)
- Groups context menu now shows appropriate options depending on number of subgroups. [koppor#579](https://github.com/koppor/jabref/issues/579)
- We modified the "Delete file" dialog and added the full file path to the dialog text. The file path in the title was changed to file name only. [koppor#534](https://github.com/koppor/jabref/issues/534)
- Download from URL now automatically fills with URL from clipboard. [koppor#535](https://github.com/koppor/jabref/issues/535)
- We added HTML and Markdown files to Find Unlinked Files and removed BibTeX. [koppor#547](https://github.com/koppor/jabref/issues/547)
- ArXiv fetcher now retrieves additional data from related DOIs (both ArXiv and user-assigned). [#9170](https://github.com/JabRef/jabref/pull/9170)
- We modified the Directory of Open Access Books (DOAB) fetcher so that it will now also fetch the ISBN when possible. [#8708](https://github.com/JabRef/jabref/issues/8708)
- Genres are now mapped correctly to entry types when importing MODS files. [#9185](https://github.com/JabRef/jabref/issues/9185)
- We changed the button label from "Return to JabRef" to "Return to library" to better indicate the purpose of the action.
- We changed the color of found text from red to high-contrast colors (background: yellow; font color: purple). [koppor#552](https://github.com/koppor/jabref/issues/552)
- We fixed an issue where the wrong icon for a successful import of a bib entry was shown. [#9308](https://github.com/JabRef/jabref/pull/9308)
- We changed the messages after importing unlinked local files to past tense. [koppor#548](https://github.com/koppor/jabref/issues/548)
- We fixed an issue where the wrong icon for a successful import of a bib entry was shown [#9308](https://github.com/JabRef/jabref/pull/9308)
- In the context of the [Cleanup dialog](https://docs.jabref.org/finding-sorting-and-cleaning-entries/cleanupentries) we changed the text of the conversion of BibTeX to biblatex (and vice versa) to make it more clear. [koppor#545](https://github.com/koppor/jabref/issues/545)
- We removed wrapping of string constants when writing to a `.bib` file.
- In the context of a systematic literature review (SLR), a user can now add arbitrary data into `study.yml`. JabRef just ignores this data. [#9124](https://github.com/JabRef/jabref/pull/9124)
- In the context of a systematic literature review (SLR), we reworked the "Define study" parameters dialog. [#9123](https://github.com/JabRef/jabref/pull/9123)
- We upgraded to Lucene 9.4 for the fulltext search. The search index will be rebuild. [#9213](https://github.com/JabRef/jabref/pull/9213)
- We disabled the "change case" menu for empty fields. [#9214](https://github.com/JabRef/jabref/issues/9214)
- We disabled the conversion menu for empty fields. [#9200](https://github.com/JabRef/jabref/issues/9200)

### Fixed

- We fixed an issue where applied save actions on saving the library file would lead to the dialog "The library has been modified by another program" popping up. [#4877](https://github.com/JabRef/jabref/issues/4877)
- We fixed issues with save actions not correctly loaded when opening the library. [#9122](https://github.com/JabRef/jabref/pull/9122)
- We fixed the behavior of "Discard changes" when reopening a modified library. [#9361](https://github.com/JabRef/jabref/issues/9361)
- We fixed several bugs regarding the manual and the autosave of library files that could lead to exceptions. [#9067](https://github.com/JabRef/jabref/pull/9067), [#8484](https://github.com/JabRef/jabref/issues/8484), [#8746](https://github.com/JabRef/jabref/issues/8746), [#6684](https://github.com/JabRef/jabref/issues/6684), [#6644](https://github.com/JabRef/jabref/issues/6644), [#6102](https://github.com/JabRef/jabref/issues/6102), [#6000](https://github.com/JabRef/jabref/issues/6000)
- We fixed an issue where pdfs were re-indexed on each startup. [#9166](https://github.com/JabRef/jabref/pull/9166)
- We fixed an issue when using an unsafe character in the citation key, the auto-linking feature fails to link files. [#9267](https://github.com/JabRef/jabref/issues/9267)
- We fixed an issue where a message about changed metadata would occur on saving although nothing changed. [#9159](https://github.com/JabRef/jabref/issues/9159)
- We fixed an issue where the possibility to generate a subdatabase from an aux file was writing empty files when called from the commandline. [#9115](https://github.com/JabRef/jabref/issues/9115), [forum#3516](https://discourse.jabref.org/t/export-subdatabase-from-aux-file-on-macos-command-line/3516)
- We fixed an issue where author names with tilde accents (for example ñ) were marked as "Names are not in the standard BibTeX format". [#8071](https://github.com/JabRef/jabref/issues/8071)
- We fixed an issue where capitalize didn't capitalize words after hyphen characters. [#9157](https://github.com/JabRef/jabref/issues/9157)
- We fixed an issue where title case didn't capitalize words after en-dash characters and skip capitalization of conjunctions that comes after en-dash characters. [#9068](https://github.com/JabRef/jabref/pull/9068),[#9142](https://github.com/JabRef/jabref/pull/9142)
- We fixed an issue with the message that is displayed when fetcher returns an empty list of entries for given query. [#9195](https://github.com/JabRef/jabref/issues/9195)
- We fixed an issue where editing entry's "date" field in library mode "biblatex" causes an uncaught exception. [#8747](https://github.com/JabRef/jabref/issues/8747)
- We fixed an issue where importing from XMP would fail for certain PDFs. [#9383](https://github.com/JabRef/jabref/issues/9383)
- We fixed an issue that JabRef displayed the wrong group tree after loading. [koppor#637](https://github.com/koppor/jabref/issues/637)
- We fixed that sorting of entries in the maintable by special fields is updated immediately. [#9334](https://github.com/JabRef/jabref/issues/9334)
- We fixed the display of issue, number, eid and pages fields in the entry preview. [#8607](https://github.com/JabRef/jabref/pull/8607), [#8372](https://github.com/JabRef/jabref/issues/8372), [Koppor#514](https://github.com/koppor/jabref/issues/514), [forum#2390](https://discourse.jabref.org/t/unable-to-edit-my-bibtex-file-that-i-used-before-vers-5-1/2390), [forum#3462](https://discourse.jabref.org/t/jabref-5-6-need-help-with-export-from-jabref-to-microsoft-word-entry-preview-of-apa-7-not-rendering-correctly/3462)
- We fixed the page ranges checker to detect article numbers in the pages field (used at [Check Integrity](https://docs.jabref.org/finding-sorting-and-cleaning-entries/checkintegrity)). [#8607](https://github.com/JabRef/jabref/pull/8607)
- The [HtmlToLaTeXFormatter](https://docs.jabref.org/finding-sorting-and-cleaning-entries/saveactions#html-to-latex) keeps single `<` characters.
- We fixed a performance regression when opening large libraries. [#9041](https://github.com/JabRef/jabref/issues/9041)
- We fixed a bug where spaces are trimmed when highlighting differences in the Entries merge dialog. [koppor#371](https://github.com/koppor/jabref/issues/371)
- We fixed some visual glitches with the linked files editor field in the entry editor and increased its height. [#8823](https://github.com/JabRef/jabref/issues/8823)
- We fixed some visual inconsistencies (round corners of highlighted buttons). [#8806](https://github.com/JabRef/jabref/issues/8806)
- We fixed an issue where JabRef would not exit when a connection to a LibreOffice document was established previously and the document is still open. [#9075](https://github.com/JabRef/jabref/issues/9075)
- We fixed an issue about selecting the save order in the preferences. [#9147](https://github.com/JabRef/jabref/issues/9147)
- We fixed an issue where an exception when fetching a DOI was not logged correctly. [koppor#627](https://github.com/koppor/jabref/issues/627)
- We fixed an issue where a user could not open an attached file in a new unsaved library. [#9386](https://github.com/JabRef/jabref/issues/9386)
- We fixed a typo within a connection error message. [koppor#625](https://github.com/koppor/jabref/issues/625)
- We fixed an issue where journal abbreviations would not abbreviate journal titles with escaped ampersands (\\&). [#8948](https://github.com/JabRef/jabref/issues/8948)
- We fixed the readability of the file field in the dark theme. [#9340](https://github.com/JabRef/jabref/issues/9340)
- We fixed an issue where the 'close dialog' key binding was not closing the Preferences dialog. [#8888](https://github.com/jabref/jabref/issues/8888)
- We fixed an issue where a known journal's medline/dot-less abbreviation does not switch to the full name. [#9370](https://github.com/JabRef/jabref/issues/9370)
- We fixed an issue where hitting enter on the search field within the preferences dialog closed the dialog. [koppor#630](https://github.com/koppor/jabref/issues/630)
- We fixed the "Cleanup entries" dialog is partially visible. [#9223](https://github.com/JabRef/jabref/issues/9223)
- We fixed an issue where font size preferences did not apply correctly to preference dialog window and the menu bar. [#8386](https://github.com/JabRef/jabref/issues/8386) and [#9279](https://github.com/JabRef/jabref/issues/9279)
- We fixed the display of the "Customize Entry Types" dialog title. [#9198](https://github.com/JabRef/jabref/issues/9198)
- We fixed an issue where the CSS styles are missing in some dialogs. [#9150](https://github.com/JabRef/jabref/pull/9150)
- We fixed an issue where controls in the preferences dialog could outgrow the window. [#9017](https://github.com/JabRef/jabref/issues/9017)
- We fixed an issue where highlighted text color for entry merge dialogue was not clearly visible. [#9192](https://github.com/JabRef/jabref/issues/9192)

### Removed

- We removed "last-search-date" from the systematic literature review feature, because the last-search-date can be deducted from the git logs. [#9116](https://github.com/JabRef/jabref/pull/9116)
- We removed the [CiteseerX](https://docs.jabref.org/collect/import-using-online-bibliographic-database#citeseerx) fetcher, because the API used by JabRef is sundowned. [#9466](https://github.com/JabRef/jabref/pull/9466)

## [5.7] – 2022-08-05

### Added

- We added a fetcher for [Biodiversity Heritage Library](https://www.biodiversitylibrary.org/). [8539](https://github.com/JabRef/jabref/issues/8539)
- We added support for multiple messages in the snackbar. [#7340](https://github.com/JabRef/jabref/issues/7340)
- We added an extra option in the 'Find Unlinked Files' dialog view to ignore unnecessary files like Thumbs.db, DS_Store, etc. [koppor#373](https://github.com/koppor/jabref/issues/373)
- JabRef now writes log files. Linux: `$home/.cache/jabref/logs/version`, Windows: `%APPDATA%\..\Local\harawata\jabref\version\logs`, Mac: `Users/.../Library/Logs/jabref/version`
- We added an importer for Citavi backup files, support ".ctv5bak" and ".ctv6bak" file formats. [#8322](https://github.com/JabRef/jabref/issues/8322)
- We added a feature to drag selected entries and drop them to other opened inactive library tabs [koppor521](https://github.com/koppor/jabref/issues/521).
- We added support for the [biblatex-apa](https://github.com/plk/biblatex-apa) legal entry types `Legislation`, `Legadminmaterial`, `Jurisdiction`, `Constitution` and `Legal` [#8931](https://github.com/JabRef/jabref/issues/8931)

### Changed

- The file column in the main table now shows the corresponding defined icon for the linked file [8930](https://github.com/JabRef/jabref/issues/8930).
- We improved the color of the selected entries and the color of the summary in the Import Entries Dialog in the dark theme. [#7927](https://github.com/JabRef/jabref/issues/7927)
- We upgraded to Lucene 9.2 for the fulltext search.
  Thus, the now created search index cannot be read from older versions of JabRef anylonger.
  ⚠️ JabRef will recreate the index in a new folder for new files and this will take a long time for a huge library.
  Moreover, switching back and forth JabRef versions and meanwhile adding PDFs also requires rebuilding the index now and then.
  [#8868](https://github.com/JabRef/jabref/pull/8868)
- We improved the Latex2Unicode conversion [#8639](https://github.com/JabRef/jabref/pull/8639)
- Writing BibTeX data into a PDF (XMP) removes braces. [#8452](https://github.com/JabRef/jabref/issues/8452)
- Writing BibTeX data into a PDF (XMP) does not write the `file` field.
- Writing BibTeX data into a PDF (XMP) considers the configured keyword separator (and does not use "," as default any more)
- The Medline/Pubmed search now also supports the [default fields and operators for searching](https://docs.jabref.org/collect/import-using-online-bibliographic-database#search-syntax). [forum#3554](https://discourse.jabref.org/t/native-pubmed-search/3354)
- We improved group expansion arrow that prevent it from activating group when expanding or collapsing. [#7982](https://github.com/JabRef/jabref/issues/7982), [#3176](https://github.com/JabRef/jabref/issues/3176)
- When configured SSL certificates changed, JabRef warns the user to restart to apply the configuration.
- We improved the appearances and logic of the "Manage field names & content" dialog, and renamed it to "Automatic field editor". [#6536](https://github.com/JabRef/jabref/issues/6536)
- We improved the message explaining the options when modifying an automatic keyword group [#8911](https://github.com/JabRef/jabref/issues/8911)
- We moved the preferences option "Warn about duplicates on import" option from the tab "File" to the tab "Import and Export". [koppor#570](https://github.com/koppor/jabref/issues/570)
- When JabRef encounters `% Encoding: UTF-8` header, it is kept during writing (and not removed). [#8964](https://github.com/JabRef/jabref/pull/8964)
- We replace characters which cannot be decoded using the specified encoding by a (probably another) valid character. This happens if JabRef detects the wrong charset (e.g., UTF-8 instead of Windows 1252). One can use the [Integrity Check](https://docs.jabref.org/finding-sorting-and-cleaning-entries/checkintegrity) to find those characters.

### Fixed

- We fixed an issue where linked fails containing parts of the main file directory could not be opened. [#8991](https://github.com/JabRef/jabref/issues/8991)
- Linked files with an absolute path can be opened again. [#8991](https://github.com/JabRef/jabref/issues/8991)
- We fixed an issue where the user could not rate an entry in the main table when an entry was not yet ranked. [#5842](https://github.com/JabRef/jabref/issues/5842)
- We fixed an issue that caused JabRef to sometimes open multiple instances when "Remote Operation" is enabled. [#8653](https://github.com/JabRef/jabref/issues/8653)
- We fixed an issue where linked files with the filetype "application/pdf" in an entry were not shown with the correct PDF-Icon in the main table [8930](https://github.com/JabRef/jabref/issues/8930)
- We fixed an issue where "open folder" for linked files did not open the folder and did not select the file unter certain Linux desktop environments [#8679](https://github.com/JabRef/jabref/issues/8679), [#8849](https://github.com/JabRef/jabref/issues/8849)
- We fixed an issue where the content of a big shared database library is not shown [#8788](https://github.com/JabRef/jabref/issues/8788)
- We fixed the unnecessary horizontal scroll bar in group panel [#8467](https://github.com/JabRef/jabref/issues/8467)
- We fixed an issue where the notification bar message, icon and actions appeared to be invisible. [#8761](https://github.com/JabRef/jabref/issues/8761)
- We fixed an issue where deprecated fields tab is shown when the fields don't contain any values. [#8396](https://github.com/JabRef/jabref/issues/8396)
- We fixed an issue where an exception for DOI search occurred when the DOI contained urlencoded characters. [#8787](https://github.com/JabRef/jabref/issues/8787)
- We fixed an issue which allow us to select and open identifiers from a popup list in the maintable [#8758](https://github.com/JabRef/jabref/issues/8758), [8802](https://github.com/JabRef/jabref/issues/8802)
- We fixed an issue where the escape button had no functionality within the "Filter groups" textfield. [koppor#562](https://github.com/koppor/jabref/issues/562)
- We fixed an issue where the exception that there are invalid characters in filename. [#8786](https://github.com/JabRef/jabref/issues/8786)
- When the proxy configuration removed the proxy user/password, this change is applied immediately.
- We fixed an issue where removing several groups deletes only one of them. [#8390](https://github.com/JabRef/jabref/issues/8390)
- We fixed an issue where the Sidepane (groups, web search and open office) width is not remembered after restarting JabRef. [#8907](https://github.com/JabRef/jabref/issues/8907)
- We fixed a bug where switching between themes will cause an error/exception. [#8939](https://github.com/JabRef/jabref/pull/8939)
- We fixed a bug where files that were deleted in the source bibtex file were kept in the index. [#8962](https://github.com/JabRef/jabref/pull/8962)
- We fixed "Error while sending to JabRef" when the browser extension interacts with JabRef. [JabRef-Browser-Extension#479](https://github.com/JabRef/JabRef-Browser-Extension/issues/479)
- We fixed a bug where updating group view mode (intersection or union) requires re-selecting groups to take effect. [#6998](https://github.com/JabRef/jabref/issues/6998)
- We fixed a bug that prevented external group metadata changes from being merged. [#8873](https://github.com/JabRef/jabref/issues/8873)
- We fixed the shared database opening dialog to remember autosave folder and tick. [#7516](https://github.com/JabRef/jabref/issues/7516)
- We fixed an issue where name formatter could not be saved. [#9120](https://github.com/JabRef/jabref/issues/9120)
- We fixed a bug where after the export of Preferences, custom exports were duplicated. [#10176](https://github.com/JabRef/jabref/issues/10176)

### Removed

- We removed the social media buttons for our Twitter and Facebook pages. [#8774](https://github.com/JabRef/jabref/issues/8774)

## [5.6] – 2022-04-25

### Added

- We enabled the user to customize the API Key for some fetchers. [#6877](https://github.com/JabRef/jabref/issues/6877)
- We added an extra option when right-clicking an entry in the Entry List to copy either the DOI or the DOI url.
- We added a fetcher for [Directory of Open Access Books (DOAB)](https://doabooks.org/) [8576](https://github.com/JabRef/jabref/issues/8576)
- We added an extra option to ask the user whether they want to open to reveal the folder holding the saved file with the file selected. [#8195](https://github.com/JabRef/jabref/issues/8195)
- We added a new section to network preferences to allow using custom SSL certificates. [#8126](https://github.com/JabRef/jabref/issues/8126)
- We improved the version check to take also beta version into account and now redirect to the right changelog for the version.
- We added two new web and fulltext fetchers: SemanticScholar and ResearchGate.
- We added notifications on success and failure when writing metadata to a PDF-file. [#8276](https://github.com/JabRef/jabref/issues/8276)
- We added a cleanup action that escapes `$` (by adding a backslash in front). [#8673](https://github.com/JabRef/jabref/issues/8673)

### Changed

- We upgraded to Lucene 9.1 for the fulltext search.
  Thus, the now created search index cannot be read from older versions of JabRef any longer.
  ⚠️ JabRef will recreate the index in a new folder for new files and this will take a long time for a huge library.
  Moreover, switching back and forth JabRef versions and meanwhile adding PDFs also requires rebuilding the index now and then.
  [#8362](https://github.com/JabRef/jabref/pull/8362)
- We changed the list of CSL styles to those that support formatting bibliographies. [#8421](https://github.com/JabRef/jabref/issues/8421) [citeproc-java#116](https://github.com/michel-kraemer/citeproc-java/issues/116)
- The CSL preview styles now also support displaying data from cross references entries that are linked via the `crossref` field. [#7378](https://github.com/JabRef/jabref/issues/7378)
- We made the Search button in Web Search wider. We also skewed the panel titles to the left. [#8397](https://github.com/JabRef/jabref/issues/8397)
- We introduced a preference to disable fulltext indexing. [#8468](https://github.com/JabRef/jabref/issues/8468)
- When exporting entries, the encoding is always UTF-8.
- When embedding BibTeX data into a PDF, the encoding is always UTF-8.
- We replaced the [OttoBib](https://en.wikipedia.org/wiki/OttoBib) fetcher by a fetcher by [OpenLibrary](https://openlibrary.org/dev/docs/api/books). [#8652](https://github.com/JabRef/jabref/issues/8652)
- We first fetch ISBN data from OpenLibrary, if nothing found, ebook.de is tried.
- We now only show a warning when exiting for tasks that will not be recovered automatically upon relaunch of JabRef. [#8468](https://github.com/JabRef/jabref/issues/8468)

### Fixed

- We fixed an issue where right clicking multiple entries and pressing "Change entry type" would only change one entry. [#8654](https://github.com/JabRef/jabref/issues/8654)
- We fixed an issue where it was no longer possible to add or delete multiple files in the `file` field in the entry editor. [#8659](https://github.com/JabRef/jabref/issues/8659)
- We fixed an issue where the author's lastname was not used for the citation key generation if it started with a lowercase letter. [#8601](https://github.com/JabRef/jabref/issues/8601)
- We fixed an issue where custom "Protected terms" files were missing after a restart of JabRef. [#8608](https://github.com/JabRef/jabref/issues/8608)
- We fixed an issue where JabRef could not start due to a missing directory for the fulltex index. [#8579](https://github.com/JabRef/jabref/issues/8579)
- We fixed an issue where long article numbers in the `pages` field would cause an exception and preventing the citation style to display. [#8381](https://github.com/JabRef/jabref/issues/8381), [citeproc-java](https://github.com/michel-kraemer/citeproc-java/issues/114)
- We fixed an issue where online links in the file field were not detected correctly and could produce an exception. [#8510](https://github.com/JabRef/jabref/issues/8510)
- We fixed an issue where an exception could occur when saving the preferences [#7614](https://github.com/JabRef/jabref/issues/7614)
- We fixed an issue where "Copy DOI url" in the right-click menu of the Entry List would just copy the DOI and not the DOI url. [#8389](https://github.com/JabRef/jabref/issues/8389)
- We fixed an issue where opening the console from the drop-down menu would cause an exception. [#8466](https://github.com/JabRef/jabref/issues/8466)
- We fixed an issue when reading non-UTF-8 encoded. When no encoding header is present, the encoding is now detected from the file content (and the preference option is disregarded). [#8417](https://github.com/JabRef/jabref/issues/8417)
- We fixed an issue where pasting a URL was replacing `+` signs by spaces making the URL unreachable. [#8448](https://github.com/JabRef/jabref/issues/8448)
- We fixed an issue where creating subsidiary files from aux files created with some versions of biblatex would produce incorrect results. [#8513](https://github.com/JabRef/jabref/issues/8513)
- We fixed an issue where opening the changelog from withing JabRef led to a 404 error. [#8563](https://github.com/JabRef/jabref/issues/8563)
- We fixed an issue where not all found unlinked local files were imported correctly due to some race condition. [#8444](https://github.com/JabRef/jabref/issues/8444)
- We fixed an issue where Merge entries dialog exceeds screen boundaries.
- We fixed an issue where the app lags when selecting an entry after a fresh start. [#8446](https://github.com/JabRef/jabref/issues/8446)
- We fixed an issue where no citationkey was generated on import, pasting a doi or an entry on the main table. [8406](https://github.com/JabRef/jabref/issues/8406), [koppor#553](https://github.com/koppor/jabref/issues/553)
- We fixed an issue where accent search does not perform consistently. [#6815](https://github.com/JabRef/jabref/issues/6815)
- We fixed an issue where the incorrect entry was selected when "New Article" is pressed while search filters are active. [#8674](https://github.com/JabRef/jabref/issues/8674)
- We fixed an issue where "Write BibTeXEntry metadata to PDF" button remains enabled while writing to PDF is in-progress. [#8691](https://github.com/JabRef/jabref/issues/8691)

### Removed

- We removed the option to copy CSL Citation styles data as `XSL_FO`, `ASCIIDOC`, and `RTF` as these have not been working since a long time and are no longer supported in the external library used for processing the styles. [#7378](https://github.com/JabRef/jabref/issues/7378)
- We removed the option to configure the default encoding. The default encoding is now hard-coded to the modern UTF-8 encoding.

## [5.5] – 2022-01-17

### Changed

- We integrated the external file types dialog directly inside the preferences. [#8341](https://github.com/JabRef/jabref/pull/8341)
- We disabled the add group button color change after adding 10 new groups. [#8051](https://github.com/JabRef/jabref/issues/8051)
- We inverted the logic for resolving [BibTeX strings](https://docs.jabref.org/advanced/strings). This helps to keep `#` chars. By default String resolving is only activated for a couple of standard fields. The list of fields can be modified in the preferences. [#7010](https://github.com/JabRef/jabref/issues/7010), [#7012](https://github.com/JabRef/jabref/issues/7012), [#8303](https://github.com/JabRef/jabref/issues/8303)
- We moved the search box in preview preferences closer to the available citation styles list. [#8370](https://github.com/JabRef/jabref/pull/8370)
- Changing the preference to show the preview panel as a separate tab now has effect without restarting JabRef. [#8370](https://github.com/JabRef/jabref/pull/8370)
- We enabled switching themes in JabRef without the need to restart JabRef. [#7335](https://github.com/JabRef/jabref/pull/7335)
- We added support for the field `day`, `rights`, `coverage` and `language` when reading XMP data in Dublin Core format. [#8491](https://github.com/JabRef/jabref/issues/8491)

### Fixed

- We fixed an issue where the preferences for "Search and store files relative to library file location" where ignored when the "Main file directory" field was not empty [#8385](https://github.com/JabRef/jabref/issues/8385)
- We fixed an issue where `#`chars in certain fields would be interpreted as BibTeX strings [#7010](https://github.com/JabRef/jabref/issues/7010), [#7012](https://github.com/JabRef/jabref/issues/7012), [#8303](https://github.com/JabRef/jabref/issues/8303)
- We fixed an issue where the fulltext search on an empty library with no documents would lead to an exception [koppor#522](https://github.com/koppor/jabref/issues/522)
- We fixed an issue where clicking on "Accept changes" in the merge dialog would lead to an exception [forum#2418](https://discourse.jabref.org/t/the-library-has-been-modified-by-another-program/2418/8)
- We fixed an issue where clicking on headings in the entry preview could lead to an exception. [#8292](https://github.com/JabRef/jabref/issues/8292)
- We fixed an issue where IntegrityCheck used the system's character encoding instead of the one set by the library or in preferences [#8022](https://github.com/JabRef/jabref/issues/8022)
- We fixed an issue about empty metadata in library properties when called from the right click menu. [#8358](https://github.com/JabRef/jabref/issues/8358)
- We fixed an issue where someone could add a duplicate field in the customize entry type dialog. [#8194](https://github.com/JabRef/jabref/issues/8194)
- We fixed a typo in the library properties tab: "String constants". There, one can configure [BibTeX string constants](https://docs.jabref.org/advanced/strings).
- We fixed an issue when writing a non-UTF-8 encoded file: The header is written again. [#8417](https://github.com/JabRef/jabref/issues/8417)
- We fixed an issue where folder creation during systemic literature review failed due to an illegal fetcher name. [#8552](https://github.com/JabRef/jabref/pull/8552)

## [5.4] – 2021-12-20

### Added

- We added confirmation dialog when user wants to close a library where any empty entries are detected. [#8096](https://github.com/JabRef/jabref/issues/8096)
- We added import support for CFF files. [#7945](https://github.com/JabRef/jabref/issues/7945)
- We added the option to copy the DOI of an entry directly from the context menu copy submenu. [#7826](https://github.com/JabRef/jabref/issues/7826)
- We added a fulltext search feature. [#2838](https://github.com/JabRef/jabref/pull/2838)
- We improved the deduction of bib-entries from imported fulltext pdfs. [#7947](https://github.com/JabRef/jabref/pull/7947)
- We added `unprotect_terms` to the list of bracketed pattern modifiers [#7960](https://github.com/JabRef/jabref/pull/7960)
- We added a dialog that allows to parse metadata from linked pdfs. [#7929](https://github.com/JabRef/jabref/pull/7929)
- We added an icon picker in group edit dialog. [#6142](https://github.com/JabRef/jabref/issues/6142)
- We added a preference to Opt-In to JabRef's online metadata extraction service (Grobid) usage. [#8002](https://github.com/JabRef/jabref/pull/8002)
- We readded the possibility to display the search results of all databases ("Global Search"). It is shown in a separate window. [#4096](https://github.com/JabRef/jabref/issues/4096)
- We readded the possibility to keep the search string when switching tabs. It is implemented by a toggle button. [#4096](https://github.com/JabRef/jabref/issues/4096#issuecomment-575986882)
- We allowed the user to also preview the available citation styles in the preferences besides the selected ones [#8108](https://github.com/JabRef/jabref/issues/8108)
- We added an option to search the available citation styles by name in the preferences [#8108](https://github.com/JabRef/jabref/issues/8108)
- We added an option to generate bib-entries from ID through a popover in the toolbar. [#4183](https://github.com/JabRef/jabref/issues/4183)
- We added a menu option in the right click menu of the main table tabs to display the library properties. [#6527](https://github.com/JabRef/jabref/issues/6527)
- When a `.bib` file ("library") was saved successfully, a notification is shown

### Changed

- Local library settings may overwrite the setting "Search and store files relative to library file location" [#8179](https://github.com/JabRef/jabref/issues/8179)
- The option "Fit table horizontally on screen" in the "Entry table" preferences is now disabled by default [#8148](https://github.com/JabRef/jabref/pull/8148)
- We improved the preferences and descriptions in the "Linked files" preferences tab [#8148](https://github.com/JabRef/jabref/pull/8148)
- We slightly changed the layout of the Journal tab in the preferences for ui consistency. [#7937](https://github.com/JabRef/jabref/pull/7937)
- The JabRefHost on Windows now writes a temporary file and calls `-importToOpen` instead of passing the bibtex via `-importBibtex`. [#7374](https://github.com/JabRef/jabref/issues/7374), [JabRef Browser Ext #274](https://github.com/JabRef/JabRef-Browser-Extension/issues/274)
- We reordered some entries in the right-click menu of the main table. [#6099](https://github.com/JabRef/jabref/issues/6099)
- We merged the barely used ImportSettingsTab and the CustomizationTab in the preferences into one single tab and moved the option to allow Integers in Edition Fields in Bibtex-Mode to the EntryEditor tab. [#7849](https://github.com/JabRef/jabref/pull/7849)
- We moved the export order in the preferences from `File` to `Import and Export`. [#7935](https://github.com/JabRef/jabref/pull/7935)
- We reworked the export order in the preferences and the save order in the library preferences. You can now set more than three sort criteria in your library preferences. [#7935](https://github.com/JabRef/jabref/pull/7935)
- The metadata-to-pdf actions now also embeds the bibfile to the PDF. [#8037](https://github.com/JabRef/jabref/pull/8037)
- The snap was updated to use the core20 base and to use lzo compression for better startup performance [#8109](https://github.com/JabRef/jabref/pull/8109)
- We moved the union/intersection view button in the group sidepane to the left of the other controls. [#8202](https://github.com/JabRef/jabref/pull/8202)
- We improved the Drag and Drop behavior in the "Customize Entry Types" Dialog [#6338](https://github.com/JabRef/jabref/issues/6338)
- When determining the URL of an ArXiV eprint, the URL now points to the version [#8149](https://github.com/JabRef/jabref/pull/8149)
- We Included all standard fields with citation key when exporting to Old OpenOffice/LibreOffice Calc Format [#8176](https://github.com/JabRef/jabref/pull/8176)
- In case the database is encoded with `UTF8`, the `% Encoding` marker is not written anymore
- The written `.bib` file has the same line endings [#390](https://github.com/koppor/jabref/issues/390)
- The written `.bib` file always has a final line break
- The written `.bib` file keeps the newline separator of the loaded `.bib` file
- We present options to manually enter an article or return to the New Entry menu when the fetcher DOI fails to find an entry for an ID [#7870](https://github.com/JabRef/jabref/issues/7870)
- We trim white space and non-ASCII characters from DOI [#8127](https://github.com/JabRef/jabref/issues/8127)
- The duplicate checker now inspects other fields in case no difference in the required and optional fields are found.
- We reworked the library properties dialog and integrated the `Library > Preamble`, `Library > Citation key pattern` and `Library > String constants dialogs` [#8264](https://github.com/JabRef/jabref/pulls/8264)
- We improved the startup time of JabRef by switching from the logging library `log4j2` to `tinylog` [#8007](https://github.com/JabRef/jabref/issues/8007)

### Fixed

- We fixed an issue where an exception occurred when pasting an entry with a publication date-range of the form 1910/1917 [#7864](https://github.com/JabRef/jabref/issues/7864)
- We fixed an issue where an exception occurred when a preview style was edited and afterwards another preview style selected. [#8280](https://github.com/JabRef/jabref/issues/8280)
- We fixed an issue where the actions to move a file to a directory were incorrectly disabled. [#7908](https://github.com/JabRef/jabref/issues/7908)
- We fixed an issue where an exception occurred when a linked online file was edited in the entry editor [#8008](https://github.com/JabRef/jabref/issues/8008)
- We fixed an issue when checking for a new version when JabRef is used behind a corporate proxy. [#7884](https://github.com/JabRef/jabref/issues/7884)
- We fixed some icons that were drawn in the wrong color when JabRef used a custom theme. [#7853](https://github.com/JabRef/jabref/issues/7853)
- We fixed an issue where the `Aux file` on `Edit group` doesn't support relative sub-directories path to import. [#7719](https://github.com/JabRef/jabref/issues/7719).
- We fixed an issue where it was impossible to add or modify groups. [#7912](https://github.com/JabRef/jabref/pull/793://github.com/JabRef/jabref/pull/7921)
- We fixed an issue about the visible side pane components being out of sync with the view menu. [#8115](https://github.com/JabRef/jabref/issues/8115)
- We fixed an issue where the side pane would not close when all its components were closed. [#8082](https://github.com/JabRef/jabref/issues/8082)
- We fixed an issue where exported entries from a Citavi bib containing URLs could not be imported [#7882](https://github.com/JabRef/jabref/issues/7882)
- We fixed an issue where the icons in the search bar had the same color, toggled as well as untoggled. [#8014](https://github.com/JabRef/jabref/pull/8014)
- We fixed an issue where typing an invalid UNC path into the "Main file directory" text field caused an error. [#8107](https://github.com/JabRef/jabref/issues/8107)
- We fixed an issue where "Open Folder" didn't select the file on macOS in Finder [#8130](https://github.com/JabRef/jabref/issues/8130)
- We fixed an issue where importing PDFs resulted in an uncaught exception [#8143](https://github.com/JabRef/jabref/issues/8143)
- We fixed "The library has been modified by another program" showing up when line breaks change [#4877](https://github.com/JabRef/jabref/issues/4877)
- The default directory of the "LaTeX Citations" tab is now the directory of the currently opened database (and not the directory chosen at the last open file dialog or the last database save) [koppor#538](https://github.com/koppor/jabref/issues/538)
- When writing a bib file, the `NegativeArraySizeException` should not occur [#8231](https://github.com/JabRef/jabref/issues/8231) [#8265](https://github.com/JabRef/jabref/issues/8265)
- We fixed an issue where some menu entries were available without entries selected. [#4795](https://github.com/JabRef/jabref/issues/4795)
- We fixed an issue where right-clicking on a tab and selecting close will close the focused tab even if it is not the tab we right-clicked [#8193](https://github.com/JabRef/jabref/pull/8193)
- We fixed an issue where selecting a citation style in the preferences would sometimes produce an exception [#7860](https://github.com/JabRef/jabref/issues/7860)
- We fixed an issue where an exception would occur when clicking on a DOI link in the preview pane [#7706](https://github.com/JabRef/jabref/issues/7706)
- We fixed an issue where XMP and embedded BibTeX export would not work [#8278](https://github.com/JabRef/jabref/issues/8278)
- We fixed an issue where the XMP and embedded BibTeX import of a file containing multiple schemas failed [#8278](https://github.com/JabRef/jabref/issues/8278)
- We fixed an issue where writing embedded BibTeX import fails due to write protection or bibtex already being present [#8332](https://github.com/JabRef/jabref/pull/8332)
- We fixed an issue where pdf-paths and the pdf-indexer could get out of sync [#8182](https://github.com/JabRef/jabref/issues/8182)
- We fixed an issue where Status-Logger error messages appeared during the startup of JabRef [#5475](https://github.com/JabRef/jabref/issues/5475)

### Removed

- We removed two orphaned preferences options [#8164](https://github.com/JabRef/jabref/pull/8164)
- We removed the functionality of the `--debug` commandline options. Use the java command line switch `-Dtinylog.level=debug` for debug output instead. [#8226](https://github.com/JabRef/jabref/pull/8226)

## [5.3] – 2021-07-05

### Added

- We added a progress counter to the title bar in Possible Duplicates dialog window. [#7366](https://github.com/JabRef/jabref/issues/7366)
- We added new "Customization" tab to the preferences which includes option to choose a custom address for DOI access. [#7337](https://github.com/JabRef/jabref/issues/7337)
- We added zbmath to the public databases from which the bibliographic information of an existing entry can be updated. [#7437](https://github.com/JabRef/jabref/issues/7437)
- We showed to the find Unlinked Files Dialog the date of the files' most recent modification. [#4652](https://github.com/JabRef/jabref/issues/4652)
- We added to the find Unlinked Files function a filter to show only files based on date of last modification (Last Year, Last Month, Last Week, Last Day). [#4652](https://github.com/JabRef/jabref/issues/4652)
- We added to the find Unlinked Files function a filter that sorts the files based on the date of last modification(Sort by Newest, Sort by Oldest First). [#4652](https://github.com/JabRef/jabref/issues/4652)
- We added the possibility to add a new entry via its zbMath ID (zbMATH can be chosen as ID type in the "Select entry type" window). [#7202](https://github.com/JabRef/jabref/issues/7202)
- We added the extension support and the external application support (For Texshow, Texmaker and LyX) to the flatpak [#7248](https://github.com/JabRef/jabref/pull/7248)
- We added some symbols and keybindings to the context menu in the entry editor. [#7268](https://github.com/JabRef/jabref/pull/7268)
- We added keybindings for setting and clearing the read status. [#7264](https://github.com/JabRef/jabref/issues/7264)
- We added two new fields to track the creation and most recent modification date and time for each entry. [koppor#130](https://github.com/koppor/jabref/issues/130)
- We added a feature that allows the user to copy highlighted text in the preview window. [#6962](https://github.com/JabRef/jabref/issues/6962)
- We added a feature that allows you to create new BibEntry via paste arxivId [#2292](https://github.com/JabRef/jabref/issues/2292)
- We added support for conducting automated and systematic literature search across libraries and git support for persistence [#369](https://github.com/koppor/jabref/issues/369)
- We added a add group functionality at the bottom of the side pane. [#4682](https://github.com/JabRef/jabref/issues/4682)
- We added a feature that allows the user to choose whether to trust the target site when unable to find a valid certification path from the file download site. [#7616](https://github.com/JabRef/jabref/issues/7616)
- We added a feature that allows the user to open all linked files of multiple selected entries by "Open file" option. [#6966](https://github.com/JabRef/jabref/issues/6966)
- We added a keybinding preset for new entries. [#7705](https://github.com/JabRef/jabref/issues/7705)
- We added a select all button for the library import function. [#7786](https://github.com/JabRef/jabref/issues/7786)
- We added a search feature for journal abbreviations. [#7804](https://github.com/JabRef/jabref/pull/7804)
- We added auto-key-generation progress to the background task list. [#7267](https://github.com/JabRef/jabref/issues/7267)
- We added the option to write XMP metadata to pdfs from the CLI. [7814](https://github.com/JabRef/jabref/pull/7814)

### Changed

- The export to MS Office XML now exports the author field as `Inventor` if the bibtex entry type is `patent` [#7830](https://github.com/JabRef/jabref/issues/7830)
- We changed the EndNote importer to import the field `label` to the corresponding bibtex field `endnote-label` [forum#2734](https://discourse.jabref.org/t/importing-endnote-label-field-to-jabref-from-xml-file/2734)
- The keywords added via "Manage content selectors" are now displayed in alphabetical order. [#3791](https://github.com/JabRef/jabref/issues/3791)
- We improved the "Find unlinked files" dialog to show import results for each file. [#7209](https://github.com/JabRef/jabref/pull/7209)
- The content of the field `timestamp` is migrated to `creationdate`. In case one configured "udpate timestampe", it is migrated to `modificationdate`. [koppor#130](https://github.com/koppor/jabref/issues/130)
- The JabRef specific meta-data content in the main field such as priorities (prio1, prio2, ...) are migrated to their respective fields. They are removed from the keywords. [#6840](https://github.com/jabref/jabref/issues/6840)
- We fixed an issue where groups generated from authors' last names did not include all entries of the authors' [#5833](https://github.com/JabRef/jabref/issues/5833)
- The export to MS Office XML now uses the month name for the field `MonthAcessed` instead of the two digit number [#7354](https://github.com/JabRef/jabref/issues/7354)
- We included some standalone dialogs from the options menu in the main preference dialog and fixed some visual issues in the preferences dialog. [#7384](https://github.com/JabRef/jabref/pull/7384)
- We improved the linking of the `python3` interpreter via the shebang to dynamically use the systems default Python. Related to [JabRef-Browser-Extension #177](https://github.com/JabRef/JabRef-Browser-Extension/issues/177)
- Automatically found pdf files now have the linking button to the far left and uses a link icon with a plus instead of a briefcase. The file name also has lowered opacity(70%) until added. [#3607](https://github.com/JabRef/jabref/issues/3607)
- We simplified the select entry type form by splitting it into two parts ("Recommended" and "Others") based on internal usage data. [#6730](https://github.com/JabRef/jabref/issues/6730)
- We improved the submenu list by merging the'Remove group' having two options, with or without subgroups. [#4682](https://github.com/JabRef/jabref/issues/4682)
- The export to MS Office XML now uses the month name for the field `Month` instead of the two digit number [forum#2685](https://discourse.jabref.org/t/export-month-as-text-not-number/2685)
- We reintroduced missing default keybindings for new entries. [#7346](https://github.com/JabRef/jabref/issues/7346) [#7439](https://github.com/JabRef/jabref/issues/7439)
- Lists of available fields are now sorted alphabetically. [#7716](https://github.com/JabRef/jabref/issues/7716)
- The tooltip of the search field explaining the search is always shown. [#7279](https://github.com/JabRef/jabref/pull/7279)
- We rewrote the ACM fetcher to adapt to the new interface. [#5804](https://github.com/JabRef/jabref/issues/5804)
- We moved the select/collapse buttons in the unlinked files dialog into a context menu. [#7383](https://github.com/JabRef/jabref/issues/7383)
- We fixed an issue where journal abbreviations containing curly braces were not recognized [#7773](https://github.com/JabRef/jabref/issues/7773)

### Fixed

- We fixed an issue where some texts (e.g. descriptions) in dialogs could not be translated [#7854](https://github.com/JabRef/jabref/issues/7854)
- We fixed an issue where import hangs for ris files with "ER - " [#7737](https://github.com/JabRef/jabref/issues/7737)
- We fixed an issue where getting bibliograhpic data from DOI or another identifer did not respect the library mode (BibTeX/biblatex)[#6267](https://github.com/JabRef/jabref/issues/6267)
- We fixed an issue where importing entries would not respect the library mode (BibTeX/biblatex)[#1018](https://github.com/JabRef/jabref/issues/1018)
- We fixed an issue where an exception occurred when importing entries from a web search [#7606](https://github.com/JabRef/jabref/issues/7606)
- We fixed an issue where the table column sort order was not properly stored and resulted in unsorted eports [#7524](https://github.com/JabRef/jabref/issues/7524)
- We fixed an issue where the value of the field `school` or `institution` would be printed twice in the HTML Export [forum#2634](https://discourse.jabref.org/t/problem-with-exporting-techreport-phdthesis-mastersthesis-to-html/2634)
- We fixed an issue preventing to connect to a shared database. [#7570](https://github.com/JabRef/jabref/pull/7570)
- We fixed an issue preventing files from being dragged & dropped into an empty library. [#6851](https://github.com/JabRef/jabref/issues/6851)
- We fixed an issue where double-click onto PDF in file list under the 'General' tab section should just open the file. [#7465](https://github.com/JabRef/jabref/issues/7465)
- We fixed an issue where the dark theme did not extend to a group's custom color picker. [#7481](https://github.com/JabRef/jabref/issues/7481)
- We fixed an issue where choosing the fields on which autocompletion should not work in "Entry editor" preferences had no effect. [#7320](https://github.com/JabRef/jabref/issues/7320)
- We fixed an issue where the "Normalize page numbers" formatter did not replace en-dashes or em-dashes with a hyphen-minus sign. [#7239](https://github.com/JabRef/jabref/issues/7239)
- We fixed an issue with the style of highlighted check boxes while searching in preferences. [#7226](https://github.com/JabRef/jabref/issues/7226)
- We fixed an issue where the option "Move file to file directory" was disabled in the entry editor for all files [#7194](https://github.com/JabRef/jabref/issues/7194)
- We fixed an issue where application dialogs were opening in the wrong display when using multiple screens [#7273](https://github.com/JabRef/jabref/pull/7273)
- We fixed an issue where the "Find unlinked files" dialog would freeze JabRef on importing. [#7205](https://github.com/JabRef/jabref/issues/7205)
- We fixed an issue where the "Find unlinked files" would stop importing when importing a single file failed. [#7206](https://github.com/JabRef/jabref/issues/7206)
- We fixed an issue where JabRef froze for a few seconds in MacOS when DNS resolution timed out. [#7441](https://github.com/JabRef/jabref/issues/7441)
- We fixed an issue where an exception would be displayed for previewing and preferences when a custom theme has been configured but is missing [#7177](https://github.com/JabRef/jabref/issues/7177)
- We fixed an issue where URLs in `file` fields could not be handled on Windows. [#7359](https://github.com/JabRef/jabref/issues/7359)
- We fixed an issue where the regex based file search miss-interpreted specific symbols. [#4342](https://github.com/JabRef/jabref/issues/4342)
- We fixed an issue where the Harvard RTF exporter used the wrong default file extension. [4508](https://github.com/JabRef/jabref/issues/4508)
- We fixed an issue where the Harvard RTF exporter did not use the new authors formatter and therefore did not export "organization" authors correctly. [4508](https://github.com/JabRef/jabref/issues/4508)
- We fixed an issue where the field `urldate` was not exported to the corresponding fields `YearAccessed`, `MonthAccessed`, `DayAccessed` in MS Office XML [#7354](https://github.com/JabRef/jabref/issues/7354)
- We fixed an issue where the password for a shared SQL database was only remembered if it was the same as the username [#6869](https://github.com/JabRef/jabref/issues/6869)
- We fixed an issue where some custom exports did not use the new authors formatter and therefore did not export authors correctly [#7356](https://github.com/JabRef/jabref/issues/7356)
- We fixed an issue where alt+keyboard shortcuts do not work [#6994](https://github.com/JabRef/jabref/issues/6994)
- We fixed an issue about the file link editor did not allow to change the file name according to the default pattern after changing an entry. [#7525](https://github.com/JabRef/jabref/issues/7525)
- We fixed an issue where the file path is invisible in dark theme. [#7382](https://github.com/JabRef/jabref/issues/7382)
- We fixed an issue where the secondary sorting is not working for some special fields. [#7015](https://github.com/JabRef/jabref/issues/7015)
- We fixed an issue where changing the font size makes the font size field too small. [#7085](https://github.com/JabRef/jabref/issues/7085)
- We fixed an issue with TexGroups on Linux systems, where the modification of an aux-file did not trigger an auto-update for TexGroups. Furthermore, the detection of file modifications is now more reliable. [#7412](https://github.com/JabRef/jabref/pull/7412)
- We fixed an issue where the Unicode to Latex formatter produced wrong results for characters with a codepoint higher than Character.MAX_VALUE. [#7387](https://github.com/JabRef/jabref/issues/7387)
- We fixed an issue where a non valid value as font size results in an uncaught exception. [#7415](https://github.com/JabRef/jabref/issues/7415)
- We fixed an issue where "Merge citations" in the Openoffice/Libreoffice integration panel did not have a corresponding opposite. [#7454](https://github.com/JabRef/jabref/issues/7454)
- We fixed an issue where drag and drop of bib files for opening resulted in uncaught exceptions [#7464](https://github.com/JabRef/jabref/issues/7464)
- We fixed an issue where columns shrink in width when we try to enlarge JabRef window. [#6818](https://github.com/JabRef/jabref/issues/6818)
- We fixed an issue where Content selector does not seem to work for custom fields. [#6819](https://github.com/JabRef/jabref/issues/6819)
- We fixed an issue where font size of the preferences dialog does not update with the rest of the GUI. [#7416](https://github.com/JabRef/jabref/issues/7416)
- We fixed an issue in which a linked online file consisting of a web page was saved as an invalid pdf file upon being downloaded. The user is now notified when downloading a linked file results in an HTML file. [#7452](https://github.com/JabRef/jabref/issues/7452)
- We fixed an issue where opening BibTex file (doubleclick) from Folder with spaces not working. [#6487](https://github.com/JabRef/jabref/issues/6487)
- We fixed the header title in the Add Group/Subgroup Dialog box. [#4682](https://github.com/JabRef/jabref/issues/4682)
- We fixed an issue with saving large `.bib` files [#7265](https://github.com/JabRef/jabref/issues/7265)
- We fixed an issue with very large page numbers [#7590](https://github.com/JabRef/jabref/issues/7590)
- We fixed an issue where the file extension is missing on saving the library file on linux [#7451](https://github.com/JabRef/jabref/issues/7451)
- We fixed an issue with opacity of disabled icon-buttons [#7195](https://github.com/JabRef/jabref/issues/7195)
- We fixed an issue where journal abbreviations in UTF-8 were not recognized [#5850](https://github.com/JabRef/jabref/issues/5850)
- We fixed an issue where the article title with curly brackets fails to download the arXiv link (pdf file). [#7633](https://github.com/JabRef/jabref/issues/7633)
- We fixed an issue with toggle of special fields does not work for sorted entries [#7016](https://github.com/JabRef/jabref/issues/7016)
- We fixed an issue with the default path of external application. [#7641](https://github.com/JabRef/jabref/issues/7641)
- We fixed an issue where urls must be embedded in a style tag when importing EndNote style Xml files. Now it can parse url with or without a style tag. [#6199](https://github.com/JabRef/jabref/issues/6199)
- We fixed an issue where the article title with colon fails to download the arXiv link (pdf file). [#7660](https://github.com/JabRef/jabref/issues/7660)
- We fixed an issue where the keybinding for delete entry did not work on the main table [7580](https://github.com/JabRef/jabref/pull/7580)
- We fixed an issue where the RFC fetcher is not compatible with the draft [7305](https://github.com/JabRef/jabref/issues/7305)
- We fixed an issue where duplicate files (both file names and contents are the same) is downloaded and add to linked files [#6197](https://github.com/JabRef/jabref/issues/6197)
- We fixed an issue where changing the appearance of the preview tab did not trigger a restart warning. [#5464](https://github.com/JabRef/jabref/issues/5464)
- We fixed an issue where editing "Custom preview style" triggers exception. [#7526](https://github.com/JabRef/jabref/issues/7526)
- We fixed the [SAO/NASA Astrophysics Data System](https://docs.jabref.org/collect/import-using-online-bibliographic-database#sao-nasa-astrophysics-data-system) fetcher. [#7867](https://github.com/JabRef/jabref/pull/7867)
- We fixed an issue where a title with multiple applied formattings in EndNote was not imported correctly [forum#2734](https://discourse.jabref.org/t/importing-endnote-label-field-to-jabref-from-xml-file/2734)
- We fixed an issue where a `report` in EndNote was imported as `article` [forum#2734](https://discourse.jabref.org/t/importing-endnote-label-field-to-jabref-from-xml-file/2734)
- We fixed an issue where the field `publisher` in EndNote was not imported in JabRef [forum#2734](https://discourse.jabref.org/t/importing-endnote-label-field-to-jabref-from-xml-file/2734)

### Removed

- We removed add group button beside the filter group tab. [#4682](https://github.com/JabRef/jabref/issues/4682)

## [5.2] – 2020-12-24

### Added

- We added a validation to check if the current database location is shared, preventing an exception when Pulling Changes From Shared Database. [#6959](https://github.com/JabRef/jabref/issues/6959)
- We added a query parser and mapping layer to enable conversion of queries formulated in simplified lucene syntax by the user into api queries. [#6799](https://github.com/JabRef/jabref/pull/6799)
- We added some basic functionality to customise the look of JabRef by importing a css theme file. [#5790](https://github.com/JabRef/jabref/issues/5790)
- We added connection check function in network preference setting [#6560](https://github.com/JabRef/jabref/issues/6560)
- We added support for exporting to YAML. [#6974](https://github.com/JabRef/jabref/issues/6974)
- We added a DOI format and organization check to detect [American Physical Society](https://journals.aps.org/) journals to copy the article ID to the page field for cases where the page numbers are missing. [#7019](https://github.com/JabRef/jabref/issues/7019)
- We added an error message in the New Entry dialog that is shown in case the fetcher did not find anything . [#7000](https://github.com/JabRef/jabref/issues/7000)
- We added a new formatter to output shorthand month format. [#6579](https://github.com/JabRef/jabref/issues/6579)
- We added support for the new Microsoft Edge browser in all platforms. [#7056](https://github.com/JabRef/jabref/pull/7056)
- We reintroduced emacs/bash-like keybindings. [#6017](https://github.com/JabRef/jabref/issues/6017)
- We added a feature to provide automated cross library search using a cross library query language. This provides support for the search step of systematic literature reviews (SLRs). [koppor#369](https://github.com/koppor/jabref/issues/369)

### Changed

- We changed the default preferences for OpenOffice/LibreOffice integration to automatically sync the bibliography when inserting new citations in a OpenOffic/LibreOffice document. [#6957](https://github.com/JabRef/jabref/issues/6957)
- We restructured the 'File' tab and extracted some parts into the 'Linked files' tab [#6779](https://github.com/JabRef/jabref/pull/6779)
- JabRef now offers journal lists from <https://abbrv.jabref.org>. JabRef the lists which use a dot inside the abbreviations. [#5749](https://github.com/JabRef/jabref/pull/5749)
- We removed two useless preferences in the groups preferences dialog. [#6836](https://github.com/JabRef/jabref/pull/6836)
- Synchronization of SpecialFields to keywords is now disabled by default. [#6621](https://github.com/JabRef/jabref/issues/6621)
- JabRef no longer opens the entry editor with the first entry on startup [#6855](https://github.com/JabRef/jabref/issues/6855)
- We completed the rebranding of `bibtexkey` as `citationkey` which was started in JabRef 5.1.
- JabRef no longer opens the entry editor with the first entry on startup [#6855](https://github.com/JabRef/jabref/issues/6855)
- Fetch by ID: (long) "SAO/NASA Astrophysics Data System" replaced by (short) "SAO/NASA ADS" [#6876](https://github.com/JabRef/jabref/pull/6876)
- We changed the title of the window "Manage field names and content" to have the same title as the corresponding menu item [#6895](https://github.com/JabRef/jabref/pull/6895)
- We renamed the menus "View -> Previous citation style" and "View -> Next citation style" into "View -> Previous preview style" and "View -> Next preview style" and renamed the "Preview" style to "Customized preview style". [#6899](https://github.com/JabRef/jabref/pull/6899)
- We changed the default preference option "Search and store files relative to library file location" to on, as this seems to be a more intuitive behaviour. [#6863](https://github.com/JabRef/jabref/issues/6863)
- We changed the title of the window "Manage field names and content": to have the same title as the corresponding menu item [#6895](https://github.com/JabRef/jabref/pull/6895)
- We improved the detection of "short" DOIs [6880](https://github.com/JabRef/jabref/issues/6880)
- We improved the duplicate detection when identifiers like DOI or arxiv are semantiaclly the same, but just syntactically differ (e.g. with or without http(s):// prefix). [#6707](https://github.com/JabRef/jabref/issues/6707)
- We improved JabRef start up time [6057](https://github.com/JabRef/jabref/issues/6057)
- We changed in the group interface "Generate groups from keywords in a BibTeX field" by "Generate groups from keywords in the following field". [#6983](https://github.com/JabRef/jabref/issues/6983)
- We changed the name of a group type from "Searching for keywords" to "Searching for a keyword". [6995](https://github.com/JabRef/jabref/pull/6995)
- We changed the way JabRef displays the title of a tab and of the window. [4161](https://github.com/JabRef/jabref/issues/4161)
- We changed connect timeouts for server requests to 30 seconds in general and 5 seconds for GROBID server (special) and improved user notifications on connection issues. [7026](https://github.com/JabRef/jabref/pull/7026)
- We changed the order of the library tab context menu items. [#7171](https://github.com/JabRef/jabref/issues/7171)
- We changed the way linked files are opened on Linux to use the native openFile method, compatible with confined packages. [7037](https://github.com/JabRef/jabref/pull/7037)
- We refined the entry preview to show the full names of authors and editors, to list the editor only if no author is present, have the year earlier. [#7083](https://github.com/JabRef/jabref/issues/7083)

### Fixed

- We fixed an issue changing the icon link_variation_off that is not meaningful. [#6834](https://github.com/JabRef/jabref/issues/6834)
- We fixed an issue where the `.sav` file was not deleted upon exiting JabRef. [#6109](https://github.com/JabRef/jabref/issues/6109)
- We fixed a linked identifier icon inconsistency. [#6705](https://github.com/JabRef/jabref/issues/6705)
- We fixed the wrong behavior that font size changes are not reflected in dialogs. [#6039](https://github.com/JabRef/jabref/issues/6039)
- We fixed the failure to Copy citation key and link. [#5835](https://github.com/JabRef/jabref/issues/5835)
- We fixed an issue where the sort order of the entry table was reset after a restart of JabRef. [#6898](https://github.com/JabRef/jabref/pull/6898)
- We fixed an issue where no longer a warning was displayed when inserting references into LibreOffice with an invalid "ReferenceParagraphFormat". [#6907](https://github.com/JabRef/jabref/pull/6907).
- We fixed an issue where a selected field was not removed after the first click in the custom entry types dialog. [#6934](https://github.com/JabRef/jabref/issues/6934)
- We fixed an issue where a remove icon was shown for standard entry types in the custom entry types dialog. [#6906](https://github.com/JabRef/jabref/issues/6906)
- We fixed an issue where it was impossible to connect to OpenOffice/LibreOffice on Mac OSX. [#6970](https://github.com/JabRef/jabref/pull/6970)
- We fixed an issue with the python script used by browser plugins that failed to locate JabRef if not installed in its default location. [#6963](https://github.com/JabRef/jabref/pull/6963/files)
- We fixed an issue where spaces and newlines in an isbn would generate an exception. [#6456](https://github.com/JabRef/jabref/issues/6456)
- We fixed an issue where identity column header had incorrect foreground color in the Dark theme. [#6796](https://github.com/JabRef/jabref/issues/6796)
- We fixed an issue where the RIS exporter added extra blank lines.[#7007](https://github.com/JabRef/jabref/pull/7007/files)
- We fixed an issue where clicking on Collapse All button in the Search for Unlinked Local Files expanded the directory structure erroneously [#6848](https://github.com/JabRef/jabref/issues/6848)
- We fixed an issue, when pulling changes from shared database via shortcut caused creation of a new tech report [6867](https://github.com/JabRef/jabref/issues/6867)
- We fixed an issue where the JabRef GUI does not highlight the "All entries" group on start-up [#6691](https://github.com/JabRef/jabref/issues/6691)
- We fixed an issue where a custom dark theme was not applied to the entry preview tab [7068](https://github.com/JabRef/jabref/issues/7068)
- We fixed an issue where modifications to the Custom preview layout in the preferences were not saved [#6447](https://github.com/JabRef/jabref/issues/6447)
- We fixed an issue where errors from imports were not shown to the user [#7084](https://github.com/JabRef/jabref/pull/7084)
- We fixed an issue where the EndNote XML Import would fail on empty keywords tags [forum#2387](https://discourse.jabref.org/t/importing-in-unknown-format-fails-to-import-xml-library-from-bookends-export/2387)
- We fixed an issue where the color of groups of type "free search expression" not persisting after restarting the application [#6999](https://github.com/JabRef/jabref/issues/6999)
- We fixed an issue where modifications in the source tab where not saved without switching to another field before saving the library [#6622](https://github.com/JabRef/jabref/issues/6622)
- We fixed an issue where the "Document Viewer" did not show the first page of the opened pdf document and did not show the correct total number of pages [#7108](https://github.com/JabRef/jabref/issues/7108)
- We fixed an issue where the context menu was not updated after a file link was changed. [#5777](https://github.com/JabRef/jabref/issues/5777)
- We fixed an issue where the password for a shared SQL database was not remembered [#6869](https://github.com/JabRef/jabref/issues/6869)
- We fixed an issue where newly added entires were not synced to a shared SQL database [#7176](https://github.com/JabRef/jabref/issues/7176)
- We fixed an issue where the PDF-Content importer threw an exception when no DOI number is present at the first page of the PDF document [#7203](https://github.com/JabRef/jabref/issues/7203)
- We fixed an issue where groups created from aux files did not update on file changes [#6394](https://github.com/JabRef/jabref/issues/6394)
- We fixed an issue where authors that only have last names were incorrectly identified as institutes when generating citation keys [#7199](https://github.com/JabRef/jabref/issues/7199)
- We fixed an issue where institutes were incorrectly identified as universities when generating citation keys [#6942](https://github.com/JabRef/jabref/issues/6942)

### Removed

- We removed the Google Scholar fetcher and the ACM fetcher do not work due to traffic limitations [#6369](https://github.com/JabRef/jabref/issues/6369)
- We removed the menu entry "Manage external file types" because it's already in 'Preferences' dialog [#6991](https://github.com/JabRef/jabref/issues/6991)
- We removed the integrity check "Abbreviation detected" for the field journal/journaltitle in the entry editor [#3925](https://github.com/JabRef/jabref/issues/3925)

## [5.1] – 2020-08-30

### Added

- We added a new fetcher to enable users to search mEDRA DOIs [#6602](https://github.com/JabRef/jabref/issues/6602)
- We added a new fetcher to enable users to search "[Collection of Computer Science Bibliographies](https://en.wikipedia.org/wiki/Collection_of_Computer_Science_Bibliographies)". [#6638](https://github.com/JabRef/jabref/issues/6638)
- We added default values for delimiters in Add Subgroup window [#6624](https://github.com/JabRef/jabref/issues/6624)
- We improved responsiveness of general fields specification dialog window. [#6604](https://github.com/JabRef/jabref/issues/6604)
- We added support for importing ris file and load DOI [#6530](https://github.com/JabRef/jabref/issues/6530)
- We added the Library properties to a context menu on the library tabs [#6485](https://github.com/JabRef/jabref/issues/6485)
- We added a new field in the preferences in 'BibTeX key generator' for unwanted characters that can be user-specified. [#6295](https://github.com/JabRef/jabref/issues/6295)
- We added support for searching ShortScience for an entry through the user's browser. [#6018](https://github.com/JabRef/jabref/pull/6018)
- We updated EditionChecker to permit edition to start with a number. [#6144](https://github.com/JabRef/jabref/issues/6144)
- We added tooltips for most fields in the entry editor containing a short description. [#5847](https://github.com/JabRef/jabref/issues/5847)
- We added support for basic markdown in custom formatted previews [#6194](https://github.com/JabRef/jabref/issues/6194)
- We now show the number of items found and selected to import in the online search dialog. [#6248](https://github.com/JabRef/jabref/pull/6248)
- We created a new install screen for macOS. [#5759](https://github.com/JabRef/jabref/issues/5759)
- We added a new integrity check for duplicate DOIs. [koppor#339](https://github.com/koppor/jabref/issues/339)
- We implemented an option to download fulltext files while importing. [#6381](https://github.com/JabRef/jabref/pull/6381)
- We added a progress-indicator showing the average progress of background tasks to the toolbar. Clicking it reveals a pop-over with a list of running background tasks. [6443](https://github.com/JabRef/jabref/pull/6443)
- We fixed the bug when strike the delete key in the text field. [#6421](https://github.com/JabRef/jabref/issues/6421)
- We added a BibTex key modifier for truncating strings. [#3915](https://github.com/JabRef/jabref/issues/3915)
- We added support for jumping to target entry when typing letter/digit after sorting a column in maintable [#6146](https://github.com/JabRef/jabref/issues/6146)
- We added a new fetcher to enable users to search all available E-Libraries simultaneously. [koppor#369](https://github.com/koppor/jabref/issues/369)
- We added the field "entrytype" to the export sort criteria [#6531](https://github.com/JabRef/jabref/pull/6531)
- We added the possibility to change the display order of the fields in the entry editor. The order can now be configured using drag and drop in the "Customize entry types" dialog [#6152](https://github.com/JabRef/jabref/pull/6152)
- We added native support for biblatex-software [#6574](https://github.com/JabRef/jabref/issues/6574)
- We added a missing restart warning for AutoComplete in the preferences dialog. [#6351](https://github.com/JabRef/jabref/issues/6351)
- We added a note to the citation key pattern preferences dialog as a temporary workaround for a JavaFX bug, about committing changes in a table cell, if the focus is lost. [#5825](https://github.com/JabRef/jabref/issues/5825)
- We added support for customized fallback fields in bracketed patterns. [#7111](https://github.com/JabRef/jabref/issues/7111)

### Changed

- We improved the arXiv fetcher. Now it should find entries even more reliably and does no longer include the version (e.g `v1`) in the `eprint` field. [forum#1941](https://discourse.jabref.org/t/remove-version-in-arxiv-import/1941)
- We moved the group search bar and the button "New group" from bottom to top position to make it more prominent. [#6112](https://github.com/JabRef/jabref/pull/6112)
- When JabRef finds a `.sav` file without changes, there is no dialog asking for acceptance of changes anymore.
- We changed the buttons for import/export/show all/reset of preferences to smaller icon buttons in the preferences dialog. [#6130](https://github.com/JabRef/jabref/pull/6130)
- We moved the functionality "Manage field names & content" from the "Library" menu to the "Edit" menu, because it affects the selected entries and not the whole library
- We merged the functionality "Append contents from a BibTeX library into the currently viewed library" into the "Import into database" functionality. Fixes [#6049](https://github.com/JabRef/jabref/issues/6049).
- We changed the directory where fulltext downloads are stored to the directory set in the import-tab in preferences. [#6381](https://github.com/JabRef/jabref/pull/6381)
- We improved the error message for invalid jstyles. [#6303](https://github.com/JabRef/jabref/issues/6303)
- We changed the section name of 'Advanced' to 'Network' in the preferences and removed some obsolete options.[#6489](https://github.com/JabRef/jabref/pull/6489)
- We improved the context menu of the column "Linked identifiers" of the main table, by truncating their texts, if they are too long. [#6499](https://github.com/JabRef/jabref/issues/6499)
- We merged the main table tabs in the preferences dialog. [#6518](https://github.com/JabRef/jabref/pull/6518)
- We changed the command line option 'generateBibtexKeys' to the more generic term 'generateCitationKeys' while the short option remains 'g'.[#6545](https://github.com/JabRef/jabref/pull/6545)
- We improved the "Possible duplicate entries" window to remember its size and position throughout a session. [#6582](https://github.com/JabRef/jabref/issues/6582)
- We divided the toolbar into small parts, so if the application window is to small, only a part of the toolbar is moved into the chevron popup. [#6682](https://github.com/JabRef/jabref/pull/6682)
- We changed the layout for of the buttons in the Open Office side panel to ensure that the button text is always visible, specially when resizing. [#6639](https://github.com/JabRef/jabref/issues/6639)
- We merged the two new library commands in the file menu to one which always creates a new library in the default library mode. [#6539](https://github.com/JabRef/jabref/pull/6539#issuecomment-641056536)

### Fixed

- We fixed an issue where entry preview tab has no name in drop down list. [#6591](https://github.com/JabRef/jabref/issues/6591)
- We fixed to only search file links in the BIB file location directory when preferences has corresponding checkbox checked. [#5891](https://github.com/JabRef/jabref/issues/5891)
- We fixed wrong button order (Apply and Cancel) in ManageProtectedTermsDialog.
- We fixed an issue with incompatible characters at BibTeX key [#6257](https://github.com/JabRef/jabref/issues/6257)
- We fixed an issue where dash (`-`) was reported as illegal BibTeX key [#6295](https://github.com/JabRef/jabref/issues/6295)
- We greatly improved the performance of the overall application and many operations. [#5071](https://github.com/JabRef/jabref/issues/5071)
- We fixed an issue where sort by priority was broken. [#6222](https://github.com/JabRef/jabref/issues/6222)
- We fixed an issue where opening a library from the recent libraries menu was not possible. [#5939](https://github.com/JabRef/jabref/issues/5939)
- We fixed an issue with inconsistent capitalization of file extensions when downloading files. [#6115](https://github.com/JabRef/jabref/issues/6115)
- We fixed the display of language and encoding in the preferences dialog. [#6130](https://github.com/JabRef/jabref/pull/6130)
- Now the link and/or the link description in the column "linked files" of the main table gets truncated or wrapped, if too long, otherwise display issues arise. [#6178](https://github.com/JabRef/jabref/issues/6178)
- We fixed the issue that groups panel does not keep size when resizing window. [#6180](https://github.com/JabRef/jabref/issues/6180)
- We fixed an error that sometimes occurred when using the context menu. [#6085](https://github.com/JabRef/jabref/issues/6085)
- We fixed an issue where search full-text documents downloaded files with same name, overwriting existing files. [#6174](https://github.com/JabRef/jabref/pull/6174)
- We fixed an issue when importing into current library an erroneous message "import cancelled" is displayed even though import is successful. [#6266](https://github.com/JabRef/jabref/issues/6266)
- We fixed an issue where custom jstyles for Open/LibreOffice where not saved correctly. [#6170](https://github.com/JabRef/jabref/issues/6170)
- We fixed an issue where the INSPIRE fetcher was no longer working [#6229](https://github.com/JabRef/jabref/issues/6229)
- We fixed an issue where custom exports with an uppercase file extension could not be selected for "Copy...-> Export to Clipboard" [#6285](https://github.com/JabRef/jabref/issues/6285)
- We fixed the display of icon both in the main table and linked file editor. [#6169](https://github.com/JabRef/jabref/issues/6169)
- We fixed an issue where the windows installer did not create an entry in the start menu [bug report in the forum](https://discourse.jabref.org/t/error-while-fetching-from-doi/2018/3)
- We fixed an issue where only the field `abstract` and `comment` were declared as multiline fields. Other fields can now be configured in the preferences using "Do not wrap the following fields when saving" [4373](https://github.com/JabRef/jabref/issues/4373)
- We fixed an issue where JabRef switched to discrete graphics under macOS [#5935](https://github.com/JabRef/jabref/issues/5935)
- We fixed an issue where the Preferences entry preview will be unexpected modified leads to Value too long exception [#6198](https://github.com/JabRef/jabref/issues/6198)
- We fixed an issue where custom jstyles for Open/LibreOffice would only be valid if a layout line for the entry type `default` was at the end of the layout section [#6303](https://github.com/JabRef/jabref/issues/6303)
- We fixed an issue where a new entry is not shown in the library if a search is active [#6297](https://github.com/JabRef/jabref/issues/6297)
- We fixed an issue where long directory names created from patterns could create an exception. [#3915](https://github.com/JabRef/jabref/issues/3915)
- We fixed an issue where sort on numeric cases was broken. [#6349](https://github.com/JabRef/jabref/issues/6349)
- We fixed an issue where year and month fields were not cleared when converting to biblatex [#6224](https://github.com/JabRef/jabref/issues/6224)
- We fixed an issue where an "Not on FX thread" exception occurred when saving on linux [#6453](https://github.com/JabRef/jabref/issues/6453)
- We fixed an issue where the library sort order was lost. [#6091](https://github.com/JabRef/jabref/issues/6091)
- We fixed an issue where brackets in regular expressions were not working. [6469](https://github.com/JabRef/jabref/pull/6469)
- We fixed an issue where multiple background task popups stacked over each other.. [#6472](https://github.com/JabRef/jabref/issues/6472)
- We fixed an issue where LaTeX citations for specific commands (`\autocite`s) of biblatex-mla were not recognized. [#6476](https://github.com/JabRef/jabref/issues/6476)
- We fixed an issue where drag and drop was not working on empty database. [#6487](https://github.com/JabRef/jabref/issues/6487)
- We fixed an issue where the name fields were not updated after the preferences changed. [#6515](https://github.com/JabRef/jabref/issues/6515)
- We fixed an issue where "null" appeared in generated BibTeX keys. [#6459](https://github.com/JabRef/jabref/issues/6459)
- We fixed an issue where the authors' names were incorrectly displayed in the authors' column when they were bracketed. [#6465](https://github.com/JabRef/jabref/issues/6465) [#6459](https://github.com/JabRef/jabref/issues/6459)
- We fixed an issue where importing certain unlinked files would result in an exception [#5815](https://github.com/JabRef/jabref/issues/5815)
- We fixed an issue where downloaded files would be moved to a directory named after the citationkey when no file directory pattern is specified [#6589](https://github.com/JabRef/jabref/issues/6589)
- We fixed an issue with the creation of a group of cited entries which incorrectly showed the message that the library had been modified externally whenever saving the library. [#6420](https://github.com/JabRef/jabref/issues/6420)
- We fixed an issue with the creation of a group of cited entries. Now the file path to an aux file gets validated. [#6585](https://github.com/JabRef/jabref/issues/6585)
- We fixed an issue on Linux systems where the application would crash upon inotify failure. Now, the user is prompted with a warning, and given the choice to continue the session. [#6073](https://github.com/JabRef/jabref/issues/6073)
- We moved the search modifier buttons into the search bar, as they were not accessible, if autocompletion was disabled. [#6625](https://github.com/JabRef/jabref/issues/6625)
- We fixed an issue about duplicated group color indicators [#6175](https://github.com/JabRef/jabref/issues/6175)
- We fixed an issue where entries with the entry type Misc from an imported aux file would not be saved correctly to the bib file on disk [#6405](https://github.com/JabRef/jabref/issues/6405)
- We fixed an issue where percent sign ('%') was not formatted properly by the HTML formatter [#6753](https://github.com/JabRef/jabref/issues/6753)
- We fixed an issue with the [SAO/NASA Astrophysics Data System](https://docs.jabref.org/collect/add-entry-using-an-id#sao-nasa-a-ds) fetcher where `\textbackslash` appeared at the end of the abstract.
- We fixed an issue with the Science Direct fetcher where PDFs could not be downloaded. Fixes [#5860](https://github.com/JabRef/jabref/issues/5860)
- We fixed an issue with the Library of Congress importer.
- We fixed the [link to the external libraries listing](https://github.com/JabRef/jabref/blob/master/external-libraries.md) in the about dialog
- We fixed an issue regarding pasting on Linux. [#6293](https://github.com/JabRef/jabref/issues/6293)

### Removed

- We removed the option of the "enforce legal key". [#6295](https://github.com/JabRef/jabref/issues/6295)
- We removed the obsolete `External programs / Open PDF` section in the preferences, as the default application to open PDFs is now set in the `Manage external file types` dialog. [#6130](https://github.com/JabRef/jabref/pull/6130)
- We removed the option to configure whether a `.bib.bak` file should be generated upon save. It is now always enabled. Documentation at <https://docs.jabref.org/advanced/autosave>. [#6092](https://github.com/JabRef/jabref/issues/6092)
- We removed the built-in list of IEEE journal abbreviations using BibTeX strings. If you still want to use them, you have to download them separately from <https://abbrv.jabref.org>.

## [5.0] – 2020-03-06

### Changed

- Added browser integration to the snap package for firefox/chromium browsers. [#6062](https://github.com/JabRef/jabref/pull/6062)
- We reintroduced the possibility to extract references from plain text (using [GROBID](https://grobid.readthedocs.io/en/latest/)). [#5614](https://github.com/JabRef/jabref/pull/5614)
- We changed the open office panel to show buttons in rows of three instead of going straight down to save space as the button expanded out to take up unnecessary horizontal space. [#5479](https://github.com/JabRef/jabref/issues/5479)
- We cleaned up the group add/edit dialog. [#5826](https://github.com/JabRef/jabref/pull/5826)
- We reintroduced the index column. [#5844](https://github.com/JabRef/jabref/pull/5844)
- Filenames of external files can no longer contain curly braces. [#5926](https://github.com/JabRef/jabref/pull/5926)
- We made the filters more easily accessible in the integrity check dialog. [#5955](https://github.com/JabRef/jabref/pull/5955)
- We reimplemented and improved the dialog "Customize entry types". [#4719](https://github.com/JabRef/jabref/issues/4719)
- We added an [American Physical Society](https://journals.aps.org/) fetcher. [#818](https://github.com/JabRef/jabref/issues/818)
- We added possibility to enable/disable items quantity in groups. [#6042](https://github.com/JabRef/jabref/issues/6042)

### Fixed

- We fixed an issue where the command line console was always opened in the background. [#5474](https://github.com/JabRef/jabref/issues/5474)
- We fixed and issue where pdf files will not open under some KDE linux distributions when using okular. [#5253](https://github.com/JabRef/jabref/issues/5253)
- We fixed an issue where the Medline fetcher was only working when JabRef was running from source. [#5645](https://github.com/JabRef/jabref/issues/5645)
- We fixed some visual issues in the dark theme. [#5764](https://github.com/JabRef/jabref/pull/5764) [#5753](https://github.com/JabRef/jabref/issues/5753)
- We fixed an issue where non-default previews didn't handle unicode characters. [#5779](https://github.com/JabRef/jabref/issues/5779)
- We improved the performance, especially changing field values in the entry should feel smoother now. [#5843](https://github.com/JabRef/jabref/issues/5843)
- We fixed an issue where the ampersand character wasn't rendering correctly on previews. [#3840](https://github.com/JabRef/jabref/issues/3840)
- We fixed an issue where an erroneous "The library has been modified by another program" message was shown when saving. [#4877](https://github.com/JabRef/jabref/issues/4877)
- We fixed an issue where the file extension was missing after downloading a file (we now fall-back to pdf). [#5816](https://github.com/JabRef/jabref/issues/5816)
- We fixed an issue where cleaning up entries broke web URLs, if "Make paths of linked files relative (if possible)" was enabled, which resulted in various other issues subsequently. [#5861](https://github.com/JabRef/jabref/issues/5861)
- We fixed an issue where the tab "Required fields" of the entry editor did not show all required fields, if at least two of the defined required fields are linked with a logical or. [#5859](https://github.com/JabRef/jabref/issues/5859)
- We fixed several issues concerning managing external file types: Now everything is usable and fully functional. Previously, there were problems with the radio buttons, with saving the settings and with loading an input field value. Furthermore, different behavior for Windows and other operating systems was given, which was unified as well. [#5846](https://github.com/JabRef/jabref/issues/5846)
- We fixed an issue where entries containing Unicode charaters were not parsed correctly [#5899](https://github.com/JabRef/jabref/issues/5899)
- We fixed an issue where an entry containing an external filename with curly braces could not be saved. Curly braces are now longer allowed in filenames. [#5899](https://github.com/JabRef/jabref/issues/5899)
- We fixed an issue where changing the type of an entry did not update the main table [#5906](https://github.com/JabRef/jabref/issues/5906)
- We fixed an issue in the optics of the library properties, that cropped the dialog on scaled displays. [#5969](https://github.com/JabRef/jabref/issues/5969)
- We fixed an issue where changing the type of an entry did not update the main table. [#5906](https://github.com/JabRef/jabref/issues/5906)
- We fixed an issue where opening a library from the recent libraries menu was not possible. [#5939](https://github.com/JabRef/jabref/issues/5939)
- We fixed an issue where the most bottom group in the list got lost, if it was dragged on itself. [#5983](https://github.com/JabRef/jabref/issues/5983)
- We fixed an issue where changing entry type doesn't always work when biblatex source is shown. [#5905](https://github.com/JabRef/jabref/issues/5905)
- We fixed an issue where the group and the link column were not updated after changing the entry in the main table. [#5985](https://github.com/JabRef/jabref/issues/5985)
- We fixed an issue where reordering the groups was not possible after inserting an article. [#6008](https://github.com/JabRef/jabref/issues/6008)
- We fixed an issue where citation styles except the default "Preview" could not be used. [#5622](https://github.com/JabRef/jabref/issues/5622)
- We fixed an issue where a warning was displayed when the title content is made up of two sentences. [#5832](https://github.com/JabRef/jabref/issues/5832)
- We fixed an issue where an exception was thrown when adding a save action without a selected formatter in the library properties [#6069](https://github.com/JabRef/jabref/issues/6069)
- We fixed an issue where JabRef's icon was missing in the Export to clipboard Dialog. [#6286](https://github.com/JabRef/jabref/issues/6286)
- We fixed an issue when an "Abstract field" was duplicating text, when importing from RIS file (Neurons) [#6065](https://github.com/JabRef/jabref/issues/6065)
- We fixed an issue where adding the addition of a new entry was not completely validated [#6370](https://github.com/JabRef/jabref/issues/6370)
- We fixed an issue where the blue and red text colors in the Merge entries dialog were not quite visible [#6334](https://github.com/JabRef/jabref/issues/6334)
- We fixed an issue where underscore character was removed from the file name in the Recent Libraries list in File menu [#6383](https://github.com/JabRef/jabref/issues/6383)
- We fixed an issue where few keyboard shortcuts regarding new entries were missing [#6403](https://github.com/JabRef/jabref/issues/6403)

### Removed

- Ampersands are no longer escaped by default in the `bib` file. If you want to keep the current behaviour, you can use the new "Escape Ampersands" formatter as a save action. [#5869](https://github.com/JabRef/jabref/issues/5869)
- The "Merge Entries" entry was removed from the Quality Menu. Users should use the right-click menu instead. [#6021](https://github.com/JabRef/jabref/pull/6021)

## [5.0-beta] – 2019-12-15

### Changed

- We added a short DOI field formatter which shortens DOI to more human-readable form. [koppor#343](https://github.com/koppor/jabref/issues/343)
- We improved the display of group memberships by adding multiple colored bars if the entry belongs to more than one group. [#4574](https://github.com/JabRef/jabref/issues/4574)
- We added an option to show the preview as an extra tab in the entry editor (instead of in a split view). [#5244](https://github.com/JabRef/jabref/issues/5244)
- A custom Open/LibreOffice jstyle file now requires a layout line for the entry type `default` [#5452](https://github.com/JabRef/jabref/issues/5452)
- The entry editor is now open by default when JabRef starts up. [#5460](https://github.com/JabRef/jabref/issues/5460)
- Customized entry types are now serialized in alphabetical order in the bib file.
- We added a new ADS fetcher to use the new ADS API. [#4949](https://github.com/JabRef/jabref/issues/4949)
- We added support of the [X11 primary selection](https://unix.stackexchange.com/a/139193/18033) [#2389](https://github.com/JabRef/jabref/issues/2389)
- We added support to switch between biblatex and bibtex library types. [#5550](https://github.com/JabRef/jabref/issues/5550)
- We changed the save action buttons to be easier to understand. [#5565](https://github.com/JabRef/jabref/issues/5565)
- We made the columns for groups, files and uri in the main table reorderable and merged the clickable icon columns for uri, url, doi and eprint. [#5544](https://github.com/JabRef/jabref/pull/5544)
- We reduced the number of write actions performed when autosave is enabled [#5679](https://github.com/JabRef/jabref/issues/5679)
- We made the column sort order in the main table persistent [#5730](https://github.com/JabRef/jabref/pull/5730)
- When an entry is modified on disk, the change dialog now shows the merge dialog to highlight the changes [#5688](https://github.com/JabRef/jabref/pull/5688)

### Fixed

- Inherit fields from cross-referenced entries as specified by biblatex. [#5045](https://github.com/JabRef/jabref/issues/5045)
- We fixed an issue where it was no longer possible to connect to LibreOffice. [#5261](https://github.com/JabRef/jabref/issues/5261)
- The "All entries group" is no longer shown when no library is open.
- We fixed an exception which occurred when closing JabRef. [#5348](https://github.com/JabRef/jabref/issues/5348)
- We fixed an issue where JabRef reports incorrectly about customized entry types. [#5332](https://github.com/JabRef/jabref/issues/5332)
- We fixed a few problems that prevented JabFox to communicate with JabRef. [#4737](https://github.com/JabRef/jabref/issues/4737) [#4303](https://github.com/JabRef/jabref/issues/4303)
- We fixed an error where the groups containing an entry loose their highlight color when scrolling. [#5022](https://github.com/JabRef/jabref/issues/5022)
- We fixed an error where scrollbars were not shown. [#5374](https://github.com/JabRef/jabref/issues/5374)
- We fixed an error where an exception was thrown when merging entries. [#5169](https://github.com/JabRef/jabref/issues/5169)
- We fixed an error where certain metadata items were not serialized alphabetically.
- After assigning an entry to a group, the item count is now properly colored to reflect the new membership of the entry. [#3112](https://github.com/JabRef/jabref/issues/3112)
- The group panel is now properly updated when switching between libraries (or when closing/opening one). [#3142](https://github.com/JabRef/jabref/issues/3142)
- We fixed an error where the number of matched entries shown in the group pane was not updated correctly. [#4441](https://github.com/JabRef/jabref/issues/4441)
- We fixed an error where the wrong file is renamed and linked when using the "Copy, rename and link" action. [#5653](https://github.com/JabRef/jabref/issues/5653)
- We fixed a "null" error when writing XMP metadata. [#5449](https://github.com/JabRef/jabref/issues/5449)
- We fixed an issue where empty keywords lead to a strange display of automatic keyword groups. [#5333](https://github.com/JabRef/jabref/issues/5333)
- We fixed an error where the default color of a new group was white instead of dark gray. [#4868](https://github.com/JabRef/jabref/issues/4868)
- We fixed an issue where the first field in the entry editor got the focus while performing a different action (like searching). [#5084](https://github.com/JabRef/jabref/issues/5084)
- We fixed an issue where multiple entries were highlighted in the web search result after scrolling. [#5035](https://github.com/JabRef/jabref/issues/5035)
- We fixed an issue where the hover indication in the web search pane was not working. [#5277](https://github.com/JabRef/jabref/issues/5277)
- We fixed an error mentioning "javafx.controls/com.sun.javafx.scene.control" that was thrown when interacting with the toolbar.
- We fixed an error where a cleared search was restored after switching libraries. [#4846](https://github.com/JabRef/jabref/issues/4846)
- We fixed an exception which occurred when trying to open a non-existing file from the "Recent files"-menu [#5334](https://github.com/JabRef/jabref/issues/5334)
- We fixed an issues where the search highlight in the entry preview did not worked. [#5069](https://github.com/JabRef/jabref/issues/5069)
- The context menu for fields in the entry editor is back. [#5254](https://github.com/JabRef/jabref/issues/5254)
- We fixed an exception which occurred when trying to open a non-existing file from the "Recent files"-menu [#5334](https://github.com/JabRef/jabref/issues/5334)
- We fixed a problem where the "editor" information has been duplicated during saving a .bib-Database. [#5359](https://github.com/JabRef/jabref/issues/5359)
- We re-introduced the feature to switch between different preview styles. [#5221](https://github.com/JabRef/jabref/issues/5221)
- We fixed various issues (including [#5263](https://github.com/JabRef/jabref/issues/5263)) related to copying entries to the clipboard
- We fixed some display errors in the preferences dialog and replaced some of the controls [#5033](https://github.com/JabRef/jabref/pull/5033) [#5047](https://github.com/JabRef/jabref/pull/5047) [#5062](https://github.com/JabRef/jabref/pull/5062) [#5141](https://github.com/JabRef/jabref/pull/5141) [#5185](https://github.com/JabRef/jabref/pull/5185) [#5265](https://github.com/JabRef/jabref/pull/5265) [#5315](https://github.com/JabRef/jabref/pull/5315) [#5360](https://github.com/JabRef/jabref/pull/5360)
- We fixed an exception which occurred when trying to import entries without an open library. [#5447](https://github.com/JabRef/jabref/issues/5447)
- The "Automatically set file links" feature now follows symbolic links. [#5664](https://github.com/JabRef/jabref/issues/5664)
- After successful import of one or multiple bib entries the main table scrolls to the first imported entry [#5383](https://github.com/JabRef/jabref/issues/5383)
- We fixed an exception which occurred when an invalid jstyle was loaded. [#5452](https://github.com/JabRef/jabref/issues/5452)
- We fixed an issue where the command line arguments `importBibtex` and `importToOpen` did not import into the currently open library, but opened a new one. [#5537](https://github.com/JabRef/jabref/issues/5537)
- We fixed an error where the preview theme did not adapt to the "Dark" mode [#5463](https://github.com/JabRef/jabref/issues/5463)
- We fixed an issue where multiple entries were allowed in the "crossref" field [#5284](https://github.com/JabRef/jabref/issues/5284)
- We fixed an issue where the merge dialog showed the wrong text colour in "Dark" mode [#5516](https://github.com/JabRef/jabref/issues/5516)
- We fixed visibility issues with the scrollbar and group selection highlight in "Dark" mode, and enabled "Dark" mode for the OpenOffice preview in the style selection window. [#5522](https://github.com/JabRef/jabref/issues/5522)
- We fixed an issue where the author field was not correctly parsed during bibtex key-generation. [#5551](https://github.com/JabRef/jabref/issues/5551)
- We fixed an issue where notifications where shown during autosave. [#5555](https://github.com/JabRef/jabref/issues/5555)
- We fixed an issue where the side pane was not remembering its position. [#5615](https://github.com/JabRef/jabref/issues/5615)
- We fixed an issue where JabRef could not interact with [Oracle XE](https://www.oracle.com/de/database/technologies/appdev/xe.html) in the [shared SQL database setup](https://docs.jabref.org/collaborative-work/sqldatabase).
- We fixed an issue where the toolbar icons were hidden on smaller screens.
- We fixed an issue where renaming referenced files for bib entries with long titles was not possible. [#5603](https://github.com/JabRef/jabref/issues/5603)
- We fixed an issue where a window which is on an external screen gets unreachable when external screen is removed. [#5037](https://github.com/JabRef/jabref/issues/5037)
- We fixed a bug where the selection of groups was lost after drag and drop. [#2868](https://github.com/JabRef/jabref/issues/2868)
- We fixed an issue where the custom entry types didn't show the correct display name [#5651](https://github.com/JabRef/jabref/issues/5651)

### Removed

- We removed some obsolete notifications. [#5555](https://github.com/JabRef/jabref/issues/5555)
- We removed an internal step in the [ISBN-to-BibTeX fetcher](https://docs.jabref.org/collect/add-entry-using-an-id#isbn): The [ISBN to BibTeX Converter](https://manas.tungare.name/software/isbn-to-bibtex) by [@manastungare](https://github.com/manastungare) is not used anymore, because it is offline: "people using this tool have not been generating enough sales for Amazon."
- We removed the option to control the default drag and drop behaviour. You can use the modifier keys (like CtrL or Alt) instead.

## [5.0-alpha] – 2019-08-25

### Changed

- We added eventitle, eventdate and venue fields to `@unpublished` entry type.
- We added `@software` and `@dataSet` entry type to biblatex.
- All fields are now properly sorted alphabetically (in the subgroups of required/optional fields) when the entry is written to the bib file.
- We fixed an issue where some importers used the field `pubstatus` instead of the standard BibTeX field `pubstate`.
- We changed the latex command removal for docbook exporter. [#3838](https://github.com/JabRef/jabref/issues/3838)
- We changed the location of some fields in the entry editor (you might need to reset your preferences for these changes to come into effect)
  - Journal/Year/Month in biblatex mode -> Deprecated (if filled)
  - DOI/URL: General -> Optional
  - Internal fields like ranking, read status and priority: Other -> General
  - Moreover, empty deprecated fields are no longer shown
- Added server timezone parameter when connecting to a shared database.
- We updated the dialog for setting up general fields.
- URL field formatting is updated. All whitespace chars, located at the beginning/ending of the URL, are trimmed automatically
- We changed the behavior of the field formatting dialog such that the `bibtexkey` is not changed when formatting all fields or all text fields.
- We added a "Move file to file directory and rename file" option for simultaneously moving and renaming of document file. [#4166](https://github.com/JabRef/jabref/issues/4166)
- Use integrated graphics card instead of discrete on macOS [#4070](https://github.com/JabRef/jabref/issues/4070)
- We added a cleanup operation that detects an arXiv identifier in the note, journal or URL field and moves it to the `eprint` field.
  Because of this change, the last-used cleanup operations were reset.
- We changed the minimum required version of Java to 1.8.0_171, as this is the latest release for which the automatic Java update works. [#4093](https://github.com/JabRef/jabref/issues/4093)
- The special fields like `Printed` and `Read status` now show gray icons when the row is hovered.
- We added a button in the tab header which allows you to close the database with one click. [#494](https://github.com/JabRef/jabref/issues/494)
- Sorting in the main table now takes information from cross-referenced entries into account. [#2808](https://github.com/JabRef/jabref/issues/2808)
- If a group has a color specified, then entries matched by this group have a small colored bar in front of them in the main table.
- Change default icon for groups to a circle because a colored version of the old icon was hard to distinguish from its black counterpart.
- In the main table, the context menu appears now when you press the "context menu" button on the keyboard. [feature request in the forum](https://discourse.jabref.org/t/how-to-enable-keyboard-context-key-windows)
- We added icons to the group side panel to quickly switch between `union` and `intersection` group view mode. [#3269](https://github.com/JabRef/jabref/issues/3269).
- We use `https` for [fetching from most online bibliographic database](https://docs.jabref.org/collect/import-using-online-bibliographic-database).
- We changed the default keyboard shortcuts for moving between entries when the entry editor is active to ̀<kbd>alt</kbd> + <kbd>up/down</kbd>.
- Opening a new file now prompts the directory of the currently selected file, instead of the directory of the last opened file.
- Window state is saved on close and restored on start.
- We made the MathSciNet fetcher more reliable.
- We added the ISBN fetcher to the list of fetcher available under "Update with bibliographic information from the web" in the entry editor toolbar.
- Files without a defined external file type are now directly opened with the default application of the operating system
- We streamlined the process to rename and move files by removing the confirmation dialogs.
- We removed the redundant new lines of markings and wrapped the summary in the File annotation tab. [#3823](https://github.com/JabRef/jabref/issues/3823)
- We add auto URL formatting when user paste link to URL field in entry editor. [koppor#254](https://github.com/koppor/jabref/issues/254)
- We added a minimum height for the entry editor so that it can no longer be hidden by accident. [#4279](https://github.com/JabRef/jabref/issues/4279)
- We added a new keyboard shortcut so that the entry editor could be closed by <kbd>Ctrl</kbd> + <kbd>E</kbd>. [#4222](https://github.com/JabRef/jabref/issues/4222)
- We added an option in the preference dialog box, that allows user to pick the dark or light theme option. [#4130](https://github.com/JabRef/jabref/issues/4130)
- We updated the Related Articles tab to accept JSON from the new version of the Mr. DLib service
- We added an option in the preference dialog box that allows user to choose behavior after dragging and dropping files in Entry Editor. [#4356](https://github.com/JabRef/jabref/issues/4356)
- We added the ability to have an export preference where previously "File"-->"Export"/"Export selected entries" would not save the user's preference[#4495](https://github.com/JabRef/jabref/issues/4495)
- We optimized the code responsible for connecting to an external database, which should lead to huge improvements in performance.
- For automatically created groups, added ability to filter groups by entry type. [#4539](https://github.com/JabRef/jabref/issues/4539)
- We added the ability to add field names from the Preferences Dialog [#4546](https://github.com/JabRef/jabref/issues/4546)
- We added the ability to change the column widths directly in the main table. [#4546](https://github.com/JabRef/jabref/issues/4546)
- We added a description of how recommendations were chosen and better error handling to Related Articles tab
- We added the ability to execute default action in dialog by using with <kbd>Ctrl</kbd> + <kbd>Enter</kbd> combination [#4496](https://github.com/JabRef/jabref/issues/4496)
- We grouped and reordered the Main Menu (File, Edit, Library, Quality, Tools, and View tabs & icons). [#4666](https://github.com/JabRef/jabref/issues/4666) [#4667](https://github.com/JabRef/jabref/issues/4667) [#4668](https://github.com/JabRef/jabref/issues/4668) [#4669](https://github.com/JabRef/jabref/issues/4669) [#4670](https://github.com/JabRef/jabref/issues/4670) [#4671](https://github.com/JabRef/jabref/issues/4671) [#4672](https://github.com/JabRef/jabref/issues/4672) [#4673](https://github.com/JabRef/jabref/issues/4673)
- We added additional modifiers (capitalize, titlecase and sentencecase) to the Bibtex key generator. [#1506](https://github.com/JabRef/jabref/issues/1506)
- We have migrated from the mysql jdbc connector to the mariadb one for better authentication scheme support. [#4745](https://github.com/JabRef/jabref/issues/4745)
- We grouped the toolbar icons and changed the Open Library and Copy icons. [#4584](https://github.com/JabRef/jabref/issues/4584)
- We added a browse button next to the path text field for aux-based groups. [#4586](https://github.com/JabRef/jabref/issues/4586)
- We changed the title of Group Dialog to "Add subgroup" from "Edit group" when we select Add subgroup option.
- We enable import button only if entries are selected. [#4755](https://github.com/JabRef/jabref/issues/4755)
- We made modifications to improve the contrast of UI elements. [#4583](https://github.com/JabRef/jabref/issues/4583)
- We added a warning for empty BibTeX keys in the entry editor. [#4440](https://github.com/JabRef/jabref/issues/4440)
- We added an option in the settings to set the default action in JabRef when right clicking on any entry in any database and selecting "Open folder". [#4763](https://github.com/JabRef/jabref/issues/4763)
- The Medline fetcher now normalizes the author names according to the BibTeX-Standard [#4345](https://github.com/JabRef/jabref/issues/4345)
- We added an option on the Linked File Viewer to rename the attached file of an entry directly on the JabRef. [#4844](https://github.com/JabRef/jabref/issues/4844)
- We added an option in the preference dialog box that allows user to enable helpful tooltips.[#3599](https://github.com/JabRef/jabref/issues/3599)
- We reworked the functionality for extracting BibTeX entries from plain text, because our used service [freecite shut down](https://library.brown.edu/libweb/freecite_notice.php). [#5206](https://github.com/JabRef/jabref/pull/5206)
- We moved the dropdown menu for selecting the push-application from the toolbar into the external application preferences. [#674](https://github.com/JabRef/jabref/issues/674)
- We removed the alphabetical ordering of the custom tabs and updated the error message when trying to create a general field with a name containing an illegal character. [#5019](https://github.com/JabRef/jabref/issues/5019)
- We added a context menu to the bib(la)tex-source-editor to copy'n'paste. [#5007](https://github.com/JabRef/jabref/pull/5007)
- We added a tool that allows searching for citations in LaTeX files. It scans directories and shows which entries are used, how many times and where.
- We added a 'LaTeX citations' tab to the entry editor, to search for citations to the active entry in the LaTeX file directory. It can be disabled in the preferences dialog.
- We added an option in preferences to allow for integers in field "edition" when running database in bibtex mode. [#4680](https://github.com/JabRef/jabref/issues/4680)
- We added the ability to use negation in export filter layouts. [#5138](https://github.com/JabRef/jabref/pull/5138)
- Focus on Name Area instead of 'OK' button whenever user presses 'Add subgroup'. [#6307](https://github.com/JabRef/jabref/issues/6307)
- We changed the behavior of merging that the entry which has "smaller" bibkey will be selected. [#7395](https://github.com/JabRef/jabref/issues/7395)

### Fixed

- We fixed an issue where JabRef died silently for the user without enough inotify instances [#4874](https://github.com/JabRef/jabref/issues/4874)
- We fixed an issue where corresponding groups are sometimes not highlighted when clicking on entries [#3112](https://github.com/JabRef/jabref/issues/3112)
- We fixed an issue where custom exports could not be selected in the 'Export (selected) entries' dialog [#4013](https://github.com/JabRef/jabref/issues/4013)
- Italic text is now rendered correctly. [#3356](https://github.com/JabRef/jabref/issues/3356)
- The entry editor no longer gets corrupted after using the source tab. [#3532](https://github.com/JabRef/jabref/issues/3532) [#3608](https://github.com/JabRef/jabref/issues/3608) [#3616](https://github.com/JabRef/jabref/issues/3616)
- We fixed multiple issues where entries did not show up after import if a search was active. [#1513](https://github.com/JabRef/jabref/issues/1513) [#3219](https://github.com/JabRef/jabref/issues/3219))
- We fixed an issue where the group tree was not updated correctly after an entry was changed. [#3618](https://github.com/JabRef/jabref/issues/3618)
- We fixed an issue where a right-click in the main table selected a wrong entry. [#3267](https://github.com/JabRef/jabref/issues/3267)
- We fixed an issue where in rare cases entries where overlayed in the main table. [#3281](https://github.com/JabRef/jabref/issues/3281)
- We fixed an issue where selecting a group messed up the focus of the main table and the entry editor. [#3367](https://github.com/JabRef/jabref/issues/3367)
- We fixed an issue where composite author names were sorted incorrectly. [#2828](https://github.com/JabRef/jabref/issues/2828)
- We fixed an issue where commands followed by `-` didn't work. [#3805](https://github.com/JabRef/jabref/issues/3805)
- We fixed an issue where a non-existing aux file in a group made it impossible to open the library. [#4735](https://github.com/JabRef/jabref/issues/4735)
- We fixed an issue where some journal names were wrongly marked as abbreviated. [#4115](https://github.com/JabRef/jabref/issues/4115)
- We fixed an issue where the custom file column were sorted incorrectly. [#3119](https://github.com/JabRef/jabref/issues/3119)
- We improved the parsing of author names whose infix is abbreviated without a dot. [#4864](https://github.com/JabRef/jabref/issues/4864)
- We fixed an issues where the entry losses focus when a field is edited and at the same time used for sorting. [#3373](https://github.com/JabRef/jabref/issues/3373)
- We fixed an issue where the menu on Mac OS was not displayed in the usual Mac-specific way. [#3146](https://github.com/JabRef/jabref/issues/3146)
- We improved the integrity check for page numbers. [#4113](https://github.com/JabRef/jabref/issues/4113) and [feature request in the forum](https://discourse.jabref.org/t/pages-field-allow-use-of-en-dash/1199)
- We fixed an issue where the order of fields in customized entry types was not saved correctly. [#4033](https://github.com/JabRef/jabref/issues/4033)
- We fixed an issue where renaming a group did not change the group name in the interface. [#3189](https://github.com/JabRef/jabref/issues/3189)
- We fixed an issue where the groups tree of the last database was still shown even after the database was already closed.
- We fixed an issue where the "Open file dialog" may disappear behind other windows. [#3410](https://github.com/JabRef/jabref/issues/3410)
- We fixed an issue where the number of entries matched was not updated correctly upon adding or removing an entry. [#3537](https://github.com/JabRef/jabref/issues/3537)
- We fixed an issue where the default icon of a group was not colored correctly.
- We fixed an issue where the first field in entry editor was not focused when adding a new entry. [#4024](https://github.com/JabRef/jabref/issues/4024)
- We reworked the "Edit file" dialog to make it resizeable and improved the workflow for adding and editing files [#2970](https://github.com/JabRef/jabref/issues/2970)
- We fixed an issue where custom name formatters were no longer found correctly. [#3531](https://github.com/JabRef/jabref/issues/3531)
- We fixed an issue where the month was not shown in the preview. [#3239](https://github.com/JabRef/jabref/issues/3239)
- Rewritten logic to detect a second jabref instance. [#4023](https://github.com/JabRef/jabref/issues/4023)
- We fixed an issue where the "Convert to BibTeX-Cleanup" moved the content of the `file` field to the `pdf` field [#4120](https://github.com/JabRef/jabref/issues/4120)
- We fixed an issue where the preview pane in entry preview in preferences wasn't showing the citation style selected [#3849](https://github.com/JabRef/jabref/issues/3849)
- We fixed an issue where the default entry preview style still contained the field `review`. The field `review` in the style is now replaced with comment to be consistent with the entry editor [#4098](https://github.com/JabRef/jabref/issues/4098)
- We fixed an issue where users were vulnerable to XXE attacks during parsing [#4229](https://github.com/JabRef/jabref/issues/4229)
- We fixed an issue where files added via the "Attach file" contextmenu of an entry were not made relative. [#4201](https://github.com/JabRef/jabref/issues/4201) and [#4241](https://github.com/JabRef/jabref/issues/4241)
- We fixed an issue where author list parser can't generate bibtex for Chinese author. [#4169](https://github.com/JabRef/jabref/issues/4169)
- We fixed an issue where the list of XMP Exclusion fields in the preferences was not be saved [#4072](https://github.com/JabRef/jabref/issues/4072)
- We fixed an issue where the ArXiv Fetcher did not support HTTP URLs [koppor#328](https://github.com/koppor/jabref/issues/328)
- We fixed an issue where only one PDF file could be imported [#4422](https://github.com/JabRef/jabref/issues/4422)
- We fixed an issue where "Move to group" would always move the first entry in the library and not the selected [#4414](https://github.com/JabRef/jabref/issues/4414)
- We fixed an issue where an older dialog appears when downloading full texts from the quality menu. [#4489](https://github.com/JabRef/jabref/issues/4489)
- We fixed an issue where right clicking on any entry in any database and selecting "Open folder" results in the NullPointer exception. [#4763](https://github.com/JabRef/jabref/issues/4763)
- We fixed an issue where option 'open terminal here' with custom command was passing the wrong argument. [#4802](https://github.com/JabRef/jabref/issues/4802)
- We fixed an issue where ranking an entry would generate an IllegalArgumentException. [#4754](https://github.com/JabRef/jabref/issues/4754)
- We fixed an issue where special characters where removed from non-label key generation pattern parts [#4767](https://github.com/JabRef/jabref/issues/4767)
- We fixed an issue where the RIS import would overwite the article date with the value of the acessed date [#4816](https://github.com/JabRef/jabref/issues/4816)
- We fixed an issue where an NullPointer exception was thrown when a referenced entry in an Open/Libre Office document was no longer present in the library. Now an error message with the reference marker of the missing entry is shown. [#4932](https://github.com/JabRef/jabref/issues/4932)
- We fixed an issue where a database exception related to a missing timezone was too big. [#4827](https://github.com/JabRef/jabref/issues/4827)
- We fixed an issue where the IEEE fetcher returned an error if no keywords were present in the result from the IEEE website [#4997](https://github.com/JabRef/jabref/issues/4997)
- We fixed an issue where the command line help text had several errors, and arguments and descriptions have been rewritten to simplify and detail them better. [#2016](https://github.com/JabRef/jabref/issues/2016)
- We fixed an issue where the same menu for changing entry type had two different sizes and weights. [#4977](https://github.com/JabRef/jabref/issues/4977)
- We fixed an issue where the "Attach file" dialog, in the right-click menu for an entry, started on the working directory instead of the user's main directory. [#4995](https://github.com/JabRef/jabref/issues/4995)
- We fixed an issue where the JabRef Icon in the macOS launchpad was not displayed correctly [#5003](https://github.com/JabRef/jabref/issues/5003)
- We fixed an issue where the "Search for unlinked local files" would throw an exception when parsing the content of a PDF-file with missing "series" information [#5128](https://github.com/JabRef/jabref/issues/5128)
- We fixed an issue where the XMP Importer would incorrectly return an empty default entry when importing pdfs [#6577](https://github.com/JabRef/jabref/issues/6577)
- We fixed an issue where opening the menu 'Library properties' marked the library as modified [#6451](https://github.com/JabRef/jabref/issues/6451)
- We fixed an issue when importing resulted in an exception [#7343](https://github.com/JabRef/jabref/issues/7343)
- We fixed an issue where the field in the Field formatter dropdown selection were sorted in random order. [#7710](https://github.com/JabRef/jabref/issues/7710)

### Removed

- The feature to "mark entries" was removed and merged with the groups functionality. For migration, a group is created for every value of the `__markedentry` field and the entry is added to this group.
- The number column was removed.
- We removed the global search feature.
- We removed the coloring of cells in the main table according to whether the field is optional/required.
- We removed the feature to find and resolve duplicate BibTeX keys (as this use case is already covered by the integrity check).
- We removed a few commands from the right-click menu that are not needed often and thus don't need to be placed that prominently:
  - Print entry preview: available through entry preview
  - All commands related to marking: marking is not yet reimplemented
  - Set/clear/append/rename fields: available through Edit menu
  - Manage keywords: available through the Edit menu
  - Copy linked files to folder: available through File menu
  - Add/move/remove from group: removed completely (functionality still available through group interface)
- We removed the option to change the column widths in the preferences dialog. [#4546](https://github.com/JabRef/jabref/issues/4546)

## Older versions

The changelog of JabRef 4.x is available at the [v4.3.1 tag](https://github.com/JabRef/jabref/blob/v4.3.1/CHANGELOG.md).
The changelog of JabRef 3.x is available at the [v3.8.2 tag](https://github.com/JabRef/jabref/blob/v3.8.2/CHANGELOG.md).
The changelog of JabRef 2.11 and all previous versions is available as [text file in the v2.11.1 tag](https://github.com/JabRef/jabref/blob/v2.11.1/CHANGELOG).

[Unreleased]: https://github.com/JabRef/jabref/compare/v6.0-alpha2...HEAD
[6.0-alpha2]: https://github.com/JabRef/jabref/compare/v6.0-alpha...v6.0-alpha2
[6.0-alpha]: https://github.com/JabRef/jabref/compare/v5.15...v6.0-alpha
[5.15]: https://github.com/JabRef/jabref/compare/v5.14...v5.15
[5.14]: https://github.com/JabRef/jabref/compare/v5.13...v5.14
[5.13]: https://github.com/JabRef/jabref/compare/v5.12...v5.13
[5.12]: https://github.com/JabRef/jabref/compare/v5.11...v5.12
[5.11]: https://github.com/JabRef/jabref/compare/v5.10...v5.11
[5.10]: https://github.com/JabRef/jabref/compare/v5.9...v5.10
[5.9]: https://github.com/JabRef/jabref/compare/v5.8...v5.9
[5.8]: https://github.com/JabRef/jabref/compare/v5.7...v5.8
[5.7]: https://github.com/JabRef/jabref/compare/v5.6...v5.7
[5.6]: https://github.com/JabRef/jabref/compare/v5.5...v5.6
[5.5]: https://github.com/JabRef/jabref/compare/v5.4...v5.5
[5.4]: https://github.com/JabRef/jabref/compare/v5.3...v5.4
[5.3]: https://github.com/JabRef/jabref/compare/v5.2...v5.3
[5.2]: https://github.com/JabRef/jabref/compare/v5.1...v5.2
[5.1]: https://github.com/JabRef/jabref/compare/v5.0...v5.1
[5.0]: https://github.com/JabRef/jabref/compare/v5.0-beta...v5.0
[5.0-beta]: https://github.com/JabRef/jabref/compare/v5.0-alpha...v5.0-beta
[5.0-alpha]: https://github.com/JabRef/jabref/compare/v4.3...v5.0-alpha

<!-- markdownlint-disable-file MD024 MD033 MD053 --><|MERGE_RESOLUTION|>--- conflicted
+++ resolved
@@ -60,11 +60,8 @@
 - We added "Hanging Indent" as the default selected bibliography body format for CSL styles that specify it (e.g. APA). [#13074](https://github.com/JabRef/jabref/pull/13074)
 - We fixed an issue where bibliography entries generated from CSL styles had leading spaces. [#13074](https://github.com/JabRef/jabref/pull/13074)
 - We fixed an issue where the preview area in the "Select Style" dialog of the LibreOffice integration was too small to display full content. [#13051](https://github.com/JabRef/jabref/issues/13051)
-<<<<<<< HEAD
 - We excluded specific fields (e.g., `comment`, `pdf`, `sortkey`) from the consistency check to reduce false positives [#13131](https://github.com/JabRef/jabref/issues/13131)
-=======
 - We fixed an issue where moved or renamed linked files in the file directory were not automatically relinked by the “search for unlinked files” feature. [#13264](https://github.com/JabRef/jabref/issues/13264)
->>>>>>> db07b523
 - We fixed an issue where the tab showing the fulltext search results was not displayed. [#12865](https://github.com/JabRef/jabref/issues/12865)
 - We fixed an issue showing an empty tooltip in maintable. [#11681](https://github.com/JabRef/jabref/issues/11681)
 - We fixed an issue where Document Viewer showed technical exceptions when opening entries with non-PDF files. [#13198](https://github.com/JabRef/jabref/issues/13198)
