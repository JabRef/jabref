--- conflicted
+++ resolved
@@ -32,11 +32,8 @@
 - When relativizing file names, symlinks are now taken into account. [#12995](https://github.com/JabRef/jabref/issues/12995)
 - We added a new button for shortening the DOI near the DOI field in the general tab when viewing an entry. [#13639](https://github.com/JabRef/jabref/issues/13639)
 - We added support for finding CSL-Styles based on their short title (e.g. apa instead of "american psychological association"). [#13728](https://github.com/JabRef/jabref/pull/13728)
-<<<<<<< HEAD
 - We added a field for the latest ICORE conference ranking lookup on the General Tab. [#13476](https://github.com/JabRef/jabref/issues/13476)
-=======
 - We added BibLaTeX datamodel validation support in order to improve error message quality in entries' fields validation. [#13318](https://github.com/JabRef/jabref/issues/13318)
->>>>>>> 0f926c6c
 
 ### Changed
 
