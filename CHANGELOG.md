# Changelog

All notable changes to this project will be documented in this file.
The format is based on [Keep a Changelog](https://keepachangelog.com/en/1.0.0/).
We refer to [GitHub issues](https://github.com/JabRef/jabref/issues) by using `#NUM`.
In case, there is no issue present, the pull request implementing the feature is linked.

Note that this project **does not** adhere to [Semantic Versioning](https://semver.org/).

## [Unreleased]

### Added

- We added a feature to rename the subgroup, with the keybinding (<kbd>F2</kbd>) for quick access. [#11896](https://github.com/JabRef/jabref/issues/11896)
- We added a new functionality that displays a drop-down list of matching suggestions when typing a citation key pattern. [#12502](https://github.com/JabRef/jabref/issues/12502)
- We added a new CLI that supports txt, csv, and console-based output for consistency in BibTeX entries. [#11984](https://github.com/JabRef/jabref/issues/11984)
- We added a new dialog for bibliography consistency check. [#11950](https://github.com/JabRef/jabref/issues/11950)
- We added a feature for copying entries to libraries, available via the context menu, with an option to include cross-references. [#12374](https://github.com/JabRef/jabref/pull/12374)
- We added a new "Copy citation (text)" button in the context menu of the preview. [#12551](https://github.com/JabRef/jabref/issues/12551)
- We added a new "Export to clipboard" button in the context menu of the preview. [#12551](https://github.com/JabRef/jabref/issues/12551)
- We added an integrity check if a URL appears in a title. [#12354](https://github.com/JabRef/jabref/issues/12354)
- We added a feature for enabling drag-and-drop of files into groups  [#12540](https://github.com/JabRef/jabref/issues/12540)
- We added support for reordering keywords via drag and drop, automatic alphabetical ordering, and improved pasting and editing functionalities in the keyword editor. [#10984](https://github.com/JabRef/jabref/issues/10984)

### Changed

- We moved the "Generate a new key for imported entries" option from the "Web search" tab to the "Citation key generator" tab in preferences. [#12436](https://github.com/JabRef/jabref/pull/12436)
- We improved the offline parsing of BibTeX data from PDF-documents. [#12278](https://github.com/JabRef/jabref/issues/12278)
- The tab bar is now hidden when only one library is open. [#9971](https://github.com/JabRef/jabref/issues/9971)
- We renamed "Rename file to a given name" to "Rename files to configured filename format pattern" in the entry editor. [#12587](https://github.com/JabRef/jabref/pull/12587)
- We renamed "Move DOIs from note and URL field to DOI field and remove http prefix" to "Move DOIs from 'note' field and 'URL' field to 'DOI' field and remove http prefix" in the Cleanup entries. [#12587](https://github.com/JabRef/jabref/pull/12587)
- We renamed "Move preprint information from 'URL' and 'journal' field to the 'eprint' field" to "Move preprint information from 'URL' field and 'journal' field to the 'eprint' field" in the Cleanup entries. [#12587](https://github.com/JabRef/jabref/pull/12587)
- We renamed "Move URL in note field to url field" to "Move URL in 'note' field to 'URL' field" in the Cleanup entries. [#12587](https://github.com/JabRef/jabref/pull/12587)
- We renamed "Rename PDFs to given filename format pattern" to "Rename files to configured filename format pattern" in the Cleanup entries. [#12587](https://github.com/JabRef/jabref/pull/12587)
- We renamed "Rename only PDFs having a relative path" to "Only rename files that have a relative path" in the Cleanup entries. [#12587](https://github.com/JabRef/jabref/pull/12587)
- We renamed "Filename format pattern: " to "Filename format pattern (from preferences)" in the Cleanup entries. [#12587](https://github.com/JabRef/jabref/pull/12587)
- When working with CSL styles in LibreOffice, citing with a new style now updates all other citations in the document to have the currently selected style. [#12472](https://github.com/JabRef/jabref/pull/12472)
- We improved the user comments field visibility so that it remains displayed if it contains text. Additionally, users can now easily toggle the field on or off via buttons unless disabled in preferences. [#11021](https://github.com/JabRef/jabref/issues/11021)
- The LibreOffice integration for CSL styles is now more performant. [#12472](https://github.com/JabRef/jabref/pull/12472)
- The "automatically sync bibliography when citing" feature of the LibreOffice integration is now disabled by default (can be enabled in settings). [#12472](https://github.com/JabRef/jabref/pull/12472)
- For the Citation key generator patterns, we reverted how `[authorsAlpha]` would behave to the original pattern and renamed the LNI-based pattern introduced in V6.0-alpha to `[authorsAlphaLNI]`. [#12499](https://github.com/JabRef/jabref/pull/12499)
- We keep the list of recent files if one files could not be found. [#12517](https://github.com/JabRef/jabref/pull/12517)
- During the import process, the labels indicating individual paragraphs within an abstract returned by PubMed/Medline XML are preserved. [#12527](https://github.com/JabRef/jabref/issues/12527)
- We changed the "Copy Preview" button to "Copy citation (html) in the context menu of the preview. [#12551](https://github.com/JabRef/jabref/issues/12551)
- Pressing Tab in empty text fields of the entry editor now moves the focus to the next field instead of inserting a tab character. [#11938](https://github.com/JabRef/jabref/issues/11938)
- The embedded PostgresSQL server for the search now supports Linux and macOS ARM based distributions natively [#12607](https://github.com/JabRef/jabref/pull/12607)
<<<<<<< HEAD
- We disabled the search and group fields in the sidebar when no library is opened. [#12657](https://github.com/JabRef/jabref/issues/12657)
=======
- We removed the obsolete Twitter link and added Mastodon and LinkedIn links in Help -> JabRef resources. [#12660](https://github.com/JabRef/jabref/issues/12660)
>>>>>>> b2fcdefc

### Fixed

- We fixed an issue where the F4 shortcut key did not work without opening the right-click context menu. [#6101](https://github.com/JabRef/jabref/pull/6101)
- We fixed an issue where the file renaming dialog was not resizable and its size was too small for long file names. [#12518](https://github.com/JabRef/jabref/pull/12518)
- We fixed an issue where the name of the untitled database was shown as a blank space in the right-click context menu's "Copy to" option. [#12459](https://github.com/JabRef/jabref/pull/12459)
- We fixed an issue where the F3 shortcut key did not work without opening the right-click context menu. [#12417](https://github.com/JabRef/jabref/pull/12417)
- We fixed an issue where a bib file with UFF-8 charset was wrongly loaded with a different charset [forum#5369](https://discourse.jabref.org/t/jabref-5-15-opens-bib-files-with-shift-jis-encoding-instead-of-utf-8/5369/)
- We fixed an issue where new entries were inserted in the middle of the table instead of at the end. [#12371](https://github.com/JabRef/jabref/pull/12371)
- We fixed an issue where removing the sort from the table did not restore the original order. [#12371](https://github.com/JabRef/jabref/pull/12371)
- We fixed an issue where citation keys containing superscript (`^`) and subscript (`_`) characters in text mode were incorrectly flagged by the integrity checker. [#12391](https://github.com/JabRef/jabref/pull/12391)
- We fixed an issue where JabRef icon merges with dark background [#7771](https://github.com/JabRef/jabref/issues/7771)
- We fixed an issue where an entry's group was no longer highlighted on selection [#12413](https://github.com/JabRef/jabref/issues/12413)
- We fixed an issue where BibTeX Strings were not included in the backup file [#12462](https://github.com/JabRef/jabref/issues/12462)
- We fixed an issue where mixing JStyle and CSL style citations in LibreOffice caused two separate bibliography sections to be generated. [#12262](https://github.com/JabRef/jabref/issues/12262)
- We fixed an issue in the LibreOffice integration where the formatting of text (e.g. superscript) was lost when using certain numeric CSL styles. [melting-pot#772](https://github.com/JabRef/jabref-issue-melting-pot/issues/772)
- We fixed an issue where CSL style citations with citation keys having special characters (such as hyphens or colons) would not be recognized as valid by JabRef. [forum#5431](https://discourse.jabref.org/t/error-when-connecting-to-libreoffice/5431)
- We fixed an issue where the `[authorsAlpha]` pattern in Citation key generator would not behave as per the user documentation. [#12312](https://github.com/JabRef/jabref/issues/12312)
- We fixed an issue where import at "Search for unlinked local files" would re-add already imported files. [#12274](https://github.com/JabRef/jabref/issues/12274)
- We fixed an issue where month values 21–24 (ISO 8601-2019 season codes) in Biblatex date fields were not recognized as seasons during parsing. [#12437](https://github.com/JabRef/jabref/issues/12437)
- We fixed an issue where migration of "Search groups" would fail with an exception when the search query is invalid. [#12555](https://github.com/JabRef/jabref/issues/12555)
- We fixed an issue where not all linked files from BibDesk in the field `bdsk-file-...` were parsed. [#12555](https://github.com/JabRef/jabref/issues/12555)
- We fixed an issue where JabRef displayed an incorrect deletion notification when canceling entry deletion [#12645](https://github.com/JabRef/jabref/issues/12645)


### Removed

- "Web of Science" [journal abbreviation list](https://docs.jabref.org/advanced/journalabbreviations) was removed. [abbrv.jabref.org#176](https://github.com/JabRef/abbrv.jabref.org/issues/176)

## [6.0-alpha] – 2024-12-23

### Added

- We added a Markdown export layout. [#12220](https://github.com/JabRef/jabref/pull/12220)
- We added a "view as BibTeX" option before importing an entry from the citation relation tab. [#11826](https://github.com/JabRef/jabref/issues/11826)
- We added support finding LaTeX-encoded special characters based on plain Unicode and vice versa. [#11542](https://github.com/JabRef/jabref/pull/11542)
- When a search hits a file, the file icon of that entry is changed accordingly. [#11542](https://github.com/JabRef/jabref/pull/11542)
- We added an AI-based chat for entries with linked PDF files. [#11430](https://github.com/JabRef/jabref/pull/11430)
- We added an AI-based summarization possibility for entries with linked PDF files. [#11430](https://github.com/JabRef/jabref/pull/11430)
- We added an AI section in JabRef's [preferences](https://docs.jabref.org/ai/preferences). [#11430](https://github.com/JabRef/jabref/pull/11430)
- We added AI providers: OpenAI, Mistral AI, Hugging Face and Google. [#11430](https://github.com/JabRef/jabref/pull/11430), [#11736](https://github.com/JabRef/jabref/pull/11736)
- We added AI providers: [Ollama](https://docs.jabref.org/ai/local-llm#step-by-step-guide-for-ollama) and GPT4All, which add the possibility to use local LLMs privately on your own device. [#11430](https://github.com/JabRef/jabref/pull/11430), [#11870](https://github.com/JabRef/jabref/issues/11870)
- We added support for selecting and using CSL Styles in JabRef's OpenOffice/LibreOffice integration for inserting bibliographic and in-text citations into a document. [#2146](https://github.com/JabRef/jabref/issues/2146), [#8893](https://github.com/JabRef/jabref/issues/8893)
- We added "Tools > New library based on references in PDF file" ... to create a new library based on the references section in a PDF file. [#11522](https://github.com/JabRef/jabref/pull/11522)
- When converting the references section of a paper (PDF file), more than the last page is treated. [#11522](https://github.com/JabRef/jabref/pull/11522)
- Added the functionality to invoke offline reference parsing explicitly. [#11565](https://github.com/JabRef/jabref/pull/11565)
- The dialog for [adding an entry using reference text](https://docs.jabref.org/collect/newentryfromplaintext) is now filled with the clipboard contents as default. [#11565](https://github.com/JabRef/jabref/pull/11565)
- Added minimal support for [biblatex data annotation](https://mirrors.ctan.org/macros/latex/contrib/biblatex/doc/biblatex.pdf#subsection.3.7) fields in `.layout` files. [#11505](https://github.com/JabRef/jabref/issues/11505)
- Added saving of selected options in the [Lookup -> Search for unlinked local files dialog](https://docs.jabref.org/collect/findunlinkedfiles#link-the-pdfs-to-your-bib-library). [#11439](https://github.com/JabRef/jabref/issues/11439)
- We enabled creating a new file link manually. [#11017](https://github.com/JabRef/jabref/issues/11017)
- We added a toggle button to invert the selected groups. [#9073](https://github.com/JabRef/jabref/issues/9073)
- We reintroduced the floating search in the main table. [#4237](https://github.com/JabRef/jabref/issues/4237)
- We improved [cleanup](https://docs.jabref.org/finding-sorting-and-cleaning-entries/cleanupentries) of `arXiv` IDs in distributed in the fields `note`, `version`, `institution`, and `eid` fields. [#11306](https://github.com/JabRef/jabref/issues/11306)
- We added a switch not to store the linked file URL, because it caused troubles at other apps. [#11735](https://github.com/JabRef/jabref/pull/11735)
- When starting a new SLR, the selected catalogs now persist within and across JabRef sessions. [koppor#614](https://github.com/koppor/jabref/issues/614)
- We added support for drag'n'drop on an entry in the maintable to an external application to get the entry preview dropped. [#11846](https://github.com/JabRef/jabref/pull/11846)
- We added the functionality to double click on a [LaTeX citation](https://docs.jabref.org/advanced/entryeditor/latex-citations) to jump to the respective line in the LaTeX editor. [#11996](https://github.com/JabRef/jabref/issues/11996)
- We added a different background color to the search bar to indicate when the search syntax is wrong. [#11658](https://github.com/JabRef/jabref/pull/11658)
- We added a setting which always adds the literal "Cited on pages" text before each JStyle citation. [#11691](https://github.com/jabref/jabref/issues/11691)
- We added a new plain citation parser that uses LLMs. [#11825](https://github.com/JabRef/jabref/issues/11825)
- We added support for `langid` field for biblatex libraries. [#10868](https://github.com/JabRef/jabref/issues/10868)
- We added support for modifier keys when dropping a file on an entry in the main table. [#12001](https://github.com/JabRef/jabref/pull/12001)
- We added an importer for SSRN URLs. [#12021](https://github.com/JabRef/jabref/pull/12021)
- We added a compare button to the duplicates in the citation relations tab to open the "Possible duplicate entries" window. [#11192](https://github.com/JabRef/jabref/issues/11192)
- We added automatic browser extension install on Windows for Chrome and Edge. [#6076](https://github.com/JabRef/jabref/issues/6076)
- We added support to automatically open a `.bib` file in the current/parent folder if no other library is opened. [koppor#377](https://github.com/koppor/jabref/issues/377)
- We added a search bar for filtering keyboard shortcuts. [#11686](https://github.com/JabRef/jabref/issues/11686)
- We added new modifiers `camel_case`, `camel_case_n`, `short_title`, and `very_short_title` for the [citation key generator](https://docs.jabref.org/setup/citationkeypatterns). [#11367](https://github.com/JabRef/jabref/issues/11367)
- By double clicking on a local citation in the Citation Relations Tab you can now jump the linked entry. [#11955](https://github.com/JabRef/jabref/pull/11955)
- We use the menu icon for background tasks as a progress indicator to visualise an import's progress when dragging and dropping several PDF files into the main table. [#12072](https://github.com/JabRef/jabref/pull/12072)
- The PDF content importer now supports importing title from upto the second page of the PDF. [#12139](https://github.com/JabRef/jabref/issues/12139)

### Changed

- A search in "any" fields ignores the [groups](https://docs.jabref.org/finding-sorting-and-cleaning-entries/groups). [#7996](https://github.com/JabRef/jabref/issues/7996)
- When a communication error with an [online service](https://docs.jabref.org/collect/import-using-online-bibliographic-database) occurs, JabRef displays the HTTP error. [#11223](https://github.com/JabRef/jabref/issues/11223)
- The Pubmed/Medline Plain importer now imports the PMID field as well [#11488](https://github.com/JabRef/jabref/issues/11488)
- The 'Check for updates' menu bar button is now always enabled. [#11485](https://github.com/JabRef/jabref/pull/11485)
- JabRef respects the [configuration for storing files relative to the .bib file](https://docs.jabref.org/finding-sorting-and-cleaning-entries/filelinks#directories-for-files) in more cases. [#11492](https://github.com/JabRef/jabref/pull/11492)
- JabRef does not show finished background tasks in the status bar popup. [#11821](https://github.com/JabRef/jabref/pull/11821)
- We enhanced the indexing speed. [#11502](https://github.com/JabRef/jabref/pull/11502)
- When dropping a file into the main table, after copy or move, the file is now put in the [configured directory and renamed according to the configured patterns](https://docs.jabref.org/finding-sorting-and-cleaning-entries/filelinks#filename-format-and-file-directory-pattern). [#12001](https://github.com/JabRef/jabref/pull/12001)
- ⚠️ Renamed command line parameters `embeddBibfileInPdf` to `embedBibFileInPdf`, `writeMetadatatoPdf` to `writeMetadataToPdf`, and `writeXMPtoPdf` to `writeXmpToPdf`. [#11575](https://github.com/JabRef/jabref/pull/11575)
- The browse button for a Custom theme now opens in the directory of the current used CSS file. [#11597](https://github.com/JabRef/jabref/pull/11597)
- The browse button for a Custom exporter now opens in the directory of the current used exporter file. [#11717](https://github.com/JabRef/jabref/pull/11717)
- ⚠️ We relaxed the escaping requirements for [bracketed patterns](https://docs.jabref.org/setup/citationkeypatterns), which are used for the [citaton key generator](https://docs.jabref.org/advanced/entryeditor#autogenerate-citation-key) and [filename and directory patterns](https://docs.jabref.org/finding-sorting-and-cleaning-entries/filelinks#auto-linking-files). One only needs to write `\"` if a quote sign should be escaped. All other escapings are not necessary (and working) any more. [#11967](https://github.com/JabRef/jabref/pull/11967)
- When importing BibTeX data starging from on a PDF, the XMP metadata takes precedence over Grobid data. [#11992](https://github.com/JabRef/jabref/pull/11992)
- JabRef now uses TLS 1.2 for all HTTPS connections. [#11852](https://github.com/JabRef/jabref/pull/11852)
- We improved the functionality of getting BibTeX data out of PDF files. [#11999](https://github.com/JabRef/jabref/issues/11999)
- We improved the display of long messages in the integrity check dialog. [#11619](https://github.com/JabRef/jabref/pull/11619)
- We improved the undo/redo buttons in the main toolbar and main menu to be disabled when there is nothing to undo/redo. [#8807](https://github.com/JabRef/jabref/issues/8807)
- We improved the DOI detection in PDF imports. [#11782](https://github.com/JabRef/jabref/pull/11782)
- We improved the performance when pasting and importing entries in an existing library. [#11843](https://github.com/JabRef/jabref/pull/11843)
- When fulltext search is selected but indexing is deactivated, a dialog is now shown asking if the user wants to enable indexing now [#9491](https://github.com/JabRef/jabref/issues/9491)
- We changed instances of 'Search Selected' to 'Search Pre-configured' in Web Search Preferences UI. [#11871](https://github.com/JabRef/jabref/pull/11871)
- We added a new CSS style class `main-table` for the main table. [#11881](https://github.com/JabRef/jabref/pull/11881)
- When renaming a file, the old extension is now used if there is none provided in the new name. [#11903](https://github.com/JabRef/jabref/issues/11903)
- When importing a file using "Find Unlinked Files", when one or more file directories are available, the file path will be relativized where possible [koppor#549](https://github.com/koppor/jabref/issues/549)
- We added minimum window sizing for windows dedicated to creating new entries [#11944](https://github.com/JabRef/jabref/issues/11944)
- We changed the name of the library-based file directory from 'General File Directory' to 'Library-specific File Directory' per issue. [#571](https://github.com/koppor/jabref/issues/571)
- We changed the defualt [unwanted charachters](https://docs.jabref.org/setup/citationkeypatterns#removing-unwanted-characters) in the citation key generator and allow a dash (`-`) and colon (`:`) being part of a citation key. [#12144](https://github.com/JabRef/jabref/pull/12144)
- The CitationKey column is now a default shown column for the entry table. [#10510](https://github.com/JabRef/jabref/issues/10510)
- We disabled the actions "Open Terminal here" and "Reveal in file explorer" for unsaved libraries. [#11920](https://github.com/JabRef/jabref/issues/11920)
- JabRef now opens the corresponding directory in the library properties when "Browse" is clicked. [#12223](https://github.com/JabRef/jabref/pull/12223)
- We changed the icon for macOS to be more consistent with Apple's Guidelines [#8443](https://github.com/JabRef/jabref/issues/8443)

### Fixed

- We fixed an issue where certain actions were not disabled when no libraries were open. [#11923](https://github.com/JabRef/jabref/issues/11923)
- We fixed an issue where the "Check for updates" preference was not saved. [#11485](https://github.com/JabRef/jabref/pull/11485)
- We fixed an issue where an exception was thrown after changing "show preview as a tab" in the preferences. [#11515](https://github.com/JabRef/jabref/pull/11515)
- We fixed an issue where JabRef put file paths as absolute path when an entry was created using drag and drop of a PDF file. [#11173](https://github.com/JabRef/jabref/issues/11173)
- We fixed an issue that online and offline mode for new library creation were handled incorrectly. [#11565](https://github.com/JabRef/jabref/pull/11565)
- We fixed an issue with colors in the search bar when dark theme is enabled. [#11569](https://github.com/JabRef/jabref/issues/11569)
- We fixed an issue with query transformers (JStor and others). [#11643](https://github.com/JabRef/jabref/pull/11643)
- We fixed an issue where a new unsaved library was not marked with an asterisk. [#11519](https://github.com/JabRef/jabref/pull/11519)
- We fixed an issue where JabRef starts without window decorations. [#11440](https://github.com/JabRef/jabref/pull/11440)
- We fixed an issue where the entry preview highlight was not working when searching before opening the entry editor. [#11659](https://github.com/JabRef/jabref/pull/11659)
- We fixed an issue where text in Dark mode inside "Citation information" was not readable. [#11512](https://github.com/JabRef/jabref/issues/11512)
- We fixed an issue where the selection of an entry in the table lost after searching for a group. [#3176](https://github.com/JabRef/jabref/issues/3176)
- We fixed the non-functionality of the option "Automatically sync bibliography when inserting citations" in the OpenOffice panel, when enabled in case of JStyles. [#11684](https://github.com/JabRef/jabref/issues/11684)
- We fixed an issue where the library was not marked changed after a migration. [#11542](https://github.com/JabRef/jabref/pull/11542)
- We fixed an issue where rebuilding the full-text search index was not working. [#11374](https://github.com/JabRef/jabref/issues/11374)
- We fixed an issue where the progress of indexing linked files showed an incorrect number of files. [#11378](https://github.com/JabRef/jabref/issues/11378)
- We fixed an issue where the full-text search results were incomplete. [#8626](https://github.com/JabRef/jabref/issues/8626)
- We fixed an issue where search result highlighting was incorrectly highlighting the boolean operators. [#11595](https://github.com/JabRef/jabref/issues/11595)
- We fixed an issue where search result highlighting was broken at complex searches. [#8067](https://github.com/JabRef/jabref/issues/8067)
- We fixed an exception when searching for unlinked files. [#11731](https://github.com/JabRef/jabref/issues/11731)
- We fixed an issue with the link to the full text at the BVB fetcher. [#11852](https://github.com/JabRef/jabref/pull/11852)
- We fixed an issue where two contradicting notifications were shown when cutting an entry in the main table. [#11724](https://github.com/JabRef/jabref/pull/11724)
- We fixed an issue where unescaped braces in the arXiv fetcher were not treated. [#11704](https://github.com/JabRef/jabref/issues/11704)
- We fixed an issue where HTML instead of the fulltext pdf was downloaded when importing arXiv entries. [#4913](https://github.com/JabRef/jabref/issues/4913)
- We fixed an issue where the keywords and crossref fields were not properly focused. [#11177](https://github.com/JabRef/jabref/issues/11177)
- We fixed handling of `\"` in [bracketed patterns](https://docs.jabref.org/setup/citationkeypatterns) containing a RegEx. [#11967](https://github.com/JabRef/jabref/pull/11967)
- We fixed an issue where the Undo/Redo buttons were active even when all libraries are closed. [#11837](https://github.com/JabRef/jabref/issues/11837)
- We fixed an issue where recently opened files were not displayed in the main menu properly. [#9042](https://github.com/JabRef/jabref/issues/9042)
- We fixed an issue where the DOI lookup would show an error when a DOI was found for an entry. [#11850](https://github.com/JabRef/jabref/issues/11850)
- We fixed an issue where <kbd>Tab</kbd> cannot be used to jump to next field in some single-line fields. [#11785](https://github.com/JabRef/jabref/issues/11785)
- We fixed an issue where the "Do not ask again" checkbox was not working, when asking for permission to use Grobid [koppor#556](https://github.com/koppor/jabref/issues/566).
- We fixed an issue where we display warning message for moving attached open files. [#10121](https://github.com/JabRef/jabref/issues/10121)
- We fixed an issue where it was not possible to select selecting content of other user's comments.[#11106](https://github.com/JabRef/jabref/issues/11106)
- We fixed an issue when handling URLs containing a pipe (`|`) character. [#11876](https://github.com/JabRef/jabref/issues/11876)
- We fixed an issue where web search preferences "Custom API key" table modifications not discarded. [#11925](https://github.com/JabRef/jabref/issues/11925)
- We fixed an issue when opening attached files in [extra file columns](https://docs.jabref.org/finding-sorting-and-cleaning-entries/filelinks#adding-additional-columns-to-entry-table-for-file-types). [#12005](https://github.com/JabRef/jabref/issues/12005)
- We fixed an issue where trying to open a library from a failed mounted directory on Mac would cause an error. [#10548](https://github.com/JabRef/jabref/issues/10548)
- We fixed an issue when the preview was out of sync. [#9172](https://github.com/JabRef/jabref/issues/9172)
- We fixed an issue where identifier paste couldn't work with Unicode REPLACEMENT CHARACTER. [#11986](https://github.com/JabRef/jabref/issues/11986)
- We fixed an issue when click on entry at "Check Integrity" wasn't properly focusing the entry and field. [#11997](https://github.com/JabRef/jabref/issues/11997)
- We fixed an issue with the ui not scaling when changing the font size [#11219](https://github.com/JabRef/jabref/issues/11219)
- We fixed an issue where a custom application for external file types would not be saved [#12311](https://github.com/JabRef/jabref/issues/12311)
- We fixed an issue where a file that no longer exists could not be deleted from an entry using keyboard shortcut [#9731](https://github.com/JabRef/jabref/issues/9731)

### Removed

- We removed the description of search strings. [#11542](https://github.com/JabRef/jabref/pull/11542)
- We removed support for importing using the SilverPlatterImporter (`Record INSPEC`). [#11576](https://github.com/JabRef/jabref/pull/11576)
- We removed support for automatically generating file links using the CLI (`--automaticallySetFileLinks`).

## [5.15] – 2024-07-10

### Added

- We made new groups automatically to focus upon creation. [#11449](https://github.com/JabRef/jabref/issues/11449)

### Fixed

- We fixed an issue where JabRef was no longer built for Intel based macs (x86) [#11468](https://github.com/JabRef/jabref/issues/11468)
- We fixed usage when using running on Snapcraft. [#11465](https://github.com/JabRef/jabref/issues/11465)
- We fixed detection for `soffice.exe` on Windows. [#11478](https://github.com/JabRef/jabref/pull/11478)
- We fixed an issue where saving preferences when importing preferences on first run in a snap did not work [forum#4399](https://discourse.jabref.org/t/how-to-report-problems-in-the-distributed-version-5-14-ensuring-that-one-can-no-longer-work-with-jabref/4399/5)

## [5.14] – 2024-07-08

### Added

- We added support for offline extracting references from PDFs following the IEEE format. [#11156](https://github.com/JabRef/jabref/pull/11156)
- We added a new keyboard shortcut  <kbd>ctrl</kbd> + <kbd>,</kbd> to open the preferences. [#11154](https://github.com/JabRef/jabref/pull/11154)
- We added value selection (such as for month) for content selectors in custom entry types. [#11109](https://github.com/JabRef/jabref/issues/11109)
- We added a duplicate checker for the Citation Relations tab. [#10414](https://github.com/JabRef/jabref/issues/10414)
- We added tooltip on main table cells that shows cell content or cell content and entry preview if set in preferences. [10925](https://github.com/JabRef/jabref/issues/10925)
- Added a formatter to remove word enclosing braces. [#11222](https://github.com/JabRef/jabref/issues/11222)
- We added the ability to add a keyword/crossref when typing the separator character (e.g., comma) in the keywords/crossref fields. [#11178](https://github.com/JabRef/jabref/issues/11178)
- We added an exporter and improved the importer for Endnote XML format. [#11137](https://github.com/JabRef/jabref/issues/11137)
- We added support for using BibTeX Style files (BST) in the Preview. [#11102](https://github.com/JabRef/jabref/issues/11102)
- We added support for automatically update LaTeX citations when a LaTeX file is created, removed, or modified. [#10585](https://github.com/JabRef/jabref/issues/10585)

### Changed

- We replaced the word "Key bindings" with "Keyboard shortcuts" in the Preferences tab. [#11153](https://github.com/JabRef/jabref/pull/11153)
- We slightly improved the duplicate check if ISBNs are present. [#8885](https://github.com/JabRef/jabref/issues/8885)
- JabRef no longer downloads HTML files of websites when a PDF was not found. [#10149](https://github.com/JabRef/jabref/issues/10149)
- We added the HTTP message (in addition to the response code) if an error is encountered. [#11341](https://github.com/JabRef/jabref/pull/11341)
- We made label wrap text to fit view size when reviewing external group changes. [#11220](https://github.com/JabRef/jabref/issues/11220)

### Fixed

- We fixed an issue where entry type with duplicate fields prevented opening existing libraries with custom entry types. [#11127](https://github.com/JabRef/jabref/issues/11127)
- We fixed an issue where Markdown rendering removed braces from the text. [#10928](https://github.com/JabRef/jabref/issues/10928)
- We fixed an issue when the file was flagged as changed on disk in the case of content selectors or groups. [#9064](https://github.com/JabRef/jabref/issues/9064)
- We fixed crash on opening the entry editor when auto-completion is enabled. [#11188](https://github.com/JabRef/jabref/issues/11188)
- We fixed the usage of the key binding for "Clear search" (default: <kbd>Escape</kbd>). [#10764](https://github.com/JabRef/jabref/issues/10764)
- We fixed an issue where library shown as unsaved and marked (*) after accepting changes made externally to the file. [#11027](https://github.com/JabRef/jabref/issues/11027)
- We fixed an issue where drag and dropping entries from one library to another was not always working. [#11254](https://github.com/JabRef/jabref/issues/11254)
- We fixed an issue where drag and dropping entries created a shallow copy. [#11160](https://github.com/JabRef/jabref/issues/11160)
- We fixed an issue where imports to a custom group would only work for the first entry [#11085](https://github.com/JabRef/jabref/issues/11085), [#11269](https://github.com/JabRef/jabref/issues/11269)
- We fixed an issue when cursor jumped to the beginning of the line. [#5904](https://github.com/JabRef/jabref/issues/5904)
- We fixed an issue where a new entry was not added to the selected group [#8933](https://github.com/JabRef/jabref/issues/8933)
- We fixed an issue where the horizontal position of the Entry Preview inside the entry editor was not remembered across restarts [#11281](https://github.com/JabRef/jabref/issues/11281)
- We fixed an issue where the search index was not updated after linking PDF files. [#11317](https://github.com/JabRef/jabref/pull/11317)
- We fixed rendering of (first) author with a single letter surname. [forum#4330](https://discourse.jabref.org/t/correct-rendering-of-first-author-with-a-single-letter-surname/4330)
- We fixed that the import of the related articles tab sometimes used the wrong library mode. [#11282](https://github.com/JabRef/jabref/pull/11282)
- We fixed an issue where the entry editor context menu was not shown correctly when JabRef is opened on a second, extended screen [#11323](https://github.com/JabRef/jabref/issues/11323), [#11174](https://github.com/JabRef/jabref/issues/11174)
- We fixed an issue where the value of "Override default font settings" was not applied on startup [#11344](https://github.com/JabRef/jabref/issues/11344)
- We fixed an issue when "Library changed on disk" appeared after a save by JabRef. [#4877](https://github.com/JabRef/jabref/issues/4877)  
- We fixed an issue where the Pubmed/Medline Plain importer would not respect the user defined keyword separator [#11413](https://github.com/JabRef/jabref/issues/11413)
- We fixed an issue where the value of "Override default font settings" was not applied on startup [#11344](https://github.com/JabRef/jabref/issues/11344)
- We fixed an issue where DatabaseChangeDetailsView was not scrollable when reviewing external metadata changes [#11220](https://github.com/JabRef/jabref/issues/11220)
- We fixed undo/redo for text fields. [#11420](https://github.com/JabRef/jabref/issues/11420)
- We fixed an issue where clicking on a page number in the search results tab opens a wrong file in the document viewer. [#11432](https://github.com/JabRef/jabref/pull/11432)

### Removed

- We removed the misleading message "Doing a cleanup for X entries" when opening the Cleanup entries dialog [#11463](https://github.com/JabRef/jabref/pull/11463)

## [5.13] – 2024-04-01

### Added

- We converted the "Custom API key" list to a table to be more accessible. [#10926](https://github.com/JabRef/jabref/issues/10926)
- We added a "refresh" button for the LaTeX citations tab in the entry editor. [#10584](https://github.com/JabRef/jabref/issues/10584)
- We added the possibility to show the BibTeX source in the [web search](https://docs.jabref.org/collect/import-using-online-bibliographic-database) import screen. [#560](https://github.com/koppor/jabref/issues/560)
- We added a fetcher for [ISIDORE](https://isidore.science/), simply paste in the link into the text field or the last 6 digits in the link that identify that paper. [#10423](https://github.com/JabRef/jabref/issues/10423)
- When importing entries form the "Citation relations" tab, the field [cites](https://docs.jabref.org/advanced/entryeditor/entrylinks) is now filled according to the relationship between the entries. [#10752](https://github.com/JabRef/jabref/pull/10752)
- We added a new integrity check and clean up option for strings having Unicode characters not encoded in [Unicode "Normalization Form Canonical Composition" (NFC)](https://en.wikipedia.org/wiki/Unicode_equivalence#Normal_forms"). [#10506](https://github.com/JabRef/jabref/issues/10506)
- We added a new group icon column to the main table showing the icons of the entry's groups. [#10801](https://github.com/JabRef/jabref/pull/10801)
- When deleting an entry, the files linked to the entry are now optionally deleted as well. [#10509](https://github.com/JabRef/jabref/issues/10509)
- We added support to move the file to the system trash (instead of deleting it). [#10591](https://github.com/JabRef/jabref/pull/10591)
- We added ability to jump to an entry in the command line using `-j CITATIONKEY`. [koppor#540](https://github.com/koppor/jabref/issues/540)
- We added a new boolean to the style files for Openoffice/Libreoffice integration to switch between ZERO_WIDTH_SPACE (default) and no space. [#10843](https://github.com/JabRef/jabref/pull/10843)
- When pasting HTML into the abstract or a comment field, the hypertext is automatically converted to Markdown. [#10558](https://github.com/JabRef/jabref/issues/10558)
- We added the possibility to redownload files that had been present but are no longer in the specified location. [#10848](https://github.com/JabRef/jabref/issues/10848)
- We added the citation key pattern `[camelN]`. Equivalent to the first N words of the `[camel]` pattern.
- We added importing of static groups and linked files from BibDesk .bib files. [#10381](https://github.com/JabRef/jabref/issues/10381)
- We added ability to export in CFF (Citation File Format) [#10661](https://github.com/JabRef/jabref/issues/10661).
- We added ability to push entries to TeXworks. [#3197](https://github.com/JabRef/jabref/issues/3197)
- We added the ability to zoom in and out in the document viewer using <kbd>Ctrl</kbd> + <kbd>Scroll</kbd>. [#10964](https://github.com/JabRef/jabref/pull/10964)
- We added a Cleanup for removing non-existent files and grouped the related options [#10929](https://github.com/JabRef/jabref/issues/10929)
- We added the functionality to parse the bibliography of PDFs using the GROBID online service. [#10200](https://github.com/JabRef/jabref/issues/10200)
- We added a seperated search bar for the global search window. [#11032](https://github.com/JabRef/jabref/pull/11032)
- We added ability to double-click on an entry in the global search window to select the corresponding entry in the main table. [#11010](https://github.com/JabRef/jabref/pull/11010)
- We added support for BibTeX String constants during copy & paste between libraries. [#10872](https://github.com/JabRef/jabref/issues/10872)
- We added the field `langid` which is important for hyphenation and casing in LaTeX. [#10868](https://github.com/JabRef/jabref/issues/10868)
- Event log entries can now be copied via a context menu. [#11100](https://github.com/JabRef/jabref/issues/11100)

### Changed

- The "Automatically open folders of attached files" preference default status has been changed to enabled on Windows. [koppor#56](https://github.com/koppor/jabref/issues/56)
- The Custom export format now uses the custom DOI base URI in the preferences for the `DOICheck`, if activated [forum#4084](https://discourse.jabref.org/t/export-html-disregards-custom-doi-base-uri/4084)
- The index directories for full text search have now more readable names to increase debugging possibilities using Apache Lucense's Lurk. [#10193](https://github.com/JabRef/jabref/issues/10193)
- The fulltext search also indexes files ending with .pdf (but do not having an explicit file type set). [#10193](https://github.com/JabRef/jabref/issues/10193)
- We changed the arrangement of the lists in the "Citation relations" tab. `Cites` are now on the left and `Cited by` on the right [#10752](https://github.com/JabRef/jabref/pull/10752)
- Sub libraries based on `aux` file can now also be generated if some citations are not found library. [#10775](https://github.com/JabRef/jabref/pull/10775)
- We rearranged the tab order in the entry editor and renamed the "Scite Tab" to "Citation information". [#10821](https://github.com/JabRef/jabref/issues/10821)
- We changed the duplicate handling in the Import entries dialog. Potential duplicate entries are marked with an icon and importing will now trigger the merge dialog [#10914](https://github.com/JabRef/jabref/pull/10914)
- We made the command "Push to TexShop" more robust to allow cite commands with a character before the first slash. [forum#2699](https://discourse.jabref.org/t/push-to-texshop-mac/2699/17?u=siedlerchr)
- We only show the notification "Saving library..." if the library contains more than 2000 entries. [#9803](https://github.com/JabRef/jabref/issues/9803)
- JabRef now keeps previous log files upon start. [#11023](https://github.com/JabRef/jabref/pull/11023)
- When normalizing author names, complete enclosing braces are kept. [#10031](https://github.com/JabRef/jabref/issues/10031)
- We enhanced the dialog for adding new fields in the content selector with a selection box containing a list of standard fields. [#10912](https://github.com/JabRef/jabref/pull/10912)
- We store the citation relations in an LRU cache to avoid bloating the memory and out-of-memory exceptions. [#10958](https://github.com/JabRef/jabref/issues/10958)
- Keywords field are now displayed as tags. [#10910](https://github.com/JabRef/jabref/pull/10910)
- Citation relations now get more information, and have quick access to view the articles in a browser without adding them to the library [#10869](https://github.com/JabRef/jabref/issues/10869)
- Importer/Exporter for CFF format now supports JabRef `cites` and `related` relationships, as well as all fields from the CFF specification. [#10993](https://github.com/JabRef/jabref/issues/10993)
- The XMP-Exporter no longer writes the content of the `file`-field. [#11083](https://github.com/JabRef/jabref/pull/11083)
- We added notes, checks and warnings for the case of selection of non-empty directories while starting a new Systematic Literature Review. [#600](https://github.com/koppor/jabref/issues/600)
- Text in the import dialog (web search results) will now be wrapped to prevent horizontal scrolling. [#10931](https://github.com/JabRef/jabref/issues/10931)
- We improved the error handling when invalid bibdesk-files are encountered [#11117](https://github.com/JabRef/jabref/issues/11117)

### Fixed

- We fixed an issue where the fulltext search button in entry editor used to disappear on click till the search is completed. [#10425](https://github.com/JabRef/jabref/issues/10425)
- We fixed an issue where attempting to cancel the importing/generation of an entry from id is ignored. [#10508](https://github.com/JabRef/jabref/issues/10508)
- We fixed an issue where the preview panel showing the wrong entry (an entry that is not selected in the entry table). [#9172](https://github.com/JabRef/jabref/issues/9172)
- We fixed an issue where HTML-reserved characters like '&' and '<', in addition to HTML entities like '&amp;' were not rendered correctly in entry preview. [#10677](https://github.com/JabRef/jabref/issues/10677)
- The last page of a PDF is now indexed by the full text search. [#10193](https://github.com/JabRef/jabref/issues/10193)
- The entry editor respects the configured custom tabs when showing "Other fields". [#11012](https://github.com/JabRef/jabref/pull/11012)
- The default owner of an entry can be changed again. [#10924](https://github.com/JabRef/jabref/issues/10924)
- We fixed an issue where the duplicate check did not take umlauts or other LaTeX-encoded characters into account. [#10744](https://github.com/JabRef/jabref/pull/10744)
- We fixed the colors of the icon on hover for unset special fields. [#10431](https://github.com/JabRef/jabref/issues/10431)
- We fixed an issue where the CrossRef field did not work if autocompletion was disabled [#8145](https://github.com/JabRef/jabref/issues/8145)
- In biblatex mode, JabRef distinguishes between "Optional fields" and "Optional fields 2" again. [#11022](https://github.com/JabRef/jabref/pull/11022)
- We fixed an issue where exporting`@electronic` and `@online` entry types to the Office XMl would duplicate the field `title`  [#10807](https://github.com/JabRef/jabref/issues/10807)
- We fixed an issue where the `CommentsTab` was not properly formatted when the `defaultOwner` contained capital or special letters. [#10870](https://github.com/JabRef/jabref/issues/10870)
- We fixed an issue where the `File -> Close library` menu item was not disabled when no library was open. [#10948](https://github.com/JabRef/jabref/issues/10948)
- We fixed an issue where the Document Viewer would show the PDF in only half the window when maximized. [#10934](https://github.com/JabRef/jabref/issues/10934)
- Clicking on the crossref and related tags in the entry editor jumps to the linked entry. [#5484](https://github.com/JabRef/jabref/issues/5484) [#9369](https://github.com/JabRef/jabref/issues/9369)
- We fixed an issue where JabRef could not parse absolute file paths from Zotero exports. [#10959](https://github.com/JabRef/jabref/issues/10959)
- We fixed an issue where an exception occured when toggling between "Live" or "Locked" in the internal Document Viewer. [#10935](https://github.com/JabRef/jabref/issues/10935)
- When fetching article information fom IEEE Xplore, the em dash is now converted correctly. [koppor#286](https://github.com/koppor/jabref/issues/286)
- Fixed an issue on Windows where the browser extension reported failure to send an entry to JabRef even though it was sent properly. [JabRef-Browser-Extension#493](https://github.com/JabRef/JabRef-Browser-Extension/issues/493)
- Fixed an issue on Windows where TeXworks path was not resolved if it was installed with MiKTeX. [#10977](https://github.com/JabRef/jabref/issues/10977)
- We fixed an issue with where JabRef would throw an error when using MathSciNet search, as it was unable to parse the fetched JSON coreectly. [10996](https://github.com/JabRef/jabref/issues/10996)
- We fixed an issue where the "Import by ID" function would throw an error when a DOI that contains URL-encoded characters was entered. [#10648](https://github.com/JabRef/jabref/issues/10648)
- We fixed an issue with handling of an "overflow" of authors at `[authIniN]`. [#11087](https://github.com/JabRef/jabref/issues/11087)
- We fixed an issue where an exception occurred when selecting entries in the web search results. [#11081](https://github.com/JabRef/jabref/issues/11081)
- When a new library is unsaved, there is now no warning when fetching entries with PDFs. [#11075](https://github.com/JabRef/jabref/issues/11075)
- We fixed an issue where the message "The libary has been modified by another program" occurred when editing library metadata and saving the library. [#4877](https://github.com/JabRef/jabref/issues/4877)

### Removed

- We removed the predatory journal checks due to a high rate of false positives. [#11066](https://github.com/JabRef/jabref/pull/11066)

## [5.12] – 2023-12-24

### Added

- We added a scite.ai tab in the entry editor that retrieves 'Smart Citation' tallies for citations that have a DOI. [koppor#375](https://github.com/koppor/jabref/issues/375)  
- We added a dropdown menu to let users change the reference library during AUX file import. [#10472](https://github.com/JabRef/jabref/issues/10472)
- We added a button to let users reset the cite command to the default value. [#10569](https://github.com/JabRef/jabref/issues/10569)
- We added the option to use System Preference for Light/Dark Theme [#8729](https://github.com/JabRef/jabref/issues/8729).
- We added [scholar.archive.org](https://scholar.archive.org/) as a new fetcher. [#10498](https://github.com/JabRef/jabref/issues/10498)
- We integrated predatory journal checking as part of the Integrity Checker based on the [check-bib-for-predatory](https://github.com/CfKu/check-bib-for-predatory). [koppor#348](https://github.com/koppor/jabref/issues/348)
- We added a 'More options' section in the main table right click menu opening the preferences dialog. [#9432](https://github.com/JabRef/jabref/issues/9432)
- When creating a new group, it inherits the icon of the parent group. [#10521](https://github.com/JabRef/jabref/pull/10521)

### Changed

- We moved the location of the 'Open only one instance of JabRef' preference option from "Network" to "General". [#9306](https://github.com/JabRef/jabref/issues/9306)
- The two previews in the change resolver dialog now have their scrollbars synchronized. [#9576](https://github.com/JabRef/jabref/issues/9576).
- We changed the setting of the keyword separator to accept a single character only. [#177](https://github.com/koppor/jabref/issues/177)
- We replaced "SearchAll" in Web Search by "Search Selected". [#10556](https://github.com/JabRef/jabref/issues/10556)
- Short DOI formatter now checks, if the value is already formatted. If so, it returns the value instead of calling the ShortDOIService again. [#10589](https://github.com/JabRef/jabref/issues/10589)
- We upgraded to JavaFX 21.0.1. As a consequence JabRef requires now macOS 11 or later and GTK 3.8 or later on Linux [10627](https://github.com/JabRef/jabref/pull/10627).
- A user-specific comment fields is not enabled by default, but can be enabled using the "Add" button. [#10424](https://github.com/JabRef/jabref/issues/10424)
- We upgraded to Lucene 9.9 for the fulltext search. The search index will be rebuild. [#10686](https://github.com/JabRef/jabref/pull/10686)
- When using "Copy..." -> "Copy citation key", the delimiter configured at "Push applications" is respected. [#10707](https://github.com/JabRef/jabref/pull/10707)

### Fixed

- We fixed an issue where the added protected term has unwanted leading and trailing whitespaces, where the formatted text has unwanted empty brackets and where the word at the cursor in the textbox can be added to the list. [#10415](https://github.com/JabRef/jabref/issues/10415)
- We fixed an issue where in the merge dialog the file field of entries was not correctly merged when the first and second entry both contained values inside the file field. [#10572](https://github.com/JabRef/jabref/issues/10572)
- We fixed some small inconsistencies in the user interface. [#10507](https://github.com/JabRef/jabref/issues/10507) [#10458](https://github.com/JabRef/jabref/issues/10458) [#10660](https://github.com/JabRef/jabref/issues/10660)
- We fixed the issue where the Hayagriva YAML exporter would not include a parent field for the publisher/series. [#10596](https://github.com/JabRef/jabref/issues/10596)
- We fixed issues in the external file type dialog w.r.t. duplicate entries in the case of a language switch. [#10271](https://github.com/JabRef/jabref/issues/10271)
- We fixed an issue where the right-click action "Copy cite..." did not respect the configured citation command under "External Programs" -> "[Push Applications](https://docs.jabref.org/cite/pushtoapplications)" [#10615](https://github.com/JabRef/jabref/issues/10615)

### Removed

- We removed duplicate filtering and sorting operations in the MainTable when editing BibEntries. [#10619](https://github.com/JabRef/jabref/pull/10619)

## [5.11] – 2023-10-22

### Added

- We added the ability to sort subgroups in Z-A order, as well as by ascending and descending number of subgroups. [#10249](https://github.com/JabRef/jabref/issues/10249)
- We added the possibility to find (and add) papers that cite or are cited by a given paper. [#6187](https://github.com/JabRef/jabref/issues/6187)
- We added an error-specific message for when a download from a URL fails. [#9826](https://github.com/JabRef/jabref/issues/9826)
- We added support for customizing the citation command (e.g., `[@key1,@key2]`) when [pushing to external applications](https://docs.jabref.org/cite/pushtoapplications). [#10133](https://github.com/JabRef/jabref/issues/10133)
- We added an integrity check for more special characters. [#8712](https://github.com/JabRef/jabref/issues/8712)
- We added protected terms described as "Computer science". [#10222](https://github.com/JabRef/jabref/pull/10222)
- We added a link "Get more themes..." in the preferences to that points to [themes.jabref.org](https://themes.jabref.org) allowing the user to download new themes. [#10243](https://github.com/JabRef/jabref/issues/10243)
- We added a fetcher for [LOBID](https://lobid.org/resources/api) resources. [koppor#386](https://github.com/koppor/jabref/issues/386)
- When in `biblatex` mode, the [integrity check](https://docs.jabref.org/finding-sorting-and-cleaning-entries/checkintegrity) for journal titles now also checks the field `journal`.
- We added support for exporting to Hayagriva YAML format. [#10382](https://github.com/JabRef/jabref/issues/10382)
- We added support for pushing citations to [TeXShop](https://pages.uoregon.edu/koch/texshop/) on macOS [forum#2699](https://discourse.jabref.org/t/push-to-texshop-mac/2699).
- We added the 'Bachelor's thesis' type for Biblatex's 'Thesis' EntryType [#10029](https://github.com/JabRef/jabref/issues/10029).

### Changed

- The export formats `listrefs`, `tablerefs`, `tablerefsabsbib`, now use the ISO date format in the footer [#10383](https://github.com/JabRef/jabref/pull/10383).
- When searching for an identifier in the "Web search", the title of the search window is now "Identifier-based Web Search". [#10391](https://github.com/JabRef/jabref/pull/10391)
- The ampersand checker now skips verbatim fields (`file`, `url`, ...). [#10419](https://github.com/JabRef/jabref/pull/10419)
- If no existing document is selected for exporting "XMP annotated pdf" JabRef will now create a new PDF file with a sample text and the metadata. [#10102](https://github.com/JabRef/jabref/issues/10102)
- We modified the DOI cleanup to infer the DOI from an ArXiV ID if it's present. [#10426](https://github.com/JabRef/jabref/issues/10426)
- The ISI importer uses the field `comment` for notes (instead of `review). [#10478](https://github.com/JabRef/jabref/pull/10478)
- If no existing document is selected for exporting "Embedded BibTeX pdf" JabRef will now create a new PDF file with a sample text and the metadata. [#10101](https://github.com/JabRef/jabref/issues/10101)
- Translated titles format no longer raise a warning. [#10459](https://github.com/JabRef/jabref/issues/10459)
- We re-added the empty grey containers in the groups panel to keep an indicator for the current selected group, if displaying of group item count is turned off [#9972](https://github.com/JabRef/jabref/issues/9972)

### Fixed

- We fixed an issue where "Move URL in note field to url field" in the cleanup dialog caused an exception if no note field was present [forum#3999](https://discourse.jabref.org/t/cleanup-entries-cant-get-it-to-work/3999)
- It is possible again to use "current table sort order" for the order of entries when saving. [#9869](https://github.com/JabRef/jabref/issues/9869)
- Passwords can be stored in GNOME key ring. [#10274](https://github.com/JabRef/jabref/issues/10274)
- We fixed an issue where groups based on an aux file could not be created due to an exception [#10350](https://github.com/JabRef/jabref/issues/10350)
- We fixed an issue where the JabRef browser extension could not communicate with JabRef under macOS due to missing files. You should use the `.pkg` for the first installation as it updates all necessary files for the extension [#10308](https://github.com/JabRef/jabref/issues/10308)
- We fixed an issue where the ISBN fetcher returned the entrytype `misc` for certain ISBN numbers [#10348](https://github.com/JabRef/jabref/issues/10348)
- We fixed a bug where an exception was raised when saving less than three export save orders in the preference. [#10157](https://github.com/JabRef/jabref/issues/10157)
- We fixed an issue where it was possible to create a group with no name or with a group separator inside the name [#9776](https://github.com/JabRef/jabref/issues/9776)
- Biblatex's `journaltitle` is now also respected for showing the journal information. [#10397](https://github.com/JabRef/jabref/issues/10397)
- JabRef does not hang anymore when exporting via CLI. [#10380](https://github.com/JabRef/jabref/issues/10380)
- We fixed an issue where it was not possible to save a library on a network share under macOS due to an exception when acquiring a file lock [#10452](https://github.com/JabRef/jabref/issues/10452)
- We fixed an issue where exporting "XMP annotated pdf" without selecting an existing document would produce an exception. [#10102](https://github.com/JabRef/jabref/issues/10102)
- We fixed an issue where the "Enabled" column in the "Protected terms files" tab in the preferences could not be resized [#10285](https://github.com/JabRef/jabref/issues/10285)
- We fixed an issue where after creation of a new library, the new library was not focused. [koppor#592](https://github.com/koppor/jabref/issues/592)
- We fixed an issue where double clicking on an url in the file field would trigger an exception instead of opening the browser [#10480](https://github.com/JabRef/jabref/pull/10480)
- We fixed an issue where scrolling was impossible on dragging a citation on the groups panel. [#9754](https://github.com/JabRef/jabref/issues/9754)
- We fixed an issue where exporting "Embedded BibTeX pdf" without selecting an existing document would produce an exception. [#10101](https://github.com/JabRef/jabref/issues/10101)
- We fixed an issue where there was a failure to access the url link for "eprint" for the ArXiv entry.[#10474](https://github.com/JabRef/jabref/issues/10474)
- We fixed an issue where it was not possible to connect to a shared database once a group with entries was added or other metadata modified [#10336](https://github.com/JabRef/jabref/issues/10336)
- We fixed an issue where middle-button paste in X not always worked [#7905](https://github.com/JabRef/jabref/issues/7905)

## [5.10] – 2023-09-02

### Added

- We added a field showing the BibTeX/biblatex source for added and deleted entries in the "External Changes Resolver" dialog. [#9509](https://github.com/JabRef/jabref/issues/9509)
- We added user-specific comment field so that multiple users can make separate comments. [#543](https://github.com/koppor/jabref/issues/543)
- We added a search history list in the search field's right click menu. [#7906](https://github.com/JabRef/jabref/issues/7906)
- We added a full text fetcher for IACR eprints. [#9651](https://github.com/JabRef/jabref/pull/9651)
- We added "Attach file from URL" to right-click context menu to download and store a file with the reference library. [#9646](https://github.com/JabRef/jabref/issues/9646)
- We enabled updating an existing entry with data from InspireHEP. [#9351](https://github.com/JabRef/jabref/issues/9351)
- We added a fetcher for the Bibliotheksverbund Bayern (experimental). [#9641](https://github.com/JabRef/jabref/pull/9641)
- We added support for more biblatex date formats for parsing dates. [#2753](https://github.com/JabRef/jabref/issues/2753)
- We added support for multiple languages for exporting to and importing references from MS Office. [#9699](https://github.com/JabRef/jabref/issues/9699)
- We enabled scrolling in the groups list when dragging a group on another group. [#2869](https://github.com/JabRef/jabref/pull/2869)
- We added the option to automatically download online files when a new entry is created from an existing ID (e.g., DOI). The option can be disabled in the preferences under "Import and Export". [#9756](https://github.com/JabRef/jabref/issues/9756)
- We added a new Integrity check for unescaped ampersands. [koppor#585](https://github.com/koppor/jabref/issues/585)
- We added support for parsing `$\backslash$` in file paths (as exported by Mendeley). [forum#3470](https://discourse.jabref.org/t/mendeley-bib-import-with-linked-files/3470)
- We added the possibility to automatically fetch entries when an ISBN is pasted on the main table. [#9864](https://github.com/JabRef/jabref/issues/9864)
- We added the option to disable the automatic linking of files in the entry editor [#5105](https://github.com/JabRef/jabref/issues/5105)
- We added the link icon for ISBNs in linked identifiers column. [#9819](https://github.com/JabRef/jabref/issues/9819)
- We added key binding to focus on groups <kbd>alt</kbd> + <kbd>s</kbd> [#9863](https://github.com/JabRef/jabref/issues/9863)
- We added the option to unprotect a text selection, which strips all pairs of curly braces away. [#9950](https://github.com/JabRef/jabref/issues/9950)
- We added drag and drop events for field 'Groups' in entry editor panel. [#569](https://github.com/koppor/jabref/issues/569)
- We added support for parsing MathML in the Medline importer. [#4273](https://github.com/JabRef/jabref/issues/4273)
- We added the ability to search for an identifier (DOI, ISBN, ArXiv ID) directly from 'Web Search'. [#7575](https://github.com/JabRef/jabref/issues/7575) [#9674](https://github.com/JabRef/jabref/issues/9674)
- We added a cleanup activity that identifies a URL or a last-visited-date in the `note` field and moves it to the `url` and `urldate` field respectively. [koppor#216](https://github.com/koppor/jabref/issues/216)
- We enabled the user to change the name of a field in a custom entry type by double-clicking on it. [#9840](https://github.com/JabRef/jabref/issues/9840)
- We added some preferences options to disable online activity. [#10064](https://github.com/JabRef/jabref/issues/10064)
- We integrated two mail actions ("As Email" and "To Kindle") under a new "Send" option in the right-click & Tools menus. The Kindle option creates an email targeted to the user's Kindle email, which can be set in preferences under "External programs" [#6186](https://github.com/JabRef/jabref/issues/6186)
- We added an option to clear recent libraries' history. [#10003](https://github.com/JabRef/jabref/issues/10003)
- We added an option to encrypt and remember the proxy password. [#8055](https://github.com/JabRef/jabref/issues/8055)[#10044](https://github.com/JabRef/jabref/issues/10044)
- We added support for showing journal information, via info buttons next to the `Journal` and `ISSN` fields in the entry editor. [#6189](https://github.com/JabRef/jabref/issues/6189)
- We added support for pushing citations to Sublime Text 3 [#10098](https://github.com/JabRef/jabref/issues/10098)
- We added support for the Finnish language. [#10183](https://github.com/JabRef/jabref/pull/10183)
- We added the option to automatically replaces illegal characters in the filename when adding a file to JabRef. [#10182](https://github.com/JabRef/jabref/issues/10182)
- We added a privacy policy. [#10064](https://github.com/JabRef/jabref/issues/10064)
- We added a tooltip to show the number of entries in a group [#10208](https://github.com/JabRef/jabref/issues/10208)
- We fixed an issue where it was no longer possible to add or remove selected entries to groups via context menu [#10404](https://github.com/JabRef/jabref/issues/10404), [#10317](https://github.com/JabRef/jabref/issues/10317) [#10374](https://github.com/JabRef/jabref/issues/10374)

### Changed

- We replaced "Close" by "Close library" and placed it after "Save all" in the File menu. [#10043](https://github.com/JabRef/jabref/pull/10043)
- We upgraded to Lucene 9.7 for the fulltext search. The search index will be rebuild. [#10036](https://github.com/JabRef/jabref/pull/10036)
- 'Get full text' now also checks the file url. [#568](https://github.com/koppor/jabref/issues/568)
- JabRef writes a new backup file only if there is a change. Before, JabRef created a backup upon start. [#9679](https://github.com/JabRef/jabref/pull/9679)
- We modified the `Add Group` dialog to use the most recently selected group hierarchical context. [#9141](https://github.com/JabRef/jabref/issues/9141)
- We refined the 'main directory not found' error message. [#9625](https://github.com/JabRef/jabref/pull/9625)
- JabRef writes a new backup file only if there is a change. Before, JabRef created a backup upon start. [#9679](https://github.com/JabRef/jabref/pull/9679)
- Backups of libraries are not stored per JabRef version, but collected together. [#9676](https://github.com/JabRef/jabref/pull/9676)
- We streamlined the paths for logs and backups: The parent path fragment is always `logs` or `backups`.
- `log.txt` now contains an entry if a BibTeX entry could not be parsed.
- `log.txt` now contains debug messages. Debugging needs to be enabled explicitly. [#9678](https://github.com/JabRef/jabref/pull/9678)
- `log.txt` does not contain entries for non-found files during PDF indexing. [#9678](https://github.com/JabRef/jabref/pull/9678)
- The hostname is now determined using environment variables (`COMPUTERNAME`/`HOSTNAME`) first. [#9910](https://github.com/JabRef/jabref/pull/9910)
- We improved the Medline importer to correctly import ISO dates for `revised`. [#9536](https://github.com/JabRef/jabref/issues/9536)
- To avoid cluttering of the directory, We always delete the `.sav` file upon successful write. [#9675](https://github.com/JabRef/jabref/pull/9675)
- We improved the unlinking/deletion of multiple linked files of an entry using the <kbd>Delete</kbd> key. [#9473](https://github.com/JabRef/jabref/issues/9473)
- The field names of customized entry types are now exchanged preserving the case. [#9993](https://github.com/JabRef/jabref/pull/9993)
- We moved the custom entry types dialog into the preferences dialog. [#9760](https://github.com/JabRef/jabref/pull/9760)
- We moved the manage content selectors dialog to the library properties. [#9768](https://github.com/JabRef/jabref/pull/9768)
- We moved the preferences menu command from the options menu to the file menu. [#9768](https://github.com/JabRef/jabref/pull/9768)
- We reworked the cross ref labels in the entry editor and added a right click menu. [#10046](https://github.com/JabRef/jabref/pull/10046)
- We reorganized the order of tabs and settings in the library properties. [#9836](https://github.com/JabRef/jabref/pull/9836)
- We changed the handling of an "overflow" of authors at `[authIniN]`: JabRef uses `+` to indicate an overflow. Example: `[authIni2]` produces `A+` (instead of `AB`) for `Aachen and Berlin and Chemnitz`. [#9703](https://github.com/JabRef/jabref/pull/9703)
- We moved the preferences option to open the last edited files on startup to the 'General' tab. [#9808](https://github.com/JabRef/jabref/pull/9808)
- We improved the recognition of DOIs when pasting a link containing a DOI on the maintable. [#9864](https://github.com/JabRef/jabref/issues/9864s)
- We reordered the preferences dialog. [#9839](https://github.com/JabRef/jabref/pull/9839)
- We split the 'Import and Export' tab into 'Web Search' and 'Export'. [#9839](https://github.com/JabRef/jabref/pull/9839)
- We moved the option to run JabRef in memory stick mode into the preferences dialog toolbar. [#9866](https://github.com/JabRef/jabref/pull/9866)
- In case the library contains empty entries, they are not written to disk. [#8645](https://github.com/JabRef/jabref/issues/8645)
- The formatter `remove_unicode_ligatures` is now called `replace_unicode_ligatures`. [#9890](https://github.com/JabRef/jabref/pull/9890)
- We improved the error message when no terminal was found. [#9607](https://github.com/JabRef/jabref/issues/9607)
- In the context of the "systematic literature functionality", we changed the name "database" to "catalog" to use a separate term for online catalogs in comparison to SQL databases. [#9951](https://github.com/JabRef/jabref/pull/9951)
- We now show more fields (including Special Fields) in the dropdown selection for "Save sort order" in the library properties and for "Export sort order" in the preferences. [#10010](https://github.com/JabRef/jabref/issues/10010)
- We now encrypt and store the custom API keys in the OS native credential store. [#10044](https://github.com/JabRef/jabref/issues/10044)
- We changed the behavior of group addition/edit, so that sorting by alphabetical order is not performed by default after the modification. [#10017](https://github.com/JabRef/jabref/issues/10017)
- We fixed an issue with spacing in the cleanup dialogue. [#10081](https://github.com/JabRef/jabref/issues/10081)
- The GVK fetcher now uses the new [K10plus](https://www.bszgbv.de/services/k10plus/) database. [#10189](https://github.com/JabRef/jabref/pull/10189)

### Fixed

- We fixed an issue where clicking the group expansion pane/arrow caused the node to be selected, when it should just expand/detract the node. [#10111](https://github.com/JabRef/jabref/pull/10111)
- We fixed an issue where the browser import would add ' characters before the BibTeX entry on Linux. [#9588](https://github.com/JabRef/jabref/issues/9588)
- We fixed an issue where searching for a specific term with the DOAB fetcher lead to an exception. [#9571](https://github.com/JabRef/jabref/issues/9571)
- We fixed an issue where the "Import" -> "Library to import to" did not show the correct library name if two opened libraries had the same suffix. [#9567](https://github.com/JabRef/jabref/issues/9567)
- We fixed an issue where the rpm-Version of JabRef could not be properly uninstalled and reinstalled. [#9558](https://github.com/JabRef/jabref/issues/9558), [#9603](https://github.com/JabRef/jabref/issues/9603)
- We fixed an issue where the command line export using `--exportMatches` flag does not create an output bib file. [#9581](https://github.com/JabRef/jabref/issues/9581)
- We fixed an issue where custom field in the custom entry types could not be set to mulitline. [#9609](https://github.com/JabRef/jabref/issues/9609)
- We fixed an issue where the Office XML exporter did not resolve BibTeX-Strings when exporting entries. [forum#3741](https://discourse.jabref.org/t/exporting-bibtex-constant-strings-to-ms-office-2007-xml/3741)
- We fixed an issue where the Merge Entries Toolbar configuration was not saved after hitting 'Merge Entries' button. [#9091](https://github.com/JabRef/jabref/issues/9091)
- We fixed an issue where the password is stored in clear text if the user wants to use a proxy with authentication. [#8055](https://github.com/JabRef/jabref/issues/8055)
- JabRef is now more relaxed when parsing field content: In case a field content ended with `\`, the combination `\}` was treated as plain `}`. [#9668](https://github.com/JabRef/jabref/issues/9668)
- We resolved an issue that cut off the number of group entries when it exceeded four digits. [#8797](https://github.com/JabRef/jabref/issues/8797)
- We fixed the issue where the size of the global search window was not retained after closing. [#9362](https://github.com/JabRef/jabref/issues/9362)
- We fixed an issue where the Global Search UI preview is still white in dark theme. [#9362](https://github.com/JabRef/jabref/issues/9362)
- We fixed the double paste issue when <kbd>Cmd</kbd> + <kbd>v</kbd> is pressed on 'New entry from plaintext' dialog. [#9367](https://github.com/JabRef/jabref/issues/9367)
- We fixed an issue where the pin button on the Global Search dialog was located at the bottom and not at the top. [#9362](https://github.com/JabRef/jabref/issues/9362)
- We fixed the log text color in the event log console when using dark mode. [#9732](https://github.com/JabRef/jabref/issues/9732)
- We fixed an issue where searching for unlinked files would include the current library's .bib file. [#9735](https://github.com/JabRef/jabref/issues/9735)
- We fixed an issue where it was no longer possible to connect to a shared mysql database due to an exception. [#9761](https://github.com/JabRef/jabref/issues/9761)
- We fixed an issue where an exception was thrown for the user after <kbd>Ctrl</kbd>+<kbd>Z</kbd> command. [#9737](https://github.com/JabRef/jabref/issues/9737)
- We fixed the citation key generation for [`[authors]`, `[authshort]`, `[authorsAlpha]`, `[authIniN]`, `[authEtAl]`, `[auth.etal]`](https://docs.jabref.org/setup/citationkeypatterns#special-field-markers) to handle `and others` properly. [koppor#626](https://github.com/koppor/jabref/issues/626)
- We fixed the Save/save as file type shows BIBTEX_DB instead of "Bibtex library". [#9372](https://github.com/JabRef/jabref/issues/9372)
- We fixed the default main file directory for non-English Linux users. [#8010](https://github.com/JabRef/jabref/issues/8010)
- We fixed an issue when overwriting the owner was disabled. [#9896](https://github.com/JabRef/jabref/pull/9896)
- We fixed an issue regarding recording redundant prefixes in search history. [#9685](https://github.com/JabRef/jabref/issues/9685)
- We fixed an issue where passing a URL containing a DOI led to a "No entry found" notification. [#9821](https://github.com/JabRef/jabref/issues/9821)
- We fixed some minor visual inconsistencies and issues in the preferences dialog. [#9866](https://github.com/JabRef/jabref/pull/9866)
- The order of save actions is now retained. [#9890](https://github.com/JabRef/jabref/pull/9890)
- We fixed an issue where the order of save actions was not retained in the bib file. [#9890](https://github.com/JabRef/jabref/pull/9890)
- We fixed an issue in the preferences 'External file types' tab ignoring a custom application path in the edit dialog. [#9895](https://github.com/JabRef/jabref/issues/9895)
- We fixed an issue in the preferences where custom columns could be added to the entry table with no qualifier. [#9913](https://github.com/JabRef/jabref/issues/9913)
- We fixed an issue where the encoding header in a bib file was not respected when the file contained a BOM (Byte Order Mark). [#9926](https://github.com/JabRef/jabref/issues/9926)
- We fixed an issue where cli help output for import and export format was inconsistent. [koppor#429](https://github.com/koppor/jabref/issues/429)
- We fixed an issue where the user could select multiple conflicting options for autocompletion at once. [#10181](https://github.com/JabRef/jabref/issues/10181)
- We fixed an issue where no preview could be generated for some entry types and led to an exception. [#9947](https://github.com/JabRef/jabref/issues/9947)
- We fixed an issue where the Linux terminal working directory argument was malformed and therefore ignored upon opening a terminal [#9953](https://github.com/JabRef/jabref/issues/9953)
- We fixed an issue under Linux where under some systems the file instead of the folder was opened. [#9607](https://github.com/JabRef/jabref/issues/9607)
- We fixed an issue where an Automatic Keyword Group could not be deleted in the UI. [#9778](https://github.com/JabRef/jabref/issues/9778)
- We fixed an issue where the citation key pattern `[edtrN_M]` returned the wrong editor. [#9946](https://github.com/JabRef/jabref/pull/9946)
- We fixed an issue where empty grey containers would remain in the groups panel, if displaying of group item count is turned off. [#9972](https://github.com/JabRef/jabref/issues/9972)
- We fixed an issue where fetching an ISBN could lead to application freezing when the fetcher did not return any results. [#9979](https://github.com/JabRef/jabref/issues/9979)
- We fixed an issue where closing a library containing groups and entries caused an exception [#9997](https://github.com/JabRef/jabref/issues/9997)
- We fixed a bug where the editor for strings in a bibliography file did not sort the entries by their keys [#10083](https://github.com/JabRef/jabref/pull/10083)
- We fixed an issues where clicking on the empty space of specific context menu entries would not trigger the associated action. [#8388](https://github.com/JabRef/jabref/issues/8388)
- We fixed an issue where JabRef would not remember whether the window was in fullscreen. [#4939](https://github.com/JabRef/jabref/issues/4939)
- We fixed an issue where the ACM Portal search sometimes would not return entries for some search queries when the article author had no given name. [#10107](https://github.com/JabRef/jabref/issues/10107)
- We fixed an issue that caused high CPU usage and a zombie process after quitting JabRef because of author names autocompletion. [#10159](https://github.com/JabRef/jabref/pull/10159)
- We fixed an issue where files with illegal characters in the filename could be added to JabRef. [#10182](https://github.com/JabRef/jabref/issues/10182)
- We fixed that checked-out radio buttons under "specified keywords" were not displayed as checked after closing and reopening the "edit group" window. [#10248](https://github.com/JabRef/jabref/issues/10248)
- We fixed that when editing groups, checked-out properties such as case sensitive and regular expression (under "Free search expression") were not displayed checked. [#10108](https://github.com/JabRef/jabref/issues/10108)

### Removed

- We removed the support of BibTeXML. [#9540](https://github.com/JabRef/jabref/issues/9540)
- We removed support for Markdown syntax for strikethrough and task lists in comment fields. [#9726](https://github.com/JabRef/jabref/pull/9726)
- We removed the options menu, because the two contents were moved to the File menu or the properties of the library. [#9768](https://github.com/JabRef/jabref/pull/9768)
- We removed the 'File' tab in the preferences and moved its contents to the 'Export' tab. [#9839](https://github.com/JabRef/jabref/pull/9839)
- We removed the "[Collection of Computer Science Bibliographies](https://en.wikipedia.org/wiki/Collection_of_Computer_Science_Bibliographies)" fetcher the websits is no longer available. [#6638](https://github.com/JabRef/jabref/issues/6638)

## [5.9] – 2023-01-06

### Added

- We added a dropdown menu to let users change the library they want to import into during import. [#6177](https://github.com/JabRef/jabref/issues/6177)
- We added the possibility to add/remove a preview style from the selected list using a double click. [#9490](https://github.com/JabRef/jabref/issues/9490)
- We added the option to define fields as "multine" directly in the custom entry types dialog. [#6448](https://github.com/JabRef/jabref/issues/6448)
- We changed the minWidth and the minHeight of the main window, so it won't have a width and/or a height with the value 0. [#9606](https://github.com/JabRef/jabref/issues/9606)

### Changed

- We changed database structure: in MySQL/MariaDB we renamed tables by adding a `JABREF_` prefix, and in PGSQL we moved tables in `jabref` schema. We added `VersionDBStructure` variable in `METADATA` table to indicate current version of structure, this variable is needed for automatic migration. [#9312](https://github.com/JabRef/jabref/issues/9312)
- We moved some preferences options to a new tab in the preferences dialog. [#9442](https://github.com/JabRef/jabref/pull/9442)
- We renamed "Medline abbreviation" to "dotless abbreviation". [#9504](https://github.com/JabRef/jabref/pull/9504)
- We now have more "dots" in the offered journal abbreviations. [#9504](https://github.com/JabRef/jabref/pull/9504)
- We now disable the button "Full text search" in the Searchbar by default [#9527](https://github.com/JabRef/jabref/pull/9527)


### Fixed

- The tab "deprecated fields" is shown in biblatex-mode only. [#7757](https://github.com/JabRef/jabref/issues/7757)
- In case a journal name of an IEEE journal is abbreviated, the "normal" abbreviation is used - and not the one of the IEEE BibTeX strings. [abbrv#91](https://github.com/JabRef/abbrv.jabref.org/issues/91)
- We fixed a performance issue when loading large lists of custom journal abbreviations. [#8928](https://github.com/JabRef/jabref/issues/8928)
- We fixed an issue where the last opened libraries were not remembered when a new unsaved library was open as well. [#9190](https://github.com/JabRef/jabref/issues/9190)
- We fixed an issue where no context menu for the group "All entries" was present. [forum#3682](https://discourse.jabref.org/t/how-sort-groups-a-z-not-subgroups/3682)
- We fixed an issue where extra curly braces in some fields would trigger an exception when selecting the entry or doing an integrity check. [#9475](https://github.com/JabRef/jabref/issues/9475), [#9503](https://github.com/JabRef/jabref/issues/9503)
- We fixed an issue where entering a date in the format "YYYY/MM" in the entry editor date field caused an exception. [#9492](https://github.com/JabRef/jabref/issues/9492)
- For portable versions, the `.deb` file now works on plain debian again. [#9472](https://github.com/JabRef/jabref/issues/9472)
- We fixed an issue where the download of linked online files failed after an import of entries for certain urls. [#9518](https://github.com/JabRef/jabref/issues/9518)
- We fixed an issue where an exception occurred when manually downloading a file from an URL in the entry editor. [#9521](https://github.com/JabRef/jabref/issues/9521)
- We fixed an issue with open office csv file formatting where commas in the abstract field where not escaped. [#9087](https://github.com/JabRef/jabref/issues/9087)
- We fixed an issue with deleting groups where subgroups different from the selected group were deleted. [#9281](https://github.com/JabRef/jabref/issues/9281)

## [5.8] – 2022-12-18

### Added

- We integrated a new three-way merge UI for merging entries in the Entries Merger Dialog, the Duplicate Resolver Dialog, the Entry Importer Dialog, and the External Changes Resolver Dialog. [#8945](https://github.com/JabRef/jabref/pull/8945)
- We added the ability to merge groups, keywords, comments and files when merging entries. [#9022](https://github.com/JabRef/jabref/pull/9022)
- We added a warning message next to the authors field in the merge dialog to warn users when the authors are the same but formatted differently. [#8745](https://github.com/JabRef/jabref/issues/8745)
- The default file directory of a library is used as default directory for [unlinked file lookup](https://docs.jabref.org/collect/findunlinkedfiles#link-the-pdfs-to-your-bib-library). [koppor#546](https://github.com/koppor/jabref/issues/546)
- The properties of an existing systematic literature review (SLR) can be edited. [koppor#604](https://github.com/koppor/jabref/issues/604)
- An systematic literature review (SLR) can now be started from the SLR itself. [#9131](https://github.com/JabRef/jabref/pull/9131), [koppor#601](https://github.com/koppor/jabref/issues/601)
- On startup, JabRef notifies the user if there were parsing errors during opening.
- We added support for the field `fjournal` (in `@article`) for abbreviation and unabbreviation functionalities. [#321](https://github.com/JabRef/jabref/pull/321)
- In case a backup is found, the filename of the backup is shown and one can navigate to the file. [#9311](https://github.com/JabRef/jabref/pull/9311)
- We added support for the Ukrainian and Arabic languages. [#9236](https://github.com/JabRef/jabref/pull/9236), [#9243](https://github.com/JabRef/jabref/pull/9243)

### Changed

- We improved the Citavi Importer to also import so called Knowledge-items into the field `comment` of the corresponding entry [#9025](https://github.com/JabRef/jabref/issues/9025)
- We modified the change case sub-menus and their corresponding tips (displayed when you stay long over the menu) to properly reflect exemplified cases. [#9339](https://github.com/Jabref/jabref/issues/9339)
- We call backup files `.bak` and temporary writing files now `.sav`.
- JabRef keeps 10 older versions of a `.bib` file in the [user data dir](https://github.com/harawata/appdirs#supported-directories) (instead of a single `.sav` (now: `.bak`) file in the directory of the `.bib` file)
- We improved the External Changes Resolver dialog to be more usaable. [#9021](https://github.com/JabRef/jabref/pull/9021)
- We simplified the actions to fast-resolve duplicates to 'Keep Left', 'Keep Right', 'Keep Both' and 'Keep Merged'. [#9056](https://github.com/JabRef/jabref/issues/9056)
- The fallback directory of the file folder now is the general file directory. In case there was a directory configured for a library and this directory was not found, JabRef placed the PDF next to the .bib file and not into the general file directory.
- The global default directory for storing PDFs is now the documents folder in the user's home.
- When adding or editing a subgroup it is placed w.r.t. to alphabetical ordering rather than at the end. [koppor#577](https://github.com/koppor/jabref/issues/577)
- Groups context menu now shows appropriate options depending on number of subgroups. [koppor#579](https://github.com/koppor/jabref/issues/579)
- We modified the "Delete file" dialog and added the full file path to the dialog text. The file path in the title was changed to file name only. [koppor#534](https://github.com/koppor/jabref/issues/534)
- Download from URL now automatically fills with URL from clipboard. [koppor#535](https://github.com/koppor/jabref/issues/535)
- We added HTML and Markdown files to Find Unlinked Files and removed BibTeX. [koppor#547](https://github.com/koppor/jabref/issues/547)
- ArXiv fetcher now retrieves additional data from related DOIs (both ArXiv and user-assigned). [#9170](https://github.com/JabRef/jabref/pull/9170)
- We modified the Directory of Open Access Books (DOAB) fetcher so that it will now also fetch the ISBN when possible. [#8708](https://github.com/JabRef/jabref/issues/8708)
- Genres are now mapped correctly to entry types when importing MODS files. [#9185](https://github.com/JabRef/jabref/issues/9185)
- We changed the button label from "Return to JabRef" to "Return to library" to better indicate the purpose of the action.
- We changed the color of found text from red to high-contrast colors (background: yellow; font color: purple). [koppor#552](https://github.com/koppor/jabref/issues/552)
- We fixed an issue where the wrong icon for a successful import of a bib entry was shown. [#9308](https://github.com/JabRef/jabref/pull/9308)
- We changed the messages after importing unlinked local files to past tense. [koppor#548](https://github.com/koppor/jabref/issues/548)
- We fixed an issue where the wrong icon for a successful import of a bib entry was shown [#9308](https://github.com/JabRef/jabref/pull/9308)
- In the context of the [Cleanup dialog](https://docs.jabref.org/finding-sorting-and-cleaning-entries/cleanupentries) we changed the text of the conversion of BibTeX to biblatex (and vice versa) to make it more clear. [koppor#545](https://github.com/koppor/jabref/issues/545)
- We removed wrapping of string constants when writing to a `.bib` file.
- In the context of a systematic literature review (SLR), a user can now add arbitrary data into `study.yml`. JabRef just ignores this data. [#9124](https://github.com/JabRef/jabref/pull/9124)
- In the context of a systematic literature review (SLR), we reworked the "Define study" parameters dialog. [#9123](https://github.com/JabRef/jabref/pull/9123)
- We upgraded to Lucene 9.4 for the fulltext search. The search index will be rebuild. [#9213](https://github.com/JabRef/jabref/pull/9213)
- We disabled the "change case" menu for empty fields. [#9214](https://github.com/JabRef/jabref/issues/9214)
- We disabled the conversion menu for empty fields. [#9200](https://github.com/JabRef/jabref/issues/9200)

### Fixed

- We fixed an issue where applied save actions on saving the library file would lead to the dialog "The library has been modified by another program" popping up. [#4877](https://github.com/JabRef/jabref/issues/4877)
- We fixed issues with save actions not correctly loaded when opening the library. [#9122](https://github.com/JabRef/jabref/pull/9122)
- We fixed the behavior of "Discard changes" when reopening a modified library. [#9361](https://github.com/JabRef/jabref/issues/9361)
- We fixed several bugs regarding the manual and the autosave of library files that could lead to exceptions. [#9067](https://github.com/JabRef/jabref/pull/9067), [#8484](https://github.com/JabRef/jabref/issues/8484), [#8746](https://github.com/JabRef/jabref/issues/8746), [#6684](https://github.com/JabRef/jabref/issues/6684), [#6644](https://github.com/JabRef/jabref/issues/6644), [#6102](https://github.com/JabRef/jabref/issues/6102), [#6000](https://github.com/JabRef/jabref/issues/6000)
- We fixed an issue where pdfs were re-indexed on each startup. [#9166](https://github.com/JabRef/jabref/pull/9166)
- We fixed an issue when using an unsafe character in the citation key, the auto-linking feature fails to link files. [#9267](https://github.com/JabRef/jabref/issues/9267)
- We fixed an issue where a message about changed metadata would occur on saving although nothing changed. [#9159](https://github.com/JabRef/jabref/issues/9159)
- We fixed an issue where the possibility to generate a subdatabase from an aux file was writing empty files when called from the commandline. [#9115](https://github.com/JabRef/jabref/issues/9115), [forum#3516](https://discourse.jabref.org/t/export-subdatabase-from-aux-file-on-macos-command-line/3516)
- We fixed an issue where author names with tilde accents (for example ñ) were marked as "Names are not in the standard BibTeX format". [#8071](https://github.com/JabRef/jabref/issues/8071)
- We fixed an issue where capitalize didn't capitalize words after hyphen characters. [#9157](https://github.com/JabRef/jabref/issues/9157)
- We fixed an issue where title case didn't capitalize words after en-dash characters and skip capitalization of conjunctions that comes after en-dash characters. [#9068](https://github.com/JabRef/jabref/pull/9068),[#9142](https://github.com/JabRef/jabref/pull/9142)
- We fixed an issue with the message that is displayed when fetcher returns an empty list of entries for given query. [#9195](https://github.com/JabRef/jabref/issues/9195)
- We fixed an issue where editing entry's "date" field in library mode "biblatex" causes an uncaught exception. [#8747](https://github.com/JabRef/jabref/issues/8747)
- We fixed an issue where importing from XMP would fail for certain PDFs. [#9383](https://github.com/JabRef/jabref/issues/9383)
- We fixed an issue that JabRef displayed the wrong group tree after loading. [koppor#637](https://github.com/koppor/jabref/issues/637)
- We fixed that sorting of entries in the maintable by special fields is updated immediately. [#9334](https://github.com/JabRef/jabref/issues/9334)
- We fixed the display of issue, number, eid and pages fields in the entry preview. [#8607](https://github.com/JabRef/jabref/pull/8607), [#8372](https://github.com/JabRef/jabref/issues/8372), [Koppor#514](https://github.com/koppor/jabref/issues/514), [forum#2390](https://discourse.jabref.org/t/unable-to-edit-my-bibtex-file-that-i-used-before-vers-5-1/2390), [forum#3462](https://discourse.jabref.org/t/jabref-5-6-need-help-with-export-from-jabref-to-microsoft-word-entry-preview-of-apa-7-not-rendering-correctly/3462)
- We fixed the page ranges checker to detect article numbers in the pages field (used at [Check Integrity](https://docs.jabref.org/finding-sorting-and-cleaning-entries/checkintegrity)). [#8607](https://github.com/JabRef/jabref/pull/8607)
- The [HtmlToLaTeXFormatter](https://docs.jabref.org/finding-sorting-and-cleaning-entries/saveactions#html-to-latex) keeps single `<` characters.
- We fixed a performance regression when opening large libraries. [#9041](https://github.com/JabRef/jabref/issues/9041)
- We fixed a bug where spaces are trimmed when highlighting differences in the Entries merge dialog. [koppor#371](https://github.com/koppor/jabref/issues/371)
- We fixed some visual glitches with the linked files editor field in the entry editor and increased its height. [#8823](https://github.com/JabRef/jabref/issues/8823)
- We fixed some visual inconsistencies (round corners of highlighted buttons). [#8806](https://github.com/JabRef/jabref/issues/8806)
- We fixed an issue where JabRef would not exit when a connection to a LibreOffice document was established previously and the document is still open. [#9075](https://github.com/JabRef/jabref/issues/9075)
- We fixed an issue about selecting the save order in the preferences. [#9147](https://github.com/JabRef/jabref/issues/9147)
- We fixed an issue where an exception when fetching a DOI was not logged correctly. [koppor#627](https://github.com/koppor/jabref/issues/627)
- We fixed an issue where a user could not open an attached file in a new unsaved library. [#9386](https://github.com/JabRef/jabref/issues/9386)
- We fixed a typo within a connection error message. [koppor#625](https://github.com/koppor/jabref/issues/625)
- We fixed an issue where journal abbreviations would not abbreviate journal titles with escaped ampersands (\\&). [#8948](https://github.com/JabRef/jabref/issues/8948)
- We fixed the readability of the file field in the dark theme. [#9340](https://github.com/JabRef/jabref/issues/9340)
- We fixed an issue where the 'close dialog' key binding was not closing the Preferences dialog. [#8888](https://github.com/jabref/jabref/issues/8888)
- We fixed an issue where a known journal's medline/dot-less abbreviation does not switch to the full name. [#9370](https://github.com/JabRef/jabref/issues/9370)
- We fixed an issue where hitting enter on the search field within the preferences dialog closed the dialog. [koppor#630](https://github.com/koppor/jabref/issues/630)
- We fixed the "Cleanup entries" dialog is partially visible. [#9223](https://github.com/JabRef/jabref/issues/9223)
- We fixed an issue where font size preferences did not apply correctly to preference dialog window and the menu bar. [#8386](https://github.com/JabRef/jabref/issues/8386) and [#9279](https://github.com/JabRef/jabref/issues/9279)
- We fixed the display of the "Customize Entry Types" dialog title. [#9198](https://github.com/JabRef/jabref/issues/9198)
- We fixed an issue where the CSS styles are missing in some dialogs. [#9150](https://github.com/JabRef/jabref/pull/9150)
- We fixed an issue where controls in the preferences dialog could outgrow the window. [#9017](https://github.com/JabRef/jabref/issues/9017)
- We fixed an issue where highlighted text color for entry merge dialogue was not clearly visible. [#9192](https://github.com/JabRef/jabref/issues/9192)

### Removed

- We removed "last-search-date" from the systematic literature review feature, because the last-search-date can be deducted from the git logs. [#9116](https://github.com/JabRef/jabref/pull/9116)
- We removed the [CiteseerX](https://docs.jabref.org/collect/import-using-online-bibliographic-database#citeseerx) fetcher, because the API used by JabRef is sundowned. [#9466](https://github.com/JabRef/jabref/pull/9466)

## [5.7] – 2022-08-05

### Added

- We added a fetcher for [Biodiversity Heritage Library](https://www.biodiversitylibrary.org/). [8539](https://github.com/JabRef/jabref/issues/8539)
- We added support for multiple messages in the snackbar. [#7340](https://github.com/JabRef/jabref/issues/7340)
- We added an extra option in the 'Find Unlinked Files' dialog view to ignore unnecessary files like Thumbs.db, DS_Store, etc. [koppor#373](https://github.com/koppor/jabref/issues/373)
- JabRef now writes log files. Linux: `$home/.cache/jabref/logs/version`, Windows: `%APPDATA%\..\Local\harawata\jabref\version\logs`, Mac: `Users/.../Library/Logs/jabref/version`
- We added an importer for Citavi backup files, support ".ctv5bak" and ".ctv6bak" file formats. [#8322](https://github.com/JabRef/jabref/issues/8322)
- We added a feature to drag selected entries and drop them to other opened inactive library tabs [koppor521](https://github.com/koppor/jabref/issues/521).
- We added support for the [biblatex-apa](https://github.com/plk/biblatex-apa) legal entry types `Legislation`, `Legadminmaterial`, `Jurisdiction`, `Constitution` and `Legal` [#8931](https://github.com/JabRef/jabref/issues/8931)

### Changed

- The file column in the main table now shows the corresponding defined icon for the linked file [8930](https://github.com/JabRef/jabref/issues/8930).
- We improved the color of the selected entries and the color of the summary in the Import Entries Dialog in the dark theme. [#7927](https://github.com/JabRef/jabref/issues/7927)
- We upgraded to Lucene 9.2 for the fulltext search.
  Thus, the now created search index cannot be read from older versions of JabRef anylonger.
  ⚠️ JabRef will recreate the index in a new folder for new files and this will take a long time for a huge library.
  Moreover, switching back and forth JabRef versions and meanwhile adding PDFs also requires rebuilding the index now and then.
  [#8868](https://github.com/JabRef/jabref/pull/8868)
- We improved the Latex2Unicode conversion [#8639](https://github.com/JabRef/jabref/pull/8639)
- Writing BibTeX data into a PDF (XMP) removes braces. [#8452](https://github.com/JabRef/jabref/issues/8452)
- Writing BibTeX data into a PDF (XMP) does not write the `file` field.
- Writing BibTeX data into a PDF (XMP) considers the configured keyword separator (and does not use "," as default any more)
- The Medline/Pubmed search now also supports the [default fields and operators for searching](https://docs.jabref.org/collect/import-using-online-bibliographic-database#search-syntax). [forum#3554](https://discourse.jabref.org/t/native-pubmed-search/3354)
- We improved group expansion arrow that prevent it from activating group when expanding or collapsing. [#7982](https://github.com/JabRef/jabref/issues/7982), [#3176](https://github.com/JabRef/jabref/issues/3176)
- When configured SSL certificates changed, JabRef warns the user to restart to apply the configuration.
- We improved the appearances and logic of the "Manage field names & content" dialog, and renamed it to "Automatic field editor". [#6536](https://github.com/JabRef/jabref/issues/6536)
- We improved the message explaining the options when modifying an automatic keyword group [#8911](https://github.com/JabRef/jabref/issues/8911)
- We moved the preferences option "Warn about duplicates on import" option from the tab "File" to the tab "Import and Export". [koppor#570](https://github.com/koppor/jabref/issues/570)
- When JabRef encounters `% Encoding: UTF-8` header, it is kept during writing (and not removed). [#8964](https://github.com/JabRef/jabref/pull/8964)
- We replace characters which cannot be decoded using the specified encoding by a (probably another) valid character. This happens if JabRef detects the wrong charset (e.g., UTF-8 instead of Windows 1252). One can use the [Integrity Check](https://docs.jabref.org/finding-sorting-and-cleaning-entries/checkintegrity) to find those characters.

### Fixed

- We fixed an issue where linked fails containing parts of the main file directory could not be opened. [#8991](https://github.com/JabRef/jabref/issues/8991)
- Linked files with an absolute path can be opened again. [#8991](https://github.com/JabRef/jabref/issues/8991)
- We fixed an issue where the user could not rate an entry in the main table when an entry was not yet ranked. [#5842](https://github.com/JabRef/jabref/issues/5842)
- We fixed an issue that caused JabRef to sometimes open multiple instances when "Remote Operation" is enabled. [#8653](https://github.com/JabRef/jabref/issues/8653)
- We fixed an issue where linked files with the filetype "application/pdf" in an entry were not shown with the correct PDF-Icon in the main table [8930](https://github.com/JabRef/jabref/issues/8930)
- We fixed an issue where "open folder" for linked files did not open the folder and did not select the file unter certain Linux desktop environments [#8679](https://github.com/JabRef/jabref/issues/8679), [#8849](https://github.com/JabRef/jabref/issues/8849)
- We fixed an issue where the content of a big shared database library is not shown [#8788](https://github.com/JabRef/jabref/issues/8788)
- We fixed the unnecessary horizontal scroll bar in group panel [#8467](https://github.com/JabRef/jabref/issues/8467)
- We fixed an issue where the notification bar message, icon and actions appeared to be invisible. [#8761](https://github.com/JabRef/jabref/issues/8761)
- We fixed an issue where deprecated fields tab is shown when the fields don't contain any values. [#8396](https://github.com/JabRef/jabref/issues/8396)
- We fixed an issue where an exception for DOI search occurred when the DOI contained urlencoded characters. [#8787](https://github.com/JabRef/jabref/issues/8787)
- We fixed an issue which allow us to select and open identifiers from a popup list in the maintable [#8758](https://github.com/JabRef/jabref/issues/8758), [8802](https://github.com/JabRef/jabref/issues/8802)
- We fixed an issue where the escape button had no functionality within the "Filter groups" textfield. [koppor#562](https://github.com/koppor/jabref/issues/562)
- We fixed an issue where the exception that there are invalid characters in filename. [#8786](https://github.com/JabRef/jabref/issues/8786)
- When the proxy configuration removed the proxy user/password, this change is applied immediately.
- We fixed an issue where removing several groups deletes only one of them. [#8390](https://github.com/JabRef/jabref/issues/8390)
- We fixed an issue where the Sidepane (groups, web search and open office) width is not remembered after restarting JabRef. [#8907](https://github.com/JabRef/jabref/issues/8907)
- We fixed a bug where switching between themes will cause an error/exception. [#8939](https://github.com/JabRef/jabref/pull/8939)
- We fixed a bug where files that were deleted in the source bibtex file were kept in the index. [#8962](https://github.com/JabRef/jabref/pull/8962)
- We fixed "Error while sending to JabRef" when the browser extension interacts with JabRef. [JabRef-Browser-Extension#479](https://github.com/JabRef/JabRef-Browser-Extension/issues/479)
- We fixed a bug where updating group view mode (intersection or union) requires re-selecting groups to take effect. [#6998](https://github.com/JabRef/jabref/issues/6998)
- We fixed a bug that prevented external group metadata changes from being merged. [#8873](https://github.com/JabRef/jabref/issues/8873)
- We fixed the shared database opening dialog to remember autosave folder and tick. [#7516](https://github.com/JabRef/jabref/issues/7516)
- We fixed an issue where name formatter could not be saved. [#9120](https://github.com/JabRef/jabref/issues/9120)
- We fixed a bug where after the export of Preferences, custom exports were duplicated. [#10176](https://github.com/JabRef/jabref/issues/10176)

### Removed

- We removed the social media buttons for our Twitter and Facebook pages. [#8774](https://github.com/JabRef/jabref/issues/8774)

## [5.6] – 2022-04-25

### Added

- We enabled the user to customize the API Key for some fetchers. [#6877](https://github.com/JabRef/jabref/issues/6877)
- We added an extra option when right-clicking an entry in the Entry List to copy either the DOI or the DOI url.
- We added a fetcher for [Directory of Open Access Books (DOAB)](https://doabooks.org/) [8576](https://github.com/JabRef/jabref/issues/8576)
- We added an extra option to ask the user whether they want to open to reveal the folder holding the saved file with the file selected. [#8195](https://github.com/JabRef/jabref/issues/8195)
- We added a new section to network preferences to allow using custom SSL certificates. [#8126](https://github.com/JabRef/jabref/issues/8126)
- We improved the version check to take also beta version into account and now redirect to the right changelog for the version.
- We added two new web and fulltext fetchers: SemanticScholar and ResearchGate.
- We added notifications on success and failure when writing metadata to a PDF-file. [#8276](https://github.com/JabRef/jabref/issues/8276)
- We added a cleanup action that escapes `$` (by adding a backslash in front). [#8673](https://github.com/JabRef/jabref/issues/8673)

### Changed

- We upgraded to Lucene 9.1 for the fulltext search.
  Thus, the now created search index cannot be read from older versions of JabRef any longer.
  ⚠️ JabRef will recreate the index in a new folder for new files and this will take a long time for a huge library.
  Moreover, switching back and forth JabRef versions and meanwhile adding PDFs also requires rebuilding the index now and then.
  [#8362](https://github.com/JabRef/jabref/pull/8362)
- We changed the list of CSL styles to those that support formatting bibliographies. [#8421](https://github.com/JabRef/jabref/issues/8421) [citeproc-java#116](https://github.com/michel-kraemer/citeproc-java/issues/116)
- The CSL preview styles now also support displaying data from cross references entries that are linked via the `crossref` field. [#7378](https://github.com/JabRef/jabref/issues/7378)
- We made the Search button in Web Search wider. We also skewed the panel titles to the left. [#8397](https://github.com/JabRef/jabref/issues/8397)
- We introduced a preference to disable fulltext indexing. [#8468](https://github.com/JabRef/jabref/issues/8468)
- When exporting entries, the encoding is always UTF-8.
- When embedding BibTeX data into a PDF, the encoding is always UTF-8.
- We replaced the [OttoBib](https://en.wikipedia.org/wiki/OttoBib) fetcher by a fetcher by [OpenLibrary](https://openlibrary.org/dev/docs/api/books). [#8652](https://github.com/JabRef/jabref/issues/8652)
- We first fetch ISBN data from OpenLibrary, if nothing found, ebook.de is tried.
- We now only show a warning when exiting for tasks that will not be recovered automatically upon relaunch of JabRef. [#8468](https://github.com/JabRef/jabref/issues/8468)

### Fixed

- We fixed an issue where right clicking multiple entries and pressing "Change entry type" would only change one entry. [#8654](https://github.com/JabRef/jabref/issues/8654)
- We fixed an issue where it was no longer possible to add or delete multiple files in the `file` field in the entry editor. [#8659](https://github.com/JabRef/jabref/issues/8659)
- We fixed an issue where the author's lastname was not used for the citation key generation if it started with a lowercase letter. [#8601](https://github.com/JabRef/jabref/issues/8601)
- We fixed an issue where custom "Protected terms" files were missing after a restart of JabRef. [#8608](https://github.com/JabRef/jabref/issues/8608)
- We fixed an issue where JabRef could not start due to a missing directory for the fulltex index. [#8579](https://github.com/JabRef/jabref/issues/8579)
- We fixed an issue where long article numbers in the `pages` field would cause an exception and preventing the citation style to display. [#8381](https://github.com/JabRef/jabref/issues/8381), [citeproc-java](https://github.com/michel-kraemer/citeproc-java/issues/114)
- We fixed an issue where online links in the file field were not detected correctly and could produce an exception. [#8510](https://github.com/JabRef/jabref/issues/8510)
- We fixed an issue where an exception could occur when saving the preferences [#7614](https://github.com/JabRef/jabref/issues/7614)
- We fixed an issue where "Copy DOI url" in the right-click menu of the Entry List would just copy the DOI and not the DOI url. [#8389](https://github.com/JabRef/jabref/issues/8389)
- We fixed an issue where opening the console from the drop-down menu would cause an exception. [#8466](https://github.com/JabRef/jabref/issues/8466)
- We fixed an issue when reading non-UTF-8 encoded. When no encoding header is present, the encoding is now detected from the file content (and the preference option is disregarded). [#8417](https://github.com/JabRef/jabref/issues/8417)
- We fixed an issue where pasting a URL was replacing `+` signs by spaces making the URL unreachable. [#8448](https://github.com/JabRef/jabref/issues/8448)
- We fixed an issue where creating subsidiary files from aux files created with some versions of biblatex would produce incorrect results. [#8513](https://github.com/JabRef/jabref/issues/8513)
- We fixed an issue where opening the changelog from withing JabRef led to a 404 error. [#8563](https://github.com/JabRef/jabref/issues/8563)
- We fixed an issue where not all found unlinked local files were imported correctly due to some race condition. [#8444](https://github.com/JabRef/jabref/issues/8444)
- We fixed an issue where Merge entries dialog exceeds screen boundaries.
- We fixed an issue where the app lags when selecting an entry after a fresh start. [#8446](https://github.com/JabRef/jabref/issues/8446)
- We fixed an issue where no citationkey was generated on import, pasting a doi or an entry on the main table. [8406](https://github.com/JabRef/jabref/issues/8406), [koppor#553](https://github.com/koppor/jabref/issues/553)
- We fixed an issue where accent search does not perform consistently. [#6815](https://github.com/JabRef/jabref/issues/6815)
- We fixed an issue where the incorrect entry was selected when "New Article" is pressed while search filters are active. [#8674](https://github.com/JabRef/jabref/issues/8674)
- We fixed an issue where "Write BibTeXEntry metadata to PDF" button remains enabled while writing to PDF is in-progress. [#8691](https://github.com/JabRef/jabref/issues/8691)

### Removed

- We removed the option to copy CSL Citation styles data as `XSL_FO`, `ASCIIDOC`, and `RTF` as these have not been working since a long time and are no longer supported in the external library used for processing the styles. [#7378](https://github.com/JabRef/jabref/issues/7378)
- We removed the option to configure the default encoding. The default encoding is now hard-coded to the modern UTF-8 encoding.

## [5.5] – 2022-01-17

### Changed

- We integrated the external file types dialog directly inside the preferences. [#8341](https://github.com/JabRef/jabref/pull/8341)
- We disabled the add group button color change after adding 10 new groups. [#8051](https://github.com/JabRef/jabref/issues/8051)
- We inverted the logic for resolving [BibTeX strings](https://docs.jabref.org/advanced/strings). This helps to keep `#` chars. By default String resolving is only activated for a couple of standard fields. The list of fields can be modified in the preferences. [#7010](https://github.com/JabRef/jabref/issues/7010), [#7012](https://github.com/JabRef/jabref/issues/7012), [#8303](https://github.com/JabRef/jabref/issues/8303)
- We moved the search box in preview preferences closer to the available citation styles list. [#8370](https://github.com/JabRef/jabref/pull/8370)
- Changing the preference to show the preview panel as a separate tab now has effect without restarting JabRef. [#8370](https://github.com/JabRef/jabref/pull/8370)
- We enabled switching themes in JabRef without the need to restart JabRef. [#7335](https://github.com/JabRef/jabref/pull/7335)
- We added support for the field `day`, `rights`, `coverage` and `language` when reading XMP data in Dublin Core format. [#8491](https://github.com/JabRef/jabref/issues/8491)

### Fixed

- We fixed an issue where the preferences for "Search and store files relative to library file location" where ignored when the "Main file directory" field was not empty [#8385](https://github.com/JabRef/jabref/issues/8385)
- We fixed an issue where `#`chars in certain fields would be interpreted as BibTeX strings [#7010](https://github.com/JabRef/jabref/issues/7010), [#7012](https://github.com/JabRef/jabref/issues/7012), [#8303](https://github.com/JabRef/jabref/issues/8303)
- We fixed an issue where the fulltext search on an empty library with no documents would lead to an exception [koppor#522](https://github.com/koppor/jabref/issues/522)
- We fixed an issue where clicking on "Accept changes" in the merge dialog would lead to an exception [forum#2418](https://discourse.jabref.org/t/the-library-has-been-modified-by-another-program/2418/8)
- We fixed an issue where clicking on headings in the entry preview could lead to an exception. [#8292](https://github.com/JabRef/jabref/issues/8292)
- We fixed an issue where IntegrityCheck used the system's character encoding instead of the one set by the library or in preferences [#8022](https://github.com/JabRef/jabref/issues/8022)
- We fixed an issue about empty metadata in library properties when called from the right click menu. [#8358](https://github.com/JabRef/jabref/issues/8358)
- We fixed an issue where someone could add a duplicate field in the customize entry type dialog. [#8194](https://github.com/JabRef/jabref/issues/8194)
- We fixed a typo in the library properties tab: "String constants". There, one can configure [BibTeX string constants](https://docs.jabref.org/advanced/strings).
- We fixed an issue when writing a non-UTF-8 encoded file: The header is written again. [#8417](https://github.com/JabRef/jabref/issues/8417)
- We fixed an issue where folder creation during systemic literature review failed due to an illegal fetcher name. [#8552](https://github.com/JabRef/jabref/pull/8552)

## [5.4] – 2021-12-20

### Added

- We added confirmation dialog when user wants to close a library where any empty entries are detected. [#8096](https://github.com/JabRef/jabref/issues/8096)
- We added import support for CFF files. [#7945](https://github.com/JabRef/jabref/issues/7945)
- We added the option to copy the DOI of an entry directly from the context menu copy submenu. [#7826](https://github.com/JabRef/jabref/issues/7826)
- We added a fulltext search feature. [#2838](https://github.com/JabRef/jabref/pull/2838)
- We improved the deduction of bib-entries from imported fulltext pdfs. [#7947](https://github.com/JabRef/jabref/pull/7947)
- We added `unprotect_terms` to the list of bracketed pattern modifiers [#7960](https://github.com/JabRef/jabref/pull/7960)
- We added a dialog that allows to parse metadata from linked pdfs. [#7929](https://github.com/JabRef/jabref/pull/7929)
- We added an icon picker in group edit dialog. [#6142](https://github.com/JabRef/jabref/issues/6142)
- We added a preference to Opt-In to JabRef's online metadata extraction service (Grobid) usage. [#8002](https://github.com/JabRef/jabref/pull/8002)
- We readded the possibility to display the search results of all databases ("Global Search"). It is shown in a separate window. [#4096](https://github.com/JabRef/jabref/issues/4096)
- We readded the possibility to keep the search string when switching tabs. It is implemented by a toggle button. [#4096](https://github.com/JabRef/jabref/issues/4096#issuecomment-575986882)
- We allowed the user to also preview the available citation styles in the preferences besides the selected ones [#8108](https://github.com/JabRef/jabref/issues/8108)
- We added an option to search the available citation styles by name in the preferences [#8108](https://github.com/JabRef/jabref/issues/8108)
- We added an option to generate bib-entries from ID through a popover in the toolbar. [#4183](https://github.com/JabRef/jabref/issues/4183)
- We added a menu option in the right click menu of the main table tabs to display the library properties. [#6527](https://github.com/JabRef/jabref/issues/6527)
- When a `.bib` file ("library") was saved successfully, a notification is shown

### Changed

- Local library settings may overwrite the setting "Search and store files relative to library file location" [#8179](https://github.com/JabRef/jabref/issues/8179)
- The option "Fit table horizontally on screen" in the "Entry table" preferences is now disabled by default [#8148](https://github.com/JabRef/jabref/pull/8148)
- We improved the preferences and descriptions in the "Linked files" preferences tab [#8148](https://github.com/JabRef/jabref/pull/8148)
- We slightly changed the layout of the Journal tab in the preferences for ui consistency. [#7937](https://github.com/JabRef/jabref/pull/7937)
- The JabRefHost on Windows now writes a temporary file and calls `-importToOpen` instead of passing the bibtex via `-importBibtex`. [#7374](https://github.com/JabRef/jabref/issues/7374), [JabRef Browser Ext #274](https://github.com/JabRef/JabRef-Browser-Extension/issues/274)
- We reordered some entries in the right-click menu of the main table. [#6099](https://github.com/JabRef/jabref/issues/6099)
- We merged the barely used ImportSettingsTab and the CustomizationTab in the preferences into one single tab and moved the option to allow Integers in Edition Fields in Bibtex-Mode to the EntryEditor tab. [#7849](https://github.com/JabRef/jabref/pull/7849)
- We moved the export order in the preferences from `File` to `Import and Export`. [#7935](https://github.com/JabRef/jabref/pull/7935)
- We reworked the export order in the preferences and the save order in the library preferences. You can now set more than three sort criteria in your library preferences. [#7935](https://github.com/JabRef/jabref/pull/7935)
- The metadata-to-pdf actions now also embeds the bibfile to the PDF. [#8037](https://github.com/JabRef/jabref/pull/8037)
- The snap was updated to use the core20 base and to use lzo compression for better startup performance [#8109](https://github.com/JabRef/jabref/pull/8109)
- We moved the union/intersection view button in the group sidepane to the left of the other controls. [#8202](https://github.com/JabRef/jabref/pull/8202)
- We improved the Drag and Drop behavior in the "Customize Entry Types" Dialog [#6338](https://github.com/JabRef/jabref/issues/6338)
- When determining the URL of an ArXiV eprint, the URL now points to the version [#8149](https://github.com/JabRef/jabref/pull/8149)
- We Included all standard fields with citation key when exporting to Old OpenOffice/LibreOffice Calc Format [#8176](https://github.com/JabRef/jabref/pull/8176)
- In case the database is encoded with `UTF8`, the `% Encoding` marker is not written anymore
- The written `.bib` file has the same line endings [#390](https://github.com/koppor/jabref/issues/390)
- The written `.bib` file always has a final line break
- The written `.bib` file keeps the newline separator of the loaded `.bib` file
- We present options to manually enter an article or return to the New Entry menu when the fetcher DOI fails to find an entry for an ID [#7870](https://github.com/JabRef/jabref/issues/7870)
- We trim white space and non-ASCII characters from DOI [#8127](https://github.com/JabRef/jabref/issues/8127)
- The duplicate checker now inspects other fields in case no difference in the required and optional fields are found.
- We reworked the library properties dialog and integrated the `Library > Preamble`, `Library > Citation key pattern` and `Library > String constants dialogs` [#8264](https://github.com/JabRef/jabref/pulls/8264)
- We improved the startup time of JabRef by switching from the logging library `log4j2` to `tinylog` [#8007](https://github.com/JabRef/jabref/issues/8007)

### Fixed

- We fixed an issue where an exception occurred when pasting an entry with a publication date-range of the form 1910/1917 [#7864](https://github.com/JabRef/jabref/issues/7864)
- We fixed an issue where an exception occurred when a preview style was edited and afterwards another preview style selected. [#8280](https://github.com/JabRef/jabref/issues/8280)
- We fixed an issue where the actions to move a file to a directory were incorrectly disabled. [#7908](https://github.com/JabRef/jabref/issues/7908)
- We fixed an issue where an exception occurred when a linked online file was edited in the entry editor [#8008](https://github.com/JabRef/jabref/issues/8008)
- We fixed an issue when checking for a new version when JabRef is used behind a corporate proxy. [#7884](https://github.com/JabRef/jabref/issues/7884)
- We fixed some icons that were drawn in the wrong color when JabRef used a custom theme. [#7853](https://github.com/JabRef/jabref/issues/7853)
- We fixed an issue where the `Aux file` on `Edit group` doesn't support relative sub-directories path to import. [#7719](https://github.com/JabRef/jabref/issues/7719).
- We fixed an issue where it was impossible to add or modify groups. [#7912](https://github.com/JabRef/jabref/pull/793://github.com/JabRef/jabref/pull/7921)
- We fixed an issue about the visible side pane components being out of sync with the view menu. [#8115](https://github.com/JabRef/jabref/issues/8115)
- We fixed an issue where the side pane would not close when all its components were closed. [#8082](https://github.com/JabRef/jabref/issues/8082)
- We fixed an issue where exported entries from a Citavi bib containing URLs could not be imported [#7882](https://github.com/JabRef/jabref/issues/7882)
- We fixed an issue where the icons in the search bar had the same color, toggled as well as untoggled. [#8014](https://github.com/JabRef/jabref/pull/8014)
- We fixed an issue where typing an invalid UNC path into the "Main file directory" text field caused an error. [#8107](https://github.com/JabRef/jabref/issues/8107)
- We fixed an issue where "Open Folder" didn't select the file on macOS in Finder [#8130](https://github.com/JabRef/jabref/issues/8130)
- We fixed an issue where importing PDFs resulted in an uncaught exception [#8143](https://github.com/JabRef/jabref/issues/8143)
- We fixed "The library has been modified by another program" showing up when line breaks change [#4877](https://github.com/JabRef/jabref/issues/4877)
- The default directory of the "LaTeX Citations" tab is now the directory of the currently opened database (and not the directory chosen at the last open file dialog or the last database save) [koppor#538](https://github.com/koppor/jabref/issues/538)
- When writing a bib file, the `NegativeArraySizeException` should not occur [#8231](https://github.com/JabRef/jabref/issues/8231) [#8265](https://github.com/JabRef/jabref/issues/8265)
- We fixed an issue where some menu entries were available without entries selected. [#4795](https://github.com/JabRef/jabref/issues/4795)
- We fixed an issue where right-clicking on a tab and selecting close will close the focused tab even if it is not the tab we right-clicked [#8193](https://github.com/JabRef/jabref/pull/8193)
- We fixed an issue where selecting a citation style in the preferences would sometimes produce an exception [#7860](https://github.com/JabRef/jabref/issues/7860)
- We fixed an issue where an exception would occur when clicking on a DOI link in the preview pane [#7706](https://github.com/JabRef/jabref/issues/7706)
- We fixed an issue where XMP and embedded BibTeX export would not work [#8278](https://github.com/JabRef/jabref/issues/8278)
- We fixed an issue where the XMP and embedded BibTeX import of a file containing multiple schemas failed [#8278](https://github.com/JabRef/jabref/issues/8278)
- We fixed an issue where writing embedded BibTeX import fails due to write protection or bibtex already being present [#8332](https://github.com/JabRef/jabref/pull/8332)
- We fixed an issue where pdf-paths and the pdf-indexer could get out of sync [#8182](https://github.com/JabRef/jabref/issues/8182)
- We fixed an issue where Status-Logger error messages appeared during the startup of JabRef [#5475](https://github.com/JabRef/jabref/issues/5475)

### Removed

- We removed two orphaned preferences options [#8164](https://github.com/JabRef/jabref/pull/8164)
- We removed the functionality of the `--debug` commandline options. Use the java command line switch `-Dtinylog.level=debug` for debug output instead. [#8226](https://github.com/JabRef/jabref/pull/8226)

## [5.3] – 2021-07-05

### Added

- We added a progress counter to the title bar in Possible Duplicates dialog window. [#7366](https://github.com/JabRef/jabref/issues/7366)
- We added new "Customization" tab to the preferences which includes option to choose a custom address for DOI access. [#7337](https://github.com/JabRef/jabref/issues/7337)
- We added zbmath to the public databases from which the bibliographic information of an existing entry can be updated. [#7437](https://github.com/JabRef/jabref/issues/7437)
- We showed to the find Unlinked Files Dialog the date of the files' most recent modification. [#4652](https://github.com/JabRef/jabref/issues/4652)
- We added to the find Unlinked Files function a filter to show only files based on date of last modification (Last Year, Last Month, Last Week, Last Day). [#4652](https://github.com/JabRef/jabref/issues/4652)
- We added to the find Unlinked Files function a filter that sorts the files based on the date of last modification(Sort by Newest, Sort by Oldest First). [#4652](https://github.com/JabRef/jabref/issues/4652)
- We added the possibility to add a new entry via its zbMath ID (zbMATH can be chosen as ID type in the "Select entry type" window). [#7202](https://github.com/JabRef/jabref/issues/7202)
- We added the extension support and the external application support (For Texshow, Texmaker and LyX) to the flatpak [#7248](https://github.com/JabRef/jabref/pull/7248)
- We added some symbols and keybindings to the context menu in the entry editor. [#7268](https://github.com/JabRef/jabref/pull/7268)
- We added keybindings for setting and clearing the read status. [#7264](https://github.com/JabRef/jabref/issues/7264)
- We added two new fields to track the creation and most recent modification date and time for each entry. [koppor#130](https://github.com/koppor/jabref/issues/130)
- We added a feature that allows the user to copy highlighted text in the preview window. [#6962](https://github.com/JabRef/jabref/issues/6962)
- We added a feature that allows you to create new BibEntry via paste arxivId [#2292](https://github.com/JabRef/jabref/issues/2292)
- We added support for conducting automated and systematic literature search across libraries and git support for persistence [#369](https://github.com/koppor/jabref/issues/369)
- We added a add group functionality at the bottom of the side pane. [#4682](https://github.com/JabRef/jabref/issues/4682)
- We added a feature that allows the user to choose whether to trust the target site when unable to find a valid certification path from the file download site. [#7616](https://github.com/JabRef/jabref/issues/7616)
- We added a feature that allows the user to open all linked files of multiple selected entries by "Open file" option. [#6966](https://github.com/JabRef/jabref/issues/6966)
- We added a keybinding preset for new entries. [#7705](https://github.com/JabRef/jabref/issues/7705)
- We added a select all button for the library import function. [#7786](https://github.com/JabRef/jabref/issues/7786)
- We added a search feature for journal abbreviations. [#7804](https://github.com/JabRef/jabref/pull/7804)
- We added auto-key-generation progress to the background task list. [#7267](https://github.com/JabRef/jabref/issues/7267)
- We added the option to write XMP metadata to pdfs from the CLI. [7814](https://github.com/JabRef/jabref/pull/7814)

### Changed

- The export to MS Office XML now exports the author field as `Inventor` if the bibtex entry type is `patent` [#7830](https://github.com/JabRef/jabref/issues/7830)
- We changed the EndNote importer to import the field `label` to the corresponding bibtex field `endnote-label` [forum#2734](https://discourse.jabref.org/t/importing-endnote-label-field-to-jabref-from-xml-file/2734)
- The keywords added via "Manage content selectors" are now displayed in alphabetical order. [#3791](https://github.com/JabRef/jabref/issues/3791)
- We improved the "Find unlinked files" dialog to show import results for each file. [#7209](https://github.com/JabRef/jabref/pull/7209)
- The content of the field `timestamp` is migrated to `creationdate`. In case one configured "udpate timestampe", it is migrated to `modificationdate`. [koppor#130](https://github.com/koppor/jabref/issues/130)
- The JabRef specific meta-data content in the main field such as priorities (prio1, prio2, ...) are migrated to their respective fields. They are removed from the keywords. [#6840](https://github.com/jabref/jabref/issues/6840)
- We fixed an issue where groups generated from authors' last names did not include all entries of the authors' [#5833](https://github.com/JabRef/jabref/issues/5833)
- The export to MS Office XML now uses the month name for the field `MonthAcessed` instead of the two digit number [#7354](https://github.com/JabRef/jabref/issues/7354)
- We included some standalone dialogs from the options menu in the main preference dialog and fixed some visual issues in the preferences dialog. [#7384](https://github.com/JabRef/jabref/pull/7384)
- We improved the linking of the `python3` interpreter via the shebang to dynamically use the systems default Python. Related to [JabRef-Browser-Extension #177](https://github.com/JabRef/JabRef-Browser-Extension/issues/177)
- Automatically found pdf files now have the linking button to the far left and uses a link icon with a plus instead of a briefcase. The file name also has lowered opacity(70%) until added. [#3607](https://github.com/JabRef/jabref/issues/3607)
- We simplified the select entry type form by splitting it into two parts ("Recommended" and "Others") based on internal usage data. [#6730](https://github.com/JabRef/jabref/issues/6730)
- We improved the submenu list by merging the'Remove group' having two options, with or without subgroups. [#4682](https://github.com/JabRef/jabref/issues/4682)
- The export to MS Office XML now uses the month name for the field `Month` instead of the two digit number [forum#2685](https://discourse.jabref.org/t/export-month-as-text-not-number/2685)
- We reintroduced missing default keybindings for new entries. [#7346](https://github.com/JabRef/jabref/issues/7346) [#7439](https://github.com/JabRef/jabref/issues/7439)
- Lists of available fields are now sorted alphabetically. [#7716](https://github.com/JabRef/jabref/issues/7716)
- The tooltip of the search field explaining the search is always shown. [#7279](https://github.com/JabRef/jabref/pull/7279)
- We rewrote the ACM fetcher to adapt to the new interface. [#5804](https://github.com/JabRef/jabref/issues/5804)
- We moved the select/collapse buttons in the unlinked files dialog into a context menu. [#7383](https://github.com/JabRef/jabref/issues/7383)
- We fixed an issue where journal abbreviations containing curly braces were not recognized [#7773](https://github.com/JabRef/jabref/issues/7773)

### Fixed

- We fixed an issue where some texts (e.g. descriptions) in dialogs could not be translated [#7854](https://github.com/JabRef/jabref/issues/7854)
- We fixed an issue where import hangs for ris files with "ER - " [#7737](https://github.com/JabRef/jabref/issues/7737)
- We fixed an issue where getting bibliograhpic data from DOI or another identifer did not respect the library mode (BibTeX/biblatex)[#6267](https://github.com/JabRef/jabref/issues/6267)
- We fixed an issue where importing entries would not respect the library mode (BibTeX/biblatex)[#1018](https://github.com/JabRef/jabref/issues/1018)
- We fixed an issue where an exception occurred when importing entries from a web search [#7606](https://github.com/JabRef/jabref/issues/7606)
- We fixed an issue where the table column sort order was not properly stored and resulted in unsorted eports [#7524](https://github.com/JabRef/jabref/issues/7524)
- We fixed an issue where the value of the field `school` or `institution` would be printed twice in the HTML Export [forum#2634](https://discourse.jabref.org/t/problem-with-exporting-techreport-phdthesis-mastersthesis-to-html/2634)
- We fixed an issue preventing to connect to a shared database. [#7570](https://github.com/JabRef/jabref/pull/7570)
- We fixed an issue preventing files from being dragged & dropped into an empty library. [#6851](https://github.com/JabRef/jabref/issues/6851)
- We fixed an issue where double-click onto PDF in file list under the 'General' tab section should just open the file. [#7465](https://github.com/JabRef/jabref/issues/7465)
- We fixed an issue where the dark theme did not extend to a group's custom color picker. [#7481](https://github.com/JabRef/jabref/issues/7481)
- We fixed an issue where choosing the fields on which autocompletion should not work in "Entry editor" preferences had no effect. [#7320](https://github.com/JabRef/jabref/issues/7320)
- We fixed an issue where the "Normalize page numbers" formatter did not replace en-dashes or em-dashes with a hyphen-minus sign. [#7239](https://github.com/JabRef/jabref/issues/7239)
- We fixed an issue with the style of highlighted check boxes while searching in preferences. [#7226](https://github.com/JabRef/jabref/issues/7226)
- We fixed an issue where the option "Move file to file directory" was disabled in the entry editor for all files [#7194](https://github.com/JabRef/jabref/issues/7194)
- We fixed an issue where application dialogs were opening in the wrong display when using multiple screens [#7273](https://github.com/JabRef/jabref/pull/7273)
- We fixed an issue where the "Find unlinked files" dialog would freeze JabRef on importing. [#7205](https://github.com/JabRef/jabref/issues/7205)
- We fixed an issue where the "Find unlinked files" would stop importing when importing a single file failed. [#7206](https://github.com/JabRef/jabref/issues/7206)
- We fixed an issue where JabRef froze for a few seconds in MacOS when DNS resolution timed out. [#7441](https://github.com/JabRef/jabref/issues/7441)
- We fixed an issue where an exception would be displayed for previewing and preferences when a custom theme has been configured but is missing [#7177](https://github.com/JabRef/jabref/issues/7177)
- We fixed an issue where URLs in `file` fields could not be handled on Windows. [#7359](https://github.com/JabRef/jabref/issues/7359)
- We fixed an issue where the regex based file search miss-interpreted specific symbols. [#4342](https://github.com/JabRef/jabref/issues/4342)
- We fixed an issue where the Harvard RTF exporter used the wrong default file extension. [4508](https://github.com/JabRef/jabref/issues/4508)
- We fixed an issue where the Harvard RTF exporter did not use the new authors formatter and therefore did not export "organization" authors correctly. [4508](https://github.com/JabRef/jabref/issues/4508)
- We fixed an issue where the field `urldate` was not exported to the corresponding fields `YearAccessed`, `MonthAccessed`, `DayAccessed` in MS Office XML [#7354](https://github.com/JabRef/jabref/issues/7354)
- We fixed an issue where the password for a shared SQL database was only remembered if it was the same as the username [#6869](https://github.com/JabRef/jabref/issues/6869)
- We fixed an issue where some custom exports did not use the new authors formatter and therefore did not export authors correctly [#7356](https://github.com/JabRef/jabref/issues/7356)
- We fixed an issue where alt+keyboard shortcuts do not work [#6994](https://github.com/JabRef/jabref/issues/6994)
- We fixed an issue about the file link editor did not allow to change the file name according to the default pattern after changing an entry. [#7525](https://github.com/JabRef/jabref/issues/7525)
- We fixed an issue where the file path is invisible in dark theme. [#7382](https://github.com/JabRef/jabref/issues/7382)
- We fixed an issue where the secondary sorting is not working for some special fields. [#7015](https://github.com/JabRef/jabref/issues/7015)
- We fixed an issue where changing the font size makes the font size field too small. [#7085](https://github.com/JabRef/jabref/issues/7085)
- We fixed an issue with TexGroups on Linux systems, where the modification of an aux-file did not trigger an auto-update for TexGroups. Furthermore, the detection of file modifications is now more reliable. [#7412](https://github.com/JabRef/jabref/pull/7412)
- We fixed an issue where the Unicode to Latex formatter produced wrong results for characters with a codepoint higher than Character.MAX_VALUE. [#7387](https://github.com/JabRef/jabref/issues/7387)
- We fixed an issue where a non valid value as font size results in an uncaught exception. [#7415](https://github.com/JabRef/jabref/issues/7415)
- We fixed an issue where "Merge citations" in the Openoffice/Libreoffice integration panel did not have a corresponding opposite. [#7454](https://github.com/JabRef/jabref/issues/7454)
- We fixed an issue where drag and drop of bib files for opening resulted in uncaught exceptions [#7464](https://github.com/JabRef/jabref/issues/7464)
- We fixed an issue where columns shrink in width when we try to enlarge JabRef window. [#6818](https://github.com/JabRef/jabref/issues/6818)
- We fixed an issue where Content selector does not seem to work for custom fields. [#6819](https://github.com/JabRef/jabref/issues/6819)
- We fixed an issue where font size of the preferences dialog does not update with the rest of the GUI. [#7416](https://github.com/JabRef/jabref/issues/7416)
- We fixed an issue in which a linked online file consisting of a web page was saved as an invalid pdf file upon being downloaded. The user is now notified when downloading a linked file results in an HTML file. [#7452](https://github.com/JabRef/jabref/issues/7452)
- We fixed an issue where opening BibTex file (doubleclick) from Folder with spaces not working. [#6487](https://github.com/JabRef/jabref/issues/6487)
- We fixed the header title in the Add Group/Subgroup Dialog box. [#4682](https://github.com/JabRef/jabref/issues/4682)
- We fixed an issue with saving large `.bib` files [#7265](https://github.com/JabRef/jabref/issues/7265)
- We fixed an issue with very large page numbers [#7590](https://github.com/JabRef/jabref/issues/7590)
- We fixed an issue where the file extension is missing on saving the library file on linux [#7451](https://github.com/JabRef/jabref/issues/7451)
- We fixed an issue with opacity of disabled icon-buttons [#7195](https://github.com/JabRef/jabref/issues/7195)
- We fixed an issue where journal abbreviations in UTF-8 were not recognized [#5850](https://github.com/JabRef/jabref/issues/5850)
- We fixed an issue where the article title with curly brackets fails to download the arXiv link (pdf file). [#7633](https://github.com/JabRef/jabref/issues/7633)
- We fixed an issue with toggle of special fields does not work for sorted entries [#7016](https://github.com/JabRef/jabref/issues/7016)
- We fixed an issue with the default path of external application. [#7641](https://github.com/JabRef/jabref/issues/7641)
- We fixed an issue where urls must be embedded in a style tag when importing EndNote style Xml files. Now it can parse url with or without a style tag. [#6199](https://github.com/JabRef/jabref/issues/6199)
- We fixed an issue where the article title with colon fails to download the arXiv link (pdf file). [#7660](https://github.com/JabRef/jabref/issues/7660)
- We fixed an issue where the keybinding for delete entry did not work on the main table [7580](https://github.com/JabRef/jabref/pull/7580)
- We fixed an issue where the RFC fetcher is not compatible with the draft [7305](https://github.com/JabRef/jabref/issues/7305)
- We fixed an issue where duplicate files (both file names and contents are the same) is downloaded and add to linked files [#6197](https://github.com/JabRef/jabref/issues/6197)
- We fixed an issue where changing the appearance of the preview tab did not trigger a restart warning. [#5464](https://github.com/JabRef/jabref/issues/5464)
- We fixed an issue where editing "Custom preview style" triggers exception. [#7526](https://github.com/JabRef/jabref/issues/7526)
- We fixed the [SAO/NASA Astrophysics Data System](https://docs.jabref.org/collect/import-using-online-bibliographic-database#sao-nasa-astrophysics-data-system) fetcher. [#7867](https://github.com/JabRef/jabref/pull/7867)
- We fixed an issue where a title with multiple applied formattings in EndNote was not imported correctly [forum#2734](https://discourse.jabref.org/t/importing-endnote-label-field-to-jabref-from-xml-file/2734)
- We fixed an issue where a `report` in EndNote was imported as `article` [forum#2734](https://discourse.jabref.org/t/importing-endnote-label-field-to-jabref-from-xml-file/2734)
- We fixed an issue where the field `publisher` in EndNote was not imported in JabRef [forum#2734](https://discourse.jabref.org/t/importing-endnote-label-field-to-jabref-from-xml-file/2734)

### Removed

- We removed add group button beside the filter group tab. [#4682](https://github.com/JabRef/jabref/issues/4682)

## [5.2] – 2020-12-24

### Added

- We added a validation to check if the current database location is shared, preventing an exception when Pulling Changes From Shared Database. [#6959](https://github.com/JabRef/jabref/issues/6959)
- We added a query parser and mapping layer to enable conversion of queries formulated in simplified lucene syntax by the user into api queries. [#6799](https://github.com/JabRef/jabref/pull/6799)
- We added some basic functionality to customise the look of JabRef by importing a css theme file. [#5790](https://github.com/JabRef/jabref/issues/5790)
- We added connection check function in network preference setting [#6560](https://github.com/JabRef/jabref/issues/6560)
- We added support for exporting to YAML. [#6974](https://github.com/JabRef/jabref/issues/6974)
- We added a DOI format and organization check to detect [American Physical Society](https://journals.aps.org/) journals to copy the article ID to the page field for cases where the page numbers are missing. [#7019](https://github.com/JabRef/jabref/issues/7019)
- We added an error message in the New Entry dialog that is shown in case the fetcher did not find anything . [#7000](https://github.com/JabRef/jabref/issues/7000)
- We added a new formatter to output shorthand month format. [#6579](https://github.com/JabRef/jabref/issues/6579)
- We added support for the new Microsoft Edge browser in all platforms. [#7056](https://github.com/JabRef/jabref/pull/7056)
- We reintroduced emacs/bash-like keybindings. [#6017](https://github.com/JabRef/jabref/issues/6017)
- We added a feature to provide automated cross library search using a cross library query language. This provides support for the search step of systematic literature reviews (SLRs). [koppor#369](https://github.com/koppor/jabref/issues/369)

### Changed

- We changed the default preferences for OpenOffice/LibreOffice integration to automatically sync the bibliography when inserting new citations in a OpenOffic/LibreOffice document. [#6957](https://github.com/JabRef/jabref/issues/6957)
- We restructured the 'File' tab and extracted some parts into the 'Linked files' tab [#6779](https://github.com/JabRef/jabref/pull/6779)
- JabRef now offers journal lists from <https://abbrv.jabref.org>. JabRef the lists which use a dot inside the abbreviations. [#5749](https://github.com/JabRef/jabref/pull/5749)
- We removed two useless preferences in the groups preferences dialog. [#6836](https://github.com/JabRef/jabref/pull/6836)
- Synchronization of SpecialFields to keywords is now disabled by default. [#6621](https://github.com/JabRef/jabref/issues/6621)
- JabRef no longer opens the entry editor with the first entry on startup [#6855](https://github.com/JabRef/jabref/issues/6855)
- We completed the rebranding of `bibtexkey` as `citationkey` which was started in JabRef 5.1.
- JabRef no longer opens the entry editor with the first entry on startup [#6855](https://github.com/JabRef/jabref/issues/6855)
- Fetch by ID: (long) "SAO/NASA Astrophysics Data System" replaced by (short) "SAO/NASA ADS" [#6876](https://github.com/JabRef/jabref/pull/6876)
- We changed the title of the window "Manage field names and content" to have the same title as the corresponding menu item [#6895](https://github.com/JabRef/jabref/pull/6895)
- We renamed the menus "View -> Previous citation style" and "View -> Next citation style" into "View -> Previous preview style" and "View -> Next preview style" and renamed the "Preview" style to "Customized preview style". [#6899](https://github.com/JabRef/jabref/pull/6899)
- We changed the default preference option "Search and store files relative to library file location" to on, as this seems to be a more intuitive behaviour. [#6863](https://github.com/JabRef/jabref/issues/6863)
- We changed the title of the window "Manage field names and content": to have the same title as the corresponding menu item [#6895](https://github.com/JabRef/jabref/pull/6895)
- We improved the detection of "short" DOIs [6880](https://github.com/JabRef/jabref/issues/6880)
- We improved the duplicate detection when identifiers like DOI or arxiv are semantiaclly the same, but just syntactically differ (e.g. with or without http(s):// prefix). [#6707](https://github.com/JabRef/jabref/issues/6707)
- We improved JabRef start up time [6057](https://github.com/JabRef/jabref/issues/6057)
- We changed in the group interface "Generate groups from keywords in a BibTeX field" by "Generate groups from keywords in the following field". [#6983](https://github.com/JabRef/jabref/issues/6983)
- We changed the name of a group type from "Searching for keywords" to "Searching for a keyword". [6995](https://github.com/JabRef/jabref/pull/6995)
- We changed the way JabRef displays the title of a tab and of the window. [4161](https://github.com/JabRef/jabref/issues/4161)
- We changed connect timeouts for server requests to 30 seconds in general and 5 seconds for GROBID server (special) and improved user notifications on connection issues. [7026](https://github.com/JabRef/jabref/pull/7026)
- We changed the order of the library tab context menu items. [#7171](https://github.com/JabRef/jabref/issues/7171)
- We changed the way linked files are opened on Linux to use the native openFile method, compatible with confined packages. [7037](https://github.com/JabRef/jabref/pull/7037)
- We refined the entry preview to show the full names of authors and editors, to list the editor only if no author is present, have the year earlier. [#7083](https://github.com/JabRef/jabref/issues/7083)

### Fixed

- We fixed an issue changing the icon link_variation_off that is not meaningful. [#6834](https://github.com/JabRef/jabref/issues/6834)
- We fixed an issue where the `.sav` file was not deleted upon exiting JabRef. [#6109](https://github.com/JabRef/jabref/issues/6109)
- We fixed a linked identifier icon inconsistency. [#6705](https://github.com/JabRef/jabref/issues/6705)
- We fixed the wrong behavior that font size changes are not reflected in dialogs. [#6039](https://github.com/JabRef/jabref/issues/6039)
- We fixed the failure to Copy citation key and link. [#5835](https://github.com/JabRef/jabref/issues/5835)
- We fixed an issue where the sort order of the entry table was reset after a restart of JabRef. [#6898](https://github.com/JabRef/jabref/pull/6898)
- We fixed an issue where no longer a warning was displayed when inserting references into LibreOffice with an invalid "ReferenceParagraphFormat". [#6907](https://github.com/JabRef/jabref/pull/6907).
- We fixed an issue where a selected field was not removed after the first click in the custom entry types dialog. [#6934](https://github.com/JabRef/jabref/issues/6934)
- We fixed an issue where a remove icon was shown for standard entry types in the custom entry types dialog. [#6906](https://github.com/JabRef/jabref/issues/6906)
- We fixed an issue where it was impossible to connect to OpenOffice/LibreOffice on Mac OSX. [#6970](https://github.com/JabRef/jabref/pull/6970)
- We fixed an issue with the python script used by browser plugins that failed to locate JabRef if not installed in its default location. [#6963](https://github.com/JabRef/jabref/pull/6963/files)
- We fixed an issue where spaces and newlines in an isbn would generate an exception. [#6456](https://github.com/JabRef/jabref/issues/6456)
- We fixed an issue where identity column header had incorrect foreground color in the Dark theme. [#6796](https://github.com/JabRef/jabref/issues/6796)
- We fixed an issue where the RIS exporter added extra blank lines.[#7007](https://github.com/JabRef/jabref/pull/7007/files)
- We fixed an issue where clicking on Collapse All button in the Search for Unlinked Local Files expanded the directory structure erroneously [#6848](https://github.com/JabRef/jabref/issues/6848)
- We fixed an issue, when pulling changes from shared database via shortcut caused creation of a new tech report [6867](https://github.com/JabRef/jabref/issues/6867)
- We fixed an issue where the JabRef GUI does not highlight the "All entries" group on start-up [#6691](https://github.com/JabRef/jabref/issues/6691)
- We fixed an issue where a custom dark theme was not applied to the entry preview tab [7068](https://github.com/JabRef/jabref/issues/7068)
- We fixed an issue where modifications to the Custom preview layout in the preferences were not saved [#6447](https://github.com/JabRef/jabref/issues/6447)
- We fixed an issue where errors from imports were not shown to the user [#7084](https://github.com/JabRef/jabref/pull/7084)
- We fixed an issue where the EndNote XML Import would fail on empty keywords tags [forum#2387](https://discourse.jabref.org/t/importing-in-unknown-format-fails-to-import-xml-library-from-bookends-export/2387)
- We fixed an issue where the color of groups of type "free search expression" not persisting after restarting the application [#6999](https://github.com/JabRef/jabref/issues/6999)
- We fixed an issue where modifications in the source tab where not saved without switching to another field before saving the library [#6622](https://github.com/JabRef/jabref/issues/6622)
- We fixed an issue where the "Document Viewer" did not show the first page of the opened pdf document and did not show the correct total number of pages [#7108](https://github.com/JabRef/jabref/issues/7108)
- We fixed an issue where the context menu was not updated after a file link was changed. [#5777](https://github.com/JabRef/jabref/issues/5777)
- We fixed an issue where the password for a shared SQL database was not remembered [#6869](https://github.com/JabRef/jabref/issues/6869)
- We fixed an issue where newly added entires were not synced to a shared SQL database [#7176](https://github.com/JabRef/jabref/issues/7176)
- We fixed an issue where the PDF-Content importer threw an exception when no DOI number is present at the first page of the PDF document [#7203](https://github.com/JabRef/jabref/issues/7203)
- We fixed an issue where groups created from aux files did not update on file changes [#6394](https://github.com/JabRef/jabref/issues/6394)
- We fixed an issue where authors that only have last names were incorrectly identified as institutes when generating citation keys [#7199](https://github.com/JabRef/jabref/issues/7199)
- We fixed an issue where institutes were incorrectly identified as universities when generating citation keys [#6942](https://github.com/JabRef/jabref/issues/6942)

### Removed

- We removed the Google Scholar fetcher and the ACM fetcher do not work due to traffic limitations [#6369](https://github.com/JabRef/jabref/issues/6369)
- We removed the menu entry "Manage external file types" because it's already in 'Preferences' dialog [#6991](https://github.com/JabRef/jabref/issues/6991)
- We removed the integrity check "Abbreviation detected" for the field journal/journaltitle in the entry editor [#3925](https://github.com/JabRef/jabref/issues/3925)

## [5.1] – 2020-08-30

### Added

- We added a new fetcher to enable users to search mEDRA DOIs [#6602](https://github.com/JabRef/jabref/issues/6602)
- We added a new fetcher to enable users to search "[Collection of Computer Science Bibliographies](https://en.wikipedia.org/wiki/Collection_of_Computer_Science_Bibliographies)". [#6638](https://github.com/JabRef/jabref/issues/6638)
- We added default values for delimiters in Add Subgroup window [#6624](https://github.com/JabRef/jabref/issues/6624)
- We improved responsiveness of general fields specification dialog window. [#6604](https://github.com/JabRef/jabref/issues/6604)
- We added support for importing ris file and load DOI [#6530](https://github.com/JabRef/jabref/issues/6530)
- We added the Library properties to a context menu on the library tabs [#6485](https://github.com/JabRef/jabref/issues/6485)
- We added a new field in the preferences in 'BibTeX key generator' for unwanted characters that can be user-specified. [#6295](https://github.com/JabRef/jabref/issues/6295)
- We added support for searching ShortScience for an entry through the user's browser. [#6018](https://github.com/JabRef/jabref/pull/6018)
- We updated EditionChecker to permit edition to start with a number. [#6144](https://github.com/JabRef/jabref/issues/6144)
- We added tooltips for most fields in the entry editor containing a short description. [#5847](https://github.com/JabRef/jabref/issues/5847)
- We added support for basic markdown in custom formatted previews [#6194](https://github.com/JabRef/jabref/issues/6194)
- We now show the number of items found and selected to import in the online search dialog. [#6248](https://github.com/JabRef/jabref/pull/6248)
- We created a new install screen for macOS. [#5759](https://github.com/JabRef/jabref/issues/5759)
- We added a new integrity check for duplicate DOIs. [koppor#339](https://github.com/koppor/jabref/issues/339)
- We implemented an option to download fulltext files while importing. [#6381](https://github.com/JabRef/jabref/pull/6381)
- We added a progress-indicator showing the average progress of background tasks to the toolbar. Clicking it reveals a pop-over with a list of running background tasks. [6443](https://github.com/JabRef/jabref/pull/6443)
- We fixed the bug when strike the delete key in the text field. [#6421](https://github.com/JabRef/jabref/issues/6421)
- We added a BibTex key modifier for truncating strings. [#3915](https://github.com/JabRef/jabref/issues/3915)
- We added support for jumping to target entry when typing letter/digit after sorting a column in maintable [#6146](https://github.com/JabRef/jabref/issues/6146)
- We added a new fetcher to enable users to search all available E-Libraries simultaneously. [koppor#369](https://github.com/koppor/jabref/issues/369)
- We added the field "entrytype" to the export sort criteria [#6531](https://github.com/JabRef/jabref/pull/6531)
- We added the possibility to change the display order of the fields in the entry editor. The order can now be configured using drag and drop in the "Customize entry types" dialog [#6152](https://github.com/JabRef/jabref/pull/6152)
- We added native support for biblatex-software [#6574](https://github.com/JabRef/jabref/issues/6574)
- We added a missing restart warning for AutoComplete in the preferences dialog. [#6351](https://github.com/JabRef/jabref/issues/6351)
- We added a note to the citation key pattern preferences dialog as a temporary workaround for a JavaFX bug, about committing changes in a table cell, if the focus is lost. [#5825](https://github.com/JabRef/jabref/issues/5825)
- We added support for customized fallback fields in bracketed patterns. [#7111](https://github.com/JabRef/jabref/issues/7111)

### Changed

- We improved the arXiv fetcher. Now it should find entries even more reliably and does no longer include the version (e.g `v1`) in the `eprint` field. [forum#1941](https://discourse.jabref.org/t/remove-version-in-arxiv-import/1941)
- We moved the group search bar and the button "New group" from bottom to top position to make it more prominent. [#6112](https://github.com/JabRef/jabref/pull/6112)
- When JabRef finds a `.sav` file without changes, there is no dialog asking for acceptance of changes anymore.
- We changed the buttons for import/export/show all/reset of preferences to smaller icon buttons in the preferences dialog. [#6130](https://github.com/JabRef/jabref/pull/6130)
- We moved the functionality "Manage field names & content" from the "Library" menu to the "Edit" menu, because it affects the selected entries and not the whole library
- We merged the functionality "Append contents from a BibTeX library into the currently viewed library" into the "Import into database" functionality. Fixes [#6049](https://github.com/JabRef/jabref/issues/6049).
- We changed the directory where fulltext downloads are stored to the directory set in the import-tab in preferences. [#6381](https://github.com/JabRef/jabref/pull/6381)
- We improved the error message for invalid jstyles. [#6303](https://github.com/JabRef/jabref/issues/6303)
- We changed the section name of 'Advanced' to 'Network' in the preferences and removed some obsolete options.[#6489](https://github.com/JabRef/jabref/pull/6489)
- We improved the context menu of the column "Linked identifiers" of the main table, by truncating their texts, if they are too long. [#6499](https://github.com/JabRef/jabref/issues/6499)
- We merged the main table tabs in the preferences dialog. [#6518](https://github.com/JabRef/jabref/pull/6518)
- We changed the command line option 'generateBibtexKeys' to the more generic term 'generateCitationKeys' while the short option remains 'g'.[#6545](https://github.com/JabRef/jabref/pull/6545)
- We improved the "Possible duplicate entries" window to remember its size and position throughout a session. [#6582](https://github.com/JabRef/jabref/issues/6582)
- We divided the toolbar into small parts, so if the application window is to small, only a part of the toolbar is moved into the chevron popup. [#6682](https://github.com/JabRef/jabref/pull/6682)
- We changed the layout for of the buttons in the Open Office side panel to ensure that the button text is always visible, specially when resizing. [#6639](https://github.com/JabRef/jabref/issues/6639)
- We merged the two new library commands in the file menu to one which always creates a new library in the default library mode. [#6539](https://github.com/JabRef/jabref/pull/6539#issuecomment-641056536)

### Fixed

- We fixed an issue where entry preview tab has no name in drop down list. [#6591](https://github.com/JabRef/jabref/issues/6591)
- We fixed to only search file links in the BIB file location directory when preferences has corresponding checkbox checked. [#5891](https://github.com/JabRef/jabref/issues/5891)
- We fixed wrong button order (Apply and Cancel) in ManageProtectedTermsDialog.
- We fixed an issue with incompatible characters at BibTeX key [#6257](https://github.com/JabRef/jabref/issues/6257)
- We fixed an issue where dash (`-`) was reported as illegal BibTeX key [#6295](https://github.com/JabRef/jabref/issues/6295)
- We greatly improved the performance of the overall application and many operations. [#5071](https://github.com/JabRef/jabref/issues/5071)
- We fixed an issue where sort by priority was broken. [#6222](https://github.com/JabRef/jabref/issues/6222)
- We fixed an issue where opening a library from the recent libraries menu was not possible. [#5939](https://github.com/JabRef/jabref/issues/5939)
- We fixed an issue with inconsistent capitalization of file extensions when downloading files. [#6115](https://github.com/JabRef/jabref/issues/6115)
- We fixed the display of language and encoding in the preferences dialog. [#6130](https://github.com/JabRef/jabref/pull/6130)
- Now the link and/or the link description in the column "linked files" of the main table gets truncated or wrapped, if too long, otherwise display issues arise. [#6178](https://github.com/JabRef/jabref/issues/6178)
- We fixed the issue that groups panel does not keep size when resizing window. [#6180](https://github.com/JabRef/jabref/issues/6180)
- We fixed an error that sometimes occurred when using the context menu. [#6085](https://github.com/JabRef/jabref/issues/6085)
- We fixed an issue where search full-text documents downloaded files with same name, overwriting existing files. [#6174](https://github.com/JabRef/jabref/pull/6174)
- We fixed an issue when importing into current library an erroneous message "import cancelled" is displayed even though import is successful. [#6266](https://github.com/JabRef/jabref/issues/6266)
- We fixed an issue where custom jstyles for Open/LibreOffice where not saved correctly. [#6170](https://github.com/JabRef/jabref/issues/6170)
- We fixed an issue where the INSPIRE fetcher was no longer working [#6229](https://github.com/JabRef/jabref/issues/6229)
- We fixed an issue where custom exports with an uppercase file extension could not be selected for "Copy...-> Export to Clipboard" [#6285](https://github.com/JabRef/jabref/issues/6285)
- We fixed the display of icon both in the main table and linked file editor. [#6169](https://github.com/JabRef/jabref/issues/6169)
- We fixed an issue where the windows installer did not create an entry in the start menu [bug report in the forum](https://discourse.jabref.org/t/error-while-fetching-from-doi/2018/3)
- We fixed an issue where only the field `abstract` and `comment` were declared as multiline fields. Other fields can now be configured in the preferences using "Do not wrap the following fields when saving" [4373](https://github.com/JabRef/jabref/issues/4373)
- We fixed an issue where JabRef switched to discrete graphics under macOS [#5935](https://github.com/JabRef/jabref/issues/5935)
- We fixed an issue where the Preferences entry preview will be unexpected modified leads to Value too long exception [#6198](https://github.com/JabRef/jabref/issues/6198)
- We fixed an issue where custom jstyles for Open/LibreOffice would only be valid if a layout line for the entry type `default` was at the end of the layout section [#6303](https://github.com/JabRef/jabref/issues/6303)
- We fixed an issue where a new entry is not shown in the library if a search is active [#6297](https://github.com/JabRef/jabref/issues/6297)
- We fixed an issue where long directory names created from patterns could create an exception. [#3915](https://github.com/JabRef/jabref/issues/3915)
- We fixed an issue where sort on numeric cases was broken. [#6349](https://github.com/JabRef/jabref/issues/6349)
- We fixed an issue where year and month fields were not cleared when converting to biblatex [#6224](https://github.com/JabRef/jabref/issues/6224)
- We fixed an issue where an "Not on FX thread" exception occurred when saving on linux [#6453](https://github.com/JabRef/jabref/issues/6453)
- We fixed an issue where the library sort order was lost. [#6091](https://github.com/JabRef/jabref/issues/6091)
- We fixed an issue where brackets in regular expressions were not working. [6469](https://github.com/JabRef/jabref/pull/6469)
- We fixed an issue where multiple background task popups stacked over each other.. [#6472](https://github.com/JabRef/jabref/issues/6472)
- We fixed an issue where LaTeX citations for specific commands (`\autocite`s) of biblatex-mla were not recognized. [#6476](https://github.com/JabRef/jabref/issues/6476)
- We fixed an issue where drag and drop was not working on empty database. [#6487](https://github.com/JabRef/jabref/issues/6487)
- We fixed an issue where the name fields were not updated after the preferences changed. [#6515](https://github.com/JabRef/jabref/issues/6515)
- We fixed an issue where "null" appeared in generated BibTeX keys. [#6459](https://github.com/JabRef/jabref/issues/6459)
- We fixed an issue where the authors' names were incorrectly displayed in the authors' column when they were bracketed. [#6465](https://github.com/JabRef/jabref/issues/6465) [#6459](https://github.com/JabRef/jabref/issues/6459)
- We fixed an issue where importing certain unlinked files would result in an exception [#5815](https://github.com/JabRef/jabref/issues/5815)
- We fixed an issue where downloaded files would be moved to a directory named after the citationkey when no file directory pattern is specified [#6589](https://github.com/JabRef/jabref/issues/6589)
- We fixed an issue with the creation of a group of cited entries which incorrectly showed the message that the library had been modified externally whenever saving the library. [#6420](https://github.com/JabRef/jabref/issues/6420)
- We fixed an issue with the creation of a group of cited entries. Now the file path to an aux file gets validated. [#6585](https://github.com/JabRef/jabref/issues/6585)
- We fixed an issue on Linux systems where the application would crash upon inotify failure. Now, the user is prompted with a warning, and given the choice to continue the session. [#6073](https://github.com/JabRef/jabref/issues/6073)
- We moved the search modifier buttons into the search bar, as they were not accessible, if autocompletion was disabled. [#6625](https://github.com/JabRef/jabref/issues/6625)
- We fixed an issue about duplicated group color indicators [#6175](https://github.com/JabRef/jabref/issues/6175)
- We fixed an issue where entries with the entry type Misc from an imported aux file would not be saved correctly to the bib file on disk [#6405](https://github.com/JabRef/jabref/issues/6405)
- We fixed an issue where percent sign ('%') was not formatted properly by the HTML formatter [#6753](https://github.com/JabRef/jabref/issues/6753)
- We fixed an issue with the [SAO/NASA Astrophysics Data System](https://docs.jabref.org/collect/add-entry-using-an-id#sao-nasa-a-ds) fetcher where `\textbackslash` appeared at the end of the abstract.
- We fixed an issue with the Science Direct fetcher where PDFs could not be downloaded. Fixes [#5860](https://github.com/JabRef/jabref/issues/5860)
- We fixed an issue with the Library of Congress importer.
- We fixed the [link to the external libraries listing](https://github.com/JabRef/jabref/blob/master/external-libraries.md) in the about dialog
- We fixed an issue regarding pasting on Linux. [#6293](https://github.com/JabRef/jabref/issues/6293)

### Removed

- We removed the option of the "enforce legal key". [#6295](https://github.com/JabRef/jabref/issues/6295)
- We removed the obsolete `External programs / Open PDF` section in the preferences, as the default application to open PDFs is now set in the `Manage external file types` dialog. [#6130](https://github.com/JabRef/jabref/pull/6130)
- We removed the option to configure whether a `.bib.bak` file should be generated upon save. It is now always enabled. Documentation at <https://docs.jabref.org/advanced/autosave>. [#6092](https://github.com/JabRef/jabref/issues/6092)
- We removed the built-in list of IEEE journal abbreviations using BibTeX strings. If you still want to use them, you have to download them separately from <https://abbrv.jabref.org>.

## [5.0] – 2020-03-06

### Changed

- Added browser integration to the snap package for firefox/chromium browsers. [#6062](https://github.com/JabRef/jabref/pull/6062)
- We reintroduced the possibility to extract references from plain text (using [GROBID](https://grobid.readthedocs.io/en/latest/)). [#5614](https://github.com/JabRef/jabref/pull/5614)
- We changed the open office panel to show buttons in rows of three instead of going straight down to save space as the button expanded out to take up unnecessary horizontal space. [#5479](https://github.com/JabRef/jabref/issues/5479)
- We cleaned up the group add/edit dialog. [#5826](https://github.com/JabRef/jabref/pull/5826)
- We reintroduced the index column. [#5844](https://github.com/JabRef/jabref/pull/5844)
- Filenames of external files can no longer contain curly braces. [#5926](https://github.com/JabRef/jabref/pull/5926)
- We made the filters more easily accessible in the integrity check dialog. [#5955](https://github.com/JabRef/jabref/pull/5955)
- We reimplemented and improved the dialog "Customize entry types". [#4719](https://github.com/JabRef/jabref/issues/4719)
- We added an [American Physical Society](https://journals.aps.org/) fetcher. [#818](https://github.com/JabRef/jabref/issues/818)
- We added possibility to enable/disable items quantity in groups. [#6042](https://github.com/JabRef/jabref/issues/6042)

### Fixed

- We fixed an issue where the command line console was always opened in the background. [#5474](https://github.com/JabRef/jabref/issues/5474)
- We fixed and issue where pdf files will not open under some KDE linux distributions when using okular. [#5253](https://github.com/JabRef/jabref/issues/5253)
- We fixed an issue where the Medline fetcher was only working when JabRef was running from source. [#5645](https://github.com/JabRef/jabref/issues/5645)
- We fixed some visual issues in the dark theme. [#5764](https://github.com/JabRef/jabref/pull/5764) [#5753](https://github.com/JabRef/jabref/issues/5753)
- We fixed an issue where non-default previews didn't handle unicode characters. [#5779](https://github.com/JabRef/jabref/issues/5779)
- We improved the performance, especially changing field values in the entry should feel smoother now. [#5843](https://github.com/JabRef/jabref/issues/5843)
- We fixed an issue where the ampersand character wasn't rendering correctly on previews. [#3840](https://github.com/JabRef/jabref/issues/3840)
- We fixed an issue where an erroneous "The library has been modified by another program" message was shown when saving. [#4877](https://github.com/JabRef/jabref/issues/4877)
- We fixed an issue where the file extension was missing after downloading a file (we now fall-back to pdf). [#5816](https://github.com/JabRef/jabref/issues/5816)
- We fixed an issue where cleaning up entries broke web URLs, if "Make paths of linked files relative (if possible)" was enabled, which resulted in various other issues subsequently. [#5861](https://github.com/JabRef/jabref/issues/5861)
- We fixed an issue where the tab "Required fields" of the entry editor did not show all required fields, if at least two of the defined required fields are linked with a logical or. [#5859](https://github.com/JabRef/jabref/issues/5859)
- We fixed several issues concerning managing external file types: Now everything is usable and fully functional. Previously, there were problems with the radio buttons, with saving the settings and with loading an input field value. Furthermore, different behavior for Windows and other operating systems was given, which was unified as well. [#5846](https://github.com/JabRef/jabref/issues/5846)
- We fixed an issue where entries containing Unicode charaters were not parsed correctly [#5899](https://github.com/JabRef/jabref/issues/5899)
- We fixed an issue where an entry containing an external filename with curly braces could not be saved. Curly braces are now longer allowed in filenames. [#5899](https://github.com/JabRef/jabref/issues/5899)
- We fixed an issue where changing the type of an entry did not update the main table [#5906](https://github.com/JabRef/jabref/issues/5906)
- We fixed an issue in the optics of the library properties, that cropped the dialog on scaled displays. [#5969](https://github.com/JabRef/jabref/issues/5969)
- We fixed an issue where changing the type of an entry did not update the main table. [#5906](https://github.com/JabRef/jabref/issues/5906)
- We fixed an issue where opening a library from the recent libraries menu was not possible. [#5939](https://github.com/JabRef/jabref/issues/5939)
- We fixed an issue where the most bottom group in the list got lost, if it was dragged on itself. [#5983](https://github.com/JabRef/jabref/issues/5983)
- We fixed an issue where changing entry type doesn't always work when biblatex source is shown. [#5905](https://github.com/JabRef/jabref/issues/5905)
- We fixed an issue where the group and the link column were not updated after changing the entry in the main table. [#5985](https://github.com/JabRef/jabref/issues/5985)
- We fixed an issue where reordering the groups was not possible after inserting an article. [#6008](https://github.com/JabRef/jabref/issues/6008)
- We fixed an issue where citation styles except the default "Preview" could not be used. [#5622](https://github.com/JabRef/jabref/issues/5622)
- We fixed an issue where a warning was displayed when the title content is made up of two sentences. [#5832](https://github.com/JabRef/jabref/issues/5832)
- We fixed an issue where an exception was thrown when adding a save action without a selected formatter in the library properties [#6069](https://github.com/JabRef/jabref/issues/6069)
- We fixed an issue where JabRef's icon was missing in the Export to clipboard Dialog. [#6286](https://github.com/JabRef/jabref/issues/6286)
- We fixed an issue when an "Abstract field" was duplicating text, when importing from RIS file (Neurons) [#6065](https://github.com/JabRef/jabref/issues/6065)
- We fixed an issue where adding the addition of a new entry was not completely validated [#6370](https://github.com/JabRef/jabref/issues/6370)
- We fixed an issue where the blue and red text colors in the Merge entries dialog were not quite visible [#6334](https://github.com/JabRef/jabref/issues/6334)
- We fixed an issue where underscore character was removed from the file name in the Recent Libraries list in File menu [#6383](https://github.com/JabRef/jabref/issues/6383)
- We fixed an issue where few keyboard shortcuts regarding new entries were missing [#6403](https://github.com/JabRef/jabref/issues/6403)

### Removed

- Ampersands are no longer escaped by default in the `bib` file. If you want to keep the current behaviour, you can use the new "Escape Ampersands" formatter as a save action. [#5869](https://github.com/JabRef/jabref/issues/5869)
- The "Merge Entries" entry was removed from the Quality Menu. Users should use the right-click menu instead. [#6021](https://github.com/JabRef/jabref/pull/6021)

## [5.0-beta] – 2019-12-15

### Changed

- We added a short DOI field formatter which shortens DOI to more human-readable form. [koppor#343](https://github.com/koppor/jabref/issues/343)
- We improved the display of group memberships by adding multiple colored bars if the entry belongs to more than one group. [#4574](https://github.com/JabRef/jabref/issues/4574)
- We added an option to show the preview as an extra tab in the entry editor (instead of in a split view). [#5244](https://github.com/JabRef/jabref/issues/5244)
- A custom Open/LibreOffice jstyle file now requires a layout line for the entry type `default` [#5452](https://github.com/JabRef/jabref/issues/5452)
- The entry editor is now open by default when JabRef starts up. [#5460](https://github.com/JabRef/jabref/issues/5460)
- Customized entry types are now serialized in alphabetical order in the bib file.
- We added a new ADS fetcher to use the new ADS API. [#4949](https://github.com/JabRef/jabref/issues/4949)
- We added support of the [X11 primary selection](https://unix.stackexchange.com/a/139193/18033) [#2389](https://github.com/JabRef/jabref/issues/2389)
- We added support to switch between biblatex and bibtex library types. [#5550](https://github.com/JabRef/jabref/issues/5550)
- We changed the save action buttons to be easier to understand. [#5565](https://github.com/JabRef/jabref/issues/5565)
- We made the columns for groups, files and uri in the main table reorderable and merged the clickable icon columns for uri, url, doi and eprint. [#5544](https://github.com/JabRef/jabref/pull/5544)
- We reduced the number of write actions performed when autosave is enabled [#5679](https://github.com/JabRef/jabref/issues/5679)
- We made the column sort order in the main table persistent [#5730](https://github.com/JabRef/jabref/pull/5730)
- When an entry is modified on disk, the change dialog now shows the merge dialog to highlight the changes [#5688](https://github.com/JabRef/jabref/pull/5688)

### Fixed

- Inherit fields from cross-referenced entries as specified by biblatex. [#5045](https://github.com/JabRef/jabref/issues/5045)
- We fixed an issue where it was no longer possible to connect to LibreOffice. [#5261](https://github.com/JabRef/jabref/issues/5261)
- The "All entries group" is no longer shown when no library is open.
- We fixed an exception which occurred when closing JabRef. [#5348](https://github.com/JabRef/jabref/issues/5348)
- We fixed an issue where JabRef reports incorrectly about customized entry types. [#5332](https://github.com/JabRef/jabref/issues/5332)
- We fixed a few problems that prevented JabFox to communicate with JabRef. [#4737](https://github.com/JabRef/jabref/issues/4737) [#4303](https://github.com/JabRef/jabref/issues/4303)
- We fixed an error where the groups containing an entry loose their highlight color when scrolling. [#5022](https://github.com/JabRef/jabref/issues/5022)
- We fixed an error where scrollbars were not shown. [#5374](https://github.com/JabRef/jabref/issues/5374)
- We fixed an error where an exception was thrown when merging entries. [#5169](https://github.com/JabRef/jabref/issues/5169)
- We fixed an error where certain metadata items were not serialized alphabetically.
- After assigning an entry to a group, the item count is now properly colored to reflect the new membership of the entry. [#3112](https://github.com/JabRef/jabref/issues/3112)
- The group panel is now properly updated when switching between libraries (or when closing/opening one). [#3142](https://github.com/JabRef/jabref/issues/3142)
- We fixed an error where the number of matched entries shown in the group pane was not updated correctly. [#4441](https://github.com/JabRef/jabref/issues/4441)
- We fixed an error where the wrong file is renamed and linked when using the "Copy, rename and link" action. [#5653](https://github.com/JabRef/jabref/issues/5653)
- We fixed a "null" error when writing XMP metadata. [#5449](https://github.com/JabRef/jabref/issues/5449)
- We fixed an issue where empty keywords lead to a strange display of automatic keyword groups. [#5333](https://github.com/JabRef/jabref/issues/5333)
- We fixed an error where the default color of a new group was white instead of dark gray. [#4868](https://github.com/JabRef/jabref/issues/4868)
- We fixed an issue where the first field in the entry editor got the focus while performing a different action (like searching). [#5084](https://github.com/JabRef/jabref/issues/5084)
- We fixed an issue where multiple entries were highlighted in the web search result after scrolling. [#5035](https://github.com/JabRef/jabref/issues/5035)
- We fixed an issue where the hover indication in the web search pane was not working. [#5277](https://github.com/JabRef/jabref/issues/5277)
- We fixed an error mentioning "javafx.controls/com.sun.javafx.scene.control" that was thrown when interacting with the toolbar.
- We fixed an error where a cleared search was restored after switching libraries. [#4846](https://github.com/JabRef/jabref/issues/4846)
- We fixed an exception which occurred when trying to open a non-existing file from the "Recent files"-menu [#5334](https://github.com/JabRef/jabref/issues/5334)
- We fixed an issues where the search highlight in the entry preview did not worked. [#5069](https://github.com/JabRef/jabref/issues/5069)
- The context menu for fields in the entry editor is back. [#5254](https://github.com/JabRef/jabref/issues/5254)
- We fixed an exception which occurred when trying to open a non-existing file from the "Recent files"-menu [#5334](https://github.com/JabRef/jabref/issues/5334)
- We fixed a problem where the "editor" information has been duplicated during saving a .bib-Database. [#5359](https://github.com/JabRef/jabref/issues/5359)
- We re-introduced the feature to switch between different preview styles. [#5221](https://github.com/JabRef/jabref/issues/5221)
- We fixed various issues (including [#5263](https://github.com/JabRef/jabref/issues/5263)) related to copying entries to the clipboard
- We fixed some display errors in the preferences dialog and replaced some of the controls [#5033](https://github.com/JabRef/jabref/pull/5033) [#5047](https://github.com/JabRef/jabref/pull/5047) [#5062](https://github.com/JabRef/jabref/pull/5062) [#5141](https://github.com/JabRef/jabref/pull/5141) [#5185](https://github.com/JabRef/jabref/pull/5185) [#5265](https://github.com/JabRef/jabref/pull/5265) [#5315](https://github.com/JabRef/jabref/pull/5315) [#5360](https://github.com/JabRef/jabref/pull/5360)
- We fixed an exception which occurred when trying to import entries without an open library. [#5447](https://github.com/JabRef/jabref/issues/5447)
- The "Automatically set file links" feature now follows symbolic links. [#5664](https://github.com/JabRef/jabref/issues/5664)
- After successful import of one or multiple bib entries the main table scrolls to the first imported entry [#5383](https://github.com/JabRef/jabref/issues/5383)
- We fixed an exception which occurred when an invalid jstyle was loaded. [#5452](https://github.com/JabRef/jabref/issues/5452)
- We fixed an issue where the command line arguments `importBibtex` and `importToOpen` did not import into the currently open library, but opened a new one. [#5537](https://github.com/JabRef/jabref/issues/5537)
- We fixed an error where the preview theme did not adapt to the "Dark" mode [#5463](https://github.com/JabRef/jabref/issues/5463)
- We fixed an issue where multiple entries were allowed in the "crossref" field [#5284](https://github.com/JabRef/jabref/issues/5284)
- We fixed an issue where the merge dialog showed the wrong text colour in "Dark" mode [#5516](https://github.com/JabRef/jabref/issues/5516)
- We fixed visibility issues with the scrollbar and group selection highlight in "Dark" mode, and enabled "Dark" mode for the OpenOffice preview in the style selection window. [#5522](https://github.com/JabRef/jabref/issues/5522)
- We fixed an issue where the author field was not correctly parsed during bibtex key-generation. [#5551](https://github.com/JabRef/jabref/issues/5551)
- We fixed an issue where notifications where shown during autosave. [#5555](https://github.com/JabRef/jabref/issues/5555)
- We fixed an issue where the side pane was not remembering its position. [#5615](https://github.com/JabRef/jabref/issues/5615)
- We fixed an issue where JabRef could not interact with [Oracle XE](https://www.oracle.com/de/database/technologies/appdev/xe.html) in the [shared SQL database setup](https://docs.jabref.org/collaborative-work/sqldatabase).
- We fixed an issue where the toolbar icons were hidden on smaller screens.
- We fixed an issue where renaming referenced files for bib entries with long titles was not possible. [#5603](https://github.com/JabRef/jabref/issues/5603)
- We fixed an issue where a window which is on an external screen gets unreachable when external screen is removed. [#5037](https://github.com/JabRef/jabref/issues/5037)
- We fixed a bug where the selection of groups was lost after drag and drop. [#2868](https://github.com/JabRef/jabref/issues/2868)
- We fixed an issue where the custom entry types didn't show the correct display name [#5651](https://github.com/JabRef/jabref/issues/5651)

### Removed

- We removed some obsolete notifications. [#5555](https://github.com/JabRef/jabref/issues/5555)
- We removed an internal step in the [ISBN-to-BibTeX fetcher](https://docs.jabref.org/collect/add-entry-using-an-id#isbn): The [ISBN to BibTeX Converter](https://manas.tungare.name/software/isbn-to-bibtex) by [@manastungare](https://github.com/manastungare) is not used anymore, because it is offline: "people using this tool have not been generating enough sales for Amazon."
- We removed the option to control the default drag and drop behaviour. You can use the modifier keys (like CtrL or Alt) instead.

## [5.0-alpha] – 2019-08-25

### Changed

- We added eventitle, eventdate and venue fields to `@unpublished` entry type.
- We added `@software` and `@dataSet` entry type to biblatex.
- All fields are now properly sorted alphabetically (in the subgroups of required/optional fields) when the entry is written to the bib file.
- We fixed an issue where some importers used the field `pubstatus` instead of the standard BibTeX field `pubstate`.
- We changed the latex command removal for docbook exporter. [#3838](https://github.com/JabRef/jabref/issues/3838)
- We changed the location of some fields in the entry editor (you might need to reset your preferences for these changes to come into effect)
  - Journal/Year/Month in biblatex mode -> Deprecated (if filled)
  - DOI/URL: General -> Optional
  - Internal fields like ranking, read status and priority: Other -> General
  - Moreover, empty deprecated fields are no longer shown
- Added server timezone parameter when connecting to a shared database.
- We updated the dialog for setting up general fields.
- URL field formatting is updated. All whitespace chars, located at the beginning/ending of the URL, are trimmed automatically
- We changed the behavior of the field formatting dialog such that the `bibtexkey` is not changed when formatting all fields or all text fields.
- We added a "Move file to file directory and rename file" option for simultaneously moving and renaming of document file. [#4166](https://github.com/JabRef/jabref/issues/4166)
- Use integrated graphics card instead of discrete on macOS [#4070](https://github.com/JabRef/jabref/issues/4070)
- We added a cleanup operation that detects an arXiv identifier in the note, journal or URL field and moves it to the `eprint` field.
  Because of this change, the last-used cleanup operations were reset.
- We changed the minimum required version of Java to 1.8.0_171, as this is the latest release for which the automatic Java update works. [#4093](https://github.com/JabRef/jabref/issues/4093)
- The special fields like `Printed` and `Read status` now show gray icons when the row is hovered.
- We added a button in the tab header which allows you to close the database with one click. [#494](https://github.com/JabRef/jabref/issues/494)
- Sorting in the main table now takes information from cross-referenced entries into account. [#2808](https://github.com/JabRef/jabref/issues/2808)
- If a group has a color specified, then entries matched by this group have a small colored bar in front of them in the main table.
- Change default icon for groups to a circle because a colored version of the old icon was hard to distinguish from its black counterpart.
- In the main table, the context menu appears now when you press the "context menu" button on the keyboard. [feature request in the forum](https://discourse.jabref.org/t/how-to-enable-keyboard-context-key-windows)
- We added icons to the group side panel to quickly switch between `union` and `intersection` group view mode. [#3269](https://github.com/JabRef/jabref/issues/3269).
- We use `https` for [fetching from most online bibliographic database](https://docs.jabref.org/collect/import-using-online-bibliographic-database).
- We changed the default keyboard shortcuts for moving between entries when the entry editor is active to ̀<kbd>alt</kbd> + <kbd>up/down</kbd>.
- Opening a new file now prompts the directory of the currently selected file, instead of the directory of the last opened file.
- Window state is saved on close and restored on start.
- We made the MathSciNet fetcher more reliable.
- We added the ISBN fetcher to the list of fetcher available under "Update with bibliographic information from the web" in the entry editor toolbar.
- Files without a defined external file type are now directly opened with the default application of the operating system
- We streamlined the process to rename and move files by removing the confirmation dialogs.
- We removed the redundant new lines of markings and wrapped the summary in the File annotation tab. [#3823](https://github.com/JabRef/jabref/issues/3823)
- We add auto URL formatting when user paste link to URL field in entry editor. [koppor#254](https://github.com/koppor/jabref/issues/254)
- We added a minimum height for the entry editor so that it can no longer be hidden by accident. [#4279](https://github.com/JabRef/jabref/issues/4279)
- We added a new keyboard shortcut so that the entry editor could be closed by <kbd>Ctrl</kbd> + <kbd>E</kbd>. [#4222](https://github.com/JabRef/jabref/issues/4222)
- We added an option in the preference dialog box, that allows user to pick the dark or light theme option. [#4130](https://github.com/JabRef/jabref/issues/4130)
- We updated the Related Articles tab to accept JSON from the new version of the Mr. DLib service
- We added an option in the preference dialog box that allows user to choose behavior after dragging and dropping files in Entry Editor. [#4356](https://github.com/JabRef/jabref/issues/4356)
- We added the ability to have an export preference where previously "File"-->"Export"/"Export selected entries" would not save the user's preference[#4495](https://github.com/JabRef/jabref/issues/4495)
- We optimized the code responsible for connecting to an external database, which should lead to huge improvements in performance.
- For automatically created groups, added ability to filter groups by entry type. [#4539](https://github.com/JabRef/jabref/issues/4539)
- We added the ability to add field names from the Preferences Dialog [#4546](https://github.com/JabRef/jabref/issues/4546)
- We added the ability to change the column widths directly in the main table. [#4546](https://github.com/JabRef/jabref/issues/4546)
- We added a description of how recommendations were chosen and better error handling to Related Articles tab
- We added the ability to execute default action in dialog by using with <kbd>Ctrl</kbd> + <kbd>Enter</kbd> combination [#4496](https://github.com/JabRef/jabref/issues/4496)
- We grouped and reordered the Main Menu (File, Edit, Library, Quality, Tools, and View tabs & icons). [#4666](https://github.com/JabRef/jabref/issues/4666) [#4667](https://github.com/JabRef/jabref/issues/4667) [#4668](https://github.com/JabRef/jabref/issues/4668) [#4669](https://github.com/JabRef/jabref/issues/4669) [#4670](https://github.com/JabRef/jabref/issues/4670) [#4671](https://github.com/JabRef/jabref/issues/4671) [#4672](https://github.com/JabRef/jabref/issues/4672) [#4673](https://github.com/JabRef/jabref/issues/4673)
- We added additional modifiers (capitalize, titlecase and sentencecase) to the Bibtex key generator. [#1506](https://github.com/JabRef/jabref/issues/1506)
- We have migrated from the mysql jdbc connector to the mariadb one for better authentication scheme support. [#4745](https://github.com/JabRef/jabref/issues/4745)
- We grouped the toolbar icons and changed the Open Library and Copy icons. [#4584](https://github.com/JabRef/jabref/issues/4584)
- We added a browse button next to the path text field for aux-based groups. [#4586](https://github.com/JabRef/jabref/issues/4586)
- We changed the title of Group Dialog to "Add subgroup" from "Edit group" when we select Add subgroup option.
- We enable import button only if entries are selected. [#4755](https://github.com/JabRef/jabref/issues/4755)
- We made modifications to improve the contrast of UI elements. [#4583](https://github.com/JabRef/jabref/issues/4583)
- We added a warning for empty BibTeX keys in the entry editor. [#4440](https://github.com/JabRef/jabref/issues/4440)
- We added an option in the settings to set the default action in JabRef when right clicking on any entry in any database and selecting "Open folder". [#4763](https://github.com/JabRef/jabref/issues/4763)
- The Medline fetcher now normalizes the author names according to the BibTeX-Standard [#4345](https://github.com/JabRef/jabref/issues/4345)
- We added an option on the Linked File Viewer to rename the attached file of an entry directly on the JabRef. [#4844](https://github.com/JabRef/jabref/issues/4844)
- We added an option in the preference dialog box that allows user to enable helpful tooltips.[#3599](https://github.com/JabRef/jabref/issues/3599)
- We reworked the functionality for extracting BibTeX entries from plain text, because our used service [freecite shut down](https://library.brown.edu/libweb/freecite_notice.php). [#5206](https://github.com/JabRef/jabref/pull/5206)
- We moved the dropdown menu for selecting the push-application from the toolbar into the external application preferences. [#674](https://github.com/JabRef/jabref/issues/674)
- We removed the alphabetical ordering of the custom tabs and updated the error message when trying to create a general field with a name containing an illegal character. [#5019](https://github.com/JabRef/jabref/issues/5019)
- We added a context menu to the bib(la)tex-source-editor to copy'n'paste. [#5007](https://github.com/JabRef/jabref/pull/5007)
- We added a tool that allows searching for citations in LaTeX files. It scans directories and shows which entries are used, how many times and where.
- We added a 'LaTeX citations' tab to the entry editor, to search for citations to the active entry in the LaTeX file directory. It can be disabled in the preferences dialog.
- We added an option in preferences to allow for integers in field "edition" when running database in bibtex mode. [#4680](https://github.com/JabRef/jabref/issues/4680)
- We added the ability to use negation in export filter layouts. [#5138](https://github.com/JabRef/jabref/pull/5138)
- Focus on Name Area instead of 'OK' button whenever user presses 'Add subgroup'. [#6307](https://github.com/JabRef/jabref/issues/6307)
- We changed the behavior of merging that the entry which has "smaller" bibkey will be selected. [#7395](https://github.com/JabRef/jabref/issues/7395)

### Fixed

- We fixed an issue where JabRef died silently for the user without enough inotify instances [#4874](https://github.com/JabRef/jabref/issues/4874)
- We fixed an issue where corresponding groups are sometimes not highlighted when clicking on entries [#3112](https://github.com/JabRef/jabref/issues/3112)
- We fixed an issue where custom exports could not be selected in the 'Export (selected) entries' dialog [#4013](https://github.com/JabRef/jabref/issues/4013)
- Italic text is now rendered correctly. [#3356](https://github.com/JabRef/jabref/issues/3356)
- The entry editor no longer gets corrupted after using the source tab. [#3532](https://github.com/JabRef/jabref/issues/3532) [#3608](https://github.com/JabRef/jabref/issues/3608) [#3616](https://github.com/JabRef/jabref/issues/3616)
- We fixed multiple issues where entries did not show up after import if a search was active. [#1513](https://github.com/JabRef/jabref/issues/1513) [#3219](https://github.com/JabRef/jabref/issues/3219))
- We fixed an issue where the group tree was not updated correctly after an entry was changed. [#3618](https://github.com/JabRef/jabref/issues/3618)
- We fixed an issue where a right-click in the main table selected a wrong entry. [#3267](https://github.com/JabRef/jabref/issues/3267)
- We fixed an issue where in rare cases entries where overlayed in the main table. [#3281](https://github.com/JabRef/jabref/issues/3281)
- We fixed an issue where selecting a group messed up the focus of the main table and the entry editor. [#3367](https://github.com/JabRef/jabref/issues/3367)
- We fixed an issue where composite author names were sorted incorrectly. [#2828](https://github.com/JabRef/jabref/issues/2828)
- We fixed an issue where commands followed by `-` didn't work. [#3805](https://github.com/JabRef/jabref/issues/3805)
- We fixed an issue where a non-existing aux file in a group made it impossible to open the library. [#4735](https://github.com/JabRef/jabref/issues/4735)
- We fixed an issue where some journal names were wrongly marked as abbreviated. [#4115](https://github.com/JabRef/jabref/issues/4115)
- We fixed an issue where the custom file column were sorted incorrectly. [#3119](https://github.com/JabRef/jabref/issues/3119)
- We improved the parsing of author names whose infix is abbreviated without a dot. [#4864](https://github.com/JabRef/jabref/issues/4864)
- We fixed an issues where the entry losses focus when a field is edited and at the same time used for sorting. [#3373](https://github.com/JabRef/jabref/issues/3373)
- We fixed an issue where the menu on Mac OS was not displayed in the usual Mac-specific way. [#3146](https://github.com/JabRef/jabref/issues/3146)
- We improved the integrity check for page numbers. [#4113](https://github.com/JabRef/jabref/issues/4113) and [feature request in the forum](https://discourse.jabref.org/t/pages-field-allow-use-of-en-dash/1199)
- We fixed an issue where the order of fields in customized entry types was not saved correctly. [#4033](https://github.com/JabRef/jabref/issues/4033)
- We fixed an issue where renaming a group did not change the group name in the interface. [#3189](https://github.com/JabRef/jabref/issues/3189)
- We fixed an issue where the groups tree of the last database was still shown even after the database was already closed.
- We fixed an issue where the "Open file dialog" may disappear behind other windows. [#3410](https://github.com/JabRef/jabref/issues/3410)
- We fixed an issue where the number of entries matched was not updated correctly upon adding or removing an entry. [#3537](https://github.com/JabRef/jabref/issues/3537)
- We fixed an issue where the default icon of a group was not colored correctly.
- We fixed an issue where the first field in entry editor was not focused when adding a new entry. [#4024](https://github.com/JabRef/jabref/issues/4024)
- We reworked the "Edit file" dialog to make it resizeable and improved the workflow for adding and editing files [#2970](https://github.com/JabRef/jabref/issues/2970)
- We fixed an issue where custom name formatters were no longer found correctly. [#3531](https://github.com/JabRef/jabref/issues/3531)
- We fixed an issue where the month was not shown in the preview. [#3239](https://github.com/JabRef/jabref/issues/3239)
- Rewritten logic to detect a second jabref instance. [#4023](https://github.com/JabRef/jabref/issues/4023)
- We fixed an issue where the "Convert to BibTeX-Cleanup" moved the content of the `file` field to the `pdf` field [#4120](https://github.com/JabRef/jabref/issues/4120)
- We fixed an issue where the preview pane in entry preview in preferences wasn't showing the citation style selected [#3849](https://github.com/JabRef/jabref/issues/3849)
- We fixed an issue where the default entry preview style still contained the field `review`. The field `review` in the style is now replaced with comment to be consistent with the entry editor [#4098](https://github.com/JabRef/jabref/issues/4098)
- We fixed an issue where users were vulnerable to XXE attacks during parsing [#4229](https://github.com/JabRef/jabref/issues/4229)
- We fixed an issue where files added via the "Attach file" contextmenu of an entry were not made relative. [#4201](https://github.com/JabRef/jabref/issues/4201) and [#4241](https://github.com/JabRef/jabref/issues/4241)
- We fixed an issue where author list parser can't generate bibtex for Chinese author. [#4169](https://github.com/JabRef/jabref/issues/4169)
- We fixed an issue where the list of XMP Exclusion fields in the preferences was not be saved [#4072](https://github.com/JabRef/jabref/issues/4072)
- We fixed an issue where the ArXiv Fetcher did not support HTTP URLs [koppor#328](https://github.com/koppor/jabref/issues/328)
- We fixed an issue where only one PDF file could be imported [#4422](https://github.com/JabRef/jabref/issues/4422)
- We fixed an issue where "Move to group" would always move the first entry in the library and not the selected [#4414](https://github.com/JabRef/jabref/issues/4414)
- We fixed an issue where an older dialog appears when downloading full texts from the quality menu. [#4489](https://github.com/JabRef/jabref/issues/4489)
- We fixed an issue where right clicking on any entry in any database and selecting "Open folder" results in the NullPointer exception. [#4763](https://github.com/JabRef/jabref/issues/4763)
- We fixed an issue where option 'open terminal here' with custom command was passing the wrong argument. [#4802](https://github.com/JabRef/jabref/issues/4802)
- We fixed an issue where ranking an entry would generate an IllegalArgumentException. [#4754](https://github.com/JabRef/jabref/issues/4754)
- We fixed an issue where special characters where removed from non-label key generation pattern parts [#4767](https://github.com/JabRef/jabref/issues/4767)
- We fixed an issue where the RIS import would overwite the article date with the value of the acessed date [#4816](https://github.com/JabRef/jabref/issues/4816)
- We fixed an issue where an NullPointer exception was thrown when a referenced entry in an Open/Libre Office document was no longer present in the library. Now an error message with the reference marker of the missing entry is shown. [#4932](https://github.com/JabRef/jabref/issues/4932)
- We fixed an issue where a database exception related to a missing timezone was too big. [#4827](https://github.com/JabRef/jabref/issues/4827)
- We fixed an issue where the IEEE fetcher returned an error if no keywords were present in the result from the IEEE website [#4997](https://github.com/JabRef/jabref/issues/4997)
- We fixed an issue where the command line help text had several errors, and arguments and descriptions have been rewritten to simplify and detail them better. [#2016](https://github.com/JabRef/jabref/issues/2016)
- We fixed an issue where the same menu for changing entry type had two different sizes and weights. [#4977](https://github.com/JabRef/jabref/issues/4977)
- We fixed an issue where the "Attach file" dialog, in the right-click menu for an entry, started on the working directory instead of the user's main directory. [#4995](https://github.com/JabRef/jabref/issues/4995)
- We fixed an issue where the JabRef Icon in the macOS launchpad was not displayed correctly [#5003](https://github.com/JabRef/jabref/issues/5003)
- We fixed an issue where the "Search for unlinked local files" would throw an exception when parsing the content of a PDF-file with missing "series" information [#5128](https://github.com/JabRef/jabref/issues/5128)
- We fixed an issue where the XMP Importer would incorrectly return an empty default entry when importing pdfs [#6577](https://github.com/JabRef/jabref/issues/6577)
- We fixed an issue where opening the menu 'Library properties' marked the library as modified [#6451](https://github.com/JabRef/jabref/issues/6451)
- We fixed an issue when importing resulted in an exception [#7343](https://github.com/JabRef/jabref/issues/7343)
- We fixed an issue where the field in the Field formatter dropdown selection were sorted in random order. [#7710](https://github.com/JabRef/jabref/issues/7710)

### Removed

- The feature to "mark entries" was removed and merged with the groups functionality. For migration, a group is created for every value of the `__markedentry` field and the entry is added to this group.
- The number column was removed.
- We removed the global search feature.
- We removed the coloring of cells in the main table according to whether the field is optional/required.
- We removed the feature to find and resolve duplicate BibTeX keys (as this use case is already covered by the integrity check).
- We removed a few commands from the right-click menu that are not needed often and thus don't need to be placed that prominently:
  - Print entry preview: available through entry preview
  - All commands related to marking: marking is not yet reimplemented
  - Set/clear/append/rename fields: available through Edit menu
  - Manage keywords: available through the Edit menu
  - Copy linked files to folder: available through File menu
  - Add/move/remove from group: removed completely (functionality still available through group interface)
- We removed the option to change the column widths in the preferences dialog. [#4546](https://github.com/JabRef/jabref/issues/4546)

## Older versions

The changelog of JabRef 4.x is available at the [v4.3.1 tag](https://github.com/JabRef/jabref/blob/v4.3.1/CHANGELOG.md).
The changelog of JabRef 3.x is available at the [v3.8.2 tag](https://github.com/JabRef/jabref/blob/v3.8.2/CHANGELOG.md).
The changelog of JabRef 2.11 and all previous versions is available as [text file in the v2.11.1 tag](https://github.com/JabRef/jabref/blob/v2.11.1/CHANGELOG).

[Unreleased]: https://github.com/JabRef/jabref/compare/v6.0-alpha...HEAD
[6.0-alpha]: https://github.com/JabRef/jabref/compare/v5.15...v6.0-alpha
[5.15]: https://github.com/JabRef/jabref/compare/v5.14...v5.15
[5.14]: https://github.com/JabRef/jabref/compare/v5.13...v5.14
[5.13]: https://github.com/JabRef/jabref/compare/v5.12...v5.13
[5.12]: https://github.com/JabRef/jabref/compare/v5.11...v5.12
[5.11]: https://github.com/JabRef/jabref/compare/v5.10...v5.11
[5.10]: https://github.com/JabRef/jabref/compare/v5.9...v5.10
[5.9]: https://github.com/JabRef/jabref/compare/v5.8...v5.9
[5.8]: https://github.com/JabRef/jabref/compare/v5.7...v5.8
[5.7]: https://github.com/JabRef/jabref/compare/v5.6...v5.7
[5.6]: https://github.com/JabRef/jabref/compare/v5.5...v5.6
[5.5]: https://github.com/JabRef/jabref/compare/v5.4...v5.5
[5.4]: https://github.com/JabRef/jabref/compare/v5.3...v5.4
[5.3]: https://github.com/JabRef/jabref/compare/v5.2...v5.3
[5.2]: https://github.com/JabRef/jabref/compare/v5.1...v5.2
[5.1]: https://github.com/JabRef/jabref/compare/v5.0...v5.1
[5.0]: https://github.com/JabRef/jabref/compare/v5.0-beta...v5.0
[5.0-beta]: https://github.com/JabRef/jabref/compare/v5.0-alpha...v5.0-beta
[5.0-alpha]: https://github.com/JabRef/jabref/compare/v4.3...v5.0-alpha
<!-- markdownlint-disable-file MD012 MD024 MD033 MD053 --><|MERGE_RESOLUTION|>--- conflicted
+++ resolved
@@ -44,11 +44,8 @@
 - We changed the "Copy Preview" button to "Copy citation (html) in the context menu of the preview. [#12551](https://github.com/JabRef/jabref/issues/12551)
 - Pressing Tab in empty text fields of the entry editor now moves the focus to the next field instead of inserting a tab character. [#11938](https://github.com/JabRef/jabref/issues/11938)
 - The embedded PostgresSQL server for the search now supports Linux and macOS ARM based distributions natively [#12607](https://github.com/JabRef/jabref/pull/12607)
-<<<<<<< HEAD
 - We disabled the search and group fields in the sidebar when no library is opened. [#12657](https://github.com/JabRef/jabref/issues/12657)
-=======
 - We removed the obsolete Twitter link and added Mastodon and LinkedIn links in Help -> JabRef resources. [#12660](https://github.com/JabRef/jabref/issues/12660)
->>>>>>> b2fcdefc
 
 ### Fixed
 
