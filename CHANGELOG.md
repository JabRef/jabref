# Changelog

All notable changes to this project will be documented in this file.
The format is based on [Keep a Changelog](https://keepachangelog.com/en/1.0.0/).
We refer to [GitHub issues](https://github.com/JabRef/jabref/issues) by using `#NUM`.
In case, there is no issue present, the pull request implementing the feature is linked.

Note that this project **does not** adhere to [Semantic Versioning](http://semver.org/).

## [Unreleased]

### Added

- We added a fetcher for [Biodiversity Heritage Library](https://www.biodiversitylibrary.org/). [8539](https://github.com/JabRef/jabref/issues/8539)
- We added support for multiple messages in the snackbar. [#7340](https://github.com/JabRef/jabref/issues/7340)
- We added an extra option in the 'Find Unlinked Files' dialog view to ignore unnecessary files like Thumbs.db, DS_Store, etc. [koppor#373](https://github.com/koppor/jabref/issues/373)
- JabRef now writes log files. Linux: `$home/.cache/jabref/logs/version`, Windows: `%APPDATA%\..\Local\harawata\jabref\version\logs`, Mac: `Users/.../Library/Logs/jabref/version`
- We added an importer for Citavi backup files, support ".ctv5bak" and ".ctv6bak" file formats. [#8322](https://github.com/JabRef/jabref/issues/8322)

### Changed

- The file column in the main table now shows the corresponding defined icon for the linked file [8930](https://github.com/JabRef/jabref/issues/8930).
- We improved the color of the selected entries and the color of the summary in the Import Entries Dialog in the dark theme. [#7927](https://github.com/JabRef/jabref/issues/7927)
- We upgraded to Lucene 9.2 for the fulltext search.
  Thus, the now created search index cannot be read from older versions of JabRef anylonger.
  ⚠️ JabRef will recreate the index in a new folder for new files and this will take a long time for a huge library.
  Moreover, switching back and forth JabRef versions and meanwhile adding PDFs also requires rebuilding the index now and then.
  [#8868](https://github.com/JabRef/jabref/pull/8868)
- We improved the Latex2Unicode conversion [#8639](https://github.com/JabRef/jabref/pull/8639)
- Writing BibTeX data into a PDF (XMP) removes braces. [#8452](https://github.com/JabRef/jabref/issues/8452)
- Writing BibTeX data into a PDF (XMP) does not write the `file` field.
- Writing BibTeX data into a PDF (XMP) considers the configured keyword separator (and does not use "," as default any more)
- The Medline/Pubmed search now also supports the [default fields and operators for searching](https://docs.jabref.org/collect/import-using-online-bibliographic-database#search-syntax). [forum#3554](https://discourse.jabref.org/t/native-pubmed-search/3354)
- We improved group expansion arrow that prevent it from activating group when expanding or collapsing. [#7982](https://github.com/JabRef/jabref/issues/7982), [#3176](https://github.com/JabRef/jabref/issues/3176)
- When configured SSL certificates changed, JabRef warns the user to restart to apply the configuration.
- We improved the appearances and logic of the "Manage field names & content" dialog, and renamed it to "Automatic field editor". [#6536](https://github.com/JabRef/jabref/issues/6536)
- We moved the preferences option "Warn about duplicates on import" option from the tab "File" to the tab "Import and Export". [kopper#570](https://github.com/koppor/jabref/issues/570)

### Fixed

- We fixed an issue that caused JabRef to sometimes open multiple instances when "Remote Operation" is enabled. [#8653](https://github.com/JabRef/jabref/issues/8653)
- We fixed an issue where linked files with the filetype "application/pdf" in an entry were not shown with the correct PDF-Icon in the main table [8930](https://github.com/JabRef/jabref/issues/8930)
- We fixed an issue where "open folder" for linked files did not open the folder and did not select the file unter certain Linux desktop environments [#8679](https://github.com/JabRef/jabref/issues/8679), [#8849](https://github.com/JabRef/jabref/issues/8849)
- We fixed an issue where the content of a big shared database library is not shown [#8788](https://github.com/JabRef/jabref/issues/8788)
- We fixed the unnecessary horizontal scroll bar in group panel [#8467](https://github.com/JabRef/jabref/issues/8467)
- We fixed an issue where the notification bar message, icon and actions appeared to be invisible. [#8761](https://github.com/JabRef/jabref/issues/8761)
- We fixed an issue where deprecated fields tab is shown when the fields don't contain any values. [#8396](https://github.com/JabRef/jabref/issues/8396)
- We fixed an issue where an exception for DOI search occurred when the DOI contained urlencoded characters. [#8787](https://github.com/JabRef/jabref/issues/8787)
- We fixed an issue which allow us to select and open identifiers from a popup list in the maintable [#8758](https://github.com/JabRef/jabref/issues/8758), [8802](https://github.com/JabRef/jabref/issues/8802)
- We fixed an issue where the escape button had no functionality within the "Filter groups" textfield. [koppor#562](https://github.com/koppor/jabref/issues/562)
- We fixed an issue where the exception that there are invalid characters in filename. [#8786](https://github.com/JabRef/jabref/issues/8786)
- When the proxy configuration removed the proxy user/password, this change is applied immediately.
- We fixed an issue where removing several groups deletes only one of them. [#8390](https://github.com/JabRef/jabref/issues/8390)
<<<<<<< HEAD
- We fixed an issue where the Sidepane(groups, web search and open office) width is not remembered after restarting JabRef. [#8907](https://github.com/JabRef/jabref/issues/8907)
=======
- We fixed a bug where switching between themes will cause an error/exception. [#8939](https://github.com/JabRef/jabref/pull/8939)
>>>>>>> 1301384a

### Removed

- We removed the social media buttons for our Twitter and Facebook pages. [#8774](https://github.com/JabRef/jabref/issues/8774)










## [5.6] - 2022-04-25

### Added

- We enabled the user to customize the API Key for some fetchers. [#6877](https://github.com/JabRef/jabref/issues/6877)
- We added an extra option when right-clicking an entry in the Entry List to copy either the DOI or the DOI url.
- We added a fetcher for [Directory of Open Access Books (DOAB)](https://doabooks.org/) [8576](https://github.com/JabRef/jabref/issues/8576)
- We added an extra option to ask the user whether they want to open to reveal the folder holding the saved file with the file selected. [#8195](https://github.com/JabRef/jabref/issues/8195)
- We added a new section to network preferences to allow using custom SSL certificates. [#8126](https://github.com/JabRef/jabref/issues/8126)
- We improved the version check to take also beta version into account and now redirect to the right changelog for the version.
- We added two new web and fulltext fetchers: SemanticScholar and ResearchGate.
- We added notifications on success and failure when writing metadata to a PDF-file. [#8276](https://github.com/JabRef/jabref/issues/8276)
- We added a cleanup action that escapes `$` (by adding a backslash in front). [#8673](https://github.com/JabRef/jabref/issues/8673)

### Changed

- We upgraded to Lucene 9.1 for the fulltext search.
  Thus, the now created search index cannot be read from older versions of JabRef any longer.
  ⚠️ JabRef will recreate the index in a new folder for new files and this will take a long time for a huge library.
  Moreover, switching back and forth JabRef versions and meanwhile adding PDFs also requires rebuilding the index now and then.
  [#8362](https://github.com/JabRef/jabref/pull/8362)
- We changed the list of CSL styles to those that support formatting bibliographies. [#8421](https://github.com/JabRef/jabref/issues/8421) [citeproc-java#116](https://github.com/michel-kraemer/citeproc-java/issues/116)
- The CSL preview styles now also support displaying data from cross references entries that are linked via the `crossref` field. [#7378](https://github.com/JabRef/jabref/issues/7378)
- We made the Search button in Web Search wider. We also skewed the panel titles to the left. [#8397](https://github.com/JabRef/jabref/issues/8397)
- We introduced a preference to disable fulltext indexing. [#8468](https://github.com/JabRef/jabref/issues/8468)
- When exporting entries, the encoding is always UTF-8.
- When embedding BibTeX data into a PDF, the encoding is always UTF-8.
- We replaced the [OttoBib](https://en.wikipedia.org/wiki/OttoBib) fetcher by a fetcher by [OpenLibrary](https://openlibrary.org/dev/docs/api/books). [#8652](https://github.com/JabRef/jabref/issues/8652)
- We first fetch ISBN data from OpenLibrary, if nothing found, ebook.de is tried.
- We now only show a warning when exiting for tasks that will not be recovered automatically upon relaunch of JabRef. [#8468](https://github.com/JabRef/jabref/issues/8468)

### Fixed

- We fixed an issue where right clicking multiple entries and pressing "Change entry type" would only change one entry. [#8654](https://github.com/JabRef/jabref/issues/8654)
- We fixed an issue where it was no longer possible to add or delete multiple files in the `file` field in the entry editor. [#8659](https://github.com/JabRef/jabref/issues/8659)
- We fixed an issue where the author's lastname was not used for the citation key generation if it started with a lowercase letter. [#8601](https://github.com/JabRef/jabref/issues/8601)
- We fixed an issue where custom "Protected terms" files were missing after a restart of JabRef. [#8608](https://github.com/JabRef/jabref/issues/8608)
- We fixed an issue where JabRef could not start due to a missing directory for the fulltex index. [#8579](https://github.com/JabRef/jabref/issues/8579)
- We fixed an issue where long article numbers in the `pages` field would cause an exception and preventing the citation style to display. [#8381](https://github.com/JabRef/jabref/issues/8381), [citeproc-java](https://github.com/michel-kraemer/citeproc-java/issues/114)
- We fixed an issue where online links in the file field were not detected correctly and could produce an exception. [#8150](https://github.com/JabRef/jabref/issues/8510)
- We fixed an issue where an exception could occur when saving the preferences [#7614](https://github.com/JabRef/jabref/issues/7614)
- We fixed an issue where "Copy DOI url" in the right-click menu of the Entry List would just copy the DOI and not the DOI url. [#8389](https://github.com/JabRef/jabref/issues/8389)
- We fixed an issue where opening the console from the drop-down menu would cause an exception. [#8466](https://github.com/JabRef/jabref/issues/8466)
- We fixed an issue when reading non-UTF-8 encoded. When no encoding header is present, the encoding is now detected from the file content (and the preference option is disregarded). [#8417](https://github.com/JabRef/jabref/issues/8417)
- We fixed an issue where pasting a URL was replacing `+` signs by spaces making the URL unreachable. [#8448](https://github.com/JabRef/jabref/issues/8448)
- We fixed an issue where creating subsidiary files from aux files created with some versions of biblatex would produce incorrect results. [#8513](https://github.com/JabRef/jabref/issues/8513)
- We fixed an issue where opening the changelog from withing JabRef led to a 404 error. [#8563](https://github.com/JabRef/jabref/issues/8563)
- We fixed an issue where not all found unlinked local files were imported correctly due to some race condition. [#8444](https://github.com/JabRef/jabref/issues/8444)
- We fixed an issue where Merge entries dialog exceeds screen boundaries.
- We fixed an issue where the app lags when selecting an entry after a fresh start. [#8446](https://github.com/JabRef/jabref/issues/8446)
- We fixed an issue where no citationkey was generated on import, pasting a doi or an entry on the main table. [8406](https://github.com/JabRef/jabref/issues/8406), [koppor#553](https://github.com/koppor/jabref/issues/553)
- We fixed an issue where accent search does not perform consistently. [#6815](https://github.com/JabRef/jabref/issues/6815)
- We fixed an issue where the incorrect entry was selected when "New Article" is pressed while search filters are active. [#8674](https://github.com/JabRef/jabref/issues/8674)
- We fixed an issue where "Write BibTeXEntry metadata to PDF" button remains enabled while writing to PDF is in-progress. [#8691](https://github.com/JabRef/jabref/issues/8691)

### Removed

- We removed the option to copy CSL Citation styles data as `XSL_FO`, `ASCIIDOC`, and `RTF` as these have not been working since a long time and are no longer supported in the external library used for processing the styles. [#7378](https://github.com/JabRef/jabref/issues/7378)
- We removed the option to configure the default encoding. The default encoding is now hard-coded to the modern UTF-8 encoding.

## [5.5] - 2022-01-17

### Changed

- We integrated the external file types dialog directly inside the preferences. [#8341](https://github.com/JabRef/jabref/pull/8341)
- We disabled the add group button color change after adding 10 new groups. [#8051](https://github.com/JabRef/jabref/issues/8051)
- We inverted the logic for resolving [BibTeX strings](https://docs.jabref.org/advanced/strings). This helps to keep `#` chars. By default String resolving is only activated for a couple of standard fields. The list of fields can be modified in the preferences. [#7010](https://github.com/JabRef/jabref/issues/7010), [#7102](https://github.com/JabRef/jabref/issues/7012), [#8303](https://github.com/JabRef/jabref/issues/8303)
- We moved the search box in preview preferences closer to the available citation styles list. [#8370](https://github.com/JabRef/jabref/pull/8370)
- Changing the preference to show the preview panel as a separate tab now has effect without restarting JabRef. [#8370](https://github.com/JabRef/jabref/pull/8370)
- We enabled switching themes in JabRef without the need to restart JabRef. [#7335](https://github.com/JabRef/jabref/pull/7335)
- We added support for the field `day`, `rights`, `coverage` and `language` when reading XMP data in Dublin Core format. [#8491](https://github.com/JabRef/jabref/issues/8491)

### Fixed

- We fixed an issue where the preferences for "Search and store files relative to library file location" where ignored when the "Main file directory" field was not empty [#8385](https://github.com/JabRef/jabref/issues/8385)
- We fixed an issue where `#`chars in certain fields would be interpreted as BibTeX strings [#7010](https://github.com/JabRef/jabref/issues/7010), [#7102](https://github.com/JabRef/jabref/issues/7012), [#8303](https://github.com/JabRef/jabref/issues/8303)
- We fixed an issue where the fulltext search on an empty library with no documents would lead to an exception [koppor#522](https://github.com/koppor/jabref/issues/522)
- We fixed an issue where clicking on "Accept changes" in the merge dialog would lead to an exception [forum#2418](https://discourse.jabref.org/t/the-library-has-been-modified-by-another-program/2418/8)
- We fixed an issue where clicking on headings in the entry preview could lead to an exception. [#8292](https://github.com/JabRef/jabref/issues/8292)
- We fixed an issue where IntegrityCheck used the system's character encoding instead of the one set by the library or in preferences [#8022](https://github.com/JabRef/jabref/issues/8022)
- We fixed an issue about empty metadata in library properties when called from the right click menu. [#8358](https://github.com/JabRef/jabref/issues/8358)
- We fixed an issue where someone could add a duplicate field in the customize entry type dialog. [#8194](https://github.com/JabRef/jabref/issues/8194)
- We fixed a typo in the library properties tab: "String constants". There, one can configure [BibTeX string constants](https://docs.jabref.org/advanced/strings).
- We fixed an issue when writing a non-UTF-8 encoded file: The header is written again. [#8417](https://github.com/JabRef/jabref/issues/8417)
- We fixed an issue where folder creation during systemic literature review failed due to an illegal fetcher name. [#8552](https://github.com/JabRef/jabref/pull/8552)

## [5.4] - 2021-12-20

### Added

- We added confirmation dialog when user wants to close a library where any empty entires are detected. [#8096](https://github.com/JabRef/jabref/issues/8096)
- We added import support for CFF files. [#7945](https://github.com/JabRef/jabref/issues/7945)
- We added the option to copy the DOI of an entry directly from the context menu copy submenu. [#7826](https://github.com/JabRef/jabref/issues/7826)
- We added a fulltext search feature. [#2838](https://github.com/JabRef/jabref/pull/2838)
- We improved the deduction of bib-entries from imported fulltext pdfs. [#7947](https://github.com/JabRef/jabref/pull/7947)
- We added unprotect_terms to the list of bracketed pattern modifiers [#7826](https://github.com/JabRef/jabref/pull/7960)
- We added a dialog that allows to parse metadata from linked pdfs. [#7929](https://github.com/JabRef/jabref/pull/7929)
- We added an icon picker in group edit dialog. [#6142](https://github.com/JabRef/jabref/issues/6142)
- We added a preference to Opt-In to JabRef's online metadata extraction service (Grobid) usage. [#8002](https://github.com/JabRef/jabref/pull/8002)
- We readded the possibility to display the search results of all databases ("Global Search"). It is shown in a separate window. [#4096](https://github.com/JabRef/jabref/issues/4096)
- We readded the possibility to keep the search string when switching tabs. It is implemented by a toggle button. [#4096](https://github.com/JabRef/jabref/issues/4096#issuecomment-575986882)
- We allowed the user to also preview the available citation styles in the preferences besides the selected ones [#8108](https://github.com/JabRef/jabref/issues/8108)
- We added an option to search the available citation styles by name in the preferences [#8108](https://github.com/JabRef/jabref/issues/8108)
- We added an option to generate bib-entries from ID through a popover in the toolbar. [#4183](https://github.com/JabRef/jabref/issues/4183)
- We added a menu option in the right click menu of the main table tabs to display the library properties. [#6527](https://github.com/JabRef/jabref/issues/6527)
- When a `.bib` file ("library") was saved successfully, a notification is shown

### Changed

- Local library settings may overwrite the setting "Search and store files relative to library file location" [#8179](https://github.com/JabRef/jabref/issues/8179)
- The option "Fit table horizontally on screen" in the "Entry table" preferences is now disabled by default [#8148](https://github.com/JabRef/jabref/pull/8148)
- We improved the preferences and descriptions in the "Linked files" preferences tab [#8148](https://github.com/JabRef/jabref/pull/8148)
- We slightly changed the layout of the Journal tab in the preferences for ui consistency. [#7937](https://github.com/JabRef/jabref/pull/7937)
- The JabRefHost on Windows now writes a temporary file and calls `-importToOpen` instead of passing the bibtex via `-importBibtex`. [#7374](https://github.com/JabRef/jabref/issues/7374), [JabRef Browser Ext #274](https://github.com/JabRef/JabRef-Browser-Extension/issues/274)
- We reordered some entries in the right-click menu of the main table. [#6099](https://github.com/JabRef/jabref/issues/6099)
- We merged the barely used ImportSettingsTab and the CustomizationTab in the preferences into one single tab and moved the option to allow Integers in Edition Fields in Bibtex-Mode to the EntryEditor tab. [#7849](https://github.com/JabRef/jabref/pull/7849)
- We moved the export order in the preferences from `File` to `Import and Export`. [#7935](https://github.com/JabRef/jabref/pull/7935)
- We reworked the export order in the preferences and the save order in the library preferences. You can now set more than three sort criteria in your library preferences. [#7935](https://github.com/JabRef/jabref/pull/7935)
- The metadata-to-pdf actions now also embeds the bibfile to the PDF. [#8037](https://github.com/JabRef/jabref/pull/8037)
- The snap was updated to use the core20 base and to use lzo compression for better startup performance [#8109](https://github.com/JabRef/jabref/pull/8109)
- We moved the union/intersection view button in the group sidepane to the left of the other controls. [#8202](https://github.com/JabRef/jabref/pull/8202)
- We improved the Drag and Drop behavior in the "Customize Entry Types" Dialog [#6338](https://github.com/JabRef/jabref/issues/6338)
- When determining the URL of an ArXiV eprint, the URL now points to the version [#8149](https://github.com/JabRef/jabref/pull/8149)
- We Included all standard fields with citation key when exporting to Old OpenOffice/LibreOffice Calc Format [#8176](https://github.com/JabRef/jabref/pull/8176)
- In case the database is encoded with `UTF8`, the `% Encoding` marker is not written anymore
- The written `.bib` file has the same line endings [#390](https://github.com/koppor/jabref/issues/390)
- The written `.bib` file always has a final line break
- The written `.bib` file keeps the newline separator of the loaded `.bib` file
- We present options to manually enter an article or return to the New Entry menu when the fetcher DOI fails to find an entry for an ID [#7870](https://github.com/JabRef/jabref/issues/7870)
- We trim white space and non-ASCII characters from DOI [#8127](https://github.com/JabRef/jabref/issues/8127)
- The duplicate checker now inspects other fields in case no difference in the required and optional fields are found.
- We reworked the library properties dialog and integrated the `Library > Preamble`, `Library > Citation key pattern` and `Library > String constants dialogs` [#8264](https://github.com/JabRef/jabref/pulls/8264)
- We improved the startup time of JabRef by switching from the logging library `log4j2` to `tinylog` [#8007](https://github.com/JabRef/jabref/issues/8007)

### Fixed

- We fixed an issue where an exception occurred when pasting an entry with a publication date-range of the form 1910/1917 [#7864](https://github.com/JabRef/jabref/issues/7864)
- We fixed an issue where an exception occured when a preview style was edited and afterwards another preview style selected. [#8280](https://github.com/JabRef/jabref/issues/8280)
- We fixed an issue where the actions to move a file to a directory were incorrectly disabled. [#7908](https://github.com/JabRef/jabref/issues/7908)
- We fixed an issue where an exception occurred when a linked online file was edited in the entry editor [#8008](https://github.com/JabRef/jabref/issues/8008)
- We fixed an issue when checking for a new version when JabRef is used behind a corporate proxy. [#7884](https://github.com/JabRef/jabref/issues/7884)
- We fixed some icons that were drawn in the wrong color when JabRef used a custom theme. [#7853](https://github.com/JabRef/jabref/issues/7853)
- We fixed an issue where the `Aux file` on `Edit group` doesn't support relative sub-directories path to import. [#7719](https://github.com/JabRef/jabref/issues/7719).
- We fixed an issue where it was impossible to add or modify groups. [#7912](https://github.com/JabRef/jabref/pull/793://github.com/JabRef/jabref/pull/7921)
- We fixed an issue about the visible side pane components being out of sync with the view menu. [#8115](https://github.com/JabRef/jabref/issues/8115)
- We fixed an issue where the side pane would not close when all its components were closed. [#8082](https://github.com/JabRef/jabref/issues/8082)
- We fixed an issue where exported entries from a Citavi bib containing URLs could not be imported [#7892](https://github.com/JabRef/jabref/issues/7882)
- We fixed an issue where the icons in the search bar had the same color, toggled as well as untoggled. [#8014](https://github.com/JabRef/jabref/pull/8014)
- We fixed an issue where typing an invalid UNC path into the "Main file directory" text field caused an error. [#8107](https://github.com/JabRef/jabref/issues/8107)
- We fixed an issue where "Open Folder" didn't select the file on macOS in Finder [#8130](https://github.com/JabRef/jabref/issues/8130)
- We fixed an issue where importing PDFs resulted in an uncaught exception [#8143](https://github.com/JabRef/jabref/issues/8143)
- We fixed "The library has been modified by another program" showing up when line breaks change [#4877](https://github.com/JabRef/jabref/issues/4877)
- The default directory of the "LaTeX Citations" tab is now the directory of the currently opened database (and not the directory chosen at the last open file dialog or the last database save) [koppor#538](https://github.com/koppor/jabref/issues/538)
- When writing a bib file, the `NegativeArraySizeException` should not occur [#8231](https://github.com/JabRef/jabref/issues/8231) [#8265](https://github.com/JabRef/jabref/issues/8265)
- We fixed an issue where some menu entries were available without entries selected. [#4795](https://github.com/JabRef/jabref/issues/4795)
- We fixed an issue where right-clicking on a tab and selecting close will close the focused tab even if it is not the tab we right-clicked [#8193](https://github.com/JabRef/jabref/pull/8193)
- We fixed an issue where selecting a citation style in the preferences would sometimes produce an exception [#7860](https://github.com/JabRef/jabref/issues/7860)
- We fixed an issue where an exception would occur when clicking on a DOI link in the preview pane [#7706](https://github.com/JabRef/jabref/issues/7706)
- We fixed an issue where XMP and embedded BibTeX export would not work [#8278](https://github.com/JabRef/jabref/issues/8278)
- We fixed an issue where the XMP and embedded BibTeX import of a file containing multiple schemas failed [#8278](https://github.com/JabRef/jabref/issues/8278)
- We fixed an issue where writing embedded BibTeX import fails due to write protection or bibtex already being present [#8332](https://github.com/JabRef/jabref/pull/8332)
- We fixed an issue where pdf-paths and the pdf-indexer could get out of sync [#8182](https://github.com/JabRef/jabref/issues/8182)
- We fixed an issue where Status-Logger error messages appeared during the startup of JabRef [#5475](https://github.com/JabRef/jabref/issues/5475)

### Removed

- We removed two orphaned preferences options [#8164](https://github.com/JabRef/jabref/pull/8164)
- We removed the functionality of the `--debug` commandline options. Use the java command line switch `-Dtinylog.level=debug` for debug output instead. [#8226](https://github.com/JabRef/jabref/pull/8226)

## [5.3] – 2021-07-05

### Added

- We added a progress counter to the title bar in Possible Duplicates dialog window. [#7366](https://github.com/JabRef/jabref/issues/7366)
- We added new "Customization" tab to the preferences which includes option to choose a custom address for DOI access. [#7337](https://github.com/JabRef/jabref/issues/7337)
- We added zbmath to the public databases from which the bibliographic information of an existing entry can be updated. [#7437](https://github.com/JabRef/jabref/issues/7437)
- We showed to the find Unlinked Files Dialog the date of the files' most recent modification. [#4652](https://github.com/JabRef/jabref/issues/4652)
- We added to the find Unlinked Files function a filter to show only files based on date of last modification (Last Year, Last Month, Last Week, Last Day). [#4652](https://github.com/JabRef/jabref/issues/4652)
- We added to the find Unlinked Files function a filter that sorts the files based on the date of last modification(Sort by Newest, Sort by Oldest First). [#4652](https://github.com/JabRef/jabref/issues/4652)
- We added the possibility to add a new entry via its zbMath ID (zbMATH can be chosen as ID type in the "Select entry type" window). [#7202](https://github.com/JabRef/jabref/issues/7202)
- We added the extension support and the external application support (For Texshow, Texmaker and LyX) to the flatpak [#7248](https://github.com/JabRef/jabref/pull/7248)
- We added some symbols and keybindings to the context menu in the entry editor. [#7268](https://github.com/JabRef/jabref/pull/7268)
- We added keybindings for setting and clearing the read status. [#7264](https://github.com/JabRef/jabref/issues/7264)
- We added two new fields to track the creation and most recent modification date and time for each entry. [koppor#130](https://github.com/koppor/jabref/issues/130)
- We added a feature that allows the user to copy highlighted text in the preview window. [#6962](https://github.com/JabRef/jabref/issues/6962)
- We added a feature that allows you to create new BibEntry via paste arxivId [#2292](https://github.com/JabRef/jabref/issues/2292)
- We added support for conducting automated and systematic literature search across libraries and git support for persistence [#369](https://github.com/koppor/jabref/issues/369)
- We added a add group functionality at the bottom of the side pane. [#4682](https://github.com/JabRef/jabref/issues/4682)
- We added a feature that allows the user to choose whether to trust the target site when unable to find a valid certification path from the file download site. [#7616](https://github.com/JabRef/jabref/issues/7616)
- We added a feature that allows the user to open all linked files of multiple selected entries by "Open file" option. [#6966](https://github.com/JabRef/jabref/issues/6966)
- We added a keybinding preset for new entries. [#7705](https://github.com/JabRef/jabref/issues/7705)
- We added a select all button for the library import function. [#7786](https://github.com/JabRef/jabref/issues/7786)
- We added a search feature for journal abbreviations. [#7804](https://github.com/JabRef/jabref/pull/7804)
- We added auto-key-generation progress to the background task list. [#7267](https://github.com/JabRef/jabref/issues/72)
- We added the option to write XMP metadata to pdfs from the CLI. [7814](https://github.com/JabRef/jabref/pull/7814)

### Changed

- The export to MS Office XML now exports the author field as `Inventor` if the bibtex entry type is `patent` [#7830](https://github.com/JabRef/jabref/issues/7830)
- We changed the EndNote importer to import the field `label` to the corresponding bibtex field `endnote-label` [forum#2734](https://discourse.jabref.org/t/importing-endnote-label-field-to-jabref-from-xml-file/2734)
- The keywords added via "Manage content selectors" are now displayed in alphabetical order. [#3791](https://github.com/JabRef/jabref/issues/3791)
- We improved the "Find unlinked files" dialog to show import results for each file. [#7209](https://github.com/JabRef/jabref/pull/7209)
- The content of the field `timestamp` is migrated to `creationdate`. In case one configured "udpate timestampe", it is migrated to `modificationdate`. [koppor#130](https://github.com/koppor/jabref/issues/130)
- The JabRef specific meta-data content in the main field such as priorities (prio1, prio2, ...) are migrated to their respective fields. They are removed from the keywords. [#6840](https://github.com/jabref/jabref/issues/6840)
- We fixed an issue where groups generated from authors' last names did not include all entries of the authors' [#5833](https://github.com/JabRef/jabref/issues/5833)
- The export to MS Office XML now uses the month name for the field `MonthAcessed` instead of the two digit number [#7354](https://github.com/JabRef/jabref/issues/7354)
- We included some standalone dialogs from the options menu in the main preference dialog and fixed some visual issues in the preferences dialog. [#7384](https://github.com/JabRef/jabref/pull/7384)
- We improved the linking of the `python3` interpreter via the shebang to dynamically use the systems default Python. Related to [JabRef-Browser-Extension #177](https://github.com/JabRef/JabRef-Browser-Extension/issues/177)
- Automatically found pdf files now have the linking button to the far left and uses a link icon with a plus instead of a briefcase. The file name also has lowered opacity(70%) until added. [#3607](https://github.com/JabRef/jabref/issues/3607)
- We simplified the select entry type form by splitting it into two parts ("Recommended" and "Others") based on internal usage data. [#6730](https://github.com/JabRef/jabref/issues/6730)
- We improved the submenu list by merging the'Remove group' having two options, with or without subgroups. [#4682](https://github.com/JabRef/jabref/issues/4682)
- The export to MS Office XML now uses the month name for the field `Month` instead of the two digit number [forum#2685](https://discourse.jabref.org/t/export-month-as-text-not-number/2685)
- We reintroduced missing default keybindings for new entries. [#7346](https://github.com/JabRef/jabref/issues/7346) [#7439](https://github.com/JabRef/jabref/issues/7439)
- Lists of available fields are now sorted alphabetically. [#7716](https://github.com/JabRef/jabref/issues/7716)
- The tooltip of the search field explaining the search is always shown. [#7279](https://github.com/JabRef/jabref/pull/7279)
- We rewrote the ACM fetcher to adapt to the new interface. [#5804](https://github.com/JabRef/jabref/issues/5804)
- We moved the select/collapse buttons in the unlinked files dialog into a context menu. [#7383](https://github.com/JabRef/jabref/issues/7383)
- We fixed an issue where journal abbreviations containing curly braces were not recognized [#7773](https://github.com/JabRef/jabref/issues/7773)

### Fixed

- We fixed an isuse where some texts (e.g. descriptionss) in dialogs could not be translated [#7854](https://github.com/JabRef/jabref/issues/7854)
- We fixed an issue where import hangs for ris files with "ER - " [#7737](https://github.com/JabRef/jabref/issues/7737)
- We fixed an issue where getting bibliograhpic data from DOI or another identifer did not respect the library mode (BibTeX/biblatex)[#1018](https://github.com/JabRef/jabref/issues/6267)
- We fixed an issue where importing entries would not respect the library mode (BibTeX/biblatex)[#1018](https://github.com/JabRef/jabref/issues/1018)
- We fixed an issue where an exception occured when importing entries from a web search [#7606](https://github.com/JabRef/jabref/issues/7606)
- We fixed an issue where the table column sort order was not properly stored and resulted in unsorted eports [#7524](https://github.com/JabRef/jabref/issues/7524)
- We fixed an issue where the value of the field `school` or `institution` would be printed twice in the HTML Export [forum#2634](https://discourse.jabref.org/t/problem-with-exporting-techreport-phdthesis-mastersthesis-to-html/2634)
- We fixed an issue preventing to connect to a shared database. [#7570](https://github.com/JabRef/jabref/pull/7570)
- We fixed an issue preventing files from being dragged & dropped into an empty library. [#6851](https://github.com/JabRef/jabref/issues/6851)
- We fixed an issue where double-click onto PDF in file list under the 'General' tab section should just open the file. [#7465](https://github.com/JabRef/jabref/issues/7465)
- We fixed an issue where the dark theme did not extend to a group's custom color picker. [#7481](https://github.com/JabRef/jabref/issues/7481)
- We fixed an issue where choosing the fields on which autocompletion should not work in "Entry editor" preferences had no effect. [#7320](https://github.com/JabRef/jabref/issues/7320)
- We fixed an issue where the "Normalize page numbers" formatter did not replace en-dashes or em-dashes with a hyphen-minus sign. [#7239](https://github.com/JabRef/jabref/issues/7239)
- We fixed an issue with the style of highlighted check boxes while searching in preferences. [#7226](https://github.com/JabRef/jabref/issues/7226)
- We fixed an issue where the option "Move file to file directory" was disabled in the entry editor for all files [#7194](https://github.com/JabRef/jabref/issues/7194)
- We fixed an issue where application dialogs were opening in the wrong display when using multiple screens [#7273](https://github.com/JabRef/jabref/pull/7273)
- We fixed an issue where the "Find unlinked files" dialog would freeze JabRef on importing. [#7205](https://github.com/JabRef/jabref/issues/7205)
- We fixed an issue where the "Find unlinked files" would stop importing when importing a single file failed. [#7206](https://github.com/JabRef/jabref/issues/7206)
- We fixed an issue where JabRef froze for a few seconds in MacOS when DNS resolution timed out. [#7441](https://github.com/JabRef/jabref/issues/7441)
- We fixed an issue where an exception would be displayed for previewing and preferences when a custom theme has been configured but is missing [#7177](https://github.com/JabRef/jabref/issues/7177)
- We fixed an issue where URLs in `file` fields could not be handled on Windows. [#7359](https://github.com/JabRef/jabref/issues/7359)
- We fixed an issue where the regex based file search miss-interpreted specific symbols. [#4342](https://github.com/JabRef/jabref/issues/4342)
- We fixed an issue where the Harvard RTF exporter used the wrong default file extension. [4508](https://github.com/JabRef/jabref/issues/4508)
- We fixed an issue where the Harvard RTF exporter did not use the new authors formatter and therefore did not export "organization" authors correctly. [4508](https://github.com/JabRef/jabref/issues/4508)
- We fixed an issue where the field `urldate` was not exported to the corresponding fields `YearAccessed`, `MonthAccessed`, `DayAccessed` in MS Office XML [#7354](https://github.com/JabRef/jabref/issues/7354)
- We fixed an issue where the password for a shared SQL database was only remembered if it was the same as the username [#6869](https://github.com/JabRef/jabref/issues/6869)
- We fixed an issue where some custom exports did not use the new authors formatter and therefore did not export authors correctly [#7356](https://github.com/JabRef/jabref/issues/7356)
- We fixed an issue where alt+keyboard shortcuts do not work [#6994](https://github.com/JabRef/jabref/issues/6994)
- We fixed an issue about the file link editor did not allow to change the file name according to the default pattern after changing an entry. [#7525](https://github.com/JabRef/jabref/issues/7525)
- We fixed an issue where the file path is invisible in dark theme. [#7382](https://github.com/JabRef/jabref/issues/7382)
- We fixed an issue where the secondary sorting is not working for some special fields. [#7015](https://github.com/JabRef/jabref/issues/7015)
- We fixed an issue where changing the font size makes the font size field too small. [#7085](https://github.com/JabRef/jabref/issues/7085)
- We fixed an issue with TexGroups on Linux systems, where the modification of an aux-file did not trigger an auto-update for TexGroups. Furthermore, the detection of file modifications is now more reliable. [#7412](https://github.com/JabRef/jabref/pull/7412)
- We fixed an issue where the Unicode to Latex formatter produced wrong results for characters with a codepoint higher than Character.MAX_VALUE. [#7387](https://github.com/JabRef/jabref/issues/7387)
- We fixed an issue where a non valid value as font size results in an uncaught exception. [#7415](https://github.com/JabRef/jabref/issues/7415)
- We fixed an issue where "Merge citations" in the Openoffice/Libreoffice integration panel did not have a corresponding opposite. [#7454](https://github.com/JabRef/jabref/issues/7454)
- We fixed an issue where drag and drop of bib files for opening resulted in uncaught exceptions [#7464](https://github.com/JabRef/jabref/issues/7464)
- We fixed an issue where columns shrink in width when we try to enlarge JabRef window. [#6818](https://github.com/JabRef/jabref/issues/6818)
- We fixed an issue where Content selector does not seem to work for custom fields. [#6819](https://github.com/JabRef/jabref/issues/6819)
- We fixed an issue where font size of the preferences dialog does not update with the rest of the GUI. [#7416](https://github.com/JabRef/jabref/issues/7416)
- We fixed an issue in which a linked online file consisting of a web page was saved as an invalid pdf file upon being downloaded. The user is now notified when downloading a linked file results in an HTML file. [#7452](https://github.com/JabRef/jabref/issues/7452)
- We fixed an issue where opening BibTex file (doubleclick) from Folder with spaces not working. [#6487](https://github.com/JabRef/jabref/issues/6487)
- We fixed the header title in the Add Group/Subgroup Dialog box. [#4682](https://github.com/JabRef/jabref/issues/4682)
- We fixed an issue with saving large `.bib` files [#7265](https://github.com/JabRef/jabref/issues/7265)
- We fixed an issue with very large page numbers [#7590](https://github.com/JabRef/jabref/issues/7590)
- We fixed an issue where the file extension is missing on saving the library file on linux [#7451](https://github.com/JabRef/jabref/issues/7451)
- We fixed an issue with opacity of disabled icon-buttons [#7195](https://github.com/JabRef/jabref/issues/7195)
- We fixed an issue where journal abbreviations in UTF-8 were not recognized [#5850](https://github.com/JabRef/jabref/issues/5850)
- We fixed an issue where the article title with curly brackets fails to download the arXiv link (pdf file). [#7633](https://github.com/JabRef/jabref/issues/7633)
- We fixed an issue with toggle of special fields does not work for sorted entries [#7016](https://github.com/JabRef/jabref/issues/7016)
- We fixed an issue with the default path of external application. [#7641](https://github.com/JabRef/jabref/issues/7641)
- We fixed an issue where urls must be embedded in a style tag when importing EndNote style Xml files. Now it can parse url with or without a style tag. [#6199](https://github.com/JabRef/jabref/issues/6199)
- We fixed an issue where the article title with colon fails to download the arXiv link (pdf file). [#7660](https://github.com/JabRef/issues/7660)
- We fixed an issue where the keybinding for delete entry did not work on the main table [7580](https://github.com/JabRef/jabref/pull/7580)
- We fixed an issue where the RFC fetcher is not compatible with the draft [7305](https://github.com/JabRef/jabref/issues/7305)
- We fixed an issue where duplicate files (both file names and contents are the same) is downloaded and add to linked files [#6197](https://github.com/JabRef/jabref/issues/6197)
- We fixed an issue where changing the appearance of the preview tab did not trigger a restart warning. [#5464](https://github.com/JabRef/jabref/issues/5464)
- We fixed an issue where editing "Custom preview style" triggers exception. [#7526](https://github.com/JabRef/jabref/issues/7526)
- We fixed the [SAO/NASA Astrophysics Data System](https://docs.jabref.org/collect/import-using-online-bibliographic-database#sao-nasa-astrophysics-data-system) fetcher. [#7867](https://github.com/JabRef/jabref/pull/7867)
- We fixed an issue where a title with multiple applied formattings in EndNote was not imported correctly [forum#2734](https://discourse.jabref.org/t/importing-endnote-label-field-to-jabref-from-xml-file/2734)
- We fixed an issue where a `report` in EndNote was imported as `article` [forum#2734](https://discourse.jabref.org/t/importing-endnote-label-field-to-jabref-from-xml-file/2734)
- We fixed an issue where the field `publisher` in EndNote was not imported in JabRef [forum#2734](https://discourse.jabref.org/t/importing-endnote-label-field-to-jabref-from-xml-file/2734)

### Removed

- We removed add group button beside the filter group tab. [#4682](https://github.com/JabRef/jabref/issues/4682)

## [5.2] – 2020-12-24

### Added

- We added a validation to check if the current database location is shared, preventing an exception when Pulling Changes From Shared Database. [#6959](https://github.com/JabRef/jabref/issues/6959)
- We added a query parser and mapping layer to enable conversion of queries formulated in simplified lucene syntax by the user into api queries. [#6799](https://github.com/JabRef/jabref/pull/6799)
- We added some basic functionality to customise the look of JabRef by importing a css theme file. [#5790](https://github.com/JabRef/jabref/issues/5790)
- We added connection check function in network preference setting [#6560](https://github.com/JabRef/jabref/issues/6560)
- We added support for exporting to YAML. [#6974](https://github.com/JabRef/jabref/issues/6974)
- We added a DOI format and organization check to detect [American Physical Society](https://journals.aps.org/) journals to copy the article ID to the page field for cases where the page numbers are missing. [#7019](https://github.com/JabRef/jabref/issues/7019)
- We added an error message in the New Entry dialog that is shown in case the fetcher did not find anything . [#7000](https://github.com/JabRef/jabref/issues/7000)
- We added a new formatter to output shorthand month format. [#6579](https://github.com/JabRef/jabref/issues/6579)
- We added support for the new Microsoft Edge browser in all platforms. [#7056](https://github.com/JabRef/jabref/pull/7056)
- We reintroduced emacs/bash-like keybindings. [#6017](https://github.com/JabRef/jabref/issues/6017)
- We added a feature to provide automated cross library search using a cross library query language. This provides support for the search step of systematic literature reviews (SLRs). [koppor#369](https://github.com/koppor/jabref/issues/369)

### Changed

- We changed the default preferences for OpenOffice/LibreOffice integration to automatically sync the bibliography when inserting new citations in a OpenOffic/LibreOffice document. [#6957](https://github.com/JabRef/jabref/issues/6957)
- We restructured the 'File' tab and extracted some parts into the 'Linked files' tab [#6779](https://github.com/JabRef/jabref/pull/6779)
- JabRef now offers journal lists from <https://abbrv.jabref.org>. JabRef the lists which use a dot inside the abbreviations. [#5749](https://github.com/JabRef/jabref/pull/5749)
- We removed two useless preferences in the groups preferences dialog. [#6836](https://github.com/JabRef/jabref/pull/6836)
- Synchronization of SpecialFields to keywords is now disabled by default. [#6621](https://github.com/JabRef/jabref/issues/6621)
- JabRef no longer opens the entry editor with the first entry on startup [#6855](https://github.com/JabRef/jabref/issues/6855)
- We completed the rebranding of `bibtexkey` as `citationkey` which was started in JabRef 5.1.
- JabRef no longer opens the entry editor with the first entry on startup [#6855](https://github.com/JabRef/jabref/issues/6855)
- Fetch by ID: (long) "SAO/NASA Astrophysics Data System" replaced by (short) "SAO/NASA ADS" [#6876](https://github.com/JabRef/jabref/pull/6876)
- We changed the title of the window "Manage field names and content" to have the same title as the corresponding menu item [#6895](https://github.com/JabRef/jabref/pull/6895)
- We renamed the menus "View -> Previous citation style" and "View -> Next citation style" into "View -> Previous preview style" and "View -> Next preview style" and renamed the "Preview" style to "Customized preview style". [#6899](https://github.com/JabRef/jabref/pull/6899)
- We changed the default preference option "Search and store files relative to library file location" to on, as this seems to be a more intuitive behaviour. [#6863](https://github.com/JabRef/jabref/issues/6863)
- We changed the title of the window "Manage field names and content": to have the same title as the corresponding menu item [#6895](https://github.com/JabRef/jabref/pull/6895)
- We improved the detection of "short" DOIs [6880](https://github.com/JabRef/jabref/issues/6880)
- We improved the duplicate detection when identifiers like DOI or arxiv are semantiaclly the same, but just syntactically differ (e.g. with or without http(s):// prefix). [#6707](https://github.com/JabRef/jabref/issues/6707)
- We improved JabRef start up time [6057](https://github.com/JabRef/jabref/issues/6057)
- We changed in the group interface "Generate groups from keywords in a BibTeX field" by "Generate groups from keywords in the following field". [#6983](https://github.com/JabRef/jabref/issues/6983)
- We changed the name of a group type from "Searching for keywords" to "Searching for a keyword". [6995](https://github.com/JabRef/jabref/pull/6995)
- We changed the way JabRef displays the title of a tab and of the window. [4161](https://github.com/JabRef/jabref/issues/4161)
- We changed connect timeouts for server requests to 30 seconds in general and 5 seconds for GROBID server (special) and improved user notifications on connection issues. [7026](https://github.com/JabRef/jabref/pull/7026)
- We changed the order of the library tab context menu items. [#7171](https://github.com/JabRef/jabref/issues/7171)
- We changed the way linked files are opened on Linux to use the native openFile method, compatible with confined packages. [7037](https://github.com/JabRef/jabref/pull/7037)
- We refined the entry preview to show the full names of authors and editors, to list the editor only if no author is present, have the year earlier. [#7083](https://github.com/JabRef/jabref/issues/7083)

### Fixed

- We fixed an issue changing the icon link_variation_off that is not meaningful. [#6834](https://github.com/JabRef/jabref/issues/6834)
- We fixed an issue where the `.sav` file was not deleted upon exiting JabRef. [#6109](https://github.com/JabRef/jabref/issues/6109)
- We fixed a linked identifier icon inconsistency. [#6705](https://github.com/JabRef/jabref/issues/6705)
- We fixed the wrong behavior that font size changes are not reflected in dialogs. [#6039](https://github.com/JabRef/jabref/issues/6039)
- We fixed the failure to Copy citation key and link. [#5835](https://github.com/JabRef/jabref/issues/5835)
- We fixed an issue where the sort order of the entry table was reset after a restart of JabRef. [#6898](https://github.com/JabRef/jabref/pull/6898)
- We fixed an issue where no longer a warning was displayed when inserting references into LibreOffice with an invalid "ReferenceParagraphFormat". [#6907](https://github.com/JabRef/jabref/pull/60907).
- We fixed an issue where a selected field was not removed after the first click in the custom entry types dialog. [#6934](https://github.com/JabRef/jabref/issues/6934)
- We fixed an issue where a remove icon was shown for standard entry types in the custom entry types dialog. [#6906](https://github.com/JabRef/jabref/issues/6906)
- We fixed an issue where it was impossible to connect to OpenOffice/LibreOffice on Mac OSX. [#6970](https://github.com/JabRef/jabref/pull/6970)
- We fixed an issue with the python script used by browser plugins that failed to locate JabRef if not installed in its default location. [#6963](https://github.com/JabRef/jabref/pull/6963/files)
- We fixed an issue where spaces and newlines in an isbn would generate an exception. [#6456](https://github.com/JabRef/jabref/issues/6456)
- We fixed an issue where identity column header had incorrect foreground color in the Dark theme. [#6796](https://github.com/JabRef/jabref/issues/6796)
- We fixed an issue where the RIS exporter added extra blank lines.[#7007](https://github.com/JabRef/jabref/pull/7007/files)
- We fixed an issue where clicking on Collapse All button in the Search for Unlinked Local Files expanded the directory structure erroneously [#6848](https://github.com/JabRef/jabref/issues/6848)
- We fixed an issue, when pulling changes from shared database via shortcut caused creation of a new tech report [6867](https://github.com/JabRef/jabref/issues/6867)
- We fixed an issue where the JabRef GUI does not highlight the "All entries" group on start-up [#6691](https://github.com/JabRef/jabref/issues/6691)
- We fixed an issue where a custom dark theme was not applied to the entry preview tab [7068](https://github.com/JabRef/jabref/issues/7068)
- We fixed an issue where modifications to the Custom preview layout in the preferences were not saved [#6447](https://github.com/JabRef/jabref/issues/6447)
- We fixed an issue where errors from imports were not shown to the user [#7084](https://github.com/JabRef/jabref/pull/7084)
- We fixed an issue where the EndNote XML Import would fail on empty keywords tags [forum#2387](https://discourse.jabref.org/t/importing-in-unknown-format-fails-to-import-xml-library-from-bookends-export/2387)
- We fixed an issue where the color of groups of type "free search expression" not persisting after restarting the application [#6999](https://github.com/JabRef/jabref/issues/6999)
- We fixed an issue where modifications in the source tab where not saved without switching to another field before saving the library [#6622](https://github.com/JabRef/jabref/issues/6622)
- We fixed an issue where the "Document Viewer" did not show the first page of the opened pdf document and did not show the correct total number of pages [#7108](https://github.com/JabRef/jabref/issues/7108)
- We fixed an issue where the context menu was not updated after a file link was changed. [#5777](https://github.com/JabRef/jabref/issues/5777)
- We fixed an issue where the password for a shared SQL database was not remembered [#6869](https://github.com/JabRef/jabref/issues/6869)
- We fixed an issue where newly added entires were not synced to a shared SQL database [#7176](https://github.com/JabRef/jabref/issues/7176)
- We fixed an issue where the PDF-Content importer threw an exception when no DOI number is present at the first page of the PDF document [#7203](https://github.com/JabRef/jabref/issues/7203)
- We fixed an issue where groups created from aux files did not update on file changes [#6394](https://github.com/JabRef/jabref/issues/6394)
- We fixed an issue where authors that only have last names were incorrectly identified as institutes when generating citation keys [#7199](https://github.com/JabRef/jabref/issues/7199)
- We fixed an issue where institutes were incorrectly identified as universities when generating citation keys [#6942](https://github.com/JabRef/jabref/issues/6942)

### Removed

- We removed the Google Scholar fetcher and the ACM fetcher do not work due to traffic limitations [#6369](https://github.com/JabRef/jabref/issues/6369)
- We removed the menu entry "Manage external file types" because it's already in 'Preferences' dialog [#6991](https://github.com/JabRef/jabref/issues/6991)
- We removed the integrity check "Abbreviation detected" for the field journal/journaltitle in the entry editor [#3925](https://github.com/JabRef/jabref/issues/3925)

## [5.1] – 2020-08-30

### Added

- We added a new fetcher to enable users to search mEDRA DOIs [#6602](https://github.com/JabRef/jabref/issues/6602)
- We added a new fetcher to enable users to search "[Collection of Computer Science Bibliographies](https://liinwww.ira.uka.de/bibliography/index.html)". [#6638](https://github.com/JabRef/jabref/issues/6638)
- We added default values for delimiters in Add Subgroup window [#6624](https://github.com/JabRef/jabref/issues/6624)
- We improved responsiveness of general fields specification dialog window. [#6643](https://github.com/JabRef/jabref/issues/6604)
- We added support for importing ris file and load DOI [#6530](https://github.com/JabRef/jabref/issues/6530)
- We added the Library properties to a context menu on the library tabs [#6485](https://github.com/JabRef/jabref/issues/6485)
- We added a new field in the preferences in 'BibTeX key generator' for unwanted characters that can be user-specified. [#6295](https://github.com/JabRef/jabref/issues/6295)
- We added support for searching ShortScience for an entry through the user's browser. [#6018](https://github.com/JabRef/jabref/pull/6018)
- We updated EditionChecker to permit edition to start with a number. [#6144](https://github.com/JabRef/jabref/issues/6144)
- We added tooltips for most fields in the entry editor containing a short description. [#5847](https://github.com/JabRef/jabref/issues/5847)
- We added support for basic markdown in custom formatted previews [#6194](https://github.com/JabRef/jabref/issues/6194)
- We now show the number of items found and selected to import in the online search dialog. [#6248](https://github.com/JabRef/jabref/pull/6248)
- We created a new install screen for macOS. [#5759](https://github.com/JabRef/jabref/issues/5759)
- We added a new integrity check for duplicate DOIs. [koppor#339](https://github.com/koppor/jabref/issues/339)
- We implemented an option to download fulltext files while importing. [#6381](https://github.com/JabRef/jabref/pull/6381)
- We added a progress-indicator showing the average progress of background tasks to the toolbar. Clicking it reveals a pop-over with a list of running background tasks. [6443](https://github.com/JabRef/jabref/pull/6443)
- We fixed the bug when strike the delete key in the text field. [#6421](https://github.com/JabRef/jabref/issues/6421)
- We added a BibTex key modifier for truncating strings. [#3915](https://github.com/JabRef/jabref/issues/3915)
- We added support for jumping to target entry when typing letter/digit after sorting a column in maintable [#6146](https://github.com/JabRef/jabref/issues/6146)
- We added a new fetcher to enable users to search all available E-Libraries simultaneously. [koppor#369](https://github.com/koppor/jabref/issues/369)
- We added the field "entrytype" to the export sort criteria [#6531](https://github.com/JabRef/jabref/pull/6531)
- We added the possibility to change the display order of the fields in the entry editor. The order can now be configured using drag and drop in the "Customize entry types" dialog [#6152](https://github.com/JabRef/jabref/pull/6152)
- We added native support for biblatex-software [#6574](https://github.com/JabRef/jabref/issues/6574)
- We added a missing restart warning for AutoComplete in the preferences dialog. [#6351](https://github.com/JabRef/jabref/issues/6351)
- We added a note to the citation key pattern preferences dialog as a temporary workaround for a JavaFX bug, about committing changes in a table cell, if the focus is lost. [#5825](https://github.com/JabRef/jabref/issues/5825)
- We added support for customized fallback fields in bracketed patterns. [#7111](https://github.com/JabRef/jabref/issues/7111)

### Changed

- We improved the arXiv fetcher. Now it should find entries even more reliably and does no longer include the version (e.g `v1`) in the `eprint` field. [forum#1941](https://discourse.jabref.org/t/remove-version-in-arxiv-import/1941)
- We moved the group search bar and the button "New group" from bottom to top position to make it more prominent. [#6112](https://github.com/JabRef/jabref/pull/6112)
- When JabRef finds a `.sav` file without changes, there is no dialog asking for acceptance of changes anymore.
- We changed the buttons for import/export/show all/reset of preferences to smaller icon buttons in the preferences dialog. [#6130](https://github.com/JabRef/jabref/pull/6130)
- We moved the functionality "Manage field names & content" from the "Library" menu to the "Edit" menu, because it affects the selected entries and not the whole library
- We merged the functionality "Append contents from a BibTeX library into the currently viewed library" into the "Import into database" functionality. Fixes [#6049](https://github.com/JabRef/jabref/issues/6049).
- We changed the directory where fulltext downloads are stored to the directory set in the import-tab in preferences. [#6381](https://github.com/JabRef/jabref/pull/6381)
- We improved the error message for invalid jstyles. [#6303](https://github.com/JabRef/jabref/issues/6303)
- We changed the section name of 'Advanced' to 'Network' in the preferences and removed some obsolete options.[#6489](https://github.com/JabRef/jabref/pull/6489)
- We improved the context menu of the column "Linked identifiers" of the main table, by truncating their texts, if they are too long. [#6499](https://github.com/JabRef/jabref/issues/6499)
- We merged the main table tabs in the preferences dialog. [#6518](https://github.com/JabRef/jabref/pull/6518)
- We changed the command line option 'generateBibtexKeys' to the more generic term 'generateCitationKeys' while the short option remains 'g'.[#6545](https://github.com/JabRef/jabref/pull/6545)
- We improved the "Possible duplicate entries" window to remember its size and position throughout a session. [#6582](https://github.com/JabRef/jabref/issues/6582)
- We divided the toolbar into small parts, so if the application window is to small, only a part of the toolbar is moved into the chevron popup. [#6682](https://github.com/JabRef/jabref/pull/6682)
- We changed the layout for of the buttons in the Open Office side panel to ensure that the button text is always visible, specially when resizing. [#6639](https://github.com/JabRef/jabref/issues/6639)
- We merged the two new library commands in the file menu to one which always creates a new library in the default library mode. [#6359](https://github.com/JabRef/jabref/pull/6539#issuecomment-641056536)

### Fixed

- We fixed an issue where entry preview tab has no name in drop down list. [#6591](https://github.com/JabRef/jabref/issues/6591)
- We fixed to only search file links in the BIB file location directory when preferences has corresponding checkbox checked. [#5891](https://github.com/JabRef/jabref/issues/5891)
- We fixed wrong button order (Apply and Cancel) in ManageProtectedTermsDialog.
- We fixed an issue with incompatible characters at BibTeX key [#6257](https://github.com/JabRef/jabref/issues/6257)
- We fixed an issue where dash (`-`) was reported as illegal BibTeX key [#6295](https://github.com/JabRef/jabref/issues/6295)
- We greatly improved the performance of the overall application and many operations. [#5071](https://github.com/JabRef/jabref/issues/5071)
- We fixed an issue where sort by priority was broken. [#6222](https://github.com/JabRef/jabref/issues/6222)
- We fixed an issue where opening a library from the recent libraries menu was not possible. [#5939](https://github.com/JabRef/jabref/issues/5939)
- We fixed an issue with inconsistent capitalization of file extensions when downloading files. [#6115](https://github.com/JabRef/jabref/issues/6115)
- We fixed the display of language and encoding in the preferences dialog. [#6130](https://github.com/JabRef/jabref/pull/6130)
- Now the link and/or the link description in the column "linked files" of the main table gets truncated or wrapped, if too long, otherwise display issues arise. [#6178](https://github.com/JabRef/jabref/issues/6178)
- We fixed the issue that groups panel does not keep size when resizing window. [#6180](https://github.com/JabRef/jabref/issues/6180)
- We fixed an error that sometimes occurred when using the context menu. [#6085](https://github.com/JabRef/jabref/issues/6085)
- We fixed an issue where search full-text documents downloaded files with same name, overwriting existing files. [#6174](https://github.com/JabRef/jabref/pull/6174)
- We fixed an issue when importing into current library an erroneous message "import cancelled" is displayed even though import is successful. [#6266](https://github.com/JabRef/jabref/issues/6266)
- We fixed an issue where custom jstyles for Open/LibreOffice where not saved correctly. [#6170](https://github.com/JabRef/jabref/issues/6170)
- We fixed an issue where the INSPIRE fetcher was no longer working [#6229](https://github.com/JabRef/jabref/issues/6229)
- We fixed an issue where custom exports with an uppercase file extension could not be selected for "Copy...-> Export to Clipboard" [#6285](https://github.com/JabRef/jabref/issues/6285)
- We fixed the display of icon both in the main table and linked file editor. [#6169](https://github.com/JabRef/jabref/issues/6169)
- We fixed an issue where the windows installer did not create an entry in the start menu [bug report in the forum](https://discourse.jabref.org/t/error-while-fetching-from-doi/2018/3)
- We fixed an issue where only the field `abstract` and `comment` were declared as multiline fields. Other fields can now be configured in the preferences using "Do not wrap the following fields when saving" [4373](https://github.com/JabRef/jabref/issues/4373)
- We fixed an issue where JabRef switched to discrete graphics under macOS [#5935](https://github.com/JabRef/jabref/issues/5935)
- We fixed an issue where the Preferences entry preview will be unexpected modified leads to Value too long exception [#6198](https://github.com/JabRef/jabref/issues/6198)
- We fixed an issue where custom jstyles for Open/LibreOffice would only be valid if a layout line for the entry type `default` was at the end of the layout section [#6303](https://github.com/JabRef/jabref/issues/6303)
- We fixed an issue where a new entry is not shown in the library if a search is active [#6297](https://github.com/JabRef/jabref/issues/6297)
- We fixed an issue where long directory names created from patterns could create an exception. [#3915](https://github.com/JabRef/jabref/issues/3915)
- We fixed an issue where sort on numeric cases was broken. [#6349](https://github.com/JabRef/jabref/issues/6349)
- We fixed an issue where year and month fields were not cleared when converting to biblatex [#6224](https://github.com/JabRef/jabref/issues/6224)
- We fixed an issue where an "Not on FX thread" exception occured when saving on linux [#6453](https://github.com/JabRef/jabref/issues/6453)
- We fixed an issue where the library sort order was lost. [#6091](https://github.com/JabRef/jabref/issues/6091)
- We fixed an issue where brackets in regular expressions were not working. [6469](https://github.com/JabRef/jabref/pull/6469)
- We fixed an issue where multiple background task popups stacked over each other.. [#6472](https://github.com/JabRef/jabref/issues/6472)
- We fixed an issue where LaTeX citations for specific commands (\autocites) of biblatex-mla were not recognized. [#6476](https://github.com/JabRef/jabref/issues/6476)
- We fixed an issue where drag and drop was not working on empty database. [#6487](https://github.com/JabRef/jabref/issues/6487)
- We fixed an issue where the name fields were not updated after the preferences changed. [#6515](https://github.com/JabRef/jabref/issues/6515)
- We fixed an issue where "null" appeared in generated BibTeX keys. [#6459](https://github.com/JabRef/jabref/issues/6459)
- We fixed an issue where the authors' names were incorrectly displayed in the authors' column when they were bracketed. [#6465](https://github.com/JabRef/jabref/issues/6465) [#6459](https://github.com/JabRef/jabref/issues/6459)
- We fixed an issue where importing certain unlinked files would result in an exception [#5815](https://github.com/JabRef/jabref/issues/5815)
- We fixed an issue where downloaded files would be moved to a directory named after the citationkey when no file directory pattern is specified [#6589](https://github.com/JabRef/jabref/issues/6589)
- We fixed an issue with the creation of a group of cited entries which incorrectly showed the message that the library had been modified externally whenever saving the library. [#6420](https://github.com/JabRef/jabref/issues/6420)
- We fixed an issue with the creation of a group of cited entries. Now the file path to an aux file gets validated. [#6585](https://github.com/JabRef/jabref/issues/6585)
- We fixed an issue on Linux systems where the application would crash upon inotify failure. Now, the user is prompted with a warning, and given the choice to continue the session. [#6073](https://github.com/JabRef/jabref/issues/6073)
- We moved the search modifier buttons into the search bar, as they were not accessible, if autocompletion was disabled. [#6625](https://github.com/JabRef/jabref/issues/6625)
- We fixed an issue about duplicated group color indicators [#6175](https://github.com/JabRef/jabref/issues/6175)
- We fixed an issue where entries with the entry type Misc from an imported aux file would not be saved correctly to the bib file on disk [#6405](https://github.com/JabRef/jabref/issues/6405)
- We fixed an issue where percent sign ('%') was not formatted properly by the HTML formatter [#6753](https://github.com/JabRef/jabref/issues/6753)
- We fixed an issue with the [SAO/NASA Astrophysics Data System](https://docs.jabref.org/collect/import-using-online-bibliographic-database/ads) fetcher where `\textbackslash` appeared at the end of the abstract.
- We fixed an issue with the Science Direct fetcher where PDFs could not be downloaded. Fixes [#5860](https://github.com/JabRef/jabref/issues/5860)
- We fixed an issue with the Library of Congress importer.
- We fixed the [link to the external libraries listing](https://github.com/JabRef/jabref/blob/master/external-libraries.md) in the about dialog
- We fixed an issue regarding pasting on Linux. [#6293](https://github.com/JabRef/jabref/issues/6293)

### Removed

- We removed the option of the "enforce legal key". [#6295](https://github.com/JabRef/jabref/issues/6295)
- We removed the obsolete `External programs / Open PDF` section in the preferences, as the default application to open PDFs is now set in the `Manage external file types` dialog. [#6130](https://github.com/JabRef/jabref/pull/6130)
- We removed the option to configure whether a `.bib.bak` file should be generated upon save. It is now always enabled. Documentation at <https://docs.jabref.org/general/autosave>. [#6092](https://github.com/JabRef/jabref/issues/6092)
- We removed the built-in list of IEEE journal abbreviations using BibTeX strings. If you still want to use them, you have to download them separately from <https://abbrv.jabref.org>.

## [5.0] – 2020-03-06

### Changed

- Added browser integration to the snap package for firefox/chromium browsers. [#6062](https://github.com/JabRef/jabref/pull/6062)
- We reintroduced the possibility to extract references from plain text (using [GROBID](https://grobid.readthedocs.io/en/latest/)). [#5614](https://github.com/JabRef/jabref/pull/5614)
- We changed the open office panel to show buttons in rows of three instead of going straight down to save space as the button expanded out to take up unnecessary horizontal space. [#5479](https://github.com/JabRef/jabref/issues/5479)
- We cleaned up the group add/edit dialog. [#5826](https://github.com/JabRef/jabref/pull/5826)
- We reintroduced the index column. [#5844](https://github.com/JabRef/jabref/pull/5844)
- Filenames of external files can no longer contain curly braces. [#5926](https://github.com/JabRef/jabref/pull/5926)
- We made the filters more easily accessible in the integrity check dialog. [#5955](https://github.com/JabRef/jabref/pull/5955)
- We reimplemented and improved the dialog "Customize entry types". [#4719](https://github.com/JabRef/jabref/issues/4719)
- We added an [American Physical Society](https://journals.aps.org/) fetcher. [#818](https://github.com/JabRef/jabref/issues/818)
- We added possibility to enable/disable items quantity in groups. [#6042](https://github.com/JabRef/jabref/issues/6042)

### Fixed

- We fixed an issue where the command line console was always opened in the background. [#5474](https://github.com/JabRef/jabref/issues/5474)
- We fixed and issue where pdf files will not open under some KDE linux distributions when using okular. [#5253](https://github.com/JabRef/jabref/issues/5253)
- We fixed an issue where the Medline fetcher was only working when JabRef was running from source. [#5645](https://github.com/JabRef/jabref/issues/5645)
- We fixed some visual issues in the dark theme. [#5764](https://github.com/JabRef/jabref/pull/5764) [#5753](https://github.com/JabRef/jabref/issues/5753)
- We fixed an issue where non-default previews didn't handle unicode characters. [#5779](https://github.com/JabRef/jabref/issues/5779)
- We improved the performance, especially changing field values in the entry should feel smoother now. [#5843](https://github.com/JabRef/jabref/issues/5843)
- We fixed an issue where the ampersand character wasn't rendering correctly on previews. [#3840](https://github.com/JabRef/jabref/issues/3840)
- We fixed an issue where an erroneous "The library has been modified by another program" message was shown when saving. [#4877](https://github.com/JabRef/jabref/issues/4877)
- We fixed an issue where the file extension was missing after downloading a file (we now fall-back to pdf). [#5816](https://github.com/JabRef/jabref/issues/5816)
- We fixed an issue where cleaning up entries broke web URLs, if "Make paths of linked files relative (if possible)" was enabled, which resulted in various other issues subsequently. [#5861](https://github.com/JabRef/jabref/issues/5861)
- We fixed an issue where the tab "Required fields" of the entry editor did not show all required fields, if at least two of the defined required fields are linked with a logical or. [#5859](https://github.com/JabRef/jabref/issues/5859)
- We fixed several issues concerning managing external file types: Now everything is usable and fully functional. Previously, there were problems with the radio buttons, with saving the settings and with loading an input field value. Furthermore, different behavior for Windows and other operating systems was given, which was unified as well. [#5846](https://github.com/JabRef/jabref/issues/5846)
- We fixed an issue where entries containing Unicode charaters were not parsed correctly [#5899](https://github.com/JabRef/jabref/issues/5899)
- We fixed an issue where an entry containing an external filename with curly braces could not be saved. Curly braces are now longer allowed in filenames. [#5899](https://github.com/JabRef/jabref/issues/5899)
- We fixed an issue where changing the type of an entry did not update the main table [#5906](https://github.com/JabRef/jabref/issues/5906)
- We fixed an issue in the optics of the library properties, that cropped the dialog on scaled displays. [#5969](https://github.com/JabRef/jabref/issues/5969)
- We fixed an issue where changing the type of an entry did not update the main table. [#5906](https://github.com/JabRef/jabref/issues/5906)
- We fixed an issue where opening a library from the recent libraries menu was not possible. [#5939](https://github.com/JabRef/jabref/issues/5939)
- We fixed an issue where the most bottom group in the list got lost, if it was dragged on itself. [#5983](https://github.com/JabRef/jabref/issues/5983)
- We fixed an issue where changing entry type doesn't always work when biblatex source is shown. [#5905](https://github.com/JabRef/jabref/issues/5905)
- We fixed an issue where the group and the link column were not updated after changing the entry in the main table. [#5985](https://github.com/JabRef/jabref/issues/5985)
- We fixed an issue where reordering the groups was not possible after inserting an article. [#6008](https://github.com/JabRef/jabref/issues/6008)
- We fixed an issue where citation styles except the default "Preview" could not be used. [#56220](https://github.com/JabRef/jabref/issues/5622)
- We fixed an issue where a warning was displayed when the title content is made up of two sentences. [#5832](https://github.com/JabRef/jabref/issues/5832)
- We fixed an issue where an exception was thrown when adding a save action without a selected formatter in the library properties [#6069](https://github.com/JabRef/jabref/issues/6069)
- We fixed an issue where JabRef's icon was missing in the Export to clipboard Dialog. [#6286](https://github.com/JabRef/jabref/issues/6286)
- We fixed an issue when an "Abstract field" was duplicating text, when importing from RIS file (Neurons) [#6065](https://github.com/JabRef/jabref/issues/6065)
- We fixed an issue where adding the addition of a new entry was not completely validated [#6370](https://github.com/JabRef/jabref/issues/6370)
- We fixed an issue where the blue and red text colors in the Merge entries dialog were not quite visible [#6334](https://github.com/JabRef/jabref/issues/6334)
- We fixed an issue where underscore character was removed from the file name in the Recent Libraries list in File menu [#6383](https://github.com/JabRef/jabref/issues/6383)
- We fixed an issue where few keyboard shortcuts regarding new entries were missing [#6403](https://github.com/JabRef/jabref/issues/6403)

### Removed

- Ampersands are no longer escaped by default in the `bib` file. If you want to keep the current behaviour, you can use the new "Escape Ampersands" formatter as a save action. [#5869](https://github.com/JabRef/jabref/issues/5869)
- The "Merge Entries" entry was removed from the Quality Menu. Users should use the right-click menu instead. [#6021](https://github.com/JabRef/jabref/pull/6021)

## [5.0-beta] – 2019-12-15

### Changed

- We added a short DOI field formatter which shortens DOI to more human-readable form. [koppor#343](https://github.com/koppor/jabref/issues/343)
- We improved the display of group memberships by adding multiple colored bars if the entry belongs to more than one group. [#4574](https://github.com/JabRef/jabref/issues/4574)
- We added an option to show the preview as an extra tab in the entry editor (instead of in a split view). [#5244](https://github.com/JabRef/jabref/issues/5244)
- A custom Open/LibreOffice jstyle file now requires a layout line for the entry type `default` [#5452](https://github.com/JabRef/jabref/issues/5452)
- The entry editor is now open by default when JabRef starts up. [#5460](https://github.com/JabRef/jabref/issues/5460)
- Customized entry types are now serialized in alphabetical order in the bib file.
- We added a new ADS fetcher to use the new ADS API. [#4949](https://github.com/JabRef/jabref/issues/4949)
- We added support of the [X11 primary selection](https://unix.stackexchange.com/a/139193/18033) [#2389](https://github.com/JabRef/jabref/issues/2389)
- We added support to switch between biblatex and bibtex library types. [#5550](https://github.com/JabRef/jabref/issues/5550)
- We changed the save action buttons to be easier to understand. [#5565](https://github.com/JabRef/jabref/issues/5565)
- We made the columns for groups, files and uri in the main table reorderable and merged the clickable icon columns for uri, url, doi and eprint. [#5544](https://github.com/JabRef/jabref/pull/5544)
- We reduced the number of write actions performed when autosave is enabled [#5679](https://github.com/JabRef/jabref/issues/5679)
- We made the column sort order in the main table persistent [#5730](https://github.com/JabRef/jabref/pull/5730)
- When an entry is modified on disk, the change dialog now shows the merge dialog to highlight the changes [#5688](https://github.com/JabRef/jabref/pull/5688)

### Fixed

- Inherit fields from cross-referenced entries as specified by biblatex. [#5045](https://github.com/JabRef/jabref/issues/5045)
- We fixed an issue where it was no longer possible to connect to LibreOffice. [#5261](https://github.com/JabRef/jabref/issues/5261)
- The "All entries group" is no longer shown when no library is open.
- We fixed an exception which occurred when closing JabRef. [#5348](https://github.com/JabRef/jabref/issues/5348)
- We fixed an issue where JabRef reports incorrectly about customized entry types. [#5332](https://github.com/JabRef/jabref/issues/5332)
- We fixed a few problems that prevented JabFox to communicate with JabRef. [#4737](https://github.com/JabRef/jabref/issues/4737) [#4303](https://github.com/JabRef/jabref/issues/4303)
- We fixed an error where the groups containing an entry loose their highlight color when scrolling. [#5022](https://github.com/JabRef/jabref/issues/5022)
- We fixed an error where scrollbars were not shown. [#5374](https://github.com/JabRef/jabref/issues/5374)
- We fixed an error where an exception was thrown when merging entries. [#5169](https://github.com/JabRef/jabref/issues/5169)
- We fixed an error where certain metadata items were not serialized alphabetically.
- After assigning an entry to a group, the item count is now properly colored to reflect the new membership of the entry. [#3112](https://github.com/JabRef/jabref/issues/3112)
- The group panel is now properly updated when switching between libraries (or when closing/opening one). [#3142](https://github.com/JabRef/jabref/issues/3142)
- We fixed an error where the number of matched entries shown in the group pane was not updated correctly. [#4441](https://github.com/JabRef/jabref/issues/4441)
- We fixed an error where the wrong file is renamed and linked when using the "Copy, rename and link" action. [#5653](https://github.com/JabRef/jabref/issues/5653)
- We fixed a "null" error when writing XMP metadata. [#5449](https://github.com/JabRef/jabref/issues/5449)
- We fixed an issue where empty keywords lead to a strange display of automatic keyword groups. [#5333](https://github.com/JabRef/jabref/issues/5333)
- We fixed an error where the default color of a new group was white instead of dark gray. [#4868](https://github.com/JabRef/jabref/issues/4868)
- We fixed an issue where the first field in the entry editor got the focus while performing a different action (like searching). [#5084](https://github.com/JabRef/jabref/issues/5084)
- We fixed an issue where multiple entries were highlighted in the web search result after scrolling. [#5035](https://github.com/JabRef/jabref/issues/5035)
- We fixed an issue where the hover indication in the web search pane was not working. [#5277](https://github.com/JabRef/jabref/issues/5277)
- We fixed an error mentioning "javafx.controls/com.sun.javafx.scene.control" that was thrown when interacting with the toolbar.
- We fixed an error where a cleared search was restored after switching libraries. [#4846](https://github.com/JabRef/jabref/issues/4846)
- We fixed an exception which occurred when trying to open a non-existing file from the "Recent files"-menu [#5334](https://github.com/JabRef/jabref/issues/5334)
- We fixed an issues where the search highlight in the entry preview did not worked. [#5069](https://github.com/JabRef/jabref/issues/5069)
- The context menu for fields in the entry editor is back. [#5254](https://github.com/JabRef/jabref/issues/5254)
- We fixed an exception which occurred when trying to open a non-existing file from the "Recent files"-menu [#5334](https://github.com/JabRef/jabref/issues/5334)
- We fixed a problem where the "editor" information has been duplicated during saving a .bib-Database. [#5359](https://github.com/JabRef/jabref/issues/5359)
- We re-introduced the feature to switch between different preview styles. [#5221](https://github.com/JabRef/jabref/issues/5221)
- We fixed various issues (including [#5263](https://github.com/JabRef/jabref/issues/5263)) related to copying entries to the clipboard
- We fixed some display errors in the preferences dialog and replaced some of the controls [#5033](https://github.com/JabRef/jabref/pull/5033) [#5047](https://github.com/JabRef/jabref/pull/5047) [#5062](https://github.com/JabRef/jabref/pull/5062) [#5141](https://github.com/JabRef/jabref/pull/5141) [#5185](https://github.com/JabRef/jabref/pull/5185) [#5265](https://github.com/JabRef/jabref/pull/5265) [#5315](https://github.com/JabRef/jabref/pull/5315) [#5360](https://github.com/JabRef/jabref/pull/5360)
- We fixed an exception which occurred when trying to import entries without an open library. [#5447](https://github.com/JabRef/jabref/issues/5447)
- The "Automatically set file links" feature now follows symbolic links. [#5664](https://github.com/JabRef/jabref/issues/5664)
- After successful import of one or multiple bib entries the main table scrolls to the first imported entry [#5383](https://github.com/JabRef/jabref/issues/5383)
- We fixed an exception which occurred when an invalid jstyle was loaded. [#5452](https://github.com/JabRef/jabref/issues/5452)
- We fixed an issue where the command line arguments `importBibtex` and `importToOpen` did not import into the currently open library, but opened a new one. [#5537](https://github.com/JabRef/jabref/issues/5537)
- We fixed an error where the preview theme did not adapt to the "Dark" mode [#5463](https://github.com/JabRef/jabref/issues/5463)
- We fixed an issue where multiple entries were allowed in the "crossref" field [#5284](https://github.com/JabRef/jabref/issues/5284)
- We fixed an issue where the merge dialog showed the wrong text colour in "Dark" mode [#5516](https://github.com/JabRef/jabref/issues/5516)
- We fixed visibility issues with the scrollbar and group selection highlight in "Dark" mode, and enabled "Dark" mode for the OpenOffice preview in the style selection window. [#5522](https://github.com/JabRef/jabref/issues/5522)
- We fixed an issue where the author field was not correctly parsed during bibtex key-generation. [#5551](https://github.com/JabRef/jabref/issues/5551)
- We fixed an issue where notifications where shown during autosave. [#5555](https://github.com/JabRef/jabref/issues/5555)
- We fixed an issue where the side pane was not remembering its position. [#5615](https://github.com/JabRef/jabref/issues/5615)
- We fixed an issue where JabRef could not interact with [Oracle XE](https://www.oracle.com/de/database/technologies/appdev/xe.html) in the [shared SQL database setup](https://docs.jabref.org/collaborative-work/sqldatabase).
- We fixed an issue where the toolbar icons were hidden on smaller screens.
- We fixed an issue where renaming referenced files for bib entries with long titles was not possible. [#5603](https://github.com/JabRef/jabref/issues/5603)
- We fixed an issue where a window which is on an external screen gets unreachable when external screen is removed. [#5037](https://github.com/JabRef/jabref/issues/5037)
- We fixed a bug where the selection of groups was lost after drag and drop. [#2868](https://github.com/JabRef/jabref/issues/2868)
- We fixed an issue where the custom entry types didn't show the correct display name [#5651](https://github.com/JabRef/jabref/issues/5651)

### Removed

- We removed some obsolete notifications. [#5555](https://github.com/JabRef/jabref/issues/5555)
- We removed an internal step in the [ISBN-to-BibTeX fetcher](https://docs.jabref.org/import-using-publication-identifiers/isbntobibtex): The [ISBN to BibTeX Converter](https://manas.tungare.name/software/isbn-to-bibtex) by [@manastungare](https://github.com/manastungare) is not used anymore, because it is offline: "people using this tool have not been generating enough sales for Amazon."
- We removed the option to control the default drag and drop behaviour. You can use the modifier keys (like CtrL or Alt) instead.

## [5.0-alpha] – 2019-08-25

### Changed

- We added eventitle, eventdate and venue fields to `@unpublished` entry type.
- We added `@software` and `@dataSet` entry type to biblatex.
- All fields are now properly sorted alphabetically (in the subgroups of required/optional fields) when the entry is written to the bib file.
- We fixed an issue where some importers used the field `pubstatus` instead of the standard BibTeX field `pubstate`.
- We changed the latex command removal for docbook exporter. [#3838](https://github.com/JabRef/jabref/issues/3838)
- We changed the location of some fields in the entry editor (you might need to reset your preferences for these changes to come into effect)
  - Journal/Year/Month in biblatex mode -> Deprecated (if filled)
  - DOI/URL: General -> Optional
  - Internal fields like ranking, read status and priority: Other -> General
  - Moreover, empty deprecated fields are no longer shown
- Added server timezone parameter when connecting to a shared database.
- We updated the dialog for setting up general fields.
- URL field formatting is updated. All whitespace chars, located at the beginning/ending of the URL, are trimmed automatically
- We changed the behavior of the field formatting dialog such that the `bibtexkey` is not changed when formatting all fields or all text fields.
- We added a "Move file to file directory and rename file" option for simultaneously moving and renaming of document file. [#4166](https://github.com/JabRef/jabref/issues/4166)
- Use integrated graphics card instead of discrete on macOS [#4070](https://github.com/JabRef/jabref/issues/4070)
- We added a cleanup operation that detects an arXiv identifier in the note, journal or URL field and moves it to the `eprint` field.
  Because of this change, the last-used cleanup operations were reset.
- We changed the minimum required version of Java to 1.8.0_171, as this is the latest release for which the automatic Java update works. [#4093](https://github.com/JabRef/jabref/issues/4093)
- The special fields like `Printed` and `Read status` now show gray icons when the row is hovered.
- We added a button in the tab header which allows you to close the database with one click. [#494](https://github.com/JabRef/jabref/issues/494)
- Sorting in the main table now takes information from cross-referenced entries into account. [#2808](https://github.com/JabRef/jabref/issues/2808)
- If a group has a color specified, then entries matched by this group have a small colored bar in front of them in the main table.
- Change default icon for groups to a circle because a colored version of the old icon was hard to distinguish from its black counterpart.
- In the main table, the context menu appears now when you press the "context menu" button on the keyboard. [feature request in the forum](http://discourse.jabref.org/t/how-to-enable-keyboard-context-key-windows)
- We added icons to the group side panel to quickly switch between `union` and `intersection` group view mode. [#3269](https://github.com/JabRef/jabref/issues/3269).
- We use `https` for [fetching from most online bibliographic database](https://docs.jabref.org/import-using-online-bibliographic-database).
- We changed the default keyboard shortcuts for moving between entries when the entry editor is active to ̀<kbd>alt</kbd> + <kbd>up/down</kbd>.
- Opening a new file now prompts the directory of the currently selected file, instead of the directory of the last opened file.
- Window state is saved on close and restored on start.
- We made the MathSciNet fetcher more reliable.
- We added the ISBN fetcher to the list of fetcher available under "Update with bibliographic information from the web" in the entry editor toolbar.
- Files without a defined external file type are now directly opened with the default application of the operating system
- We streamlined the process to rename and move files by removing the confirmation dialogs.
- We removed the redundant new lines of markings and wrapped the summary in the File annotation tab. [#3823](https://github.com/JabRef/jabref/issues/3823)
- We add auto URL formatting when user paste link to URL field in entry editor. [koppor#254](https://github.com/koppor/jabref/issues/254)
- We added a minimum height for the entry editor so that it can no longer be hidden by accident. [#4279](https://github.com/JabRef/jabref/issues/4279)
- We added a new keyboard shortcut so that the entry editor could be closed by <kbd>Ctrl</kbd> + <kbd>E</kbd>. [#4222](https://github.com/JabRef/jabref/issues/4222)
- We added an option in the preference dialog box, that allows user to pick the dark or light theme option. [#4130](https://github.com/JabRef/jabref/issues/4130)
- We updated the Related Articles tab to accept JSON from the new version of the Mr. DLib service
- We added an option in the preference dialog box that allows user to choose behavior after dragging and dropping files in Entry Editor. [#4356](https://github.com/JabRef/jabref/issues/4356)
- We added the ability to have an export preference where previously "File"-->"Export"/"Export selected entries" would not save the user's preference[#4495](https://github.com/JabRef/jabref/issues/4495)
- We optimized the code responsible for connecting to an external database, which should lead to huge improvements in performance.
- For automatically created groups, added ability to filter groups by entry type. [#4539](https://github.com/JabRef/jabref/issues/4539)
- We added the ability to add field names from the Preferences Dialog [#4546](https://github.com/JabRef/jabref/issues/4546)
- We added the ability to change the column widths directly in the main table. [#4546](https://github.com/JabRef/jabref/issues/4546)
- We added a description of how recommendations were chosen and better error handling to Related Articles tab
- We added the ability to execute default action in dialog by using with <kbd>Ctrl</kbd> + <kbd>Enter</kbd> combination [#4496](https://github.com/JabRef/jabref/issues/4496)
- We grouped and reordered the Main Menu (File, Edit, Library, Quality, Tools, and View tabs & icons). [#4666](https://github.com/JabRef/jabref/issues/4666) [#4667](https://github.com/JabRef/jabref/issues/4667) [#4668](https://github.com/JabRef/jabref/issues/4668) [#4669](https://github.com/JabRef/jabref/issues/4669) [#4670](https://github.com/JabRef/jabref/issues/4670) [#4671](https://github.com/JabRef/jabref/issues/4671) [#4672](https://github.com/JabRef/jabref/issues/4672) [#4673](https://github.com/JabRef/jabref/issues/4673)
- We added additional modifiers (capitalize, titlecase and sentencecase) to the Bibtex key generator. [#1506](https://github.com/JabRef/jabref/issues/1506)
- We have migrated from the mysql jdbc connector to the mariadb one for better authentication scheme support. [#4746](https://github.com/JabRef/jabref/issues/4745)
- We grouped the toolbar icons and changed the Open Library and Copy icons. [#4584](https://github.com/JabRef/jabref/issues/4584)
- We added a browse button next to the path text field for aux-based groups. [#4586](https://github.com/JabRef/jabref/issues/4586)
- We changed the title of Group Dialog to "Add subgroup" from "Edit group" when we select Add subgroup option.
- We enable import button only if entries are selected. [#4755](https://github.com/JabRef/jabref/issues/4755)
- We made modifications to improve the contrast of UI elements. [#4583](https://github.com/JabRef/jabref/issues/4583)
- We added a warning for empty BibTeX keys in the entry editor. [#4440](https://github.com/JabRef/jabref/issues/4440)
- We added an option in the settings to set the default action in JabRef when right clicking on any entry in any database and selecting "Open folder". [#4763](https://github.com/JabRef/jabref/issues/4763)
- The Medline fetcher now normalizes the author names according to the BibTeX-Standard [#4345](https://github.com/JabRef/jabref/issues/4345)
- We added an option on the Linked File Viewer to rename the attached file of an entry directly on the JabRef. [#4844](https://github.com/JabRef/jabref/issues/4844)
- We added an option in the preference dialog box that allows user to enable helpful tooltips.[#3599](https://github.com/JabRef/jabref/issues/3599)
- We reworked the functionality for extracting BibTeX entries from plain text, because our used service [freecite shut down](https://library.brown.edu/libweb/freecite_notice.php). [#5206](https://github.com/JabRef/jabref/pull/5206)
- We moved the dropdown menu for selecting the push-application from the toolbar into the external application preferences. [#674](https://github.com/JabRef/jabref/issues/674)
- We removed the alphabetical ordering of the custom tabs and updated the error message when trying to create a general field with a name containing an illegal character. [#5019](https://github.com/JabRef/jabref/issues/5019)
- We added a context menu to the bib(la)tex-source-editor to copy'n'paste. [#5007](https://github.com/JabRef/jabref/pull/5007)
- We added a tool that allows searching for citations in LaTeX files. It scans directories and shows which entries are used, how many times and where.
- We added a 'LaTeX citations' tab to the entry editor, to search for citations to the active entry in the LaTeX file directory. It can be disabled in the preferences dialog.
- We added an option in preferences to allow for integers in field "edition" when running database in bibtex mode. [#4680](https://github.com/JabRef/jabref/issues/4680)
- We added the ability to use negation in export filter layouts. [#5138](https://github.com/JabRef/jabref/pull/5138)
- Focus on Name Area instead of 'OK' button whenever user presses 'Add subgroup'. [#6307](https://github.com/JabRef/jabref/issues/6307)
- We changed the behavior of merging that the entry which has "smaller" bibkey will be selected. [#7395](https://github.com/JabRef/jabref/issues/7395)

### Fixed

- We fixed an issue where JabRef died silently for the user without enough inotify instances [#4874](https://github.com/JabRef/jabref/issues/4847)
- We fixed an issue where corresponding groups are sometimes not highlighted when clicking on entries [#3112](https://github.com/JabRef/jabref/issues/3112)
- We fixed an issue where custom exports could not be selected in the 'Export (selected) entries' dialog [#4013](https://github.com/JabRef/jabref/issues/4013)
- Italic text is now rendered correctly. [#3356](https://github.com/JabRef/jabref/issues/3356)
- The entry editor no longer gets corrupted after using the source tab. [#3532](https://github.com/JabRef/jabref/issues/3532) [#3608](https://github.com/JabRef/jabref/issues/3608) [#3616](https://github.com/JabRef/jabref/issues/3616)
- We fixed multiple issues where entries did not show up after import if a search was active. [#1513](https://github.com/JabRef/jabref/issues/1513) [#3219](https://github.com/JabRef/jabref/issues/3219))
- We fixed an issue where the group tree was not updated correctly after an entry was changed. [#3618](https://github.com/JabRef/jabref/issues/3618)
- We fixed an issue where a right-click in the main table selected a wrong entry. [#3267](https://github.com/JabRef/jabref/issues/3267)
- We fixed an issue where in rare cases entries where overlayed in the main table. [#3281](https://github.com/JabRef/jabref/issues/3281)
- We fixed an issue where selecting a group messed up the focus of the main table and the entry editor. [#3367](https://github.com/JabRef/jabref/issues/3367)
- We fixed an issue where composite author names were sorted incorrectly. [#2828](https://github.com/JabRef/jabref/issues/2828)
- We fixed an issue where commands followed by `-` didn't work. [#3805](https://github.com/JabRef/jabref/issues/3805)
- We fixed an issue where a non-existing aux file in a group made it impossible to open the library. [#4735](https://github.com/JabRef/jabref/issues/4735)
- We fixed an issue where some journal names were wrongly marked as abbreviated. [#4115](https://github.com/JabRef/jabref/issues/4115)
- We fixed an issue where the custom file column were sorted incorrectly. [#3119](https://github.com/JabRef/jabref/issues/3119)
- We improved the parsing of author names whose infix is abbreviated without a dot. [#4864](https://github.com/JabRef/jabref/issues/4864)
- We fixed an issues where the entry losses focus when a field is edited and at the same time used for sorting. [#3373](https://github.com/JabRef/jabref/issues/3373)
- We fixed an issue where the menu on Mac OS was not displayed in the usual Mac-specific way. [#3146](https://github.com/JabRef/jabref/issues/3146)
- We improved the integrity check for page numbers. [#4113](https://github.com/JabRef/jabref/issues/4113) and [feature request in the forum](http://discourse.jabref.org/t/pages-field-allow-use-of-en-dash/1199)
- We fixed an issue where the order of fields in customized entry types was not saved correctly. [#4033](http://github.com/JabRef/jabref/issues/4033)
- We fixed an issue where renaming a group did not change the group name in the interface. [#3189](https://github.com/JabRef/jabref/issues/3189)
- We fixed an issue where the groups tree of the last database was still shown even after the database was already closed.
- We fixed an issue where the "Open file dialog" may disappear behind other windows. [#3410](https://github.com/JabRef/jabref/issues/3410)
- We fixed an issue where the number of entries matched was not updated correctly upon adding or removing an entry. [#3537](https://github.com/JabRef/jabref/issues/3537)
- We fixed an issue where the default icon of a group was not colored correctly.
- We fixed an issue where the first field in entry editor was not focused when adding a new entry. [#4024](https://github.com/JabRef/jabref/issues/4024)
- We reworked the "Edit file" dialog to make it resizeable and improved the workflow for adding and editing files [#2970](https://github.com/JabRef/jabref/issues/2970)
- We fixed an issue where custom name formatters were no longer found correctly. [#3531](https://github.com/JabRef/jabref/issues/3531)
- We fixed an issue where the month was not shown in the preview. [#3239](https://github.com/JabRef/jabref/issues/3239)
- Rewritten logic to detect a second jabref instance. [#4023](https://github.com/JabRef/jabref/issues/4023)
- We fixed an issue where the "Convert to BibTeX-Cleanup" moved the content of the `file` field to the `pdf` field [#4120](https://github.com/JabRef/jabref/issues/4120)
- We fixed an issue where the preview pane in entry preview in preferences wasn't showing the citation style selected [#3849](https://github.com/JabRef/jabref/issues/3849)
- We fixed an issue where the default entry preview style still contained the field `review`. The field `review` in the style is now replaced with comment to be consistent with the entry editor [#4098](https://github.com/JabRef/jabref/issues/4098)
- We fixed an issue where users were vulnerable to XXE attacks during parsing [#4229](https://github.com/JabRef/jabref/issues/4229)
- We fixed an issue where files added via the "Attach file" contextmenu of an entry were not made relative. [#4201](https://github.com/JabRef/jabref/issues/4201) and [#4241](https://github.com/JabRef/jabref/issues/4241)
- We fixed an issue where author list parser can't generate bibtex for Chinese author. [#4169](https://github.com/JabRef/jabref/issues/4169)
- We fixed an issue where the list of XMP Exclusion fields in the preferences was not be saved [#4072](https://github.com/JabRef/jabref/issues/4072)
- We fixed an issue where the ArXiv Fetcher did not support HTTP URLs [koppor#328](https://github.com/koppor/jabref/issues/328)
- We fixed an issue where only one PDF file could be imported [#4422](https://github.com/JabRef/jabref/issues/4422)
- We fixed an issue where "Move to group" would always move the first entry in the library and not the selected [#4414](https://github.com/JabRef/jabref/issues/4414)
- We fixed an issue where an older dialog appears when downloading full texts from the quality menu. [#4489](https://github.com/JabRef/jabref/issues/4489)
- We fixed an issue where right clicking on any entry in any database and selecting "Open folder" results in the NullPointer exception. [#4763](https://github.com/JabRef/jabref/issues/4763)
- We fixed an issue where option 'open terminal here' with custom command was passing the wrong argument. [#4802](https://github.com/JabRef/jabref/issues/4802)
- We fixed an issue where ranking an entry would generate an IllegalArgumentException. [#4754](https://github.com/JabRef/jabref/issues/4754)
- We fixed an issue where special characters where removed from non-label key generation pattern parts [#4767](https://github.com/JabRef/jabref/issues/4767)
- We fixed an issue where the RIS import would overwite the article date with the value of the acessed date [#4816](https://github.com/JabRef/jabref/issues/4816)
- We fixed an issue where an NullPointer exception was thrown when a referenced entry in an Open/Libre Office document was no longer present in the library. Now an error message with the reference marker of the missing entry is shown. [#4932](https://github.com/JabRef/jabref/issues/4932)
- We fixed an issue where a database exception related to a missing timezone was too big. [#4827](https://github.com/JabRef/jabref/issues/4827)
- We fixed an issue where the IEEE fetcher returned an error if no keywords were present in the result from the IEEE website [#4997](https://github.com/JabRef/jabref/issues/4997)
- We fixed an issue where the command line help text had several errors, and arguments and descriptions have been rewritten to simplify and detail them better. [#4932](https://github.com/JabRef/jabref/issues/2016)
- We fixed an issue where the same menu for changing entry type had two different sizes and weights. [#4977](https://github.com/JabRef/jabref/issues/4977)
- We fixed an issue where the "Attach file" dialog, in the right-click menu for an entry, started on the working directory instead of the user's main directory. [#4995](https://github.com/JabRef/jabref/issues/4995)
- We fixed an issue where the JabRef Icon in the macOS launchpad was not displayed correctly [#5003](https://github.com/JabRef/jabref/issues/5003)
- We fixed an issue where the "Search for unlinked local files" would throw an exception when parsing the content of a PDF-file with missing "series" information [#5128](https://github.com/JabRef/jabref/issues/5128)
- We fixed an issue where the XMP Importer would incorrectly return an empty default entry when importing pdfs [#6577](https://github.com/JabRef/jabref/issues/6577)
- We fixed an issue where opening the menu 'Library properties' marked the library as modified [#6451](https://github.com/JabRef/jabref/issues/6451)
- We fixed an issue when importing resulted in an exception [#7343](https://github.com/JabRef/jabref/issues/7343)
- We fixed an issue where the field in the Field formatter dropdown selection were sorted in random order. [#7710](https://github.com/JabRef/jabref/issues/7710)

### Removed

- The feature to "mark entries" was removed and merged with the groups functionality. For migration, a group is created for every value of the `__markedentry` field and the entry is added to this group.
- The number column was removed.
- We removed the global search feature.
- We removed the coloring of cells in the main table according to whether the field is optional/required.
- We removed the feature to find and resolve duplicate BibTeX keys (as this use case is already covered by the integrity check).
- We removed a few commands from the right-click menu that are not needed often and thus don't need to be placed that prominently:
  - Print entry preview: available through entry preview
  - All commands related to marking: marking is not yet reimplemented
  - Set/clear/append/rename fields: available through Edit menu
  - Manage keywords: available through the Edit menu
  - Copy linked files to folder: available through File menu
  - Add/move/remove from group: removed completely (functionality still available through group interface)
- We removed the option to change the column widths in the preferences dialog. [#4546](https://github.com/JabRef/jabref/issues/4546)

## Older versions

The changelog of JabRef 4.x is available at the [v4.3.1 tag](https://github.com/JabRef/jabref/blob/v4.3.1/CHANGELOG.md).
The changelog of JabRef 3.x is available at the [v3.8.2 tag](https://github.com/JabRef/jabref/blob/v3.8.2/CHANGELOG.md).
The changelog of JabRef 2.11 and all previous versions is available as [text file in the v2.11.1 tag](https://github.com/JabRef/jabref/blob/v2.11.1/CHANGELOG).

[Unreleased]: https://github.com/JabRef/jabref/compare/v5.6...HEAD
[5.6]: https://github.com/JabRef/jabref/compare/v5.5...v5.6
[5.5]: https://github.com/JabRef/jabref/compare/v5.4...v5.5
[5.4]: https://github.com/JabRef/jabref/compare/v5.3...v5.4
[5.3]: https://github.com/JabRef/jabref/compare/v5.2...v5.3
[5.2]: https://github.com/JabRef/jabref/compare/v5.1...v5.2
[5.1]: https://github.com/JabRef/jabref/compare/v5.0...v5.1
[5.0]: https://github.com/JabRef/jabref/compare/v5.0-beta...v5.0
[5.0-beta]: https://github.com/JabRef/jabref/compare/v5.0-alpha...v5.0-beta
[5.0-alpha]: https://github.com/JabRef/jabref/compare/v4.3...v5.0-alpha

<!-- markdownlint-disable-file MD012 MD024 MD033 --><|MERGE_RESOLUTION|>--- conflicted
+++ resolved
@@ -51,11 +51,8 @@
 - We fixed an issue where the exception that there are invalid characters in filename. [#8786](https://github.com/JabRef/jabref/issues/8786)
 - When the proxy configuration removed the proxy user/password, this change is applied immediately.
 - We fixed an issue where removing several groups deletes only one of them. [#8390](https://github.com/JabRef/jabref/issues/8390)
-<<<<<<< HEAD
 - We fixed an issue where the Sidepane(groups, web search and open office) width is not remembered after restarting JabRef. [#8907](https://github.com/JabRef/jabref/issues/8907)
-=======
 - We fixed a bug where switching between themes will cause an error/exception. [#8939](https://github.com/JabRef/jabref/pull/8939)
->>>>>>> 1301384a
 
 ### Removed
 
