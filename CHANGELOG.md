# Changelog
All notable changes to this project will be documented in this file.
This project **does not** adhere to [Semantic Versioning](http://semver.org/).
This file tries to follow the conventions proposed by [keepachangelog.com](http://keepachangelog.com/).
Here, the categories "Changed" for added and changed functionality,
"Fixed" for fixed functionality, and
"Removed" for removed functionality are used.

We refer to [GitHub issues](https://github.com/JabRef/jabref/issues) by using `#NUM`.

## [Unreleased]

### Changed
- We changed the latex command removal for docbook exporter. [#3838](https://github.com/JabRef/jabref/issues/3838)
- We changed the location of some fields in the entry editor (you might need to reset your preferences for these changes to come into effect)
  - Journal/Year/Month in biblatex mode -> Deprecated (if filled)
  - DOI/URL: General -> Optional
  - Internal fields like ranking, read status and priority: Other -> General
  - Moreover, empty deprecated fields are no longer shown
- Added server timezone parameter when connecting to a shared database.
- We updated the dialog for setting up general fields.
- URL field formatting is updated. All whitespace chars, located at the beginning/ending of the url, are trimmed automatically
- We changed the behavior of the field formatting dialog such that the `bibtexkey` is not changed when formatting all fields or all text fields.
- We added a "Move file to file directory and rename file" option for simultaneously moving and renaming of document file. [#4166](https://github.com/JabRef/jabref/issues/4166)
- Use integrated graphics card instead of discrete on macOS [#4070](https://github.com/JabRef/jabref/issues/4070)
- We added a cleanup operation that detects an arXiv identifier in the note, journal or url field and moves it to the `eprint` field.
  Because of this change, the last-used cleanup operations were reset.
- We changed the minimum required version of Java to 1.8.0_171, as this is the latest release for which the automatic Java update works.  [4093](https://github.com/JabRef/jabref/issues/4093)
- The special fields like `Printed` and `Read status` now show gray icons when the row is hovered.
- We added a button in the tab header which allows you to close the database with one click. https://github.com/JabRef/jabref/issues/494
- Sorting in the main table now takes information from cross-referenced entries into account. https://github.com/JabRef/jabref/issues/2808
- If a group has a color specified, then entries matched by this group have a small colored bar in front of them in the main table.
- Change default icon for groups to a circle because a colored version of the old icon was hard to distinguish from its black counterpart.
- In the main table, the context menu appears now when you press the "context menu" button on the keyboard. [feature request in the forum](http://discourse.jabref.org/t/how-to-enable-keyboard-context-key-windows)
- We added icons to the group side panel to quickly switch between `union` and `intersection` group view mode https://github.com/JabRef/jabref/issues/3269.
- We use `https` for [fetching from most online bibliographic database](https://help.jabref.org/en/#-using-online-bibliographic-database).
- We changed the default keyboard shortcuts for moving between entries when the entry editor is active to ̀<kbd>alt</kbd> + <kbd>up/down</kbd>.
- Opening a new file now prompts the directory of the currently selected file, instead of the directory of the last opened file.
- Window state is saved on close and restored on start.
- We made the MathSciNet fetcher more reliable.
- We added the ISBN fetcher to the list of fetcher available under "Update with bibliographic information from the web" in the entry editor toolbar.
- Files without a defined external file type are now directly opened with the default application of the operating system
- We streamlined the process to rename and move files by removing the confirmation dialogs.
- We removed the redundant new lines of markings and wrapped the summary in the File annotation tab. [#3823](https://github.com/JabRef/jabref/issues/3823)
- We add auto url formatting when user paste link to URL field in entry editor. [koppor#254](https://github.com/koppor/jabref/issues/254)
- We added a minimal height for the entry editor so that it can no longer be hidden by accident. [#4279](https://github.com/JabRef/jabref/issues/4279)
- We added a new keyboard shortcut so that the entry editor could be closed by <kbd>Ctrl</kbd> + <kbd>E</kbd>. [#4222] (https://github.com/JabRef/jabref/issues/4222)
- We added an option in the preference dialog box, that allows user to pick the dark or light theme option. [#4130] (https://github.com/JabRef/jabref/issues/4130)
- We updated updated the Related Articles tab to accept JSON from the new version of the Mr. DLib service
- We added an option in the preference dialog box that allows user to choose behavior after dragging and dropping files in Entry Editor. [#4356](https://github.com/JabRef/jabref/issues/4356)
- We added the ability to have an export preference where previously "File"-->"Export"/"Export selected entries" would not save the user's preference[#4495](https://github.com/JabRef/jabref/issues/4495)
- We optimized the code responsible for connecting to an external database, which should lead to huge improvements in performance.
- For automatically created groups, added ability to filter groups by entry type. [#4539](https://github.com/JabRef/jabref/issues/4539)
- We added the ability to add field names from the Preferences Dialog [#4546](https://github.com/JabRef/jabref/issues/4546)
- We added the ability change the column widths directly in the main table. [#4546](https://github.com/JabRef/jabref/issues/4546)
- We added the ability to execute default action in dialog by using with <kbd>Ctrl</kbd> + <kbd>Enter</kbd> combination [#4496](https://github.com/JabRef/jabref/issues/4496)
- We grouped and reordered the Main Menu (File, Edit, Library, Quality, Tools, and View tabs & icons). [#4666](https://github.com/JabRef/jabref/issues/4666) [#4667](https://github.com/JabRef/jabref/issues/4667) [#4668](https://github.com/JabRef/jabref/issues/4668) [#4669](https://github.com/JabRef/jabref/issues/4669) [#4670](https://github.com/JabRef/jabref/issues/4670) [#4671](https://github.com/JabRef/jabref/issues/4671) [#4672](https://github.com/JabRef/jabref/issues/4672) [#4673](https://github.com/JabRef/jabref/issues/4673)
- We added additional modifiers (capitalize, titlecase and sentencecase) to the Bibtex key generator. [#1506](https://github.com/JabRef/jabref/issues/1506)
- We grouped the toolbar icons and changed the Open Library and Copy icons. [#4584](https://github.com/JabRef/jabref/issues/4584) 
- We added a browse button next to the path text field for aux-based groups. [#4586](https://github.com/JabRef/jabref/issues/4586)
- We changed the title of Group Dialog to "Add subgroup" from "Edit group" when we select Add subgroup option.
- We enable import button only if entries are selected. [#4755](https://github.com/JabRef/jabref/issues/4755)
- We made modifications to improve contrast of UI elements. [#4583](https://github.com/JabRef/jabref/issues/4583)
<<<<<<< HEAD
- We add an option in preference settings to set what action to be taken by JabRef when right clicking on any entry in any database and selecting "Open folder". [#4763](https://github.com/JabRef/jabref/issues/4763)
=======
- The Medline fetcher now normalizes the author names according to the BibTeX-Standard [#4345](https://github.com/JabRef/jabref/issues/4345)

>>>>>>> b7989072

### Fixed
- We fixed an issue where JabRef died silently for the user without enough inotify instances [#4874](https://github.com/JabRef/jabref/issues/4847)
- We fixed an issue where corresponding groups are sometimes not highlighted when clicking on entries [#3112](https://github.com/JabRef/jabref/issues/3112)
- We fixed an issue where custom exports could not be selected in the 'Export (selected) entries' dialog [#4013](https://github.com/JabRef/jabref/issues/4013)
- Italic text is now rendered correctly. https://github.com/JabRef/jabref/issues/3356
- The entry editor no longer gets corrupted after using the source tab. https://github.com/JabRef/jabref/issues/3532 https://github.com/JabRef/jabref/issues/3608 https://github.com/JabRef/jabref/issues/3616
- We fixed multiple issues where entries did not show up after import if a search was active. https://github.com/JabRef/jabref/issues/1513 https://github.com/JabRef/jabref/issues/3219
- We fixed an issue where the group tree was not updated correctly after an entry was changed. https://github.com/JabRef/jabref/issues/3618
- We fixed an issue where a right-click in the main table selected a wrong entry. https://github.com/JabRef/jabref/issues/3267
- We fixed an issue where in rare cases entries where overlayed in the main table. https://github.com/JabRef/jabref/issues/3281
- We fixed an issue where selecting a group messed up the focus of the main table / entry editor. https://github.com/JabRef/jabref/issues/3367
- We fixed an issue where composite author names were sorted incorrectly. https://github.com/JabRef/jabref/issues/2828
- We fixed an issue where commands followed by `-` didn't work. [#3805](https://github.com/JabRef/jabref/issues/3805)
- We fixed an issue where a non-existing aux file in a group made it impossible to open the library. [#4735](https://github.com/JabRef/jabref/issues/4735)
- We fixed an issue where some journal names were wrongly marked as abbreviated. [#4115](https://github.com/JabRef/jabref/issues/4115)
- We fixed an issue where the custom file column were sorted incorrectly. https://github.com/JabRef/jabref/issues/3119
- We fixed an issues where the entry losses focus when a field is edited and at the same time used for sorting. https://github.com/JabRef/jabref/issues/3373
- We fixed an issue where the menu on Mac OS was not displayed in the usual Mac-specific way. https://github.com/JabRef/jabref/issues/3146
- We improved the integrity check for page numbers. [#4113](https://github.com/JabRef/jabref/issues/4113) and [feature request in the forum](http://discourse.jabref.org/t/pages-field-allow-use-of-en-dash/1199)
- We fixed an issue where the order of fields in customized entry types was not saved correctly. [#4033](http://github.com/JabRef/jabref/issues/4033)
- We fixed an issue where renaming a group did not change the group name in the interface. [#3189](https://github.com/JabRef/jabref/issues/3189)
- We fixed an issue where the groups tree of the last database was still shown even after the database was already closed.
- We fixed an issue where the "Open file dialog" may disappear behind other windows. https://github.com/JabRef/jabref/issues/3410
- We fixed an issue where the number of entries matched was not updated correctly upon adding or removing an entry. [#3537](https://github.com/JabRef/jabref/issues/3537)
- We fixed an issue where the default icon of a group was not colored correctly.
- We fixed an issue where the first field in entry editor was not focused when adding a new entry. [#4024](https://github.com/JabRef/jabref/issues/4024)
- We reworked the "Edit file" dialog to make it resizeable and improved the workflow for adding and editing files https://github.com/JabRef/jabref/issues/2970
- We fixed an issue where custom name formatters were no longer found correctly. [#3531](https://github.com/JabRef/jabref/issues/3531)
- We fixed an issue where the month was not shown in the preview https://github.com/JabRef/jabref/issues/3239.
- Rewritten logic to detect a second jabref instance. [#4023](https://github.com/JabRef/jabref/issues/4023)
- We fixed an issue where the "Convert to BibTeX-Cleanup" moved the content of the `file` field to the `pdf` field [#4120](https://github.com/JabRef/jabref/issues/4120)
- We fixed an issue where the preview pane in entry preview in preferences wasn't showing the citation style selected [#3849](https://github.com/JabRef/jabref/issues/3849)
- We fixed an issue where the default entry preview style still contained the field `review`. The field `review` in the style is now replaced with comment to be consistent with the entry editor [#4098](https://github.com/JabRef/jabref/issues/4098)
- We fixed an issue where users were vulnerable to XXE attacks during parsing [#4229](https://github.com/JabRef/jabref/issues/4229)
- We fixed an issue where files added via the "Attach file" contextmenu of an entry were not made relative. [#4201](https://github.com/JabRef/jabref/issues/4201) and [#4241](https://github.com/JabRef/jabref/issues/4241)
- We fixed an issue where author list parser can't generate bibtex for Chinese author. [#4169](https://github.com/JabRef/jabref/issues/4169)
- We fixed an issue where the list of XMP Exclusion fields in the preferences was not be saved [#4072](https://github.com/JabRef/jabref/issues/4072)
- We fixed an issue where the ArXiv Fetcher did not support HTTP URLs [koppor#328](https://github.com/koppor/jabref/issues/328)
- We fixed an issue where only one PDF file could be imported [#4422](https://github.com/JabRef/jabref/issues/4422)
- We fixed an issue where "Move to group" would always move the first entry in the library and not the selected [#4414](https://github.com/JabRef/jabref/issues/4414)
- We fixed an issue where an older dialog appears when downloading full texts from the quality menu. [#4489](https://github.com/JabRef/jabref/issues/4489)
<<<<<<< HEAD
- We fixed an issue where right clicking on any entry in any database and selecting "Open folder" results in the NullPointer exception. [#4763](https://github.com/JabRef/jabref/issues/4763)
- We fixed an issue where option 'open terminal here' with custom command was passing wrong argument. [#4802](https://github.com/JabRef/jabref/issues/4802)
=======
- We fixed an issue where ranking an entry would generate an IllegalArgumentException. [#4754](https://github.com/JabRef/jabref/issues/4754)
- We fixed an issue where special characters where removed from non label key generation pattern parts [#4767](https://github.com/JabRef/jabref/issues/4767)
- We fixed an issue where the RIS import would overwite the article date with the value of the acessed date [#4816](https://github.com/JabRef/jabref/issues/4816)

>>>>>>> b7989072



### Removed
- The feature to "mark entries" was removed and merged with the groups functionality.  For migration, a group is created for every value of the `__markedentry` field and the entry is added to this group.
- The number column was removed.
- We removed the global search feature.
- We removed the coloring of cells in the maintable according to whether the field is optional/required.
- We removed the feature to find and resolve duplicate BibTeX keys (as this use case is already covered by the integrity check).
- We removed a few commands from the right-click menu that are not needed often and thus don't need to be placed that prominently:
  - Print entry preview: available through entry preview
  - All commands related to marking: marking is not yet reimplemented
  - Set/clear/append/rename fields: available through Edit menu
  - Manage keywords: available through Edit menu
  - Copy linked files to folder: available through File menu
  - Add/move/remove from group: removed completely (functionality still available through group interface)
- We removed the option to change the column widths in the preferences dialog. [#4546](https://github.com/JabRef/jabref/issues/4546)





























## Older versions

The changelog of JabRef 4.x is available at the [v4.x branch](https://github.com/JabRef/jabref/blob/v4.x/CHANGELOG.md).
The changelog of JabRef 3.x is available at the [v3.8.2 tag](https://github.com/JabRef/jabref/blob/v3.8.2/CHANGELOG.md).
The changelog of JabRef 2.11 and all previous versions is available as [text file in the v2.11.1 tag](https://github.com/JabRef/jabref/blob/v2.11.1/CHANGELOG).

[Unreleased]: https://github.com/JabRef/jabref/compare/v4.3...HEAD
[4.3]: https://github.com/JabRef/jabref/compare/v4.2...v4.3
[4.2]: https://github.com/JabRef/jabref/compare/v4.1...v4.2
[4.1]: https://github.com/JabRef/jabref/compare/v4.0...v4.1
[4.0]: https://github.com/JabRef/jabref/compare/v4.0-beta3...v4.0
[4.0-beta3]: https://github.com/JabRef/jabref/compare/v4.0-beta2...v4.0-beta3
[4.0-beta2]: https://github.com/JabRef/jabref/compare/v4.0-beta...v4.0-beta2
[4.0-beta]: https://github.com/JabRef/jabref/compare/v3.8.2...v4.0-beta
[2.11.1]: https://github.com/JabRef/jabref/compare/v2.11...v2.11.1
[JavaFX]: https://en.wikipedia.org/wiki/JavaFX
<|MERGE_RESOLUTION|>--- conflicted
+++ resolved
@@ -61,12 +61,9 @@
 - We changed the title of Group Dialog to "Add subgroup" from "Edit group" when we select Add subgroup option.
 - We enable import button only if entries are selected. [#4755](https://github.com/JabRef/jabref/issues/4755)
 - We made modifications to improve contrast of UI elements. [#4583](https://github.com/JabRef/jabref/issues/4583)
-<<<<<<< HEAD
-- We add an option in preference settings to set what action to be taken by JabRef when right clicking on any entry in any database and selecting "Open folder". [#4763](https://github.com/JabRef/jabref/issues/4763)
-=======
+- We added an option in the settings to set the default action in JabRef when right clicking on any entry in any database and selecting "Open folder". [#4763](https://github.com/JabRef/jabref/issues/4763)
 - The Medline fetcher now normalizes the author names according to the BibTeX-Standard [#4345](https://github.com/JabRef/jabref/issues/4345)
 
->>>>>>> b7989072
 
 ### Fixed
 - We fixed an issue where JabRef died silently for the user without enough inotify instances [#4874](https://github.com/JabRef/jabref/issues/4847)
@@ -109,15 +106,11 @@
 - We fixed an issue where only one PDF file could be imported [#4422](https://github.com/JabRef/jabref/issues/4422)
 - We fixed an issue where "Move to group" would always move the first entry in the library and not the selected [#4414](https://github.com/JabRef/jabref/issues/4414)
 - We fixed an issue where an older dialog appears when downloading full texts from the quality menu. [#4489](https://github.com/JabRef/jabref/issues/4489)
-<<<<<<< HEAD
 - We fixed an issue where right clicking on any entry in any database and selecting "Open folder" results in the NullPointer exception. [#4763](https://github.com/JabRef/jabref/issues/4763)
 - We fixed an issue where option 'open terminal here' with custom command was passing wrong argument. [#4802](https://github.com/JabRef/jabref/issues/4802)
-=======
 - We fixed an issue where ranking an entry would generate an IllegalArgumentException. [#4754](https://github.com/JabRef/jabref/issues/4754)
 - We fixed an issue where special characters where removed from non label key generation pattern parts [#4767](https://github.com/JabRef/jabref/issues/4767)
 - We fixed an issue where the RIS import would overwite the article date with the value of the acessed date [#4816](https://github.com/JabRef/jabref/issues/4816)
-
->>>>>>> b7989072
 
 
 
