--- conflicted
+++ resolved
@@ -33,11 +33,8 @@
 - We fixed an issue where an exxception for DOI search occured when the DOI contained urlencoded characters. [#8787](https://github.com/JabRef/jabref/issues/8787)
 - We fixed an issue which allow us to select and open identifiers from a popup list in the maintable [#8758](https://github.com/JabRef/jabref/issues/8758), [8802](https://github.com/JabRef/jabref/issues/8802)
 - We fixed an issue where the escape button had no functionality within the "Filter groups" textfield. [koppor#562](https://github.com/koppor/jabref/issues/562)
-<<<<<<< HEAD
 - we fixed an issue where the exception that there are invalid characters in filename.[#8786](https://github.com/JabRef/jabref/issues/8786)
-=======
 - We fixed an issue where right clicking a group and choose "remove selected entries from this group" leads to error when Bibtex source tab is selected. [#8012](https://github.com/JabRef/jabref/issues/8012)
->>>>>>> 117bb1cf
 
 ### Removed
 
