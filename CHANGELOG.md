--- conflicted
+++ resolved
@@ -11,14 +11,11 @@
 ## [Unreleased]
 
 ### Changed
-<<<<<<< HEAD
-We added RFC, a new entry generator ID type. [#3971](https://github.com/JabRef/jabref/issues/3971)
-We added a validity check for dates in the `date` and `urldate` fields.
-=======
+- We added RFC, a new entry generator ID type. [#3971](https://github.com/JabRef/jabref/issues/3971)
+- We added a validity check for dates in the `date` and `urldate` fields.
 - We added a text file export for 'Find Unlinked Files'. [#3341](https://github.com/JabRef/jabref/issues/3341)
 - We added a fetcher based on RFC-IDs. [#3971](https://github.com/JabRef/jabref/issues/3971)
 - We changed the implementation of the `[shorttitle]` key pattern. It now removes small words like `a`, `an`, `on`, `the` etc. Refer to the help page for a complete overview. [Feature request in the forum](http://discourse.jabref.org/t/jabref-differences-in-shorttitle-between-versions-3-8-1-and-4-not-discounting-the-a-an-of-in-titles/1147)
->>>>>>> 899d267b
 
 ### Fixed
 We fixed an issue where the export to clipboard functionality could not be invoked. [#3994](https://github.com/JabRef/jabref/issues/3994)
