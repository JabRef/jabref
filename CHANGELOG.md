--- conflicted
+++ resolved
@@ -77,13 +77,10 @@
 - We fixed an issue where month values 21–24 (ISO 8601-2019 season codes) in Biblatex date fields were not recognized as seasons during parsing. [#12437](https://github.com/JabRef/jabref/issues/12437)
 - We fixed an issue where migration of "Search groups" would fail with an exception when the search query is invalid. [#12555](https://github.com/JabRef/jabref/issues/12555)
 - We fixed an issue where not all linked files from BibDesk in the field `bdsk-file-...` were parsed. [#12555](https://github.com/JabRef/jabref/issues/12555)
-<<<<<<< HEAD
 - We fixed an issue where it was possible to select "Search for unlinked local files" for a new (unsaved) library. [#12558](https://github.com/JabRef/jabref/issues/12558)
-=======
 - We fixed an issue where user-defined keyword separator does not apply to Merge Groups. [#12535](https://github.com/JabRef/jabref/issues/12535)
 - We fixed an issue where duplicate items cannot be removed correctly when merging groups or keywords. [#12585](https://github.com/JabRef/jabref/issues/12585)
 - We fixed an issue where JabRef displayed an incorrect deletion notification when canceling entry deletion [#12645](https://github.com/JabRef/jabref/issues/12645)
->>>>>>> 3611d6fb
 - We fixed an issue where JabRef displayed an incorrect deletion notification when canceling entry deletion. [#12645](https://github.com/JabRef/jabref/issues/12645)
 - We fixed an issue where an exception would occur when running abbreviate journals for multiple entries. [#12634](https://github.com/JabRef/jabref/issues/12634)
 - We fixed an issue where JabRef displayed dropdown triangle in wrong place in "Search for unlinked local files" dialog [#12713](https://github.com/JabRef/jabref/issues/12713)
