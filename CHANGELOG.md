--- conflicted
+++ resolved
@@ -37,10 +37,7 @@
 - We added support for finding CSL-Styles based on their short title (e.g. apa instead of "american psychological association"). [#13728](https://github.com/JabRef/jabref/pull/13728)
 - We added a field for the latest ICORE conference ranking lookup on the General Tab. [#13476](https://github.com/JabRef/jabref/issues/13476)
 - We added BibLaTeX datamodel validation support in order to improve error message quality in entries' fields validation. [#13318](https://github.com/JabRef/jabref/issues/13318)
-<<<<<<< HEAD
 - We added support for managing multiple linked files via the entry context menu. [#12567](https://github.com/JabRef/jabref/issues/12567)
-=======
->>>>>>> 261ae7c2
 
 ### Changed
 
