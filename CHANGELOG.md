--- conflicted
+++ resolved
@@ -11,13 +11,8 @@
 
 ### Added
 
-<<<<<<< HEAD
 - We added the ability to add the current selection to a newly created group. [#11449](https://github.com/JabRef/jabref/issues/11449)
-- We made new groups automatically to focus upon creation. [#11449](https://github.com/JabRef/jabref/issues/11449)
-
-
-=======
->>>>>>> 58ddd93e
+
 ### Changed
 
 ### Fixed
