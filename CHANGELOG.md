# Changelog

All notable changes to this project will be documented in this file.
The format is based on [Keep a Changelog](https://keepachangelog.com/en/1.0.0/).
We refer to [GitHub issues](https://github.com/JabRef/jabref/issues) by using `#NUM`.
In case, there is no issue present, the pull request implementing the feature is linked.

Note that this project **does not** adhere to [Semantic Versioning](https://semver.org/).

## [Unreleased]

### Added

- We added a "view as BibTeX" option before importing an entry from the citation relation tab. [#11826](https://github.com/JabRef/jabref/issues/11826)
- We added probable search hits instead of exact matches. Sorting by hit score can be done by the new score table column. [#11542](https://github.com/JabRef/jabref/pull/11542)
- We added support finding LaTeX-encoded special characters based on plain Unicode and vice versa. [#11542](https://github.com/JabRef/jabref/pull/11542)
- When a search hits a file, the file icon of that entry is changed accordingly. [#11542](https://github.com/JabRef/jabref/pull/11542)
- We added an AI-based chat for entries with linked PDF files. [#11430](https://github.com/JabRef/jabref/pull/11430)
- We added an AI-based summarization possibility for entries with linked PDF files. [#11430](https://github.com/JabRef/jabref/pull/11430)
- We added support for selecting and using CSL Styles in JabRef's OpenOffice/LibreOffice integration for inserting bibliographic and in-text citations into a document. [#2146](https://github.com/JabRef/jabref/issues/2146), [#8893](https://github.com/JabRef/jabref/issues/8893)
- We added Tools > New library based on references in PDF file... to create a new library based on the references section in a PDF file. [#11522](https://github.com/JabRef/jabref/pull/11522)
- When converting the references section of a paper (PDF file), more than the last page is treated. [#11522](https://github.com/JabRef/jabref/pull/11522)
- Added the functionality to invoke offline reference parsing explicitly. [#11565](https://github.com/JabRef/jabref/pull/11565)
- The dialog for [adding an entry using reference text](https://docs.jabref.org/collect/newentryfromplaintext) is now filled with the clipboard contents as default. [#11565](https://github.com/JabRef/jabref/pull/11565)
- Added minimal support for [biblatex data annotation](https://mirrors.ctan.org/macros/latex/contrib/biblatex/doc/biblatex.pdf#subsection.3.7) fields in `.layout` files. [#11505](https://github.com/JabRef/jabref/issues/11505)
- Added saving of selected options in the [Lookup -> Search for unlinked local files dialog](https://docs.jabref.org/collect/findunlinkedfiles#link-the-pdfs-to-your-bib-library). [#11439](https://github.com/JabRef/jabref/issues/11439)
- We enabled creating a new file link manually. [#11017](https://github.com/JabRef/jabref/issues/11017)
- We added a toggle button to invert the selected groups. [#9073](https://github.com/JabRef/jabref/issues/9073)
- We reintroduced the floating search in the main table. [#4237](https://github.com/JabRef/jabref/issues/4237)
- We improved [cleanup](https://docs.jabref.org/finding-sorting-and-cleaning-entries/cleanupentries) of `arXiv` IDs in distributed in the fields `note`, `version`, `institution`, and `eid` fields. [#11306](https://github.com/JabRef/jabref/issues/11306)
- We added a switch not to store the linked file URL, because it caused troubles at other apps. [#11735](https://github.com/JabRef/jabref/pull/11735)
- When starting a new SLR, the selected catalogs now persist within and across JabRef sessions. [koppor#614](https://github.com/koppor/jabref/issues/614)
- We added support for drag'n'drop on an entry in the maintable to an external application to get the entry preview dropped. [#11846](https://github.com/JabRef/jabref/pull/11846)
- We added a different background color to the search bar to indicate when the search syntax is wrong. [#11658](https://github.com/JabRef/jabref/pull/11658)
- We added a setting which always adds the literal "Cited on pages" text before each JStyle citation. [#11691](https://github.com/JabRef/jabref/pull/11732)
- We added a new plain citation parser that uses LLMs. [#11825](https://github.com/JabRef/jabref/issues/11825)
- We added a search bar for filtering keyboard shortcuts. [#11686](https://github.com/JabRef/jabref/issues/11686)
- By double clicking on a local citation in the Citation Relations Tab you can now jump the the linked entry. [#11955](https://github.com/JabRef/jabref/pull/11955)

### Changed

- The search syntax is changed to [Apache Lucene syntax](https://lucene.apache.org/core/9_11_1/queryparser/org/apache/lucene/queryparser/classic/package-summary.html#Overview) (also to be similar to the [online search syntax](https://docs.jabref.org/collect/import-using-online-bibliographic-database#search-syntax)). [#11542](https://github.com/JabRef/jabref/pull/11542/)
- When searching using a regular expression, one needs to enclose the search string in `/`. [#11542](https://github.com/JabRef/jabref/pull/11542/)
- A search in "any" fields ignores the [groups](https://docs.jabref.org/finding-sorting-and-cleaning-entries/groups). [#7996](https://github.com/JabRef/jabref/issues/7996)
- When a communication error with an [online service](https://docs.jabref.org/collect/import-using-online-bibliographic-database) occurs, JabRef displays the HTTP error. [#11223](https://github.com/JabRef/jabref/issues/11223)
- The Pubmed/Medline Plain importer now imports the PMID field as well [#11488](https://github.com/JabRef/jabref/issues/11488)
- The 'Check for updates' menu bar button is now always enabled. [#11485](https://github.com/JabRef/jabref/pull/11485)
- JabRef respects the [configuration for storing files relative to the .bib file](https://docs.jabref.org/finding-sorting-and-cleaning-entries/filelinks#directories-for-files) in more cases. [#11492](https://github.com/JabRef/jabref/pull/11492)
- JabRef does not show finished background tasks in the status bar popup. [#11821](https://github.com/JabRef/jabref/pull/11821)
- We enhanced the indexing speed. [#11502](https://github.com/JabRef/jabref/pull/11502)
- ⚠️ Renamed command line parameters `embeddBibfileInPdf` to `embedBibFileInPdf`, `writeMetadatatoPdf` to `writeMetadataToPdf`, and `writeXMPtoPdf` to `writeXmpToPdf`. [#11575](https://github.com/JabRef/jabref/pull/11575)
- The browse button for a Custom theme now opens in the directory of the current used CSS file. [#11597](https://github.com/JabRef/jabref/pull/11597)
- The browse button for a Custom exporter now opens in the directory of the current used exporter file. [#11717](https://github.com/JabRef/jabref/pull/11717)
- JabRef now uses TLS 1.2 for all HTTPS connections. [#11852](https://github.com/JabRef/jabref/pull/11852)
- We improved the display of long messages in the integrity check dialog. [#11619](https://github.com/JabRef/jabref/pull/11619)
- We improved the undo/redo buttons in the main toolbar and main menu to be disabled when there is nothing to undo/redo. [#8807](https://github.com/JabRef/jabref/issues/8807)
- We improved the DOI detection in PDF imports. [#11782](https://github.com/JabRef/jabref/pull/11782)
- We improved the performance when pasting and importing entries in an existing library. [#11843](https://github.com/JabRef/jabref/pull/11843)
- When fulltext search is selected but indexing is deactivated, a dialog is now shown asking if the user wants to enable indexing now [#9491](https://github.com/JabRef/jabref/issues/9491)
- We changed instances of 'Search Selected' to 'Search Pre-configured' in Web Search Preferences UI. [#11871](https://github.com/JabRef/jabref/pull/11871)
- We added a new CSS style class `main-table` for the main table. [#11881](https://github.com/JabRef/jabref/pull/11881)
- When renaming a file, the old extension is now used if there is none provided in the new name. [#11903](https://github.com/JabRef/jabref/issues/11903)

### Fixed

- We fixed an issue where certain actions were not disabled when no libraries were open. [#11923](https://github.com/JabRef/jabref/issues/11923)
- We fixed an issue where the "Check for updates" preference was not saved. [#11485](https://github.com/JabRef/jabref/pull/11485)
- We fixed an issue where an exception was thrown after changing "show preview as a tab" in the preferences. [#11515](https://github.com/JabRef/jabref/pull/11515)
- We fixed an issue where JabRef put file paths as absolute path when an entry was created using drag and drop of a PDF file. [#11173](https://github.com/JabRef/jabref/issues/11173)
- We fixed an issue that online and offline mode for new library creation were handled incorrectly. [#11565](https://github.com/JabRef/jabref/pull/11565)
- We fixed an issue with colors in the search bar when dark theme is enabled. [#11569](https://github.com/JabRef/jabref/issues/11569)
- We fixed an issue with query transformers (JStor and others). [#11643](https://github.com/JabRef/jabref/pull/11643)
- We fixed an issue where a new unsaved library was not marked with an asterisk. [#11519](https://github.com/JabRef/jabref/pull/11519)
- We fixed an issue where JabRef starts without window decorations. [#11440](https://github.com/JabRef/jabref/pull/11440)
- We fixed an issue where the entry preview highlight was not working when searching before opening the entry editor. [#11659](https://github.com/JabRef/jabref/pull/11659)
- We fixed an issue where text in Dark mode inside "Citation information" was not readable. [#11512](https://github.com/JabRef/jabref/issues/11512)
- We fixed an issue where the selection of an entry in the table lost after searching for a group. [#3176](https://github.com/JabRef/jabref/issues/3176)
- We fixed the non-functionality of the option "Automatically sync bibliography when inserting citations" in the OpenOffice panel, when enabled in case of JStyles. [#11684](https://github.com/JabRef/jabref/issues/11684)
- We fixed an issue where the library was not marked changed after a migration. [#11542](https://github.com/JabRef/jabref/pull/11542)
- We fixed an issue where rebuilding the full-text search index was not working. [#11374](https://github.com/JabRef/jabref/issues/11374)
- We fixed an issue where the progress of indexing linked files showed an incorrect number of files. [#11378](https://github.com/JabRef/jabref/issues/11378)
- We fixed an issue where the full-text search results were incomplete. [#8626](https://github.com/JabRef/jabref/issues/8626)
- We fixed an issue where search result highlighting was incorrectly highlighting the boolean operators. [#11595](https://github.com/JabRef/jabref/issues/11595)
- We fixed an issue where search result highlighting was broken at complex searches. [#8067](https://github.com/JabRef/jabref/issues/8067)
- We fixed an exception when searching for unlinked files. [#11731](https://github.com/JabRef/jabref/issues/11731)
- We fixed an issue with the link to the full text at the BVB fetcher. [#11852](https://github.com/JabRef/jabref/pull/11852)
- We fixed an issue where two contradicting notifications were shown when cutting an entry in the main table. [#11724](https://github.com/JabRef/jabref/pull/11724)
- We fixed an issue where unescaped braces in the arXiv fetcher were not treated. [#11704](https://github.com/JabRef/jabref/issues/11704)
- We fixed an issue where HTML instead of the fulltext pdf was downloaded when importing arXiv entries. [#4913](https://github.com/JabRef/jabref/issues/4913)
- We fixed an issue where the keywords and crossref fields were not properly focused. [#11177](https://github.com/JabRef/jabref/issues/11177)
- We fixed an issue where the Undo/Redo buttons were active even when all libraries are closed. [#11837](https://github.com/JabRef/jabref/issues/11837)
- We fixed an issue where recently opened files were not displayed in the main menu properly. [#9042](https://github.com/JabRef/jabref/issues/9042)
- We fixed an issue where the DOI lookup would show an error when a DOI was found for an entry. [#11850](https://github.com/JabRef/jabref/issues/11850)
<<<<<<< HEAD
- We fixed an issue where adding a crossreferenced entry would not correctly generate a citation key for the child entry [#11136](https://github.com/JabRef/jabref/issues/11136)
=======
- We fixed an issue where <kbd>Tab</kbd> cannot be used to jump to next field in some single-line fields. [#11785](https://github.com/JabRef/jabref/issues/11785)
>>>>>>> 60ef28ae

### Removed

- We removed support for case-sensitive and exact search. [#11542](https://github.com/JabRef/jabref/pull/11542)
- We removed the description of search strings. [#11542](https://github.com/JabRef/jabref/pull/11542)
- We removed support for importing using the SilverPlatterImporter (`Record INSPEC`). [#11576](https://github.com/JabRef/jabref/pull/11576)
- We removed support for automatically generating file links using the CLI (`--automaticallySetFileLinks`).







## [5.15] – 2024-07-10

### Added

- We made new groups automatically to focus upon creation. [#11449](https://github.com/JabRef/jabref/issues/11449)

### Fixed

- We fixed an issue where JabRef was no longer built for Intel based macs (x86) [#11468](https://github.com/JabRef/jabref/issues/11468)
- We fixed usage when using running on Snapcraft. [#11465](https://github.com/JabRef/jabref/issues/11465)
- We fixed detection for `soffice.exe` on Windows. [#11478](https://github.com/JabRef/jabref/pull/11478)
- We fixed an issue where saving preferences when importing preferences on first run in a snap did not work [forum#4399](https://discourse.jabref.org/t/how-to-report-problems-in-the-distributed-version-5-14-ensuring-that-one-can-no-longer-work-with-jabref/4399/5)

## [5.14] – 2024-07-08

### Added

- We added support for offline extracting references from PDFs following the IEEE format. [#11156](https://github.com/JabRef/jabref/pull/11156)
- We added a new keyboard shortcut  <kbd>ctrl</kbd> + <kbd>,</kbd> to open the preferences. [#11154](https://github.com/JabRef/jabref/pull/11154)
- We added value selection (such as for month) for content selectors in custom entry types. [#11109](https://github.com/JabRef/jabref/issues/11109)
- We added a duplicate checker for the Citation Relations tab. [#10414](https://github.com/JabRef/jabref/issues/10414)
- We added tooltip on main table cells that shows cell content or cell content and entry preview if set in preferences. [10925](https://github.com/JabRef/jabref/issues/10925)
- Added a formatter to remove word enclosing braces. [#11222](https://github.com/JabRef/jabref/issues/11222)
- We added the ability to add a keyword/crossref when typing the separator character (e.g., comma) in the keywords/crossref fields. [#11178](https://github.com/JabRef/jabref/issues/11178)
- We added an exporter and improved the importer for Endnote XML format. [#11137](https://github.com/JabRef/jabref/issues/11137)
- We added support for using BibTeX Style files (BST) in the Preview. [#11102](https://github.com/JabRef/jabref/issues/11102)
- We added support for automatically update LaTeX citations when a LaTeX file is created, removed, or modified. [#10585](https://github.com/JabRef/jabref/issues/10585)

### Changed

- We replaced the word "Key bindings" with "Keyboard shortcuts" in the Preferences tab. [#11153](https://github.com/JabRef/jabref/pull/11153)
- We slightly improved the duplicate check if ISBNs are present. [#8885](https://github.com/JabRef/jabref/issues/8885)
- JabRef no longer downloads HTML files of websites when a PDF was not found. [#10149](https://github.com/JabRef/jabref/issues/10149)
- We added the HTTP message (in addition to the response code) if an error is encountered. [#11341](https://github.com/JabRef/jabref/pull/11341)
- We made label wrap text to fit view size when reviewing external group changes. [#11220](https://github.com/JabRef/jabref/issues/11220)

### Fixed

- We fixed an issue where entry type with duplicate fields prevented opening existing libraries with custom entry types. [#11127](https://github.com/JabRef/jabref/issues/11127)
- We fixed an issue where Markdown rendering removed braces from the text. [#10928](https://github.com/JabRef/jabref/issues/10928)
- We fixed an issue when the file was flagged as changed on disk in the case of content selectors or groups. [#9064](https://github.com/JabRef/jabref/issues/9064)
- We fixed crash on opening the entry editor when auto-completion is enabled. [#11188](https://github.com/JabRef/jabref/issues/11188)
- We fixed the usage of the key binding for "Clear search" (default: <kbd>Escape</kbd>). [#10764](https://github.com/JabRef/jabref/issues/10764)
- We fixed an issue where library shown as unsaved and marked (*) after accepting changes made externally to the file. [#11027](https://github.com/JabRef/jabref/issues/11027)
- We fixed an issue where drag and dropping entries from one library to another was not always working. [#11254](https://github.com/JabRef/jabref/issues/11254)
- We fixed an issue where drag and dropping entries created a shallow copy. [#11160](https://github.com/JabRef/jabref/issues/11160)
- We fixed an issue where imports to a custom group would only work for the first entry [#11085](https://github.com/JabRef/jabref/issues/11085), [#11269](https://github.com/JabRef/jabref/issues/11269)
- We fixed an issue when cursor jumped to the beginning of the line. [#5904](https://github.com/JabRef/jabref/issues/5904)
- We fixed an issue where a new entry was not added to the selected group [#8933](https://github.com/JabRef/jabref/issues/8933)
- We fixed an issue where the horizontal position of the Entry Preview inside the entry editor was not remembered across restarts [#11281](https://github.com/JabRef/jabref/issues/11281)
- We fixed an issue where the search index was not updated after linking PDF files. [#11317](https://github.com/JabRef/jabref/pull/11317)
- We fixed rendering of (first) author with a single letter surname. [forum#4330](https://discourse.jabref.org/t/correct-rendering-of-first-author-with-a-single-letter-surname/4330)
- We fixed that the import of the related articles tab sometimes used the wrong library mode. [#11282](https://github.com/JabRef/jabref/pull/11282)
- We fixed an issue where the entry editor context menu was not shown correctly when JabRef is opened on a second, extended screen [#11323](https://github.com/JabRef/jabref/issues/11323), [#11174](https://github.com/JabRef/jabref/issues/11174)
- We fixed an issue where the value of "Override default font settings" was not applied on startup [#11344](https://github.com/JabRef/jabref/issues/11344)
- We fixed an issue when "Library changed on disk" appeared after a save by JabRef. [#4877](https://github.com/JabRef/jabref/issues/4877)  
- We fixed an issue where the Pubmed/Medline Plain importer would not respect the user defined keyword separator [#11413](https://github.com/JabRef/jabref/issues/11413)
- We fixed an issue where the value of "Override default font settings" was not applied on startup [#11344](https://github.com/JabRef/jabref/issues/11344)
- We fixed an issue where DatabaseChangeDetailsView was not scrollable when reviewing external metadata changes [#11220](https://github.com/JabRef/jabref/issues/11220)
- We fixed undo/redo for text fields. [#11420](https://github.com/JabRef/jabref/issues/11420)
- We fixed an issue where clicking on a page number in the search results tab opens a wrong file in the document viewer. [#11432](https://github.com/JabRef/jabref/pull/11432)

### Removed

- We removed the misleading message "Doing a cleanup for X entries" when opening the Cleanup entries dialog [#11463](https://github.com/JabRef/jabref/pull/11463)

## [5.13] – 2024-04-01

### Added

- We converted the "Custom API key" list to a table to be more accessible. [#10926](https://github.com/JabRef/jabref/issues/10926)
- We added a "refresh" button for the LaTeX citations tab in the entry editor. [#10584](https://github.com/JabRef/jabref/issues/10584)
- We added the possibility to show the BibTeX source in the [web search](https://docs.jabref.org/collect/import-using-online-bibliographic-database) import screen. [#560](https://github.com/koppor/jabref/issues/560)
- We added a fetcher for [ISIDORE](https://isidore.science/), simply paste in the link into the text field or the last 6 digits in the link that identify that paper. [#10423](https://github.com/JabRef/jabref/issues/10423)
- When importing entries form the "Citation relations" tab, the field [cites](https://docs.jabref.org/advanced/entryeditor/entrylinks) is now filled according to the relationship between the entries. [#10572](https://github.com/JabRef/jabref/pull/10752)
- We added a new integrity check and clean up option for strings having Unicode characters not encoded in [Unicode "Normalization Form Canonical Composition" (NFC)](https://en.wikipedia.org/wiki/Unicode_equivalence#Normal_forms"). [#10506](https://github.com/JabRef/jabref/issues/10506)
- We added a new group icon column to the main table showing the icons of the entry's groups. [#10801](https://github.com/JabRef/jabref/pull/10801)
- When deleting an entry, the files linked to the entry are now optionally deleted as well. [#10509](https://github.com/JabRef/jabref/issues/10509)
- We added support to move the file to the system trash (instead of deleting it). [#10591](https://github.com/JabRef/jabref/pull/10591)
- We added ability to jump to an entry in the command line using `-j CITATIONKEY`. [koppor#540](https://github.com/koppor/jabref/issues/540)
- We added a new boolean to the style files for Openoffice/Libreoffice integration to switch between ZERO_WIDTH_SPACE (default) and no space. [#10843](https://github.com/JabRef/jabref/pull/10843)
- When pasting HTML into the abstract or a comment field, the hypertext is automatically converted to Markdown. [#10558](https://github.com/JabRef/jabref/issues/10558)
- We added the possibility to redownload files that had been present but are no longer in the specified location. [#10848](https://github.com/JabRef/jabref/issues/10848)
- We added the citation key pattern `[camelN]`. Equivalent to the first N words of the `[camel]` pattern.
- We added importing of static groups and linked files from BibDesk .bib files. [#10381](https://github.com/JabRef/jabref/issues/10381)
- We added ability to export in CFF (Citation File Format) [#10661](https://github.com/JabRef/jabref/issues/10661).
- We added ability to push entries to TeXworks. [#3197](https://github.com/JabRef/jabref/issues/3197)
- We added the ability to zoom in and out in the document viewer using <kbd>Ctrl</kbd> + <kbd>Scroll</kbd>. [#10964](https://github.com/JabRef/jabref/pull/10964)
- We added a Cleanup for removing non-existent files and grouped the related options [#10929](https://github.com/JabRef/jabref/issues/10929)
- We added the functionality to parse the bibliography of PDFs using the GROBID online service. [#10200](https://github.com/JabRef/jabref/issues/10200)
- We added a seperated search bar for the global search window. [#11032](https://github.com/JabRef/jabref/pull/11032)
- We added ability to double-click on an entry in the global search window to select the corresponding entry in the main table. [#11010](https://github.com/JabRef/jabref/pull/11010)
- We added support for BibTeX String constants during copy & paste between libraries. [#10872](https://github.com/JabRef/jabref/issues/10872)
- We added the field `langid` which is important for hyphenation and casing in LaTeX. [#10868](https://github.com/JabRef/jabref/issues/10868)
- Event log entries can now be copied via a context menu. [#11100](https://github.com/JabRef/jabref/issues/11100)

### Changed

- The "Automatically open folders of attached files" preference default status has been changed to enabled on Windows. [koppor#56](https://github.com/koppor/jabref/issues/56)
- The Custom export format now uses the custom DOI base URI in the preferences for the `DOICheck`, if activated [forum#4084](https://discourse.jabref.org/t/export-html-disregards-custom-doi-base-uri/4084)
- The index directories for full text search have now more readable names to increase debugging possibilities using Apache Lucense's Lurk. [#10193](https://github.com/JabRef/jabref/issues/10193)
- The fulltext search also indexes files ending with .pdf (but do not having an explicit file type set). [#10193](https://github.com/JabRef/jabref/issues/10193)
- We changed the arrangement of the lists in the "Citation relations" tab. `Cites` are now on the left and `Cited by` on the right [#10572](https://github.com/JabRef/jabref/pull/10752)
- Sub libraries based on `aux` file can now also be generated if some citations are not found library. [#10775](https://github.com/JabRef/jabref/pull/10775)
- We rearranged the tab order in the entry editor and renamed the "Scite Tab" to "Citation information". [#10821](https://github.com/JabRef/jabref/issues/10821)
- We changed the duplicate handling in the Import entries dialog. Potential duplicate entries are marked with an icon and importing will now trigger the merge dialog [#10914](https://github.com/JabRef/jabref/pull/10914)
- We made the command "Push to TexShop" more robust to allow cite commands with a character before the first slash. [forum#2699](https://discourse.jabref.org/t/push-to-texshop-mac/2699/17?u=siedlerchr)
- We only show the notification "Saving library..." if the library contains more than 2000 entries. [#9803](https://github.com/JabRef/jabref/issues/9803)
- JabRef now keeps previous log files upon start. [#11023](https://github.com/JabRef/jabref/pull/11023)
- When normalizing author names, complete enclosing braces are kept. [#10031](https://github.com/JabRef/jabref/issues/10031)
- We enhanced the dialog for adding new fields in the content selector with a selection box containing a list of standard fields. [#10912](https://github.com/JabRef/jabref/pull/10912)
- We store the citation relations in an LRU cache to avoid bloating the memory and out-of-memory exceptions. [#10958](https://github.com/JabRef/jabref/issues/10958)
- Keywords field are now displayed as tags. [#10910](https://github.com/JabRef/jabref/pull/10910)
- Citation relations now get more information, and have quick access to view the articles in a browser without adding them to the library [#10869](https://github.com/JabRef/jabref/issues/10869)
- Importer/Exporter for CFF format now supports JabRef `cites` and `related` relationships, as well as all fields from the CFF specification. [#10993](https://github.com/JabRef/jabref/issues/10993)
- The XMP-Exporter no longer writes the content of the `file`-field. [#11083](https://github.com/JabRef/jabref/pull/11083)
- We added notes, checks and warnings for the case of selection of non-empty directories while starting a new Systematic Literature Review. [#600](https://github.com/koppor/jabref/issues/600)
- Text in the import dialog (web search results) will now be wrapped to prevent horizontal scrolling. [#10931](https://github.com/JabRef/jabref/issues/10931)
- We improved the error handling when invalid bibdesk-files are encountered [#11117](https://github.com/JabRef/jabref/issues/11117)

### Fixed

- We fixed an issue where the fulltext search button in entry editor used to disappear on click till the search is completed. [#10425](https://github.com/JabRef/jabref/issues/10425)
- We fixed an issue where attempting to cancel the importing/generation of an entry from id is ignored. [#10508](https://github.com/JabRef/jabref/issues/10508)
- We fixed an issue where the preview panel showing the wrong entry (an entry that is not selected in the entry table). [#9172](https://github.com/JabRef/jabref/issues/9172)
- We fixed an issue where HTML-reserved characters like '&' and '<', in addition to HTML entities like '&amp;' were not rendered correctly in entry preview. [#10677](https://github.com/JabRef/jabref/issues/10677)
- The last page of a PDF is now indexed by the full text search. [#10193](https://github.com/JabRef/jabref/issues/10193)
- The entry editor respects the configured custom tabs when showing "Other fields". [#11012](https://github.com/JabRef/jabref/pull/11012)
- The default owner of an entry can be changed again. [#10924](https://github.com/JabRef/jabref/issues/10924)
- We fixed an issue where the duplicate check did not take umlauts or other LaTeX-encoded characters into account. [#10744](https://github.com/JabRef/jabref/pull/10744)
- We fixed the colors of the icon on hover for unset special fields. [#10431](https://github.com/JabRef/jabref/issues/10431)
- We fixed an issue where the CrossRef field did not work if autocompletion was disabled [#8145](https://github.com/JabRef/jabref/issues/8145)
- In biblatex mode, JabRef distinguishes between "Optional fields" and "Optional fields 2" again. [#11022](https://github.com/JabRef/jabref/pull/11022)
- We fixed an issue where exporting`@electronic` and `@online` entry types to the Office XMl would duplicate the field `title`  [#10807](https://github.com/JabRef/jabref/issues/10807)
- We fixed an issue where the `CommentsTab` was not properly formatted when the `defaultOwner` contained capital or special letters. [#10870](https://github.com/JabRef/jabref/issues/10870)
- We fixed an issue where the `File -> Close library` menu item was not disabled when no library was open. [#10948](https://github.com/JabRef/jabref/issues/10948)
- We fixed an issue where the Document Viewer would show the PDF in only half the window when maximized. [#10934](https://github.com/JabRef/jabref/issues/10934)
- Clicking on the crossref and related tags in the entry editor jumps to the linked entry. [#5484](https://github.com/JabRef/jabref/issues/5484) [#9369](https://github.com/JabRef/jabref/issues/9369)
- We fixed an issue where JabRef could not parse absolute file paths from Zotero exports. [#10959](https://github.com/JabRef/jabref/issues/10959)
- We fixed an issue where an exception occured when toggling between "Live" or "Locked" in the internal Document Viewer. [#10935](https://github.com/JabRef/jabref/issues/10935)
- When fetching article information fom IEEE Xplore, the em dash is now converted correctly. [koppor#286](https://github.com/koppor/jabref/issues/286)
- Fixed an issue on Windows where the browser extension reported failure to send an entry to JabRef even though it was sent properly. [JabRef-Browser-Extension#493](https://github.com/JabRef/JabRef-Browser-Extension/issues/493)
- Fixed an issue on Windows where TeXworks path was not resolved if it was installed with MiKTeX. [#10977](https://github.com/JabRef/jabref/issues/10977)
- We fixed an issue with where JabRef would throw an error when using MathSciNet search, as it was unable to parse the fetched JSON coreectly. [10996](https://github.com/JabRef/jabref/issues/10996)
- We fixed an issue where the "Import by ID" function would throw an error when a DOI that contains URL-encoded characters was entered. [#10648](https://github.com/JabRef/jabref/issues/10648)
- We fixed an issue with handling of an "overflow" of authors at `[authIniN]`. [#11087](https://github.com/JabRef/jabref/issues/11087)
- We fixed an issue where an exception occurred when selecting entries in the web search results. [#11081](https://github.com/JabRef/jabref/issues/11081)
- When a new library is unsaved, there is now no warning when fetching entries with PDFs. [#11075](https://github.com/JabRef/jabref/issues/11075)
- We fixed an issue where the message "The libary has been modified by another program" occurred when editing library metadata and saving the library. [#4877](https://github.com/JabRef/jabref/issues/4877)

### Removed

- We removed the predatory journal checks due to a high rate of false positives. [#11066](https://github.com/JabRef/jabref/pull/11066)

## [5.12] – 2023-12-24

### Added

- We added a scite.ai tab in the entry editor that retrieves 'Smart Citation' tallies for citations that have a DOI. [koppor#375](https://github.com/koppor/jabref/issues/375)  
- We added a dropdown menu to let users change the reference library during AUX file import. [#10472](https://github.com/JabRef/jabref/issues/10472)
- We added a button to let users reset the cite command to the default value. [#10569](https://github.com/JabRef/jabref/issues/10569)
- We added the option to use System Preference for Light/Dark Theme [#8729](https://github.com/JabRef/jabref/issues/8729).
- We added [scholar.archive.org](https://scholar.archive.org/) as a new fetcher. [#10498](https://github.com/JabRef/jabref/issues/10498)
- We integrated predatory journal checking as part of the Integrity Checker based on the [check-bib-for-predatory](https://github.com/CfKu/check-bib-for-predatory). [koppor#348](https://github.com/koppor/jabref/issues/348)
- We added a 'More options' section in the main table right click menu opening the preferences dialog. [#9432](https://github.com/JabRef/jabref/issues/9432)
- When creating a new group, it inherits the icon of the parent group. [#10521](https://github.com/JabRef/jabref/pull/10521)

### Changed

- We moved the location of the 'Open only one instance of JabRef' preference option from "Network" to "General". [#9306](https://github.com/JabRef/jabref/issues/9306)
- The two previews in the change resolver dialog now have their scrollbars synchronized. [#9576](https://github.com/JabRef/jabref/issues/9576).
- We changed the setting of the keyword separator to accept a single character only. [#177](https://github.com/koppor/jabref/issues/177)
- We replaced "SearchAll" in Web Search by "Search Selected". [#10556](https://github.com/JabRef/jabref/issues/10556)
- Short DOI formatter now checks, if the value is already formatted. If so, it returns the value instead of calling the ShortDOIService again. [#10589](https://github.com/JabRef/jabref/issues/10589)
- We upgraded to JavaFX 21.0.1. As a consequence JabRef requires now macOS 11 or later and GTK 3.8 or later on Linux [10627](https://github.com/JabRef/jabref/pull/10627).
- A user-specific comment fields is not enabled by default, but can be enabled using the "Add" button. [#10424](https://github.com/JabRef/jabref/issues/10424)
- We upgraded to Lucene 9.9 for the fulltext search. The search index will be rebuild. [#10686](https://github.com/JabRef/jabref/pull/10686)
- When using "Copy..." -> "Copy citation key", the delimiter configured at "Push applications" is respected. [#10707](https://github.com/JabRef/jabref/pull/10707)

### Fixed

- We fixed an issue where the added protected term has unwanted leading and trailing whitespaces, where the formatted text has unwanted empty brackets and where the word at the cursor in the textbox can be added to the list. [#10415](https://github.com/JabRef/jabref/issues/10415)
- We fixed an issue where in the merge dialog the file field of entries was not correctly merged when the first and second entry both contained values inside the file field. [#10572](https://github.com/JabRef/jabref/issues/10572)
- We fixed some small inconsistencies in the user interface. [#10507](https://github.com/JabRef/jabref/issues/10507) [#10458](https://github.com/JabRef/jabref/issues/10458) [#10660](https://github.com/JabRef/jabref/issues/10660)
- We fixed the issue where the Hayagriva YAML exporter would not include a parent field for the publisher/series. [#10596](https://github.com/JabRef/jabref/issues/10596)
- We fixed issues in the external file type dialog w.r.t. duplicate entries in the case of a language switch. [#10271](https://github.com/JabRef/jabref/issues/10271)
- We fixed an issue where the right-click action "Copy cite..." did not respect the configured citation command under "External Programs" -> "[Push Applications](https://docs.jabref.org/cite/pushtoapplications)" [#10615](https://github.com/JabRef/jabref/issues/10615)

### Removed

- We removed duplicate filtering and sorting operations in the MainTable when editing BibEntries. [#10619](https://github.com/JabRef/jabref/pull/10619)

## [5.11] – 2023-10-22

### Added

- We added the ability to sort subgroups in Z-A order, as well as by ascending and descending number of subgroups. [#10249](https://github.com/JabRef/jabref/issues/10249)
- We added the possibility to find (and add) papers that cite or are cited by a given paper. [#6187](https://github.com/JabRef/jabref/issues/6187)
- We added an error-specific message for when a download from a URL fails. [#9826](https://github.com/JabRef/jabref/issues/9826)
- We added support for customizing the citation command (e.g., `[@key1,@key2]`) when [pushing to external applications](https://docs.jabref.org/cite/pushtoapplications). [#10133](https://github.com/JabRef/jabref/issues/10133)
- We added an integrity check for more special characters. [#8712](https://github.com/JabRef/jabref/issues/8712)
- We added protected terms described as "Computer science". [#10222](https://github.com/JabRef/jabref/pull/10222)
- We added a link "Get more themes..." in the preferences to that points to [themes.jabref.org](https://themes.jabref.org) allowing the user to download new themes. [#10243](https://github.com/JabRef/jabref/issues/10243)
- We added a fetcher for [LOBID](https://lobid.org/resources/api) resources. [koppor#386](https://github.com/koppor/jabref/issues/386)
- When in `biblatex` mode, the [integrity check](https://docs.jabref.org/finding-sorting-and-cleaning-entries/checkintegrity) for journal titles now also checks the field `journal`.
- We added support for exporting to Hayagriva YAML format. [#10382](https://github.com/JabRef/jabref/issues/10382)
- We added support for pushing citations to [TeXShop](https://pages.uoregon.edu/koch/texshop/) on macOS [forum#2699](https://discourse.jabref.org/t/push-to-texshop-mac/2699).
- We added the 'Bachelor's thesis' type for Biblatex's 'Thesis' EntryType [#10029](https://github.com/JabRef/jabref/issues/10029).

### Changed

- The export formats `listrefs`, `tablerefs`, `tablerefsabsbib`, now use the ISO date format in the footer [#10383](https://github.com/JabRef/jabref/pull/10383).
- When searching for an identifier in the "Web search", the title of the search window is now "Identifier-based Web Search". [#10391](https://github.com/JabRef/jabref/pull/10391)
- The ampersand checker now skips verbatim fields (`file`, `url`, ...). [#10419](https://github.com/JabRef/jabref/pull/10419)
- If no existing document is selected for exporting "XMP annotated pdf" JabRef will now create a new PDF file with a sample text and the metadata. [#10102](https://github.com/JabRef/jabref/issues/10102)
- We modified the DOI cleanup to infer the DOI from an ArXiV ID if it's present. [#10426](https://github.com/JabRef/jabref/issues/10426)
- The ISI importer uses the field `comment` for notes (instead of `review). [#10478](https://github.com/JabRef/jabref/pull/10478)
- If no existing document is selected for exporting "Embedded BibTeX pdf" JabRef will now create a new PDF file with a sample text and the metadata. [#10101](https://github.com/JabRef/jabref/issues/10101)
- Translated titles format no longer raise a warning. [#10459](https://github.com/JabRef/jabref/issues/10459)
- We re-added the empty grey containers in the groups panel to keep an indicator for the current selected group, if displaying of group item count is turned off [#9972](https://github.com/JabRef/jabref/issues/9972)

### Fixed

- We fixed an issue where "Move URL in note field to url field" in the cleanup dialog caused an exception if no note field was present [forum#3999](https://discourse.jabref.org/t/cleanup-entries-cant-get-it-to-work/3999)
- It is possible again to use "current table sort order" for the order of entries when saving. [#9869](https://github.com/JabRef/jabref/issues/9869)
- Passwords can be stored in GNOME key ring. [#10274](https://github.com/JabRef/jabref/issues/10274)
- We fixed an issue where groups based on an aux file could not be created due to an exception [#10350](https://github.com/JabRef/jabref/issues/10350)
- We fixed an issue where the JabRef browser extension could not communicate with JabRef under macOS due to missing files. You should use the `.pkg` for the first installation as it updates all necessary files for the extension [#10308](https://github.com/JabRef/jabref/issues/10308)
- We fixed an issue where the ISBN fetcher returned the entrytype `misc` for certain ISBN numbers [#10348](https://github.com/JabRef/jabref/issues/10348)
- We fixed a bug where an exception was raised when saving less than three export save orders in the preference. [#10157](https://github.com/JabRef/jabref/issues/10157)
- We fixed an issue where it was possible to create a group with no name or with a group separator inside the name [#9776](https://github.com/JabRef/jabref/issues/9776)
- Biblatex's `journaltitle` is now also respected for showing the journal information. [#10397](https://github.com/JabRef/jabref/issues/10397)
- JabRef does not hang anymore when exporting via CLI. [#10380](https://github.com/JabRef/jabref/issues/10380)
- We fixed an issue where it was not possible to save a library on a network share under macOS due to an exception when acquiring a file lock [#10452](https://github.com/JabRef/jabref/issues/10452)
- We fixed an issue where exporting "XMP annotated pdf" without selecting an existing document would produce an exception. [#10102](https://github.com/JabRef/jabref/issues/10102)
- We fixed an issue where the "Enabled" column in the "Protected terms files" tab in the preferences could not be resized [#10285](https://github.com/JabRef/jabref/issues/10285)
- We fixed an issue where after creation of a new library, the new library was not focused. [koppor#592](https://github.com/koppor/jabref/issues/592)
- We fixed an issue where double clicking on an url in the file field would trigger an exception instead of opening the browser [#10480](https://github.com/JabRef/jabref/pull/10480)
- We fixed an issue where scrolling was impossible on dragging a citation on the groups panel. [#9754](https://github.com/JabRef/jabref/issues/9754)
- We fixed an issue where exporting "Embedded BibTeX pdf" without selecting an existing document would produce an exception. [#10101](https://github.com/JabRef/jabref/issues/10101)
- We fixed an issue where there was a failure to access the url link for "eprint" for the ArXiv entry.[#10474](https://github.com/JabRef/jabref/issues/10474)
- We fixed an issue where it was not possible to connect to a shared database once a group with entries was added or other metadata modified [#10336](https://github.com/JabRef/jabref/issues/10336)
- We fixed an issue where middle-button paste in X not always worked [#7905](https://github.com/JabRef/jabref/issues/7905)

## [5.10] – 2023-09-02

### Added

- We added a field showing the BibTeX/biblatex source for added and deleted entries in the "External Changes Resolver" dialog. [#9509](https://github.com/JabRef/jabref/issues/9509)
- We added user-specific comment field so that multiple users can make separate comments. [#543](https://github.com/koppor/jabref/issues/543)
- We added a search history list in the search field's right click menu. [#7906](https://github.com/JabRef/jabref/issues/7906)
- We added a full text fetcher for IACR eprints. [#9651](https://github.com/JabRef/jabref/pull/9651)
- We added "Attach file from URL" to right-click context menu to download and store a file with the reference library. [#9646](https://github.com/JabRef/jabref/issues/9646)
- We enabled updating an existing entry with data from InspireHEP. [#9351](https://github.com/JabRef/jabref/issues/9351)
- We added a fetcher for the Bibliotheksverbund Bayern (experimental). [#9641](https://github.com/JabRef/jabref/pull/9641)
- We added support for more biblatex date formats for parsing dates. [#2753](https://github.com/JabRef/jabref/issues/2753)
- We added support for multiple languages for exporting to and importing references from MS Office. [#9699](https://github.com/JabRef/jabref/issues/9699)
- We enabled scrolling in the groups list when dragging a group on another group. [#2869](https://github.com/JabRef/jabref/pull/2869)
- We added the option to automatically download online files when a new entry is created from an existing ID (e.g., DOI). The option can be disabled in the preferences under "Import and Export". [#9756](https://github.com/JabRef/jabref/issues/9756)
- We added a new Integrity check for unescaped ampersands. [koppor#585](https://github.com/koppor/jabref/issues/585)
- We added support for parsing `$\backslash$` in file paths (as exported by Mendeley). [forum#3470](https://discourse.jabref.org/t/mendeley-bib-import-with-linked-files/3470)
- We added the possibility to automatically fetch entries when an ISBN is pasted on the main table. [#9864](https://github.com/JabRef/jabref/issues/9864)
- We added the option to disable the automatic linking of files in the entry editor [#5105](https://github.com/JabRef/jabref/issues/5105)
- We added the link icon for ISBNs in linked identifiers column. [#9819](https://github.com/JabRef/jabref/issues/9819)
- We added key binding to focus on groups <kbd>alt</kbd> + <kbd>s</kbd> [#9863](https://github.com/JabRef/jabref/issues/9863)
- We added the option to unprotect a text selection, which strips all pairs of curly braces away. [#9950](https://github.com/JabRef/jabref/issues/9950)
- We added drag and drop events for field 'Groups' in entry editor panel. [#569](https://github.com/koppor/jabref/issues/569)
- We added support for parsing MathML in the Medline importer. [#4273](https://github.com/JabRef/jabref/issues/4273)
- We added the ability to search for an identifier (DOI, ISBN, ArXiv ID) directly from 'Web Search'. [#7575](https://github.com/JabRef/jabref/issues/7575) [#9674](https://github.com/JabRef/jabref/issues/9674)
- We added a cleanup activity that identifies a URL or a last-visited-date in the `note` field and moves it to the `url` and `urldate` field respectively. [koppor#216](https://github.com/koppor/jabref/issues/216)
- We enabled the user to change the name of a field in a custom entry type by double-clicking on it. [#9840](https://github.com/JabRef/jabref/issues/9840)
- We added some preferences options to disable online activity. [#10064](https://github.com/JabRef/jabref/issues/10064)
- We integrated two mail actions ("As Email" and "To Kindle") under a new "Send" option in the right-click & Tools menus. The Kindle option creates an email targeted to the user's Kindle email, which can be set in preferences under "External programs" [#6186](https://github.com/JabRef/jabref/issues/6186)
- We added an option to clear recent libraries' history. [#10003](https://github.com/JabRef/jabref/issues/10003)
- We added an option to encrypt and remember the proxy password. [#8055](https://github.com/JabRef/jabref/issues/8055)[#10044](https://github.com/JabRef/jabref/issues/10044)
- We added support for showing journal information, via info buttons next to the `Journal` and `ISSN` fields in the entry editor. [#6189](https://github.com/JabRef/jabref/issues/6189)
- We added support for pushing citations to Sublime Text 3 [#10098](https://github.com/JabRef/jabref/issues/10098)
- We added support for the Finnish language. [#10183](https://github.com/JabRef/jabref/pull/10183)
- We added the option to automatically replaces illegal characters in the filename when adding a file to JabRef. [#10182](https://github.com/JabRef/jabref/issues/10182)
- We added a privacy policy. [#10064](https://github.com/JabRef/jabref/issues/10064)
- We added a tooltip to show the number of entries in a group [#10208](https://github.com/JabRef/jabref/issues/10208)
- We fixed an issue where it was no longer possible to add or remove selected entries to groups via context menu [#10404](https://github.com/JabRef/jabref/issues/10404), [#10317](https://github.com/JabRef/jabref/issues/10317) [#10374](https://github.com/JabRef/jabref/issues/10374)

### Changed

- We replaced "Close" by "Close library" and placed it after "Save all" in the File menu. [#10043](https://github.com/JabRef/jabref/pull/10043)
- We upgraded to Lucene 9.7 for the fulltext search. The search index will be rebuild. [#9584](https://github.com/JabRef/jabref/pull/10036)
- 'Get full text' now also checks the file url. [#568](https://github.com/koppor/jabref/issues/568)
- JabRef writes a new backup file only if there is a change. Before, JabRef created a backup upon start. [#9679](https://github.com/JabRef/jabref/pull/9679)
- We modified the `Add Group` dialog to use the most recently selected group hierarchical context. [#9141](https://github.com/JabRef/jabref/issues/9141)
- We refined the 'main directory not found' error message. [#9625](https://github.com/JabRef/jabref/pull/9625)
- JabRef writes a new backup file only if there is a change. Before, JabRef created a backup upon start. [#9679](https://github.com/JabRef/jabref/pull/9679)
- Backups of libraries are not stored per JabRef version, but collected together. [#9676](https://github.com/JabRef/jabref/pull/9676)
- We streamlined the paths for logs and backups: The parent path fragment is always `logs` or `backups`.
- `log.txt` now contains an entry if a BibTeX entry could not be parsed.
- `log.txt` now contains debug messages. Debugging needs to be enabled explicitly. [#9678](https://github.com/JabRef/jabref/pull/9678)
- `log.txt` does not contain entries for non-found files during PDF indexing. [#9678](https://github.com/JabRef/jabref/pull/9678)
- The hostname is now determined using environment variables (`COMPUTERNAME`/`HOSTNAME`) first. [#9910](https://github.com/JabRef/jabref/pull/9910)
- We improved the Medline importer to correctly import ISO dates for `revised`. [#9536](https://github.com/JabRef/jabref/issues/9536)
- To avoid cluttering of the directory, We always delete the `.sav` file upon successful write. [#9675](https://github.com/JabRef/jabref/pull/9675)
- We improved the unlinking/deletion of multiple linked files of an entry using the <kbd>Delete</kbd> key. [#9473](https://github.com/JabRef/jabref/issues/9473)
- The field names of customized entry types are now exchanged preserving the case. [#9993](https://github.com/JabRef/jabref/pull/9993)
- We moved the custom entry types dialog into the preferences dialog. [#9760](https://github.com/JabRef/jabref/pull/9760)
- We moved the manage content selectors dialog to the library properties. [#9768](https://github.com/JabRef/jabref/pull/9768)
- We moved the preferences menu command from the options menu to the file menu. [#9768](https://github.com/JabRef/jabref/pull/9768)
- We reworked the cross ref labels in the entry editor and added a right click menu. [#10046](https://github.com/JabRef/jabref/pull/10046)
- We reorganized the order of tabs and settings in the library properties. [#9836](https://github.com/JabRef/jabref/pull/9836)
- We changed the handling of an "overflow" of authors at `[authIniN]`: JabRef uses `+` to indicate an overflow. Example: `[authIni2]` produces `A+` (instead of `AB`) for `Aachen and Berlin and Chemnitz`. [#9703](https://github.com/JabRef/jabref/pull/9703)
- We moved the preferences option to open the last edited files on startup to the 'General' tab. [#9808](https://github.com/JabRef/jabref/pull/9808)
- We improved the recognition of DOIs when pasting a link containing a DOI on the maintable. [#9864](https://github.com/JabRef/jabref/issues/9864s)
- We reordered the preferences dialog. [#9839](https://github.com/JabRef/jabref/pull/9839)
- We split the 'Import and Export' tab into 'Web Search' and 'Export'. [#9839](https://github.com/JabRef/jabref/pull/9839)
- We moved the option to run JabRef in memory stick mode into the preferences dialog toolbar. [#9866](https://github.com/JabRef/jabref/pull/9866)
- In case the library contains empty entries, they are not written to disk. [#8645](https://github.com/JabRef/jabref/issues/8645)
- The formatter `remove_unicode_ligatures` is now called `replace_unicode_ligatures`. [#9890](https://github.com/JabRef/jabref/pull/9890)
- We improved the error message when no terminal was found. [#9607](https://github.com/JabRef/jabref/issues/9607)
- In the context of the "systematic literature functionality", we changed the name "database" to "catalog" to use a separate term for online catalogs in comparison to SQL databases. [#9951](https://github.com/JabRef/jabref/pull/9951)
- We now show more fields (including Special Fields) in the dropdown selection for "Save sort order" in the library properties and for "Export sort order" in the preferences. [#10010](https://github.com/JabRef/jabref/issues/10010)
- We now encrypt and store the custom API keys in the OS native credential store. [#10044](https://github.com/JabRef/jabref/issues/10044)
- We changed the behavior of group addition/edit, so that sorting by alphabetical order is not performed by default after the modification. [#10017](https://github.com/JabRef/jabref/issues/10017)
- We fixed an issue with spacing in the cleanup dialogue. [#10081](https://github.com/JabRef/jabref/issues/10081)
- The GVK fetcher now uses the new [K10plus](https://www.bszgbv.de/services/k10plus/) database. [#10189](https://github.com/JabRef/jabref/pull/10189)

### Fixed

- We fixed an issue where clicking the group expansion pane/arrow caused the node to be selected, when it should just expand/detract the node. [#10111](https://github.com/JabRef/jabref/pull/10111)
- We fixed an issue where the browser import would add ' characters before the BibTeX entry on Linux. [#9588](https://github.com/JabRef/jabref/issues/9588)
- We fixed an issue where searching for a specific term with the DOAB fetcher lead to an exception. [#9571](https://github.com/JabRef/jabref/issues/9571)
- We fixed an issue where the "Import" -> "Library to import to" did not show the correct library name if two opened libraries had the same suffix. [#9567](https://github.com/JabRef/jabref/issues/9567)
- We fixed an issue where the rpm-Version of JabRef could not be properly uninstalled and reinstalled. [#9558](https://github.com/JabRef/jabref/issues/9558), [#9603](https://github.com/JabRef/jabref/issues/9603)
- We fixed an issue where the command line export using `--exportMatches` flag does not create an output bib file. [#9581](https://github.com/JabRef/jabref/issues/9581)
- We fixed an issue where custom field in the custom entry types could not be set to mulitline. [#9609](https://github.com/JabRef/jabref/issues/9609)
- We fixed an issue where the Office XML exporter did not resolve BibTeX-Strings when exporting entries. [forum#3741](https://discourse.jabref.org/t/exporting-bibtex-constant-strings-to-ms-office-2007-xml/3741)
- We fixed an issue where the Merge Entries Toolbar configuration was not saved after hitting 'Merge Entries' button. [#9091](https://github.com/JabRef/jabref/issues/9091)
- We fixed an issue where the password is stored in clear text if the user wants to use a proxy with authentication. [#8055](https://github.com/JabRef/jabref/issues/8055)
- JabRef is now more relaxed when parsing field content: In case a field content ended with `\`, the combination `\}` was treated as plain `}`. [#9668](https://github.com/JabRef/jabref/issues/9668)
- We resolved an issue that cut off the number of group entries when it exceeded four digits. [#8797](https://github.com/JabRef/jabref/issues/8797)
- We fixed the issue where the size of the global search window was not retained after closing. [#9362](https://github.com/JabRef/jabref/issues/9362)
- We fixed an issue where the Global Search UI preview is still white in dark theme. [#9362](https://github.com/JabRef/jabref/issues/9362)
- We fixed the double paste issue when <kbd>Cmd</kbd> + <kbd>v</kbd> is pressed on 'New entry from plaintext' dialog. [#9367](https://github.com/JabRef/jabref/issues/9367)
- We fixed an issue where the pin button on the Global Search dialog was located at the bottom and not at the top. [#9362](https://github.com/JabRef/jabref/issues/9362)
- We fixed the log text color in the event log console when using dark mode. [#9732](https://github.com/JabRef/jabref/issues/9732)
- We fixed an issue where searching for unlinked files would include the current library's .bib file. [#9735](https://github.com/JabRef/jabref/issues/9735)
- We fixed an issue where it was no longer possible to connect to a shared mysql database due to an exception. [#9761](https://github.com/JabRef/jabref/issues/9761)
- We fixed an issue where an exception was thrown for the user after <kbd>Ctrl</kbd>+<kbd>Z</kbd> command. [#9737](https://github.com/JabRef/jabref/issues/9737)
- We fixed the citation key generation for [`[authors]`, `[authshort]`, `[authorsAlpha]`, `[authIniN]`, `[authEtAl]`, `[auth.etal]`](https://docs.jabref.org/setup/citationkeypatterns#special-field-markers) to handle `and others` properly. [koppor#626](https://github.com/koppor/jabref/issues/626)
- We fixed the Save/save as file type shows BIBTEX_DB instead of "Bibtex library". [#9372](https://github.com/JabRef/jabref/issues/9372)
- We fixed the default main file directory for non-English Linux users. [#8010](https://github.com/JabRef/jabref/issues/8010)
- We fixed an issue when overwriting the owner was disabled. [#9896](https://github.com/JabRef/jabref/pull/9896)
- We fixed an issue regarding recording redundant prefixes in search history. [#9685](https://github.com/JabRef/jabref/issues/9685)
- We fixed an issue where passing a URL containing a DOI led to a "No entry found" notification. [#9821](https://github.com/JabRef/jabref/issues/9821)
- We fixed some minor visual inconsistencies and issues in the preferences dialog. [#9866](https://github.com/JabRef/jabref/pull/9866)
- The order of save actions is now retained. [#9890](https://github.com/JabRef/jabref/pull/9890)
- We fixed an issue where the order of save actions was not retained in the bib file. [#9890](https://github.com/JabRef/jabref/pull/9890)
- We fixed an issue in the preferences 'External file types' tab ignoring a custom application path in the edit dialog. [#9895](https://github.com/JabRef/jabref/issues/9895)
- We fixed an issue in the preferences where custom columns could be added to the entry table with no qualifier. [#9913](https://github.com/JabRef/jabref/issues/9913)
- We fixed an issue where the encoding header in a bib file was not respected when the file contained a BOM (Byte Order Mark). [#9926](https://github.com/JabRef/jabref/issues/9926)
- We fixed an issue where cli help output for import and export format was inconsistent. [koppor#429](https://github.com/koppor/jabref/issues/429)
- We fixed an issue where the user could select multiple conflicting options for autocompletion at once. [#10181](https://github.com/JabRef/jabref/issues/10181)
- We fixed an issue where no preview could be generated for some entry types and led to an exception. [#9947](https://github.com/JabRef/jabref/issues/9947)
- We fixed an issue where the Linux terminal working directory argument was malformed and therefore ignored upon opening a terminal [#9953](https://github.com/JabRef/jabref/issues/9953)
- We fixed an issue under Linux where under some systems the file instead of the folder was opened. [#9607](https://github.com/JabRef/jabref/issues/9607)
- We fixed an issue where an Automatic Keyword Group could not be deleted in the UI. [#9778](https://github.com/JabRef/jabref/issues/9778)
- We fixed an issue where the citation key pattern `[edtrN_M]` returned the wrong editor. [#9946](https://github.com/JabRef/jabref/pull/9946)
- We fixed an issue where empty grey containers would remain in the groups panel, if displaying of group item count is turned off. [#9972](https://github.com/JabRef/jabref/issues/9972)
- We fixed an issue where fetching an ISBN could lead to application freezing when the fetcher did not return any results. [#9979](https://github.com/JabRef/jabref/issues/9979)
- We fixed an issue where closing a library containing groups and entries caused an exception [#9997](https://github.com/JabRef/jabref/issues/9997)
- We fixed a bug where the editor for strings in a bibliography file did not sort the entries by their keys [#10083](https://github.com/JabRef/jabref/pull/10083)
- We fixed an issues where clicking on the empty space of specific context menu entries would not trigger the associated action. [#8388](https://github.com/JabRef/jabref/issues/8388)
- We fixed an issue where JabRef would not remember whether the window was in fullscreen. [#4939](https://github.com/JabRef/jabref/issues/4939)
- We fixed an issue where the ACM Portal search sometimes would not return entries for some search queries when the article author had no given name. [#10107](https://github.com/JabRef/jabref/issues/10107)
- We fixed an issue that caused high CPU usage and a zombie process after quitting JabRef because of author names autocompletion. [#10159](https://github.com/JabRef/jabref/pull/10159)
- We fixed an issue where files with illegal characters in the filename could be added to JabRef. [#10182](https://github.com/JabRef/jabref/issues/10182)
- We fixed that checked-out radio buttons under "specified keywords" were not displayed as checked after closing and reopening the "edit group" window. [#10248](https://github.com/JabRef/jabref/issues/10248)
- We fixed that when editing groups, checked-out properties such as case sensitive and regular expression (under "Free search expression") were not displayed checked. [#10108](https://github.com/JabRef/jabref/issues/10108)

### Removed

- We removed the support of BibTeXML. [#9540](https://github.com/JabRef/jabref/issues/9540)
- We removed support for Markdown syntax for strikethrough and task lists in comment fields. [#9726](https://github.com/JabRef/jabref/pull/9726)
- We removed the options menu, because the two contents were moved to the File menu or the properties of the library. [#9768](https://github.com/JabRef/jabref/pull/9768)
- We removed the 'File' tab in the preferences and moved its contents to the 'Export' tab. [#9839](https://github.com/JabRef/jabref/pull/9839)
- We removed the "[Collection of Computer Science Bibliographies](https://en.wikipedia.org/wiki/Collection_of_Computer_Science_Bibliographies)" fetcher the websits is no longer available. [#6638](https://github.com/JabRef/jabref/issues/6638)

## [5.9] – 2023-01-06

### Added

- We added a dropdown menu to let users change the library they want to import into during import. [#6177](https://github.com/JabRef/jabref/issues/6177)
- We added the possibility to add/remove a preview style from the selected list using a double click. [#9490](https://github.com/JabRef/jabref/issues/9490)
- We added the option to define fields as "multine" directly in the custom entry types dialog. [#6448](https://github.com/JabRef/jabref/issues/6448)
- We changed the minWidth and the minHeight of the main window, so it won't have a width and/or a height with the value 0. [#9606](https://github.com/JabRef/jabref/issues/9606)

### Changed

- We changed database structure: in MySQL/MariaDB we renamed tables by adding a `JABREF_` prefix, and in PGSQL we moved tables in `jabref` schema. We added `VersionDBStructure` variable in `METADATA` table to indicate current version of structure, this variable is needed for automatic migration. [#9312](https://github.com/JabRef/jabref/issues/9312)
- We moved some preferences options to a new tab in the preferences dialog. [#9442](https://github.com/JabRef/jabref/pull/9308)
- We renamed "Medline abbreviation" to "dotless abbreviation". [#9504](https://github.com/JabRef/jabref/pull/9504)
- We now have more "dots" in the offered journal abbreviations. [#9504](https://github.com/JabRef/jabref/pull/9504)
- We now disable the button "Full text search" in the Searchbar by default [#9527](https://github.com/JabRef/jabref/pull/9527)


### Fixed

- The tab "deprecated fields" is shown in biblatex-mode only. [#7757](https://github.com/JabRef/jabref/issues/7757)
- In case a journal name of an IEEE journal is abbreviated, the "normal" abbreviation is used - and not the one of the IEEE BibTeX strings. [abbrv#91](https://github.com/JabRef/abbrv.jabref.org/issues/91)
- We fixed a performance issue when loading large lists of custom journal abbreviations. [#8928](https://github.com/JabRef/jabref/issues/8928)
- We fixed an issue where the last opened libraries were not remembered when a new unsaved library was open as well. [#9190](https://github.com/JabRef/jabref/issues/9190)
- We fixed an issue where no context menu for the group "All entries" was present. [forum#3682](https://discourse.jabref.org/t/how-sort-groups-a-z-not-subgroups/3682)
- We fixed an issue where extra curly braces in some fields would trigger an exception when selecting the entry or doing an integrity check. [#9475](https://github.com/JabRef/jabref/issues/9475), [#9503](https://github.com/JabRef/jabref/issues/9503)
- We fixed an issue where entering a date in the format "YYYY/MM" in the entry editor date field caused an exception. [#9492](https://github.com/JabRef/jabref/issues/9492)
- For portable versions, the `.deb` file now works on plain debian again. [#9472](https://github.com/JabRef/jabref/issues/9472)
- We fixed an issue where the download of linked online files failed after an import of entries for certain urls. [#9518](https://github.com/JabRef/jabref/issues/9518)
- We fixed an issue where an exception occurred when manually downloading a file from an URL in the entry editor. [#9521](https://github.com/JabRef/jabref/issues/9521)
- We fixed an issue with open office csv file formatting where commas in the abstract field where not escaped. [#9087](https://github.com/JabRef/jabref/issues/9087)
- We fixed an issue with deleting groups where subgroups different from the selected group were deleted. [#9281](https://github.com/JabRef/jabref/issues/9281)

## [5.8] – 2022-12-18

### Added

- We integrated a new three-way merge UI for merging entries in the Entries Merger Dialog, the Duplicate Resolver Dialog, the Entry Importer Dialog, and the External Changes Resolver Dialog. [#8945](https://github.com/JabRef/jabref/pull/8945)
- We added the ability to merge groups, keywords, comments and files when merging entries. [#9022](https://github.com/JabRef/jabref/pull/9022)
- We added a warning message next to the authors field in the merge dialog to warn users when the authors are the same but formatted differently. [#8745](https://github.com/JabRef/jabref/issues/8745)
- The default file directory of a library is used as default directory for [unlinked file lookup](https://docs.jabref.org/collect/findunlinkedfiles#link-the-pdfs-to-your-bib-library). [koppor#546](https://github.com/koppor/jabref/issues/546)
- The properties of an existing systematic literature review (SLR) can be edited. [koppor#604](https://github.com/koppor/jabref/issues/604)
- An systematic literature review (SLR) can now be started from the SLR itself. [#9131](https://github.com/JabRef/jabref/pull/9131), [koppor#601](https://github.com/koppor/jabref/issues/601)
- On startup, JabRef notifies the user if there were parsing errors during opening.
- We added support for the field `fjournal` (in `@article`) for abbreviation and unabbreviation functionalities. [#321](https://github.com/JabRef/jabref/pull/321)
- In case a backup is found, the filename of the backup is shown and one can navigate to the file. [#9311](https://github.com/JabRef/jabref/pull/9311)
- We added support for the Ukrainian and Arabic languages. [#9236](https://github.com/JabRef/jabref/pull/9236), [#9243](https://github.com/JabRef/jabref/pull/9243)

### Changed

- We improved the Citavi Importer to also import so called Knowledge-items into the field `comment` of the corresponding entry [#9025](https://github.com/JabRef/jabref/issues/9025)
- We modified the change case sub-menus and their corresponding tips (displayed when you stay long over the menu) to properly reflect exemplified cases. [#9339](https://github.com/Jabref/jabref/issues/9339)
- We call backup files `.bak` and temporary writing files now `.sav`.
- JabRef keeps 10 older versions of a `.bib` file in the [user data dir](https://github.com/harawata/appdirs#supported-directories) (instead of a single `.sav` (now: `.bak`) file in the directory of the `.bib` file)
- We improved the External Changes Resolver dialog to be more usaable. [#9021](https://github.com/JabRef/jabref/pull/9021)
- We simplified the actions to fast-resolve duplicates to 'Keep Left', 'Keep Right', 'Keep Both' and 'Keep Merged'. [#9056](https://github.com/JabRef/jabref/issues/9056)
- The fallback directory of the file folder now is the general file directory. In case there was a directory configured for a library and this directory was not found, JabRef placed the PDF next to the .bib file and not into the general file directory.
- The global default directory for storing PDFs is now the documents folder in the user's home.
- When adding or editing a subgroup it is placed w.r.t. to alphabetical ordering rather than at the end. [koppor#577](https://github.com/koppor/jabref/issues/577)
- Groups context menu now shows appropriate options depending on number of subgroups. [koppor#579](https://github.com/koppor/jabref/issues/579)
- We modified the "Delete file" dialog and added the full file path to the dialog text. The file path in the title was changed to file name only. [koppor#534](https://github.com/koppor/jabref/issues/534)
- Download from URL now automatically fills with URL from clipboard. [koppor#535](https://github.com/koppor/jabref/issues/535)
- We added HTML and Markdown files to Find Unlinked Files and removed BibTeX. [koppor#547](https://github.com/koppor/jabref/issues/547)
- ArXiv fetcher now retrieves additional data from related DOIs (both ArXiv and user-assigned). [#9170](https://github.com/JabRef/jabref/pull/9170)
- We modified the Directory of Open Access Books (DOAB) fetcher so that it will now also fetch the ISBN when possible. [#8708](https://github.com/JabRef/jabref/issues/8708)
- Genres are now mapped correctly to entry types when importing MODS files. [#9185](https://github.com/JabRef/jabref/issues/9185)
- We changed the button label from "Return to JabRef" to "Return to library" to better indicate the purpose of the action.
- We changed the color of found text from red to high-contrast colors (background: yellow; font color: purple). [koppor#552](https://github.com/koppor/jabref/issues/552)
- We fixed an issue where the wrong icon for a successful import of a bib entry was shown. [#9308](https://github.com/JabRef/jabref/pull/9308)
- We changed the messages after importing unlinked local files to past tense. [koppor#548](https://github.com/koppor/jabref/issues/548)
- We fixed an issue where the wrong icon for a successful import of a bib entry was shown [#9308](https://github.com/JabRef/jabref/pull/9308)
- In the context of the [Cleanup dialog](https://docs.jabref.org/finding-sorting-and-cleaning-entries/cleanupentries) we changed the text of the conversion of BibTeX to biblatex (and vice versa) to make it more clear. [koppor#545](https://github.com/koppor/jabref/issues/545)
- We removed wrapping of string constants when writing to a `.bib` file.
- In the context of a systematic literature review (SLR), a user can now add arbitrary data into `study.yml`. JabRef just ignores this data. [#9124](https://github.com/JabRef/jabref/pull/9124)
- In the context of a systematic literature review (SLR), we reworked the "Define study" parameters dialog. [#9123](https://github.com/JabRef/jabref/pull/9123)
- We upgraded to Lucene 9.4 for the fulltext search. The search index will be rebuild. [#9213](https://github.com/JabRef/jabref/pull/9213)
- We disabled the "change case" menu for empty fields. [#9214](https://github.com/JabRef/jabref/issues/9214)
- We disabled the conversion menu for empty fields. [#9200](https://github.com/JabRef/jabref/issues/9200)

### Fixed

- We fixed an issue where applied save actions on saving the library file would lead to the dialog "The library has been modified by another program" popping up. [#4877](https://github.com/JabRef/jabref/issues/4877)
- We fixed issues with save actions not correctly loaded when opening the library. [#9122](https://github.com/JabRef/jabref/pull/9122)
- We fixed the behavior of "Discard changes" when reopening a modified library. [#9361](https://github.com/JabRef/jabref/issues/9361)
- We fixed several bugs regarding the manual and the autosave of library files that could lead to exceptions. [#9067](https://github.com/JabRef/jabref/pull/9067), [#8484](https://github.com/JabRef/jabref/issues/8484), [#8746](https://github.com/JabRef/jabref/issues/8746), [#6684](https://github.com/JabRef/jabref/issues/6684), [#6644](https://github.com/JabRef/jabref/issues/6644), [#6102](https://github.com/JabRef/jabref/issues/6102), [#6000](https://github.com/JabRef/jabref/issues/6000)
- We fixed an issue where pdfs were re-indexed on each startup. [#9166](https://github.com/JabRef/jabref/pull/9166)
- We fixed an issue when using an unsafe character in the citation key, the auto-linking feature fails to link files. [#9267](https://github.com/JabRef/jabref/issues/9267)
- We fixed an issue where a message about changed metadata would occur on saving although nothing changed. [#9159](https://github.com/JabRef/jabref/issues/9159)
- We fixed an issue where the possibility to generate a subdatabase from an aux file was writing empty files when called from the commandline. [#9115](https://github.com/JabRef/jabref/issues/9115), [forum#3516](https://discourse.jabref.org/t/export-subdatabase-from-aux-file-on-macos-command-line/3516)
- We fixed an issue where author names with tilde accents (for example ñ) were marked as "Names are not in the standard BibTeX format". [#8071](https://github.com/JabRef/jabref/issues/8071)
- We fixed an issue where capitalize didn't capitalize words after hyphen characters. [#9157](https://github.com/JabRef/jabref/issues/9157)
- We fixed an issue where title case didn't capitalize words after en-dash characters and skip capitalization of conjunctions that comes after en-dash characters. [#9068](https://github.com/JabRef/jabref/pull/9068),[#9142](https://github.com/JabRef/jabref/pull/9142)
- We fixed an issue with the message that is displayed when fetcher returns an empty list of entries for given query. [#9195](https://github.com/JabRef/jabref/issues/9195)
- We fixed an issue where editing entry's "date" field in library mode "biblatex" causes an uncaught exception. [#8747](https://github.com/JabRef/jabref/issues/8747)
- We fixed an issue where importing from XMP would fail for certain PDFs. [#9383](https://github.com/JabRef/jabref/issues/9383)
- We fixed an issue that JabRef displayed the wrong group tree after loading. [koppor#637](https://github.com/koppor/jabref/issues/637)
- We fixed that sorting of entries in the maintable by special fields is updated immediately. [#9334](https://github.com/JabRef/jabref/issues/9334)
- We fixed the display of issue, number, eid and pages fields in the entry preview. [#8607](https://github.com/JabRef/jabref/pull/8607), [#8372](https://github.com/JabRef/jabref/issues/8372), [Koppor#514](https://github.com/koppor/jabref/issues/514), [forum#2390](https://discourse.jabref.org/t/unable-to-edit-my-bibtex-file-that-i-used-before-vers-5-1/2390), [forum#3462](https://discourse.jabref.org/t/jabref-5-6-need-help-with-export-from-jabref-to-microsoft-word-entry-preview-of-apa-7-not-rendering-correctly/3462)
- We fixed the page ranges checker to detect article numbers in the pages field (used at [Check Integrity](https://docs.jabref.org/finding-sorting-and-cleaning-entries/checkintegrity)). [#8607](https://github.com/JabRef/jabref/pull/8607)
- The [HtmlToLaTeXFormatter](https://docs.jabref.org/finding-sorting-and-cleaning-entries/saveactions#html-to-latex) keeps single `<` characters.
- We fixed a performance regression when opening large libraries. [#9041](https://github.com/JabRef/jabref/issues/9041)
- We fixed a bug where spaces are trimmed when highlighting differences in the Entries merge dialog. [koppor#371](https://github.com/koppor/jabref/issues/371)
- We fixed some visual glitches with the linked files editor field in the entry editor and increased its height. [#8823](https://github.com/JabRef/jabref/issues/8823)
- We fixed some visual inconsistencies (round corners of highlighted buttons). [#8806](https://github.com/JabRef/jabref/issues/8806)
- We fixed an issue where JabRef would not exit when a connection to a LibreOffice document was established previously and the document is still open. [#9075](https://github.com/JabRef/jabref/issues/9075)
- We fixed an issue about selecting the save order in the preferences. [#9147](https://github.com/JabRef/jabref/issues/9147)
- We fixed an issue where an exception when fetching a DOI was not logged correctly. [koppor#627](https://github.com/koppor/jabref/issues/627)
- We fixed an issue where a user could not open an attached file in a new unsaved library. [#9386](https://github.com/JabRef/jabref/issues/9386)
- We fixed a typo within a connection error message. [koppor#625](https://github.com/koppor/jabref/issues/625)
- We fixed an issue where journal abbreviations would not abbreviate journal titles with escaped ampersands (\\&). [#8948](https://github.com/JabRef/jabref/issues/8948)
- We fixed the readability of the file field in the dark theme. [#9340](https://github.com/JabRef/jabref/issues/9340)
- We fixed an issue where the 'close dialog' key binding was not closing the Preferences dialog. [#8888](https://github.com/jabref/jabref/issues/8888)
- We fixed an issue where a known journal's medline/dot-less abbreviation does not switch to the full name. [#9370](https://github.com/JabRef/jabref/issues/9370)
- We fixed an issue where hitting enter on the search field within the preferences dialog closed the dialog. [koppor#630](https://github.com/koppor/jabref/issues/630)
- We fixed the "Cleanup entries" dialog is partially visible. [#9223](https://github.com/JabRef/jabref/issues/9223)
- We fixed an issue where font size preferences did not apply correctly to preference dialog window and the menu bar. [#8386](https://github.com/JabRef/jabref/issues/8386) and [#9279](https://github.com/JabRef/jabref/issues/9279)
- We fixed the display of the "Customize Entry Types" dialog title. [#9198](https://github.com/JabRef/jabref/issues/9198)
- We fixed an issue where the CSS styles are missing in some dialogs. [#9150](https://github.com/JabRef/jabref/pull/9150)
- We fixed an issue where controls in the preferences dialog could outgrow the window. [#9017](https://github.com/JabRef/jabref/issues/9017)
- We fixed an issue where highlighted text color for entry merge dialogue was not clearly visible. [#9192](https://github.com/JabRef/jabref/issues/9192)

### Removed

- We removed "last-search-date" from the systematic literature review feature, because the last-search-date can be deducted from the git logs. [#9116](https://github.com/JabRef/jabref/pull/9116)
- We removed the [CiteseerX](https://docs.jabref.org/collect/import-using-online-bibliographic-database#citeseerx) fetcher, because the API used by JabRef is sundowned. [#9466](https://github.com/JabRef/jabref/pull/9466)

## [5.7] – 2022-08-05

### Added

- We added a fetcher for [Biodiversity Heritage Library](https://www.biodiversitylibrary.org/). [8539](https://github.com/JabRef/jabref/issues/8539)
- We added support for multiple messages in the snackbar. [#7340](https://github.com/JabRef/jabref/issues/7340)
- We added an extra option in the 'Find Unlinked Files' dialog view to ignore unnecessary files like Thumbs.db, DS_Store, etc. [koppor#373](https://github.com/koppor/jabref/issues/373)
- JabRef now writes log files. Linux: `$home/.cache/jabref/logs/version`, Windows: `%APPDATA%\..\Local\harawata\jabref\version\logs`, Mac: `Users/.../Library/Logs/jabref/version`
- We added an importer for Citavi backup files, support ".ctv5bak" and ".ctv6bak" file formats. [#8322](https://github.com/JabRef/jabref/issues/8322)
- We added a feature to drag selected entries and drop them to other opened inactive library tabs [koppor521](https://github.com/koppor/jabref/issues/521).
- We added support for the [biblatex-apa](https://github.com/plk/biblatex-apa) legal entry types `Legislation`, `Legadminmaterial`, `Jurisdiction`, `Constitution` and `Legal` [#8931](https://github.com/JabRef/jabref/issues/8931)

### Changed

- The file column in the main table now shows the corresponding defined icon for the linked file [8930](https://github.com/JabRef/jabref/issues/8930).
- We improved the color of the selected entries and the color of the summary in the Import Entries Dialog in the dark theme. [#7927](https://github.com/JabRef/jabref/issues/7927)
- We upgraded to Lucene 9.2 for the fulltext search.
  Thus, the now created search index cannot be read from older versions of JabRef anylonger.
  ⚠️ JabRef will recreate the index in a new folder for new files and this will take a long time for a huge library.
  Moreover, switching back and forth JabRef versions and meanwhile adding PDFs also requires rebuilding the index now and then.
  [#8868](https://github.com/JabRef/jabref/pull/8868)
- We improved the Latex2Unicode conversion [#8639](https://github.com/JabRef/jabref/pull/8639)
- Writing BibTeX data into a PDF (XMP) removes braces. [#8452](https://github.com/JabRef/jabref/issues/8452)
- Writing BibTeX data into a PDF (XMP) does not write the `file` field.
- Writing BibTeX data into a PDF (XMP) considers the configured keyword separator (and does not use "," as default any more)
- The Medline/Pubmed search now also supports the [default fields and operators for searching](https://docs.jabref.org/collect/import-using-online-bibliographic-database#search-syntax). [forum#3554](https://discourse.jabref.org/t/native-pubmed-search/3354)
- We improved group expansion arrow that prevent it from activating group when expanding or collapsing. [#7982](https://github.com/JabRef/jabref/issues/7982), [#3176](https://github.com/JabRef/jabref/issues/3176)
- When configured SSL certificates changed, JabRef warns the user to restart to apply the configuration.
- We improved the appearances and logic of the "Manage field names & content" dialog, and renamed it to "Automatic field editor". [#6536](https://github.com/JabRef/jabref/issues/6536)
- We improved the message explaining the options when modifying an automatic keyword group [#8911](https://github.com/JabRef/jabref/issues/8911)
- We moved the preferences option "Warn about duplicates on import" option from the tab "File" to the tab "Import and Export". [koppor#570](https://github.com/koppor/jabref/issues/570)
- When JabRef encounters `% Encoding: UTF-8` header, it is kept during writing (and not removed). [#8964](https://github.com/JabRef/jabref/pull/8964)
- We replace characters which cannot be decoded using the specified encoding by a (probably another) valid character. This happens if JabRef detects the wrong charset (e.g., UTF-8 instead of Windows 1252). One can use the [Integrity Check](https://docs.jabref.org/finding-sorting-and-cleaning-entries/checkintegrity) to find those characters.

### Fixed

- We fixed an issue where linked fails containing parts of the main file directory could not be opened. [#8991](https://github.com/JabRef/jabref/issues/8991)
- Linked files with an absolute path can be opened again. [#8991](https://github.com/JabRef/jabref/issues/8991)
- We fixed an issue where the user could not rate an entry in the main table when an entry was not yet ranked. [#5842](https://github.com/JabRef/jabref/issues/5842)
- We fixed an issue that caused JabRef to sometimes open multiple instances when "Remote Operation" is enabled. [#8653](https://github.com/JabRef/jabref/issues/8653)
- We fixed an issue where linked files with the filetype "application/pdf" in an entry were not shown with the correct PDF-Icon in the main table [8930](https://github.com/JabRef/jabref/issues/8930)
- We fixed an issue where "open folder" for linked files did not open the folder and did not select the file unter certain Linux desktop environments [#8679](https://github.com/JabRef/jabref/issues/8679), [#8849](https://github.com/JabRef/jabref/issues/8849)
- We fixed an issue where the content of a big shared database library is not shown [#8788](https://github.com/JabRef/jabref/issues/8788)
- We fixed the unnecessary horizontal scroll bar in group panel [#8467](https://github.com/JabRef/jabref/issues/8467)
- We fixed an issue where the notification bar message, icon and actions appeared to be invisible. [#8761](https://github.com/JabRef/jabref/issues/8761)
- We fixed an issue where deprecated fields tab is shown when the fields don't contain any values. [#8396](https://github.com/JabRef/jabref/issues/8396)
- We fixed an issue where an exception for DOI search occurred when the DOI contained urlencoded characters. [#8787](https://github.com/JabRef/jabref/issues/8787)
- We fixed an issue which allow us to select and open identifiers from a popup list in the maintable [#8758](https://github.com/JabRef/jabref/issues/8758), [8802](https://github.com/JabRef/jabref/issues/8802)
- We fixed an issue where the escape button had no functionality within the "Filter groups" textfield. [koppor#562](https://github.com/koppor/jabref/issues/562)
- We fixed an issue where the exception that there are invalid characters in filename. [#8786](https://github.com/JabRef/jabref/issues/8786)
- When the proxy configuration removed the proxy user/password, this change is applied immediately.
- We fixed an issue where removing several groups deletes only one of them. [#8390](https://github.com/JabRef/jabref/issues/8390)
- We fixed an issue where the Sidepane (groups, web search and open office) width is not remembered after restarting JabRef. [#8907](https://github.com/JabRef/jabref/issues/8907)
- We fixed a bug where switching between themes will cause an error/exception. [#8939](https://github.com/JabRef/jabref/pull/8939)
- We fixed a bug where files that were deleted in the source bibtex file were kept in the index. [#8962](https://github.com/JabRef/jabref/pull/8962)
- We fixed "Error while sending to JabRef" when the browser extension interacts with JabRef. [JabRef-Browser-Extension#479](https://github.com/JabRef/JabRef-Browser-Extension/issues/479)
- We fixed a bug where updating group view mode (intersection or union) requires re-selecting groups to take effect. [#6998](https://github.com/JabRef/jabref/issues/6998)
- We fixed a bug that prevented external group metadata changes from being merged. [#8873](https://github.com/JabRef/jabref/issues/8873)
- We fixed the shared database opening dialog to remember autosave folder and tick. [#7516](https://github.com/JabRef/jabref/issues/7516)
- We fixed an issue where name formatter could not be saved. [#9120](https://github.com/JabRef/jabref/issues/9120)
- We fixed a bug where after the export of Preferences, custom exports were duplicated. [#10176](https://github.com/JabRef/jabref/issues/10176)

### Removed

- We removed the social media buttons for our Twitter and Facebook pages. [#8774](https://github.com/JabRef/jabref/issues/8774)

## [5.6] – 2022-04-25

### Added

- We enabled the user to customize the API Key for some fetchers. [#6877](https://github.com/JabRef/jabref/issues/6877)
- We added an extra option when right-clicking an entry in the Entry List to copy either the DOI or the DOI url.
- We added a fetcher for [Directory of Open Access Books (DOAB)](https://doabooks.org/) [8576](https://github.com/JabRef/jabref/issues/8576)
- We added an extra option to ask the user whether they want to open to reveal the folder holding the saved file with the file selected. [#8195](https://github.com/JabRef/jabref/issues/8195)
- We added a new section to network preferences to allow using custom SSL certificates. [#8126](https://github.com/JabRef/jabref/issues/8126)
- We improved the version check to take also beta version into account and now redirect to the right changelog for the version.
- We added two new web and fulltext fetchers: SemanticScholar and ResearchGate.
- We added notifications on success and failure when writing metadata to a PDF-file. [#8276](https://github.com/JabRef/jabref/issues/8276)
- We added a cleanup action that escapes `$` (by adding a backslash in front). [#8673](https://github.com/JabRef/jabref/issues/8673)

### Changed

- We upgraded to Lucene 9.1 for the fulltext search.
  Thus, the now created search index cannot be read from older versions of JabRef any longer.
  ⚠️ JabRef will recreate the index in a new folder for new files and this will take a long time for a huge library.
  Moreover, switching back and forth JabRef versions and meanwhile adding PDFs also requires rebuilding the index now and then.
  [#8362](https://github.com/JabRef/jabref/pull/8362)
- We changed the list of CSL styles to those that support formatting bibliographies. [#8421](https://github.com/JabRef/jabref/issues/8421) [citeproc-java#116](https://github.com/michel-kraemer/citeproc-java/issues/116)
- The CSL preview styles now also support displaying data from cross references entries that are linked via the `crossref` field. [#7378](https://github.com/JabRef/jabref/issues/7378)
- We made the Search button in Web Search wider. We also skewed the panel titles to the left. [#8397](https://github.com/JabRef/jabref/issues/8397)
- We introduced a preference to disable fulltext indexing. [#8468](https://github.com/JabRef/jabref/issues/8468)
- When exporting entries, the encoding is always UTF-8.
- When embedding BibTeX data into a PDF, the encoding is always UTF-8.
- We replaced the [OttoBib](https://en.wikipedia.org/wiki/OttoBib) fetcher by a fetcher by [OpenLibrary](https://openlibrary.org/dev/docs/api/books). [#8652](https://github.com/JabRef/jabref/issues/8652)
- We first fetch ISBN data from OpenLibrary, if nothing found, ebook.de is tried.
- We now only show a warning when exiting for tasks that will not be recovered automatically upon relaunch of JabRef. [#8468](https://github.com/JabRef/jabref/issues/8468)

### Fixed

- We fixed an issue where right clicking multiple entries and pressing "Change entry type" would only change one entry. [#8654](https://github.com/JabRef/jabref/issues/8654)
- We fixed an issue where it was no longer possible to add or delete multiple files in the `file` field in the entry editor. [#8659](https://github.com/JabRef/jabref/issues/8659)
- We fixed an issue where the author's lastname was not used for the citation key generation if it started with a lowercase letter. [#8601](https://github.com/JabRef/jabref/issues/8601)
- We fixed an issue where custom "Protected terms" files were missing after a restart of JabRef. [#8608](https://github.com/JabRef/jabref/issues/8608)
- We fixed an issue where JabRef could not start due to a missing directory for the fulltex index. [#8579](https://github.com/JabRef/jabref/issues/8579)
- We fixed an issue where long article numbers in the `pages` field would cause an exception and preventing the citation style to display. [#8381](https://github.com/JabRef/jabref/issues/8381), [citeproc-java](https://github.com/michel-kraemer/citeproc-java/issues/114)
- We fixed an issue where online links in the file field were not detected correctly and could produce an exception. [#8510](https://github.com/JabRef/jabref/issues/8510)
- We fixed an issue where an exception could occur when saving the preferences [#7614](https://github.com/JabRef/jabref/issues/7614)
- We fixed an issue where "Copy DOI url" in the right-click menu of the Entry List would just copy the DOI and not the DOI url. [#8389](https://github.com/JabRef/jabref/issues/8389)
- We fixed an issue where opening the console from the drop-down menu would cause an exception. [#8466](https://github.com/JabRef/jabref/issues/8466)
- We fixed an issue when reading non-UTF-8 encoded. When no encoding header is present, the encoding is now detected from the file content (and the preference option is disregarded). [#8417](https://github.com/JabRef/jabref/issues/8417)
- We fixed an issue where pasting a URL was replacing `+` signs by spaces making the URL unreachable. [#8448](https://github.com/JabRef/jabref/issues/8448)
- We fixed an issue where creating subsidiary files from aux files created with some versions of biblatex would produce incorrect results. [#8513](https://github.com/JabRef/jabref/issues/8513)
- We fixed an issue where opening the changelog from withing JabRef led to a 404 error. [#8563](https://github.com/JabRef/jabref/issues/8563)
- We fixed an issue where not all found unlinked local files were imported correctly due to some race condition. [#8444](https://github.com/JabRef/jabref/issues/8444)
- We fixed an issue where Merge entries dialog exceeds screen boundaries.
- We fixed an issue where the app lags when selecting an entry after a fresh start. [#8446](https://github.com/JabRef/jabref/issues/8446)
- We fixed an issue where no citationkey was generated on import, pasting a doi or an entry on the main table. [8406](https://github.com/JabRef/jabref/issues/8406), [koppor#553](https://github.com/koppor/jabref/issues/553)
- We fixed an issue where accent search does not perform consistently. [#6815](https://github.com/JabRef/jabref/issues/6815)
- We fixed an issue where the incorrect entry was selected when "New Article" is pressed while search filters are active. [#8674](https://github.com/JabRef/jabref/issues/8674)
- We fixed an issue where "Write BibTeXEntry metadata to PDF" button remains enabled while writing to PDF is in-progress. [#8691](https://github.com/JabRef/jabref/issues/8691)

### Removed

- We removed the option to copy CSL Citation styles data as `XSL_FO`, `ASCIIDOC`, and `RTF` as these have not been working since a long time and are no longer supported in the external library used for processing the styles. [#7378](https://github.com/JabRef/jabref/issues/7378)
- We removed the option to configure the default encoding. The default encoding is now hard-coded to the modern UTF-8 encoding.

## [5.5] – 2022-01-17

### Changed

- We integrated the external file types dialog directly inside the preferences. [#8341](https://github.com/JabRef/jabref/pull/8341)
- We disabled the add group button color change after adding 10 new groups. [#8051](https://github.com/JabRef/jabref/issues/8051)
- We inverted the logic for resolving [BibTeX strings](https://docs.jabref.org/advanced/strings). This helps to keep `#` chars. By default String resolving is only activated for a couple of standard fields. The list of fields can be modified in the preferences. [#7010](https://github.com/JabRef/jabref/issues/7010), [#7012](https://github.com/JabRef/jabref/issues/7012), [#8303](https://github.com/JabRef/jabref/issues/8303)
- We moved the search box in preview preferences closer to the available citation styles list. [#8370](https://github.com/JabRef/jabref/pull/8370)
- Changing the preference to show the preview panel as a separate tab now has effect without restarting JabRef. [#8370](https://github.com/JabRef/jabref/pull/8370)
- We enabled switching themes in JabRef without the need to restart JabRef. [#7335](https://github.com/JabRef/jabref/pull/7335)
- We added support for the field `day`, `rights`, `coverage` and `language` when reading XMP data in Dublin Core format. [#8491](https://github.com/JabRef/jabref/issues/8491)

### Fixed

- We fixed an issue where the preferences for "Search and store files relative to library file location" where ignored when the "Main file directory" field was not empty [#8385](https://github.com/JabRef/jabref/issues/8385)
- We fixed an issue where `#`chars in certain fields would be interpreted as BibTeX strings [#7010](https://github.com/JabRef/jabref/issues/7010), [#7012](https://github.com/JabRef/jabref/issues/7012), [#8303](https://github.com/JabRef/jabref/issues/8303)
- We fixed an issue where the fulltext search on an empty library with no documents would lead to an exception [koppor#522](https://github.com/koppor/jabref/issues/522)
- We fixed an issue where clicking on "Accept changes" in the merge dialog would lead to an exception [forum#2418](https://discourse.jabref.org/t/the-library-has-been-modified-by-another-program/2418/8)
- We fixed an issue where clicking on headings in the entry preview could lead to an exception. [#8292](https://github.com/JabRef/jabref/issues/8292)
- We fixed an issue where IntegrityCheck used the system's character encoding instead of the one set by the library or in preferences [#8022](https://github.com/JabRef/jabref/issues/8022)
- We fixed an issue about empty metadata in library properties when called from the right click menu. [#8358](https://github.com/JabRef/jabref/issues/8358)
- We fixed an issue where someone could add a duplicate field in the customize entry type dialog. [#8194](https://github.com/JabRef/jabref/issues/8194)
- We fixed a typo in the library properties tab: "String constants". There, one can configure [BibTeX string constants](https://docs.jabref.org/advanced/strings).
- We fixed an issue when writing a non-UTF-8 encoded file: The header is written again. [#8417](https://github.com/JabRef/jabref/issues/8417)
- We fixed an issue where folder creation during systemic literature review failed due to an illegal fetcher name. [#8552](https://github.com/JabRef/jabref/pull/8552)

## [5.4] – 2021-12-20

### Added

- We added confirmation dialog when user wants to close a library where any empty entries are detected. [#8096](https://github.com/JabRef/jabref/issues/8096)
- We added import support for CFF files. [#7945](https://github.com/JabRef/jabref/issues/7945)
- We added the option to copy the DOI of an entry directly from the context menu copy submenu. [#7826](https://github.com/JabRef/jabref/issues/7826)
- We added a fulltext search feature. [#2838](https://github.com/JabRef/jabref/pull/2838)
- We improved the deduction of bib-entries from imported fulltext pdfs. [#7947](https://github.com/JabRef/jabref/pull/7947)
- We added unprotect_terms to the list of bracketed pattern modifiers [#7826](https://github.com/JabRef/jabref/pull/7960)
- We added a dialog that allows to parse metadata from linked pdfs. [#7929](https://github.com/JabRef/jabref/pull/7929)
- We added an icon picker in group edit dialog. [#6142](https://github.com/JabRef/jabref/issues/6142)
- We added a preference to Opt-In to JabRef's online metadata extraction service (Grobid) usage. [#8002](https://github.com/JabRef/jabref/pull/8002)
- We readded the possibility to display the search results of all databases ("Global Search"). It is shown in a separate window. [#4096](https://github.com/JabRef/jabref/issues/4096)
- We readded the possibility to keep the search string when switching tabs. It is implemented by a toggle button. [#4096](https://github.com/JabRef/jabref/issues/4096#issuecomment-575986882)
- We allowed the user to also preview the available citation styles in the preferences besides the selected ones [#8108](https://github.com/JabRef/jabref/issues/8108)
- We added an option to search the available citation styles by name in the preferences [#8108](https://github.com/JabRef/jabref/issues/8108)
- We added an option to generate bib-entries from ID through a popover in the toolbar. [#4183](https://github.com/JabRef/jabref/issues/4183)
- We added a menu option in the right click menu of the main table tabs to display the library properties. [#6527](https://github.com/JabRef/jabref/issues/6527)
- When a `.bib` file ("library") was saved successfully, a notification is shown

### Changed

- Local library settings may overwrite the setting "Search and store files relative to library file location" [#8179](https://github.com/JabRef/jabref/issues/8179)
- The option "Fit table horizontally on screen" in the "Entry table" preferences is now disabled by default [#8148](https://github.com/JabRef/jabref/pull/8148)
- We improved the preferences and descriptions in the "Linked files" preferences tab [#8148](https://github.com/JabRef/jabref/pull/8148)
- We slightly changed the layout of the Journal tab in the preferences for ui consistency. [#7937](https://github.com/JabRef/jabref/pull/7937)
- The JabRefHost on Windows now writes a temporary file and calls `-importToOpen` instead of passing the bibtex via `-importBibtex`. [#7374](https://github.com/JabRef/jabref/issues/7374), [JabRef Browser Ext #274](https://github.com/JabRef/JabRef-Browser-Extension/issues/274)
- We reordered some entries in the right-click menu of the main table. [#6099](https://github.com/JabRef/jabref/issues/6099)
- We merged the barely used ImportSettingsTab and the CustomizationTab in the preferences into one single tab and moved the option to allow Integers in Edition Fields in Bibtex-Mode to the EntryEditor tab. [#7849](https://github.com/JabRef/jabref/pull/7849)
- We moved the export order in the preferences from `File` to `Import and Export`. [#7935](https://github.com/JabRef/jabref/pull/7935)
- We reworked the export order in the preferences and the save order in the library preferences. You can now set more than three sort criteria in your library preferences. [#7935](https://github.com/JabRef/jabref/pull/7935)
- The metadata-to-pdf actions now also embeds the bibfile to the PDF. [#8037](https://github.com/JabRef/jabref/pull/8037)
- The snap was updated to use the core20 base and to use lzo compression for better startup performance [#8109](https://github.com/JabRef/jabref/pull/8109)
- We moved the union/intersection view button in the group sidepane to the left of the other controls. [#8202](https://github.com/JabRef/jabref/pull/8202)
- We improved the Drag and Drop behavior in the "Customize Entry Types" Dialog [#6338](https://github.com/JabRef/jabref/issues/6338)
- When determining the URL of an ArXiV eprint, the URL now points to the version [#8149](https://github.com/JabRef/jabref/pull/8149)
- We Included all standard fields with citation key when exporting to Old OpenOffice/LibreOffice Calc Format [#8176](https://github.com/JabRef/jabref/pull/8176)
- In case the database is encoded with `UTF8`, the `% Encoding` marker is not written anymore
- The written `.bib` file has the same line endings [#390](https://github.com/koppor/jabref/issues/390)
- The written `.bib` file always has a final line break
- The written `.bib` file keeps the newline separator of the loaded `.bib` file
- We present options to manually enter an article or return to the New Entry menu when the fetcher DOI fails to find an entry for an ID [#7870](https://github.com/JabRef/jabref/issues/7870)
- We trim white space and non-ASCII characters from DOI [#8127](https://github.com/JabRef/jabref/issues/8127)
- The duplicate checker now inspects other fields in case no difference in the required and optional fields are found.
- We reworked the library properties dialog and integrated the `Library > Preamble`, `Library > Citation key pattern` and `Library > String constants dialogs` [#8264](https://github.com/JabRef/jabref/pulls/8264)
- We improved the startup time of JabRef by switching from the logging library `log4j2` to `tinylog` [#8007](https://github.com/JabRef/jabref/issues/8007)

### Fixed

- We fixed an issue where an exception occurred when pasting an entry with a publication date-range of the form 1910/1917 [#7864](https://github.com/JabRef/jabref/issues/7864)
- We fixed an issue where an exception occurred when a preview style was edited and afterwards another preview style selected. [#8280](https://github.com/JabRef/jabref/issues/8280)
- We fixed an issue where the actions to move a file to a directory were incorrectly disabled. [#7908](https://github.com/JabRef/jabref/issues/7908)
- We fixed an issue where an exception occurred when a linked online file was edited in the entry editor [#8008](https://github.com/JabRef/jabref/issues/8008)
- We fixed an issue when checking for a new version when JabRef is used behind a corporate proxy. [#7884](https://github.com/JabRef/jabref/issues/7884)
- We fixed some icons that were drawn in the wrong color when JabRef used a custom theme. [#7853](https://github.com/JabRef/jabref/issues/7853)
- We fixed an issue where the `Aux file` on `Edit group` doesn't support relative sub-directories path to import. [#7719](https://github.com/JabRef/jabref/issues/7719).
- We fixed an issue where it was impossible to add or modify groups. [#7912](https://github.com/JabRef/jabref/pull/793://github.com/JabRef/jabref/pull/7921)
- We fixed an issue about the visible side pane components being out of sync with the view menu. [#8115](https://github.com/JabRef/jabref/issues/8115)
- We fixed an issue where the side pane would not close when all its components were closed. [#8082](https://github.com/JabRef/jabref/issues/8082)
- We fixed an issue where exported entries from a Citavi bib containing URLs could not be imported [#7882](https://github.com/JabRef/jabref/issues/7882)
- We fixed an issue where the icons in the search bar had the same color, toggled as well as untoggled. [#8014](https://github.com/JabRef/jabref/pull/8014)
- We fixed an issue where typing an invalid UNC path into the "Main file directory" text field caused an error. [#8107](https://github.com/JabRef/jabref/issues/8107)
- We fixed an issue where "Open Folder" didn't select the file on macOS in Finder [#8130](https://github.com/JabRef/jabref/issues/8130)
- We fixed an issue where importing PDFs resulted in an uncaught exception [#8143](https://github.com/JabRef/jabref/issues/8143)
- We fixed "The library has been modified by another program" showing up when line breaks change [#4877](https://github.com/JabRef/jabref/issues/4877)
- The default directory of the "LaTeX Citations" tab is now the directory of the currently opened database (and not the directory chosen at the last open file dialog or the last database save) [koppor#538](https://github.com/koppor/jabref/issues/538)
- When writing a bib file, the `NegativeArraySizeException` should not occur [#8231](https://github.com/JabRef/jabref/issues/8231) [#8265](https://github.com/JabRef/jabref/issues/8265)
- We fixed an issue where some menu entries were available without entries selected. [#4795](https://github.com/JabRef/jabref/issues/4795)
- We fixed an issue where right-clicking on a tab and selecting close will close the focused tab even if it is not the tab we right-clicked [#8193](https://github.com/JabRef/jabref/pull/8193)
- We fixed an issue where selecting a citation style in the preferences would sometimes produce an exception [#7860](https://github.com/JabRef/jabref/issues/7860)
- We fixed an issue where an exception would occur when clicking on a DOI link in the preview pane [#7706](https://github.com/JabRef/jabref/issues/7706)
- We fixed an issue where XMP and embedded BibTeX export would not work [#8278](https://github.com/JabRef/jabref/issues/8278)
- We fixed an issue where the XMP and embedded BibTeX import of a file containing multiple schemas failed [#8278](https://github.com/JabRef/jabref/issues/8278)
- We fixed an issue where writing embedded BibTeX import fails due to write protection or bibtex already being present [#8332](https://github.com/JabRef/jabref/pull/8332)
- We fixed an issue where pdf-paths and the pdf-indexer could get out of sync [#8182](https://github.com/JabRef/jabref/issues/8182)
- We fixed an issue where Status-Logger error messages appeared during the startup of JabRef [#5475](https://github.com/JabRef/jabref/issues/5475)

### Removed

- We removed two orphaned preferences options [#8164](https://github.com/JabRef/jabref/pull/8164)
- We removed the functionality of the `--debug` commandline options. Use the java command line switch `-Dtinylog.level=debug` for debug output instead. [#8226](https://github.com/JabRef/jabref/pull/8226)

## [5.3] – 2021-07-05

### Added

- We added a progress counter to the title bar in Possible Duplicates dialog window. [#7366](https://github.com/JabRef/jabref/issues/7366)
- We added new "Customization" tab to the preferences which includes option to choose a custom address for DOI access. [#7337](https://github.com/JabRef/jabref/issues/7337)
- We added zbmath to the public databases from which the bibliographic information of an existing entry can be updated. [#7437](https://github.com/JabRef/jabref/issues/7437)
- We showed to the find Unlinked Files Dialog the date of the files' most recent modification. [#4652](https://github.com/JabRef/jabref/issues/4652)
- We added to the find Unlinked Files function a filter to show only files based on date of last modification (Last Year, Last Month, Last Week, Last Day). [#4652](https://github.com/JabRef/jabref/issues/4652)
- We added to the find Unlinked Files function a filter that sorts the files based on the date of last modification(Sort by Newest, Sort by Oldest First). [#4652](https://github.com/JabRef/jabref/issues/4652)
- We added the possibility to add a new entry via its zbMath ID (zbMATH can be chosen as ID type in the "Select entry type" window). [#7202](https://github.com/JabRef/jabref/issues/7202)
- We added the extension support and the external application support (For Texshow, Texmaker and LyX) to the flatpak [#7248](https://github.com/JabRef/jabref/pull/7248)
- We added some symbols and keybindings to the context menu in the entry editor. [#7268](https://github.com/JabRef/jabref/pull/7268)
- We added keybindings for setting and clearing the read status. [#7264](https://github.com/JabRef/jabref/issues/7264)
- We added two new fields to track the creation and most recent modification date and time for each entry. [koppor#130](https://github.com/koppor/jabref/issues/130)
- We added a feature that allows the user to copy highlighted text in the preview window. [#6962](https://github.com/JabRef/jabref/issues/6962)
- We added a feature that allows you to create new BibEntry via paste arxivId [#2292](https://github.com/JabRef/jabref/issues/2292)
- We added support for conducting automated and systematic literature search across libraries and git support for persistence [#369](https://github.com/koppor/jabref/issues/369)
- We added a add group functionality at the bottom of the side pane. [#4682](https://github.com/JabRef/jabref/issues/4682)
- We added a feature that allows the user to choose whether to trust the target site when unable to find a valid certification path from the file download site. [#7616](https://github.com/JabRef/jabref/issues/7616)
- We added a feature that allows the user to open all linked files of multiple selected entries by "Open file" option. [#6966](https://github.com/JabRef/jabref/issues/6966)
- We added a keybinding preset for new entries. [#7705](https://github.com/JabRef/jabref/issues/7705)
- We added a select all button for the library import function. [#7786](https://github.com/JabRef/jabref/issues/7786)
- We added a search feature for journal abbreviations. [#7804](https://github.com/JabRef/jabref/pull/7804)
- We added auto-key-generation progress to the background task list. [#7267](https://github.com/JabRef/jabref/issues/7267)
- We added the option to write XMP metadata to pdfs from the CLI. [7814](https://github.com/JabRef/jabref/pull/7814)

### Changed

- The export to MS Office XML now exports the author field as `Inventor` if the bibtex entry type is `patent` [#7830](https://github.com/JabRef/jabref/issues/7830)
- We changed the EndNote importer to import the field `label` to the corresponding bibtex field `endnote-label` [forum#2734](https://discourse.jabref.org/t/importing-endnote-label-field-to-jabref-from-xml-file/2734)
- The keywords added via "Manage content selectors" are now displayed in alphabetical order. [#3791](https://github.com/JabRef/jabref/issues/3791)
- We improved the "Find unlinked files" dialog to show import results for each file. [#7209](https://github.com/JabRef/jabref/pull/7209)
- The content of the field `timestamp` is migrated to `creationdate`. In case one configured "udpate timestampe", it is migrated to `modificationdate`. [koppor#130](https://github.com/koppor/jabref/issues/130)
- The JabRef specific meta-data content in the main field such as priorities (prio1, prio2, ...) are migrated to their respective fields. They are removed from the keywords. [#6840](https://github.com/jabref/jabref/issues/6840)
- We fixed an issue where groups generated from authors' last names did not include all entries of the authors' [#5833](https://github.com/JabRef/jabref/issues/5833)
- The export to MS Office XML now uses the month name for the field `MonthAcessed` instead of the two digit number [#7354](https://github.com/JabRef/jabref/issues/7354)
- We included some standalone dialogs from the options menu in the main preference dialog and fixed some visual issues in the preferences dialog. [#7384](https://github.com/JabRef/jabref/pull/7384)
- We improved the linking of the `python3` interpreter via the shebang to dynamically use the systems default Python. Related to [JabRef-Browser-Extension #177](https://github.com/JabRef/JabRef-Browser-Extension/issues/177)
- Automatically found pdf files now have the linking button to the far left and uses a link icon with a plus instead of a briefcase. The file name also has lowered opacity(70%) until added. [#3607](https://github.com/JabRef/jabref/issues/3607)
- We simplified the select entry type form by splitting it into two parts ("Recommended" and "Others") based on internal usage data. [#6730](https://github.com/JabRef/jabref/issues/6730)
- We improved the submenu list by merging the'Remove group' having two options, with or without subgroups. [#4682](https://github.com/JabRef/jabref/issues/4682)
- The export to MS Office XML now uses the month name for the field `Month` instead of the two digit number [forum#2685](https://discourse.jabref.org/t/export-month-as-text-not-number/2685)
- We reintroduced missing default keybindings for new entries. [#7346](https://github.com/JabRef/jabref/issues/7346) [#7439](https://github.com/JabRef/jabref/issues/7439)
- Lists of available fields are now sorted alphabetically. [#7716](https://github.com/JabRef/jabref/issues/7716)
- The tooltip of the search field explaining the search is always shown. [#7279](https://github.com/JabRef/jabref/pull/7279)
- We rewrote the ACM fetcher to adapt to the new interface. [#5804](https://github.com/JabRef/jabref/issues/5804)
- We moved the select/collapse buttons in the unlinked files dialog into a context menu. [#7383](https://github.com/JabRef/jabref/issues/7383)
- We fixed an issue where journal abbreviations containing curly braces were not recognized [#7773](https://github.com/JabRef/jabref/issues/7773)

### Fixed

- We fixed an issue where some texts (e.g. descriptions) in dialogs could not be translated [#7854](https://github.com/JabRef/jabref/issues/7854)
- We fixed an issue where import hangs for ris files with "ER - " [#7737](https://github.com/JabRef/jabref/issues/7737)
- We fixed an issue where getting bibliograhpic data from DOI or another identifer did not respect the library mode (BibTeX/biblatex)[#6267](https://github.com/JabRef/jabref/issues/6267)
- We fixed an issue where importing entries would not respect the library mode (BibTeX/biblatex)[#1018](https://github.com/JabRef/jabref/issues/1018)
- We fixed an issue where an exception occurred when importing entries from a web search [#7606](https://github.com/JabRef/jabref/issues/7606)
- We fixed an issue where the table column sort order was not properly stored and resulted in unsorted eports [#7524](https://github.com/JabRef/jabref/issues/7524)
- We fixed an issue where the value of the field `school` or `institution` would be printed twice in the HTML Export [forum#2634](https://discourse.jabref.org/t/problem-with-exporting-techreport-phdthesis-mastersthesis-to-html/2634)
- We fixed an issue preventing to connect to a shared database. [#7570](https://github.com/JabRef/jabref/pull/7570)
- We fixed an issue preventing files from being dragged & dropped into an empty library. [#6851](https://github.com/JabRef/jabref/issues/6851)
- We fixed an issue where double-click onto PDF in file list under the 'General' tab section should just open the file. [#7465](https://github.com/JabRef/jabref/issues/7465)
- We fixed an issue where the dark theme did not extend to a group's custom color picker. [#7481](https://github.com/JabRef/jabref/issues/7481)
- We fixed an issue where choosing the fields on which autocompletion should not work in "Entry editor" preferences had no effect. [#7320](https://github.com/JabRef/jabref/issues/7320)
- We fixed an issue where the "Normalize page numbers" formatter did not replace en-dashes or em-dashes with a hyphen-minus sign. [#7239](https://github.com/JabRef/jabref/issues/7239)
- We fixed an issue with the style of highlighted check boxes while searching in preferences. [#7226](https://github.com/JabRef/jabref/issues/7226)
- We fixed an issue where the option "Move file to file directory" was disabled in the entry editor for all files [#7194](https://github.com/JabRef/jabref/issues/7194)
- We fixed an issue where application dialogs were opening in the wrong display when using multiple screens [#7273](https://github.com/JabRef/jabref/pull/7273)
- We fixed an issue where the "Find unlinked files" dialog would freeze JabRef on importing. [#7205](https://github.com/JabRef/jabref/issues/7205)
- We fixed an issue where the "Find unlinked files" would stop importing when importing a single file failed. [#7206](https://github.com/JabRef/jabref/issues/7206)
- We fixed an issue where JabRef froze for a few seconds in MacOS when DNS resolution timed out. [#7441](https://github.com/JabRef/jabref/issues/7441)
- We fixed an issue where an exception would be displayed for previewing and preferences when a custom theme has been configured but is missing [#7177](https://github.com/JabRef/jabref/issues/7177)
- We fixed an issue where URLs in `file` fields could not be handled on Windows. [#7359](https://github.com/JabRef/jabref/issues/7359)
- We fixed an issue where the regex based file search miss-interpreted specific symbols. [#4342](https://github.com/JabRef/jabref/issues/4342)
- We fixed an issue where the Harvard RTF exporter used the wrong default file extension. [4508](https://github.com/JabRef/jabref/issues/4508)
- We fixed an issue where the Harvard RTF exporter did not use the new authors formatter and therefore did not export "organization" authors correctly. [4508](https://github.com/JabRef/jabref/issues/4508)
- We fixed an issue where the field `urldate` was not exported to the corresponding fields `YearAccessed`, `MonthAccessed`, `DayAccessed` in MS Office XML [#7354](https://github.com/JabRef/jabref/issues/7354)
- We fixed an issue where the password for a shared SQL database was only remembered if it was the same as the username [#6869](https://github.com/JabRef/jabref/issues/6869)
- We fixed an issue where some custom exports did not use the new authors formatter and therefore did not export authors correctly [#7356](https://github.com/JabRef/jabref/issues/7356)
- We fixed an issue where alt+keyboard shortcuts do not work [#6994](https://github.com/JabRef/jabref/issues/6994)
- We fixed an issue about the file link editor did not allow to change the file name according to the default pattern after changing an entry. [#7525](https://github.com/JabRef/jabref/issues/7525)
- We fixed an issue where the file path is invisible in dark theme. [#7382](https://github.com/JabRef/jabref/issues/7382)
- We fixed an issue where the secondary sorting is not working for some special fields. [#7015](https://github.com/JabRef/jabref/issues/7015)
- We fixed an issue where changing the font size makes the font size field too small. [#7085](https://github.com/JabRef/jabref/issues/7085)
- We fixed an issue with TexGroups on Linux systems, where the modification of an aux-file did not trigger an auto-update for TexGroups. Furthermore, the detection of file modifications is now more reliable. [#7412](https://github.com/JabRef/jabref/pull/7412)
- We fixed an issue where the Unicode to Latex formatter produced wrong results for characters with a codepoint higher than Character.MAX_VALUE. [#7387](https://github.com/JabRef/jabref/issues/7387)
- We fixed an issue where a non valid value as font size results in an uncaught exception. [#7415](https://github.com/JabRef/jabref/issues/7415)
- We fixed an issue where "Merge citations" in the Openoffice/Libreoffice integration panel did not have a corresponding opposite. [#7454](https://github.com/JabRef/jabref/issues/7454)
- We fixed an issue where drag and drop of bib files for opening resulted in uncaught exceptions [#7464](https://github.com/JabRef/jabref/issues/7464)
- We fixed an issue where columns shrink in width when we try to enlarge JabRef window. [#6818](https://github.com/JabRef/jabref/issues/6818)
- We fixed an issue where Content selector does not seem to work for custom fields. [#6819](https://github.com/JabRef/jabref/issues/6819)
- We fixed an issue where font size of the preferences dialog does not update with the rest of the GUI. [#7416](https://github.com/JabRef/jabref/issues/7416)
- We fixed an issue in which a linked online file consisting of a web page was saved as an invalid pdf file upon being downloaded. The user is now notified when downloading a linked file results in an HTML file. [#7452](https://github.com/JabRef/jabref/issues/7452)
- We fixed an issue where opening BibTex file (doubleclick) from Folder with spaces not working. [#6487](https://github.com/JabRef/jabref/issues/6487)
- We fixed the header title in the Add Group/Subgroup Dialog box. [#4682](https://github.com/JabRef/jabref/issues/4682)
- We fixed an issue with saving large `.bib` files [#7265](https://github.com/JabRef/jabref/issues/7265)
- We fixed an issue with very large page numbers [#7590](https://github.com/JabRef/jabref/issues/7590)
- We fixed an issue where the file extension is missing on saving the library file on linux [#7451](https://github.com/JabRef/jabref/issues/7451)
- We fixed an issue with opacity of disabled icon-buttons [#7195](https://github.com/JabRef/jabref/issues/7195)
- We fixed an issue where journal abbreviations in UTF-8 were not recognized [#5850](https://github.com/JabRef/jabref/issues/5850)
- We fixed an issue where the article title with curly brackets fails to download the arXiv link (pdf file). [#7633](https://github.com/JabRef/jabref/issues/7633)
- We fixed an issue with toggle of special fields does not work for sorted entries [#7016](https://github.com/JabRef/jabref/issues/7016)
- We fixed an issue with the default path of external application. [#7641](https://github.com/JabRef/jabref/issues/7641)
- We fixed an issue where urls must be embedded in a style tag when importing EndNote style Xml files. Now it can parse url with or without a style tag. [#6199](https://github.com/JabRef/jabref/issues/6199)
- We fixed an issue where the article title with colon fails to download the arXiv link (pdf file). [#7660](https://github.com/JabRef/jabref/issues/7660)
- We fixed an issue where the keybinding for delete entry did not work on the main table [7580](https://github.com/JabRef/jabref/pull/7580)
- We fixed an issue where the RFC fetcher is not compatible with the draft [7305](https://github.com/JabRef/jabref/issues/7305)
- We fixed an issue where duplicate files (both file names and contents are the same) is downloaded and add to linked files [#6197](https://github.com/JabRef/jabref/issues/6197)
- We fixed an issue where changing the appearance of the preview tab did not trigger a restart warning. [#5464](https://github.com/JabRef/jabref/issues/5464)
- We fixed an issue where editing "Custom preview style" triggers exception. [#7526](https://github.com/JabRef/jabref/issues/7526)
- We fixed the [SAO/NASA Astrophysics Data System](https://docs.jabref.org/collect/import-using-online-bibliographic-database#sao-nasa-astrophysics-data-system) fetcher. [#7867](https://github.com/JabRef/jabref/pull/7867)
- We fixed an issue where a title with multiple applied formattings in EndNote was not imported correctly [forum#2734](https://discourse.jabref.org/t/importing-endnote-label-field-to-jabref-from-xml-file/2734)
- We fixed an issue where a `report` in EndNote was imported as `article` [forum#2734](https://discourse.jabref.org/t/importing-endnote-label-field-to-jabref-from-xml-file/2734)
- We fixed an issue where the field `publisher` in EndNote was not imported in JabRef [forum#2734](https://discourse.jabref.org/t/importing-endnote-label-field-to-jabref-from-xml-file/2734)

### Removed

- We removed add group button beside the filter group tab. [#4682](https://github.com/JabRef/jabref/issues/4682)

## [5.2] – 2020-12-24

### Added

- We added a validation to check if the current database location is shared, preventing an exception when Pulling Changes From Shared Database. [#6959](https://github.com/JabRef/jabref/issues/6959)
- We added a query parser and mapping layer to enable conversion of queries formulated in simplified lucene syntax by the user into api queries. [#6799](https://github.com/JabRef/jabref/pull/6799)
- We added some basic functionality to customise the look of JabRef by importing a css theme file. [#5790](https://github.com/JabRef/jabref/issues/5790)
- We added connection check function in network preference setting [#6560](https://github.com/JabRef/jabref/issues/6560)
- We added support for exporting to YAML. [#6974](https://github.com/JabRef/jabref/issues/6974)
- We added a DOI format and organization check to detect [American Physical Society](https://journals.aps.org/) journals to copy the article ID to the page field for cases where the page numbers are missing. [#7019](https://github.com/JabRef/jabref/issues/7019)
- We added an error message in the New Entry dialog that is shown in case the fetcher did not find anything . [#7000](https://github.com/JabRef/jabref/issues/7000)
- We added a new formatter to output shorthand month format. [#6579](https://github.com/JabRef/jabref/issues/6579)
- We added support for the new Microsoft Edge browser in all platforms. [#7056](https://github.com/JabRef/jabref/pull/7056)
- We reintroduced emacs/bash-like keybindings. [#6017](https://github.com/JabRef/jabref/issues/6017)
- We added a feature to provide automated cross library search using a cross library query language. This provides support for the search step of systematic literature reviews (SLRs). [koppor#369](https://github.com/koppor/jabref/issues/369)

### Changed

- We changed the default preferences for OpenOffice/LibreOffice integration to automatically sync the bibliography when inserting new citations in a OpenOffic/LibreOffice document. [#6957](https://github.com/JabRef/jabref/issues/6957)
- We restructured the 'File' tab and extracted some parts into the 'Linked files' tab [#6779](https://github.com/JabRef/jabref/pull/6779)
- JabRef now offers journal lists from <https://abbrv.jabref.org>. JabRef the lists which use a dot inside the abbreviations. [#5749](https://github.com/JabRef/jabref/pull/5749)
- We removed two useless preferences in the groups preferences dialog. [#6836](https://github.com/JabRef/jabref/pull/6836)
- Synchronization of SpecialFields to keywords is now disabled by default. [#6621](https://github.com/JabRef/jabref/issues/6621)
- JabRef no longer opens the entry editor with the first entry on startup [#6855](https://github.com/JabRef/jabref/issues/6855)
- We completed the rebranding of `bibtexkey` as `citationkey` which was started in JabRef 5.1.
- JabRef no longer opens the entry editor with the first entry on startup [#6855](https://github.com/JabRef/jabref/issues/6855)
- Fetch by ID: (long) "SAO/NASA Astrophysics Data System" replaced by (short) "SAO/NASA ADS" [#6876](https://github.com/JabRef/jabref/pull/6876)
- We changed the title of the window "Manage field names and content" to have the same title as the corresponding menu item [#6895](https://github.com/JabRef/jabref/pull/6895)
- We renamed the menus "View -> Previous citation style" and "View -> Next citation style" into "View -> Previous preview style" and "View -> Next preview style" and renamed the "Preview" style to "Customized preview style". [#6899](https://github.com/JabRef/jabref/pull/6899)
- We changed the default preference option "Search and store files relative to library file location" to on, as this seems to be a more intuitive behaviour. [#6863](https://github.com/JabRef/jabref/issues/6863)
- We changed the title of the window "Manage field names and content": to have the same title as the corresponding menu item [#6895](https://github.com/JabRef/jabref/pull/6895)
- We improved the detection of "short" DOIs [6880](https://github.com/JabRef/jabref/issues/6880)
- We improved the duplicate detection when identifiers like DOI or arxiv are semantiaclly the same, but just syntactically differ (e.g. with or without http(s):// prefix). [#6707](https://github.com/JabRef/jabref/issues/6707)
- We improved JabRef start up time [6057](https://github.com/JabRef/jabref/issues/6057)
- We changed in the group interface "Generate groups from keywords in a BibTeX field" by "Generate groups from keywords in the following field". [#6983](https://github.com/JabRef/jabref/issues/6983)
- We changed the name of a group type from "Searching for keywords" to "Searching for a keyword". [6995](https://github.com/JabRef/jabref/pull/6995)
- We changed the way JabRef displays the title of a tab and of the window. [4161](https://github.com/JabRef/jabref/issues/4161)
- We changed connect timeouts for server requests to 30 seconds in general and 5 seconds for GROBID server (special) and improved user notifications on connection issues. [7026](https://github.com/JabRef/jabref/pull/7026)
- We changed the order of the library tab context menu items. [#7171](https://github.com/JabRef/jabref/issues/7171)
- We changed the way linked files are opened on Linux to use the native openFile method, compatible with confined packages. [7037](https://github.com/JabRef/jabref/pull/7037)
- We refined the entry preview to show the full names of authors and editors, to list the editor only if no author is present, have the year earlier. [#7083](https://github.com/JabRef/jabref/issues/7083)

### Fixed

- We fixed an issue changing the icon link_variation_off that is not meaningful. [#6834](https://github.com/JabRef/jabref/issues/6834)
- We fixed an issue where the `.sav` file was not deleted upon exiting JabRef. [#6109](https://github.com/JabRef/jabref/issues/6109)
- We fixed a linked identifier icon inconsistency. [#6705](https://github.com/JabRef/jabref/issues/6705)
- We fixed the wrong behavior that font size changes are not reflected in dialogs. [#6039](https://github.com/JabRef/jabref/issues/6039)
- We fixed the failure to Copy citation key and link. [#5835](https://github.com/JabRef/jabref/issues/5835)
- We fixed an issue where the sort order of the entry table was reset after a restart of JabRef. [#6898](https://github.com/JabRef/jabref/pull/6898)
- We fixed an issue where no longer a warning was displayed when inserting references into LibreOffice with an invalid "ReferenceParagraphFormat". [#6907](https://github.com/JabRef/jabref/pull/60907).
- We fixed an issue where a selected field was not removed after the first click in the custom entry types dialog. [#6934](https://github.com/JabRef/jabref/issues/6934)
- We fixed an issue where a remove icon was shown for standard entry types in the custom entry types dialog. [#6906](https://github.com/JabRef/jabref/issues/6906)
- We fixed an issue where it was impossible to connect to OpenOffice/LibreOffice on Mac OSX. [#6970](https://github.com/JabRef/jabref/pull/6970)
- We fixed an issue with the python script used by browser plugins that failed to locate JabRef if not installed in its default location. [#6963](https://github.com/JabRef/jabref/pull/6963/files)
- We fixed an issue where spaces and newlines in an isbn would generate an exception. [#6456](https://github.com/JabRef/jabref/issues/6456)
- We fixed an issue where identity column header had incorrect foreground color in the Dark theme. [#6796](https://github.com/JabRef/jabref/issues/6796)
- We fixed an issue where the RIS exporter added extra blank lines.[#7007](https://github.com/JabRef/jabref/pull/7007/files)
- We fixed an issue where clicking on Collapse All button in the Search for Unlinked Local Files expanded the directory structure erroneously [#6848](https://github.com/JabRef/jabref/issues/6848)
- We fixed an issue, when pulling changes from shared database via shortcut caused creation of a new tech report [6867](https://github.com/JabRef/jabref/issues/6867)
- We fixed an issue where the JabRef GUI does not highlight the "All entries" group on start-up [#6691](https://github.com/JabRef/jabref/issues/6691)
- We fixed an issue where a custom dark theme was not applied to the entry preview tab [7068](https://github.com/JabRef/jabref/issues/7068)
- We fixed an issue where modifications to the Custom preview layout in the preferences were not saved [#6447](https://github.com/JabRef/jabref/issues/6447)
- We fixed an issue where errors from imports were not shown to the user [#7084](https://github.com/JabRef/jabref/pull/7084)
- We fixed an issue where the EndNote XML Import would fail on empty keywords tags [forum#2387](https://discourse.jabref.org/t/importing-in-unknown-format-fails-to-import-xml-library-from-bookends-export/2387)
- We fixed an issue where the color of groups of type "free search expression" not persisting after restarting the application [#6999](https://github.com/JabRef/jabref/issues/6999)
- We fixed an issue where modifications in the source tab where not saved without switching to another field before saving the library [#6622](https://github.com/JabRef/jabref/issues/6622)
- We fixed an issue where the "Document Viewer" did not show the first page of the opened pdf document and did not show the correct total number of pages [#7108](https://github.com/JabRef/jabref/issues/7108)
- We fixed an issue where the context menu was not updated after a file link was changed. [#5777](https://github.com/JabRef/jabref/issues/5777)
- We fixed an issue where the password for a shared SQL database was not remembered [#6869](https://github.com/JabRef/jabref/issues/6869)
- We fixed an issue where newly added entires were not synced to a shared SQL database [#7176](https://github.com/JabRef/jabref/issues/7176)
- We fixed an issue where the PDF-Content importer threw an exception when no DOI number is present at the first page of the PDF document [#7203](https://github.com/JabRef/jabref/issues/7203)
- We fixed an issue where groups created from aux files did not update on file changes [#6394](https://github.com/JabRef/jabref/issues/6394)
- We fixed an issue where authors that only have last names were incorrectly identified as institutes when generating citation keys [#7199](https://github.com/JabRef/jabref/issues/7199)
- We fixed an issue where institutes were incorrectly identified as universities when generating citation keys [#6942](https://github.com/JabRef/jabref/issues/6942)

### Removed

- We removed the Google Scholar fetcher and the ACM fetcher do not work due to traffic limitations [#6369](https://github.com/JabRef/jabref/issues/6369)
- We removed the menu entry "Manage external file types" because it's already in 'Preferences' dialog [#6991](https://github.com/JabRef/jabref/issues/6991)
- We removed the integrity check "Abbreviation detected" for the field journal/journaltitle in the entry editor [#3925](https://github.com/JabRef/jabref/issues/3925)

## [5.1] – 2020-08-30

### Added

- We added a new fetcher to enable users to search mEDRA DOIs [#6602](https://github.com/JabRef/jabref/issues/6602)
- We added a new fetcher to enable users to search "[Collection of Computer Science Bibliographies](https://en.wikipedia.org/wiki/Collection_of_Computer_Science_Bibliographies)". [#6638](https://github.com/JabRef/jabref/issues/6638)
- We added default values for delimiters in Add Subgroup window [#6624](https://github.com/JabRef/jabref/issues/6624)
- We improved responsiveness of general fields specification dialog window. [#6604](https://github.com/JabRef/jabref/issues/6604)
- We added support for importing ris file and load DOI [#6530](https://github.com/JabRef/jabref/issues/6530)
- We added the Library properties to a context menu on the library tabs [#6485](https://github.com/JabRef/jabref/issues/6485)
- We added a new field in the preferences in 'BibTeX key generator' for unwanted characters that can be user-specified. [#6295](https://github.com/JabRef/jabref/issues/6295)
- We added support for searching ShortScience for an entry through the user's browser. [#6018](https://github.com/JabRef/jabref/pull/6018)
- We updated EditionChecker to permit edition to start with a number. [#6144](https://github.com/JabRef/jabref/issues/6144)
- We added tooltips for most fields in the entry editor containing a short description. [#5847](https://github.com/JabRef/jabref/issues/5847)
- We added support for basic markdown in custom formatted previews [#6194](https://github.com/JabRef/jabref/issues/6194)
- We now show the number of items found and selected to import in the online search dialog. [#6248](https://github.com/JabRef/jabref/pull/6248)
- We created a new install screen for macOS. [#5759](https://github.com/JabRef/jabref/issues/5759)
- We added a new integrity check for duplicate DOIs. [koppor#339](https://github.com/koppor/jabref/issues/339)
- We implemented an option to download fulltext files while importing. [#6381](https://github.com/JabRef/jabref/pull/6381)
- We added a progress-indicator showing the average progress of background tasks to the toolbar. Clicking it reveals a pop-over with a list of running background tasks. [6443](https://github.com/JabRef/jabref/pull/6443)
- We fixed the bug when strike the delete key in the text field. [#6421](https://github.com/JabRef/jabref/issues/6421)
- We added a BibTex key modifier for truncating strings. [#3915](https://github.com/JabRef/jabref/issues/3915)
- We added support for jumping to target entry when typing letter/digit after sorting a column in maintable [#6146](https://github.com/JabRef/jabref/issues/6146)
- We added a new fetcher to enable users to search all available E-Libraries simultaneously. [koppor#369](https://github.com/koppor/jabref/issues/369)
- We added the field "entrytype" to the export sort criteria [#6531](https://github.com/JabRef/jabref/pull/6531)
- We added the possibility to change the display order of the fields in the entry editor. The order can now be configured using drag and drop in the "Customize entry types" dialog [#6152](https://github.com/JabRef/jabref/pull/6152)
- We added native support for biblatex-software [#6574](https://github.com/JabRef/jabref/issues/6574)
- We added a missing restart warning for AutoComplete in the preferences dialog. [#6351](https://github.com/JabRef/jabref/issues/6351)
- We added a note to the citation key pattern preferences dialog as a temporary workaround for a JavaFX bug, about committing changes in a table cell, if the focus is lost. [#5825](https://github.com/JabRef/jabref/issues/5825)
- We added support for customized fallback fields in bracketed patterns. [#7111](https://github.com/JabRef/jabref/issues/7111)

### Changed

- We improved the arXiv fetcher. Now it should find entries even more reliably and does no longer include the version (e.g `v1`) in the `eprint` field. [forum#1941](https://discourse.jabref.org/t/remove-version-in-arxiv-import/1941)
- We moved the group search bar and the button "New group" from bottom to top position to make it more prominent. [#6112](https://github.com/JabRef/jabref/pull/6112)
- When JabRef finds a `.sav` file without changes, there is no dialog asking for acceptance of changes anymore.
- We changed the buttons for import/export/show all/reset of preferences to smaller icon buttons in the preferences dialog. [#6130](https://github.com/JabRef/jabref/pull/6130)
- We moved the functionality "Manage field names & content" from the "Library" menu to the "Edit" menu, because it affects the selected entries and not the whole library
- We merged the functionality "Append contents from a BibTeX library into the currently viewed library" into the "Import into database" functionality. Fixes [#6049](https://github.com/JabRef/jabref/issues/6049).
- We changed the directory where fulltext downloads are stored to the directory set in the import-tab in preferences. [#6381](https://github.com/JabRef/jabref/pull/6381)
- We improved the error message for invalid jstyles. [#6303](https://github.com/JabRef/jabref/issues/6303)
- We changed the section name of 'Advanced' to 'Network' in the preferences and removed some obsolete options.[#6489](https://github.com/JabRef/jabref/pull/6489)
- We improved the context menu of the column "Linked identifiers" of the main table, by truncating their texts, if they are too long. [#6499](https://github.com/JabRef/jabref/issues/6499)
- We merged the main table tabs in the preferences dialog. [#6518](https://github.com/JabRef/jabref/pull/6518)
- We changed the command line option 'generateBibtexKeys' to the more generic term 'generateCitationKeys' while the short option remains 'g'.[#6545](https://github.com/JabRef/jabref/pull/6545)
- We improved the "Possible duplicate entries" window to remember its size and position throughout a session. [#6582](https://github.com/JabRef/jabref/issues/6582)
- We divided the toolbar into small parts, so if the application window is to small, only a part of the toolbar is moved into the chevron popup. [#6682](https://github.com/JabRef/jabref/pull/6682)
- We changed the layout for of the buttons in the Open Office side panel to ensure that the button text is always visible, specially when resizing. [#6639](https://github.com/JabRef/jabref/issues/6639)
- We merged the two new library commands in the file menu to one which always creates a new library in the default library mode. [#6359](https://github.com/JabRef/jabref/pull/6539#issuecomment-641056536)

### Fixed

- We fixed an issue where entry preview tab has no name in drop down list. [#6591](https://github.com/JabRef/jabref/issues/6591)
- We fixed to only search file links in the BIB file location directory when preferences has corresponding checkbox checked. [#5891](https://github.com/JabRef/jabref/issues/5891)
- We fixed wrong button order (Apply and Cancel) in ManageProtectedTermsDialog.
- We fixed an issue with incompatible characters at BibTeX key [#6257](https://github.com/JabRef/jabref/issues/6257)
- We fixed an issue where dash (`-`) was reported as illegal BibTeX key [#6295](https://github.com/JabRef/jabref/issues/6295)
- We greatly improved the performance of the overall application and many operations. [#5071](https://github.com/JabRef/jabref/issues/5071)
- We fixed an issue where sort by priority was broken. [#6222](https://github.com/JabRef/jabref/issues/6222)
- We fixed an issue where opening a library from the recent libraries menu was not possible. [#5939](https://github.com/JabRef/jabref/issues/5939)
- We fixed an issue with inconsistent capitalization of file extensions when downloading files. [#6115](https://github.com/JabRef/jabref/issues/6115)
- We fixed the display of language and encoding in the preferences dialog. [#6130](https://github.com/JabRef/jabref/pull/6130)
- Now the link and/or the link description in the column "linked files" of the main table gets truncated or wrapped, if too long, otherwise display issues arise. [#6178](https://github.com/JabRef/jabref/issues/6178)
- We fixed the issue that groups panel does not keep size when resizing window. [#6180](https://github.com/JabRef/jabref/issues/6180)
- We fixed an error that sometimes occurred when using the context menu. [#6085](https://github.com/JabRef/jabref/issues/6085)
- We fixed an issue where search full-text documents downloaded files with same name, overwriting existing files. [#6174](https://github.com/JabRef/jabref/pull/6174)
- We fixed an issue when importing into current library an erroneous message "import cancelled" is displayed even though import is successful. [#6266](https://github.com/JabRef/jabref/issues/6266)
- We fixed an issue where custom jstyles for Open/LibreOffice where not saved correctly. [#6170](https://github.com/JabRef/jabref/issues/6170)
- We fixed an issue where the INSPIRE fetcher was no longer working [#6229](https://github.com/JabRef/jabref/issues/6229)
- We fixed an issue where custom exports with an uppercase file extension could not be selected for "Copy...-> Export to Clipboard" [#6285](https://github.com/JabRef/jabref/issues/6285)
- We fixed the display of icon both in the main table and linked file editor. [#6169](https://github.com/JabRef/jabref/issues/6169)
- We fixed an issue where the windows installer did not create an entry in the start menu [bug report in the forum](https://discourse.jabref.org/t/error-while-fetching-from-doi/2018/3)
- We fixed an issue where only the field `abstract` and `comment` were declared as multiline fields. Other fields can now be configured in the preferences using "Do not wrap the following fields when saving" [4373](https://github.com/JabRef/jabref/issues/4373)
- We fixed an issue where JabRef switched to discrete graphics under macOS [#5935](https://github.com/JabRef/jabref/issues/5935)
- We fixed an issue where the Preferences entry preview will be unexpected modified leads to Value too long exception [#6198](https://github.com/JabRef/jabref/issues/6198)
- We fixed an issue where custom jstyles for Open/LibreOffice would only be valid if a layout line for the entry type `default` was at the end of the layout section [#6303](https://github.com/JabRef/jabref/issues/6303)
- We fixed an issue where a new entry is not shown in the library if a search is active [#6297](https://github.com/JabRef/jabref/issues/6297)
- We fixed an issue where long directory names created from patterns could create an exception. [#3915](https://github.com/JabRef/jabref/issues/3915)
- We fixed an issue where sort on numeric cases was broken. [#6349](https://github.com/JabRef/jabref/issues/6349)
- We fixed an issue where year and month fields were not cleared when converting to biblatex [#6224](https://github.com/JabRef/jabref/issues/6224)
- We fixed an issue where an "Not on FX thread" exception occurred when saving on linux [#6453](https://github.com/JabRef/jabref/issues/6453)
- We fixed an issue where the library sort order was lost. [#6091](https://github.com/JabRef/jabref/issues/6091)
- We fixed an issue where brackets in regular expressions were not working. [6469](https://github.com/JabRef/jabref/pull/6469)
- We fixed an issue where multiple background task popups stacked over each other.. [#6472](https://github.com/JabRef/jabref/issues/6472)
- We fixed an issue where LaTeX citations for specific commands (`\autocite`s) of biblatex-mla were not recognized. [#6476](https://github.com/JabRef/jabref/issues/6476)
- We fixed an issue where drag and drop was not working on empty database. [#6487](https://github.com/JabRef/jabref/issues/6487)
- We fixed an issue where the name fields were not updated after the preferences changed. [#6515](https://github.com/JabRef/jabref/issues/6515)
- We fixed an issue where "null" appeared in generated BibTeX keys. [#6459](https://github.com/JabRef/jabref/issues/6459)
- We fixed an issue where the authors' names were incorrectly displayed in the authors' column when they were bracketed. [#6465](https://github.com/JabRef/jabref/issues/6465) [#6459](https://github.com/JabRef/jabref/issues/6459)
- We fixed an issue where importing certain unlinked files would result in an exception [#5815](https://github.com/JabRef/jabref/issues/5815)
- We fixed an issue where downloaded files would be moved to a directory named after the citationkey when no file directory pattern is specified [#6589](https://github.com/JabRef/jabref/issues/6589)
- We fixed an issue with the creation of a group of cited entries which incorrectly showed the message that the library had been modified externally whenever saving the library. [#6420](https://github.com/JabRef/jabref/issues/6420)
- We fixed an issue with the creation of a group of cited entries. Now the file path to an aux file gets validated. [#6585](https://github.com/JabRef/jabref/issues/6585)
- We fixed an issue on Linux systems where the application would crash upon inotify failure. Now, the user is prompted with a warning, and given the choice to continue the session. [#6073](https://github.com/JabRef/jabref/issues/6073)
- We moved the search modifier buttons into the search bar, as they were not accessible, if autocompletion was disabled. [#6625](https://github.com/JabRef/jabref/issues/6625)
- We fixed an issue about duplicated group color indicators [#6175](https://github.com/JabRef/jabref/issues/6175)
- We fixed an issue where entries with the entry type Misc from an imported aux file would not be saved correctly to the bib file on disk [#6405](https://github.com/JabRef/jabref/issues/6405)
- We fixed an issue where percent sign ('%') was not formatted properly by the HTML formatter [#6753](https://github.com/JabRef/jabref/issues/6753)
- We fixed an issue with the [SAO/NASA Astrophysics Data System](https://docs.jabref.org/collect/add-entry-using-an-id#sao-nasa-a-ds) fetcher where `\textbackslash` appeared at the end of the abstract.
- We fixed an issue with the Science Direct fetcher where PDFs could not be downloaded. Fixes [#5860](https://github.com/JabRef/jabref/issues/5860)
- We fixed an issue with the Library of Congress importer.
- We fixed the [link to the external libraries listing](https://github.com/JabRef/jabref/blob/master/external-libraries.md) in the about dialog
- We fixed an issue regarding pasting on Linux. [#6293](https://github.com/JabRef/jabref/issues/6293)

### Removed

- We removed the option of the "enforce legal key". [#6295](https://github.com/JabRef/jabref/issues/6295)
- We removed the obsolete `External programs / Open PDF` section in the preferences, as the default application to open PDFs is now set in the `Manage external file types` dialog. [#6130](https://github.com/JabRef/jabref/pull/6130)
- We removed the option to configure whether a `.bib.bak` file should be generated upon save. It is now always enabled. Documentation at <https://docs.jabref.org/advanced/autosave>. [#6092](https://github.com/JabRef/jabref/issues/6092)
- We removed the built-in list of IEEE journal abbreviations using BibTeX strings. If you still want to use them, you have to download them separately from <https://abbrv.jabref.org>.

## [5.0] – 2020-03-06

### Changed

- Added browser integration to the snap package for firefox/chromium browsers. [#6062](https://github.com/JabRef/jabref/pull/6062)
- We reintroduced the possibility to extract references from plain text (using [GROBID](https://grobid.readthedocs.io/en/latest/)). [#5614](https://github.com/JabRef/jabref/pull/5614)
- We changed the open office panel to show buttons in rows of three instead of going straight down to save space as the button expanded out to take up unnecessary horizontal space. [#5479](https://github.com/JabRef/jabref/issues/5479)
- We cleaned up the group add/edit dialog. [#5826](https://github.com/JabRef/jabref/pull/5826)
- We reintroduced the index column. [#5844](https://github.com/JabRef/jabref/pull/5844)
- Filenames of external files can no longer contain curly braces. [#5926](https://github.com/JabRef/jabref/pull/5926)
- We made the filters more easily accessible in the integrity check dialog. [#5955](https://github.com/JabRef/jabref/pull/5955)
- We reimplemented and improved the dialog "Customize entry types". [#4719](https://github.com/JabRef/jabref/issues/4719)
- We added an [American Physical Society](https://journals.aps.org/) fetcher. [#818](https://github.com/JabRef/jabref/issues/818)
- We added possibility to enable/disable items quantity in groups. [#6042](https://github.com/JabRef/jabref/issues/6042)

### Fixed

- We fixed an issue where the command line console was always opened in the background. [#5474](https://github.com/JabRef/jabref/issues/5474)
- We fixed and issue where pdf files will not open under some KDE linux distributions when using okular. [#5253](https://github.com/JabRef/jabref/issues/5253)
- We fixed an issue where the Medline fetcher was only working when JabRef was running from source. [#5645](https://github.com/JabRef/jabref/issues/5645)
- We fixed some visual issues in the dark theme. [#5764](https://github.com/JabRef/jabref/pull/5764) [#5753](https://github.com/JabRef/jabref/issues/5753)
- We fixed an issue where non-default previews didn't handle unicode characters. [#5779](https://github.com/JabRef/jabref/issues/5779)
- We improved the performance, especially changing field values in the entry should feel smoother now. [#5843](https://github.com/JabRef/jabref/issues/5843)
- We fixed an issue where the ampersand character wasn't rendering correctly on previews. [#3840](https://github.com/JabRef/jabref/issues/3840)
- We fixed an issue where an erroneous "The library has been modified by another program" message was shown when saving. [#4877](https://github.com/JabRef/jabref/issues/4877)
- We fixed an issue where the file extension was missing after downloading a file (we now fall-back to pdf). [#5816](https://github.com/JabRef/jabref/issues/5816)
- We fixed an issue where cleaning up entries broke web URLs, if "Make paths of linked files relative (if possible)" was enabled, which resulted in various other issues subsequently. [#5861](https://github.com/JabRef/jabref/issues/5861)
- We fixed an issue where the tab "Required fields" of the entry editor did not show all required fields, if at least two of the defined required fields are linked with a logical or. [#5859](https://github.com/JabRef/jabref/issues/5859)
- We fixed several issues concerning managing external file types: Now everything is usable and fully functional. Previously, there were problems with the radio buttons, with saving the settings and with loading an input field value. Furthermore, different behavior for Windows and other operating systems was given, which was unified as well. [#5846](https://github.com/JabRef/jabref/issues/5846)
- We fixed an issue where entries containing Unicode charaters were not parsed correctly [#5899](https://github.com/JabRef/jabref/issues/5899)
- We fixed an issue where an entry containing an external filename with curly braces could not be saved. Curly braces are now longer allowed in filenames. [#5899](https://github.com/JabRef/jabref/issues/5899)
- We fixed an issue where changing the type of an entry did not update the main table [#5906](https://github.com/JabRef/jabref/issues/5906)
- We fixed an issue in the optics of the library properties, that cropped the dialog on scaled displays. [#5969](https://github.com/JabRef/jabref/issues/5969)
- We fixed an issue where changing the type of an entry did not update the main table. [#5906](https://github.com/JabRef/jabref/issues/5906)
- We fixed an issue where opening a library from the recent libraries menu was not possible. [#5939](https://github.com/JabRef/jabref/issues/5939)
- We fixed an issue where the most bottom group in the list got lost, if it was dragged on itself. [#5983](https://github.com/JabRef/jabref/issues/5983)
- We fixed an issue where changing entry type doesn't always work when biblatex source is shown. [#5905](https://github.com/JabRef/jabref/issues/5905)
- We fixed an issue where the group and the link column were not updated after changing the entry in the main table. [#5985](https://github.com/JabRef/jabref/issues/5985)
- We fixed an issue where reordering the groups was not possible after inserting an article. [#6008](https://github.com/JabRef/jabref/issues/6008)
- We fixed an issue where citation styles except the default "Preview" could not be used. [#5622](https://github.com/JabRef/jabref/issues/5622)
- We fixed an issue where a warning was displayed when the title content is made up of two sentences. [#5832](https://github.com/JabRef/jabref/issues/5832)
- We fixed an issue where an exception was thrown when adding a save action without a selected formatter in the library properties [#6069](https://github.com/JabRef/jabref/issues/6069)
- We fixed an issue where JabRef's icon was missing in the Export to clipboard Dialog. [#6286](https://github.com/JabRef/jabref/issues/6286)
- We fixed an issue when an "Abstract field" was duplicating text, when importing from RIS file (Neurons) [#6065](https://github.com/JabRef/jabref/issues/6065)
- We fixed an issue where adding the addition of a new entry was not completely validated [#6370](https://github.com/JabRef/jabref/issues/6370)
- We fixed an issue where the blue and red text colors in the Merge entries dialog were not quite visible [#6334](https://github.com/JabRef/jabref/issues/6334)
- We fixed an issue where underscore character was removed from the file name in the Recent Libraries list in File menu [#6383](https://github.com/JabRef/jabref/issues/6383)
- We fixed an issue where few keyboard shortcuts regarding new entries were missing [#6403](https://github.com/JabRef/jabref/issues/6403)

### Removed

- Ampersands are no longer escaped by default in the `bib` file. If you want to keep the current behaviour, you can use the new "Escape Ampersands" formatter as a save action. [#5869](https://github.com/JabRef/jabref/issues/5869)
- The "Merge Entries" entry was removed from the Quality Menu. Users should use the right-click menu instead. [#6021](https://github.com/JabRef/jabref/pull/6021)

## [5.0-beta] – 2019-12-15

### Changed

- We added a short DOI field formatter which shortens DOI to more human-readable form. [koppor#343](https://github.com/koppor/jabref/issues/343)
- We improved the display of group memberships by adding multiple colored bars if the entry belongs to more than one group. [#4574](https://github.com/JabRef/jabref/issues/4574)
- We added an option to show the preview as an extra tab in the entry editor (instead of in a split view). [#5244](https://github.com/JabRef/jabref/issues/5244)
- A custom Open/LibreOffice jstyle file now requires a layout line for the entry type `default` [#5452](https://github.com/JabRef/jabref/issues/5452)
- The entry editor is now open by default when JabRef starts up. [#5460](https://github.com/JabRef/jabref/issues/5460)
- Customized entry types are now serialized in alphabetical order in the bib file.
- We added a new ADS fetcher to use the new ADS API. [#4949](https://github.com/JabRef/jabref/issues/4949)
- We added support of the [X11 primary selection](https://unix.stackexchange.com/a/139193/18033) [#2389](https://github.com/JabRef/jabref/issues/2389)
- We added support to switch between biblatex and bibtex library types. [#5550](https://github.com/JabRef/jabref/issues/5550)
- We changed the save action buttons to be easier to understand. [#5565](https://github.com/JabRef/jabref/issues/5565)
- We made the columns for groups, files and uri in the main table reorderable and merged the clickable icon columns for uri, url, doi and eprint. [#5544](https://github.com/JabRef/jabref/pull/5544)
- We reduced the number of write actions performed when autosave is enabled [#5679](https://github.com/JabRef/jabref/issues/5679)
- We made the column sort order in the main table persistent [#5730](https://github.com/JabRef/jabref/pull/5730)
- When an entry is modified on disk, the change dialog now shows the merge dialog to highlight the changes [#5688](https://github.com/JabRef/jabref/pull/5688)

### Fixed

- Inherit fields from cross-referenced entries as specified by biblatex. [#5045](https://github.com/JabRef/jabref/issues/5045)
- We fixed an issue where it was no longer possible to connect to LibreOffice. [#5261](https://github.com/JabRef/jabref/issues/5261)
- The "All entries group" is no longer shown when no library is open.
- We fixed an exception which occurred when closing JabRef. [#5348](https://github.com/JabRef/jabref/issues/5348)
- We fixed an issue where JabRef reports incorrectly about customized entry types. [#5332](https://github.com/JabRef/jabref/issues/5332)
- We fixed a few problems that prevented JabFox to communicate with JabRef. [#4737](https://github.com/JabRef/jabref/issues/4737) [#4303](https://github.com/JabRef/jabref/issues/4303)
- We fixed an error where the groups containing an entry loose their highlight color when scrolling. [#5022](https://github.com/JabRef/jabref/issues/5022)
- We fixed an error where scrollbars were not shown. [#5374](https://github.com/JabRef/jabref/issues/5374)
- We fixed an error where an exception was thrown when merging entries. [#5169](https://github.com/JabRef/jabref/issues/5169)
- We fixed an error where certain metadata items were not serialized alphabetically.
- After assigning an entry to a group, the item count is now properly colored to reflect the new membership of the entry. [#3112](https://github.com/JabRef/jabref/issues/3112)
- The group panel is now properly updated when switching between libraries (or when closing/opening one). [#3142](https://github.com/JabRef/jabref/issues/3142)
- We fixed an error where the number of matched entries shown in the group pane was not updated correctly. [#4441](https://github.com/JabRef/jabref/issues/4441)
- We fixed an error where the wrong file is renamed and linked when using the "Copy, rename and link" action. [#5653](https://github.com/JabRef/jabref/issues/5653)
- We fixed a "null" error when writing XMP metadata. [#5449](https://github.com/JabRef/jabref/issues/5449)
- We fixed an issue where empty keywords lead to a strange display of automatic keyword groups. [#5333](https://github.com/JabRef/jabref/issues/5333)
- We fixed an error where the default color of a new group was white instead of dark gray. [#4868](https://github.com/JabRef/jabref/issues/4868)
- We fixed an issue where the first field in the entry editor got the focus while performing a different action (like searching). [#5084](https://github.com/JabRef/jabref/issues/5084)
- We fixed an issue where multiple entries were highlighted in the web search result after scrolling. [#5035](https://github.com/JabRef/jabref/issues/5035)
- We fixed an issue where the hover indication in the web search pane was not working. [#5277](https://github.com/JabRef/jabref/issues/5277)
- We fixed an error mentioning "javafx.controls/com.sun.javafx.scene.control" that was thrown when interacting with the toolbar.
- We fixed an error where a cleared search was restored after switching libraries. [#4846](https://github.com/JabRef/jabref/issues/4846)
- We fixed an exception which occurred when trying to open a non-existing file from the "Recent files"-menu [#5334](https://github.com/JabRef/jabref/issues/5334)
- We fixed an issues where the search highlight in the entry preview did not worked. [#5069](https://github.com/JabRef/jabref/issues/5069)
- The context menu for fields in the entry editor is back. [#5254](https://github.com/JabRef/jabref/issues/5254)
- We fixed an exception which occurred when trying to open a non-existing file from the "Recent files"-menu [#5334](https://github.com/JabRef/jabref/issues/5334)
- We fixed a problem where the "editor" information has been duplicated during saving a .bib-Database. [#5359](https://github.com/JabRef/jabref/issues/5359)
- We re-introduced the feature to switch between different preview styles. [#5221](https://github.com/JabRef/jabref/issues/5221)
- We fixed various issues (including [#5263](https://github.com/JabRef/jabref/issues/5263)) related to copying entries to the clipboard
- We fixed some display errors in the preferences dialog and replaced some of the controls [#5033](https://github.com/JabRef/jabref/pull/5033) [#5047](https://github.com/JabRef/jabref/pull/5047) [#5062](https://github.com/JabRef/jabref/pull/5062) [#5141](https://github.com/JabRef/jabref/pull/5141) [#5185](https://github.com/JabRef/jabref/pull/5185) [#5265](https://github.com/JabRef/jabref/pull/5265) [#5315](https://github.com/JabRef/jabref/pull/5315) [#5360](https://github.com/JabRef/jabref/pull/5360)
- We fixed an exception which occurred when trying to import entries without an open library. [#5447](https://github.com/JabRef/jabref/issues/5447)
- The "Automatically set file links" feature now follows symbolic links. [#5664](https://github.com/JabRef/jabref/issues/5664)
- After successful import of one or multiple bib entries the main table scrolls to the first imported entry [#5383](https://github.com/JabRef/jabref/issues/5383)
- We fixed an exception which occurred when an invalid jstyle was loaded. [#5452](https://github.com/JabRef/jabref/issues/5452)
- We fixed an issue where the command line arguments `importBibtex` and `importToOpen` did not import into the currently open library, but opened a new one. [#5537](https://github.com/JabRef/jabref/issues/5537)
- We fixed an error where the preview theme did not adapt to the "Dark" mode [#5463](https://github.com/JabRef/jabref/issues/5463)
- We fixed an issue where multiple entries were allowed in the "crossref" field [#5284](https://github.com/JabRef/jabref/issues/5284)
- We fixed an issue where the merge dialog showed the wrong text colour in "Dark" mode [#5516](https://github.com/JabRef/jabref/issues/5516)
- We fixed visibility issues with the scrollbar and group selection highlight in "Dark" mode, and enabled "Dark" mode for the OpenOffice preview in the style selection window. [#5522](https://github.com/JabRef/jabref/issues/5522)
- We fixed an issue where the author field was not correctly parsed during bibtex key-generation. [#5551](https://github.com/JabRef/jabref/issues/5551)
- We fixed an issue where notifications where shown during autosave. [#5555](https://github.com/JabRef/jabref/issues/5555)
- We fixed an issue where the side pane was not remembering its position. [#5615](https://github.com/JabRef/jabref/issues/5615)
- We fixed an issue where JabRef could not interact with [Oracle XE](https://www.oracle.com/de/database/technologies/appdev/xe.html) in the [shared SQL database setup](https://docs.jabref.org/collaborative-work/sqldatabase).
- We fixed an issue where the toolbar icons were hidden on smaller screens.
- We fixed an issue where renaming referenced files for bib entries with long titles was not possible. [#5603](https://github.com/JabRef/jabref/issues/5603)
- We fixed an issue where a window which is on an external screen gets unreachable when external screen is removed. [#5037](https://github.com/JabRef/jabref/issues/5037)
- We fixed a bug where the selection of groups was lost after drag and drop. [#2868](https://github.com/JabRef/jabref/issues/2868)
- We fixed an issue where the custom entry types didn't show the correct display name [#5651](https://github.com/JabRef/jabref/issues/5651)

### Removed

- We removed some obsolete notifications. [#5555](https://github.com/JabRef/jabref/issues/5555)
- We removed an internal step in the [ISBN-to-BibTeX fetcher](https://docs.jabref.org/collect/add-entry-using-an-id#isbn): The [ISBN to BibTeX Converter](https://manas.tungare.name/software/isbn-to-bibtex) by [@manastungare](https://github.com/manastungare) is not used anymore, because it is offline: "people using this tool have not been generating enough sales for Amazon."
- We removed the option to control the default drag and drop behaviour. You can use the modifier keys (like CtrL or Alt) instead.

## [5.0-alpha] – 2019-08-25

### Changed

- We added eventitle, eventdate and venue fields to `@unpublished` entry type.
- We added `@software` and `@dataSet` entry type to biblatex.
- All fields are now properly sorted alphabetically (in the subgroups of required/optional fields) when the entry is written to the bib file.
- We fixed an issue where some importers used the field `pubstatus` instead of the standard BibTeX field `pubstate`.
- We changed the latex command removal for docbook exporter. [#3838](https://github.com/JabRef/jabref/issues/3838)
- We changed the location of some fields in the entry editor (you might need to reset your preferences for these changes to come into effect)
  - Journal/Year/Month in biblatex mode -> Deprecated (if filled)
  - DOI/URL: General -> Optional
  - Internal fields like ranking, read status and priority: Other -> General
  - Moreover, empty deprecated fields are no longer shown
- Added server timezone parameter when connecting to a shared database.
- We updated the dialog for setting up general fields.
- URL field formatting is updated. All whitespace chars, located at the beginning/ending of the URL, are trimmed automatically
- We changed the behavior of the field formatting dialog such that the `bibtexkey` is not changed when formatting all fields or all text fields.
- We added a "Move file to file directory and rename file" option for simultaneously moving and renaming of document file. [#4166](https://github.com/JabRef/jabref/issues/4166)
- Use integrated graphics card instead of discrete on macOS [#4070](https://github.com/JabRef/jabref/issues/4070)
- We added a cleanup operation that detects an arXiv identifier in the note, journal or URL field and moves it to the `eprint` field.
  Because of this change, the last-used cleanup operations were reset.
- We changed the minimum required version of Java to 1.8.0_171, as this is the latest release for which the automatic Java update works. [#4093](https://github.com/JabRef/jabref/issues/4093)
- The special fields like `Printed` and `Read status` now show gray icons when the row is hovered.
- We added a button in the tab header which allows you to close the database with one click. [#494](https://github.com/JabRef/jabref/issues/494)
- Sorting in the main table now takes information from cross-referenced entries into account. [#2808](https://github.com/JabRef/jabref/issues/2808)
- If a group has a color specified, then entries matched by this group have a small colored bar in front of them in the main table.
- Change default icon for groups to a circle because a colored version of the old icon was hard to distinguish from its black counterpart.
- In the main table, the context menu appears now when you press the "context menu" button on the keyboard. [feature request in the forum](https://discourse.jabref.org/t/how-to-enable-keyboard-context-key-windows)
- We added icons to the group side panel to quickly switch between `union` and `intersection` group view mode. [#3269](https://github.com/JabRef/jabref/issues/3269).
- We use `https` for [fetching from most online bibliographic database](https://docs.jabref.org/collect/import-using-online-bibliographic-database).
- We changed the default keyboard shortcuts for moving between entries when the entry editor is active to ̀<kbd>alt</kbd> + <kbd>up/down</kbd>.
- Opening a new file now prompts the directory of the currently selected file, instead of the directory of the last opened file.
- Window state is saved on close and restored on start.
- We made the MathSciNet fetcher more reliable.
- We added the ISBN fetcher to the list of fetcher available under "Update with bibliographic information from the web" in the entry editor toolbar.
- Files without a defined external file type are now directly opened with the default application of the operating system
- We streamlined the process to rename and move files by removing the confirmation dialogs.
- We removed the redundant new lines of markings and wrapped the summary in the File annotation tab. [#3823](https://github.com/JabRef/jabref/issues/3823)
- We add auto URL formatting when user paste link to URL field in entry editor. [koppor#254](https://github.com/koppor/jabref/issues/254)
- We added a minimum height for the entry editor so that it can no longer be hidden by accident. [#4279](https://github.com/JabRef/jabref/issues/4279)
- We added a new keyboard shortcut so that the entry editor could be closed by <kbd>Ctrl</kbd> + <kbd>E</kbd>. [#4222](https://github.com/JabRef/jabref/issues/4222)
- We added an option in the preference dialog box, that allows user to pick the dark or light theme option. [#4130](https://github.com/JabRef/jabref/issues/4130)
- We updated the Related Articles tab to accept JSON from the new version of the Mr. DLib service
- We added an option in the preference dialog box that allows user to choose behavior after dragging and dropping files in Entry Editor. [#4356](https://github.com/JabRef/jabref/issues/4356)
- We added the ability to have an export preference where previously "File"-->"Export"/"Export selected entries" would not save the user's preference[#4495](https://github.com/JabRef/jabref/issues/4495)
- We optimized the code responsible for connecting to an external database, which should lead to huge improvements in performance.
- For automatically created groups, added ability to filter groups by entry type. [#4539](https://github.com/JabRef/jabref/issues/4539)
- We added the ability to add field names from the Preferences Dialog [#4546](https://github.com/JabRef/jabref/issues/4546)
- We added the ability to change the column widths directly in the main table. [#4546](https://github.com/JabRef/jabref/issues/4546)
- We added a description of how recommendations were chosen and better error handling to Related Articles tab
- We added the ability to execute default action in dialog by using with <kbd>Ctrl</kbd> + <kbd>Enter</kbd> combination [#4496](https://github.com/JabRef/jabref/issues/4496)
- We grouped and reordered the Main Menu (File, Edit, Library, Quality, Tools, and View tabs & icons). [#4666](https://github.com/JabRef/jabref/issues/4666) [#4667](https://github.com/JabRef/jabref/issues/4667) [#4668](https://github.com/JabRef/jabref/issues/4668) [#4669](https://github.com/JabRef/jabref/issues/4669) [#4670](https://github.com/JabRef/jabref/issues/4670) [#4671](https://github.com/JabRef/jabref/issues/4671) [#4672](https://github.com/JabRef/jabref/issues/4672) [#4673](https://github.com/JabRef/jabref/issues/4673)
- We added additional modifiers (capitalize, titlecase and sentencecase) to the Bibtex key generator. [#1506](https://github.com/JabRef/jabref/issues/1506)
- We have migrated from the mysql jdbc connector to the mariadb one for better authentication scheme support. [#4745](https://github.com/JabRef/jabref/issues/4745)
- We grouped the toolbar icons and changed the Open Library and Copy icons. [#4584](https://github.com/JabRef/jabref/issues/4584)
- We added a browse button next to the path text field for aux-based groups. [#4586](https://github.com/JabRef/jabref/issues/4586)
- We changed the title of Group Dialog to "Add subgroup" from "Edit group" when we select Add subgroup option.
- We enable import button only if entries are selected. [#4755](https://github.com/JabRef/jabref/issues/4755)
- We made modifications to improve the contrast of UI elements. [#4583](https://github.com/JabRef/jabref/issues/4583)
- We added a warning for empty BibTeX keys in the entry editor. [#4440](https://github.com/JabRef/jabref/issues/4440)
- We added an option in the settings to set the default action in JabRef when right clicking on any entry in any database and selecting "Open folder". [#4763](https://github.com/JabRef/jabref/issues/4763)
- The Medline fetcher now normalizes the author names according to the BibTeX-Standard [#4345](https://github.com/JabRef/jabref/issues/4345)
- We added an option on the Linked File Viewer to rename the attached file of an entry directly on the JabRef. [#4844](https://github.com/JabRef/jabref/issues/4844)
- We added an option in the preference dialog box that allows user to enable helpful tooltips.[#3599](https://github.com/JabRef/jabref/issues/3599)
- We reworked the functionality for extracting BibTeX entries from plain text, because our used service [freecite shut down](https://library.brown.edu/libweb/freecite_notice.php). [#5206](https://github.com/JabRef/jabref/pull/5206)
- We moved the dropdown menu for selecting the push-application from the toolbar into the external application preferences. [#674](https://github.com/JabRef/jabref/issues/674)
- We removed the alphabetical ordering of the custom tabs and updated the error message when trying to create a general field with a name containing an illegal character. [#5019](https://github.com/JabRef/jabref/issues/5019)
- We added a context menu to the bib(la)tex-source-editor to copy'n'paste. [#5007](https://github.com/JabRef/jabref/pull/5007)
- We added a tool that allows searching for citations in LaTeX files. It scans directories and shows which entries are used, how many times and where.
- We added a 'LaTeX citations' tab to the entry editor, to search for citations to the active entry in the LaTeX file directory. It can be disabled in the preferences dialog.
- We added an option in preferences to allow for integers in field "edition" when running database in bibtex mode. [#4680](https://github.com/JabRef/jabref/issues/4680)
- We added the ability to use negation in export filter layouts. [#5138](https://github.com/JabRef/jabref/pull/5138)
- Focus on Name Area instead of 'OK' button whenever user presses 'Add subgroup'. [#6307](https://github.com/JabRef/jabref/issues/6307)
- We changed the behavior of merging that the entry which has "smaller" bibkey will be selected. [#7395](https://github.com/JabRef/jabref/issues/7395)

### Fixed

- We fixed an issue where JabRef died silently for the user without enough inotify instances [#4874](https://github.com/JabRef/jabref/issues/4874)
- We fixed an issue where corresponding groups are sometimes not highlighted when clicking on entries [#3112](https://github.com/JabRef/jabref/issues/3112)
- We fixed an issue where custom exports could not be selected in the 'Export (selected) entries' dialog [#4013](https://github.com/JabRef/jabref/issues/4013)
- Italic text is now rendered correctly. [#3356](https://github.com/JabRef/jabref/issues/3356)
- The entry editor no longer gets corrupted after using the source tab. [#3532](https://github.com/JabRef/jabref/issues/3532) [#3608](https://github.com/JabRef/jabref/issues/3608) [#3616](https://github.com/JabRef/jabref/issues/3616)
- We fixed multiple issues where entries did not show up after import if a search was active. [#1513](https://github.com/JabRef/jabref/issues/1513) [#3219](https://github.com/JabRef/jabref/issues/3219))
- We fixed an issue where the group tree was not updated correctly after an entry was changed. [#3618](https://github.com/JabRef/jabref/issues/3618)
- We fixed an issue where a right-click in the main table selected a wrong entry. [#3267](https://github.com/JabRef/jabref/issues/3267)
- We fixed an issue where in rare cases entries where overlayed in the main table. [#3281](https://github.com/JabRef/jabref/issues/3281)
- We fixed an issue where selecting a group messed up the focus of the main table and the entry editor. [#3367](https://github.com/JabRef/jabref/issues/3367)
- We fixed an issue where composite author names were sorted incorrectly. [#2828](https://github.com/JabRef/jabref/issues/2828)
- We fixed an issue where commands followed by `-` didn't work. [#3805](https://github.com/JabRef/jabref/issues/3805)
- We fixed an issue where a non-existing aux file in a group made it impossible to open the library. [#4735](https://github.com/JabRef/jabref/issues/4735)
- We fixed an issue where some journal names were wrongly marked as abbreviated. [#4115](https://github.com/JabRef/jabref/issues/4115)
- We fixed an issue where the custom file column were sorted incorrectly. [#3119](https://github.com/JabRef/jabref/issues/3119)
- We improved the parsing of author names whose infix is abbreviated without a dot. [#4864](https://github.com/JabRef/jabref/issues/4864)
- We fixed an issues where the entry losses focus when a field is edited and at the same time used for sorting. [#3373](https://github.com/JabRef/jabref/issues/3373)
- We fixed an issue where the menu on Mac OS was not displayed in the usual Mac-specific way. [#3146](https://github.com/JabRef/jabref/issues/3146)
- We improved the integrity check for page numbers. [#4113](https://github.com/JabRef/jabref/issues/4113) and [feature request in the forum](https://discourse.jabref.org/t/pages-field-allow-use-of-en-dash/1199)
- We fixed an issue where the order of fields in customized entry types was not saved correctly. [#4033](https://github.com/JabRef/jabref/issues/4033)
- We fixed an issue where renaming a group did not change the group name in the interface. [#3189](https://github.com/JabRef/jabref/issues/3189)
- We fixed an issue where the groups tree of the last database was still shown even after the database was already closed.
- We fixed an issue where the "Open file dialog" may disappear behind other windows. [#3410](https://github.com/JabRef/jabref/issues/3410)
- We fixed an issue where the number of entries matched was not updated correctly upon adding or removing an entry. [#3537](https://github.com/JabRef/jabref/issues/3537)
- We fixed an issue where the default icon of a group was not colored correctly.
- We fixed an issue where the first field in entry editor was not focused when adding a new entry. [#4024](https://github.com/JabRef/jabref/issues/4024)
- We reworked the "Edit file" dialog to make it resizeable and improved the workflow for adding and editing files [#2970](https://github.com/JabRef/jabref/issues/2970)
- We fixed an issue where custom name formatters were no longer found correctly. [#3531](https://github.com/JabRef/jabref/issues/3531)
- We fixed an issue where the month was not shown in the preview. [#3239](https://github.com/JabRef/jabref/issues/3239)
- Rewritten logic to detect a second jabref instance. [#4023](https://github.com/JabRef/jabref/issues/4023)
- We fixed an issue where the "Convert to BibTeX-Cleanup" moved the content of the `file` field to the `pdf` field [#4120](https://github.com/JabRef/jabref/issues/4120)
- We fixed an issue where the preview pane in entry preview in preferences wasn't showing the citation style selected [#3849](https://github.com/JabRef/jabref/issues/3849)
- We fixed an issue where the default entry preview style still contained the field `review`. The field `review` in the style is now replaced with comment to be consistent with the entry editor [#4098](https://github.com/JabRef/jabref/issues/4098)
- We fixed an issue where users were vulnerable to XXE attacks during parsing [#4229](https://github.com/JabRef/jabref/issues/4229)
- We fixed an issue where files added via the "Attach file" contextmenu of an entry were not made relative. [#4201](https://github.com/JabRef/jabref/issues/4201) and [#4241](https://github.com/JabRef/jabref/issues/4241)
- We fixed an issue where author list parser can't generate bibtex for Chinese author. [#4169](https://github.com/JabRef/jabref/issues/4169)
- We fixed an issue where the list of XMP Exclusion fields in the preferences was not be saved [#4072](https://github.com/JabRef/jabref/issues/4072)
- We fixed an issue where the ArXiv Fetcher did not support HTTP URLs [koppor#328](https://github.com/koppor/jabref/issues/328)
- We fixed an issue where only one PDF file could be imported [#4422](https://github.com/JabRef/jabref/issues/4422)
- We fixed an issue where "Move to group" would always move the first entry in the library and not the selected [#4414](https://github.com/JabRef/jabref/issues/4414)
- We fixed an issue where an older dialog appears when downloading full texts from the quality menu. [#4489](https://github.com/JabRef/jabref/issues/4489)
- We fixed an issue where right clicking on any entry in any database and selecting "Open folder" results in the NullPointer exception. [#4763](https://github.com/JabRef/jabref/issues/4763)
- We fixed an issue where option 'open terminal here' with custom command was passing the wrong argument. [#4802](https://github.com/JabRef/jabref/issues/4802)
- We fixed an issue where ranking an entry would generate an IllegalArgumentException. [#4754](https://github.com/JabRef/jabref/issues/4754)
- We fixed an issue where special characters where removed from non-label key generation pattern parts [#4767](https://github.com/JabRef/jabref/issues/4767)
- We fixed an issue where the RIS import would overwite the article date with the value of the acessed date [#4816](https://github.com/JabRef/jabref/issues/4816)
- We fixed an issue where an NullPointer exception was thrown when a referenced entry in an Open/Libre Office document was no longer present in the library. Now an error message with the reference marker of the missing entry is shown. [#4932](https://github.com/JabRef/jabref/issues/4932)
- We fixed an issue where a database exception related to a missing timezone was too big. [#4827](https://github.com/JabRef/jabref/issues/4827)
- We fixed an issue where the IEEE fetcher returned an error if no keywords were present in the result from the IEEE website [#4997](https://github.com/JabRef/jabref/issues/4997)
- We fixed an issue where the command line help text had several errors, and arguments and descriptions have been rewritten to simplify and detail them better. [#2016](https://github.com/JabRef/jabref/issues/2016)
- We fixed an issue where the same menu for changing entry type had two different sizes and weights. [#4977](https://github.com/JabRef/jabref/issues/4977)
- We fixed an issue where the "Attach file" dialog, in the right-click menu for an entry, started on the working directory instead of the user's main directory. [#4995](https://github.com/JabRef/jabref/issues/4995)
- We fixed an issue where the JabRef Icon in the macOS launchpad was not displayed correctly [#5003](https://github.com/JabRef/jabref/issues/5003)
- We fixed an issue where the "Search for unlinked local files" would throw an exception when parsing the content of a PDF-file with missing "series" information [#5128](https://github.com/JabRef/jabref/issues/5128)
- We fixed an issue where the XMP Importer would incorrectly return an empty default entry when importing pdfs [#6577](https://github.com/JabRef/jabref/issues/6577)
- We fixed an issue where opening the menu 'Library properties' marked the library as modified [#6451](https://github.com/JabRef/jabref/issues/6451)
- We fixed an issue when importing resulted in an exception [#7343](https://github.com/JabRef/jabref/issues/7343)
- We fixed an issue where the field in the Field formatter dropdown selection were sorted in random order. [#7710](https://github.com/JabRef/jabref/issues/7710)

### Removed

- The feature to "mark entries" was removed and merged with the groups functionality. For migration, a group is created for every value of the `__markedentry` field and the entry is added to this group.
- The number column was removed.
- We removed the global search feature.
- We removed the coloring of cells in the main table according to whether the field is optional/required.
- We removed the feature to find and resolve duplicate BibTeX keys (as this use case is already covered by the integrity check).
- We removed a few commands from the right-click menu that are not needed often and thus don't need to be placed that prominently:
  - Print entry preview: available through entry preview
  - All commands related to marking: marking is not yet reimplemented
  - Set/clear/append/rename fields: available through Edit menu
  - Manage keywords: available through the Edit menu
  - Copy linked files to folder: available through File menu
  - Add/move/remove from group: removed completely (functionality still available through group interface)
- We removed the option to change the column widths in the preferences dialog. [#4546](https://github.com/JabRef/jabref/issues/4546)

## Older versions

The changelog of JabRef 4.x is available at the [v4.3.1 tag](https://github.com/JabRef/jabref/blob/v4.3.1/CHANGELOG.md).
The changelog of JabRef 3.x is available at the [v3.8.2 tag](https://github.com/JabRef/jabref/blob/v3.8.2/CHANGELOG.md).
The changelog of JabRef 2.11 and all previous versions is available as [text file in the v2.11.1 tag](https://github.com/JabRef/jabref/blob/v2.11.1/CHANGELOG).

[Unreleased]: https://github.com/JabRef/jabref/compare/v5.15...HEAD
[5.15]: https://github.com/JabRef/jabref/compare/v5.14...v5.15
[5.14]: https://github.com/JabRef/jabref/compare/v5.13...v5.14
[5.13]: https://github.com/JabRef/jabref/compare/v5.12...v5.13
[5.12]: https://github.com/JabRef/jabref/compare/v5.11...v5.12
[5.11]: https://github.com/JabRef/jabref/compare/v5.10...v5.11
[5.10]: https://github.com/JabRef/jabref/compare/v5.9...v5.10
[5.9]: https://github.com/JabRef/jabref/compare/v5.8...v5.9
[5.8]: https://github.com/JabRef/jabref/compare/v5.7...v5.8
[5.7]: https://github.com/JabRef/jabref/compare/v5.6...v5.7
[5.6]: https://github.com/JabRef/jabref/compare/v5.5...v5.6
[5.5]: https://github.com/JabRef/jabref/compare/v5.4...v5.5
[5.4]: https://github.com/JabRef/jabref/compare/v5.3...v5.4
[5.3]: https://github.com/JabRef/jabref/compare/v5.2...v5.3
[5.2]: https://github.com/JabRef/jabref/compare/v5.1...v5.2
[5.1]: https://github.com/JabRef/jabref/compare/v5.0...v5.1
[5.0]: https://github.com/JabRef/jabref/compare/v5.0-beta...v5.0
[5.0-beta]: https://github.com/JabRef/jabref/compare/v5.0-alpha...v5.0-beta
[5.0-alpha]: https://github.com/JabRef/jabref/compare/v4.3...v5.0-alpha
<!-- markdownlint-disable-file MD012 MD024 MD033 MD053 --><|MERGE_RESOLUTION|>--- conflicted
+++ resolved
@@ -91,11 +91,8 @@
 - We fixed an issue where the Undo/Redo buttons were active even when all libraries are closed. [#11837](https://github.com/JabRef/jabref/issues/11837)
 - We fixed an issue where recently opened files were not displayed in the main menu properly. [#9042](https://github.com/JabRef/jabref/issues/9042)
 - We fixed an issue where the DOI lookup would show an error when a DOI was found for an entry. [#11850](https://github.com/JabRef/jabref/issues/11850)
-<<<<<<< HEAD
 - We fixed an issue where adding a crossreferenced entry would not correctly generate a citation key for the child entry [#11136](https://github.com/JabRef/jabref/issues/11136)
-=======
 - We fixed an issue where <kbd>Tab</kbd> cannot be used to jump to next field in some single-line fields. [#11785](https://github.com/JabRef/jabref/issues/11785)
->>>>>>> 60ef28ae
 
 ### Removed
 
