# Changelog

All notable changes to this project will be documented in this file.
The format is based on [Keep a Changelog](https://keepachangelog.com/en/1.0.0/).
We refer to [GitHub issues](https://github.com/JabRef/jabref/issues) by using `#NUM`.
In case, there is no issue present, the pull request implementing the feature is linked.

Note that this project **does not** adhere to [Semantic Versioning](https://semver.org/).

## [Unreleased]

### Added

- We added a new "Add JabRef suggested groups" option in the context menu of "All entries". [#12659](https://github.com/JabRef/jabref/issues/12659)
- We added an option to create entries directly from Bib(La)TeX sources to the 'Create New Entry' tool. [#8808](https://github.com/JabRef/jabref/issues/8808)

### Changed

<<<<<<< HEAD
- We introduced a new command line application called `jabkit` and moved some functionality from the graphical application `jabref` with their new command verbs `generate-citation-keys`, `check-consistency`, `fetch`, `search`, `convert`, `generate-bib-from-aux`, `preferences` and `pdf` to the new toolkit. [#13012](https://github.com/JabRef/jabref/pull/13012) 
=======
- We merged the 'New Entry', 'Import by ID', and 'New Entry from Plain Text' tools into a single 'Create New Entry' tool. [#8808](https://github.com/JabRef/jabref/issues/8808)
>>>>>>> 38c68412

### Fixed

- We added a fallback for the "Convert to biblatex" cleanup when it failed to populate the `date` field if `year` contained a full date in ISO format (e.g., `2011-11-11`). [#11868](https://github.com/JabRef/jabref/issues/11868)
- We fixed an issue where directory check for relative path was not handled properly under library properties. [#13017](https://github.com/JabRef/jabref/issues/13017)
- We fixed an issue where the option for which method to use when parsing plaintext citations was unavailable in the 'Create New Entry' tool. [#8808](https://github.com/JabRef/jabref/issues/8808)
- We fixed an issue where the "Make/Sync bibliography" button in the OpenOffice/LibreOffice sidebar was not enabled when a jstyle was selected. [#13055](https://github.com/JabRef/jabref/pull/13055)

### Removed

- We removed the ability to change internal preference values. [#13012](https://github.com/JabRef/jabref/pull/13012)
- We removed support for MySQL/MariaDB and Oracle. [#12990](https://github.com/JabRef/jabref/pull/12990)
- We removed library migrations (users need to use JabRef 6.0-alpha.1 to perform migrations) [#12990](https://github.com/JabRef/jabref/pull/12990)

## [6.0-alpha2] – 2025-04-27

### Added

- We added a button in Privacy notice and Mr. DLib Privacy settings notice for hiding related tabs. [#11707](https://github.com/JabRef/jabref/issues/11707)
- We added buttons "Add example entry" and "Import existing PDFs" when a library is empty, making it easier for new users to get started. [#12662](https://github.com/JabRef/jabref/issues/12662)
- In the Open/LibreOffice integration, we added the provision to modify the bibliography title and its format for CSL styles, in the "Select style" dialog. [#12663](https://github.com/JabRef/jabref/issues/12663)
- We added a new Welcome tab which shows a welcome screen if no database is open. [#12272](https://github.com/JabRef/jabref/issues/12272)
- We added <kbd>F5</kbd> as a shortcut key for fetching data and <kbd>Alt+F</kbd> as a shortcut for looking up data using DOI. [#11802](https://github.com/JabRef/jabref/issues/11802)
- We added a feature to rename the subgroup, with the keybinding (<kbd>F2</kbd>) for quick access. [#11896](https://github.com/JabRef/jabref/issues/11896)
- We added a new functionality that displays a drop-down list of matching suggestions when typing a citation key pattern. [#12502](https://github.com/JabRef/jabref/issues/12502)
- We added a new CLI that supports txt, csv, and console-based output for consistency in BibTeX entries. [#11984](https://github.com/JabRef/jabref/issues/11984)
- We added a new dialog for bibliography consistency check. [#11950](https://github.com/JabRef/jabref/issues/11950)
- We added a feature for copying entries to libraries, available via the context menu, with an option to include cross-references. [#12374](https://github.com/JabRef/jabref/pull/12374)
- We added a new "Copy citation (text)" button in the context menu of the preview. [#12551](https://github.com/JabRef/jabref/issues/12551)
- We added a new "Export to clipboard" button in the context menu of the preview. [#12551](https://github.com/JabRef/jabref/issues/12551)
- We added an integrity check if a URL appears in a title. [#12354](https://github.com/JabRef/jabref/issues/12354)
- We added a feature for enabling drag-and-drop of files into groups  [#12540](https://github.com/JabRef/jabref/issues/12540)
- We added support for reordering keywords via drag and drop, automatic alphabetical ordering, and improved pasting and editing functionalities in the keyword editor. [#10984](https://github.com/JabRef/jabref/issues/10984)
- We added a new functionality where author names having multiple spaces in-between will be considered as separate user block as it does for " and ". [#12701](https://github.com/JabRef/jabref/issues/12701)
- We added a set of example questions to guide users in starting meaningful AI chat interactions. [#12702](https://github.com/JabRef/jabref/issues/12702)
- We added support for loading and displaying BibTeX .blg warnings in the Check integrity dialog, with custom path selection and metadata persistence. [#11998](https://github.com/JabRef/jabref/issues/11998)
- We added an option to choose whether to open the file explorer in the files directory or in the last opened directory when attaching files. [#12554](https://github.com/JabRef/jabref/issues/12554)
- We enhanced support for parsing XMP metadata from PDF files. [#12829](https://github.com/JabRef/jabref/issues/12829)
- We added a "Preview" header in the JStyles tab in the "Select style" dialog, to make it consistent with the CSL styles tab. [#12838](https://github.com/JabRef/jabref/pull/12838)
- We added automatic PubMed URL insertion when importing from PubMed if no URL is present. [#12832](https://github.com/JabRef/jabref/issues/12832/)
- We added a "LTWA" abbreviation feature in the "Quality > Abbreviate journal names > LTWA" menu [#12273](https://github.com/JabRef/jabref/issues/12273/)
- We added path validation to file directories in library properties dialog. [#11840](https://github.com/JabRef/jabref/issues/11840)
- We now support usage of custom CSL styles in the Open/LibreOffice integration. [#12337](https://github.com/JabRef/jabref/issues/12337)
- We added support for citation-only CSL styles which don't specify bibliography formatting. [#12996](https://github.com/JabRef/jabref/pull/12996)

### Changed

- We reordered the settings in the 'Entry editor' tab in preferences. [#11707](https://github.com/JabRef/jabref/issues/11707)
- Added "$" to the citation key generator preferences default list of characters to remove [#12536](https://github.com/JabRef/jabref/issues/12536)
- We changed the message displayed in the Integrity Check Progress dialog to "Waiting for the check to finish...". [#12694](https://github.com/JabRef/jabref/issues/12694)
- We moved the "Generate a new key for imported entries" option from the "Web search" tab to the "Citation key generator" tab in preferences. [#12436](https://github.com/JabRef/jabref/pull/12436)
- We improved the offline parsing of BibTeX data from PDF-documents. [#12278](https://github.com/JabRef/jabref/issues/12278)
- The tab bar is now hidden when only one library is open. [#9971](https://github.com/JabRef/jabref/issues/9971)
- We renamed "Rename file to a given name" to "Rename files to configured filename format pattern" in the entry editor. [#12587](https://github.com/JabRef/jabref/pull/12587)
- We renamed "Move DOIs from note and URL field to DOI field and remove http prefix" to "Move DOIs from 'note' field and 'URL' field to 'DOI' field and remove http prefix" in the Cleanup entries. [#12587](https://github.com/JabRef/jabref/pull/12587)
- We renamed "Move preprint information from 'URL' and 'journal' field to the 'eprint' field" to "Move preprint information from 'URL' field and 'journal' field to the 'eprint' field" in the Cleanup entries. [#12587](https://github.com/JabRef/jabref/pull/12587)
- We renamed "Move URL in note field to url field" to "Move URL in 'note' field to 'URL' field" in the Cleanup entries. [#12587](https://github.com/JabRef/jabref/pull/12587)
- We renamed "Rename PDFs to given filename format pattern" to "Rename files to configured filename format pattern" in the Cleanup entries. [#12587](https://github.com/JabRef/jabref/pull/12587)
- We renamed "Rename only PDFs having a relative path" to "Only rename files that have a relative path" in the Cleanup entries. [#12587](https://github.com/JabRef/jabref/pull/12587)
- We renamed "Filename format pattern: " to "Filename format pattern (from preferences)" in the Cleanup entries. [#12587](https://github.com/JabRef/jabref/pull/12587)
- When working with CSL styles in LibreOffice, citing with a new style now updates all other citations in the document to have the currently selected style. [#12472](https://github.com/JabRef/jabref/pull/12472)
- We improved the user comments field visibility so that it remains displayed if it contains text. Additionally, users can now easily toggle the field on or off via buttons unless disabled in preferences. [#11021](https://github.com/JabRef/jabref/issues/11021)
- The LibreOffice integration for CSL styles is now more performant. [#12472](https://github.com/JabRef/jabref/pull/12472)
- The "automatically sync bibliography when citing" feature of the LibreOffice integration is now disabled by default (can be enabled in settings). [#12472](https://github.com/JabRef/jabref/pull/12472)
- For the Citation key generator patterns, we reverted how `[authorsAlpha]` would behave to the original pattern and renamed the LNI-based pattern introduced in V6.0-alpha to `[authorsAlphaLNI]`. [#12499](https://github.com/JabRef/jabref/pull/12499)
- We keep the list of recent files if one files could not be found. [#12517](https://github.com/JabRef/jabref/pull/12517)
- During the import process, the labels indicating individual paragraphs within an abstract returned by PubMed/Medline XML are preserved. [#12527](https://github.com/JabRef/jabref/issues/12527)
- We changed the "Copy Preview" button to "Copy citation (html) in the context menu of the preview. [#12551](https://github.com/JabRef/jabref/issues/12551)
- Pressing Tab in empty text fields of the entry editor now moves the focus to the next field instead of inserting a tab character. [#11938](https://github.com/JabRef/jabref/issues/11938)
- The embedded PostgresSQL server for the search now supports Linux and macOS ARM based distributions natively [#12607](https://github.com/JabRef/jabref/pull/12607)
- We disabled the search and group fields in the sidebar when no library is opened. [#12657](https://github.com/JabRef/jabref/issues/12657)
- We removed the obsolete Twitter link and added Mastodon and LinkedIn links in Help -> JabRef resources. [#12660](https://github.com/JabRef/jabref/issues/12660)
- We improved the Check Integrity dialog entry interaction so that a single click focuses on the corresponding entry and a double-click both focuses on the entry and closes the dialog. [#12245](https://github.com/JabRef/jabref/issues/12245)
- We improved journal abbreviation lookup with fuzzy matching to handle minor input errors and variations. [#12467](https://github.com/JabRef/jabref/issues/12467)
- We changed the phrase "Cleanup entries" to "Clean up entries". [#12703](https://github.com/JabRef/jabref/issues/12703)
- A tooltip now appears after 300ms (instead of 2s). [#12649](https://github.com/JabRef/jabref/issues/12649)
- We improved search in preferences and keybindings. [#12647](https://github.com/JabRef/jabref/issues/12647)
- We improved the performance of the LibreOffice integration when inserting CSL citations/bibliography. [#12851](https://github.com/JabRef/jabref/pull/12851)
- 'Affected fields' and 'Do not wrap when saving' are now displayed as tags. [#12550](https://github.com/JabRef/jabref/issues/12550)
- We revamped the UI of the Select Style dialog (in the LibreOffice panel) for CSL styles. [#12951](https://github.com/JabRef/jabref/pull/12951)
- We reduced the delay in populating the list of CSL styles in the Select Style dialog of the LibreOffice panel. [#12951](https://github.com/JabRef/jabref/pull/12951)

### Fixed

- We fixed an issue where pasted entries would sometimes end up in the search bar instead of the main table [#12910](https://github.com/JabRef/jabref/issues/12910)
- We fixed an issue where warning signs were improperly positioned next to text fields containing capital letters. [#12884](https://github.com/JabRef/jabref/issues/12884)
- We fixed an issue where the drag'n'drop functionality in entryeditor did not work [#12561](https://github.com/JabRef/jabref/issues/12561)
- We fixed an issue where the F4 shortcut key did not work without opening the right-click context menu. [#6101](https://github.com/JabRef/jabref/pull/6101)
- We fixed an issue where the file renaming dialog was not resizable and its size was too small for long file names. [#12518](https://github.com/JabRef/jabref/pull/12518)
- We fixed an issue where the name of the untitled database was shown as a blank space in the right-click context menu's "Copy to" option. [#12459](https://github.com/JabRef/jabref/pull/12459)
- We fixed an issue where the F3 shortcut key did not work without opening the right-click context menu. [#12417](https://github.com/JabRef/jabref/pull/12417)
- We fixed an issue where a bib file with UFF-8 charset was wrongly loaded with a different charset [forum#5369](https://discourse.jabref.org/t/jabref-5-15-opens-bib-files-with-shift-jis-encoding-instead-of-utf-8/5369/)
- We fixed an issue where new entries were inserted in the middle of the table instead of at the end. [#12371](https://github.com/JabRef/jabref/pull/12371)
- We fixed an issue where removing the sort from the table did not restore the original order. [#12371](https://github.com/JabRef/jabref/pull/12371)
- We fixed an issue where citation keys containing superscript (`^`) and subscript (`_`) characters in text mode were incorrectly flagged by the integrity checker. [#12391](https://github.com/JabRef/jabref/pull/12391)
- We fixed an issue where JabRef icon merges with dark background [#7771](https://github.com/JabRef/jabref/issues/7771)
- We fixed an issue where an entry's group was no longer highlighted on selection [#12413](https://github.com/JabRef/jabref/issues/12413)
- We fixed an issue where BibTeX Strings were not included in the backup file [#12462](https://github.com/JabRef/jabref/issues/12462)
- We fixed an issue where mixing JStyle and CSL style citations in LibreOffice caused two separate bibliography sections to be generated. [#12262](https://github.com/JabRef/jabref/issues/12262)
- We fixed an issue in the LibreOffice integration where the formatting of text (e.g. superscript) was lost when using certain numeric CSL styles. [melting-pot#772](https://github.com/JabRef/jabref-issue-melting-pot/issues/772)
- We fixed an issue where CSL style citations with citation keys having special characters (such as hyphens, colons or slashes) would not be recognized as valid by JabRef. [forum#5431](https://discourse.jabref.org/t/error-when-connecting-to-libreoffice/5431)
- We fixed an issue where the `[authorsAlpha]` pattern in Citation key generator would not behave as per the user documentation. [#12312](https://github.com/JabRef/jabref/issues/12312)
- We fixed an issue where import at "Search for unlinked local files" would re-add already imported files. [#12274](https://github.com/JabRef/jabref/issues/12274)
- We fixed an issue where month values 21–24 (ISO 8601-2019 season codes) in Biblatex date fields were not recognized as seasons during parsing. [#12437](https://github.com/JabRef/jabref/issues/12437)
- We fixed an issue where migration of "Search groups" would fail with an exception when the search query is invalid. [#12555](https://github.com/JabRef/jabref/issues/12555)
- We fixed an issue where not all linked files from BibDesk in the field `bdsk-file-...` were parsed. [#12555](https://github.com/JabRef/jabref/issues/12555)
- We fixed an issue where it was possible to select "Search for unlinked local files" for a new (unsaved) library. [#12558](https://github.com/JabRef/jabref/issues/12558)
- We fixed an issue where user-defined keyword separator does not apply to Merge Groups. [#12535](https://github.com/JabRef/jabref/issues/12535)
- We fixed an issue where duplicate items cannot be removed correctly when merging groups or keywords. [#12585](https://github.com/JabRef/jabref/issues/12585)
- We fixed an issue where JabRef displayed an incorrect deletion notification when canceling entry deletion [#12645](https://github.com/JabRef/jabref/issues/12645)
- We fixed an issue where JabRef displayed an incorrect deletion notification when canceling entry deletion. [#12645](https://github.com/JabRef/jabref/issues/12645)
- We fixed an issue where JabRref wrote wrong field names into the PDF. [#12833](https://github.com/JabRef/jabref/pulls/12833)
- We fixed an issue where an exception would occur when running abbreviate journals for multiple entries. [#12634](https://github.com/JabRef/jabref/issues/12634)
- We fixed an issue Where JabRef displayed an inconsistent search results for date-related queries[#12296](https://github.com/JabRef/jabref/issues/12296)
- We fixed an issue where JabRef displayed dropdown triangle in wrong place in "Search for unlinked local files" dialog [#12713](https://github.com/JabRef/jabref/issues/12713)
- We fixed an issue where JabRef would not open if an invalid external journal abbreviation path was encountered. [#12776](https://github.com/JabRef/jabref/issues/12776)
- We fixed a bug where LaTeX commands were not removed from filenames generated using the `[bibtexkey] - [fulltitle]` pattern. [#12188](https://github.com/JabRef/jabref/issues/12188)
- We fixed an issue where JabRef interface would not properly refresh after a group removal. [#11487](https://github.com/JabRef/jabref/issues/11487)
- We fixed an issue where valid DOI could not be imported if it had special characters like `<` or `>`. [#12434](https://github.com/JabRef/jabref/issues/12434)
- We fixed an issue where JabRef displayed an "unknown format" message when importing a .bib file, preventing the associated groups from being imported as well. [#11025](https://github.com/JabRef/jabref/issues/11025)
- We fixed an issue where the tooltip only displayed the first linked file when hovering. [#12470](https://github.com/JabRef/jabref/issues/12470)
- We fixed an issue where JabRef would crash when trying to display an entry in the Citation Relations tab that had right to left text. [#12410](https://github.com/JabRef/jabref/issues/12410)
- We fixed an issue where some texts in the "Citation Information" tab and the "Preferences" dialog could not be translated. [#12883](https://github.com/JabRef/jabref/pull/12883)
- We fixed an issue where file names were missing the citation key according to the filename format pattern after import. [#12556](https://github.com/JabRef/jabref/issues/12556)
- We fixed an issue where downloading PDFs from URLs to empty entries resulted in meaningless filenames like "-.pdf". [#12917](https://github.com/JabRef/jabref/issues/12917)
- We fixed an issue where pasting a PDF URL into the main table caused an import error instead of creating a new entry. [#12911](https://github.com/JabRef/jabref/pull/12911)
- We fixed an issue where libraries would sometimes be hidden when closing tabs with the Welcome tab open. [#12894](https://github.com/JabRef/jabref/issues/12894)
- We fixed an issue with deleting entries in large libraries that caused it to take a long time. [#8976](https://github.com/JabRef/jabref/issues/8976)
- We fixed an issue where "Reveal in file explorer" option was disabled for newly saved libraries until reopening the file. [#12722](https://github.com/JabRef/jabref/issues/12722)

### Removed

- "Web of Science" [journal abbreviation list](https://docs.jabref.org/advanced/journalabbreviations) was removed. [abbrv.jabref.org#176](https://github.com/JabRef/abbrv.jabref.org/issues/176)

## [6.0-alpha] – 2024-12-23

### Added

- We added a Markdown export layout. [#12220](https://github.com/JabRef/jabref/pull/12220)
- We added a "view as BibTeX" option before importing an entry from the citation relation tab. [#11826](https://github.com/JabRef/jabref/issues/11826)
- We added support finding LaTeX-encoded special characters based on plain Unicode and vice versa. [#11542](https://github.com/JabRef/jabref/pull/11542)
- When a search hits a file, the file icon of that entry is changed accordingly. [#11542](https://github.com/JabRef/jabref/pull/11542)
- We added an AI-based chat for entries with linked PDF files. [#11430](https://github.com/JabRef/jabref/pull/11430)
- We added an AI-based summarization possibility for entries with linked PDF files. [#11430](https://github.com/JabRef/jabref/pull/11430)
- We added an AI section in JabRef's [preferences](https://docs.jabref.org/ai/preferences). [#11430](https://github.com/JabRef/jabref/pull/11430)
- We added AI providers: OpenAI, Mistral AI, Hugging Face and Google. [#11430](https://github.com/JabRef/jabref/pull/11430), [#11736](https://github.com/JabRef/jabref/pull/11736)
- We added AI providers: [Ollama](https://docs.jabref.org/ai/local-llm#step-by-step-guide-for-ollama) and GPT4All, which add the possibility to use local LLMs privately on your own device. [#11430](https://github.com/JabRef/jabref/pull/11430), [#11870](https://github.com/JabRef/jabref/issues/11870)
- We added support for selecting and using CSL Styles in JabRef's OpenOffice/LibreOffice integration for inserting bibliographic and in-text citations into a document. [#2146](https://github.com/JabRef/jabref/issues/2146), [#8893](https://github.com/JabRef/jabref/issues/8893)
- We added "Tools > New library based on references in PDF file" ... to create a new library based on the references section in a PDF file. [#11522](https://github.com/JabRef/jabref/pull/11522)
- When converting the references section of a paper (PDF file), more than the last page is treated. [#11522](https://github.com/JabRef/jabref/pull/11522)
- Added the functionality to invoke offline reference parsing explicitly. [#11565](https://github.com/JabRef/jabref/pull/11565)
- The dialog for [adding an entry using reference text](https://docs.jabref.org/collect/newentryfromplaintext) is now filled with the clipboard contents as default. [#11565](https://github.com/JabRef/jabref/pull/11565)
- Added minimal support for [biblatex data annotation](https://mirrors.ctan.org/macros/latex/contrib/biblatex/doc/biblatex.pdf#subsection.3.7) fields in `.layout` files. [#11505](https://github.com/JabRef/jabref/issues/11505)
- Added saving of selected options in the [Lookup -> Search for unlinked local files dialog](https://docs.jabref.org/collect/findunlinkedfiles#link-the-pdfs-to-your-bib-library). [#11439](https://github.com/JabRef/jabref/issues/11439)
- We enabled creating a new file link manually. [#11017](https://github.com/JabRef/jabref/issues/11017)
- We added a toggle button to invert the selected groups. [#9073](https://github.com/JabRef/jabref/issues/9073)
- We reintroduced the floating search in the main table. [#4237](https://github.com/JabRef/jabref/issues/4237)
- We improved [cleanup](https://docs.jabref.org/finding-sorting-and-cleaning-entries/cleanupentries) of `arXiv` IDs in distributed in the fields `note`, `version`, `institution`, and `eid` fields. [#11306](https://github.com/JabRef/jabref/issues/11306)
- We added a switch not to store the linked file URL, because it caused troubles at other apps. [#11735](https://github.com/JabRef/jabref/pull/11735)
- When starting a new SLR, the selected catalogs now persist within and across JabRef sessions. [koppor#614](https://github.com/koppor/jabref/issues/614)
- We added support for drag'n'drop on an entry in the maintable to an external application to get the entry preview dropped. [#11846](https://github.com/JabRef/jabref/pull/11846)
- We added the functionality to double click on a [LaTeX citation](https://docs.jabref.org/advanced/entryeditor/latex-citations) to jump to the respective line in the LaTeX editor. [#11996](https://github.com/JabRef/jabref/issues/11996)
- We added a different background color to the search bar to indicate when the search syntax is wrong. [#11658](https://github.com/JabRef/jabref/pull/11658)
- We added a setting which always adds the literal "Cited on pages" text before each JStyle citation. [#11691](https://github.com/jabref/jabref/issues/11691)
- We added a new plain citation parser that uses LLMs. [#11825](https://github.com/JabRef/jabref/issues/11825)
- We added support for `langid` field for biblatex libraries. [#10868](https://github.com/JabRef/jabref/issues/10868)
- We added support for modifier keys when dropping a file on an entry in the main table. [#12001](https://github.com/JabRef/jabref/pull/12001)
- We added an importer for SSRN URLs. [#12021](https://github.com/JabRef/jabref/pull/12021)
- We added a compare button to the duplicates in the citation relations tab to open the "Possible duplicate entries" window. [#11192](https://github.com/JabRef/jabref/issues/11192)
- We added automatic browser extension install on Windows for Chrome and Edge. [#6076](https://github.com/JabRef/jabref/issues/6076)
- We added support to automatically open a `.bib` file in the current/parent folder if no other library is opened. [koppor#377](https://github.com/koppor/jabref/issues/377)
- We added a search bar for filtering keyboard shortcuts. [#11686](https://github.com/JabRef/jabref/issues/11686)
- We added new modifiers `camel_case`, `camel_case_n`, `short_title`, and `very_short_title` for the [citation key generator](https://docs.jabref.org/setup/citationkeypatterns). [#11367](https://github.com/JabRef/jabref/issues/11367)
- By double clicking on a local citation in the Citation Relations Tab you can now jump the linked entry. [#11955](https://github.com/JabRef/jabref/pull/11955)
- We use the menu icon for background tasks as a progress indicator to visualise an import's progress when dragging and dropping several PDF files into the main table. [#12072](https://github.com/JabRef/jabref/pull/12072)
- The PDF content importer now supports importing title from upto the second page of the PDF. [#12139](https://github.com/JabRef/jabref/issues/12139)

### Changed

- A search in "any" fields ignores the [groups](https://docs.jabref.org/finding-sorting-and-cleaning-entries/groups). [#7996](https://github.com/JabRef/jabref/issues/7996)
- When a communication error with an [online service](https://docs.jabref.org/collect/import-using-online-bibliographic-database) occurs, JabRef displays the HTTP error. [#11223](https://github.com/JabRef/jabref/issues/11223)
- The Pubmed/Medline Plain importer now imports the PMID field as well [#11488](https://github.com/JabRef/jabref/issues/11488)
- The 'Check for updates' menu bar button is now always enabled. [#11485](https://github.com/JabRef/jabref/pull/11485)
- JabRef respects the [configuration for storing files relative to the .bib file](https://docs.jabref.org/finding-sorting-and-cleaning-entries/filelinks#directories-for-files) in more cases. [#11492](https://github.com/JabRef/jabref/pull/11492)
- JabRef does not show finished background tasks in the status bar popup. [#11821](https://github.com/JabRef/jabref/pull/11821)
- We enhanced the indexing speed. [#11502](https://github.com/JabRef/jabref/pull/11502)
- When dropping a file into the main table, after copy or move, the file is now put in the [configured directory and renamed according to the configured patterns](https://docs.jabref.org/finding-sorting-and-cleaning-entries/filelinks#filename-format-and-file-directory-pattern). [#12001](https://github.com/JabRef/jabref/pull/12001)
- ⚠️ Renamed command line parameters `embeddBibfileInPdf` to `embedBibFileInPdf`, `writeMetadatatoPdf` to `writeMetadataToPdf`, and `writeXMPtoPdf` to `writeXmpToPdf`. [#11575](https://github.com/JabRef/jabref/pull/11575)
- The browse button for a Custom theme now opens in the directory of the current used CSS file. [#11597](https://github.com/JabRef/jabref/pull/11597)
- The browse button for a Custom exporter now opens in the directory of the current used exporter file. [#11717](https://github.com/JabRef/jabref/pull/11717)
- ⚠️ We relaxed the escaping requirements for [bracketed patterns](https://docs.jabref.org/setup/citationkeypatterns), which are used for the [citaton key generator](https://docs.jabref.org/advanced/entryeditor#autogenerate-citation-key) and [filename and directory patterns](https://docs.jabref.org/finding-sorting-and-cleaning-entries/filelinks#auto-linking-files). One only needs to write `\"` if a quote sign should be escaped. All other escapings are not necessary (and working) any more. [#11967](https://github.com/JabRef/jabref/pull/11967)
- When importing BibTeX data starging from on a PDF, the XMP metadata takes precedence over Grobid data. [#11992](https://github.com/JabRef/jabref/pull/11992)
- JabRef now uses TLS 1.2 for all HTTPS connections. [#11852](https://github.com/JabRef/jabref/pull/11852)
- We improved the functionality of getting BibTeX data out of PDF files. [#11999](https://github.com/JabRef/jabref/issues/11999)
- We improved the display of long messages in the integrity check dialog. [#11619](https://github.com/JabRef/jabref/pull/11619)
- We improved the undo/redo buttons in the main toolbar and main menu to be disabled when there is nothing to undo/redo. [#8807](https://github.com/JabRef/jabref/issues/8807)
- We improved the DOI detection in PDF imports. [#11782](https://github.com/JabRef/jabref/pull/11782)
- We improved the performance when pasting and importing entries in an existing library. [#11843](https://github.com/JabRef/jabref/pull/11843)
- When fulltext search is selected but indexing is deactivated, a dialog is now shown asking if the user wants to enable indexing now [#9491](https://github.com/JabRef/jabref/issues/9491)
- We changed instances of 'Search Selected' to 'Search Pre-configured' in Web Search Preferences UI. [#11871](https://github.com/JabRef/jabref/pull/11871)
- We added a new CSS style class `main-table` for the main table. [#11881](https://github.com/JabRef/jabref/pull/11881)
- When renaming a file, the old extension is now used if there is none provided in the new name. [#11903](https://github.com/JabRef/jabref/issues/11903)
- When importing a file using "Find Unlinked Files", when one or more file directories are available, the file path will be relativized where possible [koppor#549](https://github.com/koppor/jabref/issues/549)
- We added minimum window sizing for windows dedicated to creating new entries [#11944](https://github.com/JabRef/jabref/issues/11944)
- We changed the name of the library-based file directory from 'General File Directory' to 'Library-specific File Directory' per issue. [#571](https://github.com/koppor/jabref/issues/571)
- We changed the defualt [unwanted charachters](https://docs.jabref.org/setup/citationkeypatterns#removing-unwanted-characters) in the citation key generator and allow a dash (`-`) and colon (`:`) being part of a citation key. [#12144](https://github.com/JabRef/jabref/pull/12144)
- The CitationKey column is now a default shown column for the entry table. [#10510](https://github.com/JabRef/jabref/issues/10510)
- We disabled the actions "Open Terminal here" and "Reveal in file explorer" for unsaved libraries. [#11920](https://github.com/JabRef/jabref/issues/11920)
- JabRef now opens the corresponding directory in the library properties when "Browse" is clicked. [#12223](https://github.com/JabRef/jabref/pull/12223)
- We changed the icon for macOS to be more consistent with Apple's Guidelines [#8443](https://github.com/JabRef/jabref/issues/8443)

### Fixed

- We fixed an issue where certain actions were not disabled when no libraries were open. [#11923](https://github.com/JabRef/jabref/issues/11923)
- We fixed an issue where the "Check for updates" preference was not saved. [#11485](https://github.com/JabRef/jabref/pull/11485)
- We fixed an issue where an exception was thrown after changing "show preview as a tab" in the preferences. [#11515](https://github.com/JabRef/jabref/pull/11515)
- We fixed an issue where JabRef put file paths as absolute path when an entry was created using drag and drop of a PDF file. [#11173](https://github.com/JabRef/jabref/issues/11173)
- We fixed an issue that online and offline mode for new library creation were handled incorrectly. [#11565](https://github.com/JabRef/jabref/pull/11565)
- We fixed an issue with colors in the search bar when dark theme is enabled. [#11569](https://github.com/JabRef/jabref/issues/11569)
- We fixed an issue with query transformers (JStor and others). [#11643](https://github.com/JabRef/jabref/pull/11643)
- We fixed an issue where a new unsaved library was not marked with an asterisk. [#11519](https://github.com/JabRef/jabref/pull/11519)
- We fixed an issue where JabRef starts without window decorations. [#11440](https://github.com/JabRef/jabref/pull/11440)
- We fixed an issue where the entry preview highlight was not working when searching before opening the entry editor. [#11659](https://github.com/JabRef/jabref/pull/11659)
- We fixed an issue where text in Dark mode inside "Citation information" was not readable. [#11512](https://github.com/JabRef/jabref/issues/11512)
- We fixed an issue where the selection of an entry in the table lost after searching for a group. [#3176](https://github.com/JabRef/jabref/issues/3176)
- We fixed the non-functionality of the option "Automatically sync bibliography when inserting citations" in the OpenOffice panel, when enabled in case of JStyles. [#11684](https://github.com/JabRef/jabref/issues/11684)
- We fixed an issue where the library was not marked changed after a migration. [#11542](https://github.com/JabRef/jabref/pull/11542)
- We fixed an issue where rebuilding the full-text search index was not working. [#11374](https://github.com/JabRef/jabref/issues/11374)
- We fixed an issue where the progress of indexing linked files showed an incorrect number of files. [#11378](https://github.com/JabRef/jabref/issues/11378)
- We fixed an issue where the full-text search results were incomplete. [#8626](https://github.com/JabRef/jabref/issues/8626)
- We fixed an issue where search result highlighting was incorrectly highlighting the boolean operators. [#11595](https://github.com/JabRef/jabref/issues/11595)
- We fixed an issue where search result highlighting was broken at complex searches. [#8067](https://github.com/JabRef/jabref/issues/8067)
- We fixed an exception when searching for unlinked files. [#11731](https://github.com/JabRef/jabref/issues/11731)
- We fixed an issue with the link to the full text at the BVB fetcher. [#11852](https://github.com/JabRef/jabref/pull/11852)
- We fixed an issue where two contradicting notifications were shown when cutting an entry in the main table. [#11724](https://github.com/JabRef/jabref/pull/11724)
- We fixed an issue where unescaped braces in the arXiv fetcher were not treated. [#11704](https://github.com/JabRef/jabref/issues/11704)
- We fixed an issue where HTML instead of the fulltext pdf was downloaded when importing arXiv entries. [#4913](https://github.com/JabRef/jabref/issues/4913)
- We fixed an issue where the keywords and crossref fields were not properly focused. [#11177](https://github.com/JabRef/jabref/issues/11177)
- We fixed handling of `\"` in [bracketed patterns](https://docs.jabref.org/setup/citationkeypatterns) containing a RegEx. [#11967](https://github.com/JabRef/jabref/pull/11967)
- We fixed an issue where the Undo/Redo buttons were active even when all libraries are closed. [#11837](https://github.com/JabRef/jabref/issues/11837)
- We fixed an issue where recently opened files were not displayed in the main menu properly. [#9042](https://github.com/JabRef/jabref/issues/9042)
- We fixed an issue where the DOI lookup would show an error when a DOI was found for an entry. [#11850](https://github.com/JabRef/jabref/issues/11850)
- We fixed an issue where <kbd>Tab</kbd> cannot be used to jump to next field in some single-line fields. [#11785](https://github.com/JabRef/jabref/issues/11785)
- We fixed an issue where the "Do not ask again" checkbox was not working, when asking for permission to use Grobid [koppor#556](https://github.com/koppor/jabref/issues/566).
- We fixed an issue where we display warning message for moving attached open files. [#10121](https://github.com/JabRef/jabref/issues/10121)
- We fixed an issue where it was not possible to select selecting content of other user's comments.[#11106](https://github.com/JabRef/jabref/issues/11106)
- We fixed an issue when handling URLs containing a pipe (`|`) character. [#11876](https://github.com/JabRef/jabref/issues/11876)
- We fixed an issue where web search preferences "Custom API key" table modifications not discarded. [#11925](https://github.com/JabRef/jabref/issues/11925)
- We fixed an issue when opening attached files in [extra file columns](https://docs.jabref.org/finding-sorting-and-cleaning-entries/filelinks#adding-additional-columns-to-entry-table-for-file-types). [#12005](https://github.com/JabRef/jabref/issues/12005)
- We fixed an issue where trying to open a library from a failed mounted directory on Mac would cause an error. [#10548](https://github.com/JabRef/jabref/issues/10548)
- We fixed an issue when the preview was out of sync. [#9172](https://github.com/JabRef/jabref/issues/9172)
- We fixed an issue where identifier paste couldn't work with Unicode REPLACEMENT CHARACTER. [#11986](https://github.com/JabRef/jabref/issues/11986)
- We fixed an issue when click on entry at "Check Integrity" wasn't properly focusing the entry and field. [#11997](https://github.com/JabRef/jabref/issues/11997)
- We fixed an issue with the ui not scaling when changing the font size [#11219](https://github.com/JabRef/jabref/issues/11219)
- We fixed an issue where a custom application for external file types would not be saved [#12311](https://github.com/JabRef/jabref/issues/12311)
- We fixed an issue where a file that no longer exists could not be deleted from an entry using keyboard shortcut [#9731](https://github.com/JabRef/jabref/issues/9731)

### Removed

- We removed the description of search strings. [#11542](https://github.com/JabRef/jabref/pull/11542)
- We removed support for importing using the SilverPlatterImporter (`Record INSPEC`). [#11576](https://github.com/JabRef/jabref/pull/11576)
- We removed support for automatically generating file links using the CLI (`--automaticallySetFileLinks`).

## [5.15] – 2024-07-10

### Added

- We made new groups automatically to focus upon creation. [#11449](https://github.com/JabRef/jabref/issues/11449)

### Fixed

- We fixed an issue where JabRef was no longer built for Intel based macs (x86) [#11468](https://github.com/JabRef/jabref/issues/11468)
- We fixed usage when using running on Snapcraft. [#11465](https://github.com/JabRef/jabref/issues/11465)
- We fixed detection for `soffice.exe` on Windows. [#11478](https://github.com/JabRef/jabref/pull/11478)
- We fixed an issue where saving preferences when importing preferences on first run in a snap did not work [forum#4399](https://discourse.jabref.org/t/how-to-report-problems-in-the-distributed-version-5-14-ensuring-that-one-can-no-longer-work-with-jabref/4399/5)

## [5.14] – 2024-07-08

### Added

- We added support for offline extracting references from PDFs following the IEEE format. [#11156](https://github.com/JabRef/jabref/pull/11156)
- We added a new keyboard shortcut  <kbd>ctrl</kbd> + <kbd>,</kbd> to open the preferences. [#11154](https://github.com/JabRef/jabref/pull/11154)
- We added value selection (such as for month) for content selectors in custom entry types. [#11109](https://github.com/JabRef/jabref/issues/11109)
- We added a duplicate checker for the Citation Relations tab. [#10414](https://github.com/JabRef/jabref/issues/10414)
- We added tooltip on main table cells that shows cell content or cell content and entry preview if set in preferences. [10925](https://github.com/JabRef/jabref/issues/10925)
- Added a formatter to remove word enclosing braces. [#11222](https://github.com/JabRef/jabref/issues/11222)
- We added the ability to add a keyword/crossref when typing the separator character (e.g., comma) in the keywords/crossref fields. [#11178](https://github.com/JabRef/jabref/issues/11178)
- We added an exporter and improved the importer for Endnote XML format. [#11137](https://github.com/JabRef/jabref/issues/11137)
- We added support for using BibTeX Style files (BST) in the Preview. [#11102](https://github.com/JabRef/jabref/issues/11102)
- We added support for automatically update LaTeX citations when a LaTeX file is created, removed, or modified. [#10585](https://github.com/JabRef/jabref/issues/10585)

### Changed

- We replaced the word "Key bindings" with "Keyboard shortcuts" in the Preferences tab. [#11153](https://github.com/JabRef/jabref/pull/11153)
- We slightly improved the duplicate check if ISBNs are present. [#8885](https://github.com/JabRef/jabref/issues/8885)
- JabRef no longer downloads HTML files of websites when a PDF was not found. [#10149](https://github.com/JabRef/jabref/issues/10149)
- We added the HTTP message (in addition to the response code) if an error is encountered. [#11341](https://github.com/JabRef/jabref/pull/11341)
- We made label wrap text to fit view size when reviewing external group changes. [#11220](https://github.com/JabRef/jabref/issues/11220)

### Fixed

- We fixed an issue where entry type with duplicate fields prevented opening existing libraries with custom entry types. [#11127](https://github.com/JabRef/jabref/issues/11127)
- We fixed an issue where Markdown rendering removed braces from the text. [#10928](https://github.com/JabRef/jabref/issues/10928)
- We fixed an issue when the file was flagged as changed on disk in the case of content selectors or groups. [#9064](https://github.com/JabRef/jabref/issues/9064)
- We fixed crash on opening the entry editor when auto-completion is enabled. [#11188](https://github.com/JabRef/jabref/issues/11188)
- We fixed the usage of the key binding for "Clear search" (default: <kbd>Escape</kbd>). [#10764](https://github.com/JabRef/jabref/issues/10764)
- We fixed an issue where library shown as unsaved and marked (*) after accepting changes made externally to the file. [#11027](https://github.com/JabRef/jabref/issues/11027)
- We fixed an issue where drag and dropping entries from one library to another was not always working. [#11254](https://github.com/JabRef/jabref/issues/11254)
- We fixed an issue where drag and dropping entries created a shallow copy. [#11160](https://github.com/JabRef/jabref/issues/11160)
- We fixed an issue where imports to a custom group would only work for the first entry [#11085](https://github.com/JabRef/jabref/issues/11085), [#11269](https://github.com/JabRef/jabref/issues/11269)
- We fixed an issue when cursor jumped to the beginning of the line. [#5904](https://github.com/JabRef/jabref/issues/5904)
- We fixed an issue where a new entry was not added to the selected group [#8933](https://github.com/JabRef/jabref/issues/8933)
- We fixed an issue where the horizontal position of the Entry Preview inside the entry editor was not remembered across restarts [#11281](https://github.com/JabRef/jabref/issues/11281)
- We fixed an issue where the search index was not updated after linking PDF files. [#11317](https://github.com/JabRef/jabref/pull/11317)
- We fixed rendering of (first) author with a single letter surname. [forum#4330](https://discourse.jabref.org/t/correct-rendering-of-first-author-with-a-single-letter-surname/4330)
- We fixed that the import of the related articles tab sometimes used the wrong library mode. [#11282](https://github.com/JabRef/jabref/pull/11282)
- We fixed an issue where the entry editor context menu was not shown correctly when JabRef is opened on a second, extended screen [#11323](https://github.com/JabRef/jabref/issues/11323), [#11174](https://github.com/JabRef/jabref/issues/11174)
- We fixed an issue where the value of "Override default font settings" was not applied on startup [#11344](https://github.com/JabRef/jabref/issues/11344)
- We fixed an issue when "Library changed on disk" appeared after a save by JabRef. [#4877](https://github.com/JabRef/jabref/issues/4877)
- We fixed an issue where the Pubmed/Medline Plain importer would not respect the user defined keyword separator [#11413](https://github.com/JabRef/jabref/issues/11413)
- We fixed an issue where the value of "Override default font settings" was not applied on startup [#11344](https://github.com/JabRef/jabref/issues/11344)
- We fixed an issue where DatabaseChangeDetailsView was not scrollable when reviewing external metadata changes [#11220](https://github.com/JabRef/jabref/issues/11220)
- We fixed undo/redo for text fields. [#11420](https://github.com/JabRef/jabref/issues/11420)
- We fixed an issue where clicking on a page number in the search results tab opens a wrong file in the document viewer. [#11432](https://github.com/JabRef/jabref/pull/11432)

### Removed

- We removed the misleading message "Doing a cleanup for X entries" when opening the Cleanup entries dialog [#11463](https://github.com/JabRef/jabref/pull/11463)

## [5.13] – 2024-04-01

### Added

- We converted the "Custom API key" list to a table to be more accessible. [#10926](https://github.com/JabRef/jabref/issues/10926)
- We added a "refresh" button for the LaTeX citations tab in the entry editor. [#10584](https://github.com/JabRef/jabref/issues/10584)
- We added the possibility to show the BibTeX source in the [web search](https://docs.jabref.org/collect/import-using-online-bibliographic-database) import screen. [#560](https://github.com/koppor/jabref/issues/560)
- We added a fetcher for [ISIDORE](https://isidore.science/), simply paste in the link into the text field or the last 6 digits in the link that identify that paper. [#10423](https://github.com/JabRef/jabref/issues/10423)
- When importing entries form the "Citation relations" tab, the field [cites](https://docs.jabref.org/advanced/entryeditor/entrylinks) is now filled according to the relationship between the entries. [#10752](https://github.com/JabRef/jabref/pull/10752)
- We added a new integrity check and clean up option for strings having Unicode characters not encoded in [Unicode "Normalization Form Canonical Composition" (NFC)](https://en.wikipedia.org/wiki/Unicode_equivalence#Normal_forms"). [#10506](https://github.com/JabRef/jabref/issues/10506)
- We added a new group icon column to the main table showing the icons of the entry's groups. [#10801](https://github.com/JabRef/jabref/pull/10801)
- When deleting an entry, the files linked to the entry are now optionally deleted as well. [#10509](https://github.com/JabRef/jabref/issues/10509)
- We added support to move the file to the system trash (instead of deleting it). [#10591](https://github.com/JabRef/jabref/pull/10591)
- We added ability to jump to an entry in the command line using `-j CITATIONKEY`. [koppor#540](https://github.com/koppor/jabref/issues/540)
- We added a new boolean to the style files for Openoffice/Libreoffice integration to switch between ZERO_WIDTH_SPACE (default) and no space. [#10843](https://github.com/JabRef/jabref/pull/10843)
- When pasting HTML into the abstract or a comment field, the hypertext is automatically converted to Markdown. [#10558](https://github.com/JabRef/jabref/issues/10558)
- We added the possibility to redownload files that had been present but are no longer in the specified location. [#10848](https://github.com/JabRef/jabref/issues/10848)
- We added the citation key pattern `[camelN]`. Equivalent to the first N words of the `[camel]` pattern.
- We added importing of static groups and linked files from BibDesk .bib files. [#10381](https://github.com/JabRef/jabref/issues/10381)
- We added ability to export in CFF (Citation File Format) [#10661](https://github.com/JabRef/jabref/issues/10661).
- We added ability to push entries to TeXworks. [#3197](https://github.com/JabRef/jabref/issues/3197)
- We added the ability to zoom in and out in the document viewer using <kbd>Ctrl</kbd> + <kbd>Scroll</kbd>. [#10964](https://github.com/JabRef/jabref/pull/10964)
- We added a Cleanup for removing non-existent files and grouped the related options [#10929](https://github.com/JabRef/jabref/issues/10929)
- We added the functionality to parse the bibliography of PDFs using the GROBID online service. [#10200](https://github.com/JabRef/jabref/issues/10200)
- We added a seperated search bar for the global search window. [#11032](https://github.com/JabRef/jabref/pull/11032)
- We added ability to double-click on an entry in the global search window to select the corresponding entry in the main table. [#11010](https://github.com/JabRef/jabref/pull/11010)
- We added support for BibTeX String constants during copy & paste between libraries. [#10872](https://github.com/JabRef/jabref/issues/10872)
- We added the field `langid` which is important for hyphenation and casing in LaTeX. [#10868](https://github.com/JabRef/jabref/issues/10868)
- Event log entries can now be copied via a context menu. [#11100](https://github.com/JabRef/jabref/issues/11100)

### Changed

- The "Automatically open folders of attached files" preference default status has been changed to enabled on Windows. [koppor#56](https://github.com/koppor/jabref/issues/56)
- The Custom export format now uses the custom DOI base URI in the preferences for the `DOICheck`, if activated [forum#4084](https://discourse.jabref.org/t/export-html-disregards-custom-doi-base-uri/4084)
- The index directories for full text search have now more readable names to increase debugging possibilities using Apache Lucense's Lurk. [#10193](https://github.com/JabRef/jabref/issues/10193)
- The fulltext search also indexes files ending with .pdf (but do not having an explicit file type set). [#10193](https://github.com/JabRef/jabref/issues/10193)
- We changed the arrangement of the lists in the "Citation relations" tab. `Cites` are now on the left and `Cited by` on the right [#10752](https://github.com/JabRef/jabref/pull/10752)
- Sub libraries based on `aux` file can now also be generated if some citations are not found library. [#10775](https://github.com/JabRef/jabref/pull/10775)
- We rearranged the tab order in the entry editor and renamed the "Scite Tab" to "Citation information". [#10821](https://github.com/JabRef/jabref/issues/10821)
- We changed the duplicate handling in the Import entries dialog. Potential duplicate entries are marked with an icon and importing will now trigger the merge dialog [#10914](https://github.com/JabRef/jabref/pull/10914)
- We made the command "Push to TexShop" more robust to allow cite commands with a character before the first slash. [forum#2699](https://discourse.jabref.org/t/push-to-texshop-mac/2699/17?u=siedlerchr)
- We only show the notification "Saving library..." if the library contains more than 2000 entries. [#9803](https://github.com/JabRef/jabref/issues/9803)
- JabRef now keeps previous log files upon start. [#11023](https://github.com/JabRef/jabref/pull/11023)
- When normalizing author names, complete enclosing braces are kept. [#10031](https://github.com/JabRef/jabref/issues/10031)
- We enhanced the dialog for adding new fields in the content selector with a selection box containing a list of standard fields. [#10912](https://github.com/JabRef/jabref/pull/10912)
- We store the citation relations in an LRU cache to avoid bloating the memory and out-of-memory exceptions. [#10958](https://github.com/JabRef/jabref/issues/10958)
- Keywords field are now displayed as tags. [#10910](https://github.com/JabRef/jabref/pull/10910)
- Citation relations now get more information, and have quick access to view the articles in a browser without adding them to the library [#10869](https://github.com/JabRef/jabref/issues/10869)
- Importer/Exporter for CFF format now supports JabRef `cites` and `related` relationships, as well as all fields from the CFF specification. [#10993](https://github.com/JabRef/jabref/issues/10993)
- The XMP-Exporter no longer writes the content of the `file`-field. [#11083](https://github.com/JabRef/jabref/pull/11083)
- We added notes, checks and warnings for the case of selection of non-empty directories while starting a new Systematic Literature Review. [#600](https://github.com/koppor/jabref/issues/600)
- Text in the import dialog (web search results) will now be wrapped to prevent horizontal scrolling. [#10931](https://github.com/JabRef/jabref/issues/10931)
- We improved the error handling when invalid bibdesk-files are encountered [#11117](https://github.com/JabRef/jabref/issues/11117)

### Fixed

- We fixed an issue where the fulltext search button in entry editor used to disappear on click till the search is completed. [#10425](https://github.com/JabRef/jabref/issues/10425)
- We fixed an issue where attempting to cancel the importing/generation of an entry from id is ignored. [#10508](https://github.com/JabRef/jabref/issues/10508)
- We fixed an issue where the preview panel showing the wrong entry (an entry that is not selected in the entry table). [#9172](https://github.com/JabRef/jabref/issues/9172)
- We fixed an issue where HTML-reserved characters like '&' and '<', in addition to HTML entities like '&amp;' were not rendered correctly in entry preview. [#10677](https://github.com/JabRef/jabref/issues/10677)
- The last page of a PDF is now indexed by the full text search. [#10193](https://github.com/JabRef/jabref/issues/10193)
- The entry editor respects the configured custom tabs when showing "Other fields". [#11012](https://github.com/JabRef/jabref/pull/11012)
- The default owner of an entry can be changed again. [#10924](https://github.com/JabRef/jabref/issues/10924)
- We fixed an issue where the duplicate check did not take umlauts or other LaTeX-encoded characters into account. [#10744](https://github.com/JabRef/jabref/pull/10744)
- We fixed the colors of the icon on hover for unset special fields. [#10431](https://github.com/JabRef/jabref/issues/10431)
- We fixed an issue where the CrossRef field did not work if autocompletion was disabled [#8145](https://github.com/JabRef/jabref/issues/8145)
- In biblatex mode, JabRef distinguishes between "Optional fields" and "Optional fields 2" again. [#11022](https://github.com/JabRef/jabref/pull/11022)
- We fixed an issue where exporting`@electronic` and `@online` entry types to the Office XMl would duplicate the field `title`  [#10807](https://github.com/JabRef/jabref/issues/10807)
- We fixed an issue where the `CommentsTab` was not properly formatted when the `defaultOwner` contained capital or special letters. [#10870](https://github.com/JabRef/jabref/issues/10870)
- We fixed an issue where the `File -> Close library` menu item was not disabled when no library was open. [#10948](https://github.com/JabRef/jabref/issues/10948)
- We fixed an issue where the Document Viewer would show the PDF in only half the window when maximized. [#10934](https://github.com/JabRef/jabref/issues/10934)
- Clicking on the crossref and related tags in the entry editor jumps to the linked entry. [#5484](https://github.com/JabRef/jabref/issues/5484) [#9369](https://github.com/JabRef/jabref/issues/9369)
- We fixed an issue where JabRef could not parse absolute file paths from Zotero exports. [#10959](https://github.com/JabRef/jabref/issues/10959)
- We fixed an issue where an exception occured when toggling between "Live" or "Locked" in the internal Document Viewer. [#10935](https://github.com/JabRef/jabref/issues/10935)
- When fetching article information fom IEEE Xplore, the em dash is now converted correctly. [koppor#286](https://github.com/koppor/jabref/issues/286)
- Fixed an issue on Windows where the browser extension reported failure to send an entry to JabRef even though it was sent properly. [JabRef-Browser-Extension#493](https://github.com/JabRef/JabRef-Browser-Extension/issues/493)
- Fixed an issue on Windows where TeXworks path was not resolved if it was installed with MiKTeX. [#10977](https://github.com/JabRef/jabref/issues/10977)
- We fixed an issue with where JabRef would throw an error when using MathSciNet search, as it was unable to parse the fetched JSON coreectly. [10996](https://github.com/JabRef/jabref/issues/10996)
- We fixed an issue where the "Import by ID" function would throw an error when a DOI that contains URL-encoded characters was entered. [#10648](https://github.com/JabRef/jabref/issues/10648)
- We fixed an issue with handling of an "overflow" of authors at `[authIniN]`. [#11087](https://github.com/JabRef/jabref/issues/11087)
- We fixed an issue where an exception occurred when selecting entries in the web search results. [#11081](https://github.com/JabRef/jabref/issues/11081)
- When a new library is unsaved, there is now no warning when fetching entries with PDFs. [#11075](https://github.com/JabRef/jabref/issues/11075)
- We fixed an issue where the message "The libary has been modified by another program" occurred when editing library metadata and saving the library. [#4877](https://github.com/JabRef/jabref/issues/4877)

### Removed

- We removed the predatory journal checks due to a high rate of false positives. [#11066](https://github.com/JabRef/jabref/pull/11066)

## [5.12] – 2023-12-24

### Added

- We added a scite.ai tab in the entry editor that retrieves 'Smart Citation' tallies for citations that have a DOI. [koppor#375](https://github.com/koppor/jabref/issues/375)
- We added a dropdown menu to let users change the reference library during AUX file import. [#10472](https://github.com/JabRef/jabref/issues/10472)
- We added a button to let users reset the cite command to the default value. [#10569](https://github.com/JabRef/jabref/issues/10569)
- We added the option to use System Preference for Light/Dark Theme [#8729](https://github.com/JabRef/jabref/issues/8729).
- We added [scholar.archive.org](https://scholar.archive.org/) as a new fetcher. [#10498](https://github.com/JabRef/jabref/issues/10498)
- We integrated predatory journal checking as part of the Integrity Checker based on the [check-bib-for-predatory](https://github.com/CfKu/check-bib-for-predatory). [koppor#348](https://github.com/koppor/jabref/issues/348)
- We added a 'More options' section in the main table right click menu opening the preferences dialog. [#9432](https://github.com/JabRef/jabref/issues/9432)
- When creating a new group, it inherits the icon of the parent group. [#10521](https://github.com/JabRef/jabref/pull/10521)

### Changed

- We moved the location of the 'Open only one instance of JabRef' preference option from "Network" to "General". [#9306](https://github.com/JabRef/jabref/issues/9306)
- The two previews in the change resolver dialog now have their scrollbars synchronized. [#9576](https://github.com/JabRef/jabref/issues/9576).
- We changed the setting of the keyword separator to accept a single character only. [#177](https://github.com/koppor/jabref/issues/177)
- We replaced "SearchAll" in Web Search by "Search Selected". [#10556](https://github.com/JabRef/jabref/issues/10556)
- Short DOI formatter now checks, if the value is already formatted. If so, it returns the value instead of calling the ShortDOIService again. [#10589](https://github.com/JabRef/jabref/issues/10589)
- We upgraded to JavaFX 21.0.1. As a consequence JabRef requires now macOS 11 or later and GTK 3.8 or later on Linux [10627](https://github.com/JabRef/jabref/pull/10627).
- A user-specific comment fields is not enabled by default, but can be enabled using the "Add" button. [#10424](https://github.com/JabRef/jabref/issues/10424)
- We upgraded to Lucene 9.9 for the fulltext search. The search index will be rebuild. [#10686](https://github.com/JabRef/jabref/pull/10686)
- When using "Copy..." -> "Copy citation key", the delimiter configured at "Push applications" is respected. [#10707](https://github.com/JabRef/jabref/pull/10707)

### Fixed

- We fixed an issue where the added protected term has unwanted leading and trailing whitespaces, where the formatted text has unwanted empty brackets and where the word at the cursor in the textbox can be added to the list. [#10415](https://github.com/JabRef/jabref/issues/10415)
- We fixed an issue where in the merge dialog the file field of entries was not correctly merged when the first and second entry both contained values inside the file field. [#10572](https://github.com/JabRef/jabref/issues/10572)
- We fixed some small inconsistencies in the user interface. [#10507](https://github.com/JabRef/jabref/issues/10507) [#10458](https://github.com/JabRef/jabref/issues/10458) [#10660](https://github.com/JabRef/jabref/issues/10660)
- We fixed the issue where the Hayagriva YAML exporter would not include a parent field for the publisher/series. [#10596](https://github.com/JabRef/jabref/issues/10596)
- We fixed issues in the external file type dialog w.r.t. duplicate entries in the case of a language switch. [#10271](https://github.com/JabRef/jabref/issues/10271)
- We fixed an issue where the right-click action "Copy cite..." did not respect the configured citation command under "External Programs" -> "[Push Applications](https://docs.jabref.org/cite/pushtoapplications)" [#10615](https://github.com/JabRef/jabref/issues/10615)

### Removed

- We removed duplicate filtering and sorting operations in the MainTable when editing BibEntries. [#10619](https://github.com/JabRef/jabref/pull/10619)

## [5.11] – 2023-10-22

### Added

- We added the ability to sort subgroups in Z-A order, as well as by ascending and descending number of subgroups. [#10249](https://github.com/JabRef/jabref/issues/10249)
- We added the possibility to find (and add) papers that cite or are cited by a given paper. [#6187](https://github.com/JabRef/jabref/issues/6187)
- We added an error-specific message for when a download from a URL fails. [#9826](https://github.com/JabRef/jabref/issues/9826)
- We added support for customizing the citation command (e.g., `[@key1,@key2]`) when [pushing to external applications](https://docs.jabref.org/cite/pushtoapplications). [#10133](https://github.com/JabRef/jabref/issues/10133)
- We added an integrity check for more special characters. [#8712](https://github.com/JabRef/jabref/issues/8712)
- We added protected terms described as "Computer science". [#10222](https://github.com/JabRef/jabref/pull/10222)
- We added a link "Get more themes..." in the preferences to that points to [themes.jabref.org](https://themes.jabref.org) allowing the user to download new themes. [#10243](https://github.com/JabRef/jabref/issues/10243)
- We added a fetcher for [LOBID](https://lobid.org/resources/api) resources. [koppor#386](https://github.com/koppor/jabref/issues/386)
- When in `biblatex` mode, the [integrity check](https://docs.jabref.org/finding-sorting-and-cleaning-entries/checkintegrity) for journal titles now also checks the field `journal`.
- We added support for exporting to Hayagriva YAML format. [#10382](https://github.com/JabRef/jabref/issues/10382)
- We added support for pushing citations to [TeXShop](https://pages.uoregon.edu/koch/texshop/) on macOS [forum#2699](https://discourse.jabref.org/t/push-to-texshop-mac/2699).
- We added the 'Bachelor's thesis' type for Biblatex's 'Thesis' EntryType [#10029](https://github.com/JabRef/jabref/issues/10029).

### Changed

- The export formats `listrefs`, `tablerefs`, `tablerefsabsbib`, now use the ISO date format in the footer [#10383](https://github.com/JabRef/jabref/pull/10383).
- When searching for an identifier in the "Web search", the title of the search window is now "Identifier-based Web Search". [#10391](https://github.com/JabRef/jabref/pull/10391)
- The ampersand checker now skips verbatim fields (`file`, `url`, ...). [#10419](https://github.com/JabRef/jabref/pull/10419)
- If no existing document is selected for exporting "XMP annotated pdf" JabRef will now create a new PDF file with a sample text and the metadata. [#10102](https://github.com/JabRef/jabref/issues/10102)
- We modified the DOI cleanup to infer the DOI from an ArXiV ID if it's present. [#10426](https://github.com/JabRef/jabref/issues/10426)
- The ISI importer uses the field `comment` for notes (instead of `review). [#10478](https://github.com/JabRef/jabref/pull/10478)
- If no existing document is selected for exporting "Embedded BibTeX pdf" JabRef will now create a new PDF file with a sample text and the metadata. [#10101](https://github.com/JabRef/jabref/issues/10101)
- Translated titles format no longer raise a warning. [#10459](https://github.com/JabRef/jabref/issues/10459)
- We re-added the empty grey containers in the groups panel to keep an indicator for the current selected group, if displaying of group item count is turned off [#9972](https://github.com/JabRef/jabref/issues/9972)

### Fixed

- We fixed an issue where "Move URL in note field to url field" in the cleanup dialog caused an exception if no note field was present [forum#3999](https://discourse.jabref.org/t/cleanup-entries-cant-get-it-to-work/3999)
- It is possible again to use "current table sort order" for the order of entries when saving. [#9869](https://github.com/JabRef/jabref/issues/9869)
- Passwords can be stored in GNOME key ring. [#10274](https://github.com/JabRef/jabref/issues/10274)
- We fixed an issue where groups based on an aux file could not be created due to an exception [#10350](https://github.com/JabRef/jabref/issues/10350)
- We fixed an issue where the JabRef browser extension could not communicate with JabRef under macOS due to missing files. You should use the `.pkg` for the first installation as it updates all necessary files for the extension [#10308](https://github.com/JabRef/jabref/issues/10308)
- We fixed an issue where the ISBN fetcher returned the entrytype `misc` for certain ISBN numbers [#10348](https://github.com/JabRef/jabref/issues/10348)
- We fixed a bug where an exception was raised when saving less than three export save orders in the preference. [#10157](https://github.com/JabRef/jabref/issues/10157)
- We fixed an issue where it was possible to create a group with no name or with a group separator inside the name [#9776](https://github.com/JabRef/jabref/issues/9776)
- Biblatex's `journaltitle` is now also respected for showing the journal information. [#10397](https://github.com/JabRef/jabref/issues/10397)
- JabRef does not hang anymore when exporting via CLI. [#10380](https://github.com/JabRef/jabref/issues/10380)
- We fixed an issue where it was not possible to save a library on a network share under macOS due to an exception when acquiring a file lock [#10452](https://github.com/JabRef/jabref/issues/10452)
- We fixed an issue where exporting "XMP annotated pdf" without selecting an existing document would produce an exception. [#10102](https://github.com/JabRef/jabref/issues/10102)
- We fixed an issue where the "Enabled" column in the "Protected terms files" tab in the preferences could not be resized [#10285](https://github.com/JabRef/jabref/issues/10285)
- We fixed an issue where after creation of a new library, the new library was not focused. [koppor#592](https://github.com/koppor/jabref/issues/592)
- We fixed an issue where double clicking on an url in the file field would trigger an exception instead of opening the browser [#10480](https://github.com/JabRef/jabref/pull/10480)
- We fixed an issue where scrolling was impossible on dragging a citation on the groups panel. [#9754](https://github.com/JabRef/jabref/issues/9754)
- We fixed an issue where exporting "Embedded BibTeX pdf" without selecting an existing document would produce an exception. [#10101](https://github.com/JabRef/jabref/issues/10101)
- We fixed an issue where there was a failure to access the url link for "eprint" for the ArXiv entry.[#10474](https://github.com/JabRef/jabref/issues/10474)
- We fixed an issue where it was not possible to connect to a shared database once a group with entries was added or other metadata modified [#10336](https://github.com/JabRef/jabref/issues/10336)
- We fixed an issue where middle-button paste in X not always worked [#7905](https://github.com/JabRef/jabref/issues/7905)

## [5.10] – 2023-09-02

### Added

- We added a field showing the BibTeX/biblatex source for added and deleted entries in the "External Changes Resolver" dialog. [#9509](https://github.com/JabRef/jabref/issues/9509)
- We added user-specific comment field so that multiple users can make separate comments. [#543](https://github.com/koppor/jabref/issues/543)
- We added a search history list in the search field's right click menu. [#7906](https://github.com/JabRef/jabref/issues/7906)
- We added a full text fetcher for IACR eprints. [#9651](https://github.com/JabRef/jabref/pull/9651)
- We added "Attach file from URL" to right-click context menu to download and store a file with the reference library. [#9646](https://github.com/JabRef/jabref/issues/9646)
- We enabled updating an existing entry with data from InspireHEP. [#9351](https://github.com/JabRef/jabref/issues/9351)
- We added a fetcher for the Bibliotheksverbund Bayern (experimental). [#9641](https://github.com/JabRef/jabref/pull/9641)
- We added support for more biblatex date formats for parsing dates. [#2753](https://github.com/JabRef/jabref/issues/2753)
- We added support for multiple languages for exporting to and importing references from MS Office. [#9699](https://github.com/JabRef/jabref/issues/9699)
- We enabled scrolling in the groups list when dragging a group on another group. [#2869](https://github.com/JabRef/jabref/pull/2869)
- We added the option to automatically download online files when a new entry is created from an existing ID (e.g., DOI). The option can be disabled in the preferences under "Import and Export". [#9756](https://github.com/JabRef/jabref/issues/9756)
- We added a new Integrity check for unescaped ampersands. [koppor#585](https://github.com/koppor/jabref/issues/585)
- We added support for parsing `$\backslash$` in file paths (as exported by Mendeley). [forum#3470](https://discourse.jabref.org/t/mendeley-bib-import-with-linked-files/3470)
- We added the possibility to automatically fetch entries when an ISBN is pasted on the main table. [#9864](https://github.com/JabRef/jabref/issues/9864)
- We added the option to disable the automatic linking of files in the entry editor [#5105](https://github.com/JabRef/jabref/issues/5105)
- We added the link icon for ISBNs in linked identifiers column. [#9819](https://github.com/JabRef/jabref/issues/9819)
- We added key binding to focus on groups <kbd>alt</kbd> + <kbd>s</kbd> [#9863](https://github.com/JabRef/jabref/issues/9863)
- We added the option to unprotect a text selection, which strips all pairs of curly braces away. [#9950](https://github.com/JabRef/jabref/issues/9950)
- We added drag and drop events for field 'Groups' in entry editor panel. [#569](https://github.com/koppor/jabref/issues/569)
- We added support for parsing MathML in the Medline importer. [#4273](https://github.com/JabRef/jabref/issues/4273)
- We added the ability to search for an identifier (DOI, ISBN, ArXiv ID) directly from 'Web Search'. [#7575](https://github.com/JabRef/jabref/issues/7575) [#9674](https://github.com/JabRef/jabref/issues/9674)
- We added a cleanup activity that identifies a URL or a last-visited-date in the `note` field and moves it to the `url` and `urldate` field respectively. [koppor#216](https://github.com/koppor/jabref/issues/216)
- We enabled the user to change the name of a field in a custom entry type by double-clicking on it. [#9840](https://github.com/JabRef/jabref/issues/9840)
- We added some preferences options to disable online activity. [#10064](https://github.com/JabRef/jabref/issues/10064)
- We integrated two mail actions ("As Email" and "To Kindle") under a new "Send" option in the right-click & Tools menus. The Kindle option creates an email targeted to the user's Kindle email, which can be set in preferences under "External programs" [#6186](https://github.com/JabRef/jabref/issues/6186)
- We added an option to clear recent libraries' history. [#10003](https://github.com/JabRef/jabref/issues/10003)
- We added an option to encrypt and remember the proxy password. [#8055](https://github.com/JabRef/jabref/issues/8055)[#10044](https://github.com/JabRef/jabref/issues/10044)
- We added support for showing journal information, via info buttons next to the `Journal` and `ISSN` fields in the entry editor. [#6189](https://github.com/JabRef/jabref/issues/6189)
- We added support for pushing citations to Sublime Text 3 [#10098](https://github.com/JabRef/jabref/issues/10098)
- We added support for the Finnish language. [#10183](https://github.com/JabRef/jabref/pull/10183)
- We added the option to automatically replaces illegal characters in the filename when adding a file to JabRef. [#10182](https://github.com/JabRef/jabref/issues/10182)
- We added a privacy policy. [#10064](https://github.com/JabRef/jabref/issues/10064)
- We added a tooltip to show the number of entries in a group [#10208](https://github.com/JabRef/jabref/issues/10208)
- We fixed an issue where it was no longer possible to add or remove selected entries to groups via context menu [#10404](https://github.com/JabRef/jabref/issues/10404), [#10317](https://github.com/JabRef/jabref/issues/10317) [#10374](https://github.com/JabRef/jabref/issues/10374)

### Changed

- We replaced "Close" by "Close library" and placed it after "Save all" in the File menu. [#10043](https://github.com/JabRef/jabref/pull/10043)
- We upgraded to Lucene 9.7 for the fulltext search. The search index will be rebuild. [#10036](https://github.com/JabRef/jabref/pull/10036)
- 'Get full text' now also checks the file url. [#568](https://github.com/koppor/jabref/issues/568)
- JabRef writes a new backup file only if there is a change. Before, JabRef created a backup upon start. [#9679](https://github.com/JabRef/jabref/pull/9679)
- We modified the `Add Group` dialog to use the most recently selected group hierarchical context. [#9141](https://github.com/JabRef/jabref/issues/9141)
- We refined the 'main directory not found' error message. [#9625](https://github.com/JabRef/jabref/pull/9625)
- JabRef writes a new backup file only if there is a change. Before, JabRef created a backup upon start. [#9679](https://github.com/JabRef/jabref/pull/9679)
- Backups of libraries are not stored per JabRef version, but collected together. [#9676](https://github.com/JabRef/jabref/pull/9676)
- We streamlined the paths for logs and backups: The parent path fragment is always `logs` or `backups`.
- `log.txt` now contains an entry if a BibTeX entry could not be parsed.
- `log.txt` now contains debug messages. Debugging needs to be enabled explicitly. [#9678](https://github.com/JabRef/jabref/pull/9678)
- `log.txt` does not contain entries for non-found files during PDF indexing. [#9678](https://github.com/JabRef/jabref/pull/9678)
- The hostname is now determined using environment variables (`COMPUTERNAME`/`HOSTNAME`) first. [#9910](https://github.com/JabRef/jabref/pull/9910)
- We improved the Medline importer to correctly import ISO dates for `revised`. [#9536](https://github.com/JabRef/jabref/issues/9536)
- To avoid cluttering of the directory, We always delete the `.sav` file upon successful write. [#9675](https://github.com/JabRef/jabref/pull/9675)
- We improved the unlinking/deletion of multiple linked files of an entry using the <kbd>Delete</kbd> key. [#9473](https://github.com/JabRef/jabref/issues/9473)
- The field names of customized entry types are now exchanged preserving the case. [#9993](https://github.com/JabRef/jabref/pull/9993)
- We moved the custom entry types dialog into the preferences dialog. [#9760](https://github.com/JabRef/jabref/pull/9760)
- We moved the manage content selectors dialog to the library properties. [#9768](https://github.com/JabRef/jabref/pull/9768)
- We moved the preferences menu command from the options menu to the file menu. [#9768](https://github.com/JabRef/jabref/pull/9768)
- We reworked the cross ref labels in the entry editor and added a right click menu. [#10046](https://github.com/JabRef/jabref/pull/10046)
- We reorganized the order of tabs and settings in the library properties. [#9836](https://github.com/JabRef/jabref/pull/9836)
- We changed the handling of an "overflow" of authors at `[authIniN]`: JabRef uses `+` to indicate an overflow. Example: `[authIni2]` produces `A+` (instead of `AB`) for `Aachen and Berlin and Chemnitz`. [#9703](https://github.com/JabRef/jabref/pull/9703)
- We moved the preferences option to open the last edited files on startup to the 'General' tab. [#9808](https://github.com/JabRef/jabref/pull/9808)
- We improved the recognition of DOIs when pasting a link containing a DOI on the maintable. [#9864](https://github.com/JabRef/jabref/issues/9864s)
- We reordered the preferences dialog. [#9839](https://github.com/JabRef/jabref/pull/9839)
- We split the 'Import and Export' tab into 'Web Search' and 'Export'. [#9839](https://github.com/JabRef/jabref/pull/9839)
- We moved the option to run JabRef in memory stick mode into the preferences dialog toolbar. [#9866](https://github.com/JabRef/jabref/pull/9866)
- In case the library contains empty entries, they are not written to disk. [#8645](https://github.com/JabRef/jabref/issues/8645)
- The formatter `remove_unicode_ligatures` is now called `replace_unicode_ligatures`. [#9890](https://github.com/JabRef/jabref/pull/9890)
- We improved the error message when no terminal was found. [#9607](https://github.com/JabRef/jabref/issues/9607)
- In the context of the "systematic literature functionality", we changed the name "database" to "catalog" to use a separate term for online catalogs in comparison to SQL databases. [#9951](https://github.com/JabRef/jabref/pull/9951)
- We now show more fields (including Special Fields) in the dropdown selection for "Save sort order" in the library properties and for "Export sort order" in the preferences. [#10010](https://github.com/JabRef/jabref/issues/10010)
- We now encrypt and store the custom API keys in the OS native credential store. [#10044](https://github.com/JabRef/jabref/issues/10044)
- We changed the behavior of group addition/edit, so that sorting by alphabetical order is not performed by default after the modification. [#10017](https://github.com/JabRef/jabref/issues/10017)
- We fixed an issue with spacing in the cleanup dialogue. [#10081](https://github.com/JabRef/jabref/issues/10081)
- The GVK fetcher now uses the new [K10plus](https://www.bszgbv.de/services/k10plus/) database. [#10189](https://github.com/JabRef/jabref/pull/10189)

### Fixed

- We fixed an issue where clicking the group expansion pane/arrow caused the node to be selected, when it should just expand/detract the node. [#10111](https://github.com/JabRef/jabref/pull/10111)
- We fixed an issue where the browser import would add ' characters before the BibTeX entry on Linux. [#9588](https://github.com/JabRef/jabref/issues/9588)
- We fixed an issue where searching for a specific term with the DOAB fetcher lead to an exception. [#9571](https://github.com/JabRef/jabref/issues/9571)
- We fixed an issue where the "Import" -> "Library to import to" did not show the correct library name if two opened libraries had the same suffix. [#9567](https://github.com/JabRef/jabref/issues/9567)
- We fixed an issue where the rpm-Version of JabRef could not be properly uninstalled and reinstalled. [#9558](https://github.com/JabRef/jabref/issues/9558), [#9603](https://github.com/JabRef/jabref/issues/9603)
- We fixed an issue where the command line export using `--exportMatches` flag does not create an output bib file. [#9581](https://github.com/JabRef/jabref/issues/9581)
- We fixed an issue where custom field in the custom entry types could not be set to mulitline. [#9609](https://github.com/JabRef/jabref/issues/9609)
- We fixed an issue where the Office XML exporter did not resolve BibTeX-Strings when exporting entries. [forum#3741](https://discourse.jabref.org/t/exporting-bibtex-constant-strings-to-ms-office-2007-xml/3741)
- We fixed an issue where the Merge Entries Toolbar configuration was not saved after hitting 'Merge Entries' button. [#9091](https://github.com/JabRef/jabref/issues/9091)
- We fixed an issue where the password is stored in clear text if the user wants to use a proxy with authentication. [#8055](https://github.com/JabRef/jabref/issues/8055)
- JabRef is now more relaxed when parsing field content: In case a field content ended with `\`, the combination `\}` was treated as plain `}`. [#9668](https://github.com/JabRef/jabref/issues/9668)
- We resolved an issue that cut off the number of group entries when it exceeded four digits. [#8797](https://github.com/JabRef/jabref/issues/8797)
- We fixed the issue where the size of the global search window was not retained after closing. [#9362](https://github.com/JabRef/jabref/issues/9362)
- We fixed an issue where the Global Search UI preview is still white in dark theme. [#9362](https://github.com/JabRef/jabref/issues/9362)
- We fixed the double paste issue when <kbd>Cmd</kbd> + <kbd>v</kbd> is pressed on 'New entry from plaintext' dialog. [#9367](https://github.com/JabRef/jabref/issues/9367)
- We fixed an issue where the pin button on the Global Search dialog was located at the bottom and not at the top. [#9362](https://github.com/JabRef/jabref/issues/9362)
- We fixed the log text color in the event log console when using dark mode. [#9732](https://github.com/JabRef/jabref/issues/9732)
- We fixed an issue where searching for unlinked files would include the current library's .bib file. [#9735](https://github.com/JabRef/jabref/issues/9735)
- We fixed an issue where it was no longer possible to connect to a shared mysql database due to an exception. [#9761](https://github.com/JabRef/jabref/issues/9761)
- We fixed an issue where an exception was thrown for the user after <kbd>Ctrl</kbd>+<kbd>Z</kbd> command. [#9737](https://github.com/JabRef/jabref/issues/9737)
- We fixed the citation key generation for [`[authors]`, `[authshort]`, `[authorsAlpha]`, `[authIniN]`, `[authEtAl]`, `[auth.etal]`](https://docs.jabref.org/setup/citationkeypatterns#special-field-markers) to handle `and others` properly. [koppor#626](https://github.com/koppor/jabref/issues/626)
- We fixed the Save/save as file type shows BIBTEX_DB instead of "Bibtex library". [#9372](https://github.com/JabRef/jabref/issues/9372)
- We fixed the default main file directory for non-English Linux users. [#8010](https://github.com/JabRef/jabref/issues/8010)
- We fixed an issue when overwriting the owner was disabled. [#9896](https://github.com/JabRef/jabref/pull/9896)
- We fixed an issue regarding recording redundant prefixes in search history. [#9685](https://github.com/JabRef/jabref/issues/9685)
- We fixed an issue where passing a URL containing a DOI led to a "No entry found" notification. [#9821](https://github.com/JabRef/jabref/issues/9821)
- We fixed some minor visual inconsistencies and issues in the preferences dialog. [#9866](https://github.com/JabRef/jabref/pull/9866)
- The order of save actions is now retained. [#9890](https://github.com/JabRef/jabref/pull/9890)
- We fixed an issue where the order of save actions was not retained in the bib file. [#9890](https://github.com/JabRef/jabref/pull/9890)
- We fixed an issue in the preferences 'External file types' tab ignoring a custom application path in the edit dialog. [#9895](https://github.com/JabRef/jabref/issues/9895)
- We fixed an issue in the preferences where custom columns could be added to the entry table with no qualifier. [#9913](https://github.com/JabRef/jabref/issues/9913)
- We fixed an issue where the encoding header in a bib file was not respected when the file contained a BOM (Byte Order Mark). [#9926](https://github.com/JabRef/jabref/issues/9926)
- We fixed an issue where cli help output for import and export format was inconsistent. [koppor#429](https://github.com/koppor/jabref/issues/429)
- We fixed an issue where the user could select multiple conflicting options for autocompletion at once. [#10181](https://github.com/JabRef/jabref/issues/10181)
- We fixed an issue where no preview could be generated for some entry types and led to an exception. [#9947](https://github.com/JabRef/jabref/issues/9947)
- We fixed an issue where the Linux terminal working directory argument was malformed and therefore ignored upon opening a terminal [#9953](https://github.com/JabRef/jabref/issues/9953)
- We fixed an issue under Linux where under some systems the file instead of the folder was opened. [#9607](https://github.com/JabRef/jabref/issues/9607)
- We fixed an issue where an Automatic Keyword Group could not be deleted in the UI. [#9778](https://github.com/JabRef/jabref/issues/9778)
- We fixed an issue where the citation key pattern `[edtrN_M]` returned the wrong editor. [#9946](https://github.com/JabRef/jabref/pull/9946)
- We fixed an issue where empty grey containers would remain in the groups panel, if displaying of group item count is turned off. [#9972](https://github.com/JabRef/jabref/issues/9972)
- We fixed an issue where fetching an ISBN could lead to application freezing when the fetcher did not return any results. [#9979](https://github.com/JabRef/jabref/issues/9979)
- We fixed an issue where closing a library containing groups and entries caused an exception [#9997](https://github.com/JabRef/jabref/issues/9997)
- We fixed a bug where the editor for strings in a bibliography file did not sort the entries by their keys [#10083](https://github.com/JabRef/jabref/pull/10083)
- We fixed an issues where clicking on the empty space of specific context menu entries would not trigger the associated action. [#8388](https://github.com/JabRef/jabref/issues/8388)
- We fixed an issue where JabRef would not remember whether the window was in fullscreen. [#4939](https://github.com/JabRef/jabref/issues/4939)
- We fixed an issue where the ACM Portal search sometimes would not return entries for some search queries when the article author had no given name. [#10107](https://github.com/JabRef/jabref/issues/10107)
- We fixed an issue that caused high CPU usage and a zombie process after quitting JabRef because of author names autocompletion. [#10159](https://github.com/JabRef/jabref/pull/10159)
- We fixed an issue where files with illegal characters in the filename could be added to JabRef. [#10182](https://github.com/JabRef/jabref/issues/10182)
- We fixed that checked-out radio buttons under "specified keywords" were not displayed as checked after closing and reopening the "edit group" window. [#10248](https://github.com/JabRef/jabref/issues/10248)
- We fixed that when editing groups, checked-out properties such as case sensitive and regular expression (under "Free search expression") were not displayed checked. [#10108](https://github.com/JabRef/jabref/issues/10108)

### Removed

- We removed the support of BibTeXML. [#9540](https://github.com/JabRef/jabref/issues/9540)
- We removed support for Markdown syntax for strikethrough and task lists in comment fields. [#9726](https://github.com/JabRef/jabref/pull/9726)
- We removed the options menu, because the two contents were moved to the File menu or the properties of the library. [#9768](https://github.com/JabRef/jabref/pull/9768)
- We removed the 'File' tab in the preferences and moved its contents to the 'Export' tab. [#9839](https://github.com/JabRef/jabref/pull/9839)
- We removed the "[Collection of Computer Science Bibliographies](https://en.wikipedia.org/wiki/Collection_of_Computer_Science_Bibliographies)" fetcher the websits is no longer available. [#6638](https://github.com/JabRef/jabref/issues/6638)

## [5.9] – 2023-01-06

### Added

- We added a dropdown menu to let users change the library they want to import into during import. [#6177](https://github.com/JabRef/jabref/issues/6177)
- We added the possibility to add/remove a preview style from the selected list using a double click. [#9490](https://github.com/JabRef/jabref/issues/9490)
- We added the option to define fields as "multine" directly in the custom entry types dialog. [#6448](https://github.com/JabRef/jabref/issues/6448)
- We changed the minWidth and the minHeight of the main window, so it won't have a width and/or a height with the value 0. [#9606](https://github.com/JabRef/jabref/issues/9606)

### Changed

- We changed database structure: in MySQL/MariaDB we renamed tables by adding a `JABREF_` prefix, and in PGSQL we moved tables in `jabref` schema. We added `VersionDBStructure` variable in `METADATA` table to indicate current version of structure, this variable is needed for automatic migration. [#9312](https://github.com/JabRef/jabref/issues/9312)
- We moved some preferences options to a new tab in the preferences dialog. [#9442](https://github.com/JabRef/jabref/pull/9442)
- We renamed "Medline abbreviation" to "dotless abbreviation". [#9504](https://github.com/JabRef/jabref/pull/9504)
- We now have more "dots" in the offered journal abbreviations. [#9504](https://github.com/JabRef/jabref/pull/9504)
- We now disable the button "Full text search" in the Searchbar by default [#9527](https://github.com/JabRef/jabref/pull/9527)

### Fixed

- The tab "deprecated fields" is shown in biblatex-mode only. [#7757](https://github.com/JabRef/jabref/issues/7757)
- In case a journal name of an IEEE journal is abbreviated, the "normal" abbreviation is used - and not the one of the IEEE BibTeX strings. [abbrv#91](https://github.com/JabRef/abbrv.jabref.org/issues/91)
- We fixed a performance issue when loading large lists of custom journal abbreviations. [#8928](https://github.com/JabRef/jabref/issues/8928)
- We fixed an issue where the last opened libraries were not remembered when a new unsaved library was open as well. [#9190](https://github.com/JabRef/jabref/issues/9190)
- We fixed an issue where no context menu for the group "All entries" was present. [forum#3682](https://discourse.jabref.org/t/how-sort-groups-a-z-not-subgroups/3682)
- We fixed an issue where extra curly braces in some fields would trigger an exception when selecting the entry or doing an integrity check. [#9475](https://github.com/JabRef/jabref/issues/9475), [#9503](https://github.com/JabRef/jabref/issues/9503)
- We fixed an issue where entering a date in the format "YYYY/MM" in the entry editor date field caused an exception. [#9492](https://github.com/JabRef/jabref/issues/9492)
- For portable versions, the `.deb` file now works on plain debian again. [#9472](https://github.com/JabRef/jabref/issues/9472)
- We fixed an issue where the download of linked online files failed after an import of entries for certain urls. [#9518](https://github.com/JabRef/jabref/issues/9518)
- We fixed an issue where an exception occurred when manually downloading a file from an URL in the entry editor. [#9521](https://github.com/JabRef/jabref/issues/9521)
- We fixed an issue with open office csv file formatting where commas in the abstract field where not escaped. [#9087](https://github.com/JabRef/jabref/issues/9087)
- We fixed an issue with deleting groups where subgroups different from the selected group were deleted. [#9281](https://github.com/JabRef/jabref/issues/9281)

## [5.8] – 2022-12-18

### Added

- We integrated a new three-way merge UI for merging entries in the Entries Merger Dialog, the Duplicate Resolver Dialog, the Entry Importer Dialog, and the External Changes Resolver Dialog. [#8945](https://github.com/JabRef/jabref/pull/8945)
- We added the ability to merge groups, keywords, comments and files when merging entries. [#9022](https://github.com/JabRef/jabref/pull/9022)
- We added a warning message next to the authors field in the merge dialog to warn users when the authors are the same but formatted differently. [#8745](https://github.com/JabRef/jabref/issues/8745)
- The default file directory of a library is used as default directory for [unlinked file lookup](https://docs.jabref.org/collect/findunlinkedfiles#link-the-pdfs-to-your-bib-library). [koppor#546](https://github.com/koppor/jabref/issues/546)
- The properties of an existing systematic literature review (SLR) can be edited. [koppor#604](https://github.com/koppor/jabref/issues/604)
- An systematic literature review (SLR) can now be started from the SLR itself. [#9131](https://github.com/JabRef/jabref/pull/9131), [koppor#601](https://github.com/koppor/jabref/issues/601)
- On startup, JabRef notifies the user if there were parsing errors during opening.
- We added support for the field `fjournal` (in `@article`) for abbreviation and unabbreviation functionalities. [#321](https://github.com/JabRef/jabref/pull/321)
- In case a backup is found, the filename of the backup is shown and one can navigate to the file. [#9311](https://github.com/JabRef/jabref/pull/9311)
- We added support for the Ukrainian and Arabic languages. [#9236](https://github.com/JabRef/jabref/pull/9236), [#9243](https://github.com/JabRef/jabref/pull/9243)

### Changed

- We improved the Citavi Importer to also import so called Knowledge-items into the field `comment` of the corresponding entry [#9025](https://github.com/JabRef/jabref/issues/9025)
- We modified the change case sub-menus and their corresponding tips (displayed when you stay long over the menu) to properly reflect exemplified cases. [#9339](https://github.com/Jabref/jabref/issues/9339)
- We call backup files `.bak` and temporary writing files now `.sav`.
- JabRef keeps 10 older versions of a `.bib` file in the [user data dir](https://github.com/harawata/appdirs#supported-directories) (instead of a single `.sav` (now: `.bak`) file in the directory of the `.bib` file)
- We improved the External Changes Resolver dialog to be more usaable. [#9021](https://github.com/JabRef/jabref/pull/9021)
- We simplified the actions to fast-resolve duplicates to 'Keep Left', 'Keep Right', 'Keep Both' and 'Keep Merged'. [#9056](https://github.com/JabRef/jabref/issues/9056)
- The fallback directory of the file folder now is the general file directory. In case there was a directory configured for a library and this directory was not found, JabRef placed the PDF next to the .bib file and not into the general file directory.
- The global default directory for storing PDFs is now the documents folder in the user's home.
- When adding or editing a subgroup it is placed w.r.t. to alphabetical ordering rather than at the end. [koppor#577](https://github.com/koppor/jabref/issues/577)
- Groups context menu now shows appropriate options depending on number of subgroups. [koppor#579](https://github.com/koppor/jabref/issues/579)
- We modified the "Delete file" dialog and added the full file path to the dialog text. The file path in the title was changed to file name only. [koppor#534](https://github.com/koppor/jabref/issues/534)
- Download from URL now automatically fills with URL from clipboard. [koppor#535](https://github.com/koppor/jabref/issues/535)
- We added HTML and Markdown files to Find Unlinked Files and removed BibTeX. [koppor#547](https://github.com/koppor/jabref/issues/547)
- ArXiv fetcher now retrieves additional data from related DOIs (both ArXiv and user-assigned). [#9170](https://github.com/JabRef/jabref/pull/9170)
- We modified the Directory of Open Access Books (DOAB) fetcher so that it will now also fetch the ISBN when possible. [#8708](https://github.com/JabRef/jabref/issues/8708)
- Genres are now mapped correctly to entry types when importing MODS files. [#9185](https://github.com/JabRef/jabref/issues/9185)
- We changed the button label from "Return to JabRef" to "Return to library" to better indicate the purpose of the action.
- We changed the color of found text from red to high-contrast colors (background: yellow; font color: purple). [koppor#552](https://github.com/koppor/jabref/issues/552)
- We fixed an issue where the wrong icon for a successful import of a bib entry was shown. [#9308](https://github.com/JabRef/jabref/pull/9308)
- We changed the messages after importing unlinked local files to past tense. [koppor#548](https://github.com/koppor/jabref/issues/548)
- We fixed an issue where the wrong icon for a successful import of a bib entry was shown [#9308](https://github.com/JabRef/jabref/pull/9308)
- In the context of the [Cleanup dialog](https://docs.jabref.org/finding-sorting-and-cleaning-entries/cleanupentries) we changed the text of the conversion of BibTeX to biblatex (and vice versa) to make it more clear. [koppor#545](https://github.com/koppor/jabref/issues/545)
- We removed wrapping of string constants when writing to a `.bib` file.
- In the context of a systematic literature review (SLR), a user can now add arbitrary data into `study.yml`. JabRef just ignores this data. [#9124](https://github.com/JabRef/jabref/pull/9124)
- In the context of a systematic literature review (SLR), we reworked the "Define study" parameters dialog. [#9123](https://github.com/JabRef/jabref/pull/9123)
- We upgraded to Lucene 9.4 for the fulltext search. The search index will be rebuild. [#9213](https://github.com/JabRef/jabref/pull/9213)
- We disabled the "change case" menu for empty fields. [#9214](https://github.com/JabRef/jabref/issues/9214)
- We disabled the conversion menu for empty fields. [#9200](https://github.com/JabRef/jabref/issues/9200)

### Fixed

- We fixed an issue where applied save actions on saving the library file would lead to the dialog "The library has been modified by another program" popping up. [#4877](https://github.com/JabRef/jabref/issues/4877)
- We fixed issues with save actions not correctly loaded when opening the library. [#9122](https://github.com/JabRef/jabref/pull/9122)
- We fixed the behavior of "Discard changes" when reopening a modified library. [#9361](https://github.com/JabRef/jabref/issues/9361)
- We fixed several bugs regarding the manual and the autosave of library files that could lead to exceptions. [#9067](https://github.com/JabRef/jabref/pull/9067), [#8484](https://github.com/JabRef/jabref/issues/8484), [#8746](https://github.com/JabRef/jabref/issues/8746), [#6684](https://github.com/JabRef/jabref/issues/6684), [#6644](https://github.com/JabRef/jabref/issues/6644), [#6102](https://github.com/JabRef/jabref/issues/6102), [#6000](https://github.com/JabRef/jabref/issues/6000)
- We fixed an issue where pdfs were re-indexed on each startup. [#9166](https://github.com/JabRef/jabref/pull/9166)
- We fixed an issue when using an unsafe character in the citation key, the auto-linking feature fails to link files. [#9267](https://github.com/JabRef/jabref/issues/9267)
- We fixed an issue where a message about changed metadata would occur on saving although nothing changed. [#9159](https://github.com/JabRef/jabref/issues/9159)
- We fixed an issue where the possibility to generate a subdatabase from an aux file was writing empty files when called from the commandline. [#9115](https://github.com/JabRef/jabref/issues/9115), [forum#3516](https://discourse.jabref.org/t/export-subdatabase-from-aux-file-on-macos-command-line/3516)
- We fixed an issue where author names with tilde accents (for example ñ) were marked as "Names are not in the standard BibTeX format". [#8071](https://github.com/JabRef/jabref/issues/8071)
- We fixed an issue where capitalize didn't capitalize words after hyphen characters. [#9157](https://github.com/JabRef/jabref/issues/9157)
- We fixed an issue where title case didn't capitalize words after en-dash characters and skip capitalization of conjunctions that comes after en-dash characters. [#9068](https://github.com/JabRef/jabref/pull/9068),[#9142](https://github.com/JabRef/jabref/pull/9142)
- We fixed an issue with the message that is displayed when fetcher returns an empty list of entries for given query. [#9195](https://github.com/JabRef/jabref/issues/9195)
- We fixed an issue where editing entry's "date" field in library mode "biblatex" causes an uncaught exception. [#8747](https://github.com/JabRef/jabref/issues/8747)
- We fixed an issue where importing from XMP would fail for certain PDFs. [#9383](https://github.com/JabRef/jabref/issues/9383)
- We fixed an issue that JabRef displayed the wrong group tree after loading. [koppor#637](https://github.com/koppor/jabref/issues/637)
- We fixed that sorting of entries in the maintable by special fields is updated immediately. [#9334](https://github.com/JabRef/jabref/issues/9334)
- We fixed the display of issue, number, eid and pages fields in the entry preview. [#8607](https://github.com/JabRef/jabref/pull/8607), [#8372](https://github.com/JabRef/jabref/issues/8372), [Koppor#514](https://github.com/koppor/jabref/issues/514), [forum#2390](https://discourse.jabref.org/t/unable-to-edit-my-bibtex-file-that-i-used-before-vers-5-1/2390), [forum#3462](https://discourse.jabref.org/t/jabref-5-6-need-help-with-export-from-jabref-to-microsoft-word-entry-preview-of-apa-7-not-rendering-correctly/3462)
- We fixed the page ranges checker to detect article numbers in the pages field (used at [Check Integrity](https://docs.jabref.org/finding-sorting-and-cleaning-entries/checkintegrity)). [#8607](https://github.com/JabRef/jabref/pull/8607)
- The [HtmlToLaTeXFormatter](https://docs.jabref.org/finding-sorting-and-cleaning-entries/saveactions#html-to-latex) keeps single `<` characters.
- We fixed a performance regression when opening large libraries. [#9041](https://github.com/JabRef/jabref/issues/9041)
- We fixed a bug where spaces are trimmed when highlighting differences in the Entries merge dialog. [koppor#371](https://github.com/koppor/jabref/issues/371)
- We fixed some visual glitches with the linked files editor field in the entry editor and increased its height. [#8823](https://github.com/JabRef/jabref/issues/8823)
- We fixed some visual inconsistencies (round corners of highlighted buttons). [#8806](https://github.com/JabRef/jabref/issues/8806)
- We fixed an issue where JabRef would not exit when a connection to a LibreOffice document was established previously and the document is still open. [#9075](https://github.com/JabRef/jabref/issues/9075)
- We fixed an issue about selecting the save order in the preferences. [#9147](https://github.com/JabRef/jabref/issues/9147)
- We fixed an issue where an exception when fetching a DOI was not logged correctly. [koppor#627](https://github.com/koppor/jabref/issues/627)
- We fixed an issue where a user could not open an attached file in a new unsaved library. [#9386](https://github.com/JabRef/jabref/issues/9386)
- We fixed a typo within a connection error message. [koppor#625](https://github.com/koppor/jabref/issues/625)
- We fixed an issue where journal abbreviations would not abbreviate journal titles with escaped ampersands (\\&). [#8948](https://github.com/JabRef/jabref/issues/8948)
- We fixed the readability of the file field in the dark theme. [#9340](https://github.com/JabRef/jabref/issues/9340)
- We fixed an issue where the 'close dialog' key binding was not closing the Preferences dialog. [#8888](https://github.com/jabref/jabref/issues/8888)
- We fixed an issue where a known journal's medline/dot-less abbreviation does not switch to the full name. [#9370](https://github.com/JabRef/jabref/issues/9370)
- We fixed an issue where hitting enter on the search field within the preferences dialog closed the dialog. [koppor#630](https://github.com/koppor/jabref/issues/630)
- We fixed the "Cleanup entries" dialog is partially visible. [#9223](https://github.com/JabRef/jabref/issues/9223)
- We fixed an issue where font size preferences did not apply correctly to preference dialog window and the menu bar. [#8386](https://github.com/JabRef/jabref/issues/8386) and [#9279](https://github.com/JabRef/jabref/issues/9279)
- We fixed the display of the "Customize Entry Types" dialog title. [#9198](https://github.com/JabRef/jabref/issues/9198)
- We fixed an issue where the CSS styles are missing in some dialogs. [#9150](https://github.com/JabRef/jabref/pull/9150)
- We fixed an issue where controls in the preferences dialog could outgrow the window. [#9017](https://github.com/JabRef/jabref/issues/9017)
- We fixed an issue where highlighted text color for entry merge dialogue was not clearly visible. [#9192](https://github.com/JabRef/jabref/issues/9192)

### Removed

- We removed "last-search-date" from the systematic literature review feature, because the last-search-date can be deducted from the git logs. [#9116](https://github.com/JabRef/jabref/pull/9116)
- We removed the [CiteseerX](https://docs.jabref.org/collect/import-using-online-bibliographic-database#citeseerx) fetcher, because the API used by JabRef is sundowned. [#9466](https://github.com/JabRef/jabref/pull/9466)

## [5.7] – 2022-08-05

### Added

- We added a fetcher for [Biodiversity Heritage Library](https://www.biodiversitylibrary.org/). [8539](https://github.com/JabRef/jabref/issues/8539)
- We added support for multiple messages in the snackbar. [#7340](https://github.com/JabRef/jabref/issues/7340)
- We added an extra option in the 'Find Unlinked Files' dialog view to ignore unnecessary files like Thumbs.db, DS_Store, etc. [koppor#373](https://github.com/koppor/jabref/issues/373)
- JabRef now writes log files. Linux: `$home/.cache/jabref/logs/version`, Windows: `%APPDATA%\..\Local\harawata\jabref\version\logs`, Mac: `Users/.../Library/Logs/jabref/version`
- We added an importer for Citavi backup files, support ".ctv5bak" and ".ctv6bak" file formats. [#8322](https://github.com/JabRef/jabref/issues/8322)
- We added a feature to drag selected entries and drop them to other opened inactive library tabs [koppor521](https://github.com/koppor/jabref/issues/521).
- We added support for the [biblatex-apa](https://github.com/plk/biblatex-apa) legal entry types `Legislation`, `Legadminmaterial`, `Jurisdiction`, `Constitution` and `Legal` [#8931](https://github.com/JabRef/jabref/issues/8931)

### Changed

- The file column in the main table now shows the corresponding defined icon for the linked file [8930](https://github.com/JabRef/jabref/issues/8930).
- We improved the color of the selected entries and the color of the summary in the Import Entries Dialog in the dark theme. [#7927](https://github.com/JabRef/jabref/issues/7927)
- We upgraded to Lucene 9.2 for the fulltext search.
  Thus, the now created search index cannot be read from older versions of JabRef anylonger.
  ⚠️ JabRef will recreate the index in a new folder for new files and this will take a long time for a huge library.
  Moreover, switching back and forth JabRef versions and meanwhile adding PDFs also requires rebuilding the index now and then.
  [#8868](https://github.com/JabRef/jabref/pull/8868)
- We improved the Latex2Unicode conversion [#8639](https://github.com/JabRef/jabref/pull/8639)
- Writing BibTeX data into a PDF (XMP) removes braces. [#8452](https://github.com/JabRef/jabref/issues/8452)
- Writing BibTeX data into a PDF (XMP) does not write the `file` field.
- Writing BibTeX data into a PDF (XMP) considers the configured keyword separator (and does not use "," as default any more)
- The Medline/Pubmed search now also supports the [default fields and operators for searching](https://docs.jabref.org/collect/import-using-online-bibliographic-database#search-syntax). [forum#3554](https://discourse.jabref.org/t/native-pubmed-search/3354)
- We improved group expansion arrow that prevent it from activating group when expanding or collapsing. [#7982](https://github.com/JabRef/jabref/issues/7982), [#3176](https://github.com/JabRef/jabref/issues/3176)
- When configured SSL certificates changed, JabRef warns the user to restart to apply the configuration.
- We improved the appearances and logic of the "Manage field names & content" dialog, and renamed it to "Automatic field editor". [#6536](https://github.com/JabRef/jabref/issues/6536)
- We improved the message explaining the options when modifying an automatic keyword group [#8911](https://github.com/JabRef/jabref/issues/8911)
- We moved the preferences option "Warn about duplicates on import" option from the tab "File" to the tab "Import and Export". [koppor#570](https://github.com/koppor/jabref/issues/570)
- When JabRef encounters `% Encoding: UTF-8` header, it is kept during writing (and not removed). [#8964](https://github.com/JabRef/jabref/pull/8964)
- We replace characters which cannot be decoded using the specified encoding by a (probably another) valid character. This happens if JabRef detects the wrong charset (e.g., UTF-8 instead of Windows 1252). One can use the [Integrity Check](https://docs.jabref.org/finding-sorting-and-cleaning-entries/checkintegrity) to find those characters.

### Fixed

- We fixed an issue where linked fails containing parts of the main file directory could not be opened. [#8991](https://github.com/JabRef/jabref/issues/8991)
- Linked files with an absolute path can be opened again. [#8991](https://github.com/JabRef/jabref/issues/8991)
- We fixed an issue where the user could not rate an entry in the main table when an entry was not yet ranked. [#5842](https://github.com/JabRef/jabref/issues/5842)
- We fixed an issue that caused JabRef to sometimes open multiple instances when "Remote Operation" is enabled. [#8653](https://github.com/JabRef/jabref/issues/8653)
- We fixed an issue where linked files with the filetype "application/pdf" in an entry were not shown with the correct PDF-Icon in the main table [8930](https://github.com/JabRef/jabref/issues/8930)
- We fixed an issue where "open folder" for linked files did not open the folder and did not select the file unter certain Linux desktop environments [#8679](https://github.com/JabRef/jabref/issues/8679), [#8849](https://github.com/JabRef/jabref/issues/8849)
- We fixed an issue where the content of a big shared database library is not shown [#8788](https://github.com/JabRef/jabref/issues/8788)
- We fixed the unnecessary horizontal scroll bar in group panel [#8467](https://github.com/JabRef/jabref/issues/8467)
- We fixed an issue where the notification bar message, icon and actions appeared to be invisible. [#8761](https://github.com/JabRef/jabref/issues/8761)
- We fixed an issue where deprecated fields tab is shown when the fields don't contain any values. [#8396](https://github.com/JabRef/jabref/issues/8396)
- We fixed an issue where an exception for DOI search occurred when the DOI contained urlencoded characters. [#8787](https://github.com/JabRef/jabref/issues/8787)
- We fixed an issue which allow us to select and open identifiers from a popup list in the maintable [#8758](https://github.com/JabRef/jabref/issues/8758), [8802](https://github.com/JabRef/jabref/issues/8802)
- We fixed an issue where the escape button had no functionality within the "Filter groups" textfield. [koppor#562](https://github.com/koppor/jabref/issues/562)
- We fixed an issue where the exception that there are invalid characters in filename. [#8786](https://github.com/JabRef/jabref/issues/8786)
- When the proxy configuration removed the proxy user/password, this change is applied immediately.
- We fixed an issue where removing several groups deletes only one of them. [#8390](https://github.com/JabRef/jabref/issues/8390)
- We fixed an issue where the Sidepane (groups, web search and open office) width is not remembered after restarting JabRef. [#8907](https://github.com/JabRef/jabref/issues/8907)
- We fixed a bug where switching between themes will cause an error/exception. [#8939](https://github.com/JabRef/jabref/pull/8939)
- We fixed a bug where files that were deleted in the source bibtex file were kept in the index. [#8962](https://github.com/JabRef/jabref/pull/8962)
- We fixed "Error while sending to JabRef" when the browser extension interacts with JabRef. [JabRef-Browser-Extension#479](https://github.com/JabRef/JabRef-Browser-Extension/issues/479)
- We fixed a bug where updating group view mode (intersection or union) requires re-selecting groups to take effect. [#6998](https://github.com/JabRef/jabref/issues/6998)
- We fixed a bug that prevented external group metadata changes from being merged. [#8873](https://github.com/JabRef/jabref/issues/8873)
- We fixed the shared database opening dialog to remember autosave folder and tick. [#7516](https://github.com/JabRef/jabref/issues/7516)
- We fixed an issue where name formatter could not be saved. [#9120](https://github.com/JabRef/jabref/issues/9120)
- We fixed a bug where after the export of Preferences, custom exports were duplicated. [#10176](https://github.com/JabRef/jabref/issues/10176)

### Removed

- We removed the social media buttons for our Twitter and Facebook pages. [#8774](https://github.com/JabRef/jabref/issues/8774)

## [5.6] – 2022-04-25

### Added

- We enabled the user to customize the API Key for some fetchers. [#6877](https://github.com/JabRef/jabref/issues/6877)
- We added an extra option when right-clicking an entry in the Entry List to copy either the DOI or the DOI url.
- We added a fetcher for [Directory of Open Access Books (DOAB)](https://doabooks.org/) [8576](https://github.com/JabRef/jabref/issues/8576)
- We added an extra option to ask the user whether they want to open to reveal the folder holding the saved file with the file selected. [#8195](https://github.com/JabRef/jabref/issues/8195)
- We added a new section to network preferences to allow using custom SSL certificates. [#8126](https://github.com/JabRef/jabref/issues/8126)
- We improved the version check to take also beta version into account and now redirect to the right changelog for the version.
- We added two new web and fulltext fetchers: SemanticScholar and ResearchGate.
- We added notifications on success and failure when writing metadata to a PDF-file. [#8276](https://github.com/JabRef/jabref/issues/8276)
- We added a cleanup action that escapes `$` (by adding a backslash in front). [#8673](https://github.com/JabRef/jabref/issues/8673)

### Changed

- We upgraded to Lucene 9.1 for the fulltext search.
  Thus, the now created search index cannot be read from older versions of JabRef any longer.
  ⚠️ JabRef will recreate the index in a new folder for new files and this will take a long time for a huge library.
  Moreover, switching back and forth JabRef versions and meanwhile adding PDFs also requires rebuilding the index now and then.
  [#8362](https://github.com/JabRef/jabref/pull/8362)
- We changed the list of CSL styles to those that support formatting bibliographies. [#8421](https://github.com/JabRef/jabref/issues/8421) [citeproc-java#116](https://github.com/michel-kraemer/citeproc-java/issues/116)
- The CSL preview styles now also support displaying data from cross references entries that are linked via the `crossref` field. [#7378](https://github.com/JabRef/jabref/issues/7378)
- We made the Search button in Web Search wider. We also skewed the panel titles to the left. [#8397](https://github.com/JabRef/jabref/issues/8397)
- We introduced a preference to disable fulltext indexing. [#8468](https://github.com/JabRef/jabref/issues/8468)
- When exporting entries, the encoding is always UTF-8.
- When embedding BibTeX data into a PDF, the encoding is always UTF-8.
- We replaced the [OttoBib](https://en.wikipedia.org/wiki/OttoBib) fetcher by a fetcher by [OpenLibrary](https://openlibrary.org/dev/docs/api/books). [#8652](https://github.com/JabRef/jabref/issues/8652)
- We first fetch ISBN data from OpenLibrary, if nothing found, ebook.de is tried.
- We now only show a warning when exiting for tasks that will not be recovered automatically upon relaunch of JabRef. [#8468](https://github.com/JabRef/jabref/issues/8468)

### Fixed

- We fixed an issue where right clicking multiple entries and pressing "Change entry type" would only change one entry. [#8654](https://github.com/JabRef/jabref/issues/8654)
- We fixed an issue where it was no longer possible to add or delete multiple files in the `file` field in the entry editor. [#8659](https://github.com/JabRef/jabref/issues/8659)
- We fixed an issue where the author's lastname was not used for the citation key generation if it started with a lowercase letter. [#8601](https://github.com/JabRef/jabref/issues/8601)
- We fixed an issue where custom "Protected terms" files were missing after a restart of JabRef. [#8608](https://github.com/JabRef/jabref/issues/8608)
- We fixed an issue where JabRef could not start due to a missing directory for the fulltex index. [#8579](https://github.com/JabRef/jabref/issues/8579)
- We fixed an issue where long article numbers in the `pages` field would cause an exception and preventing the citation style to display. [#8381](https://github.com/JabRef/jabref/issues/8381), [citeproc-java](https://github.com/michel-kraemer/citeproc-java/issues/114)
- We fixed an issue where online links in the file field were not detected correctly and could produce an exception. [#8510](https://github.com/JabRef/jabref/issues/8510)
- We fixed an issue where an exception could occur when saving the preferences [#7614](https://github.com/JabRef/jabref/issues/7614)
- We fixed an issue where "Copy DOI url" in the right-click menu of the Entry List would just copy the DOI and not the DOI url. [#8389](https://github.com/JabRef/jabref/issues/8389)
- We fixed an issue where opening the console from the drop-down menu would cause an exception. [#8466](https://github.com/JabRef/jabref/issues/8466)
- We fixed an issue when reading non-UTF-8 encoded. When no encoding header is present, the encoding is now detected from the file content (and the preference option is disregarded). [#8417](https://github.com/JabRef/jabref/issues/8417)
- We fixed an issue where pasting a URL was replacing `+` signs by spaces making the URL unreachable. [#8448](https://github.com/JabRef/jabref/issues/8448)
- We fixed an issue where creating subsidiary files from aux files created with some versions of biblatex would produce incorrect results. [#8513](https://github.com/JabRef/jabref/issues/8513)
- We fixed an issue where opening the changelog from withing JabRef led to a 404 error. [#8563](https://github.com/JabRef/jabref/issues/8563)
- We fixed an issue where not all found unlinked local files were imported correctly due to some race condition. [#8444](https://github.com/JabRef/jabref/issues/8444)
- We fixed an issue where Merge entries dialog exceeds screen boundaries.
- We fixed an issue where the app lags when selecting an entry after a fresh start. [#8446](https://github.com/JabRef/jabref/issues/8446)
- We fixed an issue where no citationkey was generated on import, pasting a doi or an entry on the main table. [8406](https://github.com/JabRef/jabref/issues/8406), [koppor#553](https://github.com/koppor/jabref/issues/553)
- We fixed an issue where accent search does not perform consistently. [#6815](https://github.com/JabRef/jabref/issues/6815)
- We fixed an issue where the incorrect entry was selected when "New Article" is pressed while search filters are active. [#8674](https://github.com/JabRef/jabref/issues/8674)
- We fixed an issue where "Write BibTeXEntry metadata to PDF" button remains enabled while writing to PDF is in-progress. [#8691](https://github.com/JabRef/jabref/issues/8691)

### Removed

- We removed the option to copy CSL Citation styles data as `XSL_FO`, `ASCIIDOC`, and `RTF` as these have not been working since a long time and are no longer supported in the external library used for processing the styles. [#7378](https://github.com/JabRef/jabref/issues/7378)
- We removed the option to configure the default encoding. The default encoding is now hard-coded to the modern UTF-8 encoding.

## [5.5] – 2022-01-17

### Changed

- We integrated the external file types dialog directly inside the preferences. [#8341](https://github.com/JabRef/jabref/pull/8341)
- We disabled the add group button color change after adding 10 new groups. [#8051](https://github.com/JabRef/jabref/issues/8051)
- We inverted the logic for resolving [BibTeX strings](https://docs.jabref.org/advanced/strings). This helps to keep `#` chars. By default String resolving is only activated for a couple of standard fields. The list of fields can be modified in the preferences. [#7010](https://github.com/JabRef/jabref/issues/7010), [#7012](https://github.com/JabRef/jabref/issues/7012), [#8303](https://github.com/JabRef/jabref/issues/8303)
- We moved the search box in preview preferences closer to the available citation styles list. [#8370](https://github.com/JabRef/jabref/pull/8370)
- Changing the preference to show the preview panel as a separate tab now has effect without restarting JabRef. [#8370](https://github.com/JabRef/jabref/pull/8370)
- We enabled switching themes in JabRef without the need to restart JabRef. [#7335](https://github.com/JabRef/jabref/pull/7335)
- We added support for the field `day`, `rights`, `coverage` and `language` when reading XMP data in Dublin Core format. [#8491](https://github.com/JabRef/jabref/issues/8491)

### Fixed

- We fixed an issue where the preferences for "Search and store files relative to library file location" where ignored when the "Main file directory" field was not empty [#8385](https://github.com/JabRef/jabref/issues/8385)
- We fixed an issue where `#`chars in certain fields would be interpreted as BibTeX strings [#7010](https://github.com/JabRef/jabref/issues/7010), [#7012](https://github.com/JabRef/jabref/issues/7012), [#8303](https://github.com/JabRef/jabref/issues/8303)
- We fixed an issue where the fulltext search on an empty library with no documents would lead to an exception [koppor#522](https://github.com/koppor/jabref/issues/522)
- We fixed an issue where clicking on "Accept changes" in the merge dialog would lead to an exception [forum#2418](https://discourse.jabref.org/t/the-library-has-been-modified-by-another-program/2418/8)
- We fixed an issue where clicking on headings in the entry preview could lead to an exception. [#8292](https://github.com/JabRef/jabref/issues/8292)
- We fixed an issue where IntegrityCheck used the system's character encoding instead of the one set by the library or in preferences [#8022](https://github.com/JabRef/jabref/issues/8022)
- We fixed an issue about empty metadata in library properties when called from the right click menu. [#8358](https://github.com/JabRef/jabref/issues/8358)
- We fixed an issue where someone could add a duplicate field in the customize entry type dialog. [#8194](https://github.com/JabRef/jabref/issues/8194)
- We fixed a typo in the library properties tab: "String constants". There, one can configure [BibTeX string constants](https://docs.jabref.org/advanced/strings).
- We fixed an issue when writing a non-UTF-8 encoded file: The header is written again. [#8417](https://github.com/JabRef/jabref/issues/8417)
- We fixed an issue where folder creation during systemic literature review failed due to an illegal fetcher name. [#8552](https://github.com/JabRef/jabref/pull/8552)

## [5.4] – 2021-12-20

### Added

- We added confirmation dialog when user wants to close a library where any empty entries are detected. [#8096](https://github.com/JabRef/jabref/issues/8096)
- We added import support for CFF files. [#7945](https://github.com/JabRef/jabref/issues/7945)
- We added the option to copy the DOI of an entry directly from the context menu copy submenu. [#7826](https://github.com/JabRef/jabref/issues/7826)
- We added a fulltext search feature. [#2838](https://github.com/JabRef/jabref/pull/2838)
- We improved the deduction of bib-entries from imported fulltext pdfs. [#7947](https://github.com/JabRef/jabref/pull/7947)
- We added `unprotect_terms` to the list of bracketed pattern modifiers [#7960](https://github.com/JabRef/jabref/pull/7960)
- We added a dialog that allows to parse metadata from linked pdfs. [#7929](https://github.com/JabRef/jabref/pull/7929)
- We added an icon picker in group edit dialog. [#6142](https://github.com/JabRef/jabref/issues/6142)
- We added a preference to Opt-In to JabRef's online metadata extraction service (Grobid) usage. [#8002](https://github.com/JabRef/jabref/pull/8002)
- We readded the possibility to display the search results of all databases ("Global Search"). It is shown in a separate window. [#4096](https://github.com/JabRef/jabref/issues/4096)
- We readded the possibility to keep the search string when switching tabs. It is implemented by a toggle button. [#4096](https://github.com/JabRef/jabref/issues/4096#issuecomment-575986882)
- We allowed the user to also preview the available citation styles in the preferences besides the selected ones [#8108](https://github.com/JabRef/jabref/issues/8108)
- We added an option to search the available citation styles by name in the preferences [#8108](https://github.com/JabRef/jabref/issues/8108)
- We added an option to generate bib-entries from ID through a popover in the toolbar. [#4183](https://github.com/JabRef/jabref/issues/4183)
- We added a menu option in the right click menu of the main table tabs to display the library properties. [#6527](https://github.com/JabRef/jabref/issues/6527)
- When a `.bib` file ("library") was saved successfully, a notification is shown

### Changed

- Local library settings may overwrite the setting "Search and store files relative to library file location" [#8179](https://github.com/JabRef/jabref/issues/8179)
- The option "Fit table horizontally on screen" in the "Entry table" preferences is now disabled by default [#8148](https://github.com/JabRef/jabref/pull/8148)
- We improved the preferences and descriptions in the "Linked files" preferences tab [#8148](https://github.com/JabRef/jabref/pull/8148)
- We slightly changed the layout of the Journal tab in the preferences for ui consistency. [#7937](https://github.com/JabRef/jabref/pull/7937)
- The JabRefHost on Windows now writes a temporary file and calls `-importToOpen` instead of passing the bibtex via `-importBibtex`. [#7374](https://github.com/JabRef/jabref/issues/7374), [JabRef Browser Ext #274](https://github.com/JabRef/JabRef-Browser-Extension/issues/274)
- We reordered some entries in the right-click menu of the main table. [#6099](https://github.com/JabRef/jabref/issues/6099)
- We merged the barely used ImportSettingsTab and the CustomizationTab in the preferences into one single tab and moved the option to allow Integers in Edition Fields in Bibtex-Mode to the EntryEditor tab. [#7849](https://github.com/JabRef/jabref/pull/7849)
- We moved the export order in the preferences from `File` to `Import and Export`. [#7935](https://github.com/JabRef/jabref/pull/7935)
- We reworked the export order in the preferences and the save order in the library preferences. You can now set more than three sort criteria in your library preferences. [#7935](https://github.com/JabRef/jabref/pull/7935)
- The metadata-to-pdf actions now also embeds the bibfile to the PDF. [#8037](https://github.com/JabRef/jabref/pull/8037)
- The snap was updated to use the core20 base and to use lzo compression for better startup performance [#8109](https://github.com/JabRef/jabref/pull/8109)
- We moved the union/intersection view button in the group sidepane to the left of the other controls. [#8202](https://github.com/JabRef/jabref/pull/8202)
- We improved the Drag and Drop behavior in the "Customize Entry Types" Dialog [#6338](https://github.com/JabRef/jabref/issues/6338)
- When determining the URL of an ArXiV eprint, the URL now points to the version [#8149](https://github.com/JabRef/jabref/pull/8149)
- We Included all standard fields with citation key when exporting to Old OpenOffice/LibreOffice Calc Format [#8176](https://github.com/JabRef/jabref/pull/8176)
- In case the database is encoded with `UTF8`, the `% Encoding` marker is not written anymore
- The written `.bib` file has the same line endings [#390](https://github.com/koppor/jabref/issues/390)
- The written `.bib` file always has a final line break
- The written `.bib` file keeps the newline separator of the loaded `.bib` file
- We present options to manually enter an article or return to the New Entry menu when the fetcher DOI fails to find an entry for an ID [#7870](https://github.com/JabRef/jabref/issues/7870)
- We trim white space and non-ASCII characters from DOI [#8127](https://github.com/JabRef/jabref/issues/8127)
- The duplicate checker now inspects other fields in case no difference in the required and optional fields are found.
- We reworked the library properties dialog and integrated the `Library > Preamble`, `Library > Citation key pattern` and `Library > String constants dialogs` [#8264](https://github.com/JabRef/jabref/pulls/8264)
- We improved the startup time of JabRef by switching from the logging library `log4j2` to `tinylog` [#8007](https://github.com/JabRef/jabref/issues/8007)

### Fixed

- We fixed an issue where an exception occurred when pasting an entry with a publication date-range of the form 1910/1917 [#7864](https://github.com/JabRef/jabref/issues/7864)
- We fixed an issue where an exception occurred when a preview style was edited and afterwards another preview style selected. [#8280](https://github.com/JabRef/jabref/issues/8280)
- We fixed an issue where the actions to move a file to a directory were incorrectly disabled. [#7908](https://github.com/JabRef/jabref/issues/7908)
- We fixed an issue where an exception occurred when a linked online file was edited in the entry editor [#8008](https://github.com/JabRef/jabref/issues/8008)
- We fixed an issue when checking for a new version when JabRef is used behind a corporate proxy. [#7884](https://github.com/JabRef/jabref/issues/7884)
- We fixed some icons that were drawn in the wrong color when JabRef used a custom theme. [#7853](https://github.com/JabRef/jabref/issues/7853)
- We fixed an issue where the `Aux file` on `Edit group` doesn't support relative sub-directories path to import. [#7719](https://github.com/JabRef/jabref/issues/7719).
- We fixed an issue where it was impossible to add or modify groups. [#7912](https://github.com/JabRef/jabref/pull/793://github.com/JabRef/jabref/pull/7921)
- We fixed an issue about the visible side pane components being out of sync with the view menu. [#8115](https://github.com/JabRef/jabref/issues/8115)
- We fixed an issue where the side pane would not close when all its components were closed. [#8082](https://github.com/JabRef/jabref/issues/8082)
- We fixed an issue where exported entries from a Citavi bib containing URLs could not be imported [#7882](https://github.com/JabRef/jabref/issues/7882)
- We fixed an issue where the icons in the search bar had the same color, toggled as well as untoggled. [#8014](https://github.com/JabRef/jabref/pull/8014)
- We fixed an issue where typing an invalid UNC path into the "Main file directory" text field caused an error. [#8107](https://github.com/JabRef/jabref/issues/8107)
- We fixed an issue where "Open Folder" didn't select the file on macOS in Finder [#8130](https://github.com/JabRef/jabref/issues/8130)
- We fixed an issue where importing PDFs resulted in an uncaught exception [#8143](https://github.com/JabRef/jabref/issues/8143)
- We fixed "The library has been modified by another program" showing up when line breaks change [#4877](https://github.com/JabRef/jabref/issues/4877)
- The default directory of the "LaTeX Citations" tab is now the directory of the currently opened database (and not the directory chosen at the last open file dialog or the last database save) [koppor#538](https://github.com/koppor/jabref/issues/538)
- When writing a bib file, the `NegativeArraySizeException` should not occur [#8231](https://github.com/JabRef/jabref/issues/8231) [#8265](https://github.com/JabRef/jabref/issues/8265)
- We fixed an issue where some menu entries were available without entries selected. [#4795](https://github.com/JabRef/jabref/issues/4795)
- We fixed an issue where right-clicking on a tab and selecting close will close the focused tab even if it is not the tab we right-clicked [#8193](https://github.com/JabRef/jabref/pull/8193)
- We fixed an issue where selecting a citation style in the preferences would sometimes produce an exception [#7860](https://github.com/JabRef/jabref/issues/7860)
- We fixed an issue where an exception would occur when clicking on a DOI link in the preview pane [#7706](https://github.com/JabRef/jabref/issues/7706)
- We fixed an issue where XMP and embedded BibTeX export would not work [#8278](https://github.com/JabRef/jabref/issues/8278)
- We fixed an issue where the XMP and embedded BibTeX import of a file containing multiple schemas failed [#8278](https://github.com/JabRef/jabref/issues/8278)
- We fixed an issue where writing embedded BibTeX import fails due to write protection or bibtex already being present [#8332](https://github.com/JabRef/jabref/pull/8332)
- We fixed an issue where pdf-paths and the pdf-indexer could get out of sync [#8182](https://github.com/JabRef/jabref/issues/8182)
- We fixed an issue where Status-Logger error messages appeared during the startup of JabRef [#5475](https://github.com/JabRef/jabref/issues/5475)

### Removed

- We removed two orphaned preferences options [#8164](https://github.com/JabRef/jabref/pull/8164)
- We removed the functionality of the `--debug` commandline options. Use the java command line switch `-Dtinylog.level=debug` for debug output instead. [#8226](https://github.com/JabRef/jabref/pull/8226)

## [5.3] – 2021-07-05

### Added

- We added a progress counter to the title bar in Possible Duplicates dialog window. [#7366](https://github.com/JabRef/jabref/issues/7366)
- We added new "Customization" tab to the preferences which includes option to choose a custom address for DOI access. [#7337](https://github.com/JabRef/jabref/issues/7337)
- We added zbmath to the public databases from which the bibliographic information of an existing entry can be updated. [#7437](https://github.com/JabRef/jabref/issues/7437)
- We showed to the find Unlinked Files Dialog the date of the files' most recent modification. [#4652](https://github.com/JabRef/jabref/issues/4652)
- We added to the find Unlinked Files function a filter to show only files based on date of last modification (Last Year, Last Month, Last Week, Last Day). [#4652](https://github.com/JabRef/jabref/issues/4652)
- We added to the find Unlinked Files function a filter that sorts the files based on the date of last modification(Sort by Newest, Sort by Oldest First). [#4652](https://github.com/JabRef/jabref/issues/4652)
- We added the possibility to add a new entry via its zbMath ID (zbMATH can be chosen as ID type in the "Select entry type" window). [#7202](https://github.com/JabRef/jabref/issues/7202)
- We added the extension support and the external application support (For Texshow, Texmaker and LyX) to the flatpak [#7248](https://github.com/JabRef/jabref/pull/7248)
- We added some symbols and keybindings to the context menu in the entry editor. [#7268](https://github.com/JabRef/jabref/pull/7268)
- We added keybindings for setting and clearing the read status. [#7264](https://github.com/JabRef/jabref/issues/7264)
- We added two new fields to track the creation and most recent modification date and time for each entry. [koppor#130](https://github.com/koppor/jabref/issues/130)
- We added a feature that allows the user to copy highlighted text in the preview window. [#6962](https://github.com/JabRef/jabref/issues/6962)
- We added a feature that allows you to create new BibEntry via paste arxivId [#2292](https://github.com/JabRef/jabref/issues/2292)
- We added support for conducting automated and systematic literature search across libraries and git support for persistence [#369](https://github.com/koppor/jabref/issues/369)
- We added a add group functionality at the bottom of the side pane. [#4682](https://github.com/JabRef/jabref/issues/4682)
- We added a feature that allows the user to choose whether to trust the target site when unable to find a valid certification path from the file download site. [#7616](https://github.com/JabRef/jabref/issues/7616)
- We added a feature that allows the user to open all linked files of multiple selected entries by "Open file" option. [#6966](https://github.com/JabRef/jabref/issues/6966)
- We added a keybinding preset for new entries. [#7705](https://github.com/JabRef/jabref/issues/7705)
- We added a select all button for the library import function. [#7786](https://github.com/JabRef/jabref/issues/7786)
- We added a search feature for journal abbreviations. [#7804](https://github.com/JabRef/jabref/pull/7804)
- We added auto-key-generation progress to the background task list. [#7267](https://github.com/JabRef/jabref/issues/7267)
- We added the option to write XMP metadata to pdfs from the CLI. [7814](https://github.com/JabRef/jabref/pull/7814)

### Changed

- The export to MS Office XML now exports the author field as `Inventor` if the bibtex entry type is `patent` [#7830](https://github.com/JabRef/jabref/issues/7830)
- We changed the EndNote importer to import the field `label` to the corresponding bibtex field `endnote-label` [forum#2734](https://discourse.jabref.org/t/importing-endnote-label-field-to-jabref-from-xml-file/2734)
- The keywords added via "Manage content selectors" are now displayed in alphabetical order. [#3791](https://github.com/JabRef/jabref/issues/3791)
- We improved the "Find unlinked files" dialog to show import results for each file. [#7209](https://github.com/JabRef/jabref/pull/7209)
- The content of the field `timestamp` is migrated to `creationdate`. In case one configured "udpate timestampe", it is migrated to `modificationdate`. [koppor#130](https://github.com/koppor/jabref/issues/130)
- The JabRef specific meta-data content in the main field such as priorities (prio1, prio2, ...) are migrated to their respective fields. They are removed from the keywords. [#6840](https://github.com/jabref/jabref/issues/6840)
- We fixed an issue where groups generated from authors' last names did not include all entries of the authors' [#5833](https://github.com/JabRef/jabref/issues/5833)
- The export to MS Office XML now uses the month name for the field `MonthAcessed` instead of the two digit number [#7354](https://github.com/JabRef/jabref/issues/7354)
- We included some standalone dialogs from the options menu in the main preference dialog and fixed some visual issues in the preferences dialog. [#7384](https://github.com/JabRef/jabref/pull/7384)
- We improved the linking of the `python3` interpreter via the shebang to dynamically use the systems default Python. Related to [JabRef-Browser-Extension #177](https://github.com/JabRef/JabRef-Browser-Extension/issues/177)
- Automatically found pdf files now have the linking button to the far left and uses a link icon with a plus instead of a briefcase. The file name also has lowered opacity(70%) until added. [#3607](https://github.com/JabRef/jabref/issues/3607)
- We simplified the select entry type form by splitting it into two parts ("Recommended" and "Others") based on internal usage data. [#6730](https://github.com/JabRef/jabref/issues/6730)
- We improved the submenu list by merging the'Remove group' having two options, with or without subgroups. [#4682](https://github.com/JabRef/jabref/issues/4682)
- The export to MS Office XML now uses the month name for the field `Month` instead of the two digit number [forum#2685](https://discourse.jabref.org/t/export-month-as-text-not-number/2685)
- We reintroduced missing default keybindings for new entries. [#7346](https://github.com/JabRef/jabref/issues/7346) [#7439](https://github.com/JabRef/jabref/issues/7439)
- Lists of available fields are now sorted alphabetically. [#7716](https://github.com/JabRef/jabref/issues/7716)
- The tooltip of the search field explaining the search is always shown. [#7279](https://github.com/JabRef/jabref/pull/7279)
- We rewrote the ACM fetcher to adapt to the new interface. [#5804](https://github.com/JabRef/jabref/issues/5804)
- We moved the select/collapse buttons in the unlinked files dialog into a context menu. [#7383](https://github.com/JabRef/jabref/issues/7383)
- We fixed an issue where journal abbreviations containing curly braces were not recognized [#7773](https://github.com/JabRef/jabref/issues/7773)

### Fixed

- We fixed an issue where some texts (e.g. descriptions) in dialogs could not be translated [#7854](https://github.com/JabRef/jabref/issues/7854)
- We fixed an issue where import hangs for ris files with "ER - " [#7737](https://github.com/JabRef/jabref/issues/7737)
- We fixed an issue where getting bibliograhpic data from DOI or another identifer did not respect the library mode (BibTeX/biblatex)[#6267](https://github.com/JabRef/jabref/issues/6267)
- We fixed an issue where importing entries would not respect the library mode (BibTeX/biblatex)[#1018](https://github.com/JabRef/jabref/issues/1018)
- We fixed an issue where an exception occurred when importing entries from a web search [#7606](https://github.com/JabRef/jabref/issues/7606)
- We fixed an issue where the table column sort order was not properly stored and resulted in unsorted eports [#7524](https://github.com/JabRef/jabref/issues/7524)
- We fixed an issue where the value of the field `school` or `institution` would be printed twice in the HTML Export [forum#2634](https://discourse.jabref.org/t/problem-with-exporting-techreport-phdthesis-mastersthesis-to-html/2634)
- We fixed an issue preventing to connect to a shared database. [#7570](https://github.com/JabRef/jabref/pull/7570)
- We fixed an issue preventing files from being dragged & dropped into an empty library. [#6851](https://github.com/JabRef/jabref/issues/6851)
- We fixed an issue where double-click onto PDF in file list under the 'General' tab section should just open the file. [#7465](https://github.com/JabRef/jabref/issues/7465)
- We fixed an issue where the dark theme did not extend to a group's custom color picker. [#7481](https://github.com/JabRef/jabref/issues/7481)
- We fixed an issue where choosing the fields on which autocompletion should not work in "Entry editor" preferences had no effect. [#7320](https://github.com/JabRef/jabref/issues/7320)
- We fixed an issue where the "Normalize page numbers" formatter did not replace en-dashes or em-dashes with a hyphen-minus sign. [#7239](https://github.com/JabRef/jabref/issues/7239)
- We fixed an issue with the style of highlighted check boxes while searching in preferences. [#7226](https://github.com/JabRef/jabref/issues/7226)
- We fixed an issue where the option "Move file to file directory" was disabled in the entry editor for all files [#7194](https://github.com/JabRef/jabref/issues/7194)
- We fixed an issue where application dialogs were opening in the wrong display when using multiple screens [#7273](https://github.com/JabRef/jabref/pull/7273)
- We fixed an issue where the "Find unlinked files" dialog would freeze JabRef on importing. [#7205](https://github.com/JabRef/jabref/issues/7205)
- We fixed an issue where the "Find unlinked files" would stop importing when importing a single file failed. [#7206](https://github.com/JabRef/jabref/issues/7206)
- We fixed an issue where JabRef froze for a few seconds in MacOS when DNS resolution timed out. [#7441](https://github.com/JabRef/jabref/issues/7441)
- We fixed an issue where an exception would be displayed for previewing and preferences when a custom theme has been configured but is missing [#7177](https://github.com/JabRef/jabref/issues/7177)
- We fixed an issue where URLs in `file` fields could not be handled on Windows. [#7359](https://github.com/JabRef/jabref/issues/7359)
- We fixed an issue where the regex based file search miss-interpreted specific symbols. [#4342](https://github.com/JabRef/jabref/issues/4342)
- We fixed an issue where the Harvard RTF exporter used the wrong default file extension. [4508](https://github.com/JabRef/jabref/issues/4508)
- We fixed an issue where the Harvard RTF exporter did not use the new authors formatter and therefore did not export "organization" authors correctly. [4508](https://github.com/JabRef/jabref/issues/4508)
- We fixed an issue where the field `urldate` was not exported to the corresponding fields `YearAccessed`, `MonthAccessed`, `DayAccessed` in MS Office XML [#7354](https://github.com/JabRef/jabref/issues/7354)
- We fixed an issue where the password for a shared SQL database was only remembered if it was the same as the username [#6869](https://github.com/JabRef/jabref/issues/6869)
- We fixed an issue where some custom exports did not use the new authors formatter and therefore did not export authors correctly [#7356](https://github.com/JabRef/jabref/issues/7356)
- We fixed an issue where alt+keyboard shortcuts do not work [#6994](https://github.com/JabRef/jabref/issues/6994)
- We fixed an issue about the file link editor did not allow to change the file name according to the default pattern after changing an entry. [#7525](https://github.com/JabRef/jabref/issues/7525)
- We fixed an issue where the file path is invisible in dark theme. [#7382](https://github.com/JabRef/jabref/issues/7382)
- We fixed an issue where the secondary sorting is not working for some special fields. [#7015](https://github.com/JabRef/jabref/issues/7015)
- We fixed an issue where changing the font size makes the font size field too small. [#7085](https://github.com/JabRef/jabref/issues/7085)
- We fixed an issue with TexGroups on Linux systems, where the modification of an aux-file did not trigger an auto-update for TexGroups. Furthermore, the detection of file modifications is now more reliable. [#7412](https://github.com/JabRef/jabref/pull/7412)
- We fixed an issue where the Unicode to Latex formatter produced wrong results for characters with a codepoint higher than Character.MAX_VALUE. [#7387](https://github.com/JabRef/jabref/issues/7387)
- We fixed an issue where a non valid value as font size results in an uncaught exception. [#7415](https://github.com/JabRef/jabref/issues/7415)
- We fixed an issue where "Merge citations" in the Openoffice/Libreoffice integration panel did not have a corresponding opposite. [#7454](https://github.com/JabRef/jabref/issues/7454)
- We fixed an issue where drag and drop of bib files for opening resulted in uncaught exceptions [#7464](https://github.com/JabRef/jabref/issues/7464)
- We fixed an issue where columns shrink in width when we try to enlarge JabRef window. [#6818](https://github.com/JabRef/jabref/issues/6818)
- We fixed an issue where Content selector does not seem to work for custom fields. [#6819](https://github.com/JabRef/jabref/issues/6819)
- We fixed an issue where font size of the preferences dialog does not update with the rest of the GUI. [#7416](https://github.com/JabRef/jabref/issues/7416)
- We fixed an issue in which a linked online file consisting of a web page was saved as an invalid pdf file upon being downloaded. The user is now notified when downloading a linked file results in an HTML file. [#7452](https://github.com/JabRef/jabref/issues/7452)
- We fixed an issue where opening BibTex file (doubleclick) from Folder with spaces not working. [#6487](https://github.com/JabRef/jabref/issues/6487)
- We fixed the header title in the Add Group/Subgroup Dialog box. [#4682](https://github.com/JabRef/jabref/issues/4682)
- We fixed an issue with saving large `.bib` files [#7265](https://github.com/JabRef/jabref/issues/7265)
- We fixed an issue with very large page numbers [#7590](https://github.com/JabRef/jabref/issues/7590)
- We fixed an issue where the file extension is missing on saving the library file on linux [#7451](https://github.com/JabRef/jabref/issues/7451)
- We fixed an issue with opacity of disabled icon-buttons [#7195](https://github.com/JabRef/jabref/issues/7195)
- We fixed an issue where journal abbreviations in UTF-8 were not recognized [#5850](https://github.com/JabRef/jabref/issues/5850)
- We fixed an issue where the article title with curly brackets fails to download the arXiv link (pdf file). [#7633](https://github.com/JabRef/jabref/issues/7633)
- We fixed an issue with toggle of special fields does not work for sorted entries [#7016](https://github.com/JabRef/jabref/issues/7016)
- We fixed an issue with the default path of external application. [#7641](https://github.com/JabRef/jabref/issues/7641)
- We fixed an issue where urls must be embedded in a style tag when importing EndNote style Xml files. Now it can parse url with or without a style tag. [#6199](https://github.com/JabRef/jabref/issues/6199)
- We fixed an issue where the article title with colon fails to download the arXiv link (pdf file). [#7660](https://github.com/JabRef/jabref/issues/7660)
- We fixed an issue where the keybinding for delete entry did not work on the main table [7580](https://github.com/JabRef/jabref/pull/7580)
- We fixed an issue where the RFC fetcher is not compatible with the draft [7305](https://github.com/JabRef/jabref/issues/7305)
- We fixed an issue where duplicate files (both file names and contents are the same) is downloaded and add to linked files [#6197](https://github.com/JabRef/jabref/issues/6197)
- We fixed an issue where changing the appearance of the preview tab did not trigger a restart warning. [#5464](https://github.com/JabRef/jabref/issues/5464)
- We fixed an issue where editing "Custom preview style" triggers exception. [#7526](https://github.com/JabRef/jabref/issues/7526)
- We fixed the [SAO/NASA Astrophysics Data System](https://docs.jabref.org/collect/import-using-online-bibliographic-database#sao-nasa-astrophysics-data-system) fetcher. [#7867](https://github.com/JabRef/jabref/pull/7867)
- We fixed an issue where a title with multiple applied formattings in EndNote was not imported correctly [forum#2734](https://discourse.jabref.org/t/importing-endnote-label-field-to-jabref-from-xml-file/2734)
- We fixed an issue where a `report` in EndNote was imported as `article` [forum#2734](https://discourse.jabref.org/t/importing-endnote-label-field-to-jabref-from-xml-file/2734)
- We fixed an issue where the field `publisher` in EndNote was not imported in JabRef [forum#2734](https://discourse.jabref.org/t/importing-endnote-label-field-to-jabref-from-xml-file/2734)

### Removed

- We removed add group button beside the filter group tab. [#4682](https://github.com/JabRef/jabref/issues/4682)

## [5.2] – 2020-12-24

### Added

- We added a validation to check if the current database location is shared, preventing an exception when Pulling Changes From Shared Database. [#6959](https://github.com/JabRef/jabref/issues/6959)
- We added a query parser and mapping layer to enable conversion of queries formulated in simplified lucene syntax by the user into api queries. [#6799](https://github.com/JabRef/jabref/pull/6799)
- We added some basic functionality to customise the look of JabRef by importing a css theme file. [#5790](https://github.com/JabRef/jabref/issues/5790)
- We added connection check function in network preference setting [#6560](https://github.com/JabRef/jabref/issues/6560)
- We added support for exporting to YAML. [#6974](https://github.com/JabRef/jabref/issues/6974)
- We added a DOI format and organization check to detect [American Physical Society](https://journals.aps.org/) journals to copy the article ID to the page field for cases where the page numbers are missing. [#7019](https://github.com/JabRef/jabref/issues/7019)
- We added an error message in the New Entry dialog that is shown in case the fetcher did not find anything . [#7000](https://github.com/JabRef/jabref/issues/7000)
- We added a new formatter to output shorthand month format. [#6579](https://github.com/JabRef/jabref/issues/6579)
- We added support for the new Microsoft Edge browser in all platforms. [#7056](https://github.com/JabRef/jabref/pull/7056)
- We reintroduced emacs/bash-like keybindings. [#6017](https://github.com/JabRef/jabref/issues/6017)
- We added a feature to provide automated cross library search using a cross library query language. This provides support for the search step of systematic literature reviews (SLRs). [koppor#369](https://github.com/koppor/jabref/issues/369)

### Changed

- We changed the default preferences for OpenOffice/LibreOffice integration to automatically sync the bibliography when inserting new citations in a OpenOffic/LibreOffice document. [#6957](https://github.com/JabRef/jabref/issues/6957)
- We restructured the 'File' tab and extracted some parts into the 'Linked files' tab [#6779](https://github.com/JabRef/jabref/pull/6779)
- JabRef now offers journal lists from <https://abbrv.jabref.org>. JabRef the lists which use a dot inside the abbreviations. [#5749](https://github.com/JabRef/jabref/pull/5749)
- We removed two useless preferences in the groups preferences dialog. [#6836](https://github.com/JabRef/jabref/pull/6836)
- Synchronization of SpecialFields to keywords is now disabled by default. [#6621](https://github.com/JabRef/jabref/issues/6621)
- JabRef no longer opens the entry editor with the first entry on startup [#6855](https://github.com/JabRef/jabref/issues/6855)
- We completed the rebranding of `bibtexkey` as `citationkey` which was started in JabRef 5.1.
- JabRef no longer opens the entry editor with the first entry on startup [#6855](https://github.com/JabRef/jabref/issues/6855)
- Fetch by ID: (long) "SAO/NASA Astrophysics Data System" replaced by (short) "SAO/NASA ADS" [#6876](https://github.com/JabRef/jabref/pull/6876)
- We changed the title of the window "Manage field names and content" to have the same title as the corresponding menu item [#6895](https://github.com/JabRef/jabref/pull/6895)
- We renamed the menus "View -> Previous citation style" and "View -> Next citation style" into "View -> Previous preview style" and "View -> Next preview style" and renamed the "Preview" style to "Customized preview style". [#6899](https://github.com/JabRef/jabref/pull/6899)
- We changed the default preference option "Search and store files relative to library file location" to on, as this seems to be a more intuitive behaviour. [#6863](https://github.com/JabRef/jabref/issues/6863)
- We changed the title of the window "Manage field names and content": to have the same title as the corresponding menu item [#6895](https://github.com/JabRef/jabref/pull/6895)
- We improved the detection of "short" DOIs [6880](https://github.com/JabRef/jabref/issues/6880)
- We improved the duplicate detection when identifiers like DOI or arxiv are semantiaclly the same, but just syntactically differ (e.g. with or without http(s):// prefix). [#6707](https://github.com/JabRef/jabref/issues/6707)
- We improved JabRef start up time [6057](https://github.com/JabRef/jabref/issues/6057)
- We changed in the group interface "Generate groups from keywords in a BibTeX field" by "Generate groups from keywords in the following field". [#6983](https://github.com/JabRef/jabref/issues/6983)
- We changed the name of a group type from "Searching for keywords" to "Searching for a keyword". [6995](https://github.com/JabRef/jabref/pull/6995)
- We changed the way JabRef displays the title of a tab and of the window. [4161](https://github.com/JabRef/jabref/issues/4161)
- We changed connect timeouts for server requests to 30 seconds in general and 5 seconds for GROBID server (special) and improved user notifications on connection issues. [7026](https://github.com/JabRef/jabref/pull/7026)
- We changed the order of the library tab context menu items. [#7171](https://github.com/JabRef/jabref/issues/7171)
- We changed the way linked files are opened on Linux to use the native openFile method, compatible with confined packages. [7037](https://github.com/JabRef/jabref/pull/7037)
- We refined the entry preview to show the full names of authors and editors, to list the editor only if no author is present, have the year earlier. [#7083](https://github.com/JabRef/jabref/issues/7083)

### Fixed

- We fixed an issue changing the icon link_variation_off that is not meaningful. [#6834](https://github.com/JabRef/jabref/issues/6834)
- We fixed an issue where the `.sav` file was not deleted upon exiting JabRef. [#6109](https://github.com/JabRef/jabref/issues/6109)
- We fixed a linked identifier icon inconsistency. [#6705](https://github.com/JabRef/jabref/issues/6705)
- We fixed the wrong behavior that font size changes are not reflected in dialogs. [#6039](https://github.com/JabRef/jabref/issues/6039)
- We fixed the failure to Copy citation key and link. [#5835](https://github.com/JabRef/jabref/issues/5835)
- We fixed an issue where the sort order of the entry table was reset after a restart of JabRef. [#6898](https://github.com/JabRef/jabref/pull/6898)
- We fixed an issue where no longer a warning was displayed when inserting references into LibreOffice with an invalid "ReferenceParagraphFormat". [#6907](https://github.com/JabRef/jabref/pull/6907).
- We fixed an issue where a selected field was not removed after the first click in the custom entry types dialog. [#6934](https://github.com/JabRef/jabref/issues/6934)
- We fixed an issue where a remove icon was shown for standard entry types in the custom entry types dialog. [#6906](https://github.com/JabRef/jabref/issues/6906)
- We fixed an issue where it was impossible to connect to OpenOffice/LibreOffice on Mac OSX. [#6970](https://github.com/JabRef/jabref/pull/6970)
- We fixed an issue with the python script used by browser plugins that failed to locate JabRef if not installed in its default location. [#6963](https://github.com/JabRef/jabref/pull/6963/files)
- We fixed an issue where spaces and newlines in an isbn would generate an exception. [#6456](https://github.com/JabRef/jabref/issues/6456)
- We fixed an issue where identity column header had incorrect foreground color in the Dark theme. [#6796](https://github.com/JabRef/jabref/issues/6796)
- We fixed an issue where the RIS exporter added extra blank lines.[#7007](https://github.com/JabRef/jabref/pull/7007/files)
- We fixed an issue where clicking on Collapse All button in the Search for Unlinked Local Files expanded the directory structure erroneously [#6848](https://github.com/JabRef/jabref/issues/6848)
- We fixed an issue, when pulling changes from shared database via shortcut caused creation of a new tech report [6867](https://github.com/JabRef/jabref/issues/6867)
- We fixed an issue where the JabRef GUI does not highlight the "All entries" group on start-up [#6691](https://github.com/JabRef/jabref/issues/6691)
- We fixed an issue where a custom dark theme was not applied to the entry preview tab [7068](https://github.com/JabRef/jabref/issues/7068)
- We fixed an issue where modifications to the Custom preview layout in the preferences were not saved [#6447](https://github.com/JabRef/jabref/issues/6447)
- We fixed an issue where errors from imports were not shown to the user [#7084](https://github.com/JabRef/jabref/pull/7084)
- We fixed an issue where the EndNote XML Import would fail on empty keywords tags [forum#2387](https://discourse.jabref.org/t/importing-in-unknown-format-fails-to-import-xml-library-from-bookends-export/2387)
- We fixed an issue where the color of groups of type "free search expression" not persisting after restarting the application [#6999](https://github.com/JabRef/jabref/issues/6999)
- We fixed an issue where modifications in the source tab where not saved without switching to another field before saving the library [#6622](https://github.com/JabRef/jabref/issues/6622)
- We fixed an issue where the "Document Viewer" did not show the first page of the opened pdf document and did not show the correct total number of pages [#7108](https://github.com/JabRef/jabref/issues/7108)
- We fixed an issue where the context menu was not updated after a file link was changed. [#5777](https://github.com/JabRef/jabref/issues/5777)
- We fixed an issue where the password for a shared SQL database was not remembered [#6869](https://github.com/JabRef/jabref/issues/6869)
- We fixed an issue where newly added entires were not synced to a shared SQL database [#7176](https://github.com/JabRef/jabref/issues/7176)
- We fixed an issue where the PDF-Content importer threw an exception when no DOI number is present at the first page of the PDF document [#7203](https://github.com/JabRef/jabref/issues/7203)
- We fixed an issue where groups created from aux files did not update on file changes [#6394](https://github.com/JabRef/jabref/issues/6394)
- We fixed an issue where authors that only have last names were incorrectly identified as institutes when generating citation keys [#7199](https://github.com/JabRef/jabref/issues/7199)
- We fixed an issue where institutes were incorrectly identified as universities when generating citation keys [#6942](https://github.com/JabRef/jabref/issues/6942)

### Removed

- We removed the Google Scholar fetcher and the ACM fetcher do not work due to traffic limitations [#6369](https://github.com/JabRef/jabref/issues/6369)
- We removed the menu entry "Manage external file types" because it's already in 'Preferences' dialog [#6991](https://github.com/JabRef/jabref/issues/6991)
- We removed the integrity check "Abbreviation detected" for the field journal/journaltitle in the entry editor [#3925](https://github.com/JabRef/jabref/issues/3925)

## [5.1] – 2020-08-30

### Added

- We added a new fetcher to enable users to search mEDRA DOIs [#6602](https://github.com/JabRef/jabref/issues/6602)
- We added a new fetcher to enable users to search "[Collection of Computer Science Bibliographies](https://en.wikipedia.org/wiki/Collection_of_Computer_Science_Bibliographies)". [#6638](https://github.com/JabRef/jabref/issues/6638)
- We added default values for delimiters in Add Subgroup window [#6624](https://github.com/JabRef/jabref/issues/6624)
- We improved responsiveness of general fields specification dialog window. [#6604](https://github.com/JabRef/jabref/issues/6604)
- We added support for importing ris file and load DOI [#6530](https://github.com/JabRef/jabref/issues/6530)
- We added the Library properties to a context menu on the library tabs [#6485](https://github.com/JabRef/jabref/issues/6485)
- We added a new field in the preferences in 'BibTeX key generator' for unwanted characters that can be user-specified. [#6295](https://github.com/JabRef/jabref/issues/6295)
- We added support for searching ShortScience for an entry through the user's browser. [#6018](https://github.com/JabRef/jabref/pull/6018)
- We updated EditionChecker to permit edition to start with a number. [#6144](https://github.com/JabRef/jabref/issues/6144)
- We added tooltips for most fields in the entry editor containing a short description. [#5847](https://github.com/JabRef/jabref/issues/5847)
- We added support for basic markdown in custom formatted previews [#6194](https://github.com/JabRef/jabref/issues/6194)
- We now show the number of items found and selected to import in the online search dialog. [#6248](https://github.com/JabRef/jabref/pull/6248)
- We created a new install screen for macOS. [#5759](https://github.com/JabRef/jabref/issues/5759)
- We added a new integrity check for duplicate DOIs. [koppor#339](https://github.com/koppor/jabref/issues/339)
- We implemented an option to download fulltext files while importing. [#6381](https://github.com/JabRef/jabref/pull/6381)
- We added a progress-indicator showing the average progress of background tasks to the toolbar. Clicking it reveals a pop-over with a list of running background tasks. [6443](https://github.com/JabRef/jabref/pull/6443)
- We fixed the bug when strike the delete key in the text field. [#6421](https://github.com/JabRef/jabref/issues/6421)
- We added a BibTex key modifier for truncating strings. [#3915](https://github.com/JabRef/jabref/issues/3915)
- We added support for jumping to target entry when typing letter/digit after sorting a column in maintable [#6146](https://github.com/JabRef/jabref/issues/6146)
- We added a new fetcher to enable users to search all available E-Libraries simultaneously. [koppor#369](https://github.com/koppor/jabref/issues/369)
- We added the field "entrytype" to the export sort criteria [#6531](https://github.com/JabRef/jabref/pull/6531)
- We added the possibility to change the display order of the fields in the entry editor. The order can now be configured using drag and drop in the "Customize entry types" dialog [#6152](https://github.com/JabRef/jabref/pull/6152)
- We added native support for biblatex-software [#6574](https://github.com/JabRef/jabref/issues/6574)
- We added a missing restart warning for AutoComplete in the preferences dialog. [#6351](https://github.com/JabRef/jabref/issues/6351)
- We added a note to the citation key pattern preferences dialog as a temporary workaround for a JavaFX bug, about committing changes in a table cell, if the focus is lost. [#5825](https://github.com/JabRef/jabref/issues/5825)
- We added support for customized fallback fields in bracketed patterns. [#7111](https://github.com/JabRef/jabref/issues/7111)

### Changed

- We improved the arXiv fetcher. Now it should find entries even more reliably and does no longer include the version (e.g `v1`) in the `eprint` field. [forum#1941](https://discourse.jabref.org/t/remove-version-in-arxiv-import/1941)
- We moved the group search bar and the button "New group" from bottom to top position to make it more prominent. [#6112](https://github.com/JabRef/jabref/pull/6112)
- When JabRef finds a `.sav` file without changes, there is no dialog asking for acceptance of changes anymore.
- We changed the buttons for import/export/show all/reset of preferences to smaller icon buttons in the preferences dialog. [#6130](https://github.com/JabRef/jabref/pull/6130)
- We moved the functionality "Manage field names & content" from the "Library" menu to the "Edit" menu, because it affects the selected entries and not the whole library
- We merged the functionality "Append contents from a BibTeX library into the currently viewed library" into the "Import into database" functionality. Fixes [#6049](https://github.com/JabRef/jabref/issues/6049).
- We changed the directory where fulltext downloads are stored to the directory set in the import-tab in preferences. [#6381](https://github.com/JabRef/jabref/pull/6381)
- We improved the error message for invalid jstyles. [#6303](https://github.com/JabRef/jabref/issues/6303)
- We changed the section name of 'Advanced' to 'Network' in the preferences and removed some obsolete options.[#6489](https://github.com/JabRef/jabref/pull/6489)
- We improved the context menu of the column "Linked identifiers" of the main table, by truncating their texts, if they are too long. [#6499](https://github.com/JabRef/jabref/issues/6499)
- We merged the main table tabs in the preferences dialog. [#6518](https://github.com/JabRef/jabref/pull/6518)
- We changed the command line option 'generateBibtexKeys' to the more generic term 'generateCitationKeys' while the short option remains 'g'.[#6545](https://github.com/JabRef/jabref/pull/6545)
- We improved the "Possible duplicate entries" window to remember its size and position throughout a session. [#6582](https://github.com/JabRef/jabref/issues/6582)
- We divided the toolbar into small parts, so if the application window is to small, only a part of the toolbar is moved into the chevron popup. [#6682](https://github.com/JabRef/jabref/pull/6682)
- We changed the layout for of the buttons in the Open Office side panel to ensure that the button text is always visible, specially when resizing. [#6639](https://github.com/JabRef/jabref/issues/6639)
- We merged the two new library commands in the file menu to one which always creates a new library in the default library mode. [#6539](https://github.com/JabRef/jabref/pull/6539#issuecomment-641056536)

### Fixed

- We fixed an issue where entry preview tab has no name in drop down list. [#6591](https://github.com/JabRef/jabref/issues/6591)
- We fixed to only search file links in the BIB file location directory when preferences has corresponding checkbox checked. [#5891](https://github.com/JabRef/jabref/issues/5891)
- We fixed wrong button order (Apply and Cancel) in ManageProtectedTermsDialog.
- We fixed an issue with incompatible characters at BibTeX key [#6257](https://github.com/JabRef/jabref/issues/6257)
- We fixed an issue where dash (`-`) was reported as illegal BibTeX key [#6295](https://github.com/JabRef/jabref/issues/6295)
- We greatly improved the performance of the overall application and many operations. [#5071](https://github.com/JabRef/jabref/issues/5071)
- We fixed an issue where sort by priority was broken. [#6222](https://github.com/JabRef/jabref/issues/6222)
- We fixed an issue where opening a library from the recent libraries menu was not possible. [#5939](https://github.com/JabRef/jabref/issues/5939)
- We fixed an issue with inconsistent capitalization of file extensions when downloading files. [#6115](https://github.com/JabRef/jabref/issues/6115)
- We fixed the display of language and encoding in the preferences dialog. [#6130](https://github.com/JabRef/jabref/pull/6130)
- Now the link and/or the link description in the column "linked files" of the main table gets truncated or wrapped, if too long, otherwise display issues arise. [#6178](https://github.com/JabRef/jabref/issues/6178)
- We fixed the issue that groups panel does not keep size when resizing window. [#6180](https://github.com/JabRef/jabref/issues/6180)
- We fixed an error that sometimes occurred when using the context menu. [#6085](https://github.com/JabRef/jabref/issues/6085)
- We fixed an issue where search full-text documents downloaded files with same name, overwriting existing files. [#6174](https://github.com/JabRef/jabref/pull/6174)
- We fixed an issue when importing into current library an erroneous message "import cancelled" is displayed even though import is successful. [#6266](https://github.com/JabRef/jabref/issues/6266)
- We fixed an issue where custom jstyles for Open/LibreOffice where not saved correctly. [#6170](https://github.com/JabRef/jabref/issues/6170)
- We fixed an issue where the INSPIRE fetcher was no longer working [#6229](https://github.com/JabRef/jabref/issues/6229)
- We fixed an issue where custom exports with an uppercase file extension could not be selected for "Copy...-> Export to Clipboard" [#6285](https://github.com/JabRef/jabref/issues/6285)
- We fixed the display of icon both in the main table and linked file editor. [#6169](https://github.com/JabRef/jabref/issues/6169)
- We fixed an issue where the windows installer did not create an entry in the start menu [bug report in the forum](https://discourse.jabref.org/t/error-while-fetching-from-doi/2018/3)
- We fixed an issue where only the field `abstract` and `comment` were declared as multiline fields. Other fields can now be configured in the preferences using "Do not wrap the following fields when saving" [4373](https://github.com/JabRef/jabref/issues/4373)
- We fixed an issue where JabRef switched to discrete graphics under macOS [#5935](https://github.com/JabRef/jabref/issues/5935)
- We fixed an issue where the Preferences entry preview will be unexpected modified leads to Value too long exception [#6198](https://github.com/JabRef/jabref/issues/6198)
- We fixed an issue where custom jstyles for Open/LibreOffice would only be valid if a layout line for the entry type `default` was at the end of the layout section [#6303](https://github.com/JabRef/jabref/issues/6303)
- We fixed an issue where a new entry is not shown in the library if a search is active [#6297](https://github.com/JabRef/jabref/issues/6297)
- We fixed an issue where long directory names created from patterns could create an exception. [#3915](https://github.com/JabRef/jabref/issues/3915)
- We fixed an issue where sort on numeric cases was broken. [#6349](https://github.com/JabRef/jabref/issues/6349)
- We fixed an issue where year and month fields were not cleared when converting to biblatex [#6224](https://github.com/JabRef/jabref/issues/6224)
- We fixed an issue where an "Not on FX thread" exception occurred when saving on linux [#6453](https://github.com/JabRef/jabref/issues/6453)
- We fixed an issue where the library sort order was lost. [#6091](https://github.com/JabRef/jabref/issues/6091)
- We fixed an issue where brackets in regular expressions were not working. [6469](https://github.com/JabRef/jabref/pull/6469)
- We fixed an issue where multiple background task popups stacked over each other.. [#6472](https://github.com/JabRef/jabref/issues/6472)
- We fixed an issue where LaTeX citations for specific commands (`\autocite`s) of biblatex-mla were not recognized. [#6476](https://github.com/JabRef/jabref/issues/6476)
- We fixed an issue where drag and drop was not working on empty database. [#6487](https://github.com/JabRef/jabref/issues/6487)
- We fixed an issue where the name fields were not updated after the preferences changed. [#6515](https://github.com/JabRef/jabref/issues/6515)
- We fixed an issue where "null" appeared in generated BibTeX keys. [#6459](https://github.com/JabRef/jabref/issues/6459)
- We fixed an issue where the authors' names were incorrectly displayed in the authors' column when they were bracketed. [#6465](https://github.com/JabRef/jabref/issues/6465) [#6459](https://github.com/JabRef/jabref/issues/6459)
- We fixed an issue where importing certain unlinked files would result in an exception [#5815](https://github.com/JabRef/jabref/issues/5815)
- We fixed an issue where downloaded files would be moved to a directory named after the citationkey when no file directory pattern is specified [#6589](https://github.com/JabRef/jabref/issues/6589)
- We fixed an issue with the creation of a group of cited entries which incorrectly showed the message that the library had been modified externally whenever saving the library. [#6420](https://github.com/JabRef/jabref/issues/6420)
- We fixed an issue with the creation of a group of cited entries. Now the file path to an aux file gets validated. [#6585](https://github.com/JabRef/jabref/issues/6585)
- We fixed an issue on Linux systems where the application would crash upon inotify failure. Now, the user is prompted with a warning, and given the choice to continue the session. [#6073](https://github.com/JabRef/jabref/issues/6073)
- We moved the search modifier buttons into the search bar, as they were not accessible, if autocompletion was disabled. [#6625](https://github.com/JabRef/jabref/issues/6625)
- We fixed an issue about duplicated group color indicators [#6175](https://github.com/JabRef/jabref/issues/6175)
- We fixed an issue where entries with the entry type Misc from an imported aux file would not be saved correctly to the bib file on disk [#6405](https://github.com/JabRef/jabref/issues/6405)
- We fixed an issue where percent sign ('%') was not formatted properly by the HTML formatter [#6753](https://github.com/JabRef/jabref/issues/6753)
- We fixed an issue with the [SAO/NASA Astrophysics Data System](https://docs.jabref.org/collect/add-entry-using-an-id#sao-nasa-a-ds) fetcher where `\textbackslash` appeared at the end of the abstract.
- We fixed an issue with the Science Direct fetcher where PDFs could not be downloaded. Fixes [#5860](https://github.com/JabRef/jabref/issues/5860)
- We fixed an issue with the Library of Congress importer.
- We fixed the [link to the external libraries listing](https://github.com/JabRef/jabref/blob/master/external-libraries.md) in the about dialog
- We fixed an issue regarding pasting on Linux. [#6293](https://github.com/JabRef/jabref/issues/6293)

### Removed

- We removed the option of the "enforce legal key". [#6295](https://github.com/JabRef/jabref/issues/6295)
- We removed the obsolete `External programs / Open PDF` section in the preferences, as the default application to open PDFs is now set in the `Manage external file types` dialog. [#6130](https://github.com/JabRef/jabref/pull/6130)
- We removed the option to configure whether a `.bib.bak` file should be generated upon save. It is now always enabled. Documentation at <https://docs.jabref.org/advanced/autosave>. [#6092](https://github.com/JabRef/jabref/issues/6092)
- We removed the built-in list of IEEE journal abbreviations using BibTeX strings. If you still want to use them, you have to download them separately from <https://abbrv.jabref.org>.

## [5.0] – 2020-03-06

### Changed

- Added browser integration to the snap package for firefox/chromium browsers. [#6062](https://github.com/JabRef/jabref/pull/6062)
- We reintroduced the possibility to extract references from plain text (using [GROBID](https://grobid.readthedocs.io/en/latest/)). [#5614](https://github.com/JabRef/jabref/pull/5614)
- We changed the open office panel to show buttons in rows of three instead of going straight down to save space as the button expanded out to take up unnecessary horizontal space. [#5479](https://github.com/JabRef/jabref/issues/5479)
- We cleaned up the group add/edit dialog. [#5826](https://github.com/JabRef/jabref/pull/5826)
- We reintroduced the index column. [#5844](https://github.com/JabRef/jabref/pull/5844)
- Filenames of external files can no longer contain curly braces. [#5926](https://github.com/JabRef/jabref/pull/5926)
- We made the filters more easily accessible in the integrity check dialog. [#5955](https://github.com/JabRef/jabref/pull/5955)
- We reimplemented and improved the dialog "Customize entry types". [#4719](https://github.com/JabRef/jabref/issues/4719)
- We added an [American Physical Society](https://journals.aps.org/) fetcher. [#818](https://github.com/JabRef/jabref/issues/818)
- We added possibility to enable/disable items quantity in groups. [#6042](https://github.com/JabRef/jabref/issues/6042)

### Fixed

- We fixed an issue where the command line console was always opened in the background. [#5474](https://github.com/JabRef/jabref/issues/5474)
- We fixed and issue where pdf files will not open under some KDE linux distributions when using okular. [#5253](https://github.com/JabRef/jabref/issues/5253)
- We fixed an issue where the Medline fetcher was only working when JabRef was running from source. [#5645](https://github.com/JabRef/jabref/issues/5645)
- We fixed some visual issues in the dark theme. [#5764](https://github.com/JabRef/jabref/pull/5764) [#5753](https://github.com/JabRef/jabref/issues/5753)
- We fixed an issue where non-default previews didn't handle unicode characters. [#5779](https://github.com/JabRef/jabref/issues/5779)
- We improved the performance, especially changing field values in the entry should feel smoother now. [#5843](https://github.com/JabRef/jabref/issues/5843)
- We fixed an issue where the ampersand character wasn't rendering correctly on previews. [#3840](https://github.com/JabRef/jabref/issues/3840)
- We fixed an issue where an erroneous "The library has been modified by another program" message was shown when saving. [#4877](https://github.com/JabRef/jabref/issues/4877)
- We fixed an issue where the file extension was missing after downloading a file (we now fall-back to pdf). [#5816](https://github.com/JabRef/jabref/issues/5816)
- We fixed an issue where cleaning up entries broke web URLs, if "Make paths of linked files relative (if possible)" was enabled, which resulted in various other issues subsequently. [#5861](https://github.com/JabRef/jabref/issues/5861)
- We fixed an issue where the tab "Required fields" of the entry editor did not show all required fields, if at least two of the defined required fields are linked with a logical or. [#5859](https://github.com/JabRef/jabref/issues/5859)
- We fixed several issues concerning managing external file types: Now everything is usable and fully functional. Previously, there were problems with the radio buttons, with saving the settings and with loading an input field value. Furthermore, different behavior for Windows and other operating systems was given, which was unified as well. [#5846](https://github.com/JabRef/jabref/issues/5846)
- We fixed an issue where entries containing Unicode charaters were not parsed correctly [#5899](https://github.com/JabRef/jabref/issues/5899)
- We fixed an issue where an entry containing an external filename with curly braces could not be saved. Curly braces are now longer allowed in filenames. [#5899](https://github.com/JabRef/jabref/issues/5899)
- We fixed an issue where changing the type of an entry did not update the main table [#5906](https://github.com/JabRef/jabref/issues/5906)
- We fixed an issue in the optics of the library properties, that cropped the dialog on scaled displays. [#5969](https://github.com/JabRef/jabref/issues/5969)
- We fixed an issue where changing the type of an entry did not update the main table. [#5906](https://github.com/JabRef/jabref/issues/5906)
- We fixed an issue where opening a library from the recent libraries menu was not possible. [#5939](https://github.com/JabRef/jabref/issues/5939)
- We fixed an issue where the most bottom group in the list got lost, if it was dragged on itself. [#5983](https://github.com/JabRef/jabref/issues/5983)
- We fixed an issue where changing entry type doesn't always work when biblatex source is shown. [#5905](https://github.com/JabRef/jabref/issues/5905)
- We fixed an issue where the group and the link column were not updated after changing the entry in the main table. [#5985](https://github.com/JabRef/jabref/issues/5985)
- We fixed an issue where reordering the groups was not possible after inserting an article. [#6008](https://github.com/JabRef/jabref/issues/6008)
- We fixed an issue where citation styles except the default "Preview" could not be used. [#5622](https://github.com/JabRef/jabref/issues/5622)
- We fixed an issue where a warning was displayed when the title content is made up of two sentences. [#5832](https://github.com/JabRef/jabref/issues/5832)
- We fixed an issue where an exception was thrown when adding a save action without a selected formatter in the library properties [#6069](https://github.com/JabRef/jabref/issues/6069)
- We fixed an issue where JabRef's icon was missing in the Export to clipboard Dialog. [#6286](https://github.com/JabRef/jabref/issues/6286)
- We fixed an issue when an "Abstract field" was duplicating text, when importing from RIS file (Neurons) [#6065](https://github.com/JabRef/jabref/issues/6065)
- We fixed an issue where adding the addition of a new entry was not completely validated [#6370](https://github.com/JabRef/jabref/issues/6370)
- We fixed an issue where the blue and red text colors in the Merge entries dialog were not quite visible [#6334](https://github.com/JabRef/jabref/issues/6334)
- We fixed an issue where underscore character was removed from the file name in the Recent Libraries list in File menu [#6383](https://github.com/JabRef/jabref/issues/6383)
- We fixed an issue where few keyboard shortcuts regarding new entries were missing [#6403](https://github.com/JabRef/jabref/issues/6403)

### Removed

- Ampersands are no longer escaped by default in the `bib` file. If you want to keep the current behaviour, you can use the new "Escape Ampersands" formatter as a save action. [#5869](https://github.com/JabRef/jabref/issues/5869)
- The "Merge Entries" entry was removed from the Quality Menu. Users should use the right-click menu instead. [#6021](https://github.com/JabRef/jabref/pull/6021)

## [5.0-beta] – 2019-12-15

### Changed

- We added a short DOI field formatter which shortens DOI to more human-readable form. [koppor#343](https://github.com/koppor/jabref/issues/343)
- We improved the display of group memberships by adding multiple colored bars if the entry belongs to more than one group. [#4574](https://github.com/JabRef/jabref/issues/4574)
- We added an option to show the preview as an extra tab in the entry editor (instead of in a split view). [#5244](https://github.com/JabRef/jabref/issues/5244)
- A custom Open/LibreOffice jstyle file now requires a layout line for the entry type `default` [#5452](https://github.com/JabRef/jabref/issues/5452)
- The entry editor is now open by default when JabRef starts up. [#5460](https://github.com/JabRef/jabref/issues/5460)
- Customized entry types are now serialized in alphabetical order in the bib file.
- We added a new ADS fetcher to use the new ADS API. [#4949](https://github.com/JabRef/jabref/issues/4949)
- We added support of the [X11 primary selection](https://unix.stackexchange.com/a/139193/18033) [#2389](https://github.com/JabRef/jabref/issues/2389)
- We added support to switch between biblatex and bibtex library types. [#5550](https://github.com/JabRef/jabref/issues/5550)
- We changed the save action buttons to be easier to understand. [#5565](https://github.com/JabRef/jabref/issues/5565)
- We made the columns for groups, files and uri in the main table reorderable and merged the clickable icon columns for uri, url, doi and eprint. [#5544](https://github.com/JabRef/jabref/pull/5544)
- We reduced the number of write actions performed when autosave is enabled [#5679](https://github.com/JabRef/jabref/issues/5679)
- We made the column sort order in the main table persistent [#5730](https://github.com/JabRef/jabref/pull/5730)
- When an entry is modified on disk, the change dialog now shows the merge dialog to highlight the changes [#5688](https://github.com/JabRef/jabref/pull/5688)

### Fixed

- Inherit fields from cross-referenced entries as specified by biblatex. [#5045](https://github.com/JabRef/jabref/issues/5045)
- We fixed an issue where it was no longer possible to connect to LibreOffice. [#5261](https://github.com/JabRef/jabref/issues/5261)
- The "All entries group" is no longer shown when no library is open.
- We fixed an exception which occurred when closing JabRef. [#5348](https://github.com/JabRef/jabref/issues/5348)
- We fixed an issue where JabRef reports incorrectly about customized entry types. [#5332](https://github.com/JabRef/jabref/issues/5332)
- We fixed a few problems that prevented JabFox to communicate with JabRef. [#4737](https://github.com/JabRef/jabref/issues/4737) [#4303](https://github.com/JabRef/jabref/issues/4303)
- We fixed an error where the groups containing an entry loose their highlight color when scrolling. [#5022](https://github.com/JabRef/jabref/issues/5022)
- We fixed an error where scrollbars were not shown. [#5374](https://github.com/JabRef/jabref/issues/5374)
- We fixed an error where an exception was thrown when merging entries. [#5169](https://github.com/JabRef/jabref/issues/5169)
- We fixed an error where certain metadata items were not serialized alphabetically.
- After assigning an entry to a group, the item count is now properly colored to reflect the new membership of the entry. [#3112](https://github.com/JabRef/jabref/issues/3112)
- The group panel is now properly updated when switching between libraries (or when closing/opening one). [#3142](https://github.com/JabRef/jabref/issues/3142)
- We fixed an error where the number of matched entries shown in the group pane was not updated correctly. [#4441](https://github.com/JabRef/jabref/issues/4441)
- We fixed an error where the wrong file is renamed and linked when using the "Copy, rename and link" action. [#5653](https://github.com/JabRef/jabref/issues/5653)
- We fixed a "null" error when writing XMP metadata. [#5449](https://github.com/JabRef/jabref/issues/5449)
- We fixed an issue where empty keywords lead to a strange display of automatic keyword groups. [#5333](https://github.com/JabRef/jabref/issues/5333)
- We fixed an error where the default color of a new group was white instead of dark gray. [#4868](https://github.com/JabRef/jabref/issues/4868)
- We fixed an issue where the first field in the entry editor got the focus while performing a different action (like searching). [#5084](https://github.com/JabRef/jabref/issues/5084)
- We fixed an issue where multiple entries were highlighted in the web search result after scrolling. [#5035](https://github.com/JabRef/jabref/issues/5035)
- We fixed an issue where the hover indication in the web search pane was not working. [#5277](https://github.com/JabRef/jabref/issues/5277)
- We fixed an error mentioning "javafx.controls/com.sun.javafx.scene.control" that was thrown when interacting with the toolbar.
- We fixed an error where a cleared search was restored after switching libraries. [#4846](https://github.com/JabRef/jabref/issues/4846)
- We fixed an exception which occurred when trying to open a non-existing file from the "Recent files"-menu [#5334](https://github.com/JabRef/jabref/issues/5334)
- We fixed an issues where the search highlight in the entry preview did not worked. [#5069](https://github.com/JabRef/jabref/issues/5069)
- The context menu for fields in the entry editor is back. [#5254](https://github.com/JabRef/jabref/issues/5254)
- We fixed an exception which occurred when trying to open a non-existing file from the "Recent files"-menu [#5334](https://github.com/JabRef/jabref/issues/5334)
- We fixed a problem where the "editor" information has been duplicated during saving a .bib-Database. [#5359](https://github.com/JabRef/jabref/issues/5359)
- We re-introduced the feature to switch between different preview styles. [#5221](https://github.com/JabRef/jabref/issues/5221)
- We fixed various issues (including [#5263](https://github.com/JabRef/jabref/issues/5263)) related to copying entries to the clipboard
- We fixed some display errors in the preferences dialog and replaced some of the controls [#5033](https://github.com/JabRef/jabref/pull/5033) [#5047](https://github.com/JabRef/jabref/pull/5047) [#5062](https://github.com/JabRef/jabref/pull/5062) [#5141](https://github.com/JabRef/jabref/pull/5141) [#5185](https://github.com/JabRef/jabref/pull/5185) [#5265](https://github.com/JabRef/jabref/pull/5265) [#5315](https://github.com/JabRef/jabref/pull/5315) [#5360](https://github.com/JabRef/jabref/pull/5360)
- We fixed an exception which occurred when trying to import entries without an open library. [#5447](https://github.com/JabRef/jabref/issues/5447)
- The "Automatically set file links" feature now follows symbolic links. [#5664](https://github.com/JabRef/jabref/issues/5664)
- After successful import of one or multiple bib entries the main table scrolls to the first imported entry [#5383](https://github.com/JabRef/jabref/issues/5383)
- We fixed an exception which occurred when an invalid jstyle was loaded. [#5452](https://github.com/JabRef/jabref/issues/5452)
- We fixed an issue where the command line arguments `importBibtex` and `importToOpen` did not import into the currently open library, but opened a new one. [#5537](https://github.com/JabRef/jabref/issues/5537)
- We fixed an error where the preview theme did not adapt to the "Dark" mode [#5463](https://github.com/JabRef/jabref/issues/5463)
- We fixed an issue where multiple entries were allowed in the "crossref" field [#5284](https://github.com/JabRef/jabref/issues/5284)
- We fixed an issue where the merge dialog showed the wrong text colour in "Dark" mode [#5516](https://github.com/JabRef/jabref/issues/5516)
- We fixed visibility issues with the scrollbar and group selection highlight in "Dark" mode, and enabled "Dark" mode for the OpenOffice preview in the style selection window. [#5522](https://github.com/JabRef/jabref/issues/5522)
- We fixed an issue where the author field was not correctly parsed during bibtex key-generation. [#5551](https://github.com/JabRef/jabref/issues/5551)
- We fixed an issue where notifications where shown during autosave. [#5555](https://github.com/JabRef/jabref/issues/5555)
- We fixed an issue where the side pane was not remembering its position. [#5615](https://github.com/JabRef/jabref/issues/5615)
- We fixed an issue where JabRef could not interact with [Oracle XE](https://www.oracle.com/de/database/technologies/appdev/xe.html) in the [shared SQL database setup](https://docs.jabref.org/collaborative-work/sqldatabase).
- We fixed an issue where the toolbar icons were hidden on smaller screens.
- We fixed an issue where renaming referenced files for bib entries with long titles was not possible. [#5603](https://github.com/JabRef/jabref/issues/5603)
- We fixed an issue where a window which is on an external screen gets unreachable when external screen is removed. [#5037](https://github.com/JabRef/jabref/issues/5037)
- We fixed a bug where the selection of groups was lost after drag and drop. [#2868](https://github.com/JabRef/jabref/issues/2868)
- We fixed an issue where the custom entry types didn't show the correct display name [#5651](https://github.com/JabRef/jabref/issues/5651)

### Removed

- We removed some obsolete notifications. [#5555](https://github.com/JabRef/jabref/issues/5555)
- We removed an internal step in the [ISBN-to-BibTeX fetcher](https://docs.jabref.org/collect/add-entry-using-an-id#isbn): The [ISBN to BibTeX Converter](https://manas.tungare.name/software/isbn-to-bibtex) by [@manastungare](https://github.com/manastungare) is not used anymore, because it is offline: "people using this tool have not been generating enough sales for Amazon."
- We removed the option to control the default drag and drop behaviour. You can use the modifier keys (like CtrL or Alt) instead.

## [5.0-alpha] – 2019-08-25

### Changed

- We added eventitle, eventdate and venue fields to `@unpublished` entry type.
- We added `@software` and `@dataSet` entry type to biblatex.
- All fields are now properly sorted alphabetically (in the subgroups of required/optional fields) when the entry is written to the bib file.
- We fixed an issue where some importers used the field `pubstatus` instead of the standard BibTeX field `pubstate`.
- We changed the latex command removal for docbook exporter. [#3838](https://github.com/JabRef/jabref/issues/3838)
- We changed the location of some fields in the entry editor (you might need to reset your preferences for these changes to come into effect)
  - Journal/Year/Month in biblatex mode -> Deprecated (if filled)
  - DOI/URL: General -> Optional
  - Internal fields like ranking, read status and priority: Other -> General
  - Moreover, empty deprecated fields are no longer shown
- Added server timezone parameter when connecting to a shared database.
- We updated the dialog for setting up general fields.
- URL field formatting is updated. All whitespace chars, located at the beginning/ending of the URL, are trimmed automatically
- We changed the behavior of the field formatting dialog such that the `bibtexkey` is not changed when formatting all fields or all text fields.
- We added a "Move file to file directory and rename file" option for simultaneously moving and renaming of document file. [#4166](https://github.com/JabRef/jabref/issues/4166)
- Use integrated graphics card instead of discrete on macOS [#4070](https://github.com/JabRef/jabref/issues/4070)
- We added a cleanup operation that detects an arXiv identifier in the note, journal or URL field and moves it to the `eprint` field.
  Because of this change, the last-used cleanup operations were reset.
- We changed the minimum required version of Java to 1.8.0_171, as this is the latest release for which the automatic Java update works. [#4093](https://github.com/JabRef/jabref/issues/4093)
- The special fields like `Printed` and `Read status` now show gray icons when the row is hovered.
- We added a button in the tab header which allows you to close the database with one click. [#494](https://github.com/JabRef/jabref/issues/494)
- Sorting in the main table now takes information from cross-referenced entries into account. [#2808](https://github.com/JabRef/jabref/issues/2808)
- If a group has a color specified, then entries matched by this group have a small colored bar in front of them in the main table.
- Change default icon for groups to a circle because a colored version of the old icon was hard to distinguish from its black counterpart.
- In the main table, the context menu appears now when you press the "context menu" button on the keyboard. [feature request in the forum](https://discourse.jabref.org/t/how-to-enable-keyboard-context-key-windows)
- We added icons to the group side panel to quickly switch between `union` and `intersection` group view mode. [#3269](https://github.com/JabRef/jabref/issues/3269).
- We use `https` for [fetching from most online bibliographic database](https://docs.jabref.org/collect/import-using-online-bibliographic-database).
- We changed the default keyboard shortcuts for moving between entries when the entry editor is active to ̀<kbd>alt</kbd> + <kbd>up/down</kbd>.
- Opening a new file now prompts the directory of the currently selected file, instead of the directory of the last opened file.
- Window state is saved on close and restored on start.
- We made the MathSciNet fetcher more reliable.
- We added the ISBN fetcher to the list of fetcher available under "Update with bibliographic information from the web" in the entry editor toolbar.
- Files without a defined external file type are now directly opened with the default application of the operating system
- We streamlined the process to rename and move files by removing the confirmation dialogs.
- We removed the redundant new lines of markings and wrapped the summary in the File annotation tab. [#3823](https://github.com/JabRef/jabref/issues/3823)
- We add auto URL formatting when user paste link to URL field in entry editor. [koppor#254](https://github.com/koppor/jabref/issues/254)
- We added a minimum height for the entry editor so that it can no longer be hidden by accident. [#4279](https://github.com/JabRef/jabref/issues/4279)
- We added a new keyboard shortcut so that the entry editor could be closed by <kbd>Ctrl</kbd> + <kbd>E</kbd>. [#4222](https://github.com/JabRef/jabref/issues/4222)
- We added an option in the preference dialog box, that allows user to pick the dark or light theme option. [#4130](https://github.com/JabRef/jabref/issues/4130)
- We updated the Related Articles tab to accept JSON from the new version of the Mr. DLib service
- We added an option in the preference dialog box that allows user to choose behavior after dragging and dropping files in Entry Editor. [#4356](https://github.com/JabRef/jabref/issues/4356)
- We added the ability to have an export preference where previously "File"-->"Export"/"Export selected entries" would not save the user's preference[#4495](https://github.com/JabRef/jabref/issues/4495)
- We optimized the code responsible for connecting to an external database, which should lead to huge improvements in performance.
- For automatically created groups, added ability to filter groups by entry type. [#4539](https://github.com/JabRef/jabref/issues/4539)
- We added the ability to add field names from the Preferences Dialog [#4546](https://github.com/JabRef/jabref/issues/4546)
- We added the ability to change the column widths directly in the main table. [#4546](https://github.com/JabRef/jabref/issues/4546)
- We added a description of how recommendations were chosen and better error handling to Related Articles tab
- We added the ability to execute default action in dialog by using with <kbd>Ctrl</kbd> + <kbd>Enter</kbd> combination [#4496](https://github.com/JabRef/jabref/issues/4496)
- We grouped and reordered the Main Menu (File, Edit, Library, Quality, Tools, and View tabs & icons). [#4666](https://github.com/JabRef/jabref/issues/4666) [#4667](https://github.com/JabRef/jabref/issues/4667) [#4668](https://github.com/JabRef/jabref/issues/4668) [#4669](https://github.com/JabRef/jabref/issues/4669) [#4670](https://github.com/JabRef/jabref/issues/4670) [#4671](https://github.com/JabRef/jabref/issues/4671) [#4672](https://github.com/JabRef/jabref/issues/4672) [#4673](https://github.com/JabRef/jabref/issues/4673)
- We added additional modifiers (capitalize, titlecase and sentencecase) to the Bibtex key generator. [#1506](https://github.com/JabRef/jabref/issues/1506)
- We have migrated from the mysql jdbc connector to the mariadb one for better authentication scheme support. [#4745](https://github.com/JabRef/jabref/issues/4745)
- We grouped the toolbar icons and changed the Open Library and Copy icons. [#4584](https://github.com/JabRef/jabref/issues/4584)
- We added a browse button next to the path text field for aux-based groups. [#4586](https://github.com/JabRef/jabref/issues/4586)
- We changed the title of Group Dialog to "Add subgroup" from "Edit group" when we select Add subgroup option.
- We enable import button only if entries are selected. [#4755](https://github.com/JabRef/jabref/issues/4755)
- We made modifications to improve the contrast of UI elements. [#4583](https://github.com/JabRef/jabref/issues/4583)
- We added a warning for empty BibTeX keys in the entry editor. [#4440](https://github.com/JabRef/jabref/issues/4440)
- We added an option in the settings to set the default action in JabRef when right clicking on any entry in any database and selecting "Open folder". [#4763](https://github.com/JabRef/jabref/issues/4763)
- The Medline fetcher now normalizes the author names according to the BibTeX-Standard [#4345](https://github.com/JabRef/jabref/issues/4345)
- We added an option on the Linked File Viewer to rename the attached file of an entry directly on the JabRef. [#4844](https://github.com/JabRef/jabref/issues/4844)
- We added an option in the preference dialog box that allows user to enable helpful tooltips.[#3599](https://github.com/JabRef/jabref/issues/3599)
- We reworked the functionality for extracting BibTeX entries from plain text, because our used service [freecite shut down](https://library.brown.edu/libweb/freecite_notice.php). [#5206](https://github.com/JabRef/jabref/pull/5206)
- We moved the dropdown menu for selecting the push-application from the toolbar into the external application preferences. [#674](https://github.com/JabRef/jabref/issues/674)
- We removed the alphabetical ordering of the custom tabs and updated the error message when trying to create a general field with a name containing an illegal character. [#5019](https://github.com/JabRef/jabref/issues/5019)
- We added a context menu to the bib(la)tex-source-editor to copy'n'paste. [#5007](https://github.com/JabRef/jabref/pull/5007)
- We added a tool that allows searching for citations in LaTeX files. It scans directories and shows which entries are used, how many times and where.
- We added a 'LaTeX citations' tab to the entry editor, to search for citations to the active entry in the LaTeX file directory. It can be disabled in the preferences dialog.
- We added an option in preferences to allow for integers in field "edition" when running database in bibtex mode. [#4680](https://github.com/JabRef/jabref/issues/4680)
- We added the ability to use negation in export filter layouts. [#5138](https://github.com/JabRef/jabref/pull/5138)
- Focus on Name Area instead of 'OK' button whenever user presses 'Add subgroup'. [#6307](https://github.com/JabRef/jabref/issues/6307)
- We changed the behavior of merging that the entry which has "smaller" bibkey will be selected. [#7395](https://github.com/JabRef/jabref/issues/7395)

### Fixed

- We fixed an issue where JabRef died silently for the user without enough inotify instances [#4874](https://github.com/JabRef/jabref/issues/4874)
- We fixed an issue where corresponding groups are sometimes not highlighted when clicking on entries [#3112](https://github.com/JabRef/jabref/issues/3112)
- We fixed an issue where custom exports could not be selected in the 'Export (selected) entries' dialog [#4013](https://github.com/JabRef/jabref/issues/4013)
- Italic text is now rendered correctly. [#3356](https://github.com/JabRef/jabref/issues/3356)
- The entry editor no longer gets corrupted after using the source tab. [#3532](https://github.com/JabRef/jabref/issues/3532) [#3608](https://github.com/JabRef/jabref/issues/3608) [#3616](https://github.com/JabRef/jabref/issues/3616)
- We fixed multiple issues where entries did not show up after import if a search was active. [#1513](https://github.com/JabRef/jabref/issues/1513) [#3219](https://github.com/JabRef/jabref/issues/3219))
- We fixed an issue where the group tree was not updated correctly after an entry was changed. [#3618](https://github.com/JabRef/jabref/issues/3618)
- We fixed an issue where a right-click in the main table selected a wrong entry. [#3267](https://github.com/JabRef/jabref/issues/3267)
- We fixed an issue where in rare cases entries where overlayed in the main table. [#3281](https://github.com/JabRef/jabref/issues/3281)
- We fixed an issue where selecting a group messed up the focus of the main table and the entry editor. [#3367](https://github.com/JabRef/jabref/issues/3367)
- We fixed an issue where composite author names were sorted incorrectly. [#2828](https://github.com/JabRef/jabref/issues/2828)
- We fixed an issue where commands followed by `-` didn't work. [#3805](https://github.com/JabRef/jabref/issues/3805)
- We fixed an issue where a non-existing aux file in a group made it impossible to open the library. [#4735](https://github.com/JabRef/jabref/issues/4735)
- We fixed an issue where some journal names were wrongly marked as abbreviated. [#4115](https://github.com/JabRef/jabref/issues/4115)
- We fixed an issue where the custom file column were sorted incorrectly. [#3119](https://github.com/JabRef/jabref/issues/3119)
- We improved the parsing of author names whose infix is abbreviated without a dot. [#4864](https://github.com/JabRef/jabref/issues/4864)
- We fixed an issues where the entry losses focus when a field is edited and at the same time used for sorting. [#3373](https://github.com/JabRef/jabref/issues/3373)
- We fixed an issue where the menu on Mac OS was not displayed in the usual Mac-specific way. [#3146](https://github.com/JabRef/jabref/issues/3146)
- We improved the integrity check for page numbers. [#4113](https://github.com/JabRef/jabref/issues/4113) and [feature request in the forum](https://discourse.jabref.org/t/pages-field-allow-use-of-en-dash/1199)
- We fixed an issue where the order of fields in customized entry types was not saved correctly. [#4033](https://github.com/JabRef/jabref/issues/4033)
- We fixed an issue where renaming a group did not change the group name in the interface. [#3189](https://github.com/JabRef/jabref/issues/3189)
- We fixed an issue where the groups tree of the last database was still shown even after the database was already closed.
- We fixed an issue where the "Open file dialog" may disappear behind other windows. [#3410](https://github.com/JabRef/jabref/issues/3410)
- We fixed an issue where the number of entries matched was not updated correctly upon adding or removing an entry. [#3537](https://github.com/JabRef/jabref/issues/3537)
- We fixed an issue where the default icon of a group was not colored correctly.
- We fixed an issue where the first field in entry editor was not focused when adding a new entry. [#4024](https://github.com/JabRef/jabref/issues/4024)
- We reworked the "Edit file" dialog to make it resizeable and improved the workflow for adding and editing files [#2970](https://github.com/JabRef/jabref/issues/2970)
- We fixed an issue where custom name formatters were no longer found correctly. [#3531](https://github.com/JabRef/jabref/issues/3531)
- We fixed an issue where the month was not shown in the preview. [#3239](https://github.com/JabRef/jabref/issues/3239)
- Rewritten logic to detect a second jabref instance. [#4023](https://github.com/JabRef/jabref/issues/4023)
- We fixed an issue where the "Convert to BibTeX-Cleanup" moved the content of the `file` field to the `pdf` field [#4120](https://github.com/JabRef/jabref/issues/4120)
- We fixed an issue where the preview pane in entry preview in preferences wasn't showing the citation style selected [#3849](https://github.com/JabRef/jabref/issues/3849)
- We fixed an issue where the default entry preview style still contained the field `review`. The field `review` in the style is now replaced with comment to be consistent with the entry editor [#4098](https://github.com/JabRef/jabref/issues/4098)
- We fixed an issue where users were vulnerable to XXE attacks during parsing [#4229](https://github.com/JabRef/jabref/issues/4229)
- We fixed an issue where files added via the "Attach file" contextmenu of an entry were not made relative. [#4201](https://github.com/JabRef/jabref/issues/4201) and [#4241](https://github.com/JabRef/jabref/issues/4241)
- We fixed an issue where author list parser can't generate bibtex for Chinese author. [#4169](https://github.com/JabRef/jabref/issues/4169)
- We fixed an issue where the list of XMP Exclusion fields in the preferences was not be saved [#4072](https://github.com/JabRef/jabref/issues/4072)
- We fixed an issue where the ArXiv Fetcher did not support HTTP URLs [koppor#328](https://github.com/koppor/jabref/issues/328)
- We fixed an issue where only one PDF file could be imported [#4422](https://github.com/JabRef/jabref/issues/4422)
- We fixed an issue where "Move to group" would always move the first entry in the library and not the selected [#4414](https://github.com/JabRef/jabref/issues/4414)
- We fixed an issue where an older dialog appears when downloading full texts from the quality menu. [#4489](https://github.com/JabRef/jabref/issues/4489)
- We fixed an issue where right clicking on any entry in any database and selecting "Open folder" results in the NullPointer exception. [#4763](https://github.com/JabRef/jabref/issues/4763)
- We fixed an issue where option 'open terminal here' with custom command was passing the wrong argument. [#4802](https://github.com/JabRef/jabref/issues/4802)
- We fixed an issue where ranking an entry would generate an IllegalArgumentException. [#4754](https://github.com/JabRef/jabref/issues/4754)
- We fixed an issue where special characters where removed from non-label key generation pattern parts [#4767](https://github.com/JabRef/jabref/issues/4767)
- We fixed an issue where the RIS import would overwite the article date with the value of the acessed date [#4816](https://github.com/JabRef/jabref/issues/4816)
- We fixed an issue where an NullPointer exception was thrown when a referenced entry in an Open/Libre Office document was no longer present in the library. Now an error message with the reference marker of the missing entry is shown. [#4932](https://github.com/JabRef/jabref/issues/4932)
- We fixed an issue where a database exception related to a missing timezone was too big. [#4827](https://github.com/JabRef/jabref/issues/4827)
- We fixed an issue where the IEEE fetcher returned an error if no keywords were present in the result from the IEEE website [#4997](https://github.com/JabRef/jabref/issues/4997)
- We fixed an issue where the command line help text had several errors, and arguments and descriptions have been rewritten to simplify and detail them better. [#2016](https://github.com/JabRef/jabref/issues/2016)
- We fixed an issue where the same menu for changing entry type had two different sizes and weights. [#4977](https://github.com/JabRef/jabref/issues/4977)
- We fixed an issue where the "Attach file" dialog, in the right-click menu for an entry, started on the working directory instead of the user's main directory. [#4995](https://github.com/JabRef/jabref/issues/4995)
- We fixed an issue where the JabRef Icon in the macOS launchpad was not displayed correctly [#5003](https://github.com/JabRef/jabref/issues/5003)
- We fixed an issue where the "Search for unlinked local files" would throw an exception when parsing the content of a PDF-file with missing "series" information [#5128](https://github.com/JabRef/jabref/issues/5128)
- We fixed an issue where the XMP Importer would incorrectly return an empty default entry when importing pdfs [#6577](https://github.com/JabRef/jabref/issues/6577)
- We fixed an issue where opening the menu 'Library properties' marked the library as modified [#6451](https://github.com/JabRef/jabref/issues/6451)
- We fixed an issue when importing resulted in an exception [#7343](https://github.com/JabRef/jabref/issues/7343)
- We fixed an issue where the field in the Field formatter dropdown selection were sorted in random order. [#7710](https://github.com/JabRef/jabref/issues/7710)

### Removed

- The feature to "mark entries" was removed and merged with the groups functionality. For migration, a group is created for every value of the `__markedentry` field and the entry is added to this group.
- The number column was removed.
- We removed the global search feature.
- We removed the coloring of cells in the main table according to whether the field is optional/required.
- We removed the feature to find and resolve duplicate BibTeX keys (as this use case is already covered by the integrity check).
- We removed a few commands from the right-click menu that are not needed often and thus don't need to be placed that prominently:
  - Print entry preview: available through entry preview
  - All commands related to marking: marking is not yet reimplemented
  - Set/clear/append/rename fields: available through Edit menu
  - Manage keywords: available through the Edit menu
  - Copy linked files to folder: available through File menu
  - Add/move/remove from group: removed completely (functionality still available through group interface)
- We removed the option to change the column widths in the preferences dialog. [#4546](https://github.com/JabRef/jabref/issues/4546)

## Older versions

The changelog of JabRef 4.x is available at the [v4.3.1 tag](https://github.com/JabRef/jabref/blob/v4.3.1/CHANGELOG.md).
The changelog of JabRef 3.x is available at the [v3.8.2 tag](https://github.com/JabRef/jabref/blob/v3.8.2/CHANGELOG.md).
The changelog of JabRef 2.11 and all previous versions is available as [text file in the v2.11.1 tag](https://github.com/JabRef/jabref/blob/v2.11.1/CHANGELOG).

[Unreleased]: https://github.com/JabRef/jabref/compare/v6.0-alpha2...HEAD
[6.0-alpha2]: https://github.com/JabRef/jabref/compare/v6.0-alpha...v6.0-alpha2
[6.0-alpha]: https://github.com/JabRef/jabref/compare/v5.15...v6.0-alpha
[5.15]: https://github.com/JabRef/jabref/compare/v5.14...v5.15
[5.14]: https://github.com/JabRef/jabref/compare/v5.13...v5.14
[5.13]: https://github.com/JabRef/jabref/compare/v5.12...v5.13
[5.12]: https://github.com/JabRef/jabref/compare/v5.11...v5.12
[5.11]: https://github.com/JabRef/jabref/compare/v5.10...v5.11
[5.10]: https://github.com/JabRef/jabref/compare/v5.9...v5.10
[5.9]: https://github.com/JabRef/jabref/compare/v5.8...v5.9
[5.8]: https://github.com/JabRef/jabref/compare/v5.7...v5.8
[5.7]: https://github.com/JabRef/jabref/compare/v5.6...v5.7
[5.6]: https://github.com/JabRef/jabref/compare/v5.5...v5.6
[5.5]: https://github.com/JabRef/jabref/compare/v5.4...v5.5
[5.4]: https://github.com/JabRef/jabref/compare/v5.3...v5.4
[5.3]: https://github.com/JabRef/jabref/compare/v5.2...v5.3
[5.2]: https://github.com/JabRef/jabref/compare/v5.1...v5.2
[5.1]: https://github.com/JabRef/jabref/compare/v5.0...v5.1
[5.0]: https://github.com/JabRef/jabref/compare/v5.0-beta...v5.0
[5.0-beta]: https://github.com/JabRef/jabref/compare/v5.0-alpha...v5.0-beta
[5.0-alpha]: https://github.com/JabRef/jabref/compare/v4.3...v5.0-alpha

<!-- markdownlint-disable-file MD024 MD033 MD053 --><|MERGE_RESOLUTION|>--- conflicted
+++ resolved
@@ -16,11 +16,8 @@
 
 ### Changed
 
-<<<<<<< HEAD
 - We introduced a new command line application called `jabkit` and moved some functionality from the graphical application `jabref` with their new command verbs `generate-citation-keys`, `check-consistency`, `fetch`, `search`, `convert`, `generate-bib-from-aux`, `preferences` and `pdf` to the new toolkit. [#13012](https://github.com/JabRef/jabref/pull/13012) 
-=======
 - We merged the 'New Entry', 'Import by ID', and 'New Entry from Plain Text' tools into a single 'Create New Entry' tool. [#8808](https://github.com/JabRef/jabref/issues/8808)
->>>>>>> 38c68412
 
 ### Fixed
 
