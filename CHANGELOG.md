# Changelog
All notable changes to this project will be documented in this file.
This project **does not** adhere to [Semantic Versioning](http://semver.org/).
This file tries to follow the conventions proposed by [keepachangelog.com](http://keepachangelog.com/).
Here, the categories "Changed" for added and changed functionality,
"Fixed" for fixed functionality, and
"Removed" for removed functionality is used.

We refer to [GitHub issues](https://github.com/JabRef/jabref/issues) by using `#NUM`.


## [Unreleased]

### Changed
<<<<<<< HEAD
- Added support for over 1000 (self updating) 1.0.1 Citation Styles
- You can set and cycle different preview Styles (including CitationStyles)
=======
- Implemented [#825](https://github.com/JabRef/jabref/issues/825): Search Bar across all bib files instead each having its own
- Implemented [#573](https://github.com/JabRef/jabref/issues/573): Add key shortcut for global search (`ctrl+shift+f`, if the searchfield is empty it will be focused instead)
- The search result Window will now show which entry belongs to which bib file
- The search result Window will now remember its location
- The search result Window won't stay on top anymore if the main Window is focused and will be present in the taskbar
- The user can jump from the searchbar to the maintable  with `ctrl+enter`
- Implemented [#573 (comment)](https://github.com/JabRef/jabref/issues/573#issuecomment-232284156): Added shortcut: closing the search result window with `ctrl+w`
>>>>>>> 2f73d749
- Added integrity check for fields with BibTeX keys, e.g., `crossref` and `related`, to check that the key exists
- [#1496](https://github.com/JabRef/jabref/issues/1496) Keep track of which entry a downloaded file belongs to
- Made it possible to download multiple entries in one action
- [#1813](https://github.com/JabRef/jabref/issues/1813) Import/Export preferences dialog default directory set to working directory
- [#1897](https://github.com/JabRef/jabref/issues/1897) Implemented integrity check for `year` field: Last four nonpunctuation characters should be numerals
- Address in MS-Office 2007 xml format is now imported as `location`
- [#1912](https://github.com/JabRef/jabref/issues/1912) Implemented integrity check for `edition` field: Should have the first letter capitalized (BibTeX), Should contain an integer or a literal (BibLaTeX)
- The dialog for choosing new entries additionally supports ID-based entry generation
- `number` field is now exported as `number` field in MS-Office 2007 xml format, if no `issue` field is present and the entry type is not `patent`
- `note` field is now exported as `comments` field in MS-Office 2007 xml format
- `comments` field in MS-Office 2007 xml format is now imported as `note` field
- [#463](https://github.com/JabRef/jabref/issues/463): Disable menu-item and toolbar-buttons while no database is open
- Implemented integrity check for `note` and `howpublished` field: Should have the first letter capitalized (BibTeX)
- <kbd>Pos1</kbd> / <kbd>HOME</kbd> now select the first/last entry in the main table and the search result frame.
- <kbd>UP</kbd> / <kbd>Down</kbd> / <kbd>Tab</kbd> / <kbd>shift+Tab</kbd> in the search result frame have now the same functionality as in the main  table.

### Fixed
- Fixed selecting an entry out of multiple duplicates
- Fixed [#617](https://github.com/JabRef/jabref/issues/617): `Enter` in global search opens the selected entry & `Enter` in search dialog window opens the selected entry
- Entries in the SearchResultPanel will be shown correctly (Latex to Unicode)
- Suggestions in the autocomplete will be shown correctly (Latex to Unicode)
- Fixed: When searching the first match will be selected if the current selection is no match
- Selecting an entry in the search result Window will now select the correct entry in the bib file
- Entries in the SearchResultDialog are now converted to Unicode
- Suggestions in the autocomplete (search) are now in Unicode
- Fixed NullPointerException when opening search result window for an untitled database 
- Fixed entry table traversal with Tab (no column traversal thus no double jump)
- Fixed [#1757](https://github.com/JabRef/jabref/issues/1757): Crash after saving illegal argument in entry editor
- Fixed [#1663](https://github.com/JabRef/jabref/issues/1663): Better multi-monitor support
- Fixed [#1882](https://github.com/JabRef/jabref/issues/1882): Crash after saving illegal bibtexkey in entry editor
- Fixed field `location` containing only city is not exported correctly to MS-Office 2007 xml format
- Fixed field `key` field is not exported to MS-Office 2008 xml format
- Fixed [#1181](https://github.com/JabRef/jabref/issues/1181) and [#1504](https://github.com/JabRef/jabref/issues/1504): Improved "Normalize to BibTeX name format": Support separated names with commas and colons. Considered name affixes such as "Jr".
- Fixed download files failed silently when an invalid directory is selected
- Fixed [#1949](https://github.com/JabRef/jabref/issues/1949): Error message directs to the wrong preference tab
- Fixed InvalidBackgroundColor flickering with Ctrl-s and File > Save database
- Fixed loop when pulling changes (shared database) when current selected field has changed
- Fixed [#1958](https://github.com/JabRef/jabref/issues/1958): Verbatim fields are no longer checked for HTML encoded characters by integrity checks

### Removed
- Removed 2nd Preview Style
- The non-supported feature of being able to define file directories for any extension is removed. Still, it should work for older databases using the legacy `ps` and `pdf` fields, although we strongly encourage using the `file` field. 
- Automatic migration for the `evastar_pdf` field is removed.


















































































## [3.6] - 2016-08-26

### Changed
- [#462](https://github.com/JabRef/jabref/issues/462) Extend the OpenConsoleFeature by offering a selection between default terminal emulator and configurable command execution.
- [#970](https://github.com/JabRef/jabref/issues/970): Implementation of shared database support (full system) with event based synchronization for MySQL, PostgreSQL and Oracle database systems.
- [#1026](https://github.com/JabRef/jabref/issues/1026) JabRef does no longer delete user comments outside of BibTeX entries and strings
- [#1225](https://github.com/JabRef/jabref/issues/1225): Hotkeys are now consistent
- [#1249](https://github.com/JabRef/jabref/issues/1249) Date layout formatter added
- [#1345](https://github.com/JabRef/jabref/issues/1345) Cleanup ISSN
- [#1516](https://github.com/JabRef/jabref/issues/1516) Selected field names are written in uppercase in the entry editor
- [#1751](https://github.com/JabRef/jabref/issues/1751) Added tooltip to web search button
- [#1758](https://github.com/JabRef/jabref/issues/1758) Added a button to open Database Properties dialog help
- [#1841](https://github.com/JabRef/jabref/issues/1841) The "etal"-string in the Authors layout formatter can now be empty
- Added EntryTypeFormatter to add camel casing to entry type in layouts, e.g., InProceedings
- Added print entry preview to the right click menu
- Added links to JabRef internet resources
- Added integrity check to avoid non-ASCII characters in BibTeX files
- Added ISBN integrity checker
- Added filter to not show selected integrity checks
- Automatically generated group names are now converted from LaTeX to Unicode
- Enhance the entry customization dialog to give better visual feedback
- Externally fetched information can be merged for entries with an ISBN
- Externally fetched information can be merged for entries with an ArXiv eprint
- File open dialogs now use default extensions as primary file filter
- For developers: Moved the bst package into logic. This requires the regeneration of antlr sources, execute: `gradlew generateSource`
- It is now possible to generate a new BIB database from the citations in an OpenOffice/LibreOffice document
- It is now possible to add your own lists of protected terms, see Options -> Manage protected terms
- Improve focus of the maintable after a sidepane gets closed (Before it would focus the toolbar or it would focus the wrong entry)
- Table row height is adjusted on Windows which is useful for high resolution displays
- The field name in the layout files for entry type is changed from `bibtextype` to `entrytype`. Please update your existing files as support for `bibtextype` will be removed eventually.
- The contents of `crossref` and `related` will be automatically updated if a linked entry changes key
- The information shown in the main table now resolves crossrefs and strings and it can be shown which fields are resolved in this way (Preferences -> Appearance -> Color codes for resolved fields)
- The formatting of the main table is based on the actual field shown when using e.g. `title/author`
- The arXiv fetcher now also supports free-text search queries
- Undo/redo are enabled/disabled and show the action in the tool tip
- Unified dialogs for opening/saving files

### Fixed
- Fixed [#636](https://github.com/JabRef/jabref/issues/636): DOI in export filters
- Fixed [#1257](https://github.com/JabRef/jabref/issues/1324): Preferences for the BibTeX key generator set in a version prior to 3.2 are now migrated automatically to the new version
- Fixed [#1264](https://github.com/JabRef/jabref/issues/1264): S with caron does not render correctly
- Fixed [#1288](https://github.com/JabRef/jabref/issues/1288): Newly opened bib-file is not focused
- Fixed [#1321](https://github.com/JabRef/jabref/issues/1321): LaTeX commands in fields not displayed in the list of references
- Fixed [#1324](https://github.com/JabRef/jabref/issues/1324): Save-Dialog for Lookup fulltext document now opens in the specified working directory
- Fixed [#1499](https://github.com/JabRef/jabref/issues/1499): {} braces are now treated correctly in in author/editor
- Fixed [#1527](https://github.com/JabRef/jabref/issues/1527): 'Get BibTeX data from DOI' Removes Marking
- Fixed [#1519](https://github.com/JabRef/jabref/issues/1519): The word "Seiten" is automatically removed when fetching info from ISBN
- Fixed [#1531](https://github.com/JabRef/jabref/issues/1531): `\relax` can be used for abbreviation of author names
- Fixed [#1554](https://github.com/JabRef/jabref/issues/1554): Import dialog is no longer hidden behind main window
- Fixed [#1592](https://github.com/JabRef/jabref/issues/1592): LibreOffice: wrong numbers in citation labels
- Fixed [#1609](https://github.com/JabRef/jabref/issues/1324): Adding a file to an entry opened dialog in the parent folder of the working directory
- Fixed [#1632](https://github.com/JabRef/jabref/issues/1632): User comments (`@Comment`) with or without brackets are now kept
- Fixed [#1639](https://github.com/JabRef/jabref/issues/1639): Google Scholar fetching works again.
- Fixed [#1643](https://github.com/JabRef/jabref/issues/1643): Searching with double quotes in a specific field ignores the last character
- Fixed [#1669](https://github.com/JabRef/jabref/issues/1669): Dialog for manual connection to OpenOffice/LibreOffice works again on Linux
- Fixed [#1682](https://github.com/JabRef/jabref/issues/1682): An entry now must have a BibTeX key to be cited in OpenOffice/LibreOffice
- Fixed [#1687](https://github.com/JabRef/jabref/issues/1687): "month" field ascending/descending sorting swapped
- Fixed [#1716](https://github.com/JabRef/jabref/issues/1716): `@`-Symbols stored in BibTeX fields no longer break the database
- Fixed [#1750](https://github.com/JabRef/jabref/issues/1750): BibLaTeX `date` field is now correctly exported as `year` in MS-Office 2007 xml format
- Fixed [#1760](https://github.com/JabRef/jabref/issues/1760): Preview updated correctly when selecting a single entry after selecting multiple entries
- Fixed [#1771](https://github.com/JabRef/jabref/issues/1771): Show all supported import types as default
- Fixed [#1804](https://github.com/JabRef/jabref/issues/1804): Integrity check no longer removes URL field by mistake
- Fixed: LaTeX characters in author names are now converted to Unicode before export in MS-Office 2007 xml format
- Fixed: `volume`, `journaltitle`, `issue` and `number`(for patents) fields are now exported correctly in MS-Office 2007 xml format
- Fixed NullPointerException when clicking OK without specifying a field name in set/clear/rename fields
- Fixed IndexOutOfBoundsException when trying to download a full text document without selecting an entry
- Fixed NullPointerException when trying to set a special field or mark an entry through the menu without having an open database
- Fixed NullPointerException when trying to synchronize file field with an entry without BibTeX key
- Fixed NullPointerException when importing PDFs and pressing cancel when selecting entry type
- Fixed a number of issues related to accessing the GUI from outside the EDT
- Fixed NullPointerException when using BibTeX key pattern `authFirstFull` and the author does not have a "von"-part
- Fixed NullPointerException when opening Customize entry type dialog without an open database
- LaTeX to Unicode converter now handles combining accents
- Fixed NullPointerException when clicking Browse in Journal abbreviations with empty text field
- Fixed NullPointerException when opening file in Plain text import
- Fixed NullPointerException when appending database
- Fixed NullPointerException when loading a style file that has not got a default style
- Date fields in the BibLatex standard are now always formatted in the correct way, independent of the preferences
- The merge entry dialog showed wrong heading after merging from DOI
- Manage content selectors now saves edited existing lists again and only marks database as changed when the content selectors are changed
- When inserting a duplicate the right entry will be selected
- Preview panel height is now saved immediately, thus is shown correctly if the panel height is changed, closed and opened again

### Removed
- [#1610](https://github.com/JabRef/jabref/issues/1610) Removed the possibility to auto show or hide the groups interface
- It is not longer possible to choose to convert HTML sub- and superscripts to equations
- Removed option to open right-click menu with ctrl + left-click as it was not working
- Removed option to disable entry editor when multiple entries are selected as it was not working
- Removed option to show warning for empty key as it was not working
- Removed option to show warning for duplicate key as it was not working
- Removed preview toolbar (since long disabled)


## [3.5] - 2016-07-13

### Changed
- Implemented [#1356](https://github.com/JabRef/jabref/issues/1356): Added a formatter for converting HTML to Unicode
- Implemented [#661](https://github.com/JabRef/jabref/issues/661): Introducing a "check for updates" mechnism (manually/automatic at startup)
- Implemented [#1338](https://github.com/JabRef/jabref/issues/1338): clicking on a crossref in the main table selects the parent entry and added a button in the entry editor to select the parent entry.
- Implemented [#1485](https://github.com/JabRef/jabref/issues/1485): Biblatex field shorttitle is now exported/imported as standard field ShortTitle to Word bibliography
- Implemented [#1431](https://github.com/JabRef/jabref/issues/1431): Import dialog shows file extensions and filters the view
- When resolving duplicate BibTeX-keys there is now an "Ignore" button. "Cancel" and close key now quits the resolving.
- The [online forum](http://discourse.jabref.org/) is now directly accessible via the "Help" menu
- Updated German translation

### Fixed
- Fixed [#1530](https://github.com/JabRef/jabref/issues/1530): Unescaped hashes in the url field are ignored by the integrity checker
- Fixed [#405](https://github.com/JabRef/jabref/issues/405): Added more {} around capital letters in Unicode/HTML to LaTeX conversion to preserve them
- Fixed [#1476](https://github.com/JabRef/jabref/issues/1476): NPE when importing from SQL DB because of missing DatabaseMode
- Fixed [#1481](https://github.com/JabRef/jabref/issues/1481): Mac OS X binary seems broken for JabRef 3.4 release
- Fixed [#1430](https://github.com/JabRef/jabref/issues/1430): "review changes" did misinterpret changes
- Fixed [#1434](https://github.com/JabRef/jabref/issues/1434): Static groups are now longer displayed as dynamic ones
- Fixed [#1482](https://github.com/JabRef/jabref/issues/1482): Correct number of matched entries is displayed for refining subgroups
- Fixed [#1444](https://github.com/JabRef/jabref/issues/1444): Implement getExtension and getDescription for importers.
- Fixed [#1507](https://github.com/JabRef/jabref/issues/1507): Keywords are now separated by the delimiter specified in the preferences
- Fixed [#1484](https://github.com/JabRef/jabref/issues/1484): HTML export handles some UTF characters wrong
- Fixed [#1534](https://github.com/JabRef/jabref/issues/1534): "Mark entries imported into database" does not work correctly
- Fixed [#1500](https://github.com/JabRef/jabref/issues/1500): Renaming of explicit groups now changes entries accordingly
- Fixed issue where field changes were not undoable if the time stamp was updated on editing
- Springer fetcher now fetches the requested number of entries (not one less as before)
- Alleviate multiuser concurrency issue when near simultaneous saves occur to a shared database file


## [3.4] - 2016-06-02

### Changed
- Implemented [#629](https://github.com/JabRef/jabref/issues/629): Explicit groups are now written in the "groups" field of the entry instead of at the end of the bib file
- Main table now accepts pasted DOIs and tries to retrieve the entry
- Added support for several Biblatex-fields through drop-down lists with valid alternatives
- Added integrity checker for an odd number of unescaped '#'
- Implemented [feature request 384](https://sourceforge.net/p/jabref/features/384): The merge entries dialog now show all text and colored differences between the fields
- Implemented [#1233](https://github.com/JabRef/jabref/issues/1233): Group side pane now takes up all the remaining space
- Added integrity check detecting HTML-encoded characters
- Added missing help files
- Implemented [feature request #1294](https://github.com/JabRef/jabref/issues/1294): Added possibility to filter for `*.jstyle` files in OpenOffice/LibreOffice style selection dialog. Open style selection dialog in directory of last selected file
- Added integrity check for ISSN
- Add LaTeX to Unicode converter as cleanup operation
- Added an option in the about dialog to easily copy the version information of JabRef
- Integrity check table can be sorted by clicking on column headings
- Added \SOFTWARE\Jabref 'Path' registry entry for installation path inside the installer
- Added an additional icon to distinguish DOI and URL links ([feature request #696](https://github.com/JabRef/jabref/issues/696))
- Added nbib fields to Medlineplain importer and to MedlineImporter
- Implemented [#1342](https://github.com/JabRef/jabref/issues/1342): show description of case converters as tooltip 
- Updated German translation

### Fixed
- Fixed [#473](https://github.com/JabRef/jabref/issues/473): Values in an entry containing symbols like ' are now properly escaped for exporting to the database
- Fixed [#1270](https://github.com/JabRef/jabref/issues/1270): Auto save is now working again as expected (without leaving a bunch of temporary files behind)
- Fixed [#1234](https://github.com/JabRef/jabref/issues/1234): NPE when getting information from retrieved DOI
- Fixed [#1245](https://github.com/JabRef/jabref/issues/1245): Empty jstyle properties can now be specified as ""
- Fixed [#1259](https://github.com/JabRef/jabref/issues/1259): NPE when sorting tabs
- Fixed display bug in the cleanup dialog: field formatters are now correctly displayed using their name 
- Fixed [#1271](https://github.com/JabRef/jabref/issues/1271): Authors with compound first names are displayed properly 
- Fixed: Selecting invalid jstyle causes NPE and prevents opening of style selection dialog
- Fixed: Move linked files to default directory works again
- Fixed [#1327](https://github.com/JabRef/jabref/issues/1327): PDF cleanup changes order of linked pdfs
- Fixed [#1313](https://github.com/JabRef/jabref/issues/1313): Remove UI for a configuration option which was no longer available
- Fixed [#1340](https://github.com/JabRef/jabref/issues/1340): Edit -> Mark Specific Color Dysfunctional on OSX
- Fixed [#1245](https://github.com/JabRef/jabref/issues/1245): Empty jstyle properties can now be specified as ""
- Fixed [#1364](https://github.com/JabRef/jabref/issues/1364): Windows: install to LOCALAPPDATA directory for non-admin users
- Fixed [#1365](https://github.com/JabRef/jabref/issues/1365): Default label pattern back to `[auth][year]`
- Fixed [#796](https://github.com/JabRef/jabref/issues/796): Undoing more than one entry at the same time is now working
- Fixed [#1122](https://github.com/JabRef/jabref/issues/1122): Group view is immediately updated after adding an entry to a group
- Fixed [#171](https://github.com/JabRef/jabref/issues/171): Dragging an entry to a group preserves scrolling
- Fixed [#1353](https://github.com/JabRef/jabref/issues/1353): Fetch-Preview did not display updated BibTeX-Key after clicking on `Generate Now`
- Fixed [#1381](https://github.com/JabRef/jabref/issues/1381): File links containing blanks are broken if non-default viewer is set
- Fixed sourceforge bug 1000: shorttitleINI can generate the initials of the shorttitle
- Fixed [#1394](https://github.com/JabRef/jabref/issues/1394): Personal journal abbrevations could not be saved
- Fixed [#1400](https://github.com/JabRef/jabref/issues/1400): Detect path constructs wrong path for Windows
- Fixed [#973](https://github.com/JabRef/jabref/issues/973): Add additional DOI field for English version of MS Office 2007 XML
- Fixed [#1412](https://github.com/JabRef/jabref/issues/1412): Save action *protect terms* protects terms within words unecessarily
- Fixed [#1420](https://github.com/JabRef/jabref/issues/1420): Auto downloader should respect file pattern and propose correct filename
- Fixed [#651](https://github.com/JabRef/jabref/issues/651): Improve parsing of author names containing braces
- Fixed [#1421](https://github.com/JabRef/jabref/issues/1421): Auto downloader should try to retrieve DOI if not present and fetch afterwards
- Fixed [#1457](https://github.com/JabRef/jabref/issues/1457): Support multiple words inside LaTeX commands to RTF export
- Entries retain their groupmembership when undoing their cut/deletion
- Fixed [#1450](https://github.com/JabRef/jabref/issues/1450): EntryEditor is restored in the correct size after preference changes
- Fixed [#421](https://github.com/JabRef/jabref/issues/421): Remove LaTeX commands from all BibTeX fields when exporting to Word Bibliography

### Removed
- Removed possibility to export entries/databases to an `.sql` file, as the logic cannot easily use the correct escape logic
- Removed support of old groups format, which was used prior to JabRef version 1.6. If you happen to have a 10 years old .bib file, then JabRef 3.3 can be used to convert it to the current format.
- Removed possibility to automatically add braces via Option - Preferences - File - Store the following fields with braces around capital letters. Please use save actions instead for adding braces automatically.
- Removed button to refresh groups view. This button shouldn't be needed anymore. Please report any cases where the groups view is not updated automatically.
- Medline and GVK importer no longer try to expand author initials (i.e.  `EH Wissler -> E. H. Wissler`).
- Removed not-working option "Select Matches" under Groups -> Settings.


## [3.3] - 2016-04-17

### Changed
- Migrated JabRef help to markdown at https://github.com/JabRef/help.jabref.org
- Add possibility to lookup DOI from BibTeX entry contents inside the DOI field
- PDFs can be automatically fetched from IEEE (given that you have access without logging in)
- The OpenOffice/LibreOffice style file handling is changed to have only a single list of available style and you need to add your custom styles again
- OpenOffice/LibreOffice style files are now always read and written with the same default encoding as for the database (found in the preferences)
- The user journal abbreviation list is now always read and written with the same default encoding as for the database (found in the preferences)
- The mass edit function "Set/clear/rename fields" is now in the Edit menu
- Implemented [#455](https://github.com/JabRef/jabref/issues/455): Add button in preference dialog to reset preferences
- Add ability to run arbitrary formatters as cleanup actions (some old cleanup jobs are replaced by this functionality)
- Add "Move linked files to default file directory" as cleanup procedure
- Implemented [#756](https://github.com/JabRef/jabref/issues/756): Add possibility to reformat all entries on save (under Preferences, File)
- All fields in a bib entry are written without any leading and trailing whitespace 
- Comments and preamble are serialized with capitalized first letter, i.e. `@Comment` instead of `@comment` and `@Preamble` instead of `@PREAMBLE`.
- Global sorting options and preferences are removed. Databases can still be sorted on save, but this is configured locally and stored in the file
- OvidImporter now also imports fields: doi, issn, language and keywords
- Implemented [#647](https://github.com/JabRef/jabref/issues/647): The preview can now be copied
- [#459](https://github.com/JabRef/jabref/issues/459) Open default directory when trying to add files to an entry
- Implemented [#668](https://github.com/JabRef/jabref/issues/668): Replace clear with icon to reduce search bar width
- Improved layout for OSX: Toolbar buttons and search field
- BibTeX and BibLaTeX mode is now file based and can be switched at runtime. The information is stored in the .bib file, and if it is not there detected by the entry types.
- Moved all quality-related database actions inside a new quality menu
- [#684](https://github.com/JabRef/jabref/issues/684): ISBNtoBibTex Error Message is now more clear
- Moved default bibliography mode to general preferences tab
- Add dialog to show all preferences in their raw form plus some filtering
- Added Ordinal formatter (1 -> 1st etc)
- [#492](https://github.com/JabRef/jabref/issues/492): If no text is marked, the whole field is copied. Preview of pasted text in tool tip
- [#454](https://github.com/JabRef/jabref/issues/454) Add a tab that shows all remaining entry fields that are not displayed in any other tab
- The LaTeX to Unicode/HTML functionality is much improved by covering many more cases
- Ability to convert from LaTeX to Unicode in right-click field menu
- Regex-based search is know only applied entirely and not split up to different regexes on whitespaces
- [#492](https://github.com/JabRef/jabref/issues/492): If no text is marked, the whole field is copied. Preview of pasted text in tool tip
- Integrity check now also checks broken file links, abbreviations in `journal` and `booktitle`, and incorrect use of proceedings with page numbers
- PdfContentImporter does not write the content of the first page into the review field any more
- Implemented [#462](https://github.com/JabRef/jabref/issues/462): Add new action to open console where opened database file is located. New button, menu entry and shortcut (CTRL+SHIFT+J) for this action have also been added.
- [#957](https://github.com/JabRef/jabref/issues/957) Improved usability of Export save order selection in Preferences and Database Properties
- [#958](https://github.com/JabRef/jabref/issues/958) Adjusted size and changed layout of database dialog
- [#1023](https://github.com/JabRef/jabref/issues/492) ArXiv fetcher now also fetches based on eprint id
- Moved "Get BibTeX data from DOI" from main table context menu to DOI field in entry editor
- Added open buttons to DOI and URL field
- Move Look & Feel settings from advanced to appearance tab in preferences
- JabRef installer now automatically determines the user rights and installs to home directory/program dir when user is restricted/admin
- Move PDF file directory configuration from external tab to file tab in preferences
- Implemented [#672](https://github.com/JabRef/jabref/issues/672): FileList now distributes its space dependent on the width of its columns
- Added missing German translations
- Swedish is added as a language option (still not a complete translation)
- [#969](https://github.com/JabRef/jabref/issues/969) Adding and replacing old event system mechanisms with Google Guava EventBus.

### Fixed
- Fixed [#318](https://github.com/JabRef/jabref/issues/318): Improve normalization of author names
- Fixed [#598](https://github.com/JabRef/jabref/issues/598) and [#402](https://github.com/JabRef/jabref/issues/402): No more issues with invalid icons for ExternalFileTypes in global search or after editing the settings
- Fixed [#883](https://github.com/JabRef/jabref/issues/883): No NPE during cleanup
- Fixed [#845](https://github.com/JabRef/jabref/issues/845): Add checkboxes for highlighting in groups menu, fixes other toggle highlighting as well for all toggle buttons
- Fixed [#890](https://github.com/JabRef/jabref/issues/890): No NPE when renaming file
- Fixed [#466](https://github.com/JabRef/jabref/issues/466): Rename PDF cleanup now also changes case of file name
- Fixed [#621](https://github.com/JabRef/jabref/issues/621) and [#669](https://github.com/JabRef/jabref/issues/669): Encoding and preamble now end with newline.
- Make BibTex parser more robust against missing newlines
- Fix bug that prevented the import of BibTex entries having only a key as content
- Fixed [#666](https://github.com/JabRef/jabref/issues/666): MS Office 2007 export is working again
- Fixed [#670](https://github.com/JabRef/jabref/issues/670): Expressions using enclosed quotes (`keywords="one two"`) did not work.
- Fixed [#667](https://github.com/JabRef/jabref/issues/667): URL field is not sanitized anymore upon opening in browser.
- Fixed [#687](https://github.com/JabRef/jabref/issues/687): Fixed NPE when closing JabRef with new unsaved database.
- Fixed [#680](https://github.com/JabRef/jabref/issues/680): Synchronize Files key binding works again.
- Fixed [#212](https://github.com/JabRef/jabref/issues/212): Added command line option `-g` for autogenerating bibtex keys
- Fixed [#213](https://github.com/JabRef/jabref/issues/212): Added command line option `-asfl` for autosetting file links
- Fixed [#671](https://github.com/JabRef/jabref/issues/671): Remember working directory of last import
- IEEEXplore fetcher replaces keyword separator with the preferred
- Fixed [#710](https://github.com/JabRef/jabref/issues/710): Fixed quit behavior under OSX
- "Merge from DOI" now honors removed fields
- Fixed [#778](https://github.com/JabRef/jabref/issues/778): Fixed NPE when exporting to `.sql` File
- Fixed [#824](https://github.com/JabRef/jabref/issues/824): MimeTypeDetector can now also handle local file links
- Fixed [#803](https://github.com/JabRef/jabref/issues/803): Fixed dynamically group, free-form search
- Fixed [#743](https://github.com/JabRef/jabref/issues/743): Logger not configured when JAR is started
- Fixed [#822](https://github.com/JabRef/jabref/issues/822): OSX - Exception when adding the icon to the dock
- Fixed [#609](https://github.com/JabRef/jabref/issues/609): Sort Arrows are shown in the main table if table is sorted
- Fixed [#685](https://github.com/JabRef/jabref/issues/685): Fixed MySQL exporting for more than one entry
- Fixed [#815](https://github.com/JabRef/jabref/issues/815): Curly Braces no longer ignored in OpenOffice/LibreOffice citation
- Fixed [#855](https://github.com/JabRef/jabref/issues/856): Fixed OpenOffice Manual connect - Clicking on browse does now work correctly
- Fixed [#649](https://github.com/JabRef/jabref/issues/649): Key bindings are now working in the preview panel
- Fixed [#410](https://github.com/JabRef/jabref/issues/410): Find unlinked files no longer freezes when extracting entry from PDF content
- Fixed [#936](https://github.com/JabRef/jabref/issues/936): Preview panel is now updated when an entry is cut/deleted
- Fixed [#1001](https://github.com/JabRef/jabref/issues/1001): No NPE when exporting a complete database
- Fixed [#991](https://github.com/JabRef/jabref/issues/991): Entry is now correctly removed from the BibDatabase
- Fixed [#1062](https://github.com/JabRef/jabref/issues/1062): Merge entry with DOI information now also applies changes to entry type
- Fixed [#535](https://github.com/JabRef/jabref/issues/535): Add merge action to right click menu
- Fixed [#1115](https://github.com/JabRef/jabref/issues/1115): Wrong warning message when importing duplicate entries
- Fixed [#935](https://github.com/JabRef/jabref/issues/935): PDFs, which are readable, but carry a protection for editing, are treated by the XMP parser and the importer generating a BibTeX entry based on the content.
- Fixed: Showing the preview panel with a single-click at startup

### Removed
- Removed JabRef offline help files which are replaced by the new online documentation at https://github.com/JabRef/help.jabref.org
- Fixed [#627](https://github.com/JabRef/jabref/issues/627): The `pdf` field is removed from the export formats, use the `file` field
- Removed configuration option to use database file directory as base directory for attached files and make it default instead
- Removed save session functionality as it just saved the last opened tabs which is done by default
- Removed CLI option `-l` to load a session
- Removed PDF preview functionality
- Removed Sixpackimporter it is not used in the wild anymore
- Removed double click listener from `doi` and `url` fields


## [3.2] - 2016-01-10

### Changed
- All import/open database warnings are now shown in a scrolling text area
- Add an integrity check to ensure that a url has a correct protocol, implements [#358](https://github.com/JabRef/jabref/issues/358)

### Fixed
- Changes in customized entry types are now directly reflected in the table when clicking "Apply" or "OK"
- Fixed [#608](https://github.com/JabRef/jabref/issues/608): Export works again
- Fixed [#417](https://github.com/JabRef/jabref/issues/417): Table now updates when switching groups
- Fixed [#534](https://github.com/JabRef/jabref/issues/534): No OpenOffice setup panel in preferences
- Fixed [#545](https://github.com/JabRef/jabref/issues/545): ACM fetcher works again
- Fixed [#593](https://github.com/JabRef/jabref/issues/593): Reference list generation works for OpenOffice/LibreOffice again
- Fixed [#598](https://github.com/JabRef/jabref/issues/598): Use default file icon for custom external file types
- Fixed [#607](https://github.com/JabRef/jabref/issues/607): OpenOffice/LibreOffice works on OSX again

### Removed
- OpenOffice/LibreOffice is removed from the push-to-application button and only accessed through the side panel


## [3.1] - 2015-12-24

### Changed
- Added new DoiResolution fetcher that tries to download full text PDF from DOI link
- Add options to close other/all databases in tab right-click menu
- Implements [#470](https://github.com/JabRef/jabref/issues/470): Show editor (as an alternative to author) and booktitle (as an alternative to journal) in the main table by default
- Restore focus to last focused tab on start
- Add ability to format/cleanup the date field
- Add support for proxy authentication via VM args and GUI settings, this implements [feature request 388](https://sourceforge.net/p/jabref/feature-requests/388/)
- Move Bibtex and Biblatex mode switcher to File menu
- Display active edit mode (BibTeX or Biblatex) at window title
- Implements [#444](https://github.com/JabRef/jabref/issues/444): The search is cleared by either clicking the clear-button or by pressing ESC with having focus in the search field.
- Icons are shown as Header for icon columns in the entry table ([#315](https://github.com/JabRef/jabref/issues/315))
- Tooltips are shown for header columns and contents which are too wide to be displayed in the entry table ([#384](https://github.com/JabRef/jabref/issues/384))
- Default order in entry table:  # | all file based icons (file, URL/DOI, ...) | all bibtex field based icons (bibtexkey, entrytype, author, title, ...) | all activated special field icons (ranking, quality, ...)
- Write all field keys in lower case. No more camel casing of field names. E.g., `title` is written instead of `Title`, `howpublished` instead of `HowPublished`, and `doi` instead of `DOI`. The configuration option `Use camel case for field names (e.g., "HowPublished" instead of "howpublished")` is gone.
- All field saving options are removed. There is no more customization of field sorting. '=' is now appended to the field key instead of its value. The intendation is aligned for an entry and not for the entire database. Entry names are written in title case format.
- Entries are only reformatted if they were changed during a session. There is no more mandatory reformatting of the entire database on save.
- Implements [#565](https://github.com/JabRef/jabref/issues/565): Highlighting matches works now also for regular expressions in preview panel and entry editor
- IEEEXplore search now downloads the full Bibtex record instead of parsing the fields from the HTML webpage result (fixes [bug 1146](https://sourceforge.net/p/jabref/bugs/1146/) and [bug 1267](https://sourceforge.net/p/jabref/bugs/1267/))
- Christmas color theme (red and green)
- Implements #444: The search is cleared by either clicking the clear-button or by pressing ESC with having focus in the search field. 
- Added command line switch --debug to show more detailed logging messages

### Fixed
- Fixed [bug 482](https://sourceforge.net/p/jabref/bugs/482/) partly: escaped brackets are now parsed properly when opening a bib file
- Fixed [#479](https://github.com/JabRef/jabref/issues/479): Import works again
- Fixed [#434](https://github.com/JabRef/jabref/issues/434): Revert to old 'JabRef' installation folder name instead of 'jabref'
- Fixed [#435](https://github.com/JabRef/jabref/issues/435): Retrieve non open access ScienceDirect PDFs via HTTP DOM
- Fixed: Cleanup process aborts if linked file does not exists
- Fixed [#420](https://github.com/JabRef/jabref/issues/420): Reenable preference changes
- Fixed [#414](https://github.com/JabRef/jabref/issues/414): Rework BibLatex entry types with correct required and optional fields
- Fixed [#413](https://github.com/JabRef/jabref/issues/413): Help links in released jar version are not working
- Fixes [#412](https://github.com/JabRef/jabref/issues/412): Biblatex preserves capital letters, checking whether letters may be converted to lowercase within the Integrity Check action is obsolete.
- Fixed [#437](https://github.com/JabRef/jabref/issues/437): The toolbar after the search field is now correctly wrapped when using a small window size for JabRef
- Fixed [#438](https://github.com/JabRef/jabref/issues/438): Cut, Copy and Paste are now translated correctly in the menu
- Fixed [#443](https://github.com/JabRef/jabref/issues/443)/[#445](https://github.com/JabRef/jabref/issues/445): Fixed sorting and moving special field columns
- Fixed [#498](https://github.com/JabRef/jabref/issues/498): non-working legacy PDF/PS column removed
- Fixed [#473](https://github.com/JabRef/jabref/issues/473): Import/export to external database works again
- Fixed [#526](https://github.com/JabRef/jabref/issues/526): OpenOffice/LibreOffice connection works again on Linux/OSX
- Fixed [#533](https://github.com/JabRef/jabref/issues/533): Preview parsed incorrectly when regular expression was enabled
- Fixed: MedlinePlain Importer made more resistant for malformed entries
- Fixed [#564](https://github.com/JabRef/jabref/issues/564): Cite command changes are immediately reflected in the push-to-application actions, and not only after restart

### Removed
- Removed BioMail format importer
- Removed file history size preference (never available from the UI)
- Removed jstorImporter because it's hardly ever used, even Jstor.org doesn't support/export said format anymore
- Removed ScifinderImporter because it's hardly ever used, and we could not get resource files to test against
- Removed option "Show one letter heading for icon columns" which is obsolete with the fix of [#315](https://github.com/JabRef/jabref/issues/315)/[#384](https://github.com/JabRef/jabref/issues/384)
- Removed table column "PDF/PS" which refers to legacy fields "ps" resp. "pdf" which are no longer supported (see also fix [#498](https://github.com/JabRef/jabref/issues/498))
- Removed the ability to export references on the CLI interface based on year ranges


## [3.0] - 2015-11-29

### Changed
 - Updated to support OpenOffice 4 and LibreOffice 5
 - Add toolbar icon for deleting an entry, and move menu item for this action to BibTeX
 - Better support for IEEEtranBSTCTL entries
 - Quick selection of month in entry editor
 - Unknown entry types will be converted to 'Misc' (was 'Other' before).
 - EntryTypes are now clustered per group on the 'new entry' GUI screen.
 - Tab shows the minimal unique folder name substring if multiple database files share the same name
 - Added a page numbers integrity checker
 - Position and size of certain dialogs are stored and restored.
 - Feature: Search Springer
 - Feature: Search DOAJ, Directory of Open Access Journals
 - Changes the old integrity check by improving the code base (+tests) and converting it to a simple issues table
 - Added combo box in MassSetFieldAction to simplify selecting the correct field name
 - Feature: Merge information from both entries on duplication detection
 - Always use import inspection dialog on import from file
 - All duplicate whitespaces / tabs / newlines are now removed from non-multiline fields
 - Improvements to search:
   - Search bar is now at the top
   - A summary of the search result is shown in textual form in the search bar
   - The search text field changes its color based on the search result (red if nothing is found, green if at least one entry is found)
   - Autocompletion suggestions are shown in a popup
   - Search options are available via a drop-down list, this implements [feature request 853](https://sourceforge.net/p/jabref/feature-requests/853/)
   - "Clear search" button also clears search field, this implements [feature request 601](https://sourceforge.net/p/jabref/feature-requests/601/)
   - Every search is done automatically (live) as soon as the search text is changed
   - Search is local by default. To do a global search, one has to do a local search and then this search can be done globally as well, opening a new window. 
   - The local search results can be shown in a new window. 
 - Feature: Merge information from a DOI generated BibTex entry to an entry
 - Added more characters to HTML/Unicode converter
 - Feature: Push citations to Texmaker ([bug 318](https://sourceforge.net/p/jabref/bugs/318/), [bug 582](https://sourceforge.net/p/jabref/bugs/582/))
 - Case changers improved to honor words (not yet more than single words) within {}
 - Feature: Added converters from HTML and Unicode to LaTeX on right click in text fields ([#191](https://github.com/JabRef/jabref/issues/191))
 - Feature: Add an option to the FileList context menu to delete an associated file from the file system
 - Feature: Field names "Doi", "Ee", and "Url" are now written as "DOI", "EE", and "URL"
 - The default language is now automatically set to the system's locale.
 - Use correct encoding names ([#155](https://github.com/JabRef/jabref/issues/155)) and replace old encoding names in bibtex files. This changes the file header.
 - No longer write JabRef version to BibTex file header.
 - No longer add blank lines inside a bibtex entry
 - Feature: When pasting a Google search URL, meta data will be automatically stripped before insertion.
 - Feature: PDF auto download from ACS, arXiv, ScienceDirect, SpringerLink, and Google Scholar
 - List of authors is now auto generated `scripts/generate-authors.sh` and inserted into L10N About.html
 - Streamline logging API: Replace usages of java.util.logging with commons.logging
 - Remove support for custom icon themes. The user has to use the default one.
 - Solved [feature request 767](https://sourceforge.net/p/jabref/feature-requests/767/): New subdatabase based on AUX file (biblatex)
 - Feature: DOItoBibTeX fetcher now also handles HTTP URLs
 - Feature: "Normalize to BibTeX name format" also removes newlines
 - Tweak of preference defaults
   - Autolink requires that the filename starts with the given BibTeX key and the default filename patterns is key followed by title
   - Default sorting changed
   - Default label pattern changed from `[auth][year]` to `[authors3][year]`
 - Feature: case changers now leave protected areas (enclosed with curly brackets) alone
 - BREAKING: The BibTeX key generator settings from previous versions are lost
 - BREAKING: LabelPatterns `[auth.etal]`, `[authEtAl]`, `[authors]`, `[authorsN]`, `[authorLast]` and more to omit spaces and commas (and work as described at http://jabref.sourceforge.net/help/LabelPatterns.php)
 - BREAKING: `[keywordN]` returns the Nth keyword (as described in the help) and not the first N keywords
 - BREAKING: If field consists of blanks only or an emtpy string, it is not written at all
 - Feature: new LabelPattern `[authFirstFull]` returning the last name of the first author and also a "van" or "von" if it exists
 - Feature: all new lines when writing an entry are obeying the globally configured new line (File -> newline separator). Affects fields: abstract and review
 - Feature: `[veryShortTitle]` and `[shortTitle]` also skip words like "in", "among", "before", ...
 - Feature: New LabelPattern `[keywordsN]`, where N is optional. Returns the first N keywords. If no N is specified ("`[keywords]`"), all keywords are returned. Spaces are removed.
 - Update supported LookAndFeels
 - Show replaced journal abbreviations on console
 - Integrated [GVK-Plugin](http://www.gbv.de/wikis/cls/Jabref-GVK-Plugin)
 - The three options to manage file references are moved to their own separated group in the Tools menu. 
 - Default preferences: Remote server (port 6050) always started on first JabRef instance. This prevents JabRef loaded twice when opening a bib file.

### Fixed
 - Fixed the bug that the file encoding was not correctly determined from the first (or second) line
 - Fixed [#325](https://github.com/JabRef/jabref/issues/325): Deactivating AutoCompletion crashes EntryEditor
 - Fixed bug when having added and then removed a personal journal list, an exception is always shown on startup
 - Fixed a bug in the IEEEXploreFetcher
 - Fixed [bug 1282](https://sourceforge.net/p/jabref/bugs/1282/) related to backslashes duplication.
 - Fixed [bug 1285](https://sourceforge.net/p/jabref/bugs/1285/): Editing position is not lost on saving
 - Fixed [bug 1297](https://sourceforge.net/p/jabref/bugs/1297/): No console message on closing
 - Fixed [#194](https://github.com/JabRef/jabref/issues/194): JabRef starts again on Win XP and Win Vista
 - Fixed: Tooltips are now shown for the #-field when the bibtex entry is incomplete.
 - Fixed [#173](https://github.com/JabRef/jabref/issues/173): Personal journal abbreviation list is not loaded twice
 - Bugfix: Preview of external journal abbreviation list now displays the correct list
 - Fixed [#223](https://github.com/JabRef/jabref/issues/223): Window is displayed in visible area even when having multiple screens
 - Localization tweaks: "can not" -> "cannot" and "file name" -> "filename"
 - Fixed: When reconfiguring the BibTeX key generator, changes are applied instantly without requiring a restart of JabRef
 - Fixed [#250](https://github.com/JabRef/jabref/issues/250): No hard line breaks after 70 chars in serialized JabRef meta data
 - Fixed [bug 1296](https://sourceforge.net/p/jabref/bugs/1296/): External links in the help open in the standard browser
 - Fixed behavior of opening files: If an existing database is opened, it is focused now instead of opening it twice.

### Removed
 - Entry type 'Other' is not selectable anymore as it is no real entry type. Will be converted to 'Misc'.
 - BREAKING: Remove plugin functionality.
 - The key bindings for searching specific databases are removed
 - Remove option to toggle native file dialog on mac by making JabRef always use native file dialogs on mac
 - Remove options to set PDF and PS directories per .bib database as the general options have also been deleted.
 - Remove option to disable renaming in FileChooser dialogs.
 - Remove option to hide the BibTeX Code tab in the entry editor.
 - Remove option to set a custom icon for the external file types. This is not possible anymore with the new icon font.
 - Remove legacy options to sync files in the "pdf" or "ps" field
 - Remove button to merge entries and keep the old ones.
 - Remove non-compact rank symbols in favor of compact rank
 - Remove Mr.DLib support as MR.DLib will be shut down in 2015
 - Remove support for key bindings per external application by allowing only the key binding "push to application" for the currently selected external application.
 - Remove "edit preamble" from toolbar
 - Remove support to the move-to-SysTray action
 - Remove incremental search
 - Remove option to disable autocompleters for search and make this always one
 - Remove option to highlight matches and make this always one when not using regex or grammar-based search
 - Remove non-working web searches: JSTOR and Sciencedirect (planned to be fixed for the next release)
 - Remove option Tools -> Open PDF or PS which is replaced by Tools -> Open File

## 2.80 - never released

Version 2.80 was intended as intermediate step to JabRef 3.0.
Since much functionality has changed during development, a release of this version was skipped.

## 2.11

The changelog of 2.11 and versions before is maintained as [text file](https://github.com/JabRef/jabref/blob/v2.11.1/CHANGELOG) in the [v2.11.1 tag](https://github.com/JabRef/jabref/tree/v2.11.1).

[Unreleased]: https://github.com/JabRef/jabref/compare/v3.6...HEAD
[3.6]: https://github.com/JabRef/jabref/compare/v3.5...v3.6
[3.5]: https://github.com/JabRef/jabref/compare/v3.4...v3.5
[3.4]: https://github.com/JabRef/jabref/compare/v3.3...v3.4
[3.3]: https://github.com/JabRef/jabref/compare/v3.2...v3.3
[3.2]: https://github.com/JabRef/jabref/compare/v3.1...v3.2
[3.1]: https://github.com/JabRef/jabref/compare/v3.0...v3.1
[3.0]: https://github.com/JabRef/jabref/compare/v2.11.1...v3.0
[dev_2.11]: https://github.com/JabRef/jabref/compare/v2.11.1...dev_2.11
[2.11.1]: https://github.com/JabRef/jabref/compare/v2.11...v2.11.1<|MERGE_RESOLUTION|>--- conflicted
+++ resolved
@@ -12,10 +12,6 @@
 ## [Unreleased]
 
 ### Changed
-<<<<<<< HEAD
-- Added support for over 1000 (self updating) 1.0.1 Citation Styles
-- You can set and cycle different preview Styles (including CitationStyles)
-=======
 - Implemented [#825](https://github.com/JabRef/jabref/issues/825): Search Bar across all bib files instead each having its own
 - Implemented [#573](https://github.com/JabRef/jabref/issues/573): Add key shortcut for global search (`ctrl+shift+f`, if the searchfield is empty it will be focused instead)
 - The search result Window will now show which entry belongs to which bib file
@@ -23,7 +19,8 @@
 - The search result Window won't stay on top anymore if the main Window is focused and will be present in the taskbar
 - The user can jump from the searchbar to the maintable  with `ctrl+enter`
 - Implemented [#573 (comment)](https://github.com/JabRef/jabref/issues/573#issuecomment-232284156): Added shortcut: closing the search result window with `ctrl+w`
->>>>>>> 2f73d749
+- Added support for over 1000 (self updating) 1.0.1 Citation Styles
+- You can set and cycle different preview Styles (including CitationStyles)
 - Added integrity check for fields with BibTeX keys, e.g., `crossref` and `related`, to check that the key exists
 - [#1496](https://github.com/JabRef/jabref/issues/1496) Keep track of which entry a downloaded file belongs to
 - Made it possible to download multiple entries in one action
