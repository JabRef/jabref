--- conflicted
+++ resolved
@@ -26,11 +26,8 @@
 - We added the possibility to automatically fetch entries when an ISBN is pasted on the main table. [#9864](https://github.com/JabRef/jabref/issues/9864)
 - We added the option to disable the automatic linking of files in the entry editor [#5105](https://github.com/JabRef/jabref/issues/5105)
 - We added the link icon for ISBNs in linked identifiers column. [#9819](https://github.com/JabRef/jabref/issues/9819)
-<<<<<<< HEAD
+- We added support for parsing MathML in the Medline importer. [#4273](https://github.com/JabRef/jabref/issues/4273)
 - We added the ability to search for a DOI directly from 'Web Search'. [#9674](https://github.com/JabRef/jabref/issues/9674)
-=======
-- We added support for parsing MathML in the Medline importer. [#4273](https://github.com/JabRef/jabref/issues/4273)
->>>>>>> c7ada344
 
 ### Changed
 
