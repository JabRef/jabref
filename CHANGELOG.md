--- conflicted
+++ resolved
@@ -24,11 +24,8 @@
 - We added the possibility to redownload files that had been present but are no longer in the specified location. [#10848](https://github.com/JabRef/jabref/issues/10848)
 - We added the citation key pattern `[camelN]`. Equivalent to the first N words of the `[camel]` pattern.
 - We added ability to export in CFF (Citation File Format) [#10661](https://github.com/JabRef/jabref/issues/10661).
-<<<<<<< HEAD
-- We added ability to push entries to TeXworks [#3197](https://github.com/JabRef/jabref/issues/3197)
-=======
+- We added ability to push entries to TeXworks. [#3197](https://github.com/JabRef/jabref/issues/3197)
 - We added the ability to zoom in and out in the document viewer using <kbd>Ctrl</kbd> + <kbd>Scroll</kbd>. [#10964](https://github.com/JabRef/jabref/pull/10964)
->>>>>>> 84463e7f
 
 ### Changed
 
