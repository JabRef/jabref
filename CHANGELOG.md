--- conflicted
+++ resolved
@@ -25,12 +25,9 @@
 - We changed the default keyboard shortcuts for moving between entries when the entry editor is active to ̀<kbd>alt</kbd> + <kbd>up/down</kbd>.
 - Opening a new file now prompts the directory of the currently selected file, instead of the directory of the last opened file.
 - Window state is saved on close and restored on start.
-<<<<<<< HEAD
 - Files without a defined external file type are now directly opened with the default aplication of the operating system
+- We streamlined the process to rename and move files by removing the confirmation dialogs.
 
-=======
-- We streamlined the process to rename and move files by removing the confirmation dialogs.
->>>>>>> 67474dc2
 
 
 
