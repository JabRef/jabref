# Changelog
All notable changes to this project will be documented in this file.
This project **does not** adhere to [Semantic Versioning](http://semver.org/).
This file tries to follow the conventions proposed by [keepachangelog.com](http://keepachangelog.com/).
Here, the categories "Changed" for added and changed functionality,
"Fixed" for fixed functionality, and
"Removed" for removed functionality is used.

We refer to [GitHub issues](https://github.com/JabRef/jabref/issues) by using `#NUM`.


## [Unreleased]

### Changed
- Add session restoring functionality for shared database. Related to [#1703](https://github.com/JabRef/jabref/issues/1703)
- Implementation of LiveUpdate for PostgreSQL & Oracle systems. Related to [#970](https://github.com/JabRef/jabref/issues/970).
- Added support for [1.0.1 CitationStyles](http://citationstyles.org/)
- You can set and cycle between different preview styles (including CitationStyles)
- Added fetcher for [MathSciNet](http://www.ams.org/mathscinet), [zbMATH](https://www.zbmath.org/) and [Astrophysics Data System](http://www.adsabs.harvard.edu/)
- Improved search:
  - Search queries consisting of a normal query and a field-based query are now supported (for example, `JabRef AND author == you`)
  - Implemented [#825](https://github.com/JabRef/jabref/issues/825): Search Bar across all bib files instead each having its own
  - Implemented [#573](https://github.com/JabRef/jabref/issues/573): Add key shortcut for global search (`ctrl+shift+f`, if the searchfield is empty it will be focused instead)
  - The search result Window will now show which entry belongs to which bib file
  - The search result Window will now remember its location
  - The search result Window won't stay on top anymore if the main Window is focused and will be present in the taskbar
  - The user can jump from the searchbar to the maintable  with `ctrl+enter`
  - Implemented [#573 (comment)](https://github.com/JabRef/jabref/issues/573#issuecomment-232284156): Added shortcut: closing the search result window with `ctrl+w`
- Added integrity check for fields with BibTeX keys, e.g., `crossref` and `related`, to check that the key exists
- Fields linking to other entries (e.g., `crossref` and `related`) have now specialized editors in the entry editor. Check the tabs "Other fields" and "General".
- [#1496](https://github.com/JabRef/jabref/issues/1496) Keep track of which entry a downloaded file belongs to
- Made it possible to download multiple entries in one action
- [#1506](https://github.com/JabRef/jabref/issues/1506) It is possible to apply two new key modifier `title_case` for Title Case, `capitalize` for Capitalized first character of each word (difference is that title case will leave prepositions etc in lower case), and `sentence_case` for normal sentence case (first word capitalized). In addition `lower_case` and `upper_case` can be used instead of `lower` and `upper`. 
- Added two new pseudo-fields for search: `anykeyword` to search for a specific keyword and `anyfield` to search in all fields (useful in combination with search in specific fields)
- [#1813](https://github.com/JabRef/jabref/issues/1813) Import/Export preferences dialog default directory set to working directory
- [#1897](https://github.com/JabRef/jabref/issues/1897) Implemented integrity check for `year` field: Last four nonpunctuation characters should be numerals
- Address in MS-Office 2007 xml format is now imported as `location`
- [#1912](https://github.com/JabRef/jabref/issues/1912) Implemented integrity check for `edition` field: Should have the first letter capitalized (BibTeX), Should contain an integer or a literal (BibLaTeX)
- The dialog for choosing new entries additionally supports ID-based entry generation
- `number` field is now exported as `number` field in MS-Office 2007 xml format, if no `issue` field is present and the entry type is not `patent`
- `note` field is now exported as `comments` field in MS-Office 2007 xml format
- `comments` field in MS-Office 2007 xml format is now imported as `note` field
- [#463](https://github.com/JabRef/jabref/issues/463): Disable menu-item and toolbar-buttons while no database is open
- Implemented integrity check for `note` and `howpublished` field: Should have the first letter capitalized (BibTeX)
- <kbd>Pos1</kbd> / <kbd>HOME</kbd> now select the first/last entry in the main table and the search result frame.
- <kbd>UP</kbd> / <kbd>Down</kbd> / <kbd>Tab</kbd> / <kbd>shift+Tab</kbd> in the search result frame have now the same functionality as in the main  table.
- Importer for MODS format added
- [#2012](https://github.com/JabRef/jabref/issues/2012) Implemented integrity check for `month` field: Should be an integer or normalized (BibLaTeX), Should be normalized (BibTeX)
- [#1779](https://github.com/JabRef/jabref/issues/1779) Implemented integrity check for `bibtexkey` field: Empty BibTeX key
- Prohibit more than one connections to the same shared database.
- Implemented integrity check for `journaltitle` field: BibLaTeX field only (BibTeX)
- [#463](https://github.com/JabRef/jabref/issues/463): Disable certain menu items, toolbar buttons and context menu items while multiple entries are selected
<<<<<<< HEAD
- Generalize German translation of database into "Datenbank"
- Improve language quality of the German translation of shared database
=======
- [#490](https://github.com/JabRef/jabref/issues/490) Added right click menu to main table and entry editor to allow copying doi url
>>>>>>> e4dec24e

### Fixed
- Fixed [koppor#160](https://github.com/koppor/jabref/issues/160): Tooltips now working in the main table
- Fixed [#2054](https://github.com/JabRef/jabref/issues/2054): Ignoring a new version now works as expected
- Fixed selecting an entry out of multiple duplicates
- Fixed [#617](https://github.com/JabRef/jabref/issues/617): `Enter` in global search opens the selected entry & `Enter` in search dialog window opens the selected entry
- Entries in the SearchResultPanel will be shown correctly (Latex to Unicode)
- Suggestions in the autocomplete will be shown correctly (Latex to Unicode)
- Fixed: When searching the first match will be selected if the current selection is no match
- Selecting an entry in the search result Window will now select the correct entry in the bib file
- Entries in the SearchResultDialog are now converted to Unicode
- Suggestions in the autocomplete (search) are now in Unicode
- Fixed NullPointerException when opening search result window for an untitled database
- Fixed entry table traversal with Tab (no column traversal thus no double jump)
- Fixed [#1757](https://github.com/JabRef/jabref/issues/1757): Crash after saving illegal argument in entry editor
- Fixed [#1663](https://github.com/JabRef/jabref/issues/1663): Better multi-monitor support
- Fixed [#1882](https://github.com/JabRef/jabref/issues/1882): Crash after saving illegal bibtexkey in entry editor
- Fixed field `location` containing only city is not exported correctly to MS-Office 2007 xml format
- Fixed [#1235](https://github.com/JabRef/jabref/issues/1235): Modified Key bindings do not work correctly
- Fixed field `key` field is not exported to MS-Office 2008 xml format
- Fixed [#1181](https://github.com/JabRef/jabref/issues/1181) and [#1504](https://github.com/JabRef/jabref/issues/1504): Improved "Normalize to BibTeX name format": Support separated names with commas and colons. Considered name affixes such as "Jr".
- Fixed download files failed silently when an invalid directory is selected
- Fixed [#1949](https://github.com/JabRef/jabref/issues/1949): Error message directs to the wrong preference tab
- Fixed InvalidBackgroundColor flickering with Ctrl-s and File > Save database
- Fixed loop when pulling changes (shared database) when current selected field has changed
- Fixed [#1958](https://github.com/JabRef/jabref/issues/1958): Verbatim fields are no longer checked for HTML encoded characters by integrity checks
- Fixed [#1937](https://github.com/JabRef/jabref/issues/1937): If no help page for the current chosen language exists, the english help page will be shown
- Fixed [#1996](https://github.com/JabRef/jabref/issues/1996): Unnecessary other fields tab in entry editor removed (BibTeX mode)
- Fixed [#2060](https://github.com/JabRef/jabref/issues/2060): Medline fetcher now imports data in UTF-8 encoding
- Fixed file menu displays wrong hotkey in the German translation

### Removed
- Removed 2nd preview style
- The non-supported feature of being able to define file directories for any extension is removed. Still, it should work for older databases using the legacy `ps` and `pdf` fields, although we strongly encourage using the `file` field.
- Automatic migration for the `evastar_pdf` field is removed.
- We removed the customizable "content selectors" since they are replaced by the auto-completion feature

















































































## [3.6] - 2016-08-26

### Changed
- [#462](https://github.com/JabRef/jabref/issues/462) Extend the OpenConsoleFeature by offering a selection between default terminal emulator and configurable command execution.
- [#970](https://github.com/JabRef/jabref/issues/970): Implementation of shared database support (full system) with event based synchronization for MySQL, PostgreSQL and Oracle database systems.
- [#1026](https://github.com/JabRef/jabref/issues/1026) JabRef does no longer delete user comments outside of BibTeX entries and strings
- [#1225](https://github.com/JabRef/jabref/issues/1225): Hotkeys are now consistent
- [#1249](https://github.com/JabRef/jabref/issues/1249) Date layout formatter added
- [#1345](https://github.com/JabRef/jabref/issues/1345) Cleanup ISSN
- [#1516](https://github.com/JabRef/jabref/issues/1516) Selected field names are written in uppercase in the entry editor
- [#1751](https://github.com/JabRef/jabref/issues/1751) Added tooltip to web search button
- [#1758](https://github.com/JabRef/jabref/issues/1758) Added a button to open Database Properties dialog help
- [#1841](https://github.com/JabRef/jabref/issues/1841) The "etal"-string in the Authors layout formatter can now be empty
- Added EntryTypeFormatter to add camel casing to entry type in layouts, e.g., InProceedings
- Added print entry preview to the right click menu
- Added links to JabRef internet resources
- Added integrity check to avoid non-ASCII characters in BibTeX files
- Added ISBN integrity checker
- Added filter to not show selected integrity checks
- Automatically generated group names are now converted from LaTeX to Unicode
- Enhance the entry customization dialog to give better visual feedback
- Externally fetched information can be merged for entries with an ISBN
- Externally fetched information can be merged for entries with an ArXiv eprint
- File open dialogs now use default extensions as primary file filter
- For developers: Moved the bst package into logic. This requires the regeneration of antlr sources, execute: `gradlew generateSource`
- It is now possible to generate a new BIB database from the citations in an OpenOffice/LibreOffice document
- It is now possible to add your own lists of protected terms, see Options -> Manage protected terms
- Improve focus of the maintable after a sidepane gets closed (Before it would focus the toolbar or it would focus the wrong entry)
- Table row height is adjusted on Windows which is useful for high resolution displays
- The field name in the layout files for entry type is changed from `bibtextype` to `entrytype`. Please update your existing files as support for `bibtextype` will be removed eventually.
- The contents of `crossref` and `related` will be automatically updated if a linked entry changes key
- The information shown in the main table now resolves crossrefs and strings and it can be shown which fields are resolved in this way (Preferences -> Appearance -> Color codes for resolved fields)
- The formatting of the main table is based on the actual field shown when using e.g. `title/author`
- The arXiv fetcher now also supports free-text search queries
- Undo/redo are enabled/disabled and show the action in the tool tip
- Unified dialogs for opening/saving files

### Fixed
- Fixed [#636](https://github.com/JabRef/jabref/issues/636): DOI in export filters
- Fixed [#1257](https://github.com/JabRef/jabref/issues/1324): Preferences for the BibTeX key generator set in a version prior to 3.2 are now migrated automatically to the new version
- Fixed [#1264](https://github.com/JabRef/jabref/issues/1264): S with caron does not render correctly
- Fixed [#1288](https://github.com/JabRef/jabref/issues/1288): Newly opened bib-file is not focused
- Fixed [#1321](https://github.com/JabRef/jabref/issues/1321): LaTeX commands in fields not displayed in the list of references
- Fixed [#1324](https://github.com/JabRef/jabref/issues/1324): Save-Dialog for Lookup fulltext document now opens in the specified working directory
- Fixed [#1499](https://github.com/JabRef/jabref/issues/1499): {} braces are now treated correctly in in author/editor
- Fixed [#1527](https://github.com/JabRef/jabref/issues/1527): 'Get BibTeX data from DOI' Removes Marking
- Fixed [#1519](https://github.com/JabRef/jabref/issues/1519): The word "Seiten" is automatically removed when fetching info from ISBN
- Fixed [#1531](https://github.com/JabRef/jabref/issues/1531): `\relax` can be used for abbreviation of author names
- Fixed [#1554](https://github.com/JabRef/jabref/issues/1554): Import dialog is no longer hidden behind main window
- Fixed [#1592](https://github.com/JabRef/jabref/issues/1592): LibreOffice: wrong numbers in citation labels
- Fixed [#1609](https://github.com/JabRef/jabref/issues/1324): Adding a file to an entry opened dialog in the parent folder of the working directory
- Fixed [#1632](https://github.com/JabRef/jabref/issues/1632): User comments (`@Comment`) with or without brackets are now kept
- Fixed [#1639](https://github.com/JabRef/jabref/issues/1639): Google Scholar fetching works again.
- Fixed [#1643](https://github.com/JabRef/jabref/issues/1643): Searching with double quotes in a specific field ignores the last character
- Fixed [#1669](https://github.com/JabRef/jabref/issues/1669): Dialog for manual connection to OpenOffice/LibreOffice works again on Linux
- Fixed [#1682](https://github.com/JabRef/jabref/issues/1682): An entry now must have a BibTeX key to be cited in OpenOffice/LibreOffice
- Fixed [#1687](https://github.com/JabRef/jabref/issues/1687): "month" field ascending/descending sorting swapped
- Fixed [#1716](https://github.com/JabRef/jabref/issues/1716): `@`-Symbols stored in BibTeX fields no longer break the database
- Fixed [#1750](https://github.com/JabRef/jabref/issues/1750): BibLaTeX `date` field is now correctly exported as `year` in MS-Office 2007 xml format
- Fixed [#1760](https://github.com/JabRef/jabref/issues/1760): Preview updated correctly when selecting a single entry after selecting multiple entries
- Fixed [#1771](https://github.com/JabRef/jabref/issues/1771): Show all supported import types as default
- Fixed [#1804](https://github.com/JabRef/jabref/issues/1804): Integrity check no longer removes URL field by mistake
- Fixed: LaTeX characters in author names are now converted to Unicode before export in MS-Office 2007 xml format
- Fixed: `volume`, `journaltitle`, `issue` and `number`(for patents) fields are now exported correctly in MS-Office 2007 xml format
- Fixed NullPointerException when clicking OK without specifying a field name in set/clear/rename fields
- Fixed IndexOutOfBoundsException when trying to download a full text document without selecting an entry
- Fixed NullPointerException when trying to set a special field or mark an entry through the menu without having an open database
- Fixed NullPointerException when trying to synchronize file field with an entry without BibTeX key
- Fixed NullPointerException when importing PDFs and pressing cancel when selecting entry type
- Fixed a number of issues related to accessing the GUI from outside the EDT
- Fixed NullPointerException when using BibTeX key pattern `authFirstFull` and the author does not have a "von"-part
- Fixed NullPointerException when opening Customize entry type dialog without an open database
- LaTeX to Unicode converter now handles combining accents
- Fixed NullPointerException when clicking Browse in Journal abbreviations with empty text field
- Fixed NullPointerException when opening file in Plain text import
- Fixed NullPointerException when appending database
- Fixed NullPointerException when loading a style file that has not got a default style
- Date fields in the BibLatex standard are now always formatted in the correct way, independent of the preferences
- The merge entry dialog showed wrong heading after merging from DOI
- Manage content selectors now saves edited existing lists again and only marks database as changed when the content selectors are changed
- When inserting a duplicate the right entry will be selected
- Preview panel height is now saved immediately, thus is shown correctly if the panel height is changed, closed and opened again

### Removed
- [#1610](https://github.com/JabRef/jabref/issues/1610) Removed the possibility to auto show or hide the groups interface
- It is not longer possible to choose to convert HTML sub- and superscripts to equations
- Removed option to open right-click menu with ctrl + left-click as it was not working
- Removed option to disable entry editor when multiple entries are selected as it was not working
- Removed option to show warning for empty key as it was not working
- Removed option to show warning for duplicate key as it was not working
- Removed preview toolbar (since long disabled)


## [3.5] - 2016-07-13

### Changed
- Implemented [#1356](https://github.com/JabRef/jabref/issues/1356): Added a formatter for converting HTML to Unicode
- Implemented [#661](https://github.com/JabRef/jabref/issues/661): Introducing a "check for updates" mechnism (manually/automatic at startup)
- Implemented [#1338](https://github.com/JabRef/jabref/issues/1338): clicking on a crossref in the main table selects the parent entry and added a button in the entry editor to select the parent entry.
- Implemented [#1485](https://github.com/JabRef/jabref/issues/1485): Biblatex field shorttitle is now exported/imported as standard field ShortTitle to Word bibliography
- Implemented [#1431](https://github.com/JabRef/jabref/issues/1431): Import dialog shows file extensions and filters the view
- When resolving duplicate BibTeX-keys there is now an "Ignore" button. "Cancel" and close key now quits the resolving.
- The [online forum](http://discourse.jabref.org/) is now directly accessible via the "Help" menu
- Updated German translation

### Fixed
- Fixed [#1530](https://github.com/JabRef/jabref/issues/1530): Unescaped hashes in the url field are ignored by the integrity checker
- Fixed [#405](https://github.com/JabRef/jabref/issues/405): Added more {} around capital letters in Unicode/HTML to LaTeX conversion to preserve them
- Fixed [#1476](https://github.com/JabRef/jabref/issues/1476): NPE when importing from SQL DB because of missing DatabaseMode
- Fixed [#1481](https://github.com/JabRef/jabref/issues/1481): Mac OS X binary seems broken for JabRef 3.4 release
- Fixed [#1430](https://github.com/JabRef/jabref/issues/1430): "review changes" did misinterpret changes
- Fixed [#1434](https://github.com/JabRef/jabref/issues/1434): Static groups are now longer displayed as dynamic ones
- Fixed [#1482](https://github.com/JabRef/jabref/issues/1482): Correct number of matched entries is displayed for refining subgroups
- Fixed [#1444](https://github.com/JabRef/jabref/issues/1444): Implement getExtension and getDescription for importers.
- Fixed [#1507](https://github.com/JabRef/jabref/issues/1507): Keywords are now separated by the delimiter specified in the preferences
- Fixed [#1484](https://github.com/JabRef/jabref/issues/1484): HTML export handles some UTF characters wrong
- Fixed [#1534](https://github.com/JabRef/jabref/issues/1534): "Mark entries imported into database" does not work correctly
- Fixed [#1500](https://github.com/JabRef/jabref/issues/1500): Renaming of explicit groups now changes entries accordingly
- Fixed issue where field changes were not undoable if the time stamp was updated on editing
- Springer fetcher now fetches the requested number of entries (not one less as before)
- Alleviate multiuser concurrency issue when near simultaneous saves occur to a shared database file


## [3.4] - 2016-06-02

### Changed
- Implemented [#629](https://github.com/JabRef/jabref/issues/629): Explicit groups are now written in the "groups" field of the entry instead of at the end of the bib file
- Main table now accepts pasted DOIs and tries to retrieve the entry
- Added support for several Biblatex-fields through drop-down lists with valid alternatives
- Added integrity checker for an odd number of unescaped '#'
- Implemented [feature request 384](https://sourceforge.net/p/jabref/features/384): The merge entries dialog now show all text and colored differences between the fields
- Implemented [#1233](https://github.com/JabRef/jabref/issues/1233): Group side pane now takes up all the remaining space
- Added integrity check detecting HTML-encoded characters
- Added missing help files
- Implemented [feature request #1294](https://github.com/JabRef/jabref/issues/1294): Added possibility to filter for `*.jstyle` files in OpenOffice/LibreOffice style selection dialog. Open style selection dialog in directory of last selected file
- Added integrity check for ISSN
- Add LaTeX to Unicode converter as cleanup operation
- Added an option in the about dialog to easily copy the version information of JabRef
- Integrity check table can be sorted by clicking on column headings
- Added \SOFTWARE\Jabref 'Path' registry entry for installation path inside the installer
- Added an additional icon to distinguish DOI and URL links ([feature request #696](https://github.com/JabRef/jabref/issues/696))
- Added nbib fields to Medlineplain importer and to MedlineImporter
- Implemented [#1342](https://github.com/JabRef/jabref/issues/1342): show description of case converters as tooltip 
- Updated German translation

### Fixed
- Fixed [#473](https://github.com/JabRef/jabref/issues/473): Values in an entry containing symbols like ' are now properly escaped for exporting to the database
- Fixed [#1270](https://github.com/JabRef/jabref/issues/1270): Auto save is now working again as expected (without leaving a bunch of temporary files behind)
- Fixed [#1234](https://github.com/JabRef/jabref/issues/1234): NPE when getting information from retrieved DOI
- Fixed [#1245](https://github.com/JabRef/jabref/issues/1245): Empty jstyle properties can now be specified as ""
- Fixed [#1259](https://github.com/JabRef/jabref/issues/1259): NPE when sorting tabs
- Fixed display bug in the cleanup dialog: field formatters are now correctly displayed using their name 
- Fixed [#1271](https://github.com/JabRef/jabref/issues/1271): Authors with compound first names are displayed properly 
- Fixed: Selecting invalid jstyle causes NPE and prevents opening of style selection dialog
- Fixed: Move linked files to default directory works again
- Fixed [#1327](https://github.com/JabRef/jabref/issues/1327): PDF cleanup changes order of linked pdfs
- Fixed [#1313](https://github.com/JabRef/jabref/issues/1313): Remove UI for a configuration option which was no longer available
- Fixed [#1340](https://github.com/JabRef/jabref/issues/1340): Edit -> Mark Specific Color Dysfunctional on OSX
- Fixed [#1245](https://github.com/JabRef/jabref/issues/1245): Empty jstyle properties can now be specified as ""
- Fixed [#1364](https://github.com/JabRef/jabref/issues/1364): Windows: install to LOCALAPPDATA directory for non-admin users
- Fixed [#1365](https://github.com/JabRef/jabref/issues/1365): Default label pattern back to `[auth][year]`
- Fixed [#796](https://github.com/JabRef/jabref/issues/796): Undoing more than one entry at the same time is now working
- Fixed [#1122](https://github.com/JabRef/jabref/issues/1122): Group view is immediately updated after adding an entry to a group
- Fixed [#171](https://github.com/JabRef/jabref/issues/171): Dragging an entry to a group preserves scrolling
- Fixed [#1353](https://github.com/JabRef/jabref/issues/1353): Fetch-Preview did not display updated BibTeX-Key after clicking on `Generate Now`
- Fixed [#1381](https://github.com/JabRef/jabref/issues/1381): File links containing blanks are broken if non-default viewer is set
- Fixed sourceforge bug 1000: shorttitleINI can generate the initials of the shorttitle
- Fixed [#1394](https://github.com/JabRef/jabref/issues/1394): Personal journal abbrevations could not be saved
- Fixed [#1400](https://github.com/JabRef/jabref/issues/1400): Detect path constructs wrong path for Windows
- Fixed [#973](https://github.com/JabRef/jabref/issues/973): Add additional DOI field for English version of MS Office 2007 XML
- Fixed [#1412](https://github.com/JabRef/jabref/issues/1412): Save action *protect terms* protects terms within words unecessarily
- Fixed [#1420](https://github.com/JabRef/jabref/issues/1420): Auto downloader should respect file pattern and propose correct filename
- Fixed [#651](https://github.com/JabRef/jabref/issues/651): Improve parsing of author names containing braces
- Fixed [#1421](https://github.com/JabRef/jabref/issues/1421): Auto downloader should try to retrieve DOI if not present and fetch afterwards
- Fixed [#1457](https://github.com/JabRef/jabref/issues/1457): Support multiple words inside LaTeX commands to RTF export
- Entries retain their groupmembership when undoing their cut/deletion
- Fixed [#1450](https://github.com/JabRef/jabref/issues/1450): EntryEditor is restored in the correct size after preference changes
- Fixed [#421](https://github.com/JabRef/jabref/issues/421): Remove LaTeX commands from all BibTeX fields when exporting to Word Bibliography

### Removed
- Removed possibility to export entries/databases to an `.sql` file, as the logic cannot easily use the correct escape logic
- Removed support of old groups format, which was used prior to JabRef version 1.6. If you happen to have a 10 years old .bib file, then JabRef 3.3 can be used to convert it to the current format.
- Removed possibility to automatically add braces via Option - Preferences - File - Store the following fields with braces around capital letters. Please use save actions instead for adding braces automatically.
- Removed button to refresh groups view. This button shouldn't be needed anymore. Please report any cases where the groups view is not updated automatically.
- Medline and GVK importer no longer try to expand author initials (i.e.  `EH Wissler -> E. H. Wissler`).
- Removed not-working option "Select Matches" under Groups -> Settings.


## [3.3] - 2016-04-17

### Changed
- Migrated JabRef help to markdown at https://github.com/JabRef/help.jabref.org
- Add possibility to lookup DOI from BibTeX entry contents inside the DOI field
- PDFs can be automatically fetched from IEEE (given that you have access without logging in)
- The OpenOffice/LibreOffice style file handling is changed to have only a single list of available style and you need to add your custom styles again
- OpenOffice/LibreOffice style files are now always read and written with the same default encoding as for the database (found in the preferences)
- The user journal abbreviation list is now always read and written with the same default encoding as for the database (found in the preferences)
- The mass edit function "Set/clear/rename fields" is now in the Edit menu
- Implemented [#455](https://github.com/JabRef/jabref/issues/455): Add button in preference dialog to reset preferences
- Add ability to run arbitrary formatters as cleanup actions (some old cleanup jobs are replaced by this functionality)
- Add "Move linked files to default file directory" as cleanup procedure
- Implemented [#756](https://github.com/JabRef/jabref/issues/756): Add possibility to reformat all entries on save (under Preferences, File)
- All fields in a bib entry are written without any leading and trailing whitespace 
- Comments and preamble are serialized with capitalized first letter, i.e. `@Comment` instead of `@comment` and `@Preamble` instead of `@PREAMBLE`.
- Global sorting options and preferences are removed. Databases can still be sorted on save, but this is configured locally and stored in the file
- OvidImporter now also imports fields: doi, issn, language and keywords
- Implemented [#647](https://github.com/JabRef/jabref/issues/647): The preview can now be copied
- [#459](https://github.com/JabRef/jabref/issues/459) Open default directory when trying to add files to an entry
- Implemented [#668](https://github.com/JabRef/jabref/issues/668): Replace clear with icon to reduce search bar width
- Improved layout for OSX: Toolbar buttons and search field
- BibTeX and BibLaTeX mode is now file based and can be switched at runtime. The information is stored in the .bib file, and if it is not there detected by the entry types.
- Moved all quality-related database actions inside a new quality menu
- [#684](https://github.com/JabRef/jabref/issues/684): ISBNtoBibTex Error Message is now more clear
- Moved default bibliography mode to general preferences tab
- Add dialog to show all preferences in their raw form plus some filtering
- Added Ordinal formatter (1 -> 1st etc)
- [#492](https://github.com/JabRef/jabref/issues/492): If no text is marked, the whole field is copied. Preview of pasted text in tool tip
- [#454](https://github.com/JabRef/jabref/issues/454) Add a tab that shows all remaining entry fields that are not displayed in any other tab
- The LaTeX to Unicode/HTML functionality is much improved by covering many more cases
- Ability to convert from LaTeX to Unicode in right-click field menu
- Regex-based search is know only applied entirely and not split up to different regexes on whitespaces
- [#492](https://github.com/JabRef/jabref/issues/492): If no text is marked, the whole field is copied. Preview of pasted text in tool tip
- Integrity check now also checks broken file links, abbreviations in `journal` and `booktitle`, and incorrect use of proceedings with page numbers
- PdfContentImporter does not write the content of the first page into the review field any more
- Implemented [#462](https://github.com/JabRef/jabref/issues/462): Add new action to open console where opened database file is located. New button, menu entry and shortcut (CTRL+SHIFT+J) for this action have also been added.
- [#957](https://github.com/JabRef/jabref/issues/957) Improved usability of Export save order selection in Preferences and Database Properties
- [#958](https://github.com/JabRef/jabref/issues/958) Adjusted size and changed layout of database dialog
- [#1023](https://github.com/JabRef/jabref/issues/492) ArXiv fetcher now also fetches based on eprint id
- Moved "Get BibTeX data from DOI" from main table context menu to DOI field in entry editor
- Added open buttons to DOI and URL field
- Move Look & Feel settings from advanced to appearance tab in preferences
- JabRef installer now automatically determines the user rights and installs to home directory/program dir when user is restricted/admin
- Move PDF file directory configuration from external tab to file tab in preferences
- Implemented [#672](https://github.com/JabRef/jabref/issues/672): FileList now distributes its space dependent on the width of its columns
- Added missing German translations
- Swedish is added as a language option (still not a complete translation)
- [#969](https://github.com/JabRef/jabref/issues/969) Adding and replacing old event system mechanisms with Google Guava EventBus.

### Fixed
- Fixed [#318](https://github.com/JabRef/jabref/issues/318): Improve normalization of author names
- Fixed [#598](https://github.com/JabRef/jabref/issues/598) and [#402](https://github.com/JabRef/jabref/issues/402): No more issues with invalid icons for ExternalFileTypes in global search or after editing the settings
- Fixed [#883](https://github.com/JabRef/jabref/issues/883): No NPE during cleanup
- Fixed [#845](https://github.com/JabRef/jabref/issues/845): Add checkboxes for highlighting in groups menu, fixes other toggle highlighting as well for all toggle buttons
- Fixed [#890](https://github.com/JabRef/jabref/issues/890): No NPE when renaming file
- Fixed [#466](https://github.com/JabRef/jabref/issues/466): Rename PDF cleanup now also changes case of file name
- Fixed [#621](https://github.com/JabRef/jabref/issues/621) and [#669](https://github.com/JabRef/jabref/issues/669): Encoding and preamble now end with newline.
- Make BibTex parser more robust against missing newlines
- Fix bug that prevented the import of BibTex entries having only a key as content
- Fixed [#666](https://github.com/JabRef/jabref/issues/666): MS Office 2007 export is working again
- Fixed [#670](https://github.com/JabRef/jabref/issues/670): Expressions using enclosed quotes (`keywords="one two"`) did not work.
- Fixed [#667](https://github.com/JabRef/jabref/issues/667): URL field is not sanitized anymore upon opening in browser.
- Fixed [#687](https://github.com/JabRef/jabref/issues/687): Fixed NPE when closing JabRef with new unsaved database.
- Fixed [#680](https://github.com/JabRef/jabref/issues/680): Synchronize Files key binding works again.
- Fixed [#212](https://github.com/JabRef/jabref/issues/212): Added command line option `-g` for autogenerating bibtex keys
- Fixed [#213](https://github.com/JabRef/jabref/issues/212): Added command line option `-asfl` for autosetting file links
- Fixed [#671](https://github.com/JabRef/jabref/issues/671): Remember working directory of last import
- IEEEXplore fetcher replaces keyword separator with the preferred
- Fixed [#710](https://github.com/JabRef/jabref/issues/710): Fixed quit behavior under OSX
- "Merge from DOI" now honors removed fields
- Fixed [#778](https://github.com/JabRef/jabref/issues/778): Fixed NPE when exporting to `.sql` File
- Fixed [#824](https://github.com/JabRef/jabref/issues/824): MimeTypeDetector can now also handle local file links
- Fixed [#803](https://github.com/JabRef/jabref/issues/803): Fixed dynamically group, free-form search
- Fixed [#743](https://github.com/JabRef/jabref/issues/743): Logger not configured when JAR is started
- Fixed [#822](https://github.com/JabRef/jabref/issues/822): OSX - Exception when adding the icon to the dock
- Fixed [#609](https://github.com/JabRef/jabref/issues/609): Sort Arrows are shown in the main table if table is sorted
- Fixed [#685](https://github.com/JabRef/jabref/issues/685): Fixed MySQL exporting for more than one entry
- Fixed [#815](https://github.com/JabRef/jabref/issues/815): Curly Braces no longer ignored in OpenOffice/LibreOffice citation
- Fixed [#855](https://github.com/JabRef/jabref/issues/856): Fixed OpenOffice Manual connect - Clicking on browse does now work correctly
- Fixed [#649](https://github.com/JabRef/jabref/issues/649): Key bindings are now working in the preview panel
- Fixed [#410](https://github.com/JabRef/jabref/issues/410): Find unlinked files no longer freezes when extracting entry from PDF content
- Fixed [#936](https://github.com/JabRef/jabref/issues/936): Preview panel is now updated when an entry is cut/deleted
- Fixed [#1001](https://github.com/JabRef/jabref/issues/1001): No NPE when exporting a complete database
- Fixed [#991](https://github.com/JabRef/jabref/issues/991): Entry is now correctly removed from the BibDatabase
- Fixed [#1062](https://github.com/JabRef/jabref/issues/1062): Merge entry with DOI information now also applies changes to entry type
- Fixed [#535](https://github.com/JabRef/jabref/issues/535): Add merge action to right click menu
- Fixed [#1115](https://github.com/JabRef/jabref/issues/1115): Wrong warning message when importing duplicate entries
- Fixed [#935](https://github.com/JabRef/jabref/issues/935): PDFs, which are readable, but carry a protection for editing, are treated by the XMP parser and the importer generating a BibTeX entry based on the content.
- Fixed: Showing the preview panel with a single-click at startup

### Removed
- Removed JabRef offline help files which are replaced by the new online documentation at https://github.com/JabRef/help.jabref.org
- Fixed [#627](https://github.com/JabRef/jabref/issues/627): The `pdf` field is removed from the export formats, use the `file` field
- Removed configuration option to use database file directory as base directory for attached files and make it default instead
- Removed save session functionality as it just saved the last opened tabs which is done by default
- Removed CLI option `-l` to load a session
- Removed PDF preview functionality
- Removed Sixpackimporter it is not used in the wild anymore
- Removed double click listener from `doi` and `url` fields


## [3.2] - 2016-01-10

### Changed
- All import/open database warnings are now shown in a scrolling text area
- Add an integrity check to ensure that a url has a correct protocol, implements [#358](https://github.com/JabRef/jabref/issues/358)

### Fixed
- Changes in customized entry types are now directly reflected in the table when clicking "Apply" or "OK"
- Fixed [#608](https://github.com/JabRef/jabref/issues/608): Export works again
- Fixed [#417](https://github.com/JabRef/jabref/issues/417): Table now updates when switching groups
- Fixed [#534](https://github.com/JabRef/jabref/issues/534): No OpenOffice setup panel in preferences
- Fixed [#545](https://github.com/JabRef/jabref/issues/545): ACM fetcher works again
- Fixed [#593](https://github.com/JabRef/jabref/issues/593): Reference list generation works for OpenOffice/LibreOffice again
- Fixed [#598](https://github.com/JabRef/jabref/issues/598): Use default file icon for custom external file types
- Fixed [#607](https://github.com/JabRef/jabref/issues/607): OpenOffice/LibreOffice works on OSX again

### Removed
- OpenOffice/LibreOffice is removed from the push-to-application button and only accessed through the side panel


## [3.1] - 2015-12-24

### Changed
- Added new DoiResolution fetcher that tries to download full text PDF from DOI link
- Add options to close other/all databases in tab right-click menu
- Implements [#470](https://github.com/JabRef/jabref/issues/470): Show editor (as an alternative to author) and booktitle (as an alternative to journal) in the main table by default
- Restore focus to last focused tab on start
- Add ability to format/cleanup the date field
- Add support for proxy authentication via VM args and GUI settings, this implements [feature request 388](https://sourceforge.net/p/jabref/feature-requests/388/)
- Move Bibtex and Biblatex mode switcher to File menu
- Display active edit mode (BibTeX or Biblatex) at window title
- Implements [#444](https://github.com/JabRef/jabref/issues/444): The search is cleared by either clicking the clear-button or by pressing ESC with having focus in the search field.
- Icons are shown as Header for icon columns in the entry table ([#315](https://github.com/JabRef/jabref/issues/315))
- Tooltips are shown for header columns and contents which are too wide to be displayed in the entry table ([#384](https://github.com/JabRef/jabref/issues/384))
- Default order in entry table:  # | all file based icons (file, URL/DOI, ...) | all bibtex field based icons (bibtexkey, entrytype, author, title, ...) | all activated special field icons (ranking, quality, ...)
- Write all field keys in lower case. No more camel casing of field names. E.g., `title` is written instead of `Title`, `howpublished` instead of `HowPublished`, and `doi` instead of `DOI`. The configuration option `Use camel case for field names (e.g., "HowPublished" instead of "howpublished")` is gone.
- All field saving options are removed. There is no more customization of field sorting. '=' is now appended to the field key instead of its value. The intendation is aligned for an entry and not for the entire database. Entry names are written in title case format.
- Entries are only reformatted if they were changed during a session. There is no more mandatory reformatting of the entire database on save.
- Implements [#565](https://github.com/JabRef/jabref/issues/565): Highlighting matches works now also for regular expressions in preview panel and entry editor
- IEEEXplore search now downloads the full Bibtex record instead of parsing the fields from the HTML webpage result (fixes [bug 1146](https://sourceforge.net/p/jabref/bugs/1146/) and [bug 1267](https://sourceforge.net/p/jabref/bugs/1267/))
- Christmas color theme (red and green)
- Implements #444: The search is cleared by either clicking the clear-button or by pressing ESC with having focus in the search field. 
- Added command line switch --debug to show more detailed logging messages

### Fixed
- Fixed [bug 482](https://sourceforge.net/p/jabref/bugs/482/) partly: escaped brackets are now parsed properly when opening a bib file
- Fixed [#479](https://github.com/JabRef/jabref/issues/479): Import works again
- Fixed [#434](https://github.com/JabRef/jabref/issues/434): Revert to old 'JabRef' installation folder name instead of 'jabref'
- Fixed [#435](https://github.com/JabRef/jabref/issues/435): Retrieve non open access ScienceDirect PDFs via HTTP DOM
- Fixed: Cleanup process aborts if linked file does not exists
- Fixed [#420](https://github.com/JabRef/jabref/issues/420): Reenable preference changes
- Fixed [#414](https://github.com/JabRef/jabref/issues/414): Rework BibLatex entry types with correct required and optional fields
- Fixed [#413](https://github.com/JabRef/jabref/issues/413): Help links in released jar version are not working
- Fixes [#412](https://github.com/JabRef/jabref/issues/412): Biblatex preserves capital letters, checking whether letters may be converted to lowercase within the Integrity Check action is obsolete.
- Fixed [#437](https://github.com/JabRef/jabref/issues/437): The toolbar after the search field is now correctly wrapped when using a small window size for JabRef
- Fixed [#438](https://github.com/JabRef/jabref/issues/438): Cut, Copy and Paste are now translated correctly in the menu
- Fixed [#443](https://github.com/JabRef/jabref/issues/443)/[#445](https://github.com/JabRef/jabref/issues/445): Fixed sorting and moving special field columns
- Fixed [#498](https://github.com/JabRef/jabref/issues/498): non-working legacy PDF/PS column removed
- Fixed [#473](https://github.com/JabRef/jabref/issues/473): Import/export to external database works again
- Fixed [#526](https://github.com/JabRef/jabref/issues/526): OpenOffice/LibreOffice connection works again on Linux/OSX
- Fixed [#533](https://github.com/JabRef/jabref/issues/533): Preview parsed incorrectly when regular expression was enabled
- Fixed: MedlinePlain Importer made more resistant for malformed entries
- Fixed [#564](https://github.com/JabRef/jabref/issues/564): Cite command changes are immediately reflected in the push-to-application actions, and not only after restart

### Removed
- Removed BioMail format importer
- Removed file history size preference (never available from the UI)
- Removed jstorImporter because it's hardly ever used, even Jstor.org doesn't support/export said format anymore
- Removed ScifinderImporter because it's hardly ever used, and we could not get resource files to test against
- Removed option "Show one letter heading for icon columns" which is obsolete with the fix of [#315](https://github.com/JabRef/jabref/issues/315)/[#384](https://github.com/JabRef/jabref/issues/384)
- Removed table column "PDF/PS" which refers to legacy fields "ps" resp. "pdf" which are no longer supported (see also fix [#498](https://github.com/JabRef/jabref/issues/498))
- Removed the ability to export references on the CLI interface based on year ranges


## [3.0] - 2015-11-29

### Changed
 - Updated to support OpenOffice 4 and LibreOffice 5
 - Add toolbar icon for deleting an entry, and move menu item for this action to BibTeX
 - Better support for IEEEtranBSTCTL entries
 - Quick selection of month in entry editor
 - Unknown entry types will be converted to 'Misc' (was 'Other' before).
 - EntryTypes are now clustered per group on the 'new entry' GUI screen.
 - Tab shows the minimal unique folder name substring if multiple database files share the same name
 - Added a page numbers integrity checker
 - Position and size of certain dialogs are stored and restored.
 - Feature: Search Springer
 - Feature: Search DOAJ, Directory of Open Access Journals
 - Changes the old integrity check by improving the code base (+tests) and converting it to a simple issues table
 - Added combo box in MassSetFieldAction to simplify selecting the correct field name
 - Feature: Merge information from both entries on duplication detection
 - Always use import inspection dialog on import from file
 - All duplicate whitespaces / tabs / newlines are now removed from non-multiline fields
 - Improvements to search:
   - Search bar is now at the top
   - A summary of the search result is shown in textual form in the search bar
   - The search text field changes its color based on the search result (red if nothing is found, green if at least one entry is found)
   - Autocompletion suggestions are shown in a popup
   - Search options are available via a drop-down list, this implements [feature request 853](https://sourceforge.net/p/jabref/feature-requests/853/)
   - "Clear search" button also clears search field, this implements [feature request 601](https://sourceforge.net/p/jabref/feature-requests/601/)
   - Every search is done automatically (live) as soon as the search text is changed
   - Search is local by default. To do a global search, one has to do a local search and then this search can be done globally as well, opening a new window. 
   - The local search results can be shown in a new window. 
 - Feature: Merge information from a DOI generated BibTex entry to an entry
 - Added more characters to HTML/Unicode converter
 - Feature: Push citations to Texmaker ([bug 318](https://sourceforge.net/p/jabref/bugs/318/), [bug 582](https://sourceforge.net/p/jabref/bugs/582/))
 - Case changers improved to honor words (not yet more than single words) within {}
 - Feature: Added converters from HTML and Unicode to LaTeX on right click in text fields ([#191](https://github.com/JabRef/jabref/issues/191))
 - Feature: Add an option to the FileList context menu to delete an associated file from the file system
 - Feature: Field names "Doi", "Ee", and "Url" are now written as "DOI", "EE", and "URL"
 - The default language is now automatically set to the system's locale.
 - Use correct encoding names ([#155](https://github.com/JabRef/jabref/issues/155)) and replace old encoding names in bibtex files. This changes the file header.
 - No longer write JabRef version to BibTex file header.
 - No longer add blank lines inside a bibtex entry
 - Feature: When pasting a Google search URL, meta data will be automatically stripped before insertion.
 - Feature: PDF auto download from ACS, arXiv, ScienceDirect, SpringerLink, and Google Scholar
 - List of authors is now auto generated `scripts/generate-authors.sh` and inserted into L10N About.html
 - Streamline logging API: Replace usages of java.util.logging with commons.logging
 - Remove support for custom icon themes. The user has to use the default one.
 - Solved [feature request 767](https://sourceforge.net/p/jabref/feature-requests/767/): New subdatabase based on AUX file (biblatex)
 - Feature: DOItoBibTeX fetcher now also handles HTTP URLs
 - Feature: "Normalize to BibTeX name format" also removes newlines
 - Tweak of preference defaults
   - Autolink requires that the filename starts with the given BibTeX key and the default filename patterns is key followed by title
   - Default sorting changed
   - Default label pattern changed from `[auth][year]` to `[authors3][year]`
 - Feature: case changers now leave protected areas (enclosed with curly brackets) alone
 - BREAKING: The BibTeX key generator settings from previous versions are lost
 - BREAKING: LabelPatterns `[auth.etal]`, `[authEtAl]`, `[authors]`, `[authorsN]`, `[authorLast]` and more to omit spaces and commas (and work as described at http://jabref.sourceforge.net/help/LabelPatterns.php)
 - BREAKING: `[keywordN]` returns the Nth keyword (as described in the help) and not the first N keywords
 - BREAKING: If field consists of blanks only or an emtpy string, it is not written at all
 - Feature: new LabelPattern `[authFirstFull]` returning the last name of the first author and also a "van" or "von" if it exists
 - Feature: all new lines when writing an entry are obeying the globally configured new line (File -> newline separator). Affects fields: abstract and review
 - Feature: `[veryShortTitle]` and `[shortTitle]` also skip words like "in", "among", "before", ...
 - Feature: New LabelPattern `[keywordsN]`, where N is optional. Returns the first N keywords. If no N is specified ("`[keywords]`"), all keywords are returned. Spaces are removed.
 - Update supported LookAndFeels
 - Show replaced journal abbreviations on console
 - Integrated [GVK-Plugin](http://www.gbv.de/wikis/cls/Jabref-GVK-Plugin)
 - The three options to manage file references are moved to their own separated group in the Tools menu. 
 - Default preferences: Remote server (port 6050) always started on first JabRef instance. This prevents JabRef loaded twice when opening a bib file.

### Fixed
 - Fixed the bug that the file encoding was not correctly determined from the first (or second) line
 - Fixed [#325](https://github.com/JabRef/jabref/issues/325): Deactivating AutoCompletion crashes EntryEditor
 - Fixed bug when having added and then removed a personal journal list, an exception is always shown on startup
 - Fixed a bug in the IEEEXploreFetcher
 - Fixed [bug 1282](https://sourceforge.net/p/jabref/bugs/1282/) related to backslashes duplication.
 - Fixed [bug 1285](https://sourceforge.net/p/jabref/bugs/1285/): Editing position is not lost on saving
 - Fixed [bug 1297](https://sourceforge.net/p/jabref/bugs/1297/): No console message on closing
 - Fixed [#194](https://github.com/JabRef/jabref/issues/194): JabRef starts again on Win XP and Win Vista
 - Fixed: Tooltips are now shown for the #-field when the bibtex entry is incomplete.
 - Fixed [#173](https://github.com/JabRef/jabref/issues/173): Personal journal abbreviation list is not loaded twice
 - Bugfix: Preview of external journal abbreviation list now displays the correct list
 - Fixed [#223](https://github.com/JabRef/jabref/issues/223): Window is displayed in visible area even when having multiple screens
 - Localization tweaks: "can not" -> "cannot" and "file name" -> "filename"
 - Fixed: When reconfiguring the BibTeX key generator, changes are applied instantly without requiring a restart of JabRef
 - Fixed [#250](https://github.com/JabRef/jabref/issues/250): No hard line breaks after 70 chars in serialized JabRef meta data
 - Fixed [bug 1296](https://sourceforge.net/p/jabref/bugs/1296/): External links in the help open in the standard browser
 - Fixed behavior of opening files: If an existing database is opened, it is focused now instead of opening it twice.

### Removed
 - Entry type 'Other' is not selectable anymore as it is no real entry type. Will be converted to 'Misc'.
 - BREAKING: Remove plugin functionality.
 - The key bindings for searching specific databases are removed
 - Remove option to toggle native file dialog on mac by making JabRef always use native file dialogs on mac
 - Remove options to set PDF and PS directories per .bib database as the general options have also been deleted.
 - Remove option to disable renaming in FileChooser dialogs.
 - Remove option to hide the BibTeX Code tab in the entry editor.
 - Remove option to set a custom icon for the external file types. This is not possible anymore with the new icon font.
 - Remove legacy options to sync files in the "pdf" or "ps" field
 - Remove button to merge entries and keep the old ones.
 - Remove non-compact rank symbols in favor of compact rank
 - Remove Mr.DLib support as MR.DLib will be shut down in 2015
 - Remove support for key bindings per external application by allowing only the key binding "push to application" for the currently selected external application.
 - Remove "edit preamble" from toolbar
 - Remove support to the move-to-SysTray action
 - Remove incremental search
 - Remove option to disable autocompleters for search and make this always one
 - Remove option to highlight matches and make this always one when not using regex or grammar-based search
 - Remove non-working web searches: JSTOR and Sciencedirect (planned to be fixed for the next release)
 - Remove option Tools -> Open PDF or PS which is replaced by Tools -> Open File

## 2.80 - never released

Version 2.80 was intended as intermediate step to JabRef 3.0.
Since much functionality has changed during development, a release of this version was skipped.

## 2.11

The changelog of 2.11 and versions before is maintained as [text file](https://github.com/JabRef/jabref/blob/v2.11.1/CHANGELOG) in the [v2.11.1 tag](https://github.com/JabRef/jabref/tree/v2.11.1).

[Unreleased]: https://github.com/JabRef/jabref/compare/v3.6...HEAD
[3.6]: https://github.com/JabRef/jabref/compare/v3.5...v3.6
[3.5]: https://github.com/JabRef/jabref/compare/v3.4...v3.5
[3.4]: https://github.com/JabRef/jabref/compare/v3.3...v3.4
[3.3]: https://github.com/JabRef/jabref/compare/v3.2...v3.3
[3.2]: https://github.com/JabRef/jabref/compare/v3.1...v3.2
[3.1]: https://github.com/JabRef/jabref/compare/v3.0...v3.1
[3.0]: https://github.com/JabRef/jabref/compare/v2.11.1...v3.0
[dev_2.11]: https://github.com/JabRef/jabref/compare/v2.11.1...dev_2.11
[2.11.1]: https://github.com/JabRef/jabref/compare/v2.11...v2.11.1<|MERGE_RESOLUTION|>--- conflicted
+++ resolved
@@ -50,12 +50,9 @@
 - Prohibit more than one connections to the same shared database.
 - Implemented integrity check for `journaltitle` field: BibLaTeX field only (BibTeX)
 - [#463](https://github.com/JabRef/jabref/issues/463): Disable certain menu items, toolbar buttons and context menu items while multiple entries are selected
-<<<<<<< HEAD
+- [#490](https://github.com/JabRef/jabref/issues/490) Added right click menu to main table and entry editor to allow copying doi url
 - Generalize German translation of database into "Datenbank"
 - Improve language quality of the German translation of shared database
-=======
-- [#490](https://github.com/JabRef/jabref/issues/490) Added right click menu to main table and entry editor to allow copying doi url
->>>>>>> e4dec24e
 
 ### Fixed
 - Fixed [koppor#160](https://github.com/koppor/jabref/issues/160): Tooltips now working in the main table
