--- conflicted
+++ resolved
@@ -16,17 +16,14 @@
 - We changed the implementation of the `[shorttitle]` key pattern. It now removes small words like `a`, `an`, `on`, `the` etc. Refer to the help page for a complete overview. [Feature request in the forum](http://discourse.jabref.org/t/jabref-differences-in-shorttitle-between-versions-3-8-1-and-4-not-discounting-the-a-an-of-in-titles/1147)
 
 ### Fixed
-<<<<<<< HEAD
 We fixed an issue where the export to clipboard functionality could not be invoked [#3994](https://github.com/JabRef/jabref/issues/3994)
 We fixed an issue with the migration of invalid Look and Feels [#3995, comment](https://github.com/JabRef/jabref/issues/3995#issuecomment-385649448)
 We fixed an issue where JabRef would no longer start, when the option "Override default font settings" was activated [#3986](https://github.com/JabRef/jabref/issues/3986)
 We fixed an issue where custom exports could not be selected in the 'Export (selected) entries' dialog [#4013](https://github.com/JabRef/jabref/issues/4013)
-=======
 We fixed an issue where the export to clipboard functionality could not be invoked. [#3994](https://github.com/JabRef/jabref/issues/3994)
 We fixed an issue with the migration of invalid Look and Feels. [#3995, comment](https://github.com/JabRef/jabref/issues/3995#issuecomment-385649448)
 We fixed an issue where JabRef would no longer start, when the option "Override default font settings" was activated. [#3986](https://github.com/JabRef/jabref/issues/3986)
 We fixed an issue where JabRef removed whitespace from the Title-fetcher which resulting in no entries being found. [#4014](https://github.com/JabRef/jabref/issues/4014)
->>>>>>> 899d267b
 We fixed an issue where fetched entries from the ACM fetcher could not be imported. [#4018](https://github.com/JabRef/jabref/issues/4018)
 
 ### Removed
