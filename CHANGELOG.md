--- conflicted
+++ resolved
@@ -34,11 +34,9 @@
 - We added support for import of a Refer/BibIX file format. [#13069](https://github.com/JabRef/jabref/issues/13069)
 - We added a new `jabkit` command `pseudonymize` to pseudonymize the library. [#13109](https://github.com/JabRef/jabref/issues/13109)
 - We added functionality to focus running instance when trying to start a second instance. [#13129](https://github.com/JabRef/jabref/issues/13129)
-<<<<<<< HEAD
+- We added a new setting in the 'Entry Editor' preferences to hide the 'File Annotations' tab when no annotations are available. [#13143](https://github.com/JabRef/jabref/issues/13143)
 - We added support for multi-file import across different formats. [#13269](https://github.com/JabRef/jabref/issues/13269)
-=======
-- We added a new setting in the 'Entry Editor' preferences to hide the 'File Annotations' tab when no annotations are available. [#13143](https://github.com/JabRef/jabref/issues/13143)
->>>>>>> c68cb5fb
+
 
 ### Changed
 
