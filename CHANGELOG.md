# Changelog

All notable changes to this project will be documented in this file.
The format is based on [Keep a Changelog](https://keepachangelog.com/en/1.0.0/).
We refer to [GitHub issues](https://github.com/JabRef/jabref/issues) by using `#NUM`.
In case, there is no issue present, the pull request implementing the feature is linked.

Note that this project **does not** adhere to [Semantic Versioning](https://semver.org/).

## [Unreleased]

### Added

- We added a button in Privacy notice and Mr. DLib Privacy settings notice for hiding related tabs. [#11707](https://github.com/JabRef/jabref/issues/11707)
- We added buttons "Add example entry" and "Import existing PDFs" when a library is empty, making it easier for new users to get started. [#12662](https://github.com/JabRef/jabref/issues/12662)
- In the Open/LibreOffice integration, we added the provision to modify the bibliography title and its format for CSL styles, in the "Select style" dialog. [#12663](https://github.com/JabRef/jabref/issues/12663)
- We added a new Welcome tab which shows a welcome screen if no database is open. [#12272](https://github.com/JabRef/jabref/issues/12272)
- We added <kbd>F5</kbd> as a shortcut key for fetching data and <kbd>Alt+F</kbd> as a shortcut for looking up data using DOI. [#11802](https://github.com/JabRef/jabref/issues/11802)
- We added a feature to rename the subgroup, with the keybinding (<kbd>F2</kbd>) for quick access. [#11896](https://github.com/JabRef/jabref/issues/11896)
- We added a new functionality that displays a drop-down list of matching suggestions when typing a citation key pattern. [#12502](https://github.com/JabRef/jabref/issues/12502)
- We added a new CLI that supports txt, csv, and console-based output for consistency in BibTeX entries. [#11984](https://github.com/JabRef/jabref/issues/11984)
- We added a new dialog for bibliography consistency check. [#11950](https://github.com/JabRef/jabref/issues/11950)
- We added a feature for copying entries to libraries, available via the context menu, with an option to include cross-references. [#12374](https://github.com/JabRef/jabref/pull/12374)
- We added a new "Copy citation (text)" button in the context menu of the preview. [#12551](https://github.com/JabRef/jabref/issues/12551)
- We added a new "Export to clipboard" button in the context menu of the preview. [#12551](https://github.com/JabRef/jabref/issues/12551)
- We added an integrity check if a URL appears in a title. [#12354](https://github.com/JabRef/jabref/issues/12354)
- We added a feature for enabling drag-and-drop of files into groups  [#12540](https://github.com/JabRef/jabref/issues/12540)
- We added support for reordering keywords via drag and drop, automatic alphabetical ordering, and improved pasting and editing functionalities in the keyword editor. [#10984](https://github.com/JabRef/jabref/issues/10984)
- We added a new functionality where author names having multiple spaces in-between will be considered as separate user block as it does for " and ". [#12701](https://github.com/JabRef/jabref/issues/12701)
<<<<<<< HEAD
- We Improved user feedback for the "Copy to library" feature with success dialog and cross-reference indication [#12486](https://github.com/JabRef/jabref/issues/12486)

=======
- We added a set of example questions to guide users in starting meaningful AI chat interactions. [#12702](https://github.com/JabRef/jabref/issues/12702)
- We added support for loading and displaying BibTeX .blg warnings in the Check integrity dialog, with custom path selection and metadata persistence. [#11998](https://github.com/JabRef/jabref/issues/11998)
- We added an option to choose whether to open the file explorer in the files directory or in the last opened directory when attaching files. [#12554](https://github.com/JabRef/jabref/issues/12554)
- We enhanced support for parsing XMP metadata from PDF files. [#12829](https://github.com/JabRef/jabref/issues/12829)
- We added a "Preview" header in the JStyles tab in the "Select style" dialog, to make it consistent with the CSL styles tab. [#12838](https://github.com/JabRef/jabref/pull/12838)
- We added automatic PubMed URL insertion when importing from PubMed if no URL is present. [#12832](https://github.com/JabRef/jabref/issues/12832/)
- We added a "LTWA" abbreviation feature in the "Quality > Abbreviate journal names > LTWA" menu [#12273](https://github.com/JabRef/jabref/issues/12273/)
- We added path validation to file directories in library properties dialog. [#11840](https://github.com/JabRef/jabref/issues/11840)
- We now support usage of custom CSL styles in the Open/LibreOffice integration. [#12337](https://github.com/JabRef/jabref/issues/12337)
>>>>>>> c1098a8a

### Changed

- We reordered the settings in the 'Entry editor' tab in preferences. [#11707](https://github.com/JabRef/jabref/issues/11707)
- Added "$" to the citation key generator preferences default list of characters to remove [#12536](https://github.com/JabRef/jabref/issues/12536)
- We changed the message displayed in the Integrity Check Progress dialog to "Waiting for the check to finish...". [#12694](https://github.com/JabRef/jabref/issues/12694)
- We moved the "Generate a new key for imported entries" option from the "Web search" tab to the "Citation key generator" tab in preferences. [#12436](https://github.com/JabRef/jabref/pull/12436)
- We improved the offline parsing of BibTeX data from PDF-documents. [#12278](https://github.com/JabRef/jabref/issues/12278)
- The tab bar is now hidden when only one library is open. [#9971](https://github.com/JabRef/jabref/issues/9971)
- We renamed "Rename file to a given name" to "Rename files to configured filename format pattern" in the entry editor. [#12587](https://github.com/JabRef/jabref/pull/12587)
- We renamed "Move DOIs from note and URL field to DOI field and remove http prefix" to "Move DOIs from 'note' field and 'URL' field to 'DOI' field and remove http prefix" in the Cleanup entries. [#12587](https://github.com/JabRef/jabref/pull/12587)
- We renamed "Move preprint information from 'URL' and 'journal' field to the 'eprint' field" to "Move preprint information from 'URL' field and 'journal' field to the 'eprint' field" in the Cleanup entries. [#12587](https://github.com/JabRef/jabref/pull/12587)
- We renamed "Move URL in note field to url field" to "Move URL in 'note' field to 'URL' field" in the Cleanup entries. [#12587](https://github.com/JabRef/jabref/pull/12587)
- We renamed "Rename PDFs to given filename format pattern" to "Rename files to configured filename format pattern" in the Cleanup entries. [#12587](https://github.com/JabRef/jabref/pull/12587)
- We renamed "Rename only PDFs having a relative path" to "Only rename files that have a relative path" in the Cleanup entries. [#12587](https://github.com/JabRef/jabref/pull/12587)
- We renamed "Filename format pattern: " to "Filename format pattern (from preferences)" in the Cleanup entries. [#12587](https://github.com/JabRef/jabref/pull/12587)
- When working with CSL styles in LibreOffice, citing with a new style now updates all other citations in the document to have the currently selected style. [#12472](https://github.com/JabRef/jabref/pull/12472)
- We improved the user comments field visibility so that it remains displayed if it contains text. Additionally, users can now easily toggle the field on or off via buttons unless disabled in preferences. [#11021](https://github.com/JabRef/jabref/issues/11021)
- The LibreOffice integration for CSL styles is now more performant. [#12472](https://github.com/JabRef/jabref/pull/12472)
- The "automatically sync bibliography when citing" feature of the LibreOffice integration is now disabled by default (can be enabled in settings). [#12472](https://github.com/JabRef/jabref/pull/12472)
- For the Citation key generator patterns, we reverted how `[authorsAlpha]` would behave to the original pattern and renamed the LNI-based pattern introduced in V6.0-alpha to `[authorsAlphaLNI]`. [#12499](https://github.com/JabRef/jabref/pull/12499)
- We keep the list of recent files if one files could not be found. [#12517](https://github.com/JabRef/jabref/pull/12517)
- During the import process, the labels indicating individual paragraphs within an abstract returned by PubMed/Medline XML are preserved. [#12527](https://github.com/JabRef/jabref/issues/12527)
- We changed the "Copy Preview" button to "Copy citation (html) in the context menu of the preview. [#12551](https://github.com/JabRef/jabref/issues/12551)
- Pressing Tab in empty text fields of the entry editor now moves the focus to the next field instead of inserting a tab character. [#11938](https://github.com/JabRef/jabref/issues/11938)
- The embedded PostgresSQL server for the search now supports Linux and macOS ARM based distributions natively [#12607](https://github.com/JabRef/jabref/pull/12607)
- We disabled the search and group fields in the sidebar when no library is opened. [#12657](https://github.com/JabRef/jabref/issues/12657)
- We removed the obsolete Twitter link and added Mastodon and LinkedIn links in Help -> JabRef resources. [#12660](https://github.com/JabRef/jabref/issues/12660)
- We improved the Check Integrity dialog entry interaction so that a single click focuses on the corresponding entry and a double-click both focuses on the entry and closes the dialog. [#12245](https://github.com/JabRef/jabref/issues/12245)
- We improved journal abbreviation lookup with fuzzy matching to handle minor input errors and variations. [#12467](https://github.com/JabRef/jabref/issues/12467)
- We changed the phrase "Cleanup entries" to "Clean up entries". [#12703](https://github.com/JabRef/jabref/issues/12703)
- A tooltip now appears after 300ms (instead of 2s). [#12649](https://github.com/JabRef/jabref/issues/12649)
- We improved search in preferences and keybindings. [#12647](https://github.com/JabRef/jabref/issues/12647)
- We improved the performance of the LibreOffice integration when inserting CSL citations/bibliography. [#12851](https://github.com/JabRef/jabref/pull/12851)
- 'Affected fields' and 'Do not wrap when saving' are now displayed as tags. [#12550](https://github.com/JabRef/jabref/issues/12550)
- We revamped the UI of the Select Style dialog (in the LibreOffice panel) for CSL styles. [#12951](https://github.com/JabRef/jabref/pull/12951)
- We reduced the delay in populating the list of CSL styles in the Select Style dialog of the LibreOffice panel. [#12951](https://github.com/JabRef/jabref/pull/12951)

### Fixed

- We fixed an issue where pasted entries would sometimes end up in the search bar instead of the main table [#12910](https://github.com/JabRef/jabref/issues/12910)
- We fixed an issue where warning signs were improperly positioned next to text fields containing capital letters. [#12884](https://github.com/JabRef/jabref/issues/12884)
- We fixed an issue where the drag'n'drop functionality in entryeditor did not work [#12561](https://github.com/JabRef/jabref/issues/12561)
- We fixed an issue where the F4 shortcut key did not work without opening the right-click context menu. [#6101](https://github.com/JabRef/jabref/pull/6101)
- We fixed an issue where the file renaming dialog was not resizable and its size was too small for long file names. [#12518](https://github.com/JabRef/jabref/pull/12518)
- We fixed an issue where the name of the untitled database was shown as a blank space in the right-click context menu's "Copy to" option. [#12459](https://github.com/JabRef/jabref/pull/12459)
- We fixed an issue where the F3 shortcut key did not work without opening the right-click context menu. [#12417](https://github.com/JabRef/jabref/pull/12417)
- We fixed an issue where a bib file with UFF-8 charset was wrongly loaded with a different charset [forum#5369](https://discourse.jabref.org/t/jabref-5-15-opens-bib-files-with-shift-jis-encoding-instead-of-utf-8/5369/)
- We fixed an issue where new entries were inserted in the middle of the table instead of at the end. [#12371](https://github.com/JabRef/jabref/pull/12371)
- We fixed an issue where removing the sort from the table did not restore the original order. [#12371](https://github.com/JabRef/jabref/pull/12371)
- We fixed an issue where citation keys containing superscript (`^`) and subscript (`_`) characters in text mode were incorrectly flagged by the integrity checker. [#12391](https://github.com/JabRef/jabref/pull/12391)
- We fixed an issue where JabRef icon merges with dark background [#7771](https://github.com/JabRef/jabref/issues/7771)
- We fixed an issue where an entry's group was no longer highlighted on selection [#12413](https://github.com/JabRef/jabref/issues/12413)
- We fixed an issue where BibTeX Strings were not included in the backup file [#12462](https://github.com/JabRef/jabref/issues/12462)
- We fixed an issue where mixing JStyle and CSL style citations in LibreOffice caused two separate bibliography sections to be generated. [#12262](https://github.com/JabRef/jabref/issues/12262)
- We fixed an issue in the LibreOffice integration where the formatting of text (e.g. superscript) was lost when using certain numeric CSL styles. [melting-pot#772](https://github.com/JabRef/jabref-issue-melting-pot/issues/772)
- We fixed an issue where CSL style citations with citation keys having special characters (such as hyphens, colons or slashes) would not be recognized as valid by JabRef. [forum#5431](https://discourse.jabref.org/t/error-when-connecting-to-libreoffice/5431)
- We fixed an issue where the `[authorsAlpha]` pattern in Citation key generator would not behave as per the user documentation. [#12312](https://github.com/JabRef/jabref/issues/12312)
- We fixed an issue where import at "Search for unlinked local files" would re-add already imported files. [#12274](https://github.com/JabRef/jabref/issues/12274)
- We fixed an issue where month values 21–24 (ISO 8601-2019 season codes) in Biblatex date fields were not recognized as seasons during parsing. [#12437](https://github.com/JabRef/jabref/issues/12437)
- We fixed an issue where migration of "Search groups" would fail with an exception when the search query is invalid. [#12555](https://github.com/JabRef/jabref/issues/12555)
- We fixed an issue where not all linked files from BibDesk in the field `bdsk-file-...` were parsed. [#12555](https://github.com/JabRef/jabref/issues/12555)
- We fixed an issue where it was possible to select "Search for unlinked local files" for a new (unsaved) library. [#12558](https://github.com/JabRef/jabref/issues/12558)
- We fixed an issue where user-defined keyword separator does not apply to Merge Groups. [#12535](https://github.com/JabRef/jabref/issues/12535)
- We fixed an issue where duplicate items cannot be removed correctly when merging groups or keywords. [#12585](https://github.com/JabRef/jabref/issues/12585)
- We fixed an issue where JabRef displayed an incorrect deletion notification when canceling entry deletion [#12645](https://github.com/JabRef/jabref/issues/12645)
- We fixed an issue where JabRef displayed an incorrect deletion notification when canceling entry deletion. [#12645](https://github.com/JabRef/jabref/issues/12645)
- We fixed an issue where JabRref wrote wrong field names into the PDF. [#12833](https://github.com/JabRef/jabref/pulls/12833)
- We fixed an issue where an exception would occur when running abbreviate journals for multiple entries. [#12634](https://github.com/JabRef/jabref/issues/12634)
- We fixed an issue Where JabRef displayed an inconsistent search results for date-related queries[#12296](https://github.com/JabRef/jabref/issues/12296)
- We fixed an issue where JabRef displayed dropdown triangle in wrong place in "Search for unlinked local files" dialog [#12713](https://github.com/JabRef/jabref/issues/12713)
- We fixed an issue where JabRef would not open if an invalid external journal abbreviation path was encountered. [#12776](https://github.com/JabRef/jabref/issues/12776)
- We fixed a bug where LaTeX commands were not removed from filenames generated using the `[bibtexkey] - [fulltitle]` pattern. [#12188](https://github.com/JabRef/jabref/issues/12188)
- We fixed an issue where JabRef interface would not properly refresh after a group removal. [#11487](https://github.com/JabRef/jabref/issues/11487)
- We fixed an issue where valid DOI could not be imported if it had special characters like `<` or `>`. [#12434](https://github.com/JabRef/jabref/issues/12434)
- We fixed an issue where JabRef displayed an "unknown format" message when importing a .bib file, preventing the associated groups from being imported as well. [#11025](https://github.com/JabRef/jabref/issues/11025)
- We fixed an issue where the tooltip only displayed the first linked file when hovering. [#12470](https://github.com/JabRef/jabref/issues/12470)
- We fixed an issue where JabRef would crash when trying to display an entry in the Citation Relations tab that had right to left text. [#12410](https://github.com/JabRef/jabref/issues/12410)
- We fixed an issue where some texts in the "Citation Information" tab and the "Preferences" dialog could not be translated. [#12883](https://github.com/JabRef/jabref/pull/12883)
- We fixed an issue where file names were missing the citation key according to the filename format pattern after import. [#12556](https://github.com/JabRef/jabref/issues/12556)
- We fixed an issue where downloading PDFs from URLs to empty entries resulted in meaningless filenames like "-.pdf". [#12917](https://github.com/JabRef/jabref/issues/12917)
- We fixed an issue where pasting a PDF URL into the main table caused an import error instead of creating a new entry. [#12911](https://github.com/JabRef/jabref/pull/12911)
- We fixed an issue where libraries would sometimes be hidden when closing tabs with the Welcome tab open. [#12894](https://github.com/JabRef/jabref/issues/12894)
- We fixed an issue with deleting entries in large libraries that caused it to take a long time. [#8976](https://github.com/JabRef/jabref/issues/8976)
- We fixed an issue where "Reveal in file explorer" option was disabled for newly saved libraries until reopening the file. [#12722](https://github.com/JabRef/jabref/issues/12722)

### Removed

- "Web of Science" [journal abbreviation list](https://docs.jabref.org/advanced/journalabbreviations) was removed. [abbrv.jabref.org#176](https://github.com/JabRef/abbrv.jabref.org/issues/176)

## [6.0-alpha] – 2024-12-23

### Added

- We added a Markdown export layout. [#12220](https://github.com/JabRef/jabref/pull/12220)
- We added a "view as BibTeX" option before importing an entry from the citation relation tab. [#11826](https://github.com/JabRef/jabref/issues/11826)
- We added support finding LaTeX-encoded special characters based on plain Unicode and vice versa. [#11542](https://github.com/JabRef/jabref/pull/11542)
- When a search hits a file, the file icon of that entry is changed accordingly. [#11542](https://github.com/JabRef/jabref/pull/11542)
- We added an AI-based chat for entries with linked PDF files. [#11430](https://github.com/JabRef/jabref/pull/11430)
- We added an AI-based summarization possibility for entries with linked PDF files. [#11430](https://github.com/JabRef/jabref/pull/11430)
- We added an AI section in JabRef's [preferences](https://docs.jabref.org/ai/preferences). [#11430](https://github.com/JabRef/jabref/pull/11430)
- We added AI providers: OpenAI, Mistral AI, Hugging Face and Google. [#11430](https://github.com/JabRef/jabref/pull/11430), [#11736](https://github.com/JabRef/jabref/pull/11736)
- We added AI providers: [Ollama](https://docs.jabref.org/ai/local-llm#step-by-step-guide-for-ollama) and GPT4All, which add the possibility to use local LLMs privately on your own device. [#11430](https://github.com/JabRef/jabref/pull/11430), [#11870](https://github.com/JabRef/jabref/issues/11870)
- We added support for selecting and using CSL Styles in JabRef's OpenOffice/LibreOffice integration for inserting bibliographic and in-text citations into a document. [#2146](https://github.com/JabRef/jabref/issues/2146), [#8893](https://github.com/JabRef/jabref/issues/8893)
- We added "Tools > New library based on references in PDF file" ... to create a new library based on the references section in a PDF file. [#11522](https://github.com/JabRef/jabref/pull/11522)
- When converting the references section of a paper (PDF file), more than the last page is treated. [#11522](https://github.com/JabRef/jabref/pull/11522)
- Added the functionality to invoke offline reference parsing explicitly. [#11565](https://github.com/JabRef/jabref/pull/11565)
- The dialog for [adding an entry using reference text](https://docs.jabref.org/collect/newentryfromplaintext) is now filled with the clipboard contents as default. [#11565](https://github.com/JabRef/jabref/pull/11565)
- Added minimal support for [biblatex data annotation](https://mirrors.ctan.org/macros/latex/contrib/biblatex/doc/biblatex.pdf#subsection.3.7) fields in `.layout` files. [#11505](https://github.com/JabRef/jabref/issues/11505)
- Added saving of selected options in the [Lookup -> Search for unlinked local files dialog](https://docs.jabref.org/collect/findunlinkedfiles#link-the-pdfs-to-your-bib-library). [#11439](https://github.com/JabRef/jabref/issues/11439)
- We enabled creating a new file link manually. [#11017](https://github.com/JabRef/jabref/issues/11017)
- We added a toggle button to invert the selected groups. [#9073](https://github.com/JabRef/jabref/issues/9073)
- We reintroduced the floating search in the main table. [#4237](https://github.com/JabRef/jabref/issues/4237)
- We improved [cleanup](https://docs.jabref.org/finding-sorting-and-cleaning-entries/cleanupentries) of `arXiv` IDs in distributed in the fields `note`, `version`, `institution`, and `eid` fields. [#11306](https://github.com/JabRef/jabref/issues/11306)
- We added a switch not to store the linked file URL, because it caused troubles at other apps. [#11735](https://github.com/JabRef/jabref/pull/11735)
- When starting a new SLR, the selected catalogs now persist within and across JabRef sessions. [koppor#614](https://github.com/koppor/jabref/issues/614)
- We added support for drag'n'drop on an entry in the maintable to an external application to get the entry preview dropped. [#11846](https://github.com/JabRef/jabref/pull/11846)
- We added the functionality to double click on a [LaTeX citation](https://docs.jabref.org/advanced/entryeditor/latex-citations) to jump to the respective line in the LaTeX editor. [#11996](https://github.com/JabRef/jabref/issues/11996)
- We added a different background color to the search bar to indicate when the search syntax is wrong. [#11658](https://github.com/JabRef/jabref/pull/11658)
- We added a setting which always adds the literal "Cited on pages" text before each JStyle citation. [#11691](https://github.com/jabref/jabref/issues/11691)
- We added a new plain citation parser that uses LLMs. [#11825](https://github.com/JabRef/jabref/issues/11825)
- We added support for `langid` field for biblatex libraries. [#10868](https://github.com/JabRef/jabref/issues/10868)
- We added support for modifier keys when dropping a file on an entry in the main table. [#12001](https://github.com/JabRef/jabref/pull/12001)
- We added an importer for SSRN URLs. [#12021](https://github.com/JabRef/jabref/pull/12021)
- We added a compare button to the duplicates in the citation relations tab to open the "Possible duplicate entries" window. [#11192](https://github.com/JabRef/jabref/issues/11192)
- We added automatic browser extension install on Windows for Chrome and Edge. [#6076](https://github.com/JabRef/jabref/issues/6076)
- We added support to automatically open a `.bib` file in the current/parent folder if no other library is opened. [koppor#377](https://github.com/koppor/jabref/issues/377)
- We added a search bar for filtering keyboard shortcuts. [#11686](https://github.com/JabRef/jabref/issues/11686)
- We added new modifiers `camel_case`, `camel_case_n`, `short_title`, and `very_short_title` for the [citation key generator](https://docs.jabref.org/setup/citationkeypatterns). [#11367](https://github.com/JabRef/jabref/issues/11367)
- By double clicking on a local citation in the Citation Relations Tab you can now jump the linked entry. [#11955](https://github.com/JabRef/jabref/pull/11955)
- We use the menu icon for background tasks as a progress indicator to visualise an import's progress when dragging and dropping several PDF files into the main table. [#12072](https://github.com/JabRef/jabref/pull/12072)
- The PDF content importer now supports importing title from upto the second page of the PDF. [#12139](https://github.com/JabRef/jabref/issues/12139)

### Changed

- A search in "any" fields ignores the [groups](https://docs.jabref.org/finding-sorting-and-cleaning-entries/groups). [#7996](https://github.com/JabRef/jabref/issues/7996)
- When a communication error with an [online service](https://docs.jabref.org/collect/import-using-online-bibliographic-database) occurs, JabRef displays the HTTP error. [#11223](https://github.com/JabRef/jabref/issues/11223)
- The Pubmed/Medline Plain importer now imports the PMID field as well [#11488](https://github.com/JabRef/jabref/issues/11488)
- The 'Check for updates' menu bar button is now always enabled. [#11485](https://github.com/JabRef/jabref/pull/11485)
- JabRef respects the [configuration for storing files relative to the .bib file](https://docs.jabref.org/finding-sorting-and-cleaning-entries/filelinks#directories-for-files) in more cases. [#11492](https://github.com/JabRef/jabref/pull/11492)
- JabRef does not show finished background tasks in the status bar popup. [#11821](https://github.com/JabRef/jabref/pull/11821)
- We enhanced the indexing speed. [#11502](https://github.com/JabRef/jabref/pull/11502)
- When dropping a file into the main table, after copy or move, the file is now put in the [configured directory and renamed according to the configured patterns](https://docs.jabref.org/finding-sorting-and-cleaning-entries/filelinks#filename-format-and-file-directory-pattern). [#12001](https://github.com/JabRef/jabref/pull/12001)
- ⚠️ Renamed command line parameters `embeddBibfileInPdf` to `embedBibFileInPdf`, `writeMetadatatoPdf` to `writeMetadataToPdf`, and `writeXMPtoPdf` to `writeXmpToPdf`. [#11575](https://github.com/JabRef/jabref/pull/11575)
- The browse button for a Custom theme now opens in the directory of the current used CSS file. [#11597](https://github.com/JabRef/jabref/pull/11597)
- The browse button for a Custom exporter now opens in the directory of the current used exporter file. [#11717](https://github.com/JabRef/jabref/pull/11717)
- ⚠️ We relaxed the escaping requirements for [bracketed patterns](https://docs.jabref.org/setup/citationkeypatterns), which are used for the [citaton key generator](https://docs.jabref.org/advanced/entryeditor#autogenerate-citation-key) and [filename and directory patterns](https://docs.jabref.org/finding-sorting-and-cleaning-entries/filelinks#auto-linking-files). One only needs to write `\"` if a quote sign should be escaped. All other escapings are not necessary (and working) any more. [#11967](https://github.com/JabRef/jabref/pull/11967)
- When importing BibTeX data starging from on a PDF, the XMP metadata takes precedence over Grobid data. [#11992](https://github.com/JabRef/jabref/pull/11992)
- JabRef now uses TLS 1.2 for all HTTPS connections. [#11852](https://github.com/JabRef/jabref/pull/11852)
- We improved the functionality of getting BibTeX data out of PDF files. [#11999](https://github.com/JabRef/jabref/issues/11999)
- We improved the display of long messages in the integrity check dialog. [#11619](https://github.com/JabRef/jabref/pull/11619)
- We improved the undo/redo buttons in the main toolbar and main menu to be disabled when there is nothing to undo/redo. [#8807](https://github.com/JabRef/jabref/issues/8807)
- We improved the DOI detection in PDF imports. [#11782](https://github.com/JabRef/jabref/pull/11782)
- We improved the performance when pasting and importing entries in an existing library. [#11843](https://github.com/JabRef/jabref/pull/11843)
- When fulltext search is selected but indexing is deactivated, a dialog is now shown asking if the user wants to enable indexing now [#9491](https://github.com/JabRef/jabref/issues/9491)
- We changed instances of 'Search Selected' to 'Search Pre-configured' in Web Search Preferences UI. [#11871](https://github.com/JabRef/jabref/pull/11871)
- We added a new CSS style class `main-table` for the main table. [#11881](https://github.com/JabRef/jabref/pull/11881)
- When renaming a file, the old extension is now used if there is none provided in the new name. [#11903](https://github.com/JabRef/jabref/issues/11903)
- When importing a file using "Find Unlinked Files", when one or more file directories are available, the file path will be relativized where possible [koppor#549](https://github.com/koppor/jabref/issues/549)
- We added minimum window sizing for windows dedicated to creating new entries [#11944](https://github.com/JabRef/jabref/issues/11944)
- We changed the name of the library-based file directory from 'General File Directory' to 'Library-specific File Directory' per issue. [#571](https://github.com/koppor/jabref/issues/571)
- We changed the defualt [unwanted charachters](https://docs.jabref.org/setup/citationkeypatterns#removing-unwanted-characters) in the citation key generator and allow a dash (`-`) and colon (`:`) being part of a citation key. [#12144](https://github.com/JabRef/jabref/pull/12144)
- The CitationKey column is now a default shown column for the entry table. [#10510](https://github.com/JabRef/jabref/issues/10510)
- We disabled the actions "Open Terminal here" and "Reveal in file explorer" for unsaved libraries. [#11920](https://github.com/JabRef/jabref/issues/11920)
- JabRef now opens the corresponding directory in the library properties when "Browse" is clicked. [#12223](https://github.com/JabRef/jabref/pull/12223)
- We changed the icon for macOS to be more consistent with Apple's Guidelines [#8443](https://github.com/JabRef/jabref/issues/8443)

### Fixed

- We fixed an issue where certain actions were not disabled when no libraries were open. [#11923](https://github.com/JabRef/jabref/issues/11923)
- We fixed an issue where the "Check for updates" preference was not saved. [#11485](https://github.com/JabRef/jabref/pull/11485)
- We fixed an issue where an exception was thrown after changing "show preview as a tab" in the preferences. [#11515](https://github.com/JabRef/jabref/pull/11515)
- We fixed an issue where JabRef put file paths as absolute path when an entry was created using drag and drop of a PDF file. [#11173](https://github.com/JabRef/jabref/issues/11173)
- We fixed an issue that online and offline mode for new library creation were handled incorrectly. [#11565](https://github.com/JabRef/jabref/pull/11565)
- We fixed an issue with colors in the search bar when dark theme is enabled. [#11569](https://github.com/JabRef/jabref/issues/11569)
- We fixed an issue with query transformers (JStor and others). [#11643](https://github.com/JabRef/jabref/pull/11643)
- We fixed an issue where a new unsaved library was not marked with an asterisk. [#11519](https://github.com/JabRef/jabref/pull/11519)
- We fixed an issue where JabRef starts without window decorations. [#11440](https://github.com/JabRef/jabref/pull/11440)
- We fixed an issue where the entry preview highlight was not working when searching before opening the entry editor. [#11659](https://github.com/JabRef/jabref/pull/11659)
- We fixed an issue where text in Dark mode inside "Citation information" was not readable. [#11512](https://github.com/JabRef/jabref/issues/11512)
- We fixed an issue where the selection of an entry in the table lost after searching for a group. [#3176](https://github.com/JabRef/jabref/issues/3176)
- We fixed the non-functionality of the option "Automatically sync bibliography when inserting citations" in the OpenOffice panel, when enabled in case of JStyles. [#11684](https://github.com/JabRef/jabref/issues/11684)
- We fixed an issue where the library was not marked changed after a migration. [#11542](https://github.com/JabRef/jabref/pull/11542)
- We fixed an issue where rebuilding the full-text search index was not working. [#11374](https://github.com/JabRef/jabref/issues/11374)
- We fixed an issue where the progress of indexing linked files showed an incorrect number of files. [#11378](https://github.com/JabRef/jabref/issues/11378)
- We fixed an issue where the full-text search results were incomplete. [#8626](https://github.com/JabRef/jabref/issues/8626)
- We fixed an issue where search result highlighting was incorrectly highlighting the boolean operators. [#11595](https://github.com/JabRef/jabref/issues/11595)
- We fixed an issue where search result highlighting was broken at complex searches. [#8067](https://github.com/JabRef/jabref/issues/8067)
- We fixed an exception when searching for unlinked files. [#11731](https://github.com/JabRef/jabref/issues/11731)
- We fixed an issue with the link to the full text at the BVB fetcher. [#11852](https://github.com/JabRef/jabref/pull/11852)
- We fixed an issue where two contradicting notifications were shown when cutting an entry in the main table. [#11724](https://github.com/JabRef/jabref/pull/11724)
- We fixed an issue where unescaped braces in the arXiv fetcher were not treated. [#11704](https://github.com/JabRef/jabref/issues/11704)
- We fixed an issue where HTML instead of the fulltext pdf was downloaded when importing arXiv entries. [#4913](https://github.com/JabRef/jabref/issues/4913)
- We fixed an issue where the keywords and crossref fields were not properly focused. [#11177](https://github.com/JabRef/jabref/issues/11177)
- We fixed handling of `\"` in [bracketed patterns](https://docs.jabref.org/setup/citationkeypatterns) containing a RegEx. [#11967](https://github.com/JabRef/jabref/pull/11967)
- We fixed an issue where the Undo/Redo buttons were active even when all libraries are closed. [#11837](https://github.com/JabRef/jabref/issues/11837)
- We fixed an issue where recently opened files were not displayed in the main menu properly. [#9042](https://github.com/JabRef/jabref/issues/9042)
- We fixed an issue where the DOI lookup would show an error when a DOI was found for an entry. [#11850](https://github.com/JabRef/jabref/issues/11850)
- We fixed an issue where <kbd>Tab</kbd> cannot be used to jump to next field in some single-line fields. [#11785](https://github.com/JabRef/jabref/issues/11785)
- We fixed an issue where the "Do not ask again" checkbox was not working, when asking for permission to use Grobid [koppor#556](https://github.com/koppor/jabref/issues/566).
- We fixed an issue where we display warning message for moving attached open files. [#10121](https://github.com/JabRef/jabref/issues/10121)
- We fixed an issue where it was not possible to select selecting content of other user's comments.[#11106](https://github.com/JabRef/jabref/issues/11106)
- We fixed an issue when handling URLs containing a pipe (`|`) character. [#11876](https://github.com/JabRef/jabref/issues/11876)
- We fixed an issue where web search preferences "Custom API key" table modifications not discarded. [#11925](https://github.com/JabRef/jabref/issues/11925)
- We fixed an issue when opening attached files in [extra file columns](https://docs.jabref.org/finding-sorting-and-cleaning-entries/filelinks#adding-additional-columns-to-entry-table-for-file-types). [#12005](https://github.com/JabRef/jabref/issues/12005)
- We fixed an issue where trying to open a library from a failed mounted directory on Mac would cause an error. [#10548](https://github.com/JabRef/jabref/issues/10548)
- We fixed an issue when the preview was out of sync. [#9172](https://github.com/JabRef/jabref/issues/9172)
- We fixed an issue where identifier paste couldn't work with Unicode REPLACEMENT CHARACTER. [#11986](https://github.com/JabRef/jabref/issues/11986)
- We fixed an issue when click on entry at "Check Integrity" wasn't properly focusing the entry and field. [#11997](https://github.com/JabRef/jabref/issues/11997)
- We fixed an issue with the ui not scaling when changing the font size [#11219](https://github.com/JabRef/jabref/issues/11219)
- We fixed an issue where a custom application for external file types would not be saved [#12311](https://github.com/JabRef/jabref/issues/12311)
- We fixed an issue where a file that no longer exists could not be deleted from an entry using keyboard shortcut [#9731](https://github.com/JabRef/jabref/issues/9731)

### Removed

- We removed the description of search strings. [#11542](https://github.com/JabRef/jabref/pull/11542)
- We removed support for importing using the SilverPlatterImporter (`Record INSPEC`). [#11576](https://github.com/JabRef/jabref/pull/11576)
- We removed support for automatically generating file links using the CLI (`--automaticallySetFileLinks`).

## [5.15] – 2024-07-10

### Added

- We made new groups automatically to focus upon creation. [#11449](https://github.com/JabRef/jabref/issues/11449)

### Fixed

- We fixed an issue where JabRef was no longer built for Intel based macs (x86) [#11468](https://github.com/JabRef/jabref/issues/11468)
- We fixed usage when using running on Snapcraft. [#11465](https://github.com/JabRef/jabref/issues/11465)
- We fixed detection for `soffice.exe` on Windows. [#11478](https://github.com/JabRef/jabref/pull/11478)
- We fixed an issue where saving preferences when importing preferences on first run in a snap did not work [forum#4399](https://discourse.jabref.org/t/how-to-report-problems-in-the-distributed-version-5-14-ensuring-that-one-can-no-longer-work-with-jabref/4399/5)

## [5.14] – 2024-07-08

### Added

- We added support for offline extracting references from PDFs following the IEEE format. [#11156](https://github.com/JabRef/jabref/pull/11156)
- We added a new keyboard shortcut  <kbd>ctrl</kbd> + <kbd>,</kbd> to open the preferences. [#11154](https://github.com/JabRef/jabref/pull/11154)
- We added value selection (such as for month) for content selectors in custom entry types. [#11109](https://github.com/JabRef/jabref/issues/11109)
- We added a duplicate checker for the Citation Relations tab. [#10414](https://github.com/JabRef/jabref/issues/10414)
- We added tooltip on main table cells that shows cell content or cell content and entry preview if set in preferences. [10925](https://github.com/JabRef/jabref/issues/10925)
- Added a formatter to remove word enclosing braces. [#11222](https://github.com/JabRef/jabref/issues/11222)
- We added the ability to add a keyword/crossref when typing the separator character (e.g., comma) in the keywords/crossref fields. [#11178](https://github.com/JabRef/jabref/issues/11178)
- We added an exporter and improved the importer for Endnote XML format. [#11137](https://github.com/JabRef/jabref/issues/11137)
- We added support for using BibTeX Style files (BST) in the Preview. [#11102](https://github.com/JabRef/jabref/issues/11102)
- We added support for automatically update LaTeX citations when a LaTeX file is created, removed, or modified. [#10585](https://github.com/JabRef/jabref/issues/10585)

### Changed

- We replaced the word "Key bindings" with "Keyboard shortcuts" in the Preferences tab. [#11153](https://github.com/JabRef/jabref/pull/11153)
- We slightly improved the duplicate check if ISBNs are present. [#8885](https://github.com/JabRef/jabref/issues/8885)
- JabRef no longer downloads HTML files of websites when a PDF was not found. [#10149](https://github.com/JabRef/jabref/issues/10149)
- We added the HTTP message (in addition to the response code) if an error is encountered. [#11341](https://github.com/JabRef/jabref/pull/11341)
- We made label wrap text to fit view size when reviewing external group changes. [#11220](https://github.com/JabRef/jabref/issues/11220)

### Fixed

- We fixed an issue where entry type with duplicate fields prevented opening existing libraries with custom entry types. [#11127](https://github.com/JabRef/jabref/issues/11127)
- We fixed an issue where Markdown rendering removed braces from the text. [#10928](https://github.com/JabRef/jabref/issues/10928)
- We fixed an issue when the file was flagged as changed on disk in the case of content selectors or groups. [#9064](https://github.com/JabRef/jabref/issues/9064)
- We fixed crash on opening the entry editor when auto-completion is enabled. [#11188](https://github.com/JabRef/jabref/issues/11188)
- We fixed the usage of the key binding for "Clear search" (default: <kbd>Escape</kbd>). [#10764](https://github.com/JabRef/jabref/issues/10764)
- We fixed an issue where library shown as unsaved and marked (*) after accepting changes made externally to the file. [#11027](https://github.com/JabRef/jabref/issues/11027)
- We fixed an issue where drag and dropping entries from one library to another was not always working. [#11254](https://github.com/JabRef/jabref/issues/11254)
- We fixed an issue where drag and dropping entries created a shallow copy. [#11160](https://github.com/JabRef/jabref/issues/11160)
- We fixed an issue where imports to a custom group would only work for the first entry [#11085](https://github.com/JabRef/jabref/issues/11085), [#11269](https://github.com/JabRef/jabref/issues/11269)
- We fixed an issue when cursor jumped to the beginning of the line. [#5904](https://github.com/JabRef/jabref/issues/5904)
- We fixed an issue where a new entry was not added to the selected group [#8933](https://github.com/JabRef/jabref/issues/8933)
- We fixed an issue where the horizontal position of the Entry Preview inside the entry editor was not remembered across restarts [#11281](https://github.com/JabRef/jabref/issues/11281)
- We fixed an issue where the search index was not updated after linking PDF files. [#11317](https://github.com/JabRef/jabref/pull/11317)
- We fixed rendering of (first) author with a single letter surname. [forum#4330](https://discourse.jabref.org/t/correct-rendering-of-first-author-with-a-single-letter-surname/4330)
- We fixed that the import of the related articles tab sometimes used the wrong library mode. [#11282](https://github.com/JabRef/jabref/pull/11282)
- We fixed an issue where the entry editor context menu was not shown correctly when JabRef is opened on a second, extended screen [#11323](https://github.com/JabRef/jabref/issues/11323), [#11174](https://github.com/JabRef/jabref/issues/11174)
- We fixed an issue where the value of "Override default font settings" was not applied on startup [#11344](https://github.com/JabRef/jabref/issues/11344)
- We fixed an issue when "Library changed on disk" appeared after a save by JabRef. [#4877](https://github.com/JabRef/jabref/issues/4877)  
- We fixed an issue where the Pubmed/Medline Plain importer would not respect the user defined keyword separator [#11413](https://github.com/JabRef/jabref/issues/11413)
- We fixed an issue where the value of "Override default font settings" was not applied on startup [#11344](https://github.com/JabRef/jabref/issues/11344)
- We fixed an issue where DatabaseChangeDetailsView was not scrollable when reviewing external metadata changes [#11220](https://github.com/JabRef/jabref/issues/11220)
- We fixed undo/redo for text fields. [#11420](https://github.com/JabRef/jabref/issues/11420)
- We fixed an issue where clicking on a page number in the search results tab opens a wrong file in the document viewer. [#11432](https://github.com/JabRef/jabref/pull/11432)

### Removed

- We removed the misleading message "Doing a cleanup for X entries" when opening the Cleanup entries dialog [#11463](https://github.com/JabRef/jabref/pull/11463)

## [5.13] – 2024-04-01

### Added

- We converted the "Custom API key" list to a table to be more accessible. [#10926](https://github.com/JabRef/jabref/issues/10926)
- We added a "refresh" button for the LaTeX citations tab in the entry editor. [#10584](https://github.com/JabRef/jabref/issues/10584)
- We added the possibility to show the BibTeX source in the [web search](https://docs.jabref.org/collect/import-using-online-bibliographic-database) import screen. [#560](https://github.com/koppor/jabref/issues/560)
- We added a fetcher for [ISIDORE](https://isidore.science/), simply paste in the link into the text field or the last 6 digits in the link that identify that paper. [#10423](https://github.com/JabRef/jabref/issues/10423)
- When importing entries form the "Citation relations" tab, the field [cites](https://docs.jabref.org/advanced/entryeditor/entrylinks) is now filled according to the relationship between the entries. [#10752](https://github.com/JabRef/jabref/pull/10752)
- We added a new integrity check and clean up option for strings having Unicode characters not encoded in [Unicode "Normalization Form Canonical Composition" (NFC)](https://en.wikipedia.org/wiki/Unicode_equivalence#Normal_forms"). [#10506](https://github.com/JabRef/jabref/issues/10506)
- We added a new group icon column to the main table showing the icons of the entry's groups. [#10801](https://github.com/JabRef/jabref/pull/10801)
- When deleting an entry, the files linked to the entry are now optionally deleted as well. [#10509](https://github.com/JabRef/jabref/issues/10509)
- We added support to move the file to the system trash (instead of deleting it). [#10591](https://github.com/JabRef/jabref/pull/10591)
- We added ability to jump to an entry in the command line using `-j CITATIONKEY`. [koppor#540](https://github.com/koppor/jabref/issues/540)
- We added a new boolean to the style files for Openoffice/Libreoffice integration to switch between ZERO_WIDTH_SPACE (default) and no space. [#10843](https://github.com/JabRef/jabref/pull/10843)
- When pasting HTML into the abstract or a comment field, the hypertext is automatically converted to Markdown. [#10558](https://github.com/JabRef/jabref/issues/10558)
- We added the possibility to redownload files that had been present but are no longer in the specified location. [#10848](https://github.com/JabRef/jabref/issues/10848)
- We added the citation key pattern `[camelN]`. Equivalent to the first N words of the `[camel]` pattern.
- We added importing of static groups and linked files from BibDesk .bib files. [#10381](https://github.com/JabRef/jabref/issues/10381)
- We added ability to export in CFF (Citation File Format) [#10661](https://github.com/JabRef/jabref/issues/10661).
- We added ability to push entries to TeXworks. [#3197](https://github.com/JabRef/jabref/issues/3197)
- We added the ability to zoom in and out in the document viewer using <kbd>Ctrl</kbd> + <kbd>Scroll</kbd>. [#10964](https://github.com/JabRef/jabref/pull/10964)
- We added a Cleanup for removing non-existent files and grouped the related options [#10929](https://github.com/JabRef/jabref/issues/10929)
- We added the functionality to parse the bibliography of PDFs using the GROBID online service. [#10200](https://github.com/JabRef/jabref/issues/10200)
- We added a seperated search bar for the global search window. [#11032](https://github.com/JabRef/jabref/pull/11032)
- We added ability to double-click on an entry in the global search window to select the corresponding entry in the main table. [#11010](https://github.com/JabRef/jabref/pull/11010)
- We added support for BibTeX String constants during copy & paste between libraries. [#10872](https://github.com/JabRef/jabref/issues/10872)
- We added the field `langid` which is important for hyphenation and casing in LaTeX. [#10868](https://github.com/JabRef/jabref/issues/10868)
- Event log entries can now be copied via a context menu. [#11100](https://github.com/JabRef/jabref/issues/11100)

### Changed

- The "Automatically open folders of attached files" preference default status has been changed to enabled on Windows. [koppor#56](https://github.com/koppor/jabref/issues/56)
- The Custom export format now uses the custom DOI base URI in the preferences for the `DOICheck`, if activated [forum#4084](https://discourse.jabref.org/t/export-html-disregards-custom-doi-base-uri/4084)
- The index directories for full text search have now more readable names to increase debugging possibilities using Apache Lucense's Lurk. [#10193](https://github.com/JabRef/jabref/issues/10193)
- The fulltext search also indexes files ending with .pdf (but do not having an explicit file type set). [#10193](https://github.com/JabRef/jabref/issues/10193)
- We changed the arrangement of the lists in the "Citation relations" tab. `Cites` are now on the left and `Cited by` on the right [#10752](https://github.com/JabRef/jabref/pull/10752)
- Sub libraries based on `aux` file can now also be generated if some citations are not found library. [#10775](https://github.com/JabRef/jabref/pull/10775)
- We rearranged the tab order in the entry editor and renamed the "Scite Tab" to "Citation information". [#10821](https://github.com/JabRef/jabref/issues/10821)
- We changed the duplicate handling in the Import entries dialog. Potential duplicate entries are marked with an icon and importing will now trigger the merge dialog [#10914](https://github.com/JabRef/jabref/pull/10914)
- We made the command "Push to TexShop" more robust to allow cite commands with a character before the first slash. [forum#2699](https://discourse.jabref.org/t/push-to-texshop-mac/2699/17?u=siedlerchr)
- We only show the notification "Saving library..." if the library contains more than 2000 entries. [#9803](https://github.com/JabRef/jabref/issues/9803)
- JabRef now keeps previous log files upon start. [#11023](https://github.com/JabRef/jabref/pull/11023)
- When normalizing author names, complete enclosing braces are kept. [#10031](https://github.com/JabRef/jabref/issues/10031)
- We enhanced the dialog for adding new fields in the content selector with a selection box containing a list of standard fields. [#10912](https://github.com/JabRef/jabref/pull/10912)
- We store the citation relations in an LRU cache to avoid bloating the memory and out-of-memory exceptions. [#10958](https://github.com/JabRef/jabref/issues/10958)
- Keywords field are now displayed as tags. [#10910](https://github.com/JabRef/jabref/pull/10910)
- Citation relations now get more information, and have quick access to view the articles in a browser without adding them to the library [#10869](https://github.com/JabRef/jabref/issues/10869)
- Importer/Exporter for CFF format now supports JabRef `cites` and `related` relationships, as well as all fields from the CFF specification. [#10993](https://github.com/JabRef/jabref/issues/10993)
- The XMP-Exporter no longer writes the content of the `file`-field. [#11083](https://github.com/JabRef/jabref/pull/11083)
- We added notes, checks and warnings for the case of selection of non-empty directories while starting a new Systematic Literature Review. [#600](https://github.com/koppor/jabref/issues/600)
- Text in the import dialog (web search results) will now be wrapped to prevent horizontal scrolling. [#10931](https://github.com/JabRef/jabref/issues/10931)
- We improved the error handling when invalid bibdesk-files are encountered [#11117](https://github.com/JabRef/jabref/issues/11117)

### Fixed

- We fixed an issue where the fulltext search button in entry editor used to disappear on click till the search is completed. [#10425](https://github.com/JabRef/jabref/issues/10425)
- We fixed an issue where attempting to cancel the importing/generation of an entry from id is ignored. [#10508](https://github.com/JabRef/jabref/issues/10508)
- We fixed an issue where the preview panel showing the wrong entry (an entry that is not selected in the entry table). [#9172](https://github.com/JabRef/jabref/issues/9172)
- We fixed an issue where HTML-reserved characters like '&' and '<', in addition to HTML entities like '&amp;' were not rendered correctly in entry preview. [#10677](https://github.com/JabRef/jabref/issues/10677)
- The last page of a PDF is now indexed by the full text search. [#10193](https://github.com/JabRef/jabref/issues/10193)
- The entry editor respects the configured custom tabs when showing "Other fields". [#11012](https://github.com/JabRef/jabref/pull/11012)
- The default owner of an entry can be changed again. [#10924](https://github.com/JabRef/jabref/issues/10924)
- We fixed an issue where the duplicate check did not take umlauts or other LaTeX-encoded characters into account. [#10744](https://github.com/JabRef/jabref/pull/10744)
- We fixed the colors of the icon on hover for unset special fields. [#10431](https://github.com/JabRef/jabref/issues/10431)
- We fixed an issue where the CrossRef field did not work if autocompletion was disabled [#8145](https://github.com/JabRef/jabref/issues/8145)
- In biblatex mode, JabRef distinguishes between "Optional fields" and "Optional fields 2" again. [#11022](https://github.com/JabRef/jabref/pull/11022)
- We fixed an issue where exporting`@electronic` and `@online` entry types to the Office XMl would duplicate the field `title`  [#10807](https://github.com/JabRef/jabref/issues/10807)
- We fixed an issue where the `CommentsTab` was not properly formatted when the `defaultOwner` contained capital or special letters. [#10870](https://github.com/JabRef/jabref/issues/10870)
- We fixed an issue where the `File -> Close library` menu item was not disabled when no library was open. [#10948](https://github.com/JabRef/jabref/issues/10948)
- We fixed an issue where the Document Viewer would show the PDF in only half the window when maximized. [#10934](https://github.com/JabRef/jabref/issues/10934)
- Clicking on the crossref and related tags in the entry editor jumps to the linked entry. [#5484](https://github.com/JabRef/jabref/issues/5484) [#9369](https://github.com/JabRef/jabref/issues/9369)
- We fixed an issue where JabRef could not parse absolute file paths from Zotero exports. [#10959](https://github.com/JabRef/jabref/issues/10959)
- We fixed an issue where an exception occured when toggling between "Live" or "Locked" in the internal Document Viewer. [#10935](https://github.com/JabRef/jabref/issues/10935)
- When fetching article information fom IEEE Xplore, the em dash is now converted correctly. [koppor#286](https://github.com/koppor/jabref/issues/286)
- Fixed an issue on Windows where the browser extension reported failure to send an entry to JabRef even though it was sent properly. [JabRef-Browser-Extension#493](https://github.com/JabRef/JabRef-Browser-Extension/issues/493)
- Fixed an issue on Windows where TeXworks path was not resolved if it was installed with MiKTeX. [#10977](https://github.com/JabRef/jabref/issues/10977)
- We fixed an issue with where JabRef would throw an error when using MathSciNet search, as it was unable to parse the fetched JSON coreectly. [10996](https://github.com/JabRef/jabref/issues/10996)
- We fixed an issue where the "Import by ID" function would throw an error when a DOI that contains URL-encoded characters was entered. [#10648](https://github.com/JabRef/jabref/issues/10648)
- We fixed an issue with handling of an "overflow" of authors at `[authIniN]`. [#11087](https://github.com/JabRef/jabref/issues/11087)
- We fixed an issue where an exception occurred when selecting entries in the web search results. [#11081](https://github.com/JabRef/jabref/issues/11081)
- When a new library is unsaved, there is now no warning when fetching entries with PDFs. [#11075](https://github.com/JabRef/jabref/issues/11075)
- We fixed an issue where the message "The libary has been modified by another program" occurred when editing library metadata and saving the library. [#4877](https://github.com/JabRef/jabref/issues/4877)

### Removed

- We removed the predatory journal checks due to a high rate of false positives. [#11066](https://github.com/JabRef/jabref/pull/11066)

## [5.12] – 2023-12-24

### Added

- We added a scite.ai tab in the entry editor that retrieves 'Smart Citation' tallies for citations that have a DOI. [koppor#375](https://github.com/koppor/jabref/issues/375)  
- We added a dropdown menu to let users change the reference library during AUX file import. [#10472](https://github.com/JabRef/jabref/issues/10472)
- We added a button to let users reset the cite command to the default value. [#10569](https://github.com/JabRef/jabref/issues/10569)
- We added the option to use System Preference for Light/Dark Theme [#8729](https://github.com/JabRef/jabref/issues/8729).
- We added [scholar.archive.org](https://scholar.archive.org/) as a new fetcher. [#10498](https://github.com/JabRef/jabref/issues/10498)
- We integrated predatory journal checking as part of the Integrity Checker based on the [check-bib-for-predatory](https://github.com/CfKu/check-bib-for-predatory). [koppor#348](https://github.com/koppor/jabref/issues/348)
- We added a 'More options' section in the main table right click menu opening the preferences dialog. [#9432](https://github.com/JabRef/jabref/issues/9432)
- When creating a new group, it inherits the icon of the parent group. [#10521](https://github.com/JabRef/jabref/pull/10521)

### Changed

- We moved the location of the 'Open only one instance of JabRef' preference option from "Network" to "General". [#9306](https://github.com/JabRef/jabref/issues/9306)
- The two previews in the change resolver dialog now have their scrollbars synchronized. [#9576](https://github.com/JabRef/jabref/issues/9576).
- We changed the setting of the keyword separator to accept a single character only. [#177](https://github.com/koppor/jabref/issues/177)
- We replaced "SearchAll" in Web Search by "Search Selected". [#10556](https://github.com/JabRef/jabref/issues/10556)
- Short DOI formatter now checks, if the value is already formatted. If so, it returns the value instead of calling the ShortDOIService again. [#10589](https://github.com/JabRef/jabref/issues/10589)
- We upgraded to JavaFX 21.0.1. As a consequence JabRef requires now macOS 11 or later and GTK 3.8 or later on Linux [10627](https://github.com/JabRef/jabref/pull/10627).
- A user-specific comment fields is not enabled by default, but can be enabled using the "Add" button. [#10424](https://github.com/JabRef/jabref/issues/10424)
- We upgraded to Lucene 9.9 for the fulltext search. The search index will be rebuild. [#10686](https://github.com/JabRef/jabref/pull/10686)
- When using "Copy..." -> "Copy citation key", the delimiter configured at "Push applications" is respected. [#10707](https://github.com/JabRef/jabref/pull/10707)

### Fixed

- We fixed an issue where the added protected term has unwanted leading and trailing whitespaces, where the formatted text has unwanted empty brackets and where the word at the cursor in the textbox can be added to the list. [#10415](https://github.com/JabRef/jabref/issues/10415)
- We fixed an issue where in the merge dialog the file field of entries was not correctly merged when the first and second entry both contained values inside the file field. [#10572](https://github.com/JabRef/jabref/issues/10572)
- We fixed some small inconsistencies in the user interface. [#10507](https://github.com/JabRef/jabref/issues/10507) [#10458](https://github.com/JabRef/jabref/issues/10458) [#10660](https://github.com/JabRef/jabref/issues/10660)
- We fixed the issue where the Hayagriva YAML exporter would not include a parent field for the publisher/series. [#10596](https://github.com/JabRef/jabref/issues/10596)
- We fixed issues in the external file type dialog w.r.t. duplicate entries in the case of a language switch. [#10271](https://github.com/JabRef/jabref/issues/10271)
- We fixed an issue where the right-click action "Copy cite..." did not respect the configured citation command under "External Programs" -> "[Push Applications](https://docs.jabref.org/cite/pushtoapplications)" [#10615](https://github.com/JabRef/jabref/issues/10615)

### Removed

- We removed duplicate filtering and sorting operations in the MainTable when editing BibEntries. [#10619](https://github.com/JabRef/jabref/pull/10619)

## [5.11] – 2023-10-22

### Added

- We added the ability to sort subgroups in Z-A order, as well as by ascending and descending number of subgroups. [#10249](https://github.com/JabRef/jabref/issues/10249)
- We added the possibility to find (and add) papers that cite or are cited by a given paper. [#6187](https://github.com/JabRef/jabref/issues/6187)
- We added an error-specific message for when a download from a URL fails. [#9826](https://github.com/JabRef/jabref/issues/9826)
- We added support for customizing the citation command (e.g., `[@key1,@key2]`) when [pushing to external applications](https://docs.jabref.org/cite/pushtoapplications). [#10133](https://github.com/JabRef/jabref/issues/10133)
- We added an integrity check for more special characters. [#8712](https://github.com/JabRef/jabref/issues/8712)
- We added protected terms described as "Computer science". [#10222](https://github.com/JabRef/jabref/pull/10222)
- We added a link "Get more themes..." in the preferences to that points to [themes.jabref.org](https://themes.jabref.org) allowing the user to download new themes. [#10243](https://github.com/JabRef/jabref/issues/10243)
- We added a fetcher for [LOBID](https://lobid.org/resources/api) resources. [koppor#386](https://github.com/koppor/jabref/issues/386)
- When in `biblatex` mode, the [integrity check](https://docs.jabref.org/finding-sorting-and-cleaning-entries/checkintegrity) for journal titles now also checks the field `journal`.
- We added support for exporting to Hayagriva YAML format. [#10382](https://github.com/JabRef/jabref/issues/10382)
- We added support for pushing citations to [TeXShop](https://pages.uoregon.edu/koch/texshop/) on macOS [forum#2699](https://discourse.jabref.org/t/push-to-texshop-mac/2699).
- We added the 'Bachelor's thesis' type for Biblatex's 'Thesis' EntryType [#10029](https://github.com/JabRef/jabref/issues/10029).

### Changed

- The export formats `listrefs`, `tablerefs`, `tablerefsabsbib`, now use the ISO date format in the footer [#10383](https://github.com/JabRef/jabref/pull/10383).
- When searching for an identifier in the "Web search", the title of the search window is now "Identifier-based Web Search". [#10391](https://github.com/JabRef/jabref/pull/10391)
- The ampersand checker now skips verbatim fields (`file`, `url`, ...). [#10419](https://github.com/JabRef/jabref/pull/10419)
- If no existing document is selected for exporting "XMP annotated pdf" JabRef will now create a new PDF file with a sample text and the metadata. [#10102](https://github.com/JabRef/jabref/issues/10102)
- We modified the DOI cleanup to infer the DOI from an ArXiV ID if it's present. [#10426](https://github.com/JabRef/jabref/issues/10426)
- The ISI importer uses the field `comment` for notes (instead of `review). [#10478](https://github.com/JabRef/jabref/pull/10478)
- If no existing document is selected for exporting "Embedded BibTeX pdf" JabRef will now create a new PDF file with a sample text and the metadata. [#10101](https://github.com/JabRef/jabref/issues/10101)
- Translated titles format no longer raise a warning. [#10459](https://github.com/JabRef/jabref/issues/10459)
- We re-added the empty grey containers in the groups panel to keep an indicator for the current selected group, if displaying of group item count is turned off [#9972](https://github.com/JabRef/jabref/issues/9972)

### Fixed

- We fixed an issue where "Move URL in note field to url field" in the cleanup dialog caused an exception if no note field was present [forum#3999](https://discourse.jabref.org/t/cleanup-entries-cant-get-it-to-work/3999)
- It is possible again to use "current table sort order" for the order of entries when saving. [#9869](https://github.com/JabRef/jabref/issues/9869)
- Passwords can be stored in GNOME key ring. [#10274](https://github.com/JabRef/jabref/issues/10274)
- We fixed an issue where groups based on an aux file could not be created due to an exception [#10350](https://github.com/JabRef/jabref/issues/10350)
- We fixed an issue where the JabRef browser extension could not communicate with JabRef under macOS due to missing files. You should use the `.pkg` for the first installation as it updates all necessary files for the extension [#10308](https://github.com/JabRef/jabref/issues/10308)
- We fixed an issue where the ISBN fetcher returned the entrytype `misc` for certain ISBN numbers [#10348](https://github.com/JabRef/jabref/issues/10348)
- We fixed a bug where an exception was raised when saving less than three export save orders in the preference. [#10157](https://github.com/JabRef/jabref/issues/10157)
- We fixed an issue where it was possible to create a group with no name or with a group separator inside the name [#9776](https://github.com/JabRef/jabref/issues/9776)
- Biblatex's `journaltitle` is now also respected for showing the journal information. [#10397](https://github.com/JabRef/jabref/issues/10397)
- JabRef does not hang anymore when exporting via CLI. [#10380](https://github.com/JabRef/jabref/issues/10380)
- We fixed an issue where it was not possible to save a library on a network share under macOS due to an exception when acquiring a file lock [#10452](https://github.com/JabRef/jabref/issues/10452)
- We fixed an issue where exporting "XMP annotated pdf" without selecting an existing document would produce an exception. [#10102](https://github.com/JabRef/jabref/issues/10102)
- We fixed an issue where the "Enabled" column in the "Protected terms files" tab in the preferences could not be resized [#10285](https://github.com/JabRef/jabref/issues/10285)
- We fixed an issue where after creation of a new library, the new library was not focused. [koppor#592](https://github.com/koppor/jabref/issues/592)
- We fixed an issue where double clicking on an url in the file field would trigger an exception instead of opening the browser [#10480](https://github.com/JabRef/jabref/pull/10480)
- We fixed an issue where scrolling was impossible on dragging a citation on the groups panel. [#9754](https://github.com/JabRef/jabref/issues/9754)
- We fixed an issue where exporting "Embedded BibTeX pdf" without selecting an existing document would produce an exception. [#10101](https://github.com/JabRef/jabref/issues/10101)
- We fixed an issue where there was a failure to access the url link for "eprint" for the ArXiv entry.[#10474](https://github.com/JabRef/jabref/issues/10474)
- We fixed an issue where it was not possible to connect to a shared database once a group with entries was added or other metadata modified [#10336](https://github.com/JabRef/jabref/issues/10336)
- We fixed an issue where middle-button paste in X not always worked [#7905](https://github.com/JabRef/jabref/issues/7905)

## [5.10] – 2023-09-02

### Added

- We added a field showing the BibTeX/biblatex source for added and deleted entries in the "External Changes Resolver" dialog. [#9509](https://github.com/JabRef/jabref/issues/9509)
- We added user-specific comment field so that multiple users can make separate comments. [#543](https://github.com/koppor/jabref/issues/543)
- We added a search history list in the search field's right click menu. [#7906](https://github.com/JabRef/jabref/issues/7906)
- We added a full text fetcher for IACR eprints. [#9651](https://github.com/JabRef/jabref/pull/9651)
- We added "Attach file from URL" to right-click context menu to download and store a file with the reference library. [#9646](https://github.com/JabRef/jabref/issues/9646)
- We enabled updating an existing entry with data from InspireHEP. [#9351](https://github.com/JabRef/jabref/issues/9351)
- We added a fetcher for the Bibliotheksverbund Bayern (experimental). [#9641](https://github.com/JabRef/jabref/pull/9641)
- We added support for more biblatex date formats for parsing dates. [#2753](https://github.com/JabRef/jabref/issues/2753)
- We added support for multiple languages for exporting to and importing references from MS Office. [#9699](https://github.com/JabRef/jabref/issues/9699)
- We enabled scrolling in the groups list when dragging a group on another group. [#2869](https://github.com/JabRef/jabref/pull/2869)
- We added the option to automatically download online files when a new entry is created from an existing ID (e.g., DOI). The option can be disabled in the preferences under "Import and Export". [#9756](https://github.com/JabRef/jabref/issues/9756)
- We added a new Integrity check for unescaped ampersands. [koppor#585](https://github.com/koppor/jabref/issues/585)
- We added support for parsing `$\backslash$` in file paths (as exported by Mendeley). [forum#3470](https://discourse.jabref.org/t/mendeley-bib-import-with-linked-files/3470)
- We added the possibility to automatically fetch entries when an ISBN is pasted on the main table. [#9864](https://github.com/JabRef/jabref/issues/9864)
- We added the option to disable the automatic linking of files in the entry editor [#5105](https://github.com/JabRef/jabref/issues/5105)
- We added the link icon for ISBNs in linked identifiers column. [#9819](https://github.com/JabRef/jabref/issues/9819)
- We added key binding to focus on groups <kbd>alt</kbd> + <kbd>s</kbd> [#9863](https://github.com/JabRef/jabref/issues/9863)
- We added the option to unprotect a text selection, which strips all pairs of curly braces away. [#9950](https://github.com/JabRef/jabref/issues/9950)
- We added drag and drop events for field 'Groups' in entry editor panel. [#569](https://github.com/koppor/jabref/issues/569)
- We added support for parsing MathML in the Medline importer. [#4273](https://github.com/JabRef/jabref/issues/4273)
- We added the ability to search for an identifier (DOI, ISBN, ArXiv ID) directly from 'Web Search'. [#7575](https://github.com/JabRef/jabref/issues/7575) [#9674](https://github.com/JabRef/jabref/issues/9674)
- We added a cleanup activity that identifies a URL or a last-visited-date in the `note` field and moves it to the `url` and `urldate` field respectively. [koppor#216](https://github.com/koppor/jabref/issues/216)
- We enabled the user to change the name of a field in a custom entry type by double-clicking on it. [#9840](https://github.com/JabRef/jabref/issues/9840)
- We added some preferences options to disable online activity. [#10064](https://github.com/JabRef/jabref/issues/10064)
- We integrated two mail actions ("As Email" and "To Kindle") under a new "Send" option in the right-click & Tools menus. The Kindle option creates an email targeted to the user's Kindle email, which can be set in preferences under "External programs" [#6186](https://github.com/JabRef/jabref/issues/6186)
- We added an option to clear recent libraries' history. [#10003](https://github.com/JabRef/jabref/issues/10003)
- We added an option to encrypt and remember the proxy password. [#8055](https://github.com/JabRef/jabref/issues/8055)[#10044](https://github.com/JabRef/jabref/issues/10044)
- We added support for showing journal information, via info buttons next to the `Journal` and `ISSN` fields in the entry editor. [#6189](https://github.com/JabRef/jabref/issues/6189)
- We added support for pushing citations to Sublime Text 3 [#10098](https://github.com/JabRef/jabref/issues/10098)
- We added support for the Finnish language. [#10183](https://github.com/JabRef/jabref/pull/10183)
- We added the option to automatically replaces illegal characters in the filename when adding a file to JabRef. [#10182](https://github.com/JabRef/jabref/issues/10182)
- We added a privacy policy. [#10064](https://github.com/JabRef/jabref/issues/10064)
- We added a tooltip to show the number of entries in a group [#10208](https://github.com/JabRef/jabref/issues/10208)
- We fixed an issue where it was no longer possible to add or remove selected entries to groups via context menu [#10404](https://github.com/JabRef/jabref/issues/10404), [#10317](https://github.com/JabRef/jabref/issues/10317) [#10374](https://github.com/JabRef/jabref/issues/10374)

### Changed

- We replaced "Close" by "Close library" and placed it after "Save all" in the File menu. [#10043](https://github.com/JabRef/jabref/pull/10043)
- We upgraded to Lucene 9.7 for the fulltext search. The search index will be rebuild. [#10036](https://github.com/JabRef/jabref/pull/10036)
- 'Get full text' now also checks the file url. [#568](https://github.com/koppor/jabref/issues/568)
- JabRef writes a new backup file only if there is a change. Before, JabRef created a backup upon start. [#9679](https://github.com/JabRef/jabref/pull/9679)
- We modified the `Add Group` dialog to use the most recently selected group hierarchical context. [#9141](https://github.com/JabRef/jabref/issues/9141)
- We refined the 'main directory not found' error message. [#9625](https://github.com/JabRef/jabref/pull/9625)
- JabRef writes a new backup file only if there is a change. Before, JabRef created a backup upon start. [#9679](https://github.com/JabRef/jabref/pull/9679)
- Backups of libraries are not stored per JabRef version, but collected together. [#9676](https://github.com/JabRef/jabref/pull/9676)
- We streamlined the paths for logs and backups: The parent path fragment is always `logs` or `backups`.
- `log.txt` now contains an entry if a BibTeX entry could not be parsed.
- `log.txt` now contains debug messages. Debugging needs to be enabled explicitly. [#9678](https://github.com/JabRef/jabref/pull/9678)
- `log.txt` does not contain entries for non-found files during PDF indexing. [#9678](https://github.com/JabRef/jabref/pull/9678)
- The hostname is now determined using environment variables (`COMPUTERNAME`/`HOSTNAME`) first. [#9910](https://github.com/JabRef/jabref/pull/9910)
- We improved the Medline importer to correctly import ISO dates for `revised`. [#9536](https://github.com/JabRef/jabref/issues/9536)
- To avoid cluttering of the directory, We always delete the `.sav` file upon successful write. [#9675](https://github.com/JabRef/jabref/pull/9675)
- We improved the unlinking/deletion of multiple linked files of an entry using the <kbd>Delete</kbd> key. [#9473](https://github.com/JabRef/jabref/issues/9473)
- The field names of customized entry types are now exchanged preserving the case. [#9993](https://github.com/JabRef/jabref/pull/9993)
- We moved the custom entry types dialog into the preferences dialog. [#9760](https://github.com/JabRef/jabref/pull/9760)
- We moved the manage content selectors dialog to the library properties. [#9768](https://github.com/JabRef/jabref/pull/9768)
- We moved the preferences menu command from the options menu to the file menu. [#9768](https://github.com/JabRef/jabref/pull/9768)
- We reworked the cross ref labels in the entry editor and added a right click menu. [#10046](https://github.com/JabRef/jabref/pull/10046)
- We reorganized the order of tabs and settings in the library properties. [#9836](https://github.com/JabRef/jabref/pull/9836)
- We changed the handling of an "overflow" of authors at `[authIniN]`: JabRef uses `+` to indicate an overflow. Example: `[authIni2]` produces `A+` (instead of `AB`) for `Aachen and Berlin and Chemnitz`. [#9703](https://github.com/JabRef/jabref/pull/9703)
- We moved the preferences option to open the last edited files on startup to the 'General' tab. [#9808](https://github.com/JabRef/jabref/pull/9808)
- We improved the recognition of DOIs when pasting a link containing a DOI on the maintable. [#9864](https://github.com/JabRef/jabref/issues/9864s)
- We reordered the preferences dialog. [#9839](https://github.com/JabRef/jabref/pull/9839)
- We split the 'Import and Export' tab into 'Web Search' and 'Export'. [#9839](https://github.com/JabRef/jabref/pull/9839)
- We moved the option to run JabRef in memory stick mode into the preferences dialog toolbar. [#9866](https://github.com/JabRef/jabref/pull/9866)
- In case the library contains empty entries, they are not written to disk. [#8645](https://github.com/JabRef/jabref/issues/8645)
- The formatter `remove_unicode_ligatures` is now called `replace_unicode_ligatures`. [#9890](https://github.com/JabRef/jabref/pull/9890)
- We improved the error message when no terminal was found. [#9607](https://github.com/JabRef/jabref/issues/9607)
- In the context of the "systematic literature functionality", we changed the name "database" to "catalog" to use a separate term for online catalogs in comparison to SQL databases. [#9951](https://github.com/JabRef/jabref/pull/9951)
- We now show more fields (including Special Fields) in the dropdown selection for "Save sort order" in the library properties and for "Export sort order" in the preferences. [#10010](https://github.com/JabRef/jabref/issues/10010)
- We now encrypt and store the custom API keys in the OS native credential store. [#10044](https://github.com/JabRef/jabref/issues/10044)
- We changed the behavior of group addition/edit, so that sorting by alphabetical order is not performed by default after the modification. [#10017](https://github.com/JabRef/jabref/issues/10017)
- We fixed an issue with spacing in the cleanup dialogue. [#10081](https://github.com/JabRef/jabref/issues/10081)
- The GVK fetcher now uses the new [K10plus](https://www.bszgbv.de/services/k10plus/) database. [#10189](https://github.com/JabRef/jabref/pull/10189)

### Fixed

- We fixed an issue where clicking the group expansion pane/arrow caused the node to be selected, when it should just expand/detract the node. [#10111](https://github.com/JabRef/jabref/pull/10111)
- We fixed an issue where the browser import would add ' characters before the BibTeX entry on Linux. [#9588](https://github.com/JabRef/jabref/issues/9588)
- We fixed an issue where searching for a specific term with the DOAB fetcher lead to an exception. [#9571](https://github.com/JabRef/jabref/issues/9571)
- We fixed an issue where the "Import" -> "Library to import to" did not show the correct library name if two opened libraries had the same suffix. [#9567](https://github.com/JabRef/jabref/issues/9567)
- We fixed an issue where the rpm-Version of JabRef could not be properly uninstalled and reinstalled. [#9558](https://github.com/JabRef/jabref/issues/9558), [#9603](https://github.com/JabRef/jabref/issues/9603)
- We fixed an issue where the command line export using `--exportMatches` flag does not create an output bib file. [#9581](https://github.com/JabRef/jabref/issues/9581)
- We fixed an issue where custom field in the custom entry types could not be set to mulitline. [#9609](https://github.com/JabRef/jabref/issues/9609)
- We fixed an issue where the Office XML exporter did not resolve BibTeX-Strings when exporting entries. [forum#3741](https://discourse.jabref.org/t/exporting-bibtex-constant-strings-to-ms-office-2007-xml/3741)
- We fixed an issue where the Merge Entries Toolbar configuration was not saved after hitting 'Merge Entries' button. [#9091](https://github.com/JabRef/jabref/issues/9091)
- We fixed an issue where the password is stored in clear text if the user wants to use a proxy with authentication. [#8055](https://github.com/JabRef/jabref/issues/8055)
- JabRef is now more relaxed when parsing field content: In case a field content ended with `\`, the combination `\}` was treated as plain `}`. [#9668](https://github.com/JabRef/jabref/issues/9668)
- We resolved an issue that cut off the number of group entries when it exceeded four digits. [#8797](https://github.com/JabRef/jabref/issues/8797)
- We fixed the issue where the size of the global search window was not retained after closing. [#9362](https://github.com/JabRef/jabref/issues/9362)
- We fixed an issue where the Global Search UI preview is still white in dark theme. [#9362](https://github.com/JabRef/jabref/issues/9362)
- We fixed the double paste issue when <kbd>Cmd</kbd> + <kbd>v</kbd> is pressed on 'New entry from plaintext' dialog. [#9367](https://github.com/JabRef/jabref/issues/9367)
- We fixed an issue where the pin button on the Global Search dialog was located at the bottom and not at the top. [#9362](https://github.com/JabRef/jabref/issues/9362)
- We fixed the log text color in the event log console when using dark mode. [#9732](https://github.com/JabRef/jabref/issues/9732)
- We fixed an issue where searching for unlinked files would include the current library's .bib file. [#9735](https://github.com/JabRef/jabref/issues/9735)
- We fixed an issue where it was no longer possible to connect to a shared mysql database due to an exception. [#9761](https://github.com/JabRef/jabref/issues/9761)
- We fixed an issue where an exception was thrown for the user after <kbd>Ctrl</kbd>+<kbd>Z</kbd> command. [#9737](https://github.com/JabRef/jabref/issues/9737)
- We fixed the citation key generation for [`[authors]`, `[authshort]`, `[authorsAlpha]`, `[authIniN]`, `[authEtAl]`, `[auth.etal]`](https://docs.jabref.org/setup/citationkeypatterns#special-field-markers) to handle `and others` properly. [koppor#626](https://github.com/koppor/jabref/issues/626)
- We fixed the Save/save as file type shows BIBTEX_DB instead of "Bibtex library". [#9372](https://github.com/JabRef/jabref/issues/9372)
- We fixed the default main file directory for non-English Linux users. [#8010](https://github.com/JabRef/jabref/issues/8010)
- We fixed an issue when overwriting the owner was disabled. [#9896](https://github.com/JabRef/jabref/pull/9896)
- We fixed an issue regarding recording redundant prefixes in search history. [#9685](https://github.com/JabRef/jabref/issues/9685)
- We fixed an issue where passing a URL containing a DOI led to a "No entry found" notification. [#9821](https://github.com/JabRef/jabref/issues/9821)
- We fixed some minor visual inconsistencies and issues in the preferences dialog. [#9866](https://github.com/JabRef/jabref/pull/9866)
- The order of save actions is now retained. [#9890](https://github.com/JabRef/jabref/pull/9890)
- We fixed an issue where the order of save actions was not retained in the bib file. [#9890](https://github.com/JabRef/jabref/pull/9890)
- We fixed an issue in the preferences 'External file types' tab ignoring a custom application path in the edit dialog. [#9895](https://github.com/JabRef/jabref/issues/9895)
- We fixed an issue in the preferences where custom columns could be added to the entry table with no qualifier. [#9913](https://github.com/JabRef/jabref/issues/9913)
- We fixed an issue where the encoding header in a bib file was not respected when the file contained a BOM (Byte Order Mark). [#9926](https://github.com/JabRef/jabref/issues/9926)
- We fixed an issue where cli help output for import and export format was inconsistent. [koppor#429](https://github.com/koppor/jabref/issues/429)
- We fixed an issue where the user could select multiple conflicting options for autocompletion at once. [#10181](https://github.com/JabRef/jabref/issues/10181)
- We fixed an issue where no preview could be generated for some entry types and led to an exception. [#9947](https://github.com/JabRef/jabref/issues/9947)
- We fixed an issue where the Linux terminal working directory argument was malformed and therefore ignored upon opening a terminal [#9953](https://github.com/JabRef/jabref/issues/9953)
- We fixed an issue under Linux where under some systems the file instead of the folder was opened. [#9607](https://github.com/JabRef/jabref/issues/9607)
- We fixed an issue where an Automatic Keyword Group could not be deleted in the UI. [#9778](https://github.com/JabRef/jabref/issues/9778)
- We fixed an issue where the citation key pattern `[edtrN_M]` returned the wrong editor. [#9946](https://github.com/JabRef/jabref/pull/9946)
- We fixed an issue where empty grey containers would remain in the groups panel, if displaying of group item count is turned off. [#9972](https://github.com/JabRef/jabref/issues/9972)
- We fixed an issue where fetching an ISBN could lead to application freezing when the fetcher did not return any results. [#9979](https://github.com/JabRef/jabref/issues/9979)
- We fixed an issue where closing a library containing groups and entries caused an exception [#9997](https://github.com/JabRef/jabref/issues/9997)
- We fixed a bug where the editor for strings in a bibliography file did not sort the entries by their keys [#10083](https://github.com/JabRef/jabref/pull/10083)
- We fixed an issues where clicking on the empty space of specific context menu entries would not trigger the associated action. [#8388](https://github.com/JabRef/jabref/issues/8388)
- We fixed an issue where JabRef would not remember whether the window was in fullscreen. [#4939](https://github.com/JabRef/jabref/issues/4939)
- We fixed an issue where the ACM Portal search sometimes would not return entries for some search queries when the article author had no given name. [#10107](https://github.com/JabRef/jabref/issues/10107)
- We fixed an issue that caused high CPU usage and a zombie process after quitting JabRef because of author names autocompletion. [#10159](https://github.com/JabRef/jabref/pull/10159)
- We fixed an issue where files with illegal characters in the filename could be added to JabRef. [#10182](https://github.com/JabRef/jabref/issues/10182)
- We fixed that checked-out radio buttons under "specified keywords" were not displayed as checked after closing and reopening the "edit group" window. [#10248](https://github.com/JabRef/jabref/issues/10248)
- We fixed that when editing groups, checked-out properties such as case sensitive and regular expression (under "Free search expression") were not displayed checked. [#10108](https://github.com/JabRef/jabref/issues/10108)

### Removed

- We removed the support of BibTeXML. [#9540](https://github.com/JabRef/jabref/issues/9540)
- We removed support for Markdown syntax for strikethrough and task lists in comment fields. [#9726](https://github.com/JabRef/jabref/pull/9726)
- We removed the options menu, because the two contents were moved to the File menu or the properties of the library. [#9768](https://github.com/JabRef/jabref/pull/9768)
- We removed the 'File' tab in the preferences and moved its contents to the 'Export' tab. [#9839](https://github.com/JabRef/jabref/pull/9839)
- We removed the "[Collection of Computer Science Bibliographies](https://en.wikipedia.org/wiki/Collection_of_Computer_Science_Bibliographies)" fetcher the websits is no longer available. [#6638](https://github.com/JabRef/jabref/issues/6638)

## [5.9] – 2023-01-06

### Added

- We added a dropdown menu to let users change the library they want to import into during import. [#6177](https://github.com/JabRef/jabref/issues/6177)
- We added the possibility to add/remove a preview style from the selected list using a double click. [#9490](https://github.com/JabRef/jabref/issues/9490)
- We added the option to define fields as "multine" directly in the custom entry types dialog. [#6448](https://github.com/JabRef/jabref/issues/6448)
- We changed the minWidth and the minHeight of the main window, so it won't have a width and/or a height with the value 0. [#9606](https://github.com/JabRef/jabref/issues/9606)

### Changed

- We changed database structure: in MySQL/MariaDB we renamed tables by adding a `JABREF_` prefix, and in PGSQL we moved tables in `jabref` schema. We added `VersionDBStructure` variable in `METADATA` table to indicate current version of structure, this variable is needed for automatic migration. [#9312](https://github.com/JabRef/jabref/issues/9312)
- We moved some preferences options to a new tab in the preferences dialog. [#9442](https://github.com/JabRef/jabref/pull/9442)
- We renamed "Medline abbreviation" to "dotless abbreviation". [#9504](https://github.com/JabRef/jabref/pull/9504)
- We now have more "dots" in the offered journal abbreviations. [#9504](https://github.com/JabRef/jabref/pull/9504)
- We now disable the button "Full text search" in the Searchbar by default [#9527](https://github.com/JabRef/jabref/pull/9527)

### Fixed

- The tab "deprecated fields" is shown in biblatex-mode only. [#7757](https://github.com/JabRef/jabref/issues/7757)
- In case a journal name of an IEEE journal is abbreviated, the "normal" abbreviation is used - and not the one of the IEEE BibTeX strings. [abbrv#91](https://github.com/JabRef/abbrv.jabref.org/issues/91)
- We fixed a performance issue when loading large lists of custom journal abbreviations. [#8928](https://github.com/JabRef/jabref/issues/8928)
- We fixed an issue where the last opened libraries were not remembered when a new unsaved library was open as well. [#9190](https://github.com/JabRef/jabref/issues/9190)
- We fixed an issue where no context menu for the group "All entries" was present. [forum#3682](https://discourse.jabref.org/t/how-sort-groups-a-z-not-subgroups/3682)
- We fixed an issue where extra curly braces in some fields would trigger an exception when selecting the entry or doing an integrity check. [#9475](https://github.com/JabRef/jabref/issues/9475), [#9503](https://github.com/JabRef/jabref/issues/9503)
- We fixed an issue where entering a date in the format "YYYY/MM" in the entry editor date field caused an exception. [#9492](https://github.com/JabRef/jabref/issues/9492)
- For portable versions, the `.deb` file now works on plain debian again. [#9472](https://github.com/JabRef/jabref/issues/9472)
- We fixed an issue where the download of linked online files failed after an import of entries for certain urls. [#9518](https://github.com/JabRef/jabref/issues/9518)
- We fixed an issue where an exception occurred when manually downloading a file from an URL in the entry editor. [#9521](https://github.com/JabRef/jabref/issues/9521)
- We fixed an issue with open office csv file formatting where commas in the abstract field where not escaped. [#9087](https://github.com/JabRef/jabref/issues/9087)
- We fixed an issue with deleting groups where subgroups different from the selected group were deleted. [#9281](https://github.com/JabRef/jabref/issues/9281)

## [5.8] – 2022-12-18

### Added

- We integrated a new three-way merge UI for merging entries in the Entries Merger Dialog, the Duplicate Resolver Dialog, the Entry Importer Dialog, and the External Changes Resolver Dialog. [#8945](https://github.com/JabRef/jabref/pull/8945)
- We added the ability to merge groups, keywords, comments and files when merging entries. [#9022](https://github.com/JabRef/jabref/pull/9022)
- We added a warning message next to the authors field in the merge dialog to warn users when the authors are the same but formatted differently. [#8745](https://github.com/JabRef/jabref/issues/8745)
- The default file directory of a library is used as default directory for [unlinked file lookup](https://docs.jabref.org/collect/findunlinkedfiles#link-the-pdfs-to-your-bib-library). [koppor#546](https://github.com/koppor/jabref/issues/546)
- The properties of an existing systematic literature review (SLR) can be edited. [koppor#604](https://github.com/koppor/jabref/issues/604)
- An systematic literature review (SLR) can now be started from the SLR itself. [#9131](https://github.com/JabRef/jabref/pull/9131), [koppor#601](https://github.com/koppor/jabref/issues/601)
- On startup, JabRef notifies the user if there were parsing errors during opening.
- We added support for the field `fjournal` (in `@article`) for abbreviation and unabbreviation functionalities. [#321](https://github.com/JabRef/jabref/pull/321)
- In case a backup is found, the filename of the backup is shown and one can navigate to the file. [#9311](https://github.com/JabRef/jabref/pull/9311)
- We added support for the Ukrainian and Arabic languages. [#9236](https://github.com/JabRef/jabref/pull/9236), [#9243](https://github.com/JabRef/jabref/pull/9243)

### Changed

- We improved the Citavi Importer to also import so called Knowledge-items into the field `comment` of the corresponding entry [#9025](https://github.com/JabRef/jabref/issues/9025)
- We modified the change case sub-menus and their corresponding tips (displayed when you stay long over the menu) to properly reflect exemplified cases. [#9339](https://github.com/Jabref/jabref/issues/9339)
- We call backup files `.bak` and temporary writing files now `.sav`.
- JabRef keeps 10 older versions of a `.bib` file in the [user data dir](https://github.com/harawata/appdirs#supported-directories) (instead of a single `.sav` (now: `.bak`) file in the directory of the `.bib` file)
- We improved the External Changes Resolver dialog to be more usaable. [#9021](https://github.com/JabRef/jabref/pull/9021)
- We simplified the actions to fast-resolve duplicates to 'Keep Left', 'Keep Right', 'Keep Both' and 'Keep Merged'. [#9056](https://github.com/JabRef/jabref/issues/9056)
- The fallback directory of the file folder now is the general file directory. In case there was a directory configured for a library and this directory was not found, JabRef placed the PDF next to the .bib file and not into the general file directory.
- The global default directory for storing PDFs is now the documents folder in the user's home.
- When adding or editing a subgroup it is placed w.r.t. to alphabetical ordering rather than at the end. [koppor#577](https://github.com/koppor/jabref/issues/577)
- Groups context menu now shows appropriate options depending on number of subgroups. [koppor#579](https://github.com/koppor/jabref/issues/579)
- We modified the "Delete file" dialog and added the full file path to the dialog text. The file path in the title was changed to file name only. [koppor#534](https://github.com/koppor/jabref/issues/534)
- Download from URL now automatically fills with URL from clipboard. [koppor#535](https://github.com/koppor/jabref/issues/535)
- We added HTML and Markdown files to Find Unlinked Files and removed BibTeX. [koppor#547](https://github.com/koppor/jabref/issues/547)
- ArXiv fetcher now retrieves additional data from related DOIs (both ArXiv and user-assigned). [#9170](https://github.com/JabRef/jabref/pull/9170)
- We modified the Directory of Open Access Books (DOAB) fetcher so that it will now also fetch the ISBN when possible. [#8708](https://github.com/JabRef/jabref/issues/8708)
- Genres are now mapped correctly to entry types when importing MODS files. [#9185](https://github.com/JabRef/jabref/issues/9185)
- We changed the button label from "Return to JabRef" to "Return to library" to better indicate the purpose of the action.
- We changed the color of found text from red to high-contrast colors (background: yellow; font color: purple). [koppor#552](https://github.com/koppor/jabref/issues/552)
- We fixed an issue where the wrong icon for a successful import of a bib entry was shown. [#9308](https://github.com/JabRef/jabref/pull/9308)
- We changed the messages after importing unlinked local files to past tense. [koppor#548](https://github.com/koppor/jabref/issues/548)
- We fixed an issue where the wrong icon for a successful import of a bib entry was shown [#9308](https://github.com/JabRef/jabref/pull/9308)
- In the context of the [Cleanup dialog](https://docs.jabref.org/finding-sorting-and-cleaning-entries/cleanupentries) we changed the text of the conversion of BibTeX to biblatex (and vice versa) to make it more clear. [koppor#545](https://github.com/koppor/jabref/issues/545)
- We removed wrapping of string constants when writing to a `.bib` file.
- In the context of a systematic literature review (SLR), a user can now add arbitrary data into `study.yml`. JabRef just ignores this data. [#9124](https://github.com/JabRef/jabref/pull/9124)
- In the context of a systematic literature review (SLR), we reworked the "Define study" parameters dialog. [#9123](https://github.com/JabRef/jabref/pull/9123)
- We upgraded to Lucene 9.4 for the fulltext search. The search index will be rebuild. [#9213](https://github.com/JabRef/jabref/pull/9213)
- We disabled the "change case" menu for empty fields. [#9214](https://github.com/JabRef/jabref/issues/9214)
- We disabled the conversion menu for empty fields. [#9200](https://github.com/JabRef/jabref/issues/9200)

### Fixed

- We fixed an issue where applied save actions on saving the library file would lead to the dialog "The library has been modified by another program" popping up. [#4877](https://github.com/JabRef/jabref/issues/4877)
- We fixed issues with save actions not correctly loaded when opening the library. [#9122](https://github.com/JabRef/jabref/pull/9122)
- We fixed the behavior of "Discard changes" when reopening a modified library. [#9361](https://github.com/JabRef/jabref/issues/9361)
- We fixed several bugs regarding the manual and the autosave of library files that could lead to exceptions. [#9067](https://github.com/JabRef/jabref/pull/9067), [#8484](https://github.com/JabRef/jabref/issues/8484), [#8746](https://github.com/JabRef/jabref/issues/8746), [#6684](https://github.com/JabRef/jabref/issues/6684), [#6644](https://github.com/JabRef/jabref/issues/6644), [#6102](https://github.com/JabRef/jabref/issues/6102), [#6000](https://github.com/JabRef/jabref/issues/6000)
- We fixed an issue where pdfs were re-indexed on each startup. [#9166](https://github.com/JabRef/jabref/pull/9166)
- We fixed an issue when using an unsafe character in the citation key, the auto-linking feature fails to link files. [#9267](https://github.com/JabRef/jabref/issues/9267)
- We fixed an issue where a message about changed metadata would occur on saving although nothing changed. [#9159](https://github.com/JabRef/jabref/issues/9159)
- We fixed an issue where the possibility to generate a subdatabase from an aux file was writing empty files when called from the commandline. [#9115](https://github.com/JabRef/jabref/issues/9115), [forum#3516](https://discourse.jabref.org/t/export-subdatabase-from-aux-file-on-macos-command-line/3516)
- We fixed an issue where author names with tilde accents (for example ñ) were marked as "Names are not in the standard BibTeX format". [#8071](https://github.com/JabRef/jabref/issues/8071)
- We fixed an issue where capitalize didn't capitalize words after hyphen characters. [#9157](https://github.com/JabRef/jabref/issues/9157)
- We fixed an issue where title case didn't capitalize words after en-dash characters and skip capitalization of conjunctions that comes after en-dash characters. [#9068](https://github.com/JabRef/jabref/pull/9068),[#9142](https://github.com/JabRef/jabref/pull/9142)
- We fixed an issue with the message that is displayed when fetcher returns an empty list of entries for given query. [#9195](https://github.com/JabRef/jabref/issues/9195)
- We fixed an issue where editing entry's "date" field in library mode "biblatex" causes an uncaught exception. [#8747](https://github.com/JabRef/jabref/issues/8747)
- We fixed an issue where importing from XMP would fail for certain PDFs. [#9383](https://github.com/JabRef/jabref/issues/9383)
- We fixed an issue that JabRef displayed the wrong group tree after loading. [koppor#637](https://github.com/koppor/jabref/issues/637)
- We fixed that sorting of entries in the maintable by special fields is updated immediately. [#9334](https://github.com/JabRef/jabref/issues/9334)
- We fixed the display of issue, number, eid and pages fields in the entry preview. [#8607](https://github.com/JabRef/jabref/pull/8607), [#8372](https://github.com/JabRef/jabref/issues/8372), [Koppor#514](https://github.com/koppor/jabref/issues/514), [forum#2390](https://discourse.jabref.org/t/unable-to-edit-my-bibtex-file-that-i-used-before-vers-5-1/2390), [forum#3462](https://discourse.jabref.org/t/jabref-5-6-need-help-with-export-from-jabref-to-microsoft-word-entry-preview-of-apa-7-not-rendering-correctly/3462)
- We fixed the page ranges checker to detect article numbers in the pages field (used at [Check Integrity](https://docs.jabref.org/finding-sorting-and-cleaning-entries/checkintegrity)). [#8607](https://github.com/JabRef/jabref/pull/8607)
- The [HtmlToLaTeXFormatter](https://docs.jabref.org/finding-sorting-and-cleaning-entries/saveactions#html-to-latex) keeps single `<` characters.
- We fixed a performance regression when opening large libraries. [#9041](https://github.com/JabRef/jabref/issues/9041)
- We fixed a bug where spaces are trimmed when highlighting differences in the Entries merge dialog. [koppor#371](https://github.com/koppor/jabref/issues/371)
- We fixed some visual glitches with the linked files editor field in the entry editor and increased its height. [#8823](https://github.com/JabRef/jabref/issues/8823)
- We fixed some visual inconsistencies (round corners of highlighted buttons). [#8806](https://github.com/JabRef/jabref/issues/8806)
- We fixed an issue where JabRef would not exit when a connection to a LibreOffice document was established previously and the document is still open. [#9075](https://github.com/JabRef/jabref/issues/9075)
- We fixed an issue about selecting the save order in the preferences. [#9147](https://github.com/JabRef/jabref/issues/9147)
- We fixed an issue where an exception when fetching a DOI was not logged correctly. [koppor#627](https://github.com/koppor/jabref/issues/627)
- We fixed an issue where a user could not open an attached file in a new unsaved library. [#9386](https://github.com/JabRef/jabref/issues/9386)
- We fixed a typo within a connection error message. [koppor#625](https://github.com/koppor/jabref/issues/625)
- We fixed an issue where journal abbreviations would not abbreviate journal titles with escaped ampersands (\\&). [#8948](https://github.com/JabRef/jabref/issues/8948)
- We fixed the readability of the file field in the dark theme. [#9340](https://github.com/JabRef/jabref/issues/9340)
- We fixed an issue where the 'close dialog' key binding was not closing the Preferences dialog. [#8888](https://github.com/jabref/jabref/issues/8888)
- We fixed an issue where a known journal's medline/dot-less abbreviation does not switch to the full name. [#9370](https://github.com/JabRef/jabref/issues/9370)
- We fixed an issue where hitting enter on the search field within the preferences dialog closed the dialog. [koppor#630](https://github.com/koppor/jabref/issues/630)
- We fixed the "Cleanup entries" dialog is partially visible. [#9223](https://github.com/JabRef/jabref/issues/9223)
- We fixed an issue where font size preferences did not apply correctly to preference dialog window and the menu bar. [#8386](https://github.com/JabRef/jabref/issues/8386) and [#9279](https://github.com/JabRef/jabref/issues/9279)
- We fixed the display of the "Customize Entry Types" dialog title. [#9198](https://github.com/JabRef/jabref/issues/9198)
- We fixed an issue where the CSS styles are missing in some dialogs. [#9150](https://github.com/JabRef/jabref/pull/9150)
- We fixed an issue where controls in the preferences dialog could outgrow the window. [#9017](https://github.com/JabRef/jabref/issues/9017)
- We fixed an issue where highlighted text color for entry merge dialogue was not clearly visible. [#9192](https://github.com/JabRef/jabref/issues/9192)

### Removed

- We removed "last-search-date" from the systematic literature review feature, because the last-search-date can be deducted from the git logs. [#9116](https://github.com/JabRef/jabref/pull/9116)
- We removed the [CiteseerX](https://docs.jabref.org/collect/import-using-online-bibliographic-database#citeseerx) fetcher, because the API used by JabRef is sundowned. [#9466](https://github.com/JabRef/jabref/pull/9466)

## [5.7] – 2022-08-05

### Added

- We added a fetcher for [Biodiversity Heritage Library](https://www.biodiversitylibrary.org/). [8539](https://github.com/JabRef/jabref/issues/8539)
- We added support for multiple messages in the snackbar. [#7340](https://github.com/JabRef/jabref/issues/7340)
- We added an extra option in the 'Find Unlinked Files' dialog view to ignore unnecessary files like Thumbs.db, DS_Store, etc. [koppor#373](https://github.com/koppor/jabref/issues/373)
- JabRef now writes log files. Linux: `$home/.cache/jabref/logs/version`, Windows: `%APPDATA%\..\Local\harawata\jabref\version\logs`, Mac: `Users/.../Library/Logs/jabref/version`
- We added an importer for Citavi backup files, support ".ctv5bak" and ".ctv6bak" file formats. [#8322](https://github.com/JabRef/jabref/issues/8322)
- We added a feature to drag selected entries and drop them to other opened inactive library tabs [koppor521](https://github.com/koppor/jabref/issues/521).
- We added support for the [biblatex-apa](https://github.com/plk/biblatex-apa) legal entry types `Legislation`, `Legadminmaterial`, `Jurisdiction`, `Constitution` and `Legal` [#8931](https://github.com/JabRef/jabref/issues/8931)

### Changed

- The file column in the main table now shows the corresponding defined icon for the linked file [8930](https://github.com/JabRef/jabref/issues/8930).
- We improved the color of the selected entries and the color of the summary in the Import Entries Dialog in the dark theme. [#7927](https://github.com/JabRef/jabref/issues/7927)
- We upgraded to Lucene 9.2 for the fulltext search.
  Thus, the now created search index cannot be read from older versions of JabRef anylonger.
  ⚠️ JabRef will recreate the index in a new folder for new files and this will take a long time for a huge library.
  Moreover, switching back and forth JabRef versions and meanwhile adding PDFs also requires rebuilding the index now and then.
  [#8868](https://github.com/JabRef/jabref/pull/8868)
- We improved the Latex2Unicode conversion [#8639](https://github.com/JabRef/jabref/pull/8639)
- Writing BibTeX data into a PDF (XMP) removes braces. [#8452](https://github.com/JabRef/jabref/issues/8452)
- Writing BibTeX data into a PDF (XMP) does not write the `file` field.
- Writing BibTeX data into a PDF (XMP) considers the configured keyword separator (and does not use "," as default any more)
- The Medline/Pubmed search now also supports the [default fields and operators for searching](https://docs.jabref.org/collect/import-using-online-bibliographic-database#search-syntax). [forum#3554](https://discourse.jabref.org/t/native-pubmed-search/3354)
- We improved group expansion arrow that prevent it from activating group when expanding or collapsing. [#7982](https://github.com/JabRef/jabref/issues/7982), [#3176](https://github.com/JabRef/jabref/issues/3176)
- When configured SSL certificates changed, JabRef warns the user to restart to apply the configuration.
- We improved the appearances and logic of the "Manage field names & content" dialog, and renamed it to "Automatic field editor". [#6536](https://github.com/JabRef/jabref/issues/6536)
- We improved the message explaining the options when modifying an automatic keyword group [#8911](https://github.com/JabRef/jabref/issues/8911)
- We moved the preferences option "Warn about duplicates on import" option from the tab "File" to the tab "Import and Export". [koppor#570](https://github.com/koppor/jabref/issues/570)
- When JabRef encounters `% Encoding: UTF-8` header, it is kept during writing (and not removed). [#8964](https://github.com/JabRef/jabref/pull/8964)
- We replace characters which cannot be decoded using the specified encoding by a (probably another) valid character. This happens if JabRef detects the wrong charset (e.g., UTF-8 instead of Windows 1252). One can use the [Integrity Check](https://docs.jabref.org/finding-sorting-and-cleaning-entries/checkintegrity) to find those characters.

### Fixed

- We fixed an issue where linked fails containing parts of the main file directory could not be opened. [#8991](https://github.com/JabRef/jabref/issues/8991)
- Linked files with an absolute path can be opened again. [#8991](https://github.com/JabRef/jabref/issues/8991)
- We fixed an issue where the user could not rate an entry in the main table when an entry was not yet ranked. [#5842](https://github.com/JabRef/jabref/issues/5842)
- We fixed an issue that caused JabRef to sometimes open multiple instances when "Remote Operation" is enabled. [#8653](https://github.com/JabRef/jabref/issues/8653)
- We fixed an issue where linked files with the filetype "application/pdf" in an entry were not shown with the correct PDF-Icon in the main table [8930](https://github.com/JabRef/jabref/issues/8930)
- We fixed an issue where "open folder" for linked files did not open the folder and did not select the file unter certain Linux desktop environments [#8679](https://github.com/JabRef/jabref/issues/8679), [#8849](https://github.com/JabRef/jabref/issues/8849)
- We fixed an issue where the content of a big shared database library is not shown [#8788](https://github.com/JabRef/jabref/issues/8788)
- We fixed the unnecessary horizontal scroll bar in group panel [#8467](https://github.com/JabRef/jabref/issues/8467)
- We fixed an issue where the notification bar message, icon and actions appeared to be invisible. [#8761](https://github.com/JabRef/jabref/issues/8761)
- We fixed an issue where deprecated fields tab is shown when the fields don't contain any values. [#8396](https://github.com/JabRef/jabref/issues/8396)
- We fixed an issue where an exception for DOI search occurred when the DOI contained urlencoded characters. [#8787](https://github.com/JabRef/jabref/issues/8787)
- We fixed an issue which allow us to select and open identifiers from a popup list in the maintable [#8758](https://github.com/JabRef/jabref/issues/8758), [8802](https://github.com/JabRef/jabref/issues/8802)
- We fixed an issue where the escape button had no functionality within the "Filter groups" textfield. [koppor#562](https://github.com/koppor/jabref/issues/562)
- We fixed an issue where the exception that there are invalid characters in filename. [#8786](https://github.com/JabRef/jabref/issues/8786)
- When the proxy configuration removed the proxy user/password, this change is applied immediately.
- We fixed an issue where removing several groups deletes only one of them. [#8390](https://github.com/JabRef/jabref/issues/8390)
- We fixed an issue where the Sidepane (groups, web search and open office) width is not remembered after restarting JabRef. [#8907](https://github.com/JabRef/jabref/issues/8907)
- We fixed a bug where switching between themes will cause an error/exception. [#8939](https://github.com/JabRef/jabref/pull/8939)
- We fixed a bug where files that were deleted in the source bibtex file were kept in the index. [#8962](https://github.com/JabRef/jabref/pull/8962)
- We fixed "Error while sending to JabRef" when the browser extension interacts with JabRef. [JabRef-Browser-Extension#479](https://github.com/JabRef/JabRef-Browser-Extension/issues/479)
- We fixed a bug where updating group view mode (intersection or union) requires re-selecting groups to take effect. [#6998](https://github.com/JabRef/jabref/issues/6998)
- We fixed a bug that prevented external group metadata changes from being merged. [#8873](https://github.com/JabRef/jabref/issues/8873)
- We fixed the shared database opening dialog to remember autosave folder and tick. [#7516](https://github.com/JabRef/jabref/issues/7516)
- We fixed an issue where name formatter could not be saved. [#9120](https://github.com/JabRef/jabref/issues/9120)
- We fixed a bug where after the export of Preferences, custom exports were duplicated. [#10176](https://github.com/JabRef/jabref/issues/10176)

### Removed

- We removed the social media buttons for our Twitter and Facebook pages. [#8774](https://github.com/JabRef/jabref/issues/8774)

## [5.6] – 2022-04-25

### Added

- We enabled the user to customize the API Key for some fetchers. [#6877](https://github.com/JabRef/jabref/issues/6877)
- We added an extra option when right-clicking an entry in the Entry List to copy either the DOI or the DOI url.
- We added a fetcher for [Directory of Open Access Books (DOAB)](https://doabooks.org/) [8576](https://github.com/JabRef/jabref/issues/8576)
- We added an extra option to ask the user whether they want to open to reveal the folder holding the saved file with the file selected. [#8195](https://github.com/JabRef/jabref/issues/8195)
- We added a new section to network preferences to allow using custom SSL certificates. [#8126](https://github.com/JabRef/jabref/issues/8126)
- We improved the version check to take also beta version into account and now redirect to the right changelog for the version.
- We added two new web and fulltext fetchers: SemanticScholar and ResearchGate.
- We added notifications on success and failure when writing metadata to a PDF-file. [#8276](https://github.com/JabRef/jabref/issues/8276)
- We added a cleanup action that escapes `$` (by adding a backslash in front). [#8673](https://github.com/JabRef/jabref/issues/8673)

### Changed

- We upgraded to Lucene 9.1 for the fulltext search.
  Thus, the now created search index cannot be read from older versions of JabRef any longer.
  ⚠️ JabRef will recreate the index in a new folder for new files and this will take a long time for a huge library.
  Moreover, switching back and forth JabRef versions and meanwhile adding PDFs also requires rebuilding the index now and then.
  [#8362](https://github.com/JabRef/jabref/pull/8362)
- We changed the list of CSL styles to those that support formatting bibliographies. [#8421](https://github.com/JabRef/jabref/issues/8421) [citeproc-java#116](https://github.com/michel-kraemer/citeproc-java/issues/116)
- The CSL preview styles now also support displaying data from cross references entries that are linked via the `crossref` field. [#7378](https://github.com/JabRef/jabref/issues/7378)
- We made the Search button in Web Search wider. We also skewed the panel titles to the left. [#8397](https://github.com/JabRef/jabref/issues/8397)
- We introduced a preference to disable fulltext indexing. [#8468](https://github.com/JabRef/jabref/issues/8468)
- When exporting entries, the encoding is always UTF-8.
- When embedding BibTeX data into a PDF, the encoding is always UTF-8.
- We replaced the [OttoBib](https://en.wikipedia.org/wiki/OttoBib) fetcher by a fetcher by [OpenLibrary](https://openlibrary.org/dev/docs/api/books). [#8652](https://github.com/JabRef/jabref/issues/8652)
- We first fetch ISBN data from OpenLibrary, if nothing found, ebook.de is tried.
- We now only show a warning when exiting for tasks that will not be recovered automatically upon relaunch of JabRef. [#8468](https://github.com/JabRef/jabref/issues/8468)

### Fixed

- We fixed an issue where right clicking multiple entries and pressing "Change entry type" would only change one entry. [#8654](https://github.com/JabRef/jabref/issues/8654)
- We fixed an issue where it was no longer possible to add or delete multiple files in the `file` field in the entry editor. [#8659](https://github.com/JabRef/jabref/issues/8659)
- We fixed an issue where the author's lastname was not used for the citation key generation if it started with a lowercase letter. [#8601](https://github.com/JabRef/jabref/issues/8601)
- We fixed an issue where custom "Protected terms" files were missing after a restart of JabRef. [#8608](https://github.com/JabRef/jabref/issues/8608)
- We fixed an issue where JabRef could not start due to a missing directory for the fulltex index. [#8579](https://github.com/JabRef/jabref/issues/8579)
- We fixed an issue where long article numbers in the `pages` field would cause an exception and preventing the citation style to display. [#8381](https://github.com/JabRef/jabref/issues/8381), [citeproc-java](https://github.com/michel-kraemer/citeproc-java/issues/114)
- We fixed an issue where online links in the file field were not detected correctly and could produce an exception. [#8510](https://github.com/JabRef/jabref/issues/8510)
- We fixed an issue where an exception could occur when saving the preferences [#7614](https://github.com/JabRef/jabref/issues/7614)
- We fixed an issue where "Copy DOI url" in the right-click menu of the Entry List would just copy the DOI and not the DOI url. [#8389](https://github.com/JabRef/jabref/issues/8389)
- We fixed an issue where opening the console from the drop-down menu would cause an exception. [#8466](https://github.com/JabRef/jabref/issues/8466)
- We fixed an issue when reading non-UTF-8 encoded. When no encoding header is present, the encoding is now detected from the file content (and the preference option is disregarded). [#8417](https://github.com/JabRef/jabref/issues/8417)
- We fixed an issue where pasting a URL was replacing `+` signs by spaces making the URL unreachable. [#8448](https://github.com/JabRef/jabref/issues/8448)
- We fixed an issue where creating subsidiary files from aux files created with some versions of biblatex would produce incorrect results. [#8513](https://github.com/JabRef/jabref/issues/8513)
- We fixed an issue where opening the changelog from withing JabRef led to a 404 error. [#8563](https://github.com/JabRef/jabref/issues/8563)
- We fixed an issue where not all found unlinked local files were imported correctly due to some race condition. [#8444](https://github.com/JabRef/jabref/issues/8444)
- We fixed an issue where Merge entries dialog exceeds screen boundaries.
- We fixed an issue where the app lags when selecting an entry after a fresh start. [#8446](https://github.com/JabRef/jabref/issues/8446)
- We fixed an issue where no citationkey was generated on import, pasting a doi or an entry on the main table. [8406](https://github.com/JabRef/jabref/issues/8406), [koppor#553](https://github.com/koppor/jabref/issues/553)
- We fixed an issue where accent search does not perform consistently. [#6815](https://github.com/JabRef/jabref/issues/6815)
- We fixed an issue where the incorrect entry was selected when "New Article" is pressed while search filters are active. [#8674](https://github.com/JabRef/jabref/issues/8674)
- We fixed an issue where "Write BibTeXEntry metadata to PDF" button remains enabled while writing to PDF is in-progress. [#8691](https://github.com/JabRef/jabref/issues/8691)

### Removed

- We removed the option to copy CSL Citation styles data as `XSL_FO`, `ASCIIDOC`, and `RTF` as these have not been working since a long time and are no longer supported in the external library used for processing the styles. [#7378](https://github.com/JabRef/jabref/issues/7378)
- We removed the option to configure the default encoding. The default encoding is now hard-coded to the modern UTF-8 encoding.

## [5.5] – 2022-01-17

### Changed

- We integrated the external file types dialog directly inside the preferences. [#8341](https://github.com/JabRef/jabref/pull/8341)
- We disabled the add group button color change after adding 10 new groups. [#8051](https://github.com/JabRef/jabref/issues/8051)
- We inverted the logic for resolving [BibTeX strings](https://docs.jabref.org/advanced/strings). This helps to keep `#` chars. By default String resolving is only activated for a couple of standard fields. The list of fields can be modified in the preferences. [#7010](https://github.com/JabRef/jabref/issues/7010), [#7012](https://github.com/JabRef/jabref/issues/7012), [#8303](https://github.com/JabRef/jabref/issues/8303)
- We moved the search box in preview preferences closer to the available citation styles list. [#8370](https://github.com/JabRef/jabref/pull/8370)
- Changing the preference to show the preview panel as a separate tab now has effect without restarting JabRef. [#8370](https://github.com/JabRef/jabref/pull/8370)
- We enabled switching themes in JabRef without the need to restart JabRef. [#7335](https://github.com/JabRef/jabref/pull/7335)
- We added support for the field `day`, `rights`, `coverage` and `language` when reading XMP data in Dublin Core format. [#8491](https://github.com/JabRef/jabref/issues/8491)

### Fixed

- We fixed an issue where the preferences for "Search and store files relative to library file location" where ignored when the "Main file directory" field was not empty [#8385](https://github.com/JabRef/jabref/issues/8385)
- We fixed an issue where `#`chars in certain fields would be interpreted as BibTeX strings [#7010](https://github.com/JabRef/jabref/issues/7010), [#7012](https://github.com/JabRef/jabref/issues/7012), [#8303](https://github.com/JabRef/jabref/issues/8303)
- We fixed an issue where the fulltext search on an empty library with no documents would lead to an exception [koppor#522](https://github.com/koppor/jabref/issues/522)
- We fixed an issue where clicking on "Accept changes" in the merge dialog would lead to an exception [forum#2418](https://discourse.jabref.org/t/the-library-has-been-modified-by-another-program/2418/8)
- We fixed an issue where clicking on headings in the entry preview could lead to an exception. [#8292](https://github.com/JabRef/jabref/issues/8292)
- We fixed an issue where IntegrityCheck used the system's character encoding instead of the one set by the library or in preferences [#8022](https://github.com/JabRef/jabref/issues/8022)
- We fixed an issue about empty metadata in library properties when called from the right click menu. [#8358](https://github.com/JabRef/jabref/issues/8358)
- We fixed an issue where someone could add a duplicate field in the customize entry type dialog. [#8194](https://github.com/JabRef/jabref/issues/8194)
- We fixed a typo in the library properties tab: "String constants". There, one can configure [BibTeX string constants](https://docs.jabref.org/advanced/strings).
- We fixed an issue when writing a non-UTF-8 encoded file: The header is written again. [#8417](https://github.com/JabRef/jabref/issues/8417)
- We fixed an issue where folder creation during systemic literature review failed due to an illegal fetcher name. [#8552](https://github.com/JabRef/jabref/pull/8552)

## [5.4] – 2021-12-20

### Added

- We added confirmation dialog when user wants to close a library where any empty entries are detected. [#8096](https://github.com/JabRef/jabref/issues/8096)
- We added import support for CFF files. [#7945](https://github.com/JabRef/jabref/issues/7945)
- We added the option to copy the DOI of an entry directly from the context menu copy submenu. [#7826](https://github.com/JabRef/jabref/issues/7826)
- We added a fulltext search feature. [#2838](https://github.com/JabRef/jabref/pull/2838)
- We improved the deduction of bib-entries from imported fulltext pdfs. [#7947](https://github.com/JabRef/jabref/pull/7947)
- We added `unprotect_terms` to the list of bracketed pattern modifiers [#7960](https://github.com/JabRef/jabref/pull/7960)
- We added a dialog that allows to parse metadata from linked pdfs. [#7929](https://github.com/JabRef/jabref/pull/7929)
- We added an icon picker in group edit dialog. [#6142](https://github.com/JabRef/jabref/issues/6142)
- We added a preference to Opt-In to JabRef's online metadata extraction service (Grobid) usage. [#8002](https://github.com/JabRef/jabref/pull/8002)
- We readded the possibility to display the search results of all databases ("Global Search"). It is shown in a separate window. [#4096](https://github.com/JabRef/jabref/issues/4096)
- We readded the possibility to keep the search string when switching tabs. It is implemented by a toggle button. [#4096](https://github.com/JabRef/jabref/issues/4096#issuecomment-575986882)
- We allowed the user to also preview the available citation styles in the preferences besides the selected ones [#8108](https://github.com/JabRef/jabref/issues/8108)
- We added an option to search the available citation styles by name in the preferences [#8108](https://github.com/JabRef/jabref/issues/8108)
- We added an option to generate bib-entries from ID through a popover in the toolbar. [#4183](https://github.com/JabRef/jabref/issues/4183)
- We added a menu option in the right click menu of the main table tabs to display the library properties. [#6527](https://github.com/JabRef/jabref/issues/6527)
- When a `.bib` file ("library") was saved successfully, a notification is shown

### Changed

- Local library settings may overwrite the setting "Search and store files relative to library file location" [#8179](https://github.com/JabRef/jabref/issues/8179)
- The option "Fit table horizontally on screen" in the "Entry table" preferences is now disabled by default [#8148](https://github.com/JabRef/jabref/pull/8148)
- We improved the preferences and descriptions in the "Linked files" preferences tab [#8148](https://github.com/JabRef/jabref/pull/8148)
- We slightly changed the layout of the Journal tab in the preferences for ui consistency. [#7937](https://github.com/JabRef/jabref/pull/7937)
- The JabRefHost on Windows now writes a temporary file and calls `-importToOpen` instead of passing the bibtex via `-importBibtex`. [#7374](https://github.com/JabRef/jabref/issues/7374), [JabRef Browser Ext #274](https://github.com/JabRef/JabRef-Browser-Extension/issues/274)
- We reordered some entries in the right-click menu of the main table. [#6099](https://github.com/JabRef/jabref/issues/6099)
- We merged the barely used ImportSettingsTab and the CustomizationTab in the preferences into one single tab and moved the option to allow Integers in Edition Fields in Bibtex-Mode to the EntryEditor tab. [#7849](https://github.com/JabRef/jabref/pull/7849)
- We moved the export order in the preferences from `File` to `Import and Export`. [#7935](https://github.com/JabRef/jabref/pull/7935)
- We reworked the export order in the preferences and the save order in the library preferences. You can now set more than three sort criteria in your library preferences. [#7935](https://github.com/JabRef/jabref/pull/7935)
- The metadata-to-pdf actions now also embeds the bibfile to the PDF. [#8037](https://github.com/JabRef/jabref/pull/8037)
- The snap was updated to use the core20 base and to use lzo compression for better startup performance [#8109](https://github.com/JabRef/jabref/pull/8109)
- We moved the union/intersection view button in the group sidepane to the left of the other controls. [#8202](https://github.com/JabRef/jabref/pull/8202)
- We improved the Drag and Drop behavior in the "Customize Entry Types" Dialog [#6338](https://github.com/JabRef/jabref/issues/6338)
- When determining the URL of an ArXiV eprint, the URL now points to the version [#8149](https://github.com/JabRef/jabref/pull/8149)
- We Included all standard fields with citation key when exporting to Old OpenOffice/LibreOffice Calc Format [#8176](https://github.com/JabRef/jabref/pull/8176)
- In case the database is encoded with `UTF8`, the `% Encoding` marker is not written anymore
- The written `.bib` file has the same line endings [#390](https://github.com/koppor/jabref/issues/390)
- The written `.bib` file always has a final line break
- The written `.bib` file keeps the newline separator of the loaded `.bib` file
- We present options to manually enter an article or return to the New Entry menu when the fetcher DOI fails to find an entry for an ID [#7870](https://github.com/JabRef/jabref/issues/7870)
- We trim white space and non-ASCII characters from DOI [#8127](https://github.com/JabRef/jabref/issues/8127)
- The duplicate checker now inspects other fields in case no difference in the required and optional fields are found.
- We reworked the library properties dialog and integrated the `Library > Preamble`, `Library > Citation key pattern` and `Library > String constants dialogs` [#8264](https://github.com/JabRef/jabref/pulls/8264)
- We improved the startup time of JabRef by switching from the logging library `log4j2` to `tinylog` [#8007](https://github.com/JabRef/jabref/issues/8007)

### Fixed

- We fixed an issue where an exception occurred when pasting an entry with a publication date-range of the form 1910/1917 [#7864](https://github.com/JabRef/jabref/issues/7864)
- We fixed an issue where an exception occurred when a preview style was edited and afterwards another preview style selected. [#8280](https://github.com/JabRef/jabref/issues/8280)
- We fixed an issue where the actions to move a file to a directory were incorrectly disabled. [#7908](https://github.com/JabRef/jabref/issues/7908)
- We fixed an issue where an exception occurred when a linked online file was edited in the entry editor [#8008](https://github.com/JabRef/jabref/issues/8008)
- We fixed an issue when checking for a new version when JabRef is used behind a corporate proxy. [#7884](https://github.com/JabRef/jabref/issues/7884)
- We fixed some icons that were drawn in the wrong color when JabRef used a custom theme. [#7853](https://github.com/JabRef/jabref/issues/7853)
- We fixed an issue where the `Aux file` on `Edit group` doesn't support relative sub-directories path to import. [#7719](https://github.com/JabRef/jabref/issues/7719).
- We fixed an issue where it was impossible to add or modify groups. [#7912](https://github.com/JabRef/jabref/pull/793://github.com/JabRef/jabref/pull/7921)
- We fixed an issue about the visible side pane components being out of sync with the view menu. [#8115](https://github.com/JabRef/jabref/issues/8115)
- We fixed an issue where the side pane would not close when all its components were closed. [#8082](https://github.com/JabRef/jabref/issues/8082)
- We fixed an issue where exported entries from a Citavi bib containing URLs could not be imported [#7882](https://github.com/JabRef/jabref/issues/7882)
- We fixed an issue where the icons in the search bar had the same color, toggled as well as untoggled. [#8014](https://github.com/JabRef/jabref/pull/8014)
- We fixed an issue where typing an invalid UNC path into the "Main file directory" text field caused an error. [#8107](https://github.com/JabRef/jabref/issues/8107)
- We fixed an issue where "Open Folder" didn't select the file on macOS in Finder [#8130](https://github.com/JabRef/jabref/issues/8130)
- We fixed an issue where importing PDFs resulted in an uncaught exception [#8143](https://github.com/JabRef/jabref/issues/8143)
- We fixed "The library has been modified by another program" showing up when line breaks change [#4877](https://github.com/JabRef/jabref/issues/4877)
- The default directory of the "LaTeX Citations" tab is now the directory of the currently opened database (and not the directory chosen at the last open file dialog or the last database save) [koppor#538](https://github.com/koppor/jabref/issues/538)
- When writing a bib file, the `NegativeArraySizeException` should not occur [#8231](https://github.com/JabRef/jabref/issues/8231) [#8265](https://github.com/JabRef/jabref/issues/8265)
- We fixed an issue where some menu entries were available without entries selected. [#4795](https://github.com/JabRef/jabref/issues/4795)
- We fixed an issue where right-clicking on a tab and selecting close will close the focused tab even if it is not the tab we right-clicked [#8193](https://github.com/JabRef/jabref/pull/8193)
- We fixed an issue where selecting a citation style in the preferences would sometimes produce an exception [#7860](https://github.com/JabRef/jabref/issues/7860)
- We fixed an issue where an exception would occur when clicking on a DOI link in the preview pane [#7706](https://github.com/JabRef/jabref/issues/7706)
- We fixed an issue where XMP and embedded BibTeX export would not work [#8278](https://github.com/JabRef/jabref/issues/8278)
- We fixed an issue where the XMP and embedded BibTeX import of a file containing multiple schemas failed [#8278](https://github.com/JabRef/jabref/issues/8278)
- We fixed an issue where writing embedded BibTeX import fails due to write protection or bibtex already being present [#8332](https://github.com/JabRef/jabref/pull/8332)
- We fixed an issue where pdf-paths and the pdf-indexer could get out of sync [#8182](https://github.com/JabRef/jabref/issues/8182)
- We fixed an issue where Status-Logger error messages appeared during the startup of JabRef [#5475](https://github.com/JabRef/jabref/issues/5475)

### Removed

- We removed two orphaned preferences options [#8164](https://github.com/JabRef/jabref/pull/8164)
- We removed the functionality of the `--debug` commandline options. Use the java command line switch `-Dtinylog.level=debug` for debug output instead. [#8226](https://github.com/JabRef/jabref/pull/8226)

## [5.3] – 2021-07-05

### Added

- We added a progress counter to the title bar in Possible Duplicates dialog window. [#7366](https://github.com/JabRef/jabref/issues/7366)
- We added new "Customization" tab to the preferences which includes option to choose a custom address for DOI access. [#7337](https://github.com/JabRef/jabref/issues/7337)
- We added zbmath to the public databases from which the bibliographic information of an existing entry can be updated. [#7437](https://github.com/JabRef/jabref/issues/7437)
- We showed to the find Unlinked Files Dialog the date of the files' most recent modification. [#4652](https://github.com/JabRef/jabref/issues/4652)
- We added to the find Unlinked Files function a filter to show only files based on date of last modification (Last Year, Last Month, Last Week, Last Day). [#4652](https://github.com/JabRef/jabref/issues/4652)
- We added to the find Unlinked Files function a filter that sorts the files based on the date of last modification(Sort by Newest, Sort by Oldest First). [#4652](https://github.com/JabRef/jabref/issues/4652)
- We added the possibility to add a new entry via its zbMath ID (zbMATH can be chosen as ID type in the "Select entry type" window). [#7202](https://github.com/JabRef/jabref/issues/7202)
- We added the extension support and the external application support (For Texshow, Texmaker and LyX) to the flatpak [#7248](https://github.com/JabRef/jabref/pull/7248)
- We added some symbols and keybindings to the context menu in the entry editor. [#7268](https://github.com/JabRef/jabref/pull/7268)
- We added keybindings for setting and clearing the read status. [#7264](https://github.com/JabRef/jabref/issues/7264)
- We added two new fields to track the creation and most recent modification date and time for each entry. [koppor#130](https://github.com/koppor/jabref/issues/130)
- We added a feature that allows the user to copy highlighted text in the preview window. [#6962](https://github.com/JabRef/jabref/issues/6962)
- We added a feature that allows you to create new BibEntry via paste arxivId [#2292](https://github.com/JabRef/jabref/issues/2292)
- We added support for conducting automated and systematic literature search across libraries and git support for persistence [#369](https://github.com/koppor/jabref/issues/369)
- We added a add group functionality at the bottom of the side pane. [#4682](https://github.com/JabRef/jabref/issues/4682)
- We added a feature that allows the user to choose whether to trust the target site when unable to find a valid certification path from the file download site. [#7616](https://github.com/JabRef/jabref/issues/7616)
- We added a feature that allows the user to open all linked files of multiple selected entries by "Open file" option. [#6966](https://github.com/JabRef/jabref/issues/6966)
- We added a keybinding preset for new entries. [#7705](https://github.com/JabRef/jabref/issues/7705)
- We added a select all button for the library import function. [#7786](https://github.com/JabRef/jabref/issues/7786)
- We added a search feature for journal abbreviations. [#7804](https://github.com/JabRef/jabref/pull/7804)
- We added auto-key-generation progress to the background task list. [#7267](https://github.com/JabRef/jabref/issues/7267)
- We added the option to write XMP metadata to pdfs from the CLI. [7814](https://github.com/JabRef/jabref/pull/7814)

### Changed

- The export to MS Office XML now exports the author field as `Inventor` if the bibtex entry type is `patent` [#7830](https://github.com/JabRef/jabref/issues/7830)
- We changed the EndNote importer to import the field `label` to the corresponding bibtex field `endnote-label` [forum#2734](https://discourse.jabref.org/t/importing-endnote-label-field-to-jabref-from-xml-file/2734)
- The keywords added via "Manage content selectors" are now displayed in alphabetical order. [#3791](https://github.com/JabRef/jabref/issues/3791)
- We improved the "Find unlinked files" dialog to show import results for each file. [#7209](https://github.com/JabRef/jabref/pull/7209)
- The content of the field `timestamp` is migrated to `creationdate`. In case one configured "udpate timestampe", it is migrated to `modificationdate`. [koppor#130](https://github.com/koppor/jabref/issues/130)
- The JabRef specific meta-data content in the main field such as priorities (prio1, prio2, ...) are migrated to their respective fields. They are removed from the keywords. [#6840](https://github.com/jabref/jabref/issues/6840)
- We fixed an issue where groups generated from authors' last names did not include all entries of the authors' [#5833](https://github.com/JabRef/jabref/issues/5833)
- The export to MS Office XML now uses the month name for the field `MonthAcessed` instead of the two digit number [#7354](https://github.com/JabRef/jabref/issues/7354)
- We included some standalone dialogs from the options menu in the main preference dialog and fixed some visual issues in the preferences dialog. [#7384](https://github.com/JabRef/jabref/pull/7384)
- We improved the linking of the `python3` interpreter via the shebang to dynamically use the systems default Python. Related to [JabRef-Browser-Extension #177](https://github.com/JabRef/JabRef-Browser-Extension/issues/177)
- Automatically found pdf files now have the linking button to the far left and uses a link icon with a plus instead of a briefcase. The file name also has lowered opacity(70%) until added. [#3607](https://github.com/JabRef/jabref/issues/3607)
- We simplified the select entry type form by splitting it into two parts ("Recommended" and "Others") based on internal usage data. [#6730](https://github.com/JabRef/jabref/issues/6730)
- We improved the submenu list by merging the'Remove group' having two options, with or without subgroups. [#4682](https://github.com/JabRef/jabref/issues/4682)
- The export to MS Office XML now uses the month name for the field `Month` instead of the two digit number [forum#2685](https://discourse.jabref.org/t/export-month-as-text-not-number/2685)
- We reintroduced missing default keybindings for new entries. [#7346](https://github.com/JabRef/jabref/issues/7346) [#7439](https://github.com/JabRef/jabref/issues/7439)
- Lists of available fields are now sorted alphabetically. [#7716](https://github.com/JabRef/jabref/issues/7716)
- The tooltip of the search field explaining the search is always shown. [#7279](https://github.com/JabRef/jabref/pull/7279)
- We rewrote the ACM fetcher to adapt to the new interface. [#5804](https://github.com/JabRef/jabref/issues/5804)
- We moved the select/collapse buttons in the unlinked files dialog into a context menu. [#7383](https://github.com/JabRef/jabref/issues/7383)
- We fixed an issue where journal abbreviations containing curly braces were not recognized [#7773](https://github.com/JabRef/jabref/issues/7773)

### Fixed

- We fixed an issue where some texts (e.g. descriptions) in dialogs could not be translated [#7854](https://github.com/JabRef/jabref/issues/7854)
- We fixed an issue where import hangs for ris files with "ER - " [#7737](https://github.com/JabRef/jabref/issues/7737)
- We fixed an issue where getting bibliograhpic data from DOI or another identifer did not respect the library mode (BibTeX/biblatex)[#6267](https://github.com/JabRef/jabref/issues/6267)
- We fixed an issue where importing entries would not respect the library mode (BibTeX/biblatex)[#1018](https://github.com/JabRef/jabref/issues/1018)
- We fixed an issue where an exception occurred when importing entries from a web search [#7606](https://github.com/JabRef/jabref/issues/7606)
- We fixed an issue where the table column sort order was not properly stored and resulted in unsorted eports [#7524](https://github.com/JabRef/jabref/issues/7524)
- We fixed an issue where the value of the field `school` or `institution` would be printed twice in the HTML Export [forum#2634](https://discourse.jabref.org/t/problem-with-exporting-techreport-phdthesis-mastersthesis-to-html/2634)
- We fixed an issue preventing to connect to a shared database. [#7570](https://github.com/JabRef/jabref/pull/7570)
- We fixed an issue preventing files from being dragged & dropped into an empty library. [#6851](https://github.com/JabRef/jabref/issues/6851)
- We fixed an issue where double-click onto PDF in file list under the 'General' tab section should just open the file. [#7465](https://github.com/JabRef/jabref/issues/7465)
- We fixed an issue where the dark theme did not extend to a group's custom color picker. [#7481](https://github.com/JabRef/jabref/issues/7481)
- We fixed an issue where choosing the fields on which autocompletion should not work in "Entry editor" preferences had no effect. [#7320](https://github.com/JabRef/jabref/issues/7320)
- We fixed an issue where the "Normalize page numbers" formatter did not replace en-dashes or em-dashes with a hyphen-minus sign. [#7239](https://github.com/JabRef/jabref/issues/7239)
- We fixed an issue with the style of highlighted check boxes while searching in preferences. [#7226](https://github.com/JabRef/jabref/issues/7226)
- We fixed an issue where the option "Move file to file directory" was disabled in the entry editor for all files [#7194](https://github.com/JabRef/jabref/issues/7194)
- We fixed an issue where application dialogs were opening in the wrong display when using multiple screens [#7273](https://github.com/JabRef/jabref/pull/7273)
- We fixed an issue where the "Find unlinked files" dialog would freeze JabRef on importing. [#7205](https://github.com/JabRef/jabref/issues/7205)
- We fixed an issue where the "Find unlinked files" would stop importing when importing a single file failed. [#7206](https://github.com/JabRef/jabref/issues/7206)
- We fixed an issue where JabRef froze for a few seconds in MacOS when DNS resolution timed out. [#7441](https://github.com/JabRef/jabref/issues/7441)
- We fixed an issue where an exception would be displayed for previewing and preferences when a custom theme has been configured but is missing [#7177](https://github.com/JabRef/jabref/issues/7177)
- We fixed an issue where URLs in `file` fields could not be handled on Windows. [#7359](https://github.com/JabRef/jabref/issues/7359)
- We fixed an issue where the regex based file search miss-interpreted specific symbols. [#4342](https://github.com/JabRef/jabref/issues/4342)
- We fixed an issue where the Harvard RTF exporter used the wrong default file extension. [4508](https://github.com/JabRef/jabref/issues/4508)
- We fixed an issue where the Harvard RTF exporter did not use the new authors formatter and therefore did not export "organization" authors correctly. [4508](https://github.com/JabRef/jabref/issues/4508)
- We fixed an issue where the field `urldate` was not exported to the corresponding fields `YearAccessed`, `MonthAccessed`, `DayAccessed` in MS Office XML [#7354](https://github.com/JabRef/jabref/issues/7354)
- We fixed an issue where the password for a shared SQL database was only remembered if it was the same as the username [#6869](https://github.com/JabRef/jabref/issues/6869)
- We fixed an issue where some custom exports did not use the new authors formatter and therefore did not export authors correctly [#7356](https://github.com/JabRef/jabref/issues/7356)
- We fixed an issue where alt+keyboard shortcuts do not work [#6994](https://github.com/JabRef/jabref/issues/6994)
- We fixed an issue about the file link editor did not allow to change the file name according to the default pattern after changing an entry. [#7525](https://github.com/JabRef/jabref/issues/7525)
- We fixed an issue where the file path is invisible in dark theme. [#7382](https://github.com/JabRef/jabref/issues/7382)
- We fixed an issue where the secondary sorting is not working for some special fields. [#7015](https://github.com/JabRef/jabref/issues/7015)
- We fixed an issue where changing the font size makes the font size field too small. [#7085](https://github.com/JabRef/jabref/issues/7085)
- We fixed an issue with TexGroups on Linux systems, where the modification of an aux-file did not trigger an auto-update for TexGroups. Furthermore, the detection of file modifications is now more reliable. [#7412](https://github.com/JabRef/jabref/pull/7412)
- We fixed an issue where the Unicode to Latex formatter produced wrong results for characters with a codepoint higher than Character.MAX_VALUE. [#7387](https://github.com/JabRef/jabref/issues/7387)
- We fixed an issue where a non valid value as font size results in an uncaught exception. [#7415](https://github.com/JabRef/jabref/issues/7415)
- We fixed an issue where "Merge citations" in the Openoffice/Libreoffice integration panel did not have a corresponding opposite. [#7454](https://github.com/JabRef/jabref/issues/7454)
- We fixed an issue where drag and drop of bib files for opening resulted in uncaught exceptions [#7464](https://github.com/JabRef/jabref/issues/7464)
- We fixed an issue where columns shrink in width when we try to enlarge JabRef window. [#6818](https://github.com/JabRef/jabref/issues/6818)
- We fixed an issue where Content selector does not seem to work for custom fields. [#6819](https://github.com/JabRef/jabref/issues/6819)
- We fixed an issue where font size of the preferences dialog does not update with the rest of the GUI. [#7416](https://github.com/JabRef/jabref/issues/7416)
- We fixed an issue in which a linked online file consisting of a web page was saved as an invalid pdf file upon being downloaded. The user is now notified when downloading a linked file results in an HTML file. [#7452](https://github.com/JabRef/jabref/issues/7452)
- We fixed an issue where opening BibTex file (doubleclick) from Folder with spaces not working. [#6487](https://github.com/JabRef/jabref/issues/6487)
- We fixed the header title in the Add Group/Subgroup Dialog box. [#4682](https://github.com/JabRef/jabref/issues/4682)
- We fixed an issue with saving large `.bib` files [#7265](https://github.com/JabRef/jabref/issues/7265)
- We fixed an issue with very large page numbers [#7590](https://github.com/JabRef/jabref/issues/7590)
- We fixed an issue where the file extension is missing on saving the library file on linux [#7451](https://github.com/JabRef/jabref/issues/7451)
- We fixed an issue with opacity of disabled icon-buttons [#7195](https://github.com/JabRef/jabref/issues/7195)
- We fixed an issue where journal abbreviations in UTF-8 were not recognized [#5850](https://github.com/JabRef/jabref/issues/5850)
- We fixed an issue where the article title with curly brackets fails to download the arXiv link (pdf file). [#7633](https://github.com/JabRef/jabref/issues/7633)
- We fixed an issue with toggle of special fields does not work for sorted entries [#7016](https://github.com/JabRef/jabref/issues/7016)
- We fixed an issue with the default path of external application. [#7641](https://github.com/JabRef/jabref/issues/7641)
- We fixed an issue where urls must be embedded in a style tag when importing EndNote style Xml files. Now it can parse url with or without a style tag. [#6199](https://github.com/JabRef/jabref/issues/6199)
- We fixed an issue where the article title with colon fails to download the arXiv link (pdf file). [#7660](https://github.com/JabRef/jabref/issues/7660)
- We fixed an issue where the keybinding for delete entry did not work on the main table [7580](https://github.com/JabRef/jabref/pull/7580)
- We fixed an issue where the RFC fetcher is not compatible with the draft [7305](https://github.com/JabRef/jabref/issues/7305)
- We fixed an issue where duplicate files (both file names and contents are the same) is downloaded and add to linked files [#6197](https://github.com/JabRef/jabref/issues/6197)
- We fixed an issue where changing the appearance of the preview tab did not trigger a restart warning. [#5464](https://github.com/JabRef/jabref/issues/5464)
- We fixed an issue where editing "Custom preview style" triggers exception. [#7526](https://github.com/JabRef/jabref/issues/7526)
- We fixed the [SAO/NASA Astrophysics Data System](https://docs.jabref.org/collect/import-using-online-bibliographic-database#sao-nasa-astrophysics-data-system) fetcher. [#7867](https://github.com/JabRef/jabref/pull/7867)
- We fixed an issue where a title with multiple applied formattings in EndNote was not imported correctly [forum#2734](https://discourse.jabref.org/t/importing-endnote-label-field-to-jabref-from-xml-file/2734)
- We fixed an issue where a `report` in EndNote was imported as `article` [forum#2734](https://discourse.jabref.org/t/importing-endnote-label-field-to-jabref-from-xml-file/2734)
- We fixed an issue where the field `publisher` in EndNote was not imported in JabRef [forum#2734](https://discourse.jabref.org/t/importing-endnote-label-field-to-jabref-from-xml-file/2734)

### Removed

- We removed add group button beside the filter group tab. [#4682](https://github.com/JabRef/jabref/issues/4682)

## [5.2] – 2020-12-24

### Added

- We added a validation to check if the current database location is shared, preventing an exception when Pulling Changes From Shared Database. [#6959](https://github.com/JabRef/jabref/issues/6959)
- We added a query parser and mapping layer to enable conversion of queries formulated in simplified lucene syntax by the user into api queries. [#6799](https://github.com/JabRef/jabref/pull/6799)
- We added some basic functionality to customise the look of JabRef by importing a css theme file. [#5790](https://github.com/JabRef/jabref/issues/5790)
- We added connection check function in network preference setting [#6560](https://github.com/JabRef/jabref/issues/6560)
- We added support for exporting to YAML. [#6974](https://github.com/JabRef/jabref/issues/6974)
- We added a DOI format and organization check to detect [American Physical Society](https://journals.aps.org/) journals to copy the article ID to the page field for cases where the page numbers are missing. [#7019](https://github.com/JabRef/jabref/issues/7019)
- We added an error message in the New Entry dialog that is shown in case the fetcher did not find anything . [#7000](https://github.com/JabRef/jabref/issues/7000)
- We added a new formatter to output shorthand month format. [#6579](https://github.com/JabRef/jabref/issues/6579)
- We added support for the new Microsoft Edge browser in all platforms. [#7056](https://github.com/JabRef/jabref/pull/7056)
- We reintroduced emacs/bash-like keybindings. [#6017](https://github.com/JabRef/jabref/issues/6017)
- We added a feature to provide automated cross library search using a cross library query language. This provides support for the search step of systematic literature reviews (SLRs). [koppor#369](https://github.com/koppor/jabref/issues/369)

### Changed

- We changed the default preferences for OpenOffice/LibreOffice integration to automatically sync the bibliography when inserting new citations in a OpenOffic/LibreOffice document. [#6957](https://github.com/JabRef/jabref/issues/6957)
- We restructured the 'File' tab and extracted some parts into the 'Linked files' tab [#6779](https://github.com/JabRef/jabref/pull/6779)
- JabRef now offers journal lists from <https://abbrv.jabref.org>. JabRef the lists which use a dot inside the abbreviations. [#5749](https://github.com/JabRef/jabref/pull/5749)
- We removed two useless preferences in the groups preferences dialog. [#6836](https://github.com/JabRef/jabref/pull/6836)
- Synchronization of SpecialFields to keywords is now disabled by default. [#6621](https://github.com/JabRef/jabref/issues/6621)
- JabRef no longer opens the entry editor with the first entry on startup [#6855](https://github.com/JabRef/jabref/issues/6855)
- We completed the rebranding of `bibtexkey` as `citationkey` which was started in JabRef 5.1.
- JabRef no longer opens the entry editor with the first entry on startup [#6855](https://github.com/JabRef/jabref/issues/6855)
- Fetch by ID: (long) "SAO/NASA Astrophysics Data System" replaced by (short) "SAO/NASA ADS" [#6876](https://github.com/JabRef/jabref/pull/6876)
- We changed the title of the window "Manage field names and content" to have the same title as the corresponding menu item [#6895](https://github.com/JabRef/jabref/pull/6895)
- We renamed the menus "View -> Previous citation style" and "View -> Next citation style" into "View -> Previous preview style" and "View -> Next preview style" and renamed the "Preview" style to "Customized preview style". [#6899](https://github.com/JabRef/jabref/pull/6899)
- We changed the default preference option "Search and store files relative to library file location" to on, as this seems to be a more intuitive behaviour. [#6863](https://github.com/JabRef/jabref/issues/6863)
- We changed the title of the window "Manage field names and content": to have the same title as the corresponding menu item [#6895](https://github.com/JabRef/jabref/pull/6895)
- We improved the detection of "short" DOIs [6880](https://github.com/JabRef/jabref/issues/6880)
- We improved the duplicate detection when identifiers like DOI or arxiv are semantiaclly the same, but just syntactically differ (e.g. with or without http(s):// prefix). [#6707](https://github.com/JabRef/jabref/issues/6707)
- We improved JabRef start up time [6057](https://github.com/JabRef/jabref/issues/6057)
- We changed in the group interface "Generate groups from keywords in a BibTeX field" by "Generate groups from keywords in the following field". [#6983](https://github.com/JabRef/jabref/issues/6983)
- We changed the name of a group type from "Searching for keywords" to "Searching for a keyword". [6995](https://github.com/JabRef/jabref/pull/6995)
- We changed the way JabRef displays the title of a tab and of the window. [4161](https://github.com/JabRef/jabref/issues/4161)
- We changed connect timeouts for server requests to 30 seconds in general and 5 seconds for GROBID server (special) and improved user notifications on connection issues. [7026](https://github.com/JabRef/jabref/pull/7026)
- We changed the order of the library tab context menu items. [#7171](https://github.com/JabRef/jabref/issues/7171)
- We changed the way linked files are opened on Linux to use the native openFile method, compatible with confined packages. [7037](https://github.com/JabRef/jabref/pull/7037)
- We refined the entry preview to show the full names of authors and editors, to list the editor only if no author is present, have the year earlier. [#7083](https://github.com/JabRef/jabref/issues/7083)

### Fixed

- We fixed an issue changing the icon link_variation_off that is not meaningful. [#6834](https://github.com/JabRef/jabref/issues/6834)
- We fixed an issue where the `.sav` file was not deleted upon exiting JabRef. [#6109](https://github.com/JabRef/jabref/issues/6109)
- We fixed a linked identifier icon inconsistency. [#6705](https://github.com/JabRef/jabref/issues/6705)
- We fixed the wrong behavior that font size changes are not reflected in dialogs. [#6039](https://github.com/JabRef/jabref/issues/6039)
- We fixed the failure to Copy citation key and link. [#5835](https://github.com/JabRef/jabref/issues/5835)
- We fixed an issue where the sort order of the entry table was reset after a restart of JabRef. [#6898](https://github.com/JabRef/jabref/pull/6898)
- We fixed an issue where no longer a warning was displayed when inserting references into LibreOffice with an invalid "ReferenceParagraphFormat". [#6907](https://github.com/JabRef/jabref/pull/6907).
- We fixed an issue where a selected field was not removed after the first click in the custom entry types dialog. [#6934](https://github.com/JabRef/jabref/issues/6934)
- We fixed an issue where a remove icon was shown for standard entry types in the custom entry types dialog. [#6906](https://github.com/JabRef/jabref/issues/6906)
- We fixed an issue where it was impossible to connect to OpenOffice/LibreOffice on Mac OSX. [#6970](https://github.com/JabRef/jabref/pull/6970)
- We fixed an issue with the python script used by browser plugins that failed to locate JabRef if not installed in its default location. [#6963](https://github.com/JabRef/jabref/pull/6963/files)
- We fixed an issue where spaces and newlines in an isbn would generate an exception. [#6456](https://github.com/JabRef/jabref/issues/6456)
- We fixed an issue where identity column header had incorrect foreground color in the Dark theme. [#6796](https://github.com/JabRef/jabref/issues/6796)
- We fixed an issue where the RIS exporter added extra blank lines.[#7007](https://github.com/JabRef/jabref/pull/7007/files)
- We fixed an issue where clicking on Collapse All button in the Search for Unlinked Local Files expanded the directory structure erroneously [#6848](https://github.com/JabRef/jabref/issues/6848)
- We fixed an issue, when pulling changes from shared database via shortcut caused creation of a new tech report [6867](https://github.com/JabRef/jabref/issues/6867)
- We fixed an issue where the JabRef GUI does not highlight the "All entries" group on start-up [#6691](https://github.com/JabRef/jabref/issues/6691)
- We fixed an issue where a custom dark theme was not applied to the entry preview tab [7068](https://github.com/JabRef/jabref/issues/7068)
- We fixed an issue where modifications to the Custom preview layout in the preferences were not saved [#6447](https://github.com/JabRef/jabref/issues/6447)
- We fixed an issue where errors from imports were not shown to the user [#7084](https://github.com/JabRef/jabref/pull/7084)
- We fixed an issue where the EndNote XML Import would fail on empty keywords tags [forum#2387](https://discourse.jabref.org/t/importing-in-unknown-format-fails-to-import-xml-library-from-bookends-export/2387)
- We fixed an issue where the color of groups of type "free search expression" not persisting after restarting the application [#6999](https://github.com/JabRef/jabref/issues/6999)
- We fixed an issue where modifications in the source tab where not saved without switching to another field before saving the library [#6622](https://github.com/JabRef/jabref/issues/6622)
- We fixed an issue where the "Document Viewer" did not show the first page of the opened pdf document and did not show the correct total number of pages [#7108](https://github.com/JabRef/jabref/issues/7108)
- We fixed an issue where the context menu was not updated after a file link was changed. [#5777](https://github.com/JabRef/jabref/issues/5777)
- We fixed an issue where the password for a shared SQL database was not remembered [#6869](https://github.com/JabRef/jabref/issues/6869)
- We fixed an issue where newly added entires were not synced to a shared SQL database [#7176](https://github.com/JabRef/jabref/issues/7176)
- We fixed an issue where the PDF-Content importer threw an exception when no DOI number is present at the first page of the PDF document [#7203](https://github.com/JabRef/jabref/issues/7203)
- We fixed an issue where groups created from aux files did not update on file changes [#6394](https://github.com/JabRef/jabref/issues/6394)
- We fixed an issue where authors that only have last names were incorrectly identified as institutes when generating citation keys [#7199](https://github.com/JabRef/jabref/issues/7199)
- We fixed an issue where institutes were incorrectly identified as universities when generating citation keys [#6942](https://github.com/JabRef/jabref/issues/6942)

### Removed

- We removed the Google Scholar fetcher and the ACM fetcher do not work due to traffic limitations [#6369](https://github.com/JabRef/jabref/issues/6369)
- We removed the menu entry "Manage external file types" because it's already in 'Preferences' dialog [#6991](https://github.com/JabRef/jabref/issues/6991)
- We removed the integrity check "Abbreviation detected" for the field journal/journaltitle in the entry editor [#3925](https://github.com/JabRef/jabref/issues/3925)

## [5.1] – 2020-08-30

### Added

- We added a new fetcher to enable users to search mEDRA DOIs [#6602](https://github.com/JabRef/jabref/issues/6602)
- We added a new fetcher to enable users to search "[Collection of Computer Science Bibliographies](https://en.wikipedia.org/wiki/Collection_of_Computer_Science_Bibliographies)". [#6638](https://github.com/JabRef/jabref/issues/6638)
- We added default values for delimiters in Add Subgroup window [#6624](https://github.com/JabRef/jabref/issues/6624)
- We improved responsiveness of general fields specification dialog window. [#6604](https://github.com/JabRef/jabref/issues/6604)
- We added support for importing ris file and load DOI [#6530](https://github.com/JabRef/jabref/issues/6530)
- We added the Library properties to a context menu on the library tabs [#6485](https://github.com/JabRef/jabref/issues/6485)
- We added a new field in the preferences in 'BibTeX key generator' for unwanted characters that can be user-specified. [#6295](https://github.com/JabRef/jabref/issues/6295)
- We added support for searching ShortScience for an entry through the user's browser. [#6018](https://github.com/JabRef/jabref/pull/6018)
- We updated EditionChecker to permit edition to start with a number. [#6144](https://github.com/JabRef/jabref/issues/6144)
- We added tooltips for most fields in the entry editor containing a short description. [#5847](https://github.com/JabRef/jabref/issues/5847)
- We added support for basic markdown in custom formatted previews [#6194](https://github.com/JabRef/jabref/issues/6194)
- We now show the number of items found and selected to import in the online search dialog. [#6248](https://github.com/JabRef/jabref/pull/6248)
- We created a new install screen for macOS. [#5759](https://github.com/JabRef/jabref/issues/5759)
- We added a new integrity check for duplicate DOIs. [koppor#339](https://github.com/koppor/jabref/issues/339)
- We implemented an option to download fulltext files while importing. [#6381](https://github.com/JabRef/jabref/pull/6381)
- We added a progress-indicator showing the average progress of background tasks to the toolbar. Clicking it reveals a pop-over with a list of running background tasks. [6443](https://github.com/JabRef/jabref/pull/6443)
- We fixed the bug when strike the delete key in the text field. [#6421](https://github.com/JabRef/jabref/issues/6421)
- We added a BibTex key modifier for truncating strings. [#3915](https://github.com/JabRef/jabref/issues/3915)
- We added support for jumping to target entry when typing letter/digit after sorting a column in maintable [#6146](https://github.com/JabRef/jabref/issues/6146)
- We added a new fetcher to enable users to search all available E-Libraries simultaneously. [koppor#369](https://github.com/koppor/jabref/issues/369)
- We added the field "entrytype" to the export sort criteria [#6531](https://github.com/JabRef/jabref/pull/6531)
- We added the possibility to change the display order of the fields in the entry editor. The order can now be configured using drag and drop in the "Customize entry types" dialog [#6152](https://github.com/JabRef/jabref/pull/6152)
- We added native support for biblatex-software [#6574](https://github.com/JabRef/jabref/issues/6574)
- We added a missing restart warning for AutoComplete in the preferences dialog. [#6351](https://github.com/JabRef/jabref/issues/6351)
- We added a note to the citation key pattern preferences dialog as a temporary workaround for a JavaFX bug, about committing changes in a table cell, if the focus is lost. [#5825](https://github.com/JabRef/jabref/issues/5825)
- We added support for customized fallback fields in bracketed patterns. [#7111](https://github.com/JabRef/jabref/issues/7111)

### Changed

- We improved the arXiv fetcher. Now it should find entries even more reliably and does no longer include the version (e.g `v1`) in the `eprint` field. [forum#1941](https://discourse.jabref.org/t/remove-version-in-arxiv-import/1941)
- We moved the group search bar and the button "New group" from bottom to top position to make it more prominent. [#6112](https://github.com/JabRef/jabref/pull/6112)
- When JabRef finds a `.sav` file without changes, there is no dialog asking for acceptance of changes anymore.
- We changed the buttons for import/export/show all/reset of preferences to smaller icon buttons in the preferences dialog. [#6130](https://github.com/JabRef/jabref/pull/6130)
- We moved the functionality "Manage field names & content" from the "Library" menu to the "Edit" menu, because it affects the selected entries and not the whole library
- We merged the functionality "Append contents from a BibTeX library into the currently viewed library" into the "Import into database" functionality. Fixes [#6049](https://github.com/JabRef/jabref/issues/6049).
- We changed the directory where fulltext downloads are stored to the directory set in the import-tab in preferences. [#6381](https://github.com/JabRef/jabref/pull/6381)
- We improved the error message for invalid jstyles. [#6303](https://github.com/JabRef/jabref/issues/6303)
- We changed the section name of 'Advanced' to 'Network' in the preferences and removed some obsolete options.[#6489](https://github.com/JabRef/jabref/pull/6489)
- We improved the context menu of the column "Linked identifiers" of the main table, by truncating their texts, if they are too long. [#6499](https://github.com/JabRef/jabref/issues/6499)
- We merged the main table tabs in the preferences dialog. [#6518](https://github.com/JabRef/jabref/pull/6518)
- We changed the command line option 'generateBibtexKeys' to the more generic term 'generateCitationKeys' while the short option remains 'g'.[#6545](https://github.com/JabRef/jabref/pull/6545)
- We improved the "Possible duplicate entries" window to remember its size and position throughout a session. [#6582](https://github.com/JabRef/jabref/issues/6582)
- We divided the toolbar into small parts, so if the application window is to small, only a part of the toolbar is moved into the chevron popup. [#6682](https://github.com/JabRef/jabref/pull/6682)
- We changed the layout for of the buttons in the Open Office side panel to ensure that the button text is always visible, specially when resizing. [#6639](https://github.com/JabRef/jabref/issues/6639)
- We merged the two new library commands in the file menu to one which always creates a new library in the default library mode. [#6539](https://github.com/JabRef/jabref/pull/6539#issuecomment-641056536)

### Fixed

- We fixed an issue where entry preview tab has no name in drop down list. [#6591](https://github.com/JabRef/jabref/issues/6591)
- We fixed to only search file links in the BIB file location directory when preferences has corresponding checkbox checked. [#5891](https://github.com/JabRef/jabref/issues/5891)
- We fixed wrong button order (Apply and Cancel) in ManageProtectedTermsDialog.
- We fixed an issue with incompatible characters at BibTeX key [#6257](https://github.com/JabRef/jabref/issues/6257)
- We fixed an issue where dash (`-`) was reported as illegal BibTeX key [#6295](https://github.com/JabRef/jabref/issues/6295)
- We greatly improved the performance of the overall application and many operations. [#5071](https://github.com/JabRef/jabref/issues/5071)
- We fixed an issue where sort by priority was broken. [#6222](https://github.com/JabRef/jabref/issues/6222)
- We fixed an issue where opening a library from the recent libraries menu was not possible. [#5939](https://github.com/JabRef/jabref/issues/5939)
- We fixed an issue with inconsistent capitalization of file extensions when downloading files. [#6115](https://github.com/JabRef/jabref/issues/6115)
- We fixed the display of language and encoding in the preferences dialog. [#6130](https://github.com/JabRef/jabref/pull/6130)
- Now the link and/or the link description in the column "linked files" of the main table gets truncated or wrapped, if too long, otherwise display issues arise. [#6178](https://github.com/JabRef/jabref/issues/6178)
- We fixed the issue that groups panel does not keep size when resizing window. [#6180](https://github.com/JabRef/jabref/issues/6180)
- We fixed an error that sometimes occurred when using the context menu. [#6085](https://github.com/JabRef/jabref/issues/6085)
- We fixed an issue where search full-text documents downloaded files with same name, overwriting existing files. [#6174](https://github.com/JabRef/jabref/pull/6174)
- We fixed an issue when importing into current library an erroneous message "import cancelled" is displayed even though import is successful. [#6266](https://github.com/JabRef/jabref/issues/6266)
- We fixed an issue where custom jstyles for Open/LibreOffice where not saved correctly. [#6170](https://github.com/JabRef/jabref/issues/6170)
- We fixed an issue where the INSPIRE fetcher was no longer working [#6229](https://github.com/JabRef/jabref/issues/6229)
- We fixed an issue where custom exports with an uppercase file extension could not be selected for "Copy...-> Export to Clipboard" [#6285](https://github.com/JabRef/jabref/issues/6285)
- We fixed the display of icon both in the main table and linked file editor. [#6169](https://github.com/JabRef/jabref/issues/6169)
- We fixed an issue where the windows installer did not create an entry in the start menu [bug report in the forum](https://discourse.jabref.org/t/error-while-fetching-from-doi/2018/3)
- We fixed an issue where only the field `abstract` and `comment` were declared as multiline fields. Other fields can now be configured in the preferences using "Do not wrap the following fields when saving" [4373](https://github.com/JabRef/jabref/issues/4373)
- We fixed an issue where JabRef switched to discrete graphics under macOS [#5935](https://github.com/JabRef/jabref/issues/5935)
- We fixed an issue where the Preferences entry preview will be unexpected modified leads to Value too long exception [#6198](https://github.com/JabRef/jabref/issues/6198)
- We fixed an issue where custom jstyles for Open/LibreOffice would only be valid if a layout line for the entry type `default` was at the end of the layout section [#6303](https://github.com/JabRef/jabref/issues/6303)
- We fixed an issue where a new entry is not shown in the library if a search is active [#6297](https://github.com/JabRef/jabref/issues/6297)
- We fixed an issue where long directory names created from patterns could create an exception. [#3915](https://github.com/JabRef/jabref/issues/3915)
- We fixed an issue where sort on numeric cases was broken. [#6349](https://github.com/JabRef/jabref/issues/6349)
- We fixed an issue where year and month fields were not cleared when converting to biblatex [#6224](https://github.com/JabRef/jabref/issues/6224)
- We fixed an issue where an "Not on FX thread" exception occurred when saving on linux [#6453](https://github.com/JabRef/jabref/issues/6453)
- We fixed an issue where the library sort order was lost. [#6091](https://github.com/JabRef/jabref/issues/6091)
- We fixed an issue where brackets in regular expressions were not working. [6469](https://github.com/JabRef/jabref/pull/6469)
- We fixed an issue where multiple background task popups stacked over each other.. [#6472](https://github.com/JabRef/jabref/issues/6472)
- We fixed an issue where LaTeX citations for specific commands (`\autocite`s) of biblatex-mla were not recognized. [#6476](https://github.com/JabRef/jabref/issues/6476)
- We fixed an issue where drag and drop was not working on empty database. [#6487](https://github.com/JabRef/jabref/issues/6487)
- We fixed an issue where the name fields were not updated after the preferences changed. [#6515](https://github.com/JabRef/jabref/issues/6515)
- We fixed an issue where "null" appeared in generated BibTeX keys. [#6459](https://github.com/JabRef/jabref/issues/6459)
- We fixed an issue where the authors' names were incorrectly displayed in the authors' column when they were bracketed. [#6465](https://github.com/JabRef/jabref/issues/6465) [#6459](https://github.com/JabRef/jabref/issues/6459)
- We fixed an issue where importing certain unlinked files would result in an exception [#5815](https://github.com/JabRef/jabref/issues/5815)
- We fixed an issue where downloaded files would be moved to a directory named after the citationkey when no file directory pattern is specified [#6589](https://github.com/JabRef/jabref/issues/6589)
- We fixed an issue with the creation of a group of cited entries which incorrectly showed the message that the library had been modified externally whenever saving the library. [#6420](https://github.com/JabRef/jabref/issues/6420)
- We fixed an issue with the creation of a group of cited entries. Now the file path to an aux file gets validated. [#6585](https://github.com/JabRef/jabref/issues/6585)
- We fixed an issue on Linux systems where the application would crash upon inotify failure. Now, the user is prompted with a warning, and given the choice to continue the session. [#6073](https://github.com/JabRef/jabref/issues/6073)
- We moved the search modifier buttons into the search bar, as they were not accessible, if autocompletion was disabled. [#6625](https://github.com/JabRef/jabref/issues/6625)
- We fixed an issue about duplicated group color indicators [#6175](https://github.com/JabRef/jabref/issues/6175)
- We fixed an issue where entries with the entry type Misc from an imported aux file would not be saved correctly to the bib file on disk [#6405](https://github.com/JabRef/jabref/issues/6405)
- We fixed an issue where percent sign ('%') was not formatted properly by the HTML formatter [#6753](https://github.com/JabRef/jabref/issues/6753)
- We fixed an issue with the [SAO/NASA Astrophysics Data System](https://docs.jabref.org/collect/add-entry-using-an-id#sao-nasa-a-ds) fetcher where `\textbackslash` appeared at the end of the abstract.
- We fixed an issue with the Science Direct fetcher where PDFs could not be downloaded. Fixes [#5860](https://github.com/JabRef/jabref/issues/5860)
- We fixed an issue with the Library of Congress importer.
- We fixed the [link to the external libraries listing](https://github.com/JabRef/jabref/blob/master/external-libraries.md) in the about dialog
- We fixed an issue regarding pasting on Linux. [#6293](https://github.com/JabRef/jabref/issues/6293)

### Removed

- We removed the option of the "enforce legal key". [#6295](https://github.com/JabRef/jabref/issues/6295)
- We removed the obsolete `External programs / Open PDF` section in the preferences, as the default application to open PDFs is now set in the `Manage external file types` dialog. [#6130](https://github.com/JabRef/jabref/pull/6130)
- We removed the option to configure whether a `.bib.bak` file should be generated upon save. It is now always enabled. Documentation at <https://docs.jabref.org/advanced/autosave>. [#6092](https://github.com/JabRef/jabref/issues/6092)
- We removed the built-in list of IEEE journal abbreviations using BibTeX strings. If you still want to use them, you have to download them separately from <https://abbrv.jabref.org>.

## [5.0] – 2020-03-06

### Changed

- Added browser integration to the snap package for firefox/chromium browsers. [#6062](https://github.com/JabRef/jabref/pull/6062)
- We reintroduced the possibility to extract references from plain text (using [GROBID](https://grobid.readthedocs.io/en/latest/)). [#5614](https://github.com/JabRef/jabref/pull/5614)
- We changed the open office panel to show buttons in rows of three instead of going straight down to save space as the button expanded out to take up unnecessary horizontal space. [#5479](https://github.com/JabRef/jabref/issues/5479)
- We cleaned up the group add/edit dialog. [#5826](https://github.com/JabRef/jabref/pull/5826)
- We reintroduced the index column. [#5844](https://github.com/JabRef/jabref/pull/5844)
- Filenames of external files can no longer contain curly braces. [#5926](https://github.com/JabRef/jabref/pull/5926)
- We made the filters more easily accessible in the integrity check dialog. [#5955](https://github.com/JabRef/jabref/pull/5955)
- We reimplemented and improved the dialog "Customize entry types". [#4719](https://github.com/JabRef/jabref/issues/4719)
- We added an [American Physical Society](https://journals.aps.org/) fetcher. [#818](https://github.com/JabRef/jabref/issues/818)
- We added possibility to enable/disable items quantity in groups. [#6042](https://github.com/JabRef/jabref/issues/6042)

### Fixed

- We fixed an issue where the command line console was always opened in the background. [#5474](https://github.com/JabRef/jabref/issues/5474)
- We fixed and issue where pdf files will not open under some KDE linux distributions when using okular. [#5253](https://github.com/JabRef/jabref/issues/5253)
- We fixed an issue where the Medline fetcher was only working when JabRef was running from source. [#5645](https://github.com/JabRef/jabref/issues/5645)
- We fixed some visual issues in the dark theme. [#5764](https://github.com/JabRef/jabref/pull/5764) [#5753](https://github.com/JabRef/jabref/issues/5753)
- We fixed an issue where non-default previews didn't handle unicode characters. [#5779](https://github.com/JabRef/jabref/issues/5779)
- We improved the performance, especially changing field values in the entry should feel smoother now. [#5843](https://github.com/JabRef/jabref/issues/5843)
- We fixed an issue where the ampersand character wasn't rendering correctly on previews. [#3840](https://github.com/JabRef/jabref/issues/3840)
- We fixed an issue where an erroneous "The library has been modified by another program" message was shown when saving. [#4877](https://github.com/JabRef/jabref/issues/4877)
- We fixed an issue where the file extension was missing after downloading a file (we now fall-back to pdf). [#5816](https://github.com/JabRef/jabref/issues/5816)
- We fixed an issue where cleaning up entries broke web URLs, if "Make paths of linked files relative (if possible)" was enabled, which resulted in various other issues subsequently. [#5861](https://github.com/JabRef/jabref/issues/5861)
- We fixed an issue where the tab "Required fields" of the entry editor did not show all required fields, if at least two of the defined required fields are linked with a logical or. [#5859](https://github.com/JabRef/jabref/issues/5859)
- We fixed several issues concerning managing external file types: Now everything is usable and fully functional. Previously, there were problems with the radio buttons, with saving the settings and with loading an input field value. Furthermore, different behavior for Windows and other operating systems was given, which was unified as well. [#5846](https://github.com/JabRef/jabref/issues/5846)
- We fixed an issue where entries containing Unicode charaters were not parsed correctly [#5899](https://github.com/JabRef/jabref/issues/5899)
- We fixed an issue where an entry containing an external filename with curly braces could not be saved. Curly braces are now longer allowed in filenames. [#5899](https://github.com/JabRef/jabref/issues/5899)
- We fixed an issue where changing the type of an entry did not update the main table [#5906](https://github.com/JabRef/jabref/issues/5906)
- We fixed an issue in the optics of the library properties, that cropped the dialog on scaled displays. [#5969](https://github.com/JabRef/jabref/issues/5969)
- We fixed an issue where changing the type of an entry did not update the main table. [#5906](https://github.com/JabRef/jabref/issues/5906)
- We fixed an issue where opening a library from the recent libraries menu was not possible. [#5939](https://github.com/JabRef/jabref/issues/5939)
- We fixed an issue where the most bottom group in the list got lost, if it was dragged on itself. [#5983](https://github.com/JabRef/jabref/issues/5983)
- We fixed an issue where changing entry type doesn't always work when biblatex source is shown. [#5905](https://github.com/JabRef/jabref/issues/5905)
- We fixed an issue where the group and the link column were not updated after changing the entry in the main table. [#5985](https://github.com/JabRef/jabref/issues/5985)
- We fixed an issue where reordering the groups was not possible after inserting an article. [#6008](https://github.com/JabRef/jabref/issues/6008)
- We fixed an issue where citation styles except the default "Preview" could not be used. [#5622](https://github.com/JabRef/jabref/issues/5622)
- We fixed an issue where a warning was displayed when the title content is made up of two sentences. [#5832](https://github.com/JabRef/jabref/issues/5832)
- We fixed an issue where an exception was thrown when adding a save action without a selected formatter in the library properties [#6069](https://github.com/JabRef/jabref/issues/6069)
- We fixed an issue where JabRef's icon was missing in the Export to clipboard Dialog. [#6286](https://github.com/JabRef/jabref/issues/6286)
- We fixed an issue when an "Abstract field" was duplicating text, when importing from RIS file (Neurons) [#6065](https://github.com/JabRef/jabref/issues/6065)
- We fixed an issue where adding the addition of a new entry was not completely validated [#6370](https://github.com/JabRef/jabref/issues/6370)
- We fixed an issue where the blue and red text colors in the Merge entries dialog were not quite visible [#6334](https://github.com/JabRef/jabref/issues/6334)
- We fixed an issue where underscore character was removed from the file name in the Recent Libraries list in File menu [#6383](https://github.com/JabRef/jabref/issues/6383)
- We fixed an issue where few keyboard shortcuts regarding new entries were missing [#6403](https://github.com/JabRef/jabref/issues/6403)

### Removed

- Ampersands are no longer escaped by default in the `bib` file. If you want to keep the current behaviour, you can use the new "Escape Ampersands" formatter as a save action. [#5869](https://github.com/JabRef/jabref/issues/5869)
- The "Merge Entries" entry was removed from the Quality Menu. Users should use the right-click menu instead. [#6021](https://github.com/JabRef/jabref/pull/6021)

## [5.0-beta] – 2019-12-15

### Changed

- We added a short DOI field formatter which shortens DOI to more human-readable form. [koppor#343](https://github.com/koppor/jabref/issues/343)
- We improved the display of group memberships by adding multiple colored bars if the entry belongs to more than one group. [#4574](https://github.com/JabRef/jabref/issues/4574)
- We added an option to show the preview as an extra tab in the entry editor (instead of in a split view). [#5244](https://github.com/JabRef/jabref/issues/5244)
- A custom Open/LibreOffice jstyle file now requires a layout line for the entry type `default` [#5452](https://github.com/JabRef/jabref/issues/5452)
- The entry editor is now open by default when JabRef starts up. [#5460](https://github.com/JabRef/jabref/issues/5460)
- Customized entry types are now serialized in alphabetical order in the bib file.
- We added a new ADS fetcher to use the new ADS API. [#4949](https://github.com/JabRef/jabref/issues/4949)
- We added support of the [X11 primary selection](https://unix.stackexchange.com/a/139193/18033) [#2389](https://github.com/JabRef/jabref/issues/2389)
- We added support to switch between biblatex and bibtex library types. [#5550](https://github.com/JabRef/jabref/issues/5550)
- We changed the save action buttons to be easier to understand. [#5565](https://github.com/JabRef/jabref/issues/5565)
- We made the columns for groups, files and uri in the main table reorderable and merged the clickable icon columns for uri, url, doi and eprint. [#5544](https://github.com/JabRef/jabref/pull/5544)
- We reduced the number of write actions performed when autosave is enabled [#5679](https://github.com/JabRef/jabref/issues/5679)
- We made the column sort order in the main table persistent [#5730](https://github.com/JabRef/jabref/pull/5730)
- When an entry is modified on disk, the change dialog now shows the merge dialog to highlight the changes [#5688](https://github.com/JabRef/jabref/pull/5688)

### Fixed

- Inherit fields from cross-referenced entries as specified by biblatex. [#5045](https://github.com/JabRef/jabref/issues/5045)
- We fixed an issue where it was no longer possible to connect to LibreOffice. [#5261](https://github.com/JabRef/jabref/issues/5261)
- The "All entries group" is no longer shown when no library is open.
- We fixed an exception which occurred when closing JabRef. [#5348](https://github.com/JabRef/jabref/issues/5348)
- We fixed an issue where JabRef reports incorrectly about customized entry types. [#5332](https://github.com/JabRef/jabref/issues/5332)
- We fixed a few problems that prevented JabFox to communicate with JabRef. [#4737](https://github.com/JabRef/jabref/issues/4737) [#4303](https://github.com/JabRef/jabref/issues/4303)
- We fixed an error where the groups containing an entry loose their highlight color when scrolling. [#5022](https://github.com/JabRef/jabref/issues/5022)
- We fixed an error where scrollbars were not shown. [#5374](https://github.com/JabRef/jabref/issues/5374)
- We fixed an error where an exception was thrown when merging entries. [#5169](https://github.com/JabRef/jabref/issues/5169)
- We fixed an error where certain metadata items were not serialized alphabetically.
- After assigning an entry to a group, the item count is now properly colored to reflect the new membership of the entry. [#3112](https://github.com/JabRef/jabref/issues/3112)
- The group panel is now properly updated when switching between libraries (or when closing/opening one). [#3142](https://github.com/JabRef/jabref/issues/3142)
- We fixed an error where the number of matched entries shown in the group pane was not updated correctly. [#4441](https://github.com/JabRef/jabref/issues/4441)
- We fixed an error where the wrong file is renamed and linked when using the "Copy, rename and link" action. [#5653](https://github.com/JabRef/jabref/issues/5653)
- We fixed a "null" error when writing XMP metadata. [#5449](https://github.com/JabRef/jabref/issues/5449)
- We fixed an issue where empty keywords lead to a strange display of automatic keyword groups. [#5333](https://github.com/JabRef/jabref/issues/5333)
- We fixed an error where the default color of a new group was white instead of dark gray. [#4868](https://github.com/JabRef/jabref/issues/4868)
- We fixed an issue where the first field in the entry editor got the focus while performing a different action (like searching). [#5084](https://github.com/JabRef/jabref/issues/5084)
- We fixed an issue where multiple entries were highlighted in the web search result after scrolling. [#5035](https://github.com/JabRef/jabref/issues/5035)
- We fixed an issue where the hover indication in the web search pane was not working. [#5277](https://github.com/JabRef/jabref/issues/5277)
- We fixed an error mentioning "javafx.controls/com.sun.javafx.scene.control" that was thrown when interacting with the toolbar.
- We fixed an error where a cleared search was restored after switching libraries. [#4846](https://github.com/JabRef/jabref/issues/4846)
- We fixed an exception which occurred when trying to open a non-existing file from the "Recent files"-menu [#5334](https://github.com/JabRef/jabref/issues/5334)
- We fixed an issues where the search highlight in the entry preview did not worked. [#5069](https://github.com/JabRef/jabref/issues/5069)
- The context menu for fields in the entry editor is back. [#5254](https://github.com/JabRef/jabref/issues/5254)
- We fixed an exception which occurred when trying to open a non-existing file from the "Recent files"-menu [#5334](https://github.com/JabRef/jabref/issues/5334)
- We fixed a problem where the "editor" information has been duplicated during saving a .bib-Database. [#5359](https://github.com/JabRef/jabref/issues/5359)
- We re-introduced the feature to switch between different preview styles. [#5221](https://github.com/JabRef/jabref/issues/5221)
- We fixed various issues (including [#5263](https://github.com/JabRef/jabref/issues/5263)) related to copying entries to the clipboard
- We fixed some display errors in the preferences dialog and replaced some of the controls [#5033](https://github.com/JabRef/jabref/pull/5033) [#5047](https://github.com/JabRef/jabref/pull/5047) [#5062](https://github.com/JabRef/jabref/pull/5062) [#5141](https://github.com/JabRef/jabref/pull/5141) [#5185](https://github.com/JabRef/jabref/pull/5185) [#5265](https://github.com/JabRef/jabref/pull/5265) [#5315](https://github.com/JabRef/jabref/pull/5315) [#5360](https://github.com/JabRef/jabref/pull/5360)
- We fixed an exception which occurred when trying to import entries without an open library. [#5447](https://github.com/JabRef/jabref/issues/5447)
- The "Automatically set file links" feature now follows symbolic links. [#5664](https://github.com/JabRef/jabref/issues/5664)
- After successful import of one or multiple bib entries the main table scrolls to the first imported entry [#5383](https://github.com/JabRef/jabref/issues/5383)
- We fixed an exception which occurred when an invalid jstyle was loaded. [#5452](https://github.com/JabRef/jabref/issues/5452)
- We fixed an issue where the command line arguments `importBibtex` and `importToOpen` did not import into the currently open library, but opened a new one. [#5537](https://github.com/JabRef/jabref/issues/5537)
- We fixed an error where the preview theme did not adapt to the "Dark" mode [#5463](https://github.com/JabRef/jabref/issues/5463)
- We fixed an issue where multiple entries were allowed in the "crossref" field [#5284](https://github.com/JabRef/jabref/issues/5284)
- We fixed an issue where the merge dialog showed the wrong text colour in "Dark" mode [#5516](https://github.com/JabRef/jabref/issues/5516)
- We fixed visibility issues with the scrollbar and group selection highlight in "Dark" mode, and enabled "Dark" mode for the OpenOffice preview in the style selection window. [#5522](https://github.com/JabRef/jabref/issues/5522)
- We fixed an issue where the author field was not correctly parsed during bibtex key-generation. [#5551](https://github.com/JabRef/jabref/issues/5551)
- We fixed an issue where notifications where shown during autosave. [#5555](https://github.com/JabRef/jabref/issues/5555)
- We fixed an issue where the side pane was not remembering its position. [#5615](https://github.com/JabRef/jabref/issues/5615)
- We fixed an issue where JabRef could not interact with [Oracle XE](https://www.oracle.com/de/database/technologies/appdev/xe.html) in the [shared SQL database setup](https://docs.jabref.org/collaborative-work/sqldatabase).
- We fixed an issue where the toolbar icons were hidden on smaller screens.
- We fixed an issue where renaming referenced files for bib entries with long titles was not possible. [#5603](https://github.com/JabRef/jabref/issues/5603)
- We fixed an issue where a window which is on an external screen gets unreachable when external screen is removed. [#5037](https://github.com/JabRef/jabref/issues/5037)
- We fixed a bug where the selection of groups was lost after drag and drop. [#2868](https://github.com/JabRef/jabref/issues/2868)
- We fixed an issue where the custom entry types didn't show the correct display name [#5651](https://github.com/JabRef/jabref/issues/5651)

### Removed

- We removed some obsolete notifications. [#5555](https://github.com/JabRef/jabref/issues/5555)
- We removed an internal step in the [ISBN-to-BibTeX fetcher](https://docs.jabref.org/collect/add-entry-using-an-id#isbn): The [ISBN to BibTeX Converter](https://manas.tungare.name/software/isbn-to-bibtex) by [@manastungare](https://github.com/manastungare) is not used anymore, because it is offline: "people using this tool have not been generating enough sales for Amazon."
- We removed the option to control the default drag and drop behaviour. You can use the modifier keys (like CtrL or Alt) instead.

## [5.0-alpha] – 2019-08-25

### Changed

- We added eventitle, eventdate and venue fields to `@unpublished` entry type.
- We added `@software` and `@dataSet` entry type to biblatex.
- All fields are now properly sorted alphabetically (in the subgroups of required/optional fields) when the entry is written to the bib file.
- We fixed an issue where some importers used the field `pubstatus` instead of the standard BibTeX field `pubstate`.
- We changed the latex command removal for docbook exporter. [#3838](https://github.com/JabRef/jabref/issues/3838)
- We changed the location of some fields in the entry editor (you might need to reset your preferences for these changes to come into effect)
  - Journal/Year/Month in biblatex mode -> Deprecated (if filled)
  - DOI/URL: General -> Optional
  - Internal fields like ranking, read status and priority: Other -> General
  - Moreover, empty deprecated fields are no longer shown
- Added server timezone parameter when connecting to a shared database.
- We updated the dialog for setting up general fields.
- URL field formatting is updated. All whitespace chars, located at the beginning/ending of the URL, are trimmed automatically
- We changed the behavior of the field formatting dialog such that the `bibtexkey` is not changed when formatting all fields or all text fields.
- We added a "Move file to file directory and rename file" option for simultaneously moving and renaming of document file. [#4166](https://github.com/JabRef/jabref/issues/4166)
- Use integrated graphics card instead of discrete on macOS [#4070](https://github.com/JabRef/jabref/issues/4070)
- We added a cleanup operation that detects an arXiv identifier in the note, journal or URL field and moves it to the `eprint` field.
  Because of this change, the last-used cleanup operations were reset.
- We changed the minimum required version of Java to 1.8.0_171, as this is the latest release for which the automatic Java update works. [#4093](https://github.com/JabRef/jabref/issues/4093)
- The special fields like `Printed` and `Read status` now show gray icons when the row is hovered.
- We added a button in the tab header which allows you to close the database with one click. [#494](https://github.com/JabRef/jabref/issues/494)
- Sorting in the main table now takes information from cross-referenced entries into account. [#2808](https://github.com/JabRef/jabref/issues/2808)
- If a group has a color specified, then entries matched by this group have a small colored bar in front of them in the main table.
- Change default icon for groups to a circle because a colored version of the old icon was hard to distinguish from its black counterpart.
- In the main table, the context menu appears now when you press the "context menu" button on the keyboard. [feature request in the forum](https://discourse.jabref.org/t/how-to-enable-keyboard-context-key-windows)
- We added icons to the group side panel to quickly switch between `union` and `intersection` group view mode. [#3269](https://github.com/JabRef/jabref/issues/3269).
- We use `https` for [fetching from most online bibliographic database](https://docs.jabref.org/collect/import-using-online-bibliographic-database).
- We changed the default keyboard shortcuts for moving between entries when the entry editor is active to ̀<kbd>alt</kbd> + <kbd>up/down</kbd>.
- Opening a new file now prompts the directory of the currently selected file, instead of the directory of the last opened file.
- Window state is saved on close and restored on start.
- We made the MathSciNet fetcher more reliable.
- We added the ISBN fetcher to the list of fetcher available under "Update with bibliographic information from the web" in the entry editor toolbar.
- Files without a defined external file type are now directly opened with the default application of the operating system
- We streamlined the process to rename and move files by removing the confirmation dialogs.
- We removed the redundant new lines of markings and wrapped the summary in the File annotation tab. [#3823](https://github.com/JabRef/jabref/issues/3823)
- We add auto URL formatting when user paste link to URL field in entry editor. [koppor#254](https://github.com/koppor/jabref/issues/254)
- We added a minimum height for the entry editor so that it can no longer be hidden by accident. [#4279](https://github.com/JabRef/jabref/issues/4279)
- We added a new keyboard shortcut so that the entry editor could be closed by <kbd>Ctrl</kbd> + <kbd>E</kbd>. [#4222](https://github.com/JabRef/jabref/issues/4222)
- We added an option in the preference dialog box, that allows user to pick the dark or light theme option. [#4130](https://github.com/JabRef/jabref/issues/4130)
- We updated the Related Articles tab to accept JSON from the new version of the Mr. DLib service
- We added an option in the preference dialog box that allows user to choose behavior after dragging and dropping files in Entry Editor. [#4356](https://github.com/JabRef/jabref/issues/4356)
- We added the ability to have an export preference where previously "File"-->"Export"/"Export selected entries" would not save the user's preference[#4495](https://github.com/JabRef/jabref/issues/4495)
- We optimized the code responsible for connecting to an external database, which should lead to huge improvements in performance.
- For automatically created groups, added ability to filter groups by entry type. [#4539](https://github.com/JabRef/jabref/issues/4539)
- We added the ability to add field names from the Preferences Dialog [#4546](https://github.com/JabRef/jabref/issues/4546)
- We added the ability to change the column widths directly in the main table. [#4546](https://github.com/JabRef/jabref/issues/4546)
- We added a description of how recommendations were chosen and better error handling to Related Articles tab
- We added the ability to execute default action in dialog by using with <kbd>Ctrl</kbd> + <kbd>Enter</kbd> combination [#4496](https://github.com/JabRef/jabref/issues/4496)
- We grouped and reordered the Main Menu (File, Edit, Library, Quality, Tools, and View tabs & icons). [#4666](https://github.com/JabRef/jabref/issues/4666) [#4667](https://github.com/JabRef/jabref/issues/4667) [#4668](https://github.com/JabRef/jabref/issues/4668) [#4669](https://github.com/JabRef/jabref/issues/4669) [#4670](https://github.com/JabRef/jabref/issues/4670) [#4671](https://github.com/JabRef/jabref/issues/4671) [#4672](https://github.com/JabRef/jabref/issues/4672) [#4673](https://github.com/JabRef/jabref/issues/4673)
- We added additional modifiers (capitalize, titlecase and sentencecase) to the Bibtex key generator. [#1506](https://github.com/JabRef/jabref/issues/1506)
- We have migrated from the mysql jdbc connector to the mariadb one for better authentication scheme support. [#4745](https://github.com/JabRef/jabref/issues/4745)
- We grouped the toolbar icons and changed the Open Library and Copy icons. [#4584](https://github.com/JabRef/jabref/issues/4584)
- We added a browse button next to the path text field for aux-based groups. [#4586](https://github.com/JabRef/jabref/issues/4586)
- We changed the title of Group Dialog to "Add subgroup" from "Edit group" when we select Add subgroup option.
- We enable import button only if entries are selected. [#4755](https://github.com/JabRef/jabref/issues/4755)
- We made modifications to improve the contrast of UI elements. [#4583](https://github.com/JabRef/jabref/issues/4583)
- We added a warning for empty BibTeX keys in the entry editor. [#4440](https://github.com/JabRef/jabref/issues/4440)
- We added an option in the settings to set the default action in JabRef when right clicking on any entry in any database and selecting "Open folder". [#4763](https://github.com/JabRef/jabref/issues/4763)
- The Medline fetcher now normalizes the author names according to the BibTeX-Standard [#4345](https://github.com/JabRef/jabref/issues/4345)
- We added an option on the Linked File Viewer to rename the attached file of an entry directly on the JabRef. [#4844](https://github.com/JabRef/jabref/issues/4844)
- We added an option in the preference dialog box that allows user to enable helpful tooltips.[#3599](https://github.com/JabRef/jabref/issues/3599)
- We reworked the functionality for extracting BibTeX entries from plain text, because our used service [freecite shut down](https://library.brown.edu/libweb/freecite_notice.php). [#5206](https://github.com/JabRef/jabref/pull/5206)
- We moved the dropdown menu for selecting the push-application from the toolbar into the external application preferences. [#674](https://github.com/JabRef/jabref/issues/674)
- We removed the alphabetical ordering of the custom tabs and updated the error message when trying to create a general field with a name containing an illegal character. [#5019](https://github.com/JabRef/jabref/issues/5019)
- We added a context menu to the bib(la)tex-source-editor to copy'n'paste. [#5007](https://github.com/JabRef/jabref/pull/5007)
- We added a tool that allows searching for citations in LaTeX files. It scans directories and shows which entries are used, how many times and where.
- We added a 'LaTeX citations' tab to the entry editor, to search for citations to the active entry in the LaTeX file directory. It can be disabled in the preferences dialog.
- We added an option in preferences to allow for integers in field "edition" when running database in bibtex mode. [#4680](https://github.com/JabRef/jabref/issues/4680)
- We added the ability to use negation in export filter layouts. [#5138](https://github.com/JabRef/jabref/pull/5138)
- Focus on Name Area instead of 'OK' button whenever user presses 'Add subgroup'. [#6307](https://github.com/JabRef/jabref/issues/6307)
- We changed the behavior of merging that the entry which has "smaller" bibkey will be selected. [#7395](https://github.com/JabRef/jabref/issues/7395)

### Fixed

- We fixed an issue where JabRef died silently for the user without enough inotify instances [#4874](https://github.com/JabRef/jabref/issues/4874)
- We fixed an issue where corresponding groups are sometimes not highlighted when clicking on entries [#3112](https://github.com/JabRef/jabref/issues/3112)
- We fixed an issue where custom exports could not be selected in the 'Export (selected) entries' dialog [#4013](https://github.com/JabRef/jabref/issues/4013)
- Italic text is now rendered correctly. [#3356](https://github.com/JabRef/jabref/issues/3356)
- The entry editor no longer gets corrupted after using the source tab. [#3532](https://github.com/JabRef/jabref/issues/3532) [#3608](https://github.com/JabRef/jabref/issues/3608) [#3616](https://github.com/JabRef/jabref/issues/3616)
- We fixed multiple issues where entries did not show up after import if a search was active. [#1513](https://github.com/JabRef/jabref/issues/1513) [#3219](https://github.com/JabRef/jabref/issues/3219))
- We fixed an issue where the group tree was not updated correctly after an entry was changed. [#3618](https://github.com/JabRef/jabref/issues/3618)
- We fixed an issue where a right-click in the main table selected a wrong entry. [#3267](https://github.com/JabRef/jabref/issues/3267)
- We fixed an issue where in rare cases entries where overlayed in the main table. [#3281](https://github.com/JabRef/jabref/issues/3281)
- We fixed an issue where selecting a group messed up the focus of the main table and the entry editor. [#3367](https://github.com/JabRef/jabref/issues/3367)
- We fixed an issue where composite author names were sorted incorrectly. [#2828](https://github.com/JabRef/jabref/issues/2828)
- We fixed an issue where commands followed by `-` didn't work. [#3805](https://github.com/JabRef/jabref/issues/3805)
- We fixed an issue where a non-existing aux file in a group made it impossible to open the library. [#4735](https://github.com/JabRef/jabref/issues/4735)
- We fixed an issue where some journal names were wrongly marked as abbreviated. [#4115](https://github.com/JabRef/jabref/issues/4115)
- We fixed an issue where the custom file column were sorted incorrectly. [#3119](https://github.com/JabRef/jabref/issues/3119)
- We improved the parsing of author names whose infix is abbreviated without a dot. [#4864](https://github.com/JabRef/jabref/issues/4864)
- We fixed an issues where the entry losses focus when a field is edited and at the same time used for sorting. [#3373](https://github.com/JabRef/jabref/issues/3373)
- We fixed an issue where the menu on Mac OS was not displayed in the usual Mac-specific way. [#3146](https://github.com/JabRef/jabref/issues/3146)
- We improved the integrity check for page numbers. [#4113](https://github.com/JabRef/jabref/issues/4113) and [feature request in the forum](https://discourse.jabref.org/t/pages-field-allow-use-of-en-dash/1199)
- We fixed an issue where the order of fields in customized entry types was not saved correctly. [#4033](https://github.com/JabRef/jabref/issues/4033)
- We fixed an issue where renaming a group did not change the group name in the interface. [#3189](https://github.com/JabRef/jabref/issues/3189)
- We fixed an issue where the groups tree of the last database was still shown even after the database was already closed.
- We fixed an issue where the "Open file dialog" may disappear behind other windows. [#3410](https://github.com/JabRef/jabref/issues/3410)
- We fixed an issue where the number of entries matched was not updated correctly upon adding or removing an entry. [#3537](https://github.com/JabRef/jabref/issues/3537)
- We fixed an issue where the default icon of a group was not colored correctly.
- We fixed an issue where the first field in entry editor was not focused when adding a new entry. [#4024](https://github.com/JabRef/jabref/issues/4024)
- We reworked the "Edit file" dialog to make it resizeable and improved the workflow for adding and editing files [#2970](https://github.com/JabRef/jabref/issues/2970)
- We fixed an issue where custom name formatters were no longer found correctly. [#3531](https://github.com/JabRef/jabref/issues/3531)
- We fixed an issue where the month was not shown in the preview. [#3239](https://github.com/JabRef/jabref/issues/3239)
- Rewritten logic to detect a second jabref instance. [#4023](https://github.com/JabRef/jabref/issues/4023)
- We fixed an issue where the "Convert to BibTeX-Cleanup" moved the content of the `file` field to the `pdf` field [#4120](https://github.com/JabRef/jabref/issues/4120)
- We fixed an issue where the preview pane in entry preview in preferences wasn't showing the citation style selected [#3849](https://github.com/JabRef/jabref/issues/3849)
- We fixed an issue where the default entry preview style still contained the field `review`. The field `review` in the style is now replaced with comment to be consistent with the entry editor [#4098](https://github.com/JabRef/jabref/issues/4098)
- We fixed an issue where users were vulnerable to XXE attacks during parsing [#4229](https://github.com/JabRef/jabref/issues/4229)
- We fixed an issue where files added via the "Attach file" contextmenu of an entry were not made relative. [#4201](https://github.com/JabRef/jabref/issues/4201) and [#4241](https://github.com/JabRef/jabref/issues/4241)
- We fixed an issue where author list parser can't generate bibtex for Chinese author. [#4169](https://github.com/JabRef/jabref/issues/4169)
- We fixed an issue where the list of XMP Exclusion fields in the preferences was not be saved [#4072](https://github.com/JabRef/jabref/issues/4072)
- We fixed an issue where the ArXiv Fetcher did not support HTTP URLs [koppor#328](https://github.com/koppor/jabref/issues/328)
- We fixed an issue where only one PDF file could be imported [#4422](https://github.com/JabRef/jabref/issues/4422)
- We fixed an issue where "Move to group" would always move the first entry in the library and not the selected [#4414](https://github.com/JabRef/jabref/issues/4414)
- We fixed an issue where an older dialog appears when downloading full texts from the quality menu. [#4489](https://github.com/JabRef/jabref/issues/4489)
- We fixed an issue where right clicking on any entry in any database and selecting "Open folder" results in the NullPointer exception. [#4763](https://github.com/JabRef/jabref/issues/4763)
- We fixed an issue where option 'open terminal here' with custom command was passing the wrong argument. [#4802](https://github.com/JabRef/jabref/issues/4802)
- We fixed an issue where ranking an entry would generate an IllegalArgumentException. [#4754](https://github.com/JabRef/jabref/issues/4754)
- We fixed an issue where special characters where removed from non-label key generation pattern parts [#4767](https://github.com/JabRef/jabref/issues/4767)
- We fixed an issue where the RIS import would overwite the article date with the value of the acessed date [#4816](https://github.com/JabRef/jabref/issues/4816)
- We fixed an issue where an NullPointer exception was thrown when a referenced entry in an Open/Libre Office document was no longer present in the library. Now an error message with the reference marker of the missing entry is shown. [#4932](https://github.com/JabRef/jabref/issues/4932)
- We fixed an issue where a database exception related to a missing timezone was too big. [#4827](https://github.com/JabRef/jabref/issues/4827)
- We fixed an issue where the IEEE fetcher returned an error if no keywords were present in the result from the IEEE website [#4997](https://github.com/JabRef/jabref/issues/4997)
- We fixed an issue where the command line help text had several errors, and arguments and descriptions have been rewritten to simplify and detail them better. [#2016](https://github.com/JabRef/jabref/issues/2016)
- We fixed an issue where the same menu for changing entry type had two different sizes and weights. [#4977](https://github.com/JabRef/jabref/issues/4977)
- We fixed an issue where the "Attach file" dialog, in the right-click menu for an entry, started on the working directory instead of the user's main directory. [#4995](https://github.com/JabRef/jabref/issues/4995)
- We fixed an issue where the JabRef Icon in the macOS launchpad was not displayed correctly [#5003](https://github.com/JabRef/jabref/issues/5003)
- We fixed an issue where the "Search for unlinked local files" would throw an exception when parsing the content of a PDF-file with missing "series" information [#5128](https://github.com/JabRef/jabref/issues/5128)
- We fixed an issue where the XMP Importer would incorrectly return an empty default entry when importing pdfs [#6577](https://github.com/JabRef/jabref/issues/6577)
- We fixed an issue where opening the menu 'Library properties' marked the library as modified [#6451](https://github.com/JabRef/jabref/issues/6451)
- We fixed an issue when importing resulted in an exception [#7343](https://github.com/JabRef/jabref/issues/7343)
- We fixed an issue where the field in the Field formatter dropdown selection were sorted in random order. [#7710](https://github.com/JabRef/jabref/issues/7710)

### Removed

- The feature to "mark entries" was removed and merged with the groups functionality. For migration, a group is created for every value of the `__markedentry` field and the entry is added to this group.
- The number column was removed.
- We removed the global search feature.
- We removed the coloring of cells in the main table according to whether the field is optional/required.
- We removed the feature to find and resolve duplicate BibTeX keys (as this use case is already covered by the integrity check).
- We removed a few commands from the right-click menu that are not needed often and thus don't need to be placed that prominently:
  - Print entry preview: available through entry preview
  - All commands related to marking: marking is not yet reimplemented
  - Set/clear/append/rename fields: available through Edit menu
  - Manage keywords: available through the Edit menu
  - Copy linked files to folder: available through File menu
  - Add/move/remove from group: removed completely (functionality still available through group interface)
- We removed the option to change the column widths in the preferences dialog. [#4546](https://github.com/JabRef/jabref/issues/4546)

## Older versions

The changelog of JabRef 4.x is available at the [v4.3.1 tag](https://github.com/JabRef/jabref/blob/v4.3.1/CHANGELOG.md).
The changelog of JabRef 3.x is available at the [v3.8.2 tag](https://github.com/JabRef/jabref/blob/v3.8.2/CHANGELOG.md).
The changelog of JabRef 2.11 and all previous versions is available as [text file in the v2.11.1 tag](https://github.com/JabRef/jabref/blob/v2.11.1/CHANGELOG).

[Unreleased]: https://github.com/JabRef/jabref/compare/v6.0-alpha...HEAD
[6.0-alpha]: https://github.com/JabRef/jabref/compare/v5.15...v6.0-alpha
[5.15]: https://github.com/JabRef/jabref/compare/v5.14...v5.15
[5.14]: https://github.com/JabRef/jabref/compare/v5.13...v5.14
[5.13]: https://github.com/JabRef/jabref/compare/v5.12...v5.13
[5.12]: https://github.com/JabRef/jabref/compare/v5.11...v5.12
[5.11]: https://github.com/JabRef/jabref/compare/v5.10...v5.11
[5.10]: https://github.com/JabRef/jabref/compare/v5.9...v5.10
[5.9]: https://github.com/JabRef/jabref/compare/v5.8...v5.9
[5.8]: https://github.com/JabRef/jabref/compare/v5.7...v5.8
[5.7]: https://github.com/JabRef/jabref/compare/v5.6...v5.7
[5.6]: https://github.com/JabRef/jabref/compare/v5.5...v5.6
[5.5]: https://github.com/JabRef/jabref/compare/v5.4...v5.5
[5.4]: https://github.com/JabRef/jabref/compare/v5.3...v5.4
[5.3]: https://github.com/JabRef/jabref/compare/v5.2...v5.3
[5.2]: https://github.com/JabRef/jabref/compare/v5.1...v5.2
[5.1]: https://github.com/JabRef/jabref/compare/v5.0...v5.1
[5.0]: https://github.com/JabRef/jabref/compare/v5.0-beta...v5.0
[5.0-beta]: https://github.com/JabRef/jabref/compare/v5.0-alpha...v5.0-beta
[5.0-alpha]: https://github.com/JabRef/jabref/compare/v4.3...v5.0-alpha

<!-- markdownlint-disable-file MD024 MD033 MD053 --><|MERGE_RESOLUTION|>--- conflicted
+++ resolved
@@ -27,10 +27,8 @@
 - We added a feature for enabling drag-and-drop of files into groups  [#12540](https://github.com/JabRef/jabref/issues/12540)
 - We added support for reordering keywords via drag and drop, automatic alphabetical ordering, and improved pasting and editing functionalities in the keyword editor. [#10984](https://github.com/JabRef/jabref/issues/10984)
 - We added a new functionality where author names having multiple spaces in-between will be considered as separate user block as it does for " and ". [#12701](https://github.com/JabRef/jabref/issues/12701)
-<<<<<<< HEAD
 - We Improved user feedback for the "Copy to library" feature with success dialog and cross-reference indication [#12486](https://github.com/JabRef/jabref/issues/12486)
 
-=======
 - We added a set of example questions to guide users in starting meaningful AI chat interactions. [#12702](https://github.com/JabRef/jabref/issues/12702)
 - We added support for loading and displaying BibTeX .blg warnings in the Check integrity dialog, with custom path selection and metadata persistence. [#11998](https://github.com/JabRef/jabref/issues/11998)
 - We added an option to choose whether to open the file explorer in the files directory or in the last opened directory when attaching files. [#12554](https://github.com/JabRef/jabref/issues/12554)
@@ -40,7 +38,6 @@
 - We added a "LTWA" abbreviation feature in the "Quality > Abbreviate journal names > LTWA" menu [#12273](https://github.com/JabRef/jabref/issues/12273/)
 - We added path validation to file directories in library properties dialog. [#11840](https://github.com/JabRef/jabref/issues/11840)
 - We now support usage of custom CSL styles in the Open/LibreOffice integration. [#12337](https://github.com/JabRef/jabref/issues/12337)
->>>>>>> c1098a8a
 
 ### Changed
 
