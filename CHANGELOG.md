# Changelog

All notable changes to this project will be documented in this file.
The format is based on [Keep a Changelog](https://keepachangelog.com/en/1.0.0/).
We refer to [GitHub issues](https://github.com/JabRef/jabref/issues) by using `#NUM`.
In case, there is no issue present, the pull request implementing the feature is linked.

Note that this project **does not** adhere to [Semantic Versioning](https://semver.org/).

## [Unreleased]

### Added

- We added a "view as BibTeX" option before importing an entry from the citation relation tab. [#11826](https://github.com/JabRef/jabref/issues/11826)
- We added support finding LaTeX-encoded special characters based on plain Unicode and vice versa. [#11542](https://github.com/JabRef/jabref/pull/11542)
- When a search hits a file, the file icon of that entry is changed accordingly. [#11542](https://github.com/JabRef/jabref/pull/11542)
- We added an AI-based chat for entries with linked PDF files. [#11430](https://github.com/JabRef/jabref/pull/11430)
- We added an AI-based summarization possibility for entries with linked PDF files. [#11430](https://github.com/JabRef/jabref/pull/11430)
- We added an AI section in JabRef's [preferences](https://docs.jabref.org/ai/preferences). [#11430](https://github.com/JabRef/jabref/pull/11430)
- We added AI providers: OpenAI, Mistral AI, Hugging Face and Google. [#11430](https://github.com/JabRef/jabref/pull/11430), [#11736](https://github.com/JabRef/jabref/pull/11736)
- We added AI providers: [Ollama](https://docs.jabref.org/ai/local-llm#step-by-step-guide-for-ollama) and GPT4All, which add the possibility to use local LLMs privately on your own device. [#11430](https://github.com/JabRef/jabref/pull/11430), [#11870](https://github.com/JabRef/jabref/issues/11870)
- We added support for selecting and using CSL Styles in JabRef's OpenOffice/LibreOffice integration for inserting bibliographic and in-text citations into a document. [#2146](https://github.com/JabRef/jabref/issues/2146), [#8893](https://github.com/JabRef/jabref/issues/8893)
- We added "Tools > New library based on references in PDF file" ... to create a new library based on the references section in a PDF file. [#11522](https://github.com/JabRef/jabref/pull/11522)
- When converting the references section of a paper (PDF file), more than the last page is treated. [#11522](https://github.com/JabRef/jabref/pull/11522)
- Added the functionality to invoke offline reference parsing explicitly. [#11565](https://github.com/JabRef/jabref/pull/11565)
- The dialog for [adding an entry using reference text](https://docs.jabref.org/collect/newentryfromplaintext) is now filled with the clipboard contents as default. [#11565](https://github.com/JabRef/jabref/pull/11565)
- Added minimal support for [biblatex data annotation](https://mirrors.ctan.org/macros/latex/contrib/biblatex/doc/biblatex.pdf#subsection.3.7) fields in `.layout` files. [#11505](https://github.com/JabRef/jabref/issues/11505)
- Added saving of selected options in the [Lookup -> Search for unlinked local files dialog](https://docs.jabref.org/collect/findunlinkedfiles#link-the-pdfs-to-your-bib-library). [#11439](https://github.com/JabRef/jabref/issues/11439)
- We enabled creating a new file link manually. [#11017](https://github.com/JabRef/jabref/issues/11017)
- We added a toggle button to invert the selected groups. [#9073](https://github.com/JabRef/jabref/issues/9073)
- We reintroduced the floating search in the main table. [#4237](https://github.com/JabRef/jabref/issues/4237)
- We improved [cleanup](https://docs.jabref.org/finding-sorting-and-cleaning-entries/cleanupentries) of `arXiv` IDs in distributed in the fields `note`, `version`, `institution`, and `eid` fields. [#11306](https://github.com/JabRef/jabref/issues/11306)
- We added a switch not to store the linked file URL, because it caused troubles at other apps. [#11735](https://github.com/JabRef/jabref/pull/11735)
- When starting a new SLR, the selected catalogs now persist within and across JabRef sessions. [koppor#614](https://github.com/koppor/jabref/issues/614)
- We added support for drag'n'drop on an entry in the maintable to an external application to get the entry preview dropped. [#11846](https://github.com/JabRef/jabref/pull/11846)
- We added the functionality to double click on a [LaTeX citation](https://docs.jabref.org/advanced/entryeditor/latex-citations) to jump to the respective line in the LaTeX editor. [#11996](https://github.com/JabRef/jabref/issues/11996)
- We added a different background color to the search bar to indicate when the search syntax is wrong. [#11658](https://github.com/JabRef/jabref/pull/11658)
- We added a setting which always adds the literal "Cited on pages" text before each JStyle citation. [#11691](https://github.com/JabRef/jabref/pull/11732)
- We added a new plain citation parser that uses LLMs. [#11825](https://github.com/JabRef/jabref/issues/11825)
- We added support for modifier keys when dropping a file on an entry in the main table. [#12001](https://github.com/JabRef/jabref/pull/12001)
- We added an importer for SSRN URLs. [#12021](https://github.com/JabRef/jabref/pull/12021)
- We added a compare button to the duplicates in the citation relations tab to open the "Possible duplicate entries" window. [#11192](https://github.com/JabRef/jabref/issues/11192)
- We added automatic browser extension install on Windows for Chrome and Edge. [#6076](https://github.com/JabRef/jabref/issues/6076)
- We added a search bar for filtering keyboard shortcuts. [#11686](https://github.com/JabRef/jabref/issues/11686)
- By double clicking on a local citation in the Citation Relations Tab you can now jump the linked entry. [#11955](https://github.com/JabRef/jabref/pull/11955)
- We use the menu icon for background tasks as a progress indicator to visualise an import's progress when dragging and dropping several PDF files into the main table. [#12072](https://github.com/JabRef/jabref/pull/12072)

### Changed

- A search in "any" fields ignores the [groups](https://docs.jabref.org/finding-sorting-and-cleaning-entries/groups). [#7996](https://github.com/JabRef/jabref/issues/7996)
- When a communication error with an [online service](https://docs.jabref.org/collect/import-using-online-bibliographic-database) occurs, JabRef displays the HTTP error. [#11223](https://github.com/JabRef/jabref/issues/11223)
- The Pubmed/Medline Plain importer now imports the PMID field as well [#11488](https://github.com/JabRef/jabref/issues/11488)
- The 'Check for updates' menu bar button is now always enabled. [#11485](https://github.com/JabRef/jabref/pull/11485)
- JabRef respects the [configuration for storing files relative to the .bib file](https://docs.jabref.org/finding-sorting-and-cleaning-entries/filelinks#directories-for-files) in more cases. [#11492](https://github.com/JabRef/jabref/pull/11492)
- JabRef does not show finished background tasks in the status bar popup. [#11821](https://github.com/JabRef/jabref/pull/11821)
- We enhanced the indexing speed. [#11502](https://github.com/JabRef/jabref/pull/11502)
- When dropping a file into the main table, after copy or move, the file is now put in the [configured directory and renamed according to the configured patterns](https://docs.jabref.org/finding-sorting-and-cleaning-entries/filelinks#filename-format-and-file-directory-pattern). [#12001](https://github.com/JabRef/jabref/pull/12001)
- ⚠️ Renamed command line parameters `embeddBibfileInPdf` to `embedBibFileInPdf`, `writeMetadatatoPdf` to `writeMetadataToPdf`, and `writeXMPtoPdf` to `writeXmpToPdf`. [#11575](https://github.com/JabRef/jabref/pull/11575)
- The browse button for a Custom theme now opens in the directory of the current used CSS file. [#11597](https://github.com/JabRef/jabref/pull/11597)
- The browse button for a Custom exporter now opens in the directory of the current used exporter file. [#11717](https://github.com/JabRef/jabref/pull/11717)
- ⚠️ We relaxed the escaping requirements for [bracketed patterns](https://docs.jabref.org/setup/citationkeypatterns), which are used for the [citaton key generator](https://docs.jabref.org/advanced/entryeditor#autogenerate-citation-key) and [filename and directory patterns](https://docs.jabref.org/finding-sorting-and-cleaning-entries/filelinks#auto-linking-files). One only needs to write `\"` if a quote sign should be escaped. All other escapings are not necessary (and working) any more. [#11967](https://github.com/JabRef/jabref/pull/11967)
- When importing BibTeX data starging from on a PDF, the XMP metadata takes precedence over Grobid data. [#11992](https://github.com/JabRef/jabref/pull/11992)
- JabRef now uses TLS 1.2 for all HTTPS connections. [#11852](https://github.com/JabRef/jabref/pull/11852)
- We improved the functionality of getting BibTeX data out of PDF files. [#11999](https://github.com/JabRef/jabref/issues/11999)
- We improved the display of long messages in the integrity check dialog. [#11619](https://github.com/JabRef/jabref/pull/11619)
- We improved the undo/redo buttons in the main toolbar and main menu to be disabled when there is nothing to undo/redo. [#8807](https://github.com/JabRef/jabref/issues/8807)
- We improved the DOI detection in PDF imports. [#11782](https://github.com/JabRef/jabref/pull/11782)
- We improved the performance when pasting and importing entries in an existing library. [#11843](https://github.com/JabRef/jabref/pull/11843)
- When fulltext search is selected but indexing is deactivated, a dialog is now shown asking if the user wants to enable indexing now [#9491](https://github.com/JabRef/jabref/issues/9491)
- We changed instances of 'Search Selected' to 'Search Pre-configured' in Web Search Preferences UI. [#11871](https://github.com/JabRef/jabref/pull/11871)
- We added a new CSS style class `main-table` for the main table. [#11881](https://github.com/JabRef/jabref/pull/11881)
- When renaming a file, the old extension is now used if there is none provided in the new name. [#11903](https://github.com/JabRef/jabref/issues/11903)
- When importing a file using "Find Unlinked Files", when one or more file directories are available, the file path will be relativized where possible [koppor#549](https://github.com/koppor/jabref/issues/549)
- We added minimum window sizing for windows dedicated to creating new entries [#11944](https://github.com/JabRef/jabref/issues/11944)
- We changed the name of the library-based file directory from 'General File Directory' to 'Library-specific File Directory' per issue. [#571](https://github.com/koppor/jabref/issues/571)
- The CitationKey column is now a default shown column for the entry table. [#10510](https://github.com/JabRef/jabref/issues/10510)

### Fixed

- We fixed an issue where certain actions were not disabled when no libraries were open. [#11923](https://github.com/JabRef/jabref/issues/11923)
- We fixed an issue where the "Check for updates" preference was not saved. [#11485](https://github.com/JabRef/jabref/pull/11485)
- We fixed an issue where an exception was thrown after changing "show preview as a tab" in the preferences. [#11515](https://github.com/JabRef/jabref/pull/11515)
- We fixed an issue where JabRef put file paths as absolute path when an entry was created using drag and drop of a PDF file. [#11173](https://github.com/JabRef/jabref/issues/11173)
- We fixed an issue that online and offline mode for new library creation were handled incorrectly. [#11565](https://github.com/JabRef/jabref/pull/11565)
- We fixed an issue with colors in the search bar when dark theme is enabled. [#11569](https://github.com/JabRef/jabref/issues/11569)
- We fixed an issue with query transformers (JStor and others). [#11643](https://github.com/JabRef/jabref/pull/11643)
- We fixed an issue where a new unsaved library was not marked with an asterisk. [#11519](https://github.com/JabRef/jabref/pull/11519)
- We fixed an issue where JabRef starts without window decorations. [#11440](https://github.com/JabRef/jabref/pull/11440)
- We fixed an issue where the entry preview highlight was not working when searching before opening the entry editor. [#11659](https://github.com/JabRef/jabref/pull/11659)
- We fixed an issue where text in Dark mode inside "Citation information" was not readable. [#11512](https://github.com/JabRef/jabref/issues/11512)
- We fixed an issue where the selection of an entry in the table lost after searching for a group. [#3176](https://github.com/JabRef/jabref/issues/3176)
- We fixed the non-functionality of the option "Automatically sync bibliography when inserting citations" in the OpenOffice panel, when enabled in case of JStyles. [#11684](https://github.com/JabRef/jabref/issues/11684)
- We fixed an issue where the library was not marked changed after a migration. [#11542](https://github.com/JabRef/jabref/pull/11542)
- We fixed an issue where rebuilding the full-text search index was not working. [#11374](https://github.com/JabRef/jabref/issues/11374)
- We fixed an issue where the progress of indexing linked files showed an incorrect number of files. [#11378](https://github.com/JabRef/jabref/issues/11378)
- We fixed an issue where the full-text search results were incomplete. [#8626](https://github.com/JabRef/jabref/issues/8626)
- We fixed an issue where search result highlighting was incorrectly highlighting the boolean operators. [#11595](https://github.com/JabRef/jabref/issues/11595)
- We fixed an issue where search result highlighting was broken at complex searches. [#8067](https://github.com/JabRef/jabref/issues/8067)
- We fixed an exception when searching for unlinked files. [#11731](https://github.com/JabRef/jabref/issues/11731)
- We fixed an issue with the link to the full text at the BVB fetcher. [#11852](https://github.com/JabRef/jabref/pull/11852)
- We fixed an issue where two contradicting notifications were shown when cutting an entry in the main table. [#11724](https://github.com/JabRef/jabref/pull/11724)
- We fixed an issue where unescaped braces in the arXiv fetcher were not treated. [#11704](https://github.com/JabRef/jabref/issues/11704)
- We fixed an issue where HTML instead of the fulltext pdf was downloaded when importing arXiv entries. [#4913](https://github.com/JabRef/jabref/issues/4913)
- We fixed an issue where the keywords and crossref fields were not properly focused. [#11177](https://github.com/JabRef/jabref/issues/11177)
- We fixed handling of `\"` in [bracketed patterns](https://docs.jabref.org/setup/citationkeypatterns) containing a RegEx. [#11967](https://github.com/JabRef/jabref/pull/11967)
- We fixed an issue where the Undo/Redo buttons were active even when all libraries are closed. [#11837](https://github.com/JabRef/jabref/issues/11837)
- We fixed an issue where recently opened files were not displayed in the main menu properly. [#9042](https://github.com/JabRef/jabref/issues/9042)
- We fixed an issue where the DOI lookup would show an error when a DOI was found for an entry. [#11850](https://github.com/JabRef/jabref/issues/11850)
- We fixed an issue where <kbd>Tab</kbd> cannot be used to jump to next field in some single-line fields. [#11785](https://github.com/JabRef/jabref/issues/11785)
- We fixed an issue where the "Do not ask again" checkbox was not working, when asking for permission to use Grobid [koppor#556](https://github.com/koppor/jabref/issues/566).
- We fixed an issue where we display warning message for moving attached open files. [#10121](https://github.com/JabRef/jabref/issues/10121)
- We fixed an issue where it was not possible to select selecting content of other user's comments.[#11106](https://github.com/JabRef/jabref/issues/11106)
- We fixed an issue where web search preferences "Custom API key" table modifications not discarded. [#11925](https://github.com/JabRef/jabref/issues/11925)
<<<<<<< HEAD
- We fixed an issue where multiline property from field was unable to be removed after adding it. [#11897](https://github.com/JabRef/jabref/issues/11897)
=======
- We fixed an issue when opening attached files in [extra file columns](https://docs.jabref.org/finding-sorting-and-cleaning-entries/filelinks#adding-additional-columns-to-entry-table-for-file-types). [#12005](https://github.com/JabRef/jabref/issues/12005)
>>>>>>> ae2a3f9a
- We fixed an issue where trying to open a library from a failed mounted directory on Mac would cause an error. [#10548](https://github.com/JabRef/jabref/issues/10548)
- We fixed an issue where identifier paste couldn't work with Unicode REPLACEMENT CHARACTER. [#11986](https://github.com/JabRef/jabref/issues/11986)

### Removed

- We removed the description of search strings. [#11542](https://github.com/JabRef/jabref/pull/11542)
- We removed support for importing using the SilverPlatterImporter (`Record INSPEC`). [#11576](https://github.com/JabRef/jabref/pull/11576)
- We removed support for automatically generating file links using the CLI (`--automaticallySetFileLinks`).







## [5.15] – 2024-07-10

### Added

- We made new groups automatically to focus upon creation. [#11449](https://github.com/JabRef/jabref/issues/11449)

### Fixed

- We fixed an issue where JabRef was no longer built for Intel based macs (x86) [#11468](https://github.com/JabRef/jabref/issues/11468)
- We fixed usage when using running on Snapcraft. [#11465](https://github.com/JabRef/jabref/issues/11465)
- We fixed detection for `soffice.exe` on Windows. [#11478](https://github.com/JabRef/jabref/pull/11478)
- We fixed an issue where saving preferences when importing preferences on first run in a snap did not work [forum#4399](https://discourse.jabref.org/t/how-to-report-problems-in-the-distributed-version-5-14-ensuring-that-one-can-no-longer-work-with-jabref/4399/5)

## [5.14] – 2024-07-08

### Added

- We added support for offline extracting references from PDFs following the IEEE format. [#11156](https://github.com/JabRef/jabref/pull/11156)
- We added a new keyboard shortcut  <kbd>ctrl</kbd> + <kbd>,</kbd> to open the preferences. [#11154](https://github.com/JabRef/jabref/pull/11154)
- We added value selection (such as for month) for content selectors in custom entry types. [#11109](https://github.com/JabRef/jabref/issues/11109)
- We added a duplicate checker for the Citation Relations tab. [#10414](https://github.com/JabRef/jabref/issues/10414)
- We added tooltip on main table cells that shows cell content or cell content and entry preview if set in preferences. [10925](https://github.com/JabRef/jabref/issues/10925)
- Added a formatter to remove word enclosing braces. [#11222](https://github.com/JabRef/jabref/issues/11222)
- We added the ability to add a keyword/crossref when typing the separator character (e.g., comma) in the keywords/crossref fields. [#11178](https://github.com/JabRef/jabref/issues/11178)
- We added an exporter and improved the importer for Endnote XML format. [#11137](https://github.com/JabRef/jabref/issues/11137)
- We added support for using BibTeX Style files (BST) in the Preview. [#11102](https://github.com/JabRef/jabref/issues/11102)
- We added support for automatically update LaTeX citations when a LaTeX file is created, removed, or modified. [#10585](https://github.com/JabRef/jabref/issues/10585)

### Changed

- We replaced the word "Key bindings" with "Keyboard shortcuts" in the Preferences tab. [#11153](https://github.com/JabRef/jabref/pull/11153)
- We slightly improved the duplicate check if ISBNs are present. [#8885](https://github.com/JabRef/jabref/issues/8885)
- JabRef no longer downloads HTML files of websites when a PDF was not found. [#10149](https://github.com/JabRef/jabref/issues/10149)
- We added the HTTP message (in addition to the response code) if an error is encountered. [#11341](https://github.com/JabRef/jabref/pull/11341)
- We made label wrap text to fit view size when reviewing external group changes. [#11220](https://github.com/JabRef/jabref/issues/11220)

### Fixed

- We fixed an issue where entry type with duplicate fields prevented opening existing libraries with custom entry types. [#11127](https://github.com/JabRef/jabref/issues/11127)
- We fixed an issue where Markdown rendering removed braces from the text. [#10928](https://github.com/JabRef/jabref/issues/10928)
- We fixed an issue when the file was flagged as changed on disk in the case of content selectors or groups. [#9064](https://github.com/JabRef/jabref/issues/9064)
- We fixed crash on opening the entry editor when auto-completion is enabled. [#11188](https://github.com/JabRef/jabref/issues/11188)
- We fixed the usage of the key binding for "Clear search" (default: <kbd>Escape</kbd>). [#10764](https://github.com/JabRef/jabref/issues/10764)
- We fixed an issue where library shown as unsaved and marked (*) after accepting changes made externally to the file. [#11027](https://github.com/JabRef/jabref/issues/11027)
- We fixed an issue where drag and dropping entries from one library to another was not always working. [#11254](https://github.com/JabRef/jabref/issues/11254)
- We fixed an issue where drag and dropping entries created a shallow copy. [#11160](https://github.com/JabRef/jabref/issues/11160)
- We fixed an issue where imports to a custom group would only work for the first entry [#11085](https://github.com/JabRef/jabref/issues/11085), [#11269](https://github.com/JabRef/jabref/issues/11269)
- We fixed an issue when cursor jumped to the beginning of the line. [#5904](https://github.com/JabRef/jabref/issues/5904)
- We fixed an issue where a new entry was not added to the selected group [#8933](https://github.com/JabRef/jabref/issues/8933)
- We fixed an issue where the horizontal position of the Entry Preview inside the entry editor was not remembered across restarts [#11281](https://github.com/JabRef/jabref/issues/11281)
- We fixed an issue where the search index was not updated after linking PDF files. [#11317](https://github.com/JabRef/jabref/pull/11317)
- We fixed rendering of (first) author with a single letter surname. [forum#4330](https://discourse.jabref.org/t/correct-rendering-of-first-author-with-a-single-letter-surname/4330)
- We fixed that the import of the related articles tab sometimes used the wrong library mode. [#11282](https://github.com/JabRef/jabref/pull/11282)
- We fixed an issue where the entry editor context menu was not shown correctly when JabRef is opened on a second, extended screen [#11323](https://github.com/JabRef/jabref/issues/11323), [#11174](https://github.com/JabRef/jabref/issues/11174)
- We fixed an issue where the value of "Override default font settings" was not applied on startup [#11344](https://github.com/JabRef/jabref/issues/11344)
- We fixed an issue when "Library changed on disk" appeared after a save by JabRef. [#4877](https://github.com/JabRef/jabref/issues/4877)  
- We fixed an issue where the Pubmed/Medline Plain importer would not respect the user defined keyword separator [#11413](https://github.com/JabRef/jabref/issues/11413)
- We fixed an issue where the value of "Override default font settings" was not applied on startup [#11344](https://github.com/JabRef/jabref/issues/11344)
- We fixed an issue where DatabaseChangeDetailsView was not scrollable when reviewing external metadata changes [#11220](https://github.com/JabRef/jabref/issues/11220)
- We fixed undo/redo for text fields. [#11420](https://github.com/JabRef/jabref/issues/11420)
- We fixed an issue where clicking on a page number in the search results tab opens a wrong file in the document viewer. [#11432](https://github.com/JabRef/jabref/pull/11432)

### Removed

- We removed the misleading message "Doing a cleanup for X entries" when opening the Cleanup entries dialog [#11463](https://github.com/JabRef/jabref/pull/11463)

## [5.13] – 2024-04-01

### Added

- We converted the "Custom API key" list to a table to be more accessible. [#10926](https://github.com/JabRef/jabref/issues/10926)
- We added a "refresh" button for the LaTeX citations tab in the entry editor. [#10584](https://github.com/JabRef/jabref/issues/10584)
- We added the possibility to show the BibTeX source in the [web search](https://docs.jabref.org/collect/import-using-online-bibliographic-database) import screen. [#560](https://github.com/koppor/jabref/issues/560)
- We added a fetcher for [ISIDORE](https://isidore.science/), simply paste in the link into the text field or the last 6 digits in the link that identify that paper. [#10423](https://github.com/JabRef/jabref/issues/10423)
- When importing entries form the "Citation relations" tab, the field [cites](https://docs.jabref.org/advanced/entryeditor/entrylinks) is now filled according to the relationship between the entries. [#10572](https://github.com/JabRef/jabref/pull/10752)
- We added a new integrity check and clean up option for strings having Unicode characters not encoded in [Unicode "Normalization Form Canonical Composition" (NFC)](https://en.wikipedia.org/wiki/Unicode_equivalence#Normal_forms"). [#10506](https://github.com/JabRef/jabref/issues/10506)
- We added a new group icon column to the main table showing the icons of the entry's groups. [#10801](https://github.com/JabRef/jabref/pull/10801)
- When deleting an entry, the files linked to the entry are now optionally deleted as well. [#10509](https://github.com/JabRef/jabref/issues/10509)
- We added support to move the file to the system trash (instead of deleting it). [#10591](https://github.com/JabRef/jabref/pull/10591)
- We added ability to jump to an entry in the command line using `-j CITATIONKEY`. [koppor#540](https://github.com/koppor/jabref/issues/540)
- We added a new boolean to the style files for Openoffice/Libreoffice integration to switch between ZERO_WIDTH_SPACE (default) and no space. [#10843](https://github.com/JabRef/jabref/pull/10843)
- When pasting HTML into the abstract or a comment field, the hypertext is automatically converted to Markdown. [#10558](https://github.com/JabRef/jabref/issues/10558)
- We added the possibility to redownload files that had been present but are no longer in the specified location. [#10848](https://github.com/JabRef/jabref/issues/10848)
- We added the citation key pattern `[camelN]`. Equivalent to the first N words of the `[camel]` pattern.
- We added importing of static groups and linked files from BibDesk .bib files. [#10381](https://github.com/JabRef/jabref/issues/10381)
- We added ability to export in CFF (Citation File Format) [#10661](https://github.com/JabRef/jabref/issues/10661).
- We added ability to push entries to TeXworks. [#3197](https://github.com/JabRef/jabref/issues/3197)
- We added the ability to zoom in and out in the document viewer using <kbd>Ctrl</kbd> + <kbd>Scroll</kbd>. [#10964](https://github.com/JabRef/jabref/pull/10964)
- We added a Cleanup for removing non-existent files and grouped the related options [#10929](https://github.com/JabRef/jabref/issues/10929)
- We added the functionality to parse the bibliography of PDFs using the GROBID online service. [#10200](https://github.com/JabRef/jabref/issues/10200)
- We added a seperated search bar for the global search window. [#11032](https://github.com/JabRef/jabref/pull/11032)
- We added ability to double-click on an entry in the global search window to select the corresponding entry in the main table. [#11010](https://github.com/JabRef/jabref/pull/11010)
- We added support for BibTeX String constants during copy & paste between libraries. [#10872](https://github.com/JabRef/jabref/issues/10872)
- We added the field `langid` which is important for hyphenation and casing in LaTeX. [#10868](https://github.com/JabRef/jabref/issues/10868)
- Event log entries can now be copied via a context menu. [#11100](https://github.com/JabRef/jabref/issues/11100)

### Changed

- The "Automatically open folders of attached files" preference default status has been changed to enabled on Windows. [koppor#56](https://github.com/koppor/jabref/issues/56)
- The Custom export format now uses the custom DOI base URI in the preferences for the `DOICheck`, if activated [forum#4084](https://discourse.jabref.org/t/export-html-disregards-custom-doi-base-uri/4084)
- The index directories for full text search have now more readable names to increase debugging possibilities using Apache Lucense's Lurk. [#10193](https://github.com/JabRef/jabref/issues/10193)
- The fulltext search also indexes files ending with .pdf (but do not having an explicit file type set). [#10193](https://github.com/JabRef/jabref/issues/10193)
- We changed the arrangement of the lists in the "Citation relations" tab. `Cites` are now on the left and `Cited by` on the right [#10572](https://github.com/JabRef/jabref/pull/10752)
- Sub libraries based on `aux` file can now also be generated if some citations are not found library. [#10775](https://github.com/JabRef/jabref/pull/10775)
- We rearranged the tab order in the entry editor and renamed the "Scite Tab" to "Citation information". [#10821](https://github.com/JabRef/jabref/issues/10821)
- We changed the duplicate handling in the Import entries dialog. Potential duplicate entries are marked with an icon and importing will now trigger the merge dialog [#10914](https://github.com/JabRef/jabref/pull/10914)
- We made the command "Push to TexShop" more robust to allow cite commands with a character before the first slash. [forum#2699](https://discourse.jabref.org/t/push-to-texshop-mac/2699/17?u=siedlerchr)
- We only show the notification "Saving library..." if the library contains more than 2000 entries. [#9803](https://github.com/JabRef/jabref/issues/9803)
- JabRef now keeps previous log files upon start. [#11023](https://github.com/JabRef/jabref/pull/11023)
- When normalizing author names, complete enclosing braces are kept. [#10031](https://github.com/JabRef/jabref/issues/10031)
- We enhanced the dialog for adding new fields in the content selector with a selection box containing a list of standard fields. [#10912](https://github.com/JabRef/jabref/pull/10912)
- We store the citation relations in an LRU cache to avoid bloating the memory and out-of-memory exceptions. [#10958](https://github.com/JabRef/jabref/issues/10958)
- Keywords field are now displayed as tags. [#10910](https://github.com/JabRef/jabref/pull/10910)
- Citation relations now get more information, and have quick access to view the articles in a browser without adding them to the library [#10869](https://github.com/JabRef/jabref/issues/10869)
- Importer/Exporter for CFF format now supports JabRef `cites` and `related` relationships, as well as all fields from the CFF specification. [#10993](https://github.com/JabRef/jabref/issues/10993)
- The XMP-Exporter no longer writes the content of the `file`-field. [#11083](https://github.com/JabRef/jabref/pull/11083)
- We added notes, checks and warnings for the case of selection of non-empty directories while starting a new Systematic Literature Review. [#600](https://github.com/koppor/jabref/issues/600)
- Text in the import dialog (web search results) will now be wrapped to prevent horizontal scrolling. [#10931](https://github.com/JabRef/jabref/issues/10931)
- We improved the error handling when invalid bibdesk-files are encountered [#11117](https://github.com/JabRef/jabref/issues/11117)

### Fixed

- We fixed an issue where the fulltext search button in entry editor used to disappear on click till the search is completed. [#10425](https://github.com/JabRef/jabref/issues/10425)
- We fixed an issue where attempting to cancel the importing/generation of an entry from id is ignored. [#10508](https://github.com/JabRef/jabref/issues/10508)
- We fixed an issue where the preview panel showing the wrong entry (an entry that is not selected in the entry table). [#9172](https://github.com/JabRef/jabref/issues/9172)
- We fixed an issue where HTML-reserved characters like '&' and '<', in addition to HTML entities like '&amp;' were not rendered correctly in entry preview. [#10677](https://github.com/JabRef/jabref/issues/10677)
- The last page of a PDF is now indexed by the full text search. [#10193](https://github.com/JabRef/jabref/issues/10193)
- The entry editor respects the configured custom tabs when showing "Other fields". [#11012](https://github.com/JabRef/jabref/pull/11012)
- The default owner of an entry can be changed again. [#10924](https://github.com/JabRef/jabref/issues/10924)
- We fixed an issue where the duplicate check did not take umlauts or other LaTeX-encoded characters into account. [#10744](https://github.com/JabRef/jabref/pull/10744)
- We fixed the colors of the icon on hover for unset special fields. [#10431](https://github.com/JabRef/jabref/issues/10431)
- We fixed an issue where the CrossRef field did not work if autocompletion was disabled [#8145](https://github.com/JabRef/jabref/issues/8145)
- In biblatex mode, JabRef distinguishes between "Optional fields" and "Optional fields 2" again. [#11022](https://github.com/JabRef/jabref/pull/11022)
- We fixed an issue where exporting`@electronic` and `@online` entry types to the Office XMl would duplicate the field `title`  [#10807](https://github.com/JabRef/jabref/issues/10807)
- We fixed an issue where the `CommentsTab` was not properly formatted when the `defaultOwner` contained capital or special letters. [#10870](https://github.com/JabRef/jabref/issues/10870)
- We fixed an issue where the `File -> Close library` menu item was not disabled when no library was open. [#10948](https://github.com/JabRef/jabref/issues/10948)
- We fixed an issue where the Document Viewer would show the PDF in only half the window when maximized. [#10934](https://github.com/JabRef/jabref/issues/10934)
- Clicking on the crossref and related tags in the entry editor jumps to the linked entry. [#5484](https://github.com/JabRef/jabref/issues/5484) [#9369](https://github.com/JabRef/jabref/issues/9369)
- We fixed an issue where JabRef could not parse absolute file paths from Zotero exports. [#10959](https://github.com/JabRef/jabref/issues/10959)
- We fixed an issue where an exception occured when toggling between "Live" or "Locked" in the internal Document Viewer. [#10935](https://github.com/JabRef/jabref/issues/10935)
- When fetching article information fom IEEE Xplore, the em dash is now converted correctly. [koppor#286](https://github.com/koppor/jabref/issues/286)
- Fixed an issue on Windows where the browser extension reported failure to send an entry to JabRef even though it was sent properly. [JabRef-Browser-Extension#493](https://github.com/JabRef/JabRef-Browser-Extension/issues/493)
- Fixed an issue on Windows where TeXworks path was not resolved if it was installed with MiKTeX. [#10977](https://github.com/JabRef/jabref/issues/10977)
- We fixed an issue with where JabRef would throw an error when using MathSciNet search, as it was unable to parse the fetched JSON coreectly. [10996](https://github.com/JabRef/jabref/issues/10996)
- We fixed an issue where the "Import by ID" function would throw an error when a DOI that contains URL-encoded characters was entered. [#10648](https://github.com/JabRef/jabref/issues/10648)
- We fixed an issue with handling of an "overflow" of authors at `[authIniN]`. [#11087](https://github.com/JabRef/jabref/issues/11087)
- We fixed an issue where an exception occurred when selecting entries in the web search results. [#11081](https://github.com/JabRef/jabref/issues/11081)
- When a new library is unsaved, there is now no warning when fetching entries with PDFs. [#11075](https://github.com/JabRef/jabref/issues/11075)
- We fixed an issue where the message "The libary has been modified by another program" occurred when editing library metadata and saving the library. [#4877](https://github.com/JabRef/jabref/issues/4877)

### Removed

- We removed the predatory journal checks due to a high rate of false positives. [#11066](https://github.com/JabRef/jabref/pull/11066)

## [5.12] – 2023-12-24

### Added

- We added a scite.ai tab in the entry editor that retrieves 'Smart Citation' tallies for citations that have a DOI. [koppor#375](https://github.com/koppor/jabref/issues/375)  
- We added a dropdown menu to let users change the reference library during AUX file import. [#10472](https://github.com/JabRef/jabref/issues/10472)
- We added a button to let users reset the cite command to the default value. [#10569](https://github.com/JabRef/jabref/issues/10569)
- We added the option to use System Preference for Light/Dark Theme [#8729](https://github.com/JabRef/jabref/issues/8729).
- We added [scholar.archive.org](https://scholar.archive.org/) as a new fetcher. [#10498](https://github.com/JabRef/jabref/issues/10498)
- We integrated predatory journal checking as part of the Integrity Checker based on the [check-bib-for-predatory](https://github.com/CfKu/check-bib-for-predatory). [koppor#348](https://github.com/koppor/jabref/issues/348)
- We added a 'More options' section in the main table right click menu opening the preferences dialog. [#9432](https://github.com/JabRef/jabref/issues/9432)
- When creating a new group, it inherits the icon of the parent group. [#10521](https://github.com/JabRef/jabref/pull/10521)

### Changed

- We moved the location of the 'Open only one instance of JabRef' preference option from "Network" to "General". [#9306](https://github.com/JabRef/jabref/issues/9306)
- The two previews in the change resolver dialog now have their scrollbars synchronized. [#9576](https://github.com/JabRef/jabref/issues/9576).
- We changed the setting of the keyword separator to accept a single character only. [#177](https://github.com/koppor/jabref/issues/177)
- We replaced "SearchAll" in Web Search by "Search Selected". [#10556](https://github.com/JabRef/jabref/issues/10556)
- Short DOI formatter now checks, if the value is already formatted. If so, it returns the value instead of calling the ShortDOIService again. [#10589](https://github.com/JabRef/jabref/issues/10589)
- We upgraded to JavaFX 21.0.1. As a consequence JabRef requires now macOS 11 or later and GTK 3.8 or later on Linux [10627](https://github.com/JabRef/jabref/pull/10627).
- A user-specific comment fields is not enabled by default, but can be enabled using the "Add" button. [#10424](https://github.com/JabRef/jabref/issues/10424)
- We upgraded to Lucene 9.9 for the fulltext search. The search index will be rebuild. [#10686](https://github.com/JabRef/jabref/pull/10686)
- When using "Copy..." -> "Copy citation key", the delimiter configured at "Push applications" is respected. [#10707](https://github.com/JabRef/jabref/pull/10707)

### Fixed

- We fixed an issue where the added protected term has unwanted leading and trailing whitespaces, where the formatted text has unwanted empty brackets and where the word at the cursor in the textbox can be added to the list. [#10415](https://github.com/JabRef/jabref/issues/10415)
- We fixed an issue where in the merge dialog the file field of entries was not correctly merged when the first and second entry both contained values inside the file field. [#10572](https://github.com/JabRef/jabref/issues/10572)
- We fixed some small inconsistencies in the user interface. [#10507](https://github.com/JabRef/jabref/issues/10507) [#10458](https://github.com/JabRef/jabref/issues/10458) [#10660](https://github.com/JabRef/jabref/issues/10660)
- We fixed the issue where the Hayagriva YAML exporter would not include a parent field for the publisher/series. [#10596](https://github.com/JabRef/jabref/issues/10596)
- We fixed issues in the external file type dialog w.r.t. duplicate entries in the case of a language switch. [#10271](https://github.com/JabRef/jabref/issues/10271)
- We fixed an issue where the right-click action "Copy cite..." did not respect the configured citation command under "External Programs" -> "[Push Applications](https://docs.jabref.org/cite/pushtoapplications)" [#10615](https://github.com/JabRef/jabref/issues/10615)

### Removed

- We removed duplicate filtering and sorting operations in the MainTable when editing BibEntries. [#10619](https://github.com/JabRef/jabref/pull/10619)

## [5.11] – 2023-10-22

### Added

- We added the ability to sort subgroups in Z-A order, as well as by ascending and descending number of subgroups. [#10249](https://github.com/JabRef/jabref/issues/10249)
- We added the possibility to find (and add) papers that cite or are cited by a given paper. [#6187](https://github.com/JabRef/jabref/issues/6187)
- We added an error-specific message for when a download from a URL fails. [#9826](https://github.com/JabRef/jabref/issues/9826)
- We added support for customizing the citation command (e.g., `[@key1,@key2]`) when [pushing to external applications](https://docs.jabref.org/cite/pushtoapplications). [#10133](https://github.com/JabRef/jabref/issues/10133)
- We added an integrity check for more special characters. [#8712](https://github.com/JabRef/jabref/issues/8712)
- We added protected terms described as "Computer science". [#10222](https://github.com/JabRef/jabref/pull/10222)
- We added a link "Get more themes..." in the preferences to that points to [themes.jabref.org](https://themes.jabref.org) allowing the user to download new themes. [#10243](https://github.com/JabRef/jabref/issues/10243)
- We added a fetcher for [LOBID](https://lobid.org/resources/api) resources. [koppor#386](https://github.com/koppor/jabref/issues/386)
- When in `biblatex` mode, the [integrity check](https://docs.jabref.org/finding-sorting-and-cleaning-entries/checkintegrity) for journal titles now also checks the field `journal`.
- We added support for exporting to Hayagriva YAML format. [#10382](https://github.com/JabRef/jabref/issues/10382)
- We added support for pushing citations to [TeXShop](https://pages.uoregon.edu/koch/texshop/) on macOS [forum#2699](https://discourse.jabref.org/t/push-to-texshop-mac/2699).
- We added the 'Bachelor's thesis' type for Biblatex's 'Thesis' EntryType [#10029](https://github.com/JabRef/jabref/issues/10029).

### Changed

- The export formats `listrefs`, `tablerefs`, `tablerefsabsbib`, now use the ISO date format in the footer [#10383](https://github.com/JabRef/jabref/pull/10383).
- When searching for an identifier in the "Web search", the title of the search window is now "Identifier-based Web Search". [#10391](https://github.com/JabRef/jabref/pull/10391)
- The ampersand checker now skips verbatim fields (`file`, `url`, ...). [#10419](https://github.com/JabRef/jabref/pull/10419)
- If no existing document is selected for exporting "XMP annotated pdf" JabRef will now create a new PDF file with a sample text and the metadata. [#10102](https://github.com/JabRef/jabref/issues/10102)
- We modified the DOI cleanup to infer the DOI from an ArXiV ID if it's present. [#10426](https://github.com/JabRef/jabref/issues/10426)
- The ISI importer uses the field `comment` for notes (instead of `review). [#10478](https://github.com/JabRef/jabref/pull/10478)
- If no existing document is selected for exporting "Embedded BibTeX pdf" JabRef will now create a new PDF file with a sample text and the metadata. [#10101](https://github.com/JabRef/jabref/issues/10101)
- Translated titles format no longer raise a warning. [#10459](https://github.com/JabRef/jabref/issues/10459)
- We re-added the empty grey containers in the groups panel to keep an indicator for the current selected group, if displaying of group item count is turned off [#9972](https://github.com/JabRef/jabref/issues/9972)

### Fixed

- We fixed an issue where "Move URL in note field to url field" in the cleanup dialog caused an exception if no note field was present [forum#3999](https://discourse.jabref.org/t/cleanup-entries-cant-get-it-to-work/3999)
- It is possible again to use "current table sort order" for the order of entries when saving. [#9869](https://github.com/JabRef/jabref/issues/9869)
- Passwords can be stored in GNOME key ring. [#10274](https://github.com/JabRef/jabref/issues/10274)
- We fixed an issue where groups based on an aux file could not be created due to an exception [#10350](https://github.com/JabRef/jabref/issues/10350)
- We fixed an issue where the JabRef browser extension could not communicate with JabRef under macOS due to missing files. You should use the `.pkg` for the first installation as it updates all necessary files for the extension [#10308](https://github.com/JabRef/jabref/issues/10308)
- We fixed an issue where the ISBN fetcher returned the entrytype `misc` for certain ISBN numbers [#10348](https://github.com/JabRef/jabref/issues/10348)
- We fixed a bug where an exception was raised when saving less than three export save orders in the preference. [#10157](https://github.com/JabRef/jabref/issues/10157)
- We fixed an issue where it was possible to create a group with no name or with a group separator inside the name [#9776](https://github.com/JabRef/jabref/issues/9776)
- Biblatex's `journaltitle` is now also respected for showing the journal information. [#10397](https://github.com/JabRef/jabref/issues/10397)
- JabRef does not hang anymore when exporting via CLI. [#10380](https://github.com/JabRef/jabref/issues/10380)
- We fixed an issue where it was not possible to save a library on a network share under macOS due to an exception when acquiring a file lock [#10452](https://github.com/JabRef/jabref/issues/10452)
- We fixed an issue where exporting "XMP annotated pdf" without selecting an existing document would produce an exception. [#10102](https://github.com/JabRef/jabref/issues/10102)
- We fixed an issue where the "Enabled" column in the "Protected terms files" tab in the preferences could not be resized [#10285](https://github.com/JabRef/jabref/issues/10285)
- We fixed an issue where after creation of a new library, the new library was not focused. [koppor#592](https://github.com/koppor/jabref/issues/592)
- We fixed an issue where double clicking on an url in the file field would trigger an exception instead of opening the browser [#10480](https://github.com/JabRef/jabref/pull/10480)
- We fixed an issue where scrolling was impossible on dragging a citation on the groups panel. [#9754](https://github.com/JabRef/jabref/issues/9754)
- We fixed an issue where exporting "Embedded BibTeX pdf" without selecting an existing document would produce an exception. [#10101](https://github.com/JabRef/jabref/issues/10101)
- We fixed an issue where there was a failure to access the url link for "eprint" for the ArXiv entry.[#10474](https://github.com/JabRef/jabref/issues/10474)
- We fixed an issue where it was not possible to connect to a shared database once a group with entries was added or other metadata modified [#10336](https://github.com/JabRef/jabref/issues/10336)
- We fixed an issue where middle-button paste in X not always worked [#7905](https://github.com/JabRef/jabref/issues/7905)

## [5.10] – 2023-09-02

### Added

- We added a field showing the BibTeX/biblatex source for added and deleted entries in the "External Changes Resolver" dialog. [#9509](https://github.com/JabRef/jabref/issues/9509)
- We added user-specific comment field so that multiple users can make separate comments. [#543](https://github.com/koppor/jabref/issues/543)
- We added a search history list in the search field's right click menu. [#7906](https://github.com/JabRef/jabref/issues/7906)
- We added a full text fetcher for IACR eprints. [#9651](https://github.com/JabRef/jabref/pull/9651)
- We added "Attach file from URL" to right-click context menu to download and store a file with the reference library. [#9646](https://github.com/JabRef/jabref/issues/9646)
- We enabled updating an existing entry with data from InspireHEP. [#9351](https://github.com/JabRef/jabref/issues/9351)
- We added a fetcher for the Bibliotheksverbund Bayern (experimental). [#9641](https://github.com/JabRef/jabref/pull/9641)
- We added support for more biblatex date formats for parsing dates. [#2753](https://github.com/JabRef/jabref/issues/2753)
- We added support for multiple languages for exporting to and importing references from MS Office. [#9699](https://github.com/JabRef/jabref/issues/9699)
- We enabled scrolling in the groups list when dragging a group on another group. [#2869](https://github.com/JabRef/jabref/pull/2869)
- We added the option to automatically download online files when a new entry is created from an existing ID (e.g., DOI). The option can be disabled in the preferences under "Import and Export". [#9756](https://github.com/JabRef/jabref/issues/9756)
- We added a new Integrity check for unescaped ampersands. [koppor#585](https://github.com/koppor/jabref/issues/585)
- We added support for parsing `$\backslash$` in file paths (as exported by Mendeley). [forum#3470](https://discourse.jabref.org/t/mendeley-bib-import-with-linked-files/3470)
- We added the possibility to automatically fetch entries when an ISBN is pasted on the main table. [#9864](https://github.com/JabRef/jabref/issues/9864)
- We added the option to disable the automatic linking of files in the entry editor [#5105](https://github.com/JabRef/jabref/issues/5105)
- We added the link icon for ISBNs in linked identifiers column. [#9819](https://github.com/JabRef/jabref/issues/9819)
- We added key binding to focus on groups <kbd>alt</kbd> + <kbd>s</kbd> [#9863](https://github.com/JabRef/jabref/issues/9863)
- We added the option to unprotect a text selection, which strips all pairs of curly braces away. [#9950](https://github.com/JabRef/jabref/issues/9950)
- We added drag and drop events for field 'Groups' in entry editor panel. [#569](https://github.com/koppor/jabref/issues/569)
- We added support for parsing MathML in the Medline importer. [#4273](https://github.com/JabRef/jabref/issues/4273)
- We added the ability to search for an identifier (DOI, ISBN, ArXiv ID) directly from 'Web Search'. [#7575](https://github.com/JabRef/jabref/issues/7575) [#9674](https://github.com/JabRef/jabref/issues/9674)
- We added a cleanup activity that identifies a URL or a last-visited-date in the `note` field and moves it to the `url` and `urldate` field respectively. [koppor#216](https://github.com/koppor/jabref/issues/216)
- We enabled the user to change the name of a field in a custom entry type by double-clicking on it. [#9840](https://github.com/JabRef/jabref/issues/9840)
- We added some preferences options to disable online activity. [#10064](https://github.com/JabRef/jabref/issues/10064)
- We integrated two mail actions ("As Email" and "To Kindle") under a new "Send" option in the right-click & Tools menus. The Kindle option creates an email targeted to the user's Kindle email, which can be set in preferences under "External programs" [#6186](https://github.com/JabRef/jabref/issues/6186)
- We added an option to clear recent libraries' history. [#10003](https://github.com/JabRef/jabref/issues/10003)
- We added an option to encrypt and remember the proxy password. [#8055](https://github.com/JabRef/jabref/issues/8055)[#10044](https://github.com/JabRef/jabref/issues/10044)
- We added support for showing journal information, via info buttons next to the `Journal` and `ISSN` fields in the entry editor. [#6189](https://github.com/JabRef/jabref/issues/6189)
- We added support for pushing citations to Sublime Text 3 [#10098](https://github.com/JabRef/jabref/issues/10098)
- We added support for the Finnish language. [#10183](https://github.com/JabRef/jabref/pull/10183)
- We added the option to automatically replaces illegal characters in the filename when adding a file to JabRef. [#10182](https://github.com/JabRef/jabref/issues/10182)
- We added a privacy policy. [#10064](https://github.com/JabRef/jabref/issues/10064)
- We added a tooltip to show the number of entries in a group [#10208](https://github.com/JabRef/jabref/issues/10208)
- We fixed an issue where it was no longer possible to add or remove selected entries to groups via context menu [#10404](https://github.com/JabRef/jabref/issues/10404), [#10317](https://github.com/JabRef/jabref/issues/10317) [#10374](https://github.com/JabRef/jabref/issues/10374)

### Changed

- We replaced "Close" by "Close library" and placed it after "Save all" in the File menu. [#10043](https://github.com/JabRef/jabref/pull/10043)
- We upgraded to Lucene 9.7 for the fulltext search. The search index will be rebuild. [#9584](https://github.com/JabRef/jabref/pull/10036)
- 'Get full text' now also checks the file url. [#568](https://github.com/koppor/jabref/issues/568)
- JabRef writes a new backup file only if there is a change. Before, JabRef created a backup upon start. [#9679](https://github.com/JabRef/jabref/pull/9679)
- We modified the `Add Group` dialog to use the most recently selected group hierarchical context. [#9141](https://github.com/JabRef/jabref/issues/9141)
- We refined the 'main directory not found' error message. [#9625](https://github.com/JabRef/jabref/pull/9625)
- JabRef writes a new backup file only if there is a change. Before, JabRef created a backup upon start. [#9679](https://github.com/JabRef/jabref/pull/9679)
- Backups of libraries are not stored per JabRef version, but collected together. [#9676](https://github.com/JabRef/jabref/pull/9676)
- We streamlined the paths for logs and backups: The parent path fragment is always `logs` or `backups`.
- `log.txt` now contains an entry if a BibTeX entry could not be parsed.
- `log.txt` now contains debug messages. Debugging needs to be enabled explicitly. [#9678](https://github.com/JabRef/jabref/pull/9678)
- `log.txt` does not contain entries for non-found files during PDF indexing. [#9678](https://github.com/JabRef/jabref/pull/9678)
- The hostname is now determined using environment variables (`COMPUTERNAME`/`HOSTNAME`) first. [#9910](https://github.com/JabRef/jabref/pull/9910)
- We improved the Medline importer to correctly import ISO dates for `revised`. [#9536](https://github.com/JabRef/jabref/issues/9536)
- To avoid cluttering of the directory, We always delete the `.sav` file upon successful write. [#9675](https://github.com/JabRef/jabref/pull/9675)
- We improved the unlinking/deletion of multiple linked files of an entry using the <kbd>Delete</kbd> key. [#9473](https://github.com/JabRef/jabref/issues/9473)
- The field names of customized entry types are now exchanged preserving the case. [#9993](https://github.com/JabRef/jabref/pull/9993)
- We moved the custom entry types dialog into the preferences dialog. [#9760](https://github.com/JabRef/jabref/pull/9760)
- We moved the manage content selectors dialog to the library properties. [#9768](https://github.com/JabRef/jabref/pull/9768)
- We moved the preferences menu command from the options menu to the file menu. [#9768](https://github.com/JabRef/jabref/pull/9768)
- We reworked the cross ref labels in the entry editor and added a right click menu. [#10046](https://github.com/JabRef/jabref/pull/10046)
- We reorganized the order of tabs and settings in the library properties. [#9836](https://github.com/JabRef/jabref/pull/9836)
- We changed the handling of an "overflow" of authors at `[authIniN]`: JabRef uses `+` to indicate an overflow. Example: `[authIni2]` produces `A+` (instead of `AB`) for `Aachen and Berlin and Chemnitz`. [#9703](https://github.com/JabRef/jabref/pull/9703)
- We moved the preferences option to open the last edited files on startup to the 'General' tab. [#9808](https://github.com/JabRef/jabref/pull/9808)
- We improved the recognition of DOIs when pasting a link containing a DOI on the maintable. [#9864](https://github.com/JabRef/jabref/issues/9864s)
- We reordered the preferences dialog. [#9839](https://github.com/JabRef/jabref/pull/9839)
- We split the 'Import and Export' tab into 'Web Search' and 'Export'. [#9839](https://github.com/JabRef/jabref/pull/9839)
- We moved the option to run JabRef in memory stick mode into the preferences dialog toolbar. [#9866](https://github.com/JabRef/jabref/pull/9866)
- In case the library contains empty entries, they are not written to disk. [#8645](https://github.com/JabRef/jabref/issues/8645)
- The formatter `remove_unicode_ligatures` is now called `replace_unicode_ligatures`. [#9890](https://github.com/JabRef/jabref/pull/9890)
- We improved the error message when no terminal was found. [#9607](https://github.com/JabRef/jabref/issues/9607)
- In the context of the "systematic literature functionality", we changed the name "database" to "catalog" to use a separate term for online catalogs in comparison to SQL databases. [#9951](https://github.com/JabRef/jabref/pull/9951)
- We now show more fields (including Special Fields) in the dropdown selection for "Save sort order" in the library properties and for "Export sort order" in the preferences. [#10010](https://github.com/JabRef/jabref/issues/10010)
- We now encrypt and store the custom API keys in the OS native credential store. [#10044](https://github.com/JabRef/jabref/issues/10044)
- We changed the behavior of group addition/edit, so that sorting by alphabetical order is not performed by default after the modification. [#10017](https://github.com/JabRef/jabref/issues/10017)
- We fixed an issue with spacing in the cleanup dialogue. [#10081](https://github.com/JabRef/jabref/issues/10081)
- The GVK fetcher now uses the new [K10plus](https://www.bszgbv.de/services/k10plus/) database. [#10189](https://github.com/JabRef/jabref/pull/10189)

### Fixed

- We fixed an issue where clicking the group expansion pane/arrow caused the node to be selected, when it should just expand/detract the node. [#10111](https://github.com/JabRef/jabref/pull/10111)
- We fixed an issue where the browser import would add ' characters before the BibTeX entry on Linux. [#9588](https://github.com/JabRef/jabref/issues/9588)
- We fixed an issue where searching for a specific term with the DOAB fetcher lead to an exception. [#9571](https://github.com/JabRef/jabref/issues/9571)
- We fixed an issue where the "Import" -> "Library to import to" did not show the correct library name if two opened libraries had the same suffix. [#9567](https://github.com/JabRef/jabref/issues/9567)
- We fixed an issue where the rpm-Version of JabRef could not be properly uninstalled and reinstalled. [#9558](https://github.com/JabRef/jabref/issues/9558), [#9603](https://github.com/JabRef/jabref/issues/9603)
- We fixed an issue where the command line export using `--exportMatches` flag does not create an output bib file. [#9581](https://github.com/JabRef/jabref/issues/9581)
- We fixed an issue where custom field in the custom entry types could not be set to mulitline. [#9609](https://github.com/JabRef/jabref/issues/9609)
- We fixed an issue where the Office XML exporter did not resolve BibTeX-Strings when exporting entries. [forum#3741](https://discourse.jabref.org/t/exporting-bibtex-constant-strings-to-ms-office-2007-xml/3741)
- We fixed an issue where the Merge Entries Toolbar configuration was not saved after hitting 'Merge Entries' button. [#9091](https://github.com/JabRef/jabref/issues/9091)
- We fixed an issue where the password is stored in clear text if the user wants to use a proxy with authentication. [#8055](https://github.com/JabRef/jabref/issues/8055)
- JabRef is now more relaxed when parsing field content: In case a field content ended with `\`, the combination `\}` was treated as plain `}`. [#9668](https://github.com/JabRef/jabref/issues/9668)
- We resolved an issue that cut off the number of group entries when it exceeded four digits. [#8797](https://github.com/JabRef/jabref/issues/8797)
- We fixed the issue where the size of the global search window was not retained after closing. [#9362](https://github.com/JabRef/jabref/issues/9362)
- We fixed an issue where the Global Search UI preview is still white in dark theme. [#9362](https://github.com/JabRef/jabref/issues/9362)
- We fixed the double paste issue when <kbd>Cmd</kbd> + <kbd>v</kbd> is pressed on 'New entry from plaintext' dialog. [#9367](https://github.com/JabRef/jabref/issues/9367)
- We fixed an issue where the pin button on the Global Search dialog was located at the bottom and not at the top. [#9362](https://github.com/JabRef/jabref/issues/9362)
- We fixed the log text color in the event log console when using dark mode. [#9732](https://github.com/JabRef/jabref/issues/9732)
- We fixed an issue where searching for unlinked files would include the current library's .bib file. [#9735](https://github.com/JabRef/jabref/issues/9735)
- We fixed an issue where it was no longer possible to connect to a shared mysql database due to an exception. [#9761](https://github.com/JabRef/jabref/issues/9761)
- We fixed an issue where an exception was thrown for the user after <kbd>Ctrl</kbd>+<kbd>Z</kbd> command. [#9737](https://github.com/JabRef/jabref/issues/9737)
- We fixed the citation key generation for [`[authors]`, `[authshort]`, `[authorsAlpha]`, `[authIniN]`, `[authEtAl]`, `[auth.etal]`](https://docs.jabref.org/setup/citationkeypatterns#special-field-markers) to handle `and others` properly. [koppor#626](https://github.com/koppor/jabref/issues/626)
- We fixed the Save/save as file type shows BIBTEX_DB instead of "Bibtex library". [#9372](https://github.com/JabRef/jabref/issues/9372)
- We fixed the default main file directory for non-English Linux users. [#8010](https://github.com/JabRef/jabref/issues/8010)
- We fixed an issue when overwriting the owner was disabled. [#9896](https://github.com/JabRef/jabref/pull/9896)
- We fixed an issue regarding recording redundant prefixes in search history. [#9685](https://github.com/JabRef/jabref/issues/9685)
- We fixed an issue where passing a URL containing a DOI led to a "No entry found" notification. [#9821](https://github.com/JabRef/jabref/issues/9821)
- We fixed some minor visual inconsistencies and issues in the preferences dialog. [#9866](https://github.com/JabRef/jabref/pull/9866)
- The order of save actions is now retained. [#9890](https://github.com/JabRef/jabref/pull/9890)
- We fixed an issue where the order of save actions was not retained in the bib file. [#9890](https://github.com/JabRef/jabref/pull/9890)
- We fixed an issue in the preferences 'External file types' tab ignoring a custom application path in the edit dialog. [#9895](https://github.com/JabRef/jabref/issues/9895)
- We fixed an issue in the preferences where custom columns could be added to the entry table with no qualifier. [#9913](https://github.com/JabRef/jabref/issues/9913)
- We fixed an issue where the encoding header in a bib file was not respected when the file contained a BOM (Byte Order Mark). [#9926](https://github.com/JabRef/jabref/issues/9926)
- We fixed an issue where cli help output for import and export format was inconsistent. [koppor#429](https://github.com/koppor/jabref/issues/429)
- We fixed an issue where the user could select multiple conflicting options for autocompletion at once. [#10181](https://github.com/JabRef/jabref/issues/10181)
- We fixed an issue where no preview could be generated for some entry types and led to an exception. [#9947](https://github.com/JabRef/jabref/issues/9947)
- We fixed an issue where the Linux terminal working directory argument was malformed and therefore ignored upon opening a terminal [#9953](https://github.com/JabRef/jabref/issues/9953)
- We fixed an issue under Linux where under some systems the file instead of the folder was opened. [#9607](https://github.com/JabRef/jabref/issues/9607)
- We fixed an issue where an Automatic Keyword Group could not be deleted in the UI. [#9778](https://github.com/JabRef/jabref/issues/9778)
- We fixed an issue where the citation key pattern `[edtrN_M]` returned the wrong editor. [#9946](https://github.com/JabRef/jabref/pull/9946)
- We fixed an issue where empty grey containers would remain in the groups panel, if displaying of group item count is turned off. [#9972](https://github.com/JabRef/jabref/issues/9972)
- We fixed an issue where fetching an ISBN could lead to application freezing when the fetcher did not return any results. [#9979](https://github.com/JabRef/jabref/issues/9979)
- We fixed an issue where closing a library containing groups and entries caused an exception [#9997](https://github.com/JabRef/jabref/issues/9997)
- We fixed a bug where the editor for strings in a bibliography file did not sort the entries by their keys [#10083](https://github.com/JabRef/jabref/pull/10083)
- We fixed an issues where clicking on the empty space of specific context menu entries would not trigger the associated action. [#8388](https://github.com/JabRef/jabref/issues/8388)
- We fixed an issue where JabRef would not remember whether the window was in fullscreen. [#4939](https://github.com/JabRef/jabref/issues/4939)
- We fixed an issue where the ACM Portal search sometimes would not return entries for some search queries when the article author had no given name. [#10107](https://github.com/JabRef/jabref/issues/10107)
- We fixed an issue that caused high CPU usage and a zombie process after quitting JabRef because of author names autocompletion. [#10159](https://github.com/JabRef/jabref/pull/10159)
- We fixed an issue where files with illegal characters in the filename could be added to JabRef. [#10182](https://github.com/JabRef/jabref/issues/10182)
- We fixed that checked-out radio buttons under "specified keywords" were not displayed as checked after closing and reopening the "edit group" window. [#10248](https://github.com/JabRef/jabref/issues/10248)
- We fixed that when editing groups, checked-out properties such as case sensitive and regular expression (under "Free search expression") were not displayed checked. [#10108](https://github.com/JabRef/jabref/issues/10108)

### Removed

- We removed the support of BibTeXML. [#9540](https://github.com/JabRef/jabref/issues/9540)
- We removed support for Markdown syntax for strikethrough and task lists in comment fields. [#9726](https://github.com/JabRef/jabref/pull/9726)
- We removed the options menu, because the two contents were moved to the File menu or the properties of the library. [#9768](https://github.com/JabRef/jabref/pull/9768)
- We removed the 'File' tab in the preferences and moved its contents to the 'Export' tab. [#9839](https://github.com/JabRef/jabref/pull/9839)
- We removed the "[Collection of Computer Science Bibliographies](https://en.wikipedia.org/wiki/Collection_of_Computer_Science_Bibliographies)" fetcher the websits is no longer available. [#6638](https://github.com/JabRef/jabref/issues/6638)

## [5.9] – 2023-01-06

### Added

- We added a dropdown menu to let users change the library they want to import into during import. [#6177](https://github.com/JabRef/jabref/issues/6177)
- We added the possibility to add/remove a preview style from the selected list using a double click. [#9490](https://github.com/JabRef/jabref/issues/9490)
- We added the option to define fields as "multine" directly in the custom entry types dialog. [#6448](https://github.com/JabRef/jabref/issues/6448)
- We changed the minWidth and the minHeight of the main window, so it won't have a width and/or a height with the value 0. [#9606](https://github.com/JabRef/jabref/issues/9606)

### Changed

- We changed database structure: in MySQL/MariaDB we renamed tables by adding a `JABREF_` prefix, and in PGSQL we moved tables in `jabref` schema. We added `VersionDBStructure` variable in `METADATA` table to indicate current version of structure, this variable is needed for automatic migration. [#9312](https://github.com/JabRef/jabref/issues/9312)
- We moved some preferences options to a new tab in the preferences dialog. [#9442](https://github.com/JabRef/jabref/pull/9308)
- We renamed "Medline abbreviation" to "dotless abbreviation". [#9504](https://github.com/JabRef/jabref/pull/9504)
- We now have more "dots" in the offered journal abbreviations. [#9504](https://github.com/JabRef/jabref/pull/9504)
- We now disable the button "Full text search" in the Searchbar by default [#9527](https://github.com/JabRef/jabref/pull/9527)


### Fixed

- The tab "deprecated fields" is shown in biblatex-mode only. [#7757](https://github.com/JabRef/jabref/issues/7757)
- In case a journal name of an IEEE journal is abbreviated, the "normal" abbreviation is used - and not the one of the IEEE BibTeX strings. [abbrv#91](https://github.com/JabRef/abbrv.jabref.org/issues/91)
- We fixed a performance issue when loading large lists of custom journal abbreviations. [#8928](https://github.com/JabRef/jabref/issues/8928)
- We fixed an issue where the last opened libraries were not remembered when a new unsaved library was open as well. [#9190](https://github.com/JabRef/jabref/issues/9190)
- We fixed an issue where no context menu for the group "All entries" was present. [forum#3682](https://discourse.jabref.org/t/how-sort-groups-a-z-not-subgroups/3682)
- We fixed an issue where extra curly braces in some fields would trigger an exception when selecting the entry or doing an integrity check. [#9475](https://github.com/JabRef/jabref/issues/9475), [#9503](https://github.com/JabRef/jabref/issues/9503)
- We fixed an issue where entering a date in the format "YYYY/MM" in the entry editor date field caused an exception. [#9492](https://github.com/JabRef/jabref/issues/9492)
- For portable versions, the `.deb` file now works on plain debian again. [#9472](https://github.com/JabRef/jabref/issues/9472)
- We fixed an issue where the download of linked online files failed after an import of entries for certain urls. [#9518](https://github.com/JabRef/jabref/issues/9518)
- We fixed an issue where an exception occurred when manually downloading a file from an URL in the entry editor. [#9521](https://github.com/JabRef/jabref/issues/9521)
- We fixed an issue with open office csv file formatting where commas in the abstract field where not escaped. [#9087](https://github.com/JabRef/jabref/issues/9087)
- We fixed an issue with deleting groups where subgroups different from the selected group were deleted. [#9281](https://github.com/JabRef/jabref/issues/9281)

## [5.8] – 2022-12-18

### Added

- We integrated a new three-way merge UI for merging entries in the Entries Merger Dialog, the Duplicate Resolver Dialog, the Entry Importer Dialog, and the External Changes Resolver Dialog. [#8945](https://github.com/JabRef/jabref/pull/8945)
- We added the ability to merge groups, keywords, comments and files when merging entries. [#9022](https://github.com/JabRef/jabref/pull/9022)
- We added a warning message next to the authors field in the merge dialog to warn users when the authors are the same but formatted differently. [#8745](https://github.com/JabRef/jabref/issues/8745)
- The default file directory of a library is used as default directory for [unlinked file lookup](https://docs.jabref.org/collect/findunlinkedfiles#link-the-pdfs-to-your-bib-library). [koppor#546](https://github.com/koppor/jabref/issues/546)
- The properties of an existing systematic literature review (SLR) can be edited. [koppor#604](https://github.com/koppor/jabref/issues/604)
- An systematic literature review (SLR) can now be started from the SLR itself. [#9131](https://github.com/JabRef/jabref/pull/9131), [koppor#601](https://github.com/koppor/jabref/issues/601)
- On startup, JabRef notifies the user if there were parsing errors during opening.
- We added support for the field `fjournal` (in `@article`) for abbreviation and unabbreviation functionalities. [#321](https://github.com/JabRef/jabref/pull/321)
- In case a backup is found, the filename of the backup is shown and one can navigate to the file. [#9311](https://github.com/JabRef/jabref/pull/9311)
- We added support for the Ukrainian and Arabic languages. [#9236](https://github.com/JabRef/jabref/pull/9236), [#9243](https://github.com/JabRef/jabref/pull/9243)

### Changed

- We improved the Citavi Importer to also import so called Knowledge-items into the field `comment` of the corresponding entry [#9025](https://github.com/JabRef/jabref/issues/9025)
- We modified the change case sub-menus and their corresponding tips (displayed when you stay long over the menu) to properly reflect exemplified cases. [#9339](https://github.com/Jabref/jabref/issues/9339)
- We call backup files `.bak` and temporary writing files now `.sav`.
- JabRef keeps 10 older versions of a `.bib` file in the [user data dir](https://github.com/harawata/appdirs#supported-directories) (instead of a single `.sav` (now: `.bak`) file in the directory of the `.bib` file)
- We improved the External Changes Resolver dialog to be more usaable. [#9021](https://github.com/JabRef/jabref/pull/9021)
- We simplified the actions to fast-resolve duplicates to 'Keep Left', 'Keep Right', 'Keep Both' and 'Keep Merged'. [#9056](https://github.com/JabRef/jabref/issues/9056)
- The fallback directory of the file folder now is the general file directory. In case there was a directory configured for a library and this directory was not found, JabRef placed the PDF next to the .bib file and not into the general file directory.
- The global default directory for storing PDFs is now the documents folder in the user's home.
- When adding or editing a subgroup it is placed w.r.t. to alphabetical ordering rather than at the end. [koppor#577](https://github.com/koppor/jabref/issues/577)
- Groups context menu now shows appropriate options depending on number of subgroups. [koppor#579](https://github.com/koppor/jabref/issues/579)
- We modified the "Delete file" dialog and added the full file path to the dialog text. The file path in the title was changed to file name only. [koppor#534](https://github.com/koppor/jabref/issues/534)
- Download from URL now automatically fills with URL from clipboard. [koppor#535](https://github.com/koppor/jabref/issues/535)
- We added HTML and Markdown files to Find Unlinked Files and removed BibTeX. [koppor#547](https://github.com/koppor/jabref/issues/547)
- ArXiv fetcher now retrieves additional data from related DOIs (both ArXiv and user-assigned). [#9170](https://github.com/JabRef/jabref/pull/9170)
- We modified the Directory of Open Access Books (DOAB) fetcher so that it will now also fetch the ISBN when possible. [#8708](https://github.com/JabRef/jabref/issues/8708)
- Genres are now mapped correctly to entry types when importing MODS files. [#9185](https://github.com/JabRef/jabref/issues/9185)
- We changed the button label from "Return to JabRef" to "Return to library" to better indicate the purpose of the action.
- We changed the color of found text from red to high-contrast colors (background: yellow; font color: purple). [koppor#552](https://github.com/koppor/jabref/issues/552)
- We fixed an issue where the wrong icon for a successful import of a bib entry was shown. [#9308](https://github.com/JabRef/jabref/pull/9308)
- We changed the messages after importing unlinked local files to past tense. [koppor#548](https://github.com/koppor/jabref/issues/548)
- We fixed an issue where the wrong icon for a successful import of a bib entry was shown [#9308](https://github.com/JabRef/jabref/pull/9308)
- In the context of the [Cleanup dialog](https://docs.jabref.org/finding-sorting-and-cleaning-entries/cleanupentries) we changed the text of the conversion of BibTeX to biblatex (and vice versa) to make it more clear. [koppor#545](https://github.com/koppor/jabref/issues/545)
- We removed wrapping of string constants when writing to a `.bib` file.
- In the context of a systematic literature review (SLR), a user can now add arbitrary data into `study.yml`. JabRef just ignores this data. [#9124](https://github.com/JabRef/jabref/pull/9124)
- In the context of a systematic literature review (SLR), we reworked the "Define study" parameters dialog. [#9123](https://github.com/JabRef/jabref/pull/9123)
- We upgraded to Lucene 9.4 for the fulltext search. The search index will be rebuild. [#9213](https://github.com/JabRef/jabref/pull/9213)
- We disabled the "change case" menu for empty fields. [#9214](https://github.com/JabRef/jabref/issues/9214)
- We disabled the conversion menu for empty fields. [#9200](https://github.com/JabRef/jabref/issues/9200)

### Fixed

- We fixed an issue where applied save actions on saving the library file would lead to the dialog "The library has been modified by another program" popping up. [#4877](https://github.com/JabRef/jabref/issues/4877)
- We fixed issues with save actions not correctly loaded when opening the library. [#9122](https://github.com/JabRef/jabref/pull/9122)
- We fixed the behavior of "Discard changes" when reopening a modified library. [#9361](https://github.com/JabRef/jabref/issues/9361)
- We fixed several bugs regarding the manual and the autosave of library files that could lead to exceptions. [#9067](https://github.com/JabRef/jabref/pull/9067), [#8484](https://github.com/JabRef/jabref/issues/8484), [#8746](https://github.com/JabRef/jabref/issues/8746), [#6684](https://github.com/JabRef/jabref/issues/6684), [#6644](https://github.com/JabRef/jabref/issues/6644), [#6102](https://github.com/JabRef/jabref/issues/6102), [#6000](https://github.com/JabRef/jabref/issues/6000)
- We fixed an issue where pdfs were re-indexed on each startup. [#9166](https://github.com/JabRef/jabref/pull/9166)
- We fixed an issue when using an unsafe character in the citation key, the auto-linking feature fails to link files. [#9267](https://github.com/JabRef/jabref/issues/9267)
- We fixed an issue where a message about changed metadata would occur on saving although nothing changed. [#9159](https://github.com/JabRef/jabref/issues/9159)
- We fixed an issue where the possibility to generate a subdatabase from an aux file was writing empty files when called from the commandline. [#9115](https://github.com/JabRef/jabref/issues/9115), [forum#3516](https://discourse.jabref.org/t/export-subdatabase-from-aux-file-on-macos-command-line/3516)
- We fixed an issue where author names with tilde accents (for example ñ) were marked as "Names are not in the standard BibTeX format". [#8071](https://github.com/JabRef/jabref/issues/8071)
- We fixed an issue where capitalize didn't capitalize words after hyphen characters. [#9157](https://github.com/JabRef/jabref/issues/9157)
- We fixed an issue where title case didn't capitalize words after en-dash characters and skip capitalization of conjunctions that comes after en-dash characters. [#9068](https://github.com/JabRef/jabref/pull/9068),[#9142](https://github.com/JabRef/jabref/pull/9142)
- We fixed an issue with the message that is displayed when fetcher returns an empty list of entries for given query. [#9195](https://github.com/JabRef/jabref/issues/9195)
- We fixed an issue where editing entry's "date" field in library mode "biblatex" causes an uncaught exception. [#8747](https://github.com/JabRef/jabref/issues/8747)
- We fixed an issue where importing from XMP would fail for certain PDFs. [#9383](https://github.com/JabRef/jabref/issues/9383)
- We fixed an issue that JabRef displayed the wrong group tree after loading. [koppor#637](https://github.com/koppor/jabref/issues/637)
- We fixed that sorting of entries in the maintable by special fields is updated immediately. [#9334](https://github.com/JabRef/jabref/issues/9334)
- We fixed the display of issue, number, eid and pages fields in the entry preview. [#8607](https://github.com/JabRef/jabref/pull/8607), [#8372](https://github.com/JabRef/jabref/issues/8372), [Koppor#514](https://github.com/koppor/jabref/issues/514), [forum#2390](https://discourse.jabref.org/t/unable-to-edit-my-bibtex-file-that-i-used-before-vers-5-1/2390), [forum#3462](https://discourse.jabref.org/t/jabref-5-6-need-help-with-export-from-jabref-to-microsoft-word-entry-preview-of-apa-7-not-rendering-correctly/3462)
- We fixed the page ranges checker to detect article numbers in the pages field (used at [Check Integrity](https://docs.jabref.org/finding-sorting-and-cleaning-entries/checkintegrity)). [#8607](https://github.com/JabRef/jabref/pull/8607)
- The [HtmlToLaTeXFormatter](https://docs.jabref.org/finding-sorting-and-cleaning-entries/saveactions#html-to-latex) keeps single `<` characters.
- We fixed a performance regression when opening large libraries. [#9041](https://github.com/JabRef/jabref/issues/9041)
- We fixed a bug where spaces are trimmed when highlighting differences in the Entries merge dialog. [koppor#371](https://github.com/koppor/jabref/issues/371)
- We fixed some visual glitches with the linked files editor field in the entry editor and increased its height. [#8823](https://github.com/JabRef/jabref/issues/8823)
- We fixed some visual inconsistencies (round corners of highlighted buttons). [#8806](https://github.com/JabRef/jabref/issues/8806)
- We fixed an issue where JabRef would not exit when a connection to a LibreOffice document was established previously and the document is still open. [#9075](https://github.com/JabRef/jabref/issues/9075)
- We fixed an issue about selecting the save order in the preferences. [#9147](https://github.com/JabRef/jabref/issues/9147)
- We fixed an issue where an exception when fetching a DOI was not logged correctly. [koppor#627](https://github.com/koppor/jabref/issues/627)
- We fixed an issue where a user could not open an attached file in a new unsaved library. [#9386](https://github.com/JabRef/jabref/issues/9386)
- We fixed a typo within a connection error message. [koppor#625](https://github.com/koppor/jabref/issues/625)
- We fixed an issue where journal abbreviations would not abbreviate journal titles with escaped ampersands (\\&). [#8948](https://github.com/JabRef/jabref/issues/8948)
- We fixed the readability of the file field in the dark theme. [#9340](https://github.com/JabRef/jabref/issues/9340)
- We fixed an issue where the 'close dialog' key binding was not closing the Preferences dialog. [#8888](https://github.com/jabref/jabref/issues/8888)
- We fixed an issue where a known journal's medline/dot-less abbreviation does not switch to the full name. [#9370](https://github.com/JabRef/jabref/issues/9370)
- We fixed an issue where hitting enter on the search field within the preferences dialog closed the dialog. [koppor#630](https://github.com/koppor/jabref/issues/630)
- We fixed the "Cleanup entries" dialog is partially visible. [#9223](https://github.com/JabRef/jabref/issues/9223)
- We fixed an issue where font size preferences did not apply correctly to preference dialog window and the menu bar. [#8386](https://github.com/JabRef/jabref/issues/8386) and [#9279](https://github.com/JabRef/jabref/issues/9279)
- We fixed the display of the "Customize Entry Types" dialog title. [#9198](https://github.com/JabRef/jabref/issues/9198)
- We fixed an issue where the CSS styles are missing in some dialogs. [#9150](https://github.com/JabRef/jabref/pull/9150)
- We fixed an issue where controls in the preferences dialog could outgrow the window. [#9017](https://github.com/JabRef/jabref/issues/9017)
- We fixed an issue where highlighted text color for entry merge dialogue was not clearly visible. [#9192](https://github.com/JabRef/jabref/issues/9192)

### Removed

- We removed "last-search-date" from the systematic literature review feature, because the last-search-date can be deducted from the git logs. [#9116](https://github.com/JabRef/jabref/pull/9116)
- We removed the [CiteseerX](https://docs.jabref.org/collect/import-using-online-bibliographic-database#citeseerx) fetcher, because the API used by JabRef is sundowned. [#9466](https://github.com/JabRef/jabref/pull/9466)

## [5.7] – 2022-08-05

### Added

- We added a fetcher for [Biodiversity Heritage Library](https://www.biodiversitylibrary.org/). [8539](https://github.com/JabRef/jabref/issues/8539)
- We added support for multiple messages in the snackbar. [#7340](https://github.com/JabRef/jabref/issues/7340)
- We added an extra option in the 'Find Unlinked Files' dialog view to ignore unnecessary files like Thumbs.db, DS_Store, etc. [koppor#373](https://github.com/koppor/jabref/issues/373)
- JabRef now writes log files. Linux: `$home/.cache/jabref/logs/version`, Windows: `%APPDATA%\..\Local\harawata\jabref\version\logs`, Mac: `Users/.../Library/Logs/jabref/version`
- We added an importer for Citavi backup files, support ".ctv5bak" and ".ctv6bak" file formats. [#8322](https://github.com/JabRef/jabref/issues/8322)
- We added a feature to drag selected entries and drop them to other opened inactive library tabs [koppor521](https://github.com/koppor/jabref/issues/521).
- We added support for the [biblatex-apa](https://github.com/plk/biblatex-apa) legal entry types `Legislation`, `Legadminmaterial`, `Jurisdiction`, `Constitution` and `Legal` [#8931](https://github.com/JabRef/jabref/issues/8931)

### Changed

- The file column in the main table now shows the corresponding defined icon for the linked file [8930](https://github.com/JabRef/jabref/issues/8930).
- We improved the color of the selected entries and the color of the summary in the Import Entries Dialog in the dark theme. [#7927](https://github.com/JabRef/jabref/issues/7927)
- We upgraded to Lucene 9.2 for the fulltext search.
  Thus, the now created search index cannot be read from older versions of JabRef anylonger.
  ⚠️ JabRef will recreate the index in a new folder for new files and this will take a long time for a huge library.
  Moreover, switching back and forth JabRef versions and meanwhile adding PDFs also requires rebuilding the index now and then.
  [#8868](https://github.com/JabRef/jabref/pull/8868)
- We improved the Latex2Unicode conversion [#8639](https://github.com/JabRef/jabref/pull/8639)
- Writing BibTeX data into a PDF (XMP) removes braces. [#8452](https://github.com/JabRef/jabref/issues/8452)
- Writing BibTeX data into a PDF (XMP) does not write the `file` field.
- Writing BibTeX data into a PDF (XMP) considers the configured keyword separator (and does not use "," as default any more)
- The Medline/Pubmed search now also supports the [default fields and operators for searching](https://docs.jabref.org/collect/import-using-online-bibliographic-database#search-syntax). [forum#3554](https://discourse.jabref.org/t/native-pubmed-search/3354)
- We improved group expansion arrow that prevent it from activating group when expanding or collapsing. [#7982](https://github.com/JabRef/jabref/issues/7982), [#3176](https://github.com/JabRef/jabref/issues/3176)
- When configured SSL certificates changed, JabRef warns the user to restart to apply the configuration.
- We improved the appearances and logic of the "Manage field names & content" dialog, and renamed it to "Automatic field editor". [#6536](https://github.com/JabRef/jabref/issues/6536)
- We improved the message explaining the options when modifying an automatic keyword group [#8911](https://github.com/JabRef/jabref/issues/8911)
- We moved the preferences option "Warn about duplicates on import" option from the tab "File" to the tab "Import and Export". [koppor#570](https://github.com/koppor/jabref/issues/570)
- When JabRef encounters `% Encoding: UTF-8` header, it is kept during writing (and not removed). [#8964](https://github.com/JabRef/jabref/pull/8964)
- We replace characters which cannot be decoded using the specified encoding by a (probably another) valid character. This happens if JabRef detects the wrong charset (e.g., UTF-8 instead of Windows 1252). One can use the [Integrity Check](https://docs.jabref.org/finding-sorting-and-cleaning-entries/checkintegrity) to find those characters.

### Fixed

- We fixed an issue where linked fails containing parts of the main file directory could not be opened. [#8991](https://github.com/JabRef/jabref/issues/8991)
- Linked files with an absolute path can be opened again. [#8991](https://github.com/JabRef/jabref/issues/8991)
- We fixed an issue where the user could not rate an entry in the main table when an entry was not yet ranked. [#5842](https://github.com/JabRef/jabref/issues/5842)
- We fixed an issue that caused JabRef to sometimes open multiple instances when "Remote Operation" is enabled. [#8653](https://github.com/JabRef/jabref/issues/8653)
- We fixed an issue where linked files with the filetype "application/pdf" in an entry were not shown with the correct PDF-Icon in the main table [8930](https://github.com/JabRef/jabref/issues/8930)
- We fixed an issue where "open folder" for linked files did not open the folder and did not select the file unter certain Linux desktop environments [#8679](https://github.com/JabRef/jabref/issues/8679), [#8849](https://github.com/JabRef/jabref/issues/8849)
- We fixed an issue where the content of a big shared database library is not shown [#8788](https://github.com/JabRef/jabref/issues/8788)
- We fixed the unnecessary horizontal scroll bar in group panel [#8467](https://github.com/JabRef/jabref/issues/8467)
- We fixed an issue where the notification bar message, icon and actions appeared to be invisible. [#8761](https://github.com/JabRef/jabref/issues/8761)
- We fixed an issue where deprecated fields tab is shown when the fields don't contain any values. [#8396](https://github.com/JabRef/jabref/issues/8396)
- We fixed an issue where an exception for DOI search occurred when the DOI contained urlencoded characters. [#8787](https://github.com/JabRef/jabref/issues/8787)
- We fixed an issue which allow us to select and open identifiers from a popup list in the maintable [#8758](https://github.com/JabRef/jabref/issues/8758), [8802](https://github.com/JabRef/jabref/issues/8802)
- We fixed an issue where the escape button had no functionality within the "Filter groups" textfield. [koppor#562](https://github.com/koppor/jabref/issues/562)
- We fixed an issue where the exception that there are invalid characters in filename. [#8786](https://github.com/JabRef/jabref/issues/8786)
- When the proxy configuration removed the proxy user/password, this change is applied immediately.
- We fixed an issue where removing several groups deletes only one of them. [#8390](https://github.com/JabRef/jabref/issues/8390)
- We fixed an issue where the Sidepane (groups, web search and open office) width is not remembered after restarting JabRef. [#8907](https://github.com/JabRef/jabref/issues/8907)
- We fixed a bug where switching between themes will cause an error/exception. [#8939](https://github.com/JabRef/jabref/pull/8939)
- We fixed a bug where files that were deleted in the source bibtex file were kept in the index. [#8962](https://github.com/JabRef/jabref/pull/8962)
- We fixed "Error while sending to JabRef" when the browser extension interacts with JabRef. [JabRef-Browser-Extension#479](https://github.com/JabRef/JabRef-Browser-Extension/issues/479)
- We fixed a bug where updating group view mode (intersection or union) requires re-selecting groups to take effect. [#6998](https://github.com/JabRef/jabref/issues/6998)
- We fixed a bug that prevented external group metadata changes from being merged. [#8873](https://github.com/JabRef/jabref/issues/8873)
- We fixed the shared database opening dialog to remember autosave folder and tick. [#7516](https://github.com/JabRef/jabref/issues/7516)
- We fixed an issue where name formatter could not be saved. [#9120](https://github.com/JabRef/jabref/issues/9120)
- We fixed a bug where after the export of Preferences, custom exports were duplicated. [#10176](https://github.com/JabRef/jabref/issues/10176)

### Removed

- We removed the social media buttons for our Twitter and Facebook pages. [#8774](https://github.com/JabRef/jabref/issues/8774)

## [5.6] – 2022-04-25

### Added

- We enabled the user to customize the API Key for some fetchers. [#6877](https://github.com/JabRef/jabref/issues/6877)
- We added an extra option when right-clicking an entry in the Entry List to copy either the DOI or the DOI url.
- We added a fetcher for [Directory of Open Access Books (DOAB)](https://doabooks.org/) [8576](https://github.com/JabRef/jabref/issues/8576)
- We added an extra option to ask the user whether they want to open to reveal the folder holding the saved file with the file selected. [#8195](https://github.com/JabRef/jabref/issues/8195)
- We added a new section to network preferences to allow using custom SSL certificates. [#8126](https://github.com/JabRef/jabref/issues/8126)
- We improved the version check to take also beta version into account and now redirect to the right changelog for the version.
- We added two new web and fulltext fetchers: SemanticScholar and ResearchGate.
- We added notifications on success and failure when writing metadata to a PDF-file. [#8276](https://github.com/JabRef/jabref/issues/8276)
- We added a cleanup action that escapes `$` (by adding a backslash in front). [#8673](https://github.com/JabRef/jabref/issues/8673)

### Changed

- We upgraded to Lucene 9.1 for the fulltext search.
  Thus, the now created search index cannot be read from older versions of JabRef any longer.
  ⚠️ JabRef will recreate the index in a new folder for new files and this will take a long time for a huge library.
  Moreover, switching back and forth JabRef versions and meanwhile adding PDFs also requires rebuilding the index now and then.
  [#8362](https://github.com/JabRef/jabref/pull/8362)
- We changed the list of CSL styles to those that support formatting bibliographies. [#8421](https://github.com/JabRef/jabref/issues/8421) [citeproc-java#116](https://github.com/michel-kraemer/citeproc-java/issues/116)
- The CSL preview styles now also support displaying data from cross references entries that are linked via the `crossref` field. [#7378](https://github.com/JabRef/jabref/issues/7378)
- We made the Search button in Web Search wider. We also skewed the panel titles to the left. [#8397](https://github.com/JabRef/jabref/issues/8397)
- We introduced a preference to disable fulltext indexing. [#8468](https://github.com/JabRef/jabref/issues/8468)
- When exporting entries, the encoding is always UTF-8.
- When embedding BibTeX data into a PDF, the encoding is always UTF-8.
- We replaced the [OttoBib](https://en.wikipedia.org/wiki/OttoBib) fetcher by a fetcher by [OpenLibrary](https://openlibrary.org/dev/docs/api/books). [#8652](https://github.com/JabRef/jabref/issues/8652)
- We first fetch ISBN data from OpenLibrary, if nothing found, ebook.de is tried.
- We now only show a warning when exiting for tasks that will not be recovered automatically upon relaunch of JabRef. [#8468](https://github.com/JabRef/jabref/issues/8468)

### Fixed

- We fixed an issue where right clicking multiple entries and pressing "Change entry type" would only change one entry. [#8654](https://github.com/JabRef/jabref/issues/8654)
- We fixed an issue where it was no longer possible to add or delete multiple files in the `file` field in the entry editor. [#8659](https://github.com/JabRef/jabref/issues/8659)
- We fixed an issue where the author's lastname was not used for the citation key generation if it started with a lowercase letter. [#8601](https://github.com/JabRef/jabref/issues/8601)
- We fixed an issue where custom "Protected terms" files were missing after a restart of JabRef. [#8608](https://github.com/JabRef/jabref/issues/8608)
- We fixed an issue where JabRef could not start due to a missing directory for the fulltex index. [#8579](https://github.com/JabRef/jabref/issues/8579)
- We fixed an issue where long article numbers in the `pages` field would cause an exception and preventing the citation style to display. [#8381](https://github.com/JabRef/jabref/issues/8381), [citeproc-java](https://github.com/michel-kraemer/citeproc-java/issues/114)
- We fixed an issue where online links in the file field were not detected correctly and could produce an exception. [#8510](https://github.com/JabRef/jabref/issues/8510)
- We fixed an issue where an exception could occur when saving the preferences [#7614](https://github.com/JabRef/jabref/issues/7614)
- We fixed an issue where "Copy DOI url" in the right-click menu of the Entry List would just copy the DOI and not the DOI url. [#8389](https://github.com/JabRef/jabref/issues/8389)
- We fixed an issue where opening the console from the drop-down menu would cause an exception. [#8466](https://github.com/JabRef/jabref/issues/8466)
- We fixed an issue when reading non-UTF-8 encoded. When no encoding header is present, the encoding is now detected from the file content (and the preference option is disregarded). [#8417](https://github.com/JabRef/jabref/issues/8417)
- We fixed an issue where pasting a URL was replacing `+` signs by spaces making the URL unreachable. [#8448](https://github.com/JabRef/jabref/issues/8448)
- We fixed an issue where creating subsidiary files from aux files created with some versions of biblatex would produce incorrect results. [#8513](https://github.com/JabRef/jabref/issues/8513)
- We fixed an issue where opening the changelog from withing JabRef led to a 404 error. [#8563](https://github.com/JabRef/jabref/issues/8563)
- We fixed an issue where not all found unlinked local files were imported correctly due to some race condition. [#8444](https://github.com/JabRef/jabref/issues/8444)
- We fixed an issue where Merge entries dialog exceeds screen boundaries.
- We fixed an issue where the app lags when selecting an entry after a fresh start. [#8446](https://github.com/JabRef/jabref/issues/8446)
- We fixed an issue where no citationkey was generated on import, pasting a doi or an entry on the main table. [8406](https://github.com/JabRef/jabref/issues/8406), [koppor#553](https://github.com/koppor/jabref/issues/553)
- We fixed an issue where accent search does not perform consistently. [#6815](https://github.com/JabRef/jabref/issues/6815)
- We fixed an issue where the incorrect entry was selected when "New Article" is pressed while search filters are active. [#8674](https://github.com/JabRef/jabref/issues/8674)
- We fixed an issue where "Write BibTeXEntry metadata to PDF" button remains enabled while writing to PDF is in-progress. [#8691](https://github.com/JabRef/jabref/issues/8691)

### Removed

- We removed the option to copy CSL Citation styles data as `XSL_FO`, `ASCIIDOC`, and `RTF` as these have not been working since a long time and are no longer supported in the external library used for processing the styles. [#7378](https://github.com/JabRef/jabref/issues/7378)
- We removed the option to configure the default encoding. The default encoding is now hard-coded to the modern UTF-8 encoding.

## [5.5] – 2022-01-17

### Changed

- We integrated the external file types dialog directly inside the preferences. [#8341](https://github.com/JabRef/jabref/pull/8341)
- We disabled the add group button color change after adding 10 new groups. [#8051](https://github.com/JabRef/jabref/issues/8051)
- We inverted the logic for resolving [BibTeX strings](https://docs.jabref.org/advanced/strings). This helps to keep `#` chars. By default String resolving is only activated for a couple of standard fields. The list of fields can be modified in the preferences. [#7010](https://github.com/JabRef/jabref/issues/7010), [#7012](https://github.com/JabRef/jabref/issues/7012), [#8303](https://github.com/JabRef/jabref/issues/8303)
- We moved the search box in preview preferences closer to the available citation styles list. [#8370](https://github.com/JabRef/jabref/pull/8370)
- Changing the preference to show the preview panel as a separate tab now has effect without restarting JabRef. [#8370](https://github.com/JabRef/jabref/pull/8370)
- We enabled switching themes in JabRef without the need to restart JabRef. [#7335](https://github.com/JabRef/jabref/pull/7335)
- We added support for the field `day`, `rights`, `coverage` and `language` when reading XMP data in Dublin Core format. [#8491](https://github.com/JabRef/jabref/issues/8491)

### Fixed

- We fixed an issue where the preferences for "Search and store files relative to library file location" where ignored when the "Main file directory" field was not empty [#8385](https://github.com/JabRef/jabref/issues/8385)
- We fixed an issue where `#`chars in certain fields would be interpreted as BibTeX strings [#7010](https://github.com/JabRef/jabref/issues/7010), [#7012](https://github.com/JabRef/jabref/issues/7012), [#8303](https://github.com/JabRef/jabref/issues/8303)
- We fixed an issue where the fulltext search on an empty library with no documents would lead to an exception [koppor#522](https://github.com/koppor/jabref/issues/522)
- We fixed an issue where clicking on "Accept changes" in the merge dialog would lead to an exception [forum#2418](https://discourse.jabref.org/t/the-library-has-been-modified-by-another-program/2418/8)
- We fixed an issue where clicking on headings in the entry preview could lead to an exception. [#8292](https://github.com/JabRef/jabref/issues/8292)
- We fixed an issue where IntegrityCheck used the system's character encoding instead of the one set by the library or in preferences [#8022](https://github.com/JabRef/jabref/issues/8022)
- We fixed an issue about empty metadata in library properties when called from the right click menu. [#8358](https://github.com/JabRef/jabref/issues/8358)
- We fixed an issue where someone could add a duplicate field in the customize entry type dialog. [#8194](https://github.com/JabRef/jabref/issues/8194)
- We fixed a typo in the library properties tab: "String constants". There, one can configure [BibTeX string constants](https://docs.jabref.org/advanced/strings).
- We fixed an issue when writing a non-UTF-8 encoded file: The header is written again. [#8417](https://github.com/JabRef/jabref/issues/8417)
- We fixed an issue where folder creation during systemic literature review failed due to an illegal fetcher name. [#8552](https://github.com/JabRef/jabref/pull/8552)

## [5.4] – 2021-12-20

### Added

- We added confirmation dialog when user wants to close a library where any empty entries are detected. [#8096](https://github.com/JabRef/jabref/issues/8096)
- We added import support for CFF files. [#7945](https://github.com/JabRef/jabref/issues/7945)
- We added the option to copy the DOI of an entry directly from the context menu copy submenu. [#7826](https://github.com/JabRef/jabref/issues/7826)
- We added a fulltext search feature. [#2838](https://github.com/JabRef/jabref/pull/2838)
- We improved the deduction of bib-entries from imported fulltext pdfs. [#7947](https://github.com/JabRef/jabref/pull/7947)
- We added unprotect_terms to the list of bracketed pattern modifiers [#7826](https://github.com/JabRef/jabref/pull/7960)
- We added a dialog that allows to parse metadata from linked pdfs. [#7929](https://github.com/JabRef/jabref/pull/7929)
- We added an icon picker in group edit dialog. [#6142](https://github.com/JabRef/jabref/issues/6142)
- We added a preference to Opt-In to JabRef's online metadata extraction service (Grobid) usage. [#8002](https://github.com/JabRef/jabref/pull/8002)
- We readded the possibility to display the search results of all databases ("Global Search"). It is shown in a separate window. [#4096](https://github.com/JabRef/jabref/issues/4096)
- We readded the possibility to keep the search string when switching tabs. It is implemented by a toggle button. [#4096](https://github.com/JabRef/jabref/issues/4096#issuecomment-575986882)
- We allowed the user to also preview the available citation styles in the preferences besides the selected ones [#8108](https://github.com/JabRef/jabref/issues/8108)
- We added an option to search the available citation styles by name in the preferences [#8108](https://github.com/JabRef/jabref/issues/8108)
- We added an option to generate bib-entries from ID through a popover in the toolbar. [#4183](https://github.com/JabRef/jabref/issues/4183)
- We added a menu option in the right click menu of the main table tabs to display the library properties. [#6527](https://github.com/JabRef/jabref/issues/6527)
- When a `.bib` file ("library") was saved successfully, a notification is shown

### Changed

- Local library settings may overwrite the setting "Search and store files relative to library file location" [#8179](https://github.com/JabRef/jabref/issues/8179)
- The option "Fit table horizontally on screen" in the "Entry table" preferences is now disabled by default [#8148](https://github.com/JabRef/jabref/pull/8148)
- We improved the preferences and descriptions in the "Linked files" preferences tab [#8148](https://github.com/JabRef/jabref/pull/8148)
- We slightly changed the layout of the Journal tab in the preferences for ui consistency. [#7937](https://github.com/JabRef/jabref/pull/7937)
- The JabRefHost on Windows now writes a temporary file and calls `-importToOpen` instead of passing the bibtex via `-importBibtex`. [#7374](https://github.com/JabRef/jabref/issues/7374), [JabRef Browser Ext #274](https://github.com/JabRef/JabRef-Browser-Extension/issues/274)
- We reordered some entries in the right-click menu of the main table. [#6099](https://github.com/JabRef/jabref/issues/6099)
- We merged the barely used ImportSettingsTab and the CustomizationTab in the preferences into one single tab and moved the option to allow Integers in Edition Fields in Bibtex-Mode to the EntryEditor tab. [#7849](https://github.com/JabRef/jabref/pull/7849)
- We moved the export order in the preferences from `File` to `Import and Export`. [#7935](https://github.com/JabRef/jabref/pull/7935)
- We reworked the export order in the preferences and the save order in the library preferences. You can now set more than three sort criteria in your library preferences. [#7935](https://github.com/JabRef/jabref/pull/7935)
- The metadata-to-pdf actions now also embeds the bibfile to the PDF. [#8037](https://github.com/JabRef/jabref/pull/8037)
- The snap was updated to use the core20 base and to use lzo compression for better startup performance [#8109](https://github.com/JabRef/jabref/pull/8109)
- We moved the union/intersection view button in the group sidepane to the left of the other controls. [#8202](https://github.com/JabRef/jabref/pull/8202)
- We improved the Drag and Drop behavior in the "Customize Entry Types" Dialog [#6338](https://github.com/JabRef/jabref/issues/6338)
- When determining the URL of an ArXiV eprint, the URL now points to the version [#8149](https://github.com/JabRef/jabref/pull/8149)
- We Included all standard fields with citation key when exporting to Old OpenOffice/LibreOffice Calc Format [#8176](https://github.com/JabRef/jabref/pull/8176)
- In case the database is encoded with `UTF8`, the `% Encoding` marker is not written anymore
- The written `.bib` file has the same line endings [#390](https://github.com/koppor/jabref/issues/390)
- The written `.bib` file always has a final line break
- The written `.bib` file keeps the newline separator of the loaded `.bib` file
- We present options to manually enter an article or return to the New Entry menu when the fetcher DOI fails to find an entry for an ID [#7870](https://github.com/JabRef/jabref/issues/7870)
- We trim white space and non-ASCII characters from DOI [#8127](https://github.com/JabRef/jabref/issues/8127)
- The duplicate checker now inspects other fields in case no difference in the required and optional fields are found.
- We reworked the library properties dialog and integrated the `Library > Preamble`, `Library > Citation key pattern` and `Library > String constants dialogs` [#8264](https://github.com/JabRef/jabref/pulls/8264)
- We improved the startup time of JabRef by switching from the logging library `log4j2` to `tinylog` [#8007](https://github.com/JabRef/jabref/issues/8007)

### Fixed

- We fixed an issue where an exception occurred when pasting an entry with a publication date-range of the form 1910/1917 [#7864](https://github.com/JabRef/jabref/issues/7864)
- We fixed an issue where an exception occurred when a preview style was edited and afterwards another preview style selected. [#8280](https://github.com/JabRef/jabref/issues/8280)
- We fixed an issue where the actions to move a file to a directory were incorrectly disabled. [#7908](https://github.com/JabRef/jabref/issues/7908)
- We fixed an issue where an exception occurred when a linked online file was edited in the entry editor [#8008](https://github.com/JabRef/jabref/issues/8008)
- We fixed an issue when checking for a new version when JabRef is used behind a corporate proxy. [#7884](https://github.com/JabRef/jabref/issues/7884)
- We fixed some icons that were drawn in the wrong color when JabRef used a custom theme. [#7853](https://github.com/JabRef/jabref/issues/7853)
- We fixed an issue where the `Aux file` on `Edit group` doesn't support relative sub-directories path to import. [#7719](https://github.com/JabRef/jabref/issues/7719).
- We fixed an issue where it was impossible to add or modify groups. [#7912](https://github.com/JabRef/jabref/pull/793://github.com/JabRef/jabref/pull/7921)
- We fixed an issue about the visible side pane components being out of sync with the view menu. [#8115](https://github.com/JabRef/jabref/issues/8115)
- We fixed an issue where the side pane would not close when all its components were closed. [#8082](https://github.com/JabRef/jabref/issues/8082)
- We fixed an issue where exported entries from a Citavi bib containing URLs could not be imported [#7882](https://github.com/JabRef/jabref/issues/7882)
- We fixed an issue where the icons in the search bar had the same color, toggled as well as untoggled. [#8014](https://github.com/JabRef/jabref/pull/8014)
- We fixed an issue where typing an invalid UNC path into the "Main file directory" text field caused an error. [#8107](https://github.com/JabRef/jabref/issues/8107)
- We fixed an issue where "Open Folder" didn't select the file on macOS in Finder [#8130](https://github.com/JabRef/jabref/issues/8130)
- We fixed an issue where importing PDFs resulted in an uncaught exception [#8143](https://github.com/JabRef/jabref/issues/8143)
- We fixed "The library has been modified by another program" showing up when line breaks change [#4877](https://github.com/JabRef/jabref/issues/4877)
- The default directory of the "LaTeX Citations" tab is now the directory of the currently opened database (and not the directory chosen at the last open file dialog or the last database save) [koppor#538](https://github.com/koppor/jabref/issues/538)
- When writing a bib file, the `NegativeArraySizeException` should not occur [#8231](https://github.com/JabRef/jabref/issues/8231) [#8265](https://github.com/JabRef/jabref/issues/8265)
- We fixed an issue where some menu entries were available without entries selected. [#4795](https://github.com/JabRef/jabref/issues/4795)
- We fixed an issue where right-clicking on a tab and selecting close will close the focused tab even if it is not the tab we right-clicked [#8193](https://github.com/JabRef/jabref/pull/8193)
- We fixed an issue where selecting a citation style in the preferences would sometimes produce an exception [#7860](https://github.com/JabRef/jabref/issues/7860)
- We fixed an issue where an exception would occur when clicking on a DOI link in the preview pane [#7706](https://github.com/JabRef/jabref/issues/7706)
- We fixed an issue where XMP and embedded BibTeX export would not work [#8278](https://github.com/JabRef/jabref/issues/8278)
- We fixed an issue where the XMP and embedded BibTeX import of a file containing multiple schemas failed [#8278](https://github.com/JabRef/jabref/issues/8278)
- We fixed an issue where writing embedded BibTeX import fails due to write protection or bibtex already being present [#8332](https://github.com/JabRef/jabref/pull/8332)
- We fixed an issue where pdf-paths and the pdf-indexer could get out of sync [#8182](https://github.com/JabRef/jabref/issues/8182)
- We fixed an issue where Status-Logger error messages appeared during the startup of JabRef [#5475](https://github.com/JabRef/jabref/issues/5475)

### Removed

- We removed two orphaned preferences options [#8164](https://github.com/JabRef/jabref/pull/8164)
- We removed the functionality of the `--debug` commandline options. Use the java command line switch `-Dtinylog.level=debug` for debug output instead. [#8226](https://github.com/JabRef/jabref/pull/8226)

## [5.3] – 2021-07-05

### Added

- We added a progress counter to the title bar in Possible Duplicates dialog window. [#7366](https://github.com/JabRef/jabref/issues/7366)
- We added new "Customization" tab to the preferences which includes option to choose a custom address for DOI access. [#7337](https://github.com/JabRef/jabref/issues/7337)
- We added zbmath to the public databases from which the bibliographic information of an existing entry can be updated. [#7437](https://github.com/JabRef/jabref/issues/7437)
- We showed to the find Unlinked Files Dialog the date of the files' most recent modification. [#4652](https://github.com/JabRef/jabref/issues/4652)
- We added to the find Unlinked Files function a filter to show only files based on date of last modification (Last Year, Last Month, Last Week, Last Day). [#4652](https://github.com/JabRef/jabref/issues/4652)
- We added to the find Unlinked Files function a filter that sorts the files based on the date of last modification(Sort by Newest, Sort by Oldest First). [#4652](https://github.com/JabRef/jabref/issues/4652)
- We added the possibility to add a new entry via its zbMath ID (zbMATH can be chosen as ID type in the "Select entry type" window). [#7202](https://github.com/JabRef/jabref/issues/7202)
- We added the extension support and the external application support (For Texshow, Texmaker and LyX) to the flatpak [#7248](https://github.com/JabRef/jabref/pull/7248)
- We added some symbols and keybindings to the context menu in the entry editor. [#7268](https://github.com/JabRef/jabref/pull/7268)
- We added keybindings for setting and clearing the read status. [#7264](https://github.com/JabRef/jabref/issues/7264)
- We added two new fields to track the creation and most recent modification date and time for each entry. [koppor#130](https://github.com/koppor/jabref/issues/130)
- We added a feature that allows the user to copy highlighted text in the preview window. [#6962](https://github.com/JabRef/jabref/issues/6962)
- We added a feature that allows you to create new BibEntry via paste arxivId [#2292](https://github.com/JabRef/jabref/issues/2292)
- We added support for conducting automated and systematic literature search across libraries and git support for persistence [#369](https://github.com/koppor/jabref/issues/369)
- We added a add group functionality at the bottom of the side pane. [#4682](https://github.com/JabRef/jabref/issues/4682)
- We added a feature that allows the user to choose whether to trust the target site when unable to find a valid certification path from the file download site. [#7616](https://github.com/JabRef/jabref/issues/7616)
- We added a feature that allows the user to open all linked files of multiple selected entries by "Open file" option. [#6966](https://github.com/JabRef/jabref/issues/6966)
- We added a keybinding preset for new entries. [#7705](https://github.com/JabRef/jabref/issues/7705)
- We added a select all button for the library import function. [#7786](https://github.com/JabRef/jabref/issues/7786)
- We added a search feature for journal abbreviations. [#7804](https://github.com/JabRef/jabref/pull/7804)
- We added auto-key-generation progress to the background task list. [#7267](https://github.com/JabRef/jabref/issues/7267)
- We added the option to write XMP metadata to pdfs from the CLI. [7814](https://github.com/JabRef/jabref/pull/7814)

### Changed

- The export to MS Office XML now exports the author field as `Inventor` if the bibtex entry type is `patent` [#7830](https://github.com/JabRef/jabref/issues/7830)
- We changed the EndNote importer to import the field `label` to the corresponding bibtex field `endnote-label` [forum#2734](https://discourse.jabref.org/t/importing-endnote-label-field-to-jabref-from-xml-file/2734)
- The keywords added via "Manage content selectors" are now displayed in alphabetical order. [#3791](https://github.com/JabRef/jabref/issues/3791)
- We improved the "Find unlinked files" dialog to show import results for each file. [#7209](https://github.com/JabRef/jabref/pull/7209)
- The content of the field `timestamp` is migrated to `creationdate`. In case one configured "udpate timestampe", it is migrated to `modificationdate`. [koppor#130](https://github.com/koppor/jabref/issues/130)
- The JabRef specific meta-data content in the main field such as priorities (prio1, prio2, ...) are migrated to their respective fields. They are removed from the keywords. [#6840](https://github.com/jabref/jabref/issues/6840)
- We fixed an issue where groups generated from authors' last names did not include all entries of the authors' [#5833](https://github.com/JabRef/jabref/issues/5833)
- The export to MS Office XML now uses the month name for the field `MonthAcessed` instead of the two digit number [#7354](https://github.com/JabRef/jabref/issues/7354)
- We included some standalone dialogs from the options menu in the main preference dialog and fixed some visual issues in the preferences dialog. [#7384](https://github.com/JabRef/jabref/pull/7384)
- We improved the linking of the `python3` interpreter via the shebang to dynamically use the systems default Python. Related to [JabRef-Browser-Extension #177](https://github.com/JabRef/JabRef-Browser-Extension/issues/177)
- Automatically found pdf files now have the linking button to the far left and uses a link icon with a plus instead of a briefcase. The file name also has lowered opacity(70%) until added. [#3607](https://github.com/JabRef/jabref/issues/3607)
- We simplified the select entry type form by splitting it into two parts ("Recommended" and "Others") based on internal usage data. [#6730](https://github.com/JabRef/jabref/issues/6730)
- We improved the submenu list by merging the'Remove group' having two options, with or without subgroups. [#4682](https://github.com/JabRef/jabref/issues/4682)
- The export to MS Office XML now uses the month name for the field `Month` instead of the two digit number [forum#2685](https://discourse.jabref.org/t/export-month-as-text-not-number/2685)
- We reintroduced missing default keybindings for new entries. [#7346](https://github.com/JabRef/jabref/issues/7346) [#7439](https://github.com/JabRef/jabref/issues/7439)
- Lists of available fields are now sorted alphabetically. [#7716](https://github.com/JabRef/jabref/issues/7716)
- The tooltip of the search field explaining the search is always shown. [#7279](https://github.com/JabRef/jabref/pull/7279)
- We rewrote the ACM fetcher to adapt to the new interface. [#5804](https://github.com/JabRef/jabref/issues/5804)
- We moved the select/collapse buttons in the unlinked files dialog into a context menu. [#7383](https://github.com/JabRef/jabref/issues/7383)
- We fixed an issue where journal abbreviations containing curly braces were not recognized [#7773](https://github.com/JabRef/jabref/issues/7773)

### Fixed

- We fixed an issue where some texts (e.g. descriptions) in dialogs could not be translated [#7854](https://github.com/JabRef/jabref/issues/7854)
- We fixed an issue where import hangs for ris files with "ER - " [#7737](https://github.com/JabRef/jabref/issues/7737)
- We fixed an issue where getting bibliograhpic data from DOI or another identifer did not respect the library mode (BibTeX/biblatex)[#6267](https://github.com/JabRef/jabref/issues/6267)
- We fixed an issue where importing entries would not respect the library mode (BibTeX/biblatex)[#1018](https://github.com/JabRef/jabref/issues/1018)
- We fixed an issue where an exception occurred when importing entries from a web search [#7606](https://github.com/JabRef/jabref/issues/7606)
- We fixed an issue where the table column sort order was not properly stored and resulted in unsorted eports [#7524](https://github.com/JabRef/jabref/issues/7524)
- We fixed an issue where the value of the field `school` or `institution` would be printed twice in the HTML Export [forum#2634](https://discourse.jabref.org/t/problem-with-exporting-techreport-phdthesis-mastersthesis-to-html/2634)
- We fixed an issue preventing to connect to a shared database. [#7570](https://github.com/JabRef/jabref/pull/7570)
- We fixed an issue preventing files from being dragged & dropped into an empty library. [#6851](https://github.com/JabRef/jabref/issues/6851)
- We fixed an issue where double-click onto PDF in file list under the 'General' tab section should just open the file. [#7465](https://github.com/JabRef/jabref/issues/7465)
- We fixed an issue where the dark theme did not extend to a group's custom color picker. [#7481](https://github.com/JabRef/jabref/issues/7481)
- We fixed an issue where choosing the fields on which autocompletion should not work in "Entry editor" preferences had no effect. [#7320](https://github.com/JabRef/jabref/issues/7320)
- We fixed an issue where the "Normalize page numbers" formatter did not replace en-dashes or em-dashes with a hyphen-minus sign. [#7239](https://github.com/JabRef/jabref/issues/7239)
- We fixed an issue with the style of highlighted check boxes while searching in preferences. [#7226](https://github.com/JabRef/jabref/issues/7226)
- We fixed an issue where the option "Move file to file directory" was disabled in the entry editor for all files [#7194](https://github.com/JabRef/jabref/issues/7194)
- We fixed an issue where application dialogs were opening in the wrong display when using multiple screens [#7273](https://github.com/JabRef/jabref/pull/7273)
- We fixed an issue where the "Find unlinked files" dialog would freeze JabRef on importing. [#7205](https://github.com/JabRef/jabref/issues/7205)
- We fixed an issue where the "Find unlinked files" would stop importing when importing a single file failed. [#7206](https://github.com/JabRef/jabref/issues/7206)
- We fixed an issue where JabRef froze for a few seconds in MacOS when DNS resolution timed out. [#7441](https://github.com/JabRef/jabref/issues/7441)
- We fixed an issue where an exception would be displayed for previewing and preferences when a custom theme has been configured but is missing [#7177](https://github.com/JabRef/jabref/issues/7177)
- We fixed an issue where URLs in `file` fields could not be handled on Windows. [#7359](https://github.com/JabRef/jabref/issues/7359)
- We fixed an issue where the regex based file search miss-interpreted specific symbols. [#4342](https://github.com/JabRef/jabref/issues/4342)
- We fixed an issue where the Harvard RTF exporter used the wrong default file extension. [4508](https://github.com/JabRef/jabref/issues/4508)
- We fixed an issue where the Harvard RTF exporter did not use the new authors formatter and therefore did not export "organization" authors correctly. [4508](https://github.com/JabRef/jabref/issues/4508)
- We fixed an issue where the field `urldate` was not exported to the corresponding fields `YearAccessed`, `MonthAccessed`, `DayAccessed` in MS Office XML [#7354](https://github.com/JabRef/jabref/issues/7354)
- We fixed an issue where the password for a shared SQL database was only remembered if it was the same as the username [#6869](https://github.com/JabRef/jabref/issues/6869)
- We fixed an issue where some custom exports did not use the new authors formatter and therefore did not export authors correctly [#7356](https://github.com/JabRef/jabref/issues/7356)
- We fixed an issue where alt+keyboard shortcuts do not work [#6994](https://github.com/JabRef/jabref/issues/6994)
- We fixed an issue about the file link editor did not allow to change the file name according to the default pattern after changing an entry. [#7525](https://github.com/JabRef/jabref/issues/7525)
- We fixed an issue where the file path is invisible in dark theme. [#7382](https://github.com/JabRef/jabref/issues/7382)
- We fixed an issue where the secondary sorting is not working for some special fields. [#7015](https://github.com/JabRef/jabref/issues/7015)
- We fixed an issue where changing the font size makes the font size field too small. [#7085](https://github.com/JabRef/jabref/issues/7085)
- We fixed an issue with TexGroups on Linux systems, where the modification of an aux-file did not trigger an auto-update for TexGroups. Furthermore, the detection of file modifications is now more reliable. [#7412](https://github.com/JabRef/jabref/pull/7412)
- We fixed an issue where the Unicode to Latex formatter produced wrong results for characters with a codepoint higher than Character.MAX_VALUE. [#7387](https://github.com/JabRef/jabref/issues/7387)
- We fixed an issue where a non valid value as font size results in an uncaught exception. [#7415](https://github.com/JabRef/jabref/issues/7415)
- We fixed an issue where "Merge citations" in the Openoffice/Libreoffice integration panel did not have a corresponding opposite. [#7454](https://github.com/JabRef/jabref/issues/7454)
- We fixed an issue where drag and drop of bib files for opening resulted in uncaught exceptions [#7464](https://github.com/JabRef/jabref/issues/7464)
- We fixed an issue where columns shrink in width when we try to enlarge JabRef window. [#6818](https://github.com/JabRef/jabref/issues/6818)
- We fixed an issue where Content selector does not seem to work for custom fields. [#6819](https://github.com/JabRef/jabref/issues/6819)
- We fixed an issue where font size of the preferences dialog does not update with the rest of the GUI. [#7416](https://github.com/JabRef/jabref/issues/7416)
- We fixed an issue in which a linked online file consisting of a web page was saved as an invalid pdf file upon being downloaded. The user is now notified when downloading a linked file results in an HTML file. [#7452](https://github.com/JabRef/jabref/issues/7452)
- We fixed an issue where opening BibTex file (doubleclick) from Folder with spaces not working. [#6487](https://github.com/JabRef/jabref/issues/6487)
- We fixed the header title in the Add Group/Subgroup Dialog box. [#4682](https://github.com/JabRef/jabref/issues/4682)
- We fixed an issue with saving large `.bib` files [#7265](https://github.com/JabRef/jabref/issues/7265)
- We fixed an issue with very large page numbers [#7590](https://github.com/JabRef/jabref/issues/7590)
- We fixed an issue where the file extension is missing on saving the library file on linux [#7451](https://github.com/JabRef/jabref/issues/7451)
- We fixed an issue with opacity of disabled icon-buttons [#7195](https://github.com/JabRef/jabref/issues/7195)
- We fixed an issue where journal abbreviations in UTF-8 were not recognized [#5850](https://github.com/JabRef/jabref/issues/5850)
- We fixed an issue where the article title with curly brackets fails to download the arXiv link (pdf file). [#7633](https://github.com/JabRef/jabref/issues/7633)
- We fixed an issue with toggle of special fields does not work for sorted entries [#7016](https://github.com/JabRef/jabref/issues/7016)
- We fixed an issue with the default path of external application. [#7641](https://github.com/JabRef/jabref/issues/7641)
- We fixed an issue where urls must be embedded in a style tag when importing EndNote style Xml files. Now it can parse url with or without a style tag. [#6199](https://github.com/JabRef/jabref/issues/6199)
- We fixed an issue where the article title with colon fails to download the arXiv link (pdf file). [#7660](https://github.com/JabRef/jabref/issues/7660)
- We fixed an issue where the keybinding for delete entry did not work on the main table [7580](https://github.com/JabRef/jabref/pull/7580)
- We fixed an issue where the RFC fetcher is not compatible with the draft [7305](https://github.com/JabRef/jabref/issues/7305)
- We fixed an issue where duplicate files (both file names and contents are the same) is downloaded and add to linked files [#6197](https://github.com/JabRef/jabref/issues/6197)
- We fixed an issue where changing the appearance of the preview tab did not trigger a restart warning. [#5464](https://github.com/JabRef/jabref/issues/5464)
- We fixed an issue where editing "Custom preview style" triggers exception. [#7526](https://github.com/JabRef/jabref/issues/7526)
- We fixed the [SAO/NASA Astrophysics Data System](https://docs.jabref.org/collect/import-using-online-bibliographic-database#sao-nasa-astrophysics-data-system) fetcher. [#7867](https://github.com/JabRef/jabref/pull/7867)
- We fixed an issue where a title with multiple applied formattings in EndNote was not imported correctly [forum#2734](https://discourse.jabref.org/t/importing-endnote-label-field-to-jabref-from-xml-file/2734)
- We fixed an issue where a `report` in EndNote was imported as `article` [forum#2734](https://discourse.jabref.org/t/importing-endnote-label-field-to-jabref-from-xml-file/2734)
- We fixed an issue where the field `publisher` in EndNote was not imported in JabRef [forum#2734](https://discourse.jabref.org/t/importing-endnote-label-field-to-jabref-from-xml-file/2734)

### Removed

- We removed add group button beside the filter group tab. [#4682](https://github.com/JabRef/jabref/issues/4682)

## [5.2] – 2020-12-24

### Added

- We added a validation to check if the current database location is shared, preventing an exception when Pulling Changes From Shared Database. [#6959](https://github.com/JabRef/jabref/issues/6959)
- We added a query parser and mapping layer to enable conversion of queries formulated in simplified lucene syntax by the user into api queries. [#6799](https://github.com/JabRef/jabref/pull/6799)
- We added some basic functionality to customise the look of JabRef by importing a css theme file. [#5790](https://github.com/JabRef/jabref/issues/5790)
- We added connection check function in network preference setting [#6560](https://github.com/JabRef/jabref/issues/6560)
- We added support for exporting to YAML. [#6974](https://github.com/JabRef/jabref/issues/6974)
- We added a DOI format and organization check to detect [American Physical Society](https://journals.aps.org/) journals to copy the article ID to the page field for cases where the page numbers are missing. [#7019](https://github.com/JabRef/jabref/issues/7019)
- We added an error message in the New Entry dialog that is shown in case the fetcher did not find anything . [#7000](https://github.com/JabRef/jabref/issues/7000)
- We added a new formatter to output shorthand month format. [#6579](https://github.com/JabRef/jabref/issues/6579)
- We added support for the new Microsoft Edge browser in all platforms. [#7056](https://github.com/JabRef/jabref/pull/7056)
- We reintroduced emacs/bash-like keybindings. [#6017](https://github.com/JabRef/jabref/issues/6017)
- We added a feature to provide automated cross library search using a cross library query language. This provides support for the search step of systematic literature reviews (SLRs). [koppor#369](https://github.com/koppor/jabref/issues/369)

### Changed

- We changed the default preferences for OpenOffice/LibreOffice integration to automatically sync the bibliography when inserting new citations in a OpenOffic/LibreOffice document. [#6957](https://github.com/JabRef/jabref/issues/6957)
- We restructured the 'File' tab and extracted some parts into the 'Linked files' tab [#6779](https://github.com/JabRef/jabref/pull/6779)
- JabRef now offers journal lists from <https://abbrv.jabref.org>. JabRef the lists which use a dot inside the abbreviations. [#5749](https://github.com/JabRef/jabref/pull/5749)
- We removed two useless preferences in the groups preferences dialog. [#6836](https://github.com/JabRef/jabref/pull/6836)
- Synchronization of SpecialFields to keywords is now disabled by default. [#6621](https://github.com/JabRef/jabref/issues/6621)
- JabRef no longer opens the entry editor with the first entry on startup [#6855](https://github.com/JabRef/jabref/issues/6855)
- We completed the rebranding of `bibtexkey` as `citationkey` which was started in JabRef 5.1.
- JabRef no longer opens the entry editor with the first entry on startup [#6855](https://github.com/JabRef/jabref/issues/6855)
- Fetch by ID: (long) "SAO/NASA Astrophysics Data System" replaced by (short) "SAO/NASA ADS" [#6876](https://github.com/JabRef/jabref/pull/6876)
- We changed the title of the window "Manage field names and content" to have the same title as the corresponding menu item [#6895](https://github.com/JabRef/jabref/pull/6895)
- We renamed the menus "View -> Previous citation style" and "View -> Next citation style" into "View -> Previous preview style" and "View -> Next preview style" and renamed the "Preview" style to "Customized preview style". [#6899](https://github.com/JabRef/jabref/pull/6899)
- We changed the default preference option "Search and store files relative to library file location" to on, as this seems to be a more intuitive behaviour. [#6863](https://github.com/JabRef/jabref/issues/6863)
- We changed the title of the window "Manage field names and content": to have the same title as the corresponding menu item [#6895](https://github.com/JabRef/jabref/pull/6895)
- We improved the detection of "short" DOIs [6880](https://github.com/JabRef/jabref/issues/6880)
- We improved the duplicate detection when identifiers like DOI or arxiv are semantiaclly the same, but just syntactically differ (e.g. with or without http(s):// prefix). [#6707](https://github.com/JabRef/jabref/issues/6707)
- We improved JabRef start up time [6057](https://github.com/JabRef/jabref/issues/6057)
- We changed in the group interface "Generate groups from keywords in a BibTeX field" by "Generate groups from keywords in the following field". [#6983](https://github.com/JabRef/jabref/issues/6983)
- We changed the name of a group type from "Searching for keywords" to "Searching for a keyword". [6995](https://github.com/JabRef/jabref/pull/6995)
- We changed the way JabRef displays the title of a tab and of the window. [4161](https://github.com/JabRef/jabref/issues/4161)
- We changed connect timeouts for server requests to 30 seconds in general and 5 seconds for GROBID server (special) and improved user notifications on connection issues. [7026](https://github.com/JabRef/jabref/pull/7026)
- We changed the order of the library tab context menu items. [#7171](https://github.com/JabRef/jabref/issues/7171)
- We changed the way linked files are opened on Linux to use the native openFile method, compatible with confined packages. [7037](https://github.com/JabRef/jabref/pull/7037)
- We refined the entry preview to show the full names of authors and editors, to list the editor only if no author is present, have the year earlier. [#7083](https://github.com/JabRef/jabref/issues/7083)

### Fixed

- We fixed an issue changing the icon link_variation_off that is not meaningful. [#6834](https://github.com/JabRef/jabref/issues/6834)
- We fixed an issue where the `.sav` file was not deleted upon exiting JabRef. [#6109](https://github.com/JabRef/jabref/issues/6109)
- We fixed a linked identifier icon inconsistency. [#6705](https://github.com/JabRef/jabref/issues/6705)
- We fixed the wrong behavior that font size changes are not reflected in dialogs. [#6039](https://github.com/JabRef/jabref/issues/6039)
- We fixed the failure to Copy citation key and link. [#5835](https://github.com/JabRef/jabref/issues/5835)
- We fixed an issue where the sort order of the entry table was reset after a restart of JabRef. [#6898](https://github.com/JabRef/jabref/pull/6898)
- We fixed an issue where no longer a warning was displayed when inserting references into LibreOffice with an invalid "ReferenceParagraphFormat". [#6907](https://github.com/JabRef/jabref/pull/60907).
- We fixed an issue where a selected field was not removed after the first click in the custom entry types dialog. [#6934](https://github.com/JabRef/jabref/issues/6934)
- We fixed an issue where a remove icon was shown for standard entry types in the custom entry types dialog. [#6906](https://github.com/JabRef/jabref/issues/6906)
- We fixed an issue where it was impossible to connect to OpenOffice/LibreOffice on Mac OSX. [#6970](https://github.com/JabRef/jabref/pull/6970)
- We fixed an issue with the python script used by browser plugins that failed to locate JabRef if not installed in its default location. [#6963](https://github.com/JabRef/jabref/pull/6963/files)
- We fixed an issue where spaces and newlines in an isbn would generate an exception. [#6456](https://github.com/JabRef/jabref/issues/6456)
- We fixed an issue where identity column header had incorrect foreground color in the Dark theme. [#6796](https://github.com/JabRef/jabref/issues/6796)
- We fixed an issue where the RIS exporter added extra blank lines.[#7007](https://github.com/JabRef/jabref/pull/7007/files)
- We fixed an issue where clicking on Collapse All button in the Search for Unlinked Local Files expanded the directory structure erroneously [#6848](https://github.com/JabRef/jabref/issues/6848)
- We fixed an issue, when pulling changes from shared database via shortcut caused creation of a new tech report [6867](https://github.com/JabRef/jabref/issues/6867)
- We fixed an issue where the JabRef GUI does not highlight the "All entries" group on start-up [#6691](https://github.com/JabRef/jabref/issues/6691)
- We fixed an issue where a custom dark theme was not applied to the entry preview tab [7068](https://github.com/JabRef/jabref/issues/7068)
- We fixed an issue where modifications to the Custom preview layout in the preferences were not saved [#6447](https://github.com/JabRef/jabref/issues/6447)
- We fixed an issue where errors from imports were not shown to the user [#7084](https://github.com/JabRef/jabref/pull/7084)
- We fixed an issue where the EndNote XML Import would fail on empty keywords tags [forum#2387](https://discourse.jabref.org/t/importing-in-unknown-format-fails-to-import-xml-library-from-bookends-export/2387)
- We fixed an issue where the color of groups of type "free search expression" not persisting after restarting the application [#6999](https://github.com/JabRef/jabref/issues/6999)
- We fixed an issue where modifications in the source tab where not saved without switching to another field before saving the library [#6622](https://github.com/JabRef/jabref/issues/6622)
- We fixed an issue where the "Document Viewer" did not show the first page of the opened pdf document and did not show the correct total number of pages [#7108](https://github.com/JabRef/jabref/issues/7108)
- We fixed an issue where the context menu was not updated after a file link was changed. [#5777](https://github.com/JabRef/jabref/issues/5777)
- We fixed an issue where the password for a shared SQL database was not remembered [#6869](https://github.com/JabRef/jabref/issues/6869)
- We fixed an issue where newly added entires were not synced to a shared SQL database [#7176](https://github.com/JabRef/jabref/issues/7176)
- We fixed an issue where the PDF-Content importer threw an exception when no DOI number is present at the first page of the PDF document [#7203](https://github.com/JabRef/jabref/issues/7203)
- We fixed an issue where groups created from aux files did not update on file changes [#6394](https://github.com/JabRef/jabref/issues/6394)
- We fixed an issue where authors that only have last names were incorrectly identified as institutes when generating citation keys [#7199](https://github.com/JabRef/jabref/issues/7199)
- We fixed an issue where institutes were incorrectly identified as universities when generating citation keys [#6942](https://github.com/JabRef/jabref/issues/6942)

### Removed

- We removed the Google Scholar fetcher and the ACM fetcher do not work due to traffic limitations [#6369](https://github.com/JabRef/jabref/issues/6369)
- We removed the menu entry "Manage external file types" because it's already in 'Preferences' dialog [#6991](https://github.com/JabRef/jabref/issues/6991)
- We removed the integrity check "Abbreviation detected" for the field journal/journaltitle in the entry editor [#3925](https://github.com/JabRef/jabref/issues/3925)

## [5.1] – 2020-08-30

### Added

- We added a new fetcher to enable users to search mEDRA DOIs [#6602](https://github.com/JabRef/jabref/issues/6602)
- We added a new fetcher to enable users to search "[Collection of Computer Science Bibliographies](https://en.wikipedia.org/wiki/Collection_of_Computer_Science_Bibliographies)". [#6638](https://github.com/JabRef/jabref/issues/6638)
- We added default values for delimiters in Add Subgroup window [#6624](https://github.com/JabRef/jabref/issues/6624)
- We improved responsiveness of general fields specification dialog window. [#6604](https://github.com/JabRef/jabref/issues/6604)
- We added support for importing ris file and load DOI [#6530](https://github.com/JabRef/jabref/issues/6530)
- We added the Library properties to a context menu on the library tabs [#6485](https://github.com/JabRef/jabref/issues/6485)
- We added a new field in the preferences in 'BibTeX key generator' for unwanted characters that can be user-specified. [#6295](https://github.com/JabRef/jabref/issues/6295)
- We added support for searching ShortScience for an entry through the user's browser. [#6018](https://github.com/JabRef/jabref/pull/6018)
- We updated EditionChecker to permit edition to start with a number. [#6144](https://github.com/JabRef/jabref/issues/6144)
- We added tooltips for most fields in the entry editor containing a short description. [#5847](https://github.com/JabRef/jabref/issues/5847)
- We added support for basic markdown in custom formatted previews [#6194](https://github.com/JabRef/jabref/issues/6194)
- We now show the number of items found and selected to import in the online search dialog. [#6248](https://github.com/JabRef/jabref/pull/6248)
- We created a new install screen for macOS. [#5759](https://github.com/JabRef/jabref/issues/5759)
- We added a new integrity check for duplicate DOIs. [koppor#339](https://github.com/koppor/jabref/issues/339)
- We implemented an option to download fulltext files while importing. [#6381](https://github.com/JabRef/jabref/pull/6381)
- We added a progress-indicator showing the average progress of background tasks to the toolbar. Clicking it reveals a pop-over with a list of running background tasks. [6443](https://github.com/JabRef/jabref/pull/6443)
- We fixed the bug when strike the delete key in the text field. [#6421](https://github.com/JabRef/jabref/issues/6421)
- We added a BibTex key modifier for truncating strings. [#3915](https://github.com/JabRef/jabref/issues/3915)
- We added support for jumping to target entry when typing letter/digit after sorting a column in maintable [#6146](https://github.com/JabRef/jabref/issues/6146)
- We added a new fetcher to enable users to search all available E-Libraries simultaneously. [koppor#369](https://github.com/koppor/jabref/issues/369)
- We added the field "entrytype" to the export sort criteria [#6531](https://github.com/JabRef/jabref/pull/6531)
- We added the possibility to change the display order of the fields in the entry editor. The order can now be configured using drag and drop in the "Customize entry types" dialog [#6152](https://github.com/JabRef/jabref/pull/6152)
- We added native support for biblatex-software [#6574](https://github.com/JabRef/jabref/issues/6574)
- We added a missing restart warning for AutoComplete in the preferences dialog. [#6351](https://github.com/JabRef/jabref/issues/6351)
- We added a note to the citation key pattern preferences dialog as a temporary workaround for a JavaFX bug, about committing changes in a table cell, if the focus is lost. [#5825](https://github.com/JabRef/jabref/issues/5825)
- We added support for customized fallback fields in bracketed patterns. [#7111](https://github.com/JabRef/jabref/issues/7111)

### Changed

- We improved the arXiv fetcher. Now it should find entries even more reliably and does no longer include the version (e.g `v1`) in the `eprint` field. [forum#1941](https://discourse.jabref.org/t/remove-version-in-arxiv-import/1941)
- We moved the group search bar and the button "New group" from bottom to top position to make it more prominent. [#6112](https://github.com/JabRef/jabref/pull/6112)
- When JabRef finds a `.sav` file without changes, there is no dialog asking for acceptance of changes anymore.
- We changed the buttons for import/export/show all/reset of preferences to smaller icon buttons in the preferences dialog. [#6130](https://github.com/JabRef/jabref/pull/6130)
- We moved the functionality "Manage field names & content" from the "Library" menu to the "Edit" menu, because it affects the selected entries and not the whole library
- We merged the functionality "Append contents from a BibTeX library into the currently viewed library" into the "Import into database" functionality. Fixes [#6049](https://github.com/JabRef/jabref/issues/6049).
- We changed the directory where fulltext downloads are stored to the directory set in the import-tab in preferences. [#6381](https://github.com/JabRef/jabref/pull/6381)
- We improved the error message for invalid jstyles. [#6303](https://github.com/JabRef/jabref/issues/6303)
- We changed the section name of 'Advanced' to 'Network' in the preferences and removed some obsolete options.[#6489](https://github.com/JabRef/jabref/pull/6489)
- We improved the context menu of the column "Linked identifiers" of the main table, by truncating their texts, if they are too long. [#6499](https://github.com/JabRef/jabref/issues/6499)
- We merged the main table tabs in the preferences dialog. [#6518](https://github.com/JabRef/jabref/pull/6518)
- We changed the command line option 'generateBibtexKeys' to the more generic term 'generateCitationKeys' while the short option remains 'g'.[#6545](https://github.com/JabRef/jabref/pull/6545)
- We improved the "Possible duplicate entries" window to remember its size and position throughout a session. [#6582](https://github.com/JabRef/jabref/issues/6582)
- We divided the toolbar into small parts, so if the application window is to small, only a part of the toolbar is moved into the chevron popup. [#6682](https://github.com/JabRef/jabref/pull/6682)
- We changed the layout for of the buttons in the Open Office side panel to ensure that the button text is always visible, specially when resizing. [#6639](https://github.com/JabRef/jabref/issues/6639)
- We merged the two new library commands in the file menu to one which always creates a new library in the default library mode. [#6359](https://github.com/JabRef/jabref/pull/6539#issuecomment-641056536)

### Fixed

- We fixed an issue where entry preview tab has no name in drop down list. [#6591](https://github.com/JabRef/jabref/issues/6591)
- We fixed to only search file links in the BIB file location directory when preferences has corresponding checkbox checked. [#5891](https://github.com/JabRef/jabref/issues/5891)
- We fixed wrong button order (Apply and Cancel) in ManageProtectedTermsDialog.
- We fixed an issue with incompatible characters at BibTeX key [#6257](https://github.com/JabRef/jabref/issues/6257)
- We fixed an issue where dash (`-`) was reported as illegal BibTeX key [#6295](https://github.com/JabRef/jabref/issues/6295)
- We greatly improved the performance of the overall application and many operations. [#5071](https://github.com/JabRef/jabref/issues/5071)
- We fixed an issue where sort by priority was broken. [#6222](https://github.com/JabRef/jabref/issues/6222)
- We fixed an issue where opening a library from the recent libraries menu was not possible. [#5939](https://github.com/JabRef/jabref/issues/5939)
- We fixed an issue with inconsistent capitalization of file extensions when downloading files. [#6115](https://github.com/JabRef/jabref/issues/6115)
- We fixed the display of language and encoding in the preferences dialog. [#6130](https://github.com/JabRef/jabref/pull/6130)
- Now the link and/or the link description in the column "linked files" of the main table gets truncated or wrapped, if too long, otherwise display issues arise. [#6178](https://github.com/JabRef/jabref/issues/6178)
- We fixed the issue that groups panel does not keep size when resizing window. [#6180](https://github.com/JabRef/jabref/issues/6180)
- We fixed an error that sometimes occurred when using the context menu. [#6085](https://github.com/JabRef/jabref/issues/6085)
- We fixed an issue where search full-text documents downloaded files with same name, overwriting existing files. [#6174](https://github.com/JabRef/jabref/pull/6174)
- We fixed an issue when importing into current library an erroneous message "import cancelled" is displayed even though import is successful. [#6266](https://github.com/JabRef/jabref/issues/6266)
- We fixed an issue where custom jstyles for Open/LibreOffice where not saved correctly. [#6170](https://github.com/JabRef/jabref/issues/6170)
- We fixed an issue where the INSPIRE fetcher was no longer working [#6229](https://github.com/JabRef/jabref/issues/6229)
- We fixed an issue where custom exports with an uppercase file extension could not be selected for "Copy...-> Export to Clipboard" [#6285](https://github.com/JabRef/jabref/issues/6285)
- We fixed the display of icon both in the main table and linked file editor. [#6169](https://github.com/JabRef/jabref/issues/6169)
- We fixed an issue where the windows installer did not create an entry in the start menu [bug report in the forum](https://discourse.jabref.org/t/error-while-fetching-from-doi/2018/3)
- We fixed an issue where only the field `abstract` and `comment` were declared as multiline fields. Other fields can now be configured in the preferences using "Do not wrap the following fields when saving" [4373](https://github.com/JabRef/jabref/issues/4373)
- We fixed an issue where JabRef switched to discrete graphics under macOS [#5935](https://github.com/JabRef/jabref/issues/5935)
- We fixed an issue where the Preferences entry preview will be unexpected modified leads to Value too long exception [#6198](https://github.com/JabRef/jabref/issues/6198)
- We fixed an issue where custom jstyles for Open/LibreOffice would only be valid if a layout line for the entry type `default` was at the end of the layout section [#6303](https://github.com/JabRef/jabref/issues/6303)
- We fixed an issue where a new entry is not shown in the library if a search is active [#6297](https://github.com/JabRef/jabref/issues/6297)
- We fixed an issue where long directory names created from patterns could create an exception. [#3915](https://github.com/JabRef/jabref/issues/3915)
- We fixed an issue where sort on numeric cases was broken. [#6349](https://github.com/JabRef/jabref/issues/6349)
- We fixed an issue where year and month fields were not cleared when converting to biblatex [#6224](https://github.com/JabRef/jabref/issues/6224)
- We fixed an issue where an "Not on FX thread" exception occurred when saving on linux [#6453](https://github.com/JabRef/jabref/issues/6453)
- We fixed an issue where the library sort order was lost. [#6091](https://github.com/JabRef/jabref/issues/6091)
- We fixed an issue where brackets in regular expressions were not working. [6469](https://github.com/JabRef/jabref/pull/6469)
- We fixed an issue where multiple background task popups stacked over each other.. [#6472](https://github.com/JabRef/jabref/issues/6472)
- We fixed an issue where LaTeX citations for specific commands (`\autocite`s) of biblatex-mla were not recognized. [#6476](https://github.com/JabRef/jabref/issues/6476)
- We fixed an issue where drag and drop was not working on empty database. [#6487](https://github.com/JabRef/jabref/issues/6487)
- We fixed an issue where the name fields were not updated after the preferences changed. [#6515](https://github.com/JabRef/jabref/issues/6515)
- We fixed an issue where "null" appeared in generated BibTeX keys. [#6459](https://github.com/JabRef/jabref/issues/6459)
- We fixed an issue where the authors' names were incorrectly displayed in the authors' column when they were bracketed. [#6465](https://github.com/JabRef/jabref/issues/6465) [#6459](https://github.com/JabRef/jabref/issues/6459)
- We fixed an issue where importing certain unlinked files would result in an exception [#5815](https://github.com/JabRef/jabref/issues/5815)
- We fixed an issue where downloaded files would be moved to a directory named after the citationkey when no file directory pattern is specified [#6589](https://github.com/JabRef/jabref/issues/6589)
- We fixed an issue with the creation of a group of cited entries which incorrectly showed the message that the library had been modified externally whenever saving the library. [#6420](https://github.com/JabRef/jabref/issues/6420)
- We fixed an issue with the creation of a group of cited entries. Now the file path to an aux file gets validated. [#6585](https://github.com/JabRef/jabref/issues/6585)
- We fixed an issue on Linux systems where the application would crash upon inotify failure. Now, the user is prompted with a warning, and given the choice to continue the session. [#6073](https://github.com/JabRef/jabref/issues/6073)
- We moved the search modifier buttons into the search bar, as they were not accessible, if autocompletion was disabled. [#6625](https://github.com/JabRef/jabref/issues/6625)
- We fixed an issue about duplicated group color indicators [#6175](https://github.com/JabRef/jabref/issues/6175)
- We fixed an issue where entries with the entry type Misc from an imported aux file would not be saved correctly to the bib file on disk [#6405](https://github.com/JabRef/jabref/issues/6405)
- We fixed an issue where percent sign ('%') was not formatted properly by the HTML formatter [#6753](https://github.com/JabRef/jabref/issues/6753)
- We fixed an issue with the [SAO/NASA Astrophysics Data System](https://docs.jabref.org/collect/add-entry-using-an-id#sao-nasa-a-ds) fetcher where `\textbackslash` appeared at the end of the abstract.
- We fixed an issue with the Science Direct fetcher where PDFs could not be downloaded. Fixes [#5860](https://github.com/JabRef/jabref/issues/5860)
- We fixed an issue with the Library of Congress importer.
- We fixed the [link to the external libraries listing](https://github.com/JabRef/jabref/blob/master/external-libraries.md) in the about dialog
- We fixed an issue regarding pasting on Linux. [#6293](https://github.com/JabRef/jabref/issues/6293)

### Removed

- We removed the option of the "enforce legal key". [#6295](https://github.com/JabRef/jabref/issues/6295)
- We removed the obsolete `External programs / Open PDF` section in the preferences, as the default application to open PDFs is now set in the `Manage external file types` dialog. [#6130](https://github.com/JabRef/jabref/pull/6130)
- We removed the option to configure whether a `.bib.bak` file should be generated upon save. It is now always enabled. Documentation at <https://docs.jabref.org/advanced/autosave>. [#6092](https://github.com/JabRef/jabref/issues/6092)
- We removed the built-in list of IEEE journal abbreviations using BibTeX strings. If you still want to use them, you have to download them separately from <https://abbrv.jabref.org>.

## [5.0] – 2020-03-06

### Changed

- Added browser integration to the snap package for firefox/chromium browsers. [#6062](https://github.com/JabRef/jabref/pull/6062)
- We reintroduced the possibility to extract references from plain text (using [GROBID](https://grobid.readthedocs.io/en/latest/)). [#5614](https://github.com/JabRef/jabref/pull/5614)
- We changed the open office panel to show buttons in rows of three instead of going straight down to save space as the button expanded out to take up unnecessary horizontal space. [#5479](https://github.com/JabRef/jabref/issues/5479)
- We cleaned up the group add/edit dialog. [#5826](https://github.com/JabRef/jabref/pull/5826)
- We reintroduced the index column. [#5844](https://github.com/JabRef/jabref/pull/5844)
- Filenames of external files can no longer contain curly braces. [#5926](https://github.com/JabRef/jabref/pull/5926)
- We made the filters more easily accessible in the integrity check dialog. [#5955](https://github.com/JabRef/jabref/pull/5955)
- We reimplemented and improved the dialog "Customize entry types". [#4719](https://github.com/JabRef/jabref/issues/4719)
- We added an [American Physical Society](https://journals.aps.org/) fetcher. [#818](https://github.com/JabRef/jabref/issues/818)
- We added possibility to enable/disable items quantity in groups. [#6042](https://github.com/JabRef/jabref/issues/6042)

### Fixed

- We fixed an issue where the command line console was always opened in the background. [#5474](https://github.com/JabRef/jabref/issues/5474)
- We fixed and issue where pdf files will not open under some KDE linux distributions when using okular. [#5253](https://github.com/JabRef/jabref/issues/5253)
- We fixed an issue where the Medline fetcher was only working when JabRef was running from source. [#5645](https://github.com/JabRef/jabref/issues/5645)
- We fixed some visual issues in the dark theme. [#5764](https://github.com/JabRef/jabref/pull/5764) [#5753](https://github.com/JabRef/jabref/issues/5753)
- We fixed an issue where non-default previews didn't handle unicode characters. [#5779](https://github.com/JabRef/jabref/issues/5779)
- We improved the performance, especially changing field values in the entry should feel smoother now. [#5843](https://github.com/JabRef/jabref/issues/5843)
- We fixed an issue where the ampersand character wasn't rendering correctly on previews. [#3840](https://github.com/JabRef/jabref/issues/3840)
- We fixed an issue where an erroneous "The library has been modified by another program" message was shown when saving. [#4877](https://github.com/JabRef/jabref/issues/4877)
- We fixed an issue where the file extension was missing after downloading a file (we now fall-back to pdf). [#5816](https://github.com/JabRef/jabref/issues/5816)
- We fixed an issue where cleaning up entries broke web URLs, if "Make paths of linked files relative (if possible)" was enabled, which resulted in various other issues subsequently. [#5861](https://github.com/JabRef/jabref/issues/5861)
- We fixed an issue where the tab "Required fields" of the entry editor did not show all required fields, if at least two of the defined required fields are linked with a logical or. [#5859](https://github.com/JabRef/jabref/issues/5859)
- We fixed several issues concerning managing external file types: Now everything is usable and fully functional. Previously, there were problems with the radio buttons, with saving the settings and with loading an input field value. Furthermore, different behavior for Windows and other operating systems was given, which was unified as well. [#5846](https://github.com/JabRef/jabref/issues/5846)
- We fixed an issue where entries containing Unicode charaters were not parsed correctly [#5899](https://github.com/JabRef/jabref/issues/5899)
- We fixed an issue where an entry containing an external filename with curly braces could not be saved. Curly braces are now longer allowed in filenames. [#5899](https://github.com/JabRef/jabref/issues/5899)
- We fixed an issue where changing the type of an entry did not update the main table [#5906](https://github.com/JabRef/jabref/issues/5906)
- We fixed an issue in the optics of the library properties, that cropped the dialog on scaled displays. [#5969](https://github.com/JabRef/jabref/issues/5969)
- We fixed an issue where changing the type of an entry did not update the main table. [#5906](https://github.com/JabRef/jabref/issues/5906)
- We fixed an issue where opening a library from the recent libraries menu was not possible. [#5939](https://github.com/JabRef/jabref/issues/5939)
- We fixed an issue where the most bottom group in the list got lost, if it was dragged on itself. [#5983](https://github.com/JabRef/jabref/issues/5983)
- We fixed an issue where changing entry type doesn't always work when biblatex source is shown. [#5905](https://github.com/JabRef/jabref/issues/5905)
- We fixed an issue where the group and the link column were not updated after changing the entry in the main table. [#5985](https://github.com/JabRef/jabref/issues/5985)
- We fixed an issue where reordering the groups was not possible after inserting an article. [#6008](https://github.com/JabRef/jabref/issues/6008)
- We fixed an issue where citation styles except the default "Preview" could not be used. [#5622](https://github.com/JabRef/jabref/issues/5622)
- We fixed an issue where a warning was displayed when the title content is made up of two sentences. [#5832](https://github.com/JabRef/jabref/issues/5832)
- We fixed an issue where an exception was thrown when adding a save action without a selected formatter in the library properties [#6069](https://github.com/JabRef/jabref/issues/6069)
- We fixed an issue where JabRef's icon was missing in the Export to clipboard Dialog. [#6286](https://github.com/JabRef/jabref/issues/6286)
- We fixed an issue when an "Abstract field" was duplicating text, when importing from RIS file (Neurons) [#6065](https://github.com/JabRef/jabref/issues/6065)
- We fixed an issue where adding the addition of a new entry was not completely validated [#6370](https://github.com/JabRef/jabref/issues/6370)
- We fixed an issue where the blue and red text colors in the Merge entries dialog were not quite visible [#6334](https://github.com/JabRef/jabref/issues/6334)
- We fixed an issue where underscore character was removed from the file name in the Recent Libraries list in File menu [#6383](https://github.com/JabRef/jabref/issues/6383)
- We fixed an issue where few keyboard shortcuts regarding new entries were missing [#6403](https://github.com/JabRef/jabref/issues/6403)

### Removed

- Ampersands are no longer escaped by default in the `bib` file. If you want to keep the current behaviour, you can use the new "Escape Ampersands" formatter as a save action. [#5869](https://github.com/JabRef/jabref/issues/5869)
- The "Merge Entries" entry was removed from the Quality Menu. Users should use the right-click menu instead. [#6021](https://github.com/JabRef/jabref/pull/6021)

## [5.0-beta] – 2019-12-15

### Changed

- We added a short DOI field formatter which shortens DOI to more human-readable form. [koppor#343](https://github.com/koppor/jabref/issues/343)
- We improved the display of group memberships by adding multiple colored bars if the entry belongs to more than one group. [#4574](https://github.com/JabRef/jabref/issues/4574)
- We added an option to show the preview as an extra tab in the entry editor (instead of in a split view). [#5244](https://github.com/JabRef/jabref/issues/5244)
- A custom Open/LibreOffice jstyle file now requires a layout line for the entry type `default` [#5452](https://github.com/JabRef/jabref/issues/5452)
- The entry editor is now open by default when JabRef starts up. [#5460](https://github.com/JabRef/jabref/issues/5460)
- Customized entry types are now serialized in alphabetical order in the bib file.
- We added a new ADS fetcher to use the new ADS API. [#4949](https://github.com/JabRef/jabref/issues/4949)
- We added support of the [X11 primary selection](https://unix.stackexchange.com/a/139193/18033) [#2389](https://github.com/JabRef/jabref/issues/2389)
- We added support to switch between biblatex and bibtex library types. [#5550](https://github.com/JabRef/jabref/issues/5550)
- We changed the save action buttons to be easier to understand. [#5565](https://github.com/JabRef/jabref/issues/5565)
- We made the columns for groups, files and uri in the main table reorderable and merged the clickable icon columns for uri, url, doi and eprint. [#5544](https://github.com/JabRef/jabref/pull/5544)
- We reduced the number of write actions performed when autosave is enabled [#5679](https://github.com/JabRef/jabref/issues/5679)
- We made the column sort order in the main table persistent [#5730](https://github.com/JabRef/jabref/pull/5730)
- When an entry is modified on disk, the change dialog now shows the merge dialog to highlight the changes [#5688](https://github.com/JabRef/jabref/pull/5688)

### Fixed

- Inherit fields from cross-referenced entries as specified by biblatex. [#5045](https://github.com/JabRef/jabref/issues/5045)
- We fixed an issue where it was no longer possible to connect to LibreOffice. [#5261](https://github.com/JabRef/jabref/issues/5261)
- The "All entries group" is no longer shown when no library is open.
- We fixed an exception which occurred when closing JabRef. [#5348](https://github.com/JabRef/jabref/issues/5348)
- We fixed an issue where JabRef reports incorrectly about customized entry types. [#5332](https://github.com/JabRef/jabref/issues/5332)
- We fixed a few problems that prevented JabFox to communicate with JabRef. [#4737](https://github.com/JabRef/jabref/issues/4737) [#4303](https://github.com/JabRef/jabref/issues/4303)
- We fixed an error where the groups containing an entry loose their highlight color when scrolling. [#5022](https://github.com/JabRef/jabref/issues/5022)
- We fixed an error where scrollbars were not shown. [#5374](https://github.com/JabRef/jabref/issues/5374)
- We fixed an error where an exception was thrown when merging entries. [#5169](https://github.com/JabRef/jabref/issues/5169)
- We fixed an error where certain metadata items were not serialized alphabetically.
- After assigning an entry to a group, the item count is now properly colored to reflect the new membership of the entry. [#3112](https://github.com/JabRef/jabref/issues/3112)
- The group panel is now properly updated when switching between libraries (or when closing/opening one). [#3142](https://github.com/JabRef/jabref/issues/3142)
- We fixed an error where the number of matched entries shown in the group pane was not updated correctly. [#4441](https://github.com/JabRef/jabref/issues/4441)
- We fixed an error where the wrong file is renamed and linked when using the "Copy, rename and link" action. [#5653](https://github.com/JabRef/jabref/issues/5653)
- We fixed a "null" error when writing XMP metadata. [#5449](https://github.com/JabRef/jabref/issues/5449)
- We fixed an issue where empty keywords lead to a strange display of automatic keyword groups. [#5333](https://github.com/JabRef/jabref/issues/5333)
- We fixed an error where the default color of a new group was white instead of dark gray. [#4868](https://github.com/JabRef/jabref/issues/4868)
- We fixed an issue where the first field in the entry editor got the focus while performing a different action (like searching). [#5084](https://github.com/JabRef/jabref/issues/5084)
- We fixed an issue where multiple entries were highlighted in the web search result after scrolling. [#5035](https://github.com/JabRef/jabref/issues/5035)
- We fixed an issue where the hover indication in the web search pane was not working. [#5277](https://github.com/JabRef/jabref/issues/5277)
- We fixed an error mentioning "javafx.controls/com.sun.javafx.scene.control" that was thrown when interacting with the toolbar.
- We fixed an error where a cleared search was restored after switching libraries. [#4846](https://github.com/JabRef/jabref/issues/4846)
- We fixed an exception which occurred when trying to open a non-existing file from the "Recent files"-menu [#5334](https://github.com/JabRef/jabref/issues/5334)
- We fixed an issues where the search highlight in the entry preview did not worked. [#5069](https://github.com/JabRef/jabref/issues/5069)
- The context menu for fields in the entry editor is back. [#5254](https://github.com/JabRef/jabref/issues/5254)
- We fixed an exception which occurred when trying to open a non-existing file from the "Recent files"-menu [#5334](https://github.com/JabRef/jabref/issues/5334)
- We fixed a problem where the "editor" information has been duplicated during saving a .bib-Database. [#5359](https://github.com/JabRef/jabref/issues/5359)
- We re-introduced the feature to switch between different preview styles. [#5221](https://github.com/JabRef/jabref/issues/5221)
- We fixed various issues (including [#5263](https://github.com/JabRef/jabref/issues/5263)) related to copying entries to the clipboard
- We fixed some display errors in the preferences dialog and replaced some of the controls [#5033](https://github.com/JabRef/jabref/pull/5033) [#5047](https://github.com/JabRef/jabref/pull/5047) [#5062](https://github.com/JabRef/jabref/pull/5062) [#5141](https://github.com/JabRef/jabref/pull/5141) [#5185](https://github.com/JabRef/jabref/pull/5185) [#5265](https://github.com/JabRef/jabref/pull/5265) [#5315](https://github.com/JabRef/jabref/pull/5315) [#5360](https://github.com/JabRef/jabref/pull/5360)
- We fixed an exception which occurred when trying to import entries without an open library. [#5447](https://github.com/JabRef/jabref/issues/5447)
- The "Automatically set file links" feature now follows symbolic links. [#5664](https://github.com/JabRef/jabref/issues/5664)
- After successful import of one or multiple bib entries the main table scrolls to the first imported entry [#5383](https://github.com/JabRef/jabref/issues/5383)
- We fixed an exception which occurred when an invalid jstyle was loaded. [#5452](https://github.com/JabRef/jabref/issues/5452)
- We fixed an issue where the command line arguments `importBibtex` and `importToOpen` did not import into the currently open library, but opened a new one. [#5537](https://github.com/JabRef/jabref/issues/5537)
- We fixed an error where the preview theme did not adapt to the "Dark" mode [#5463](https://github.com/JabRef/jabref/issues/5463)
- We fixed an issue where multiple entries were allowed in the "crossref" field [#5284](https://github.com/JabRef/jabref/issues/5284)
- We fixed an issue where the merge dialog showed the wrong text colour in "Dark" mode [#5516](https://github.com/JabRef/jabref/issues/5516)
- We fixed visibility issues with the scrollbar and group selection highlight in "Dark" mode, and enabled "Dark" mode for the OpenOffice preview in the style selection window. [#5522](https://github.com/JabRef/jabref/issues/5522)
- We fixed an issue where the author field was not correctly parsed during bibtex key-generation. [#5551](https://github.com/JabRef/jabref/issues/5551)
- We fixed an issue where notifications where shown during autosave. [#5555](https://github.com/JabRef/jabref/issues/5555)
- We fixed an issue where the side pane was not remembering its position. [#5615](https://github.com/JabRef/jabref/issues/5615)
- We fixed an issue where JabRef could not interact with [Oracle XE](https://www.oracle.com/de/database/technologies/appdev/xe.html) in the [shared SQL database setup](https://docs.jabref.org/collaborative-work/sqldatabase).
- We fixed an issue where the toolbar icons were hidden on smaller screens.
- We fixed an issue where renaming referenced files for bib entries with long titles was not possible. [#5603](https://github.com/JabRef/jabref/issues/5603)
- We fixed an issue where a window which is on an external screen gets unreachable when external screen is removed. [#5037](https://github.com/JabRef/jabref/issues/5037)
- We fixed a bug where the selection of groups was lost after drag and drop. [#2868](https://github.com/JabRef/jabref/issues/2868)
- We fixed an issue where the custom entry types didn't show the correct display name [#5651](https://github.com/JabRef/jabref/issues/5651)

### Removed

- We removed some obsolete notifications. [#5555](https://github.com/JabRef/jabref/issues/5555)
- We removed an internal step in the [ISBN-to-BibTeX fetcher](https://docs.jabref.org/collect/add-entry-using-an-id#isbn): The [ISBN to BibTeX Converter](https://manas.tungare.name/software/isbn-to-bibtex) by [@manastungare](https://github.com/manastungare) is not used anymore, because it is offline: "people using this tool have not been generating enough sales for Amazon."
- We removed the option to control the default drag and drop behaviour. You can use the modifier keys (like CtrL or Alt) instead.

## [5.0-alpha] – 2019-08-25

### Changed

- We added eventitle, eventdate and venue fields to `@unpublished` entry type.
- We added `@software` and `@dataSet` entry type to biblatex.
- All fields are now properly sorted alphabetically (in the subgroups of required/optional fields) when the entry is written to the bib file.
- We fixed an issue where some importers used the field `pubstatus` instead of the standard BibTeX field `pubstate`.
- We changed the latex command removal for docbook exporter. [#3838](https://github.com/JabRef/jabref/issues/3838)
- We changed the location of some fields in the entry editor (you might need to reset your preferences for these changes to come into effect)
  - Journal/Year/Month in biblatex mode -> Deprecated (if filled)
  - DOI/URL: General -> Optional
  - Internal fields like ranking, read status and priority: Other -> General
  - Moreover, empty deprecated fields are no longer shown
- Added server timezone parameter when connecting to a shared database.
- We updated the dialog for setting up general fields.
- URL field formatting is updated. All whitespace chars, located at the beginning/ending of the URL, are trimmed automatically
- We changed the behavior of the field formatting dialog such that the `bibtexkey` is not changed when formatting all fields or all text fields.
- We added a "Move file to file directory and rename file" option for simultaneously moving and renaming of document file. [#4166](https://github.com/JabRef/jabref/issues/4166)
- Use integrated graphics card instead of discrete on macOS [#4070](https://github.com/JabRef/jabref/issues/4070)
- We added a cleanup operation that detects an arXiv identifier in the note, journal or URL field and moves it to the `eprint` field.
  Because of this change, the last-used cleanup operations were reset.
- We changed the minimum required version of Java to 1.8.0_171, as this is the latest release for which the automatic Java update works. [#4093](https://github.com/JabRef/jabref/issues/4093)
- The special fields like `Printed` and `Read status` now show gray icons when the row is hovered.
- We added a button in the tab header which allows you to close the database with one click. [#494](https://github.com/JabRef/jabref/issues/494)
- Sorting in the main table now takes information from cross-referenced entries into account. [#2808](https://github.com/JabRef/jabref/issues/2808)
- If a group has a color specified, then entries matched by this group have a small colored bar in front of them in the main table.
- Change default icon for groups to a circle because a colored version of the old icon was hard to distinguish from its black counterpart.
- In the main table, the context menu appears now when you press the "context menu" button on the keyboard. [feature request in the forum](https://discourse.jabref.org/t/how-to-enable-keyboard-context-key-windows)
- We added icons to the group side panel to quickly switch between `union` and `intersection` group view mode. [#3269](https://github.com/JabRef/jabref/issues/3269).
- We use `https` for [fetching from most online bibliographic database](https://docs.jabref.org/collect/import-using-online-bibliographic-database).
- We changed the default keyboard shortcuts for moving between entries when the entry editor is active to ̀<kbd>alt</kbd> + <kbd>up/down</kbd>.
- Opening a new file now prompts the directory of the currently selected file, instead of the directory of the last opened file.
- Window state is saved on close and restored on start.
- We made the MathSciNet fetcher more reliable.
- We added the ISBN fetcher to the list of fetcher available under "Update with bibliographic information from the web" in the entry editor toolbar.
- Files without a defined external file type are now directly opened with the default application of the operating system
- We streamlined the process to rename and move files by removing the confirmation dialogs.
- We removed the redundant new lines of markings and wrapped the summary in the File annotation tab. [#3823](https://github.com/JabRef/jabref/issues/3823)
- We add auto URL formatting when user paste link to URL field in entry editor. [koppor#254](https://github.com/koppor/jabref/issues/254)
- We added a minimum height for the entry editor so that it can no longer be hidden by accident. [#4279](https://github.com/JabRef/jabref/issues/4279)
- We added a new keyboard shortcut so that the entry editor could be closed by <kbd>Ctrl</kbd> + <kbd>E</kbd>. [#4222](https://github.com/JabRef/jabref/issues/4222)
- We added an option in the preference dialog box, that allows user to pick the dark or light theme option. [#4130](https://github.com/JabRef/jabref/issues/4130)
- We updated the Related Articles tab to accept JSON from the new version of the Mr. DLib service
- We added an option in the preference dialog box that allows user to choose behavior after dragging and dropping files in Entry Editor. [#4356](https://github.com/JabRef/jabref/issues/4356)
- We added the ability to have an export preference where previously "File"-->"Export"/"Export selected entries" would not save the user's preference[#4495](https://github.com/JabRef/jabref/issues/4495)
- We optimized the code responsible for connecting to an external database, which should lead to huge improvements in performance.
- For automatically created groups, added ability to filter groups by entry type. [#4539](https://github.com/JabRef/jabref/issues/4539)
- We added the ability to add field names from the Preferences Dialog [#4546](https://github.com/JabRef/jabref/issues/4546)
- We added the ability to change the column widths directly in the main table. [#4546](https://github.com/JabRef/jabref/issues/4546)
- We added a description of how recommendations were chosen and better error handling to Related Articles tab
- We added the ability to execute default action in dialog by using with <kbd>Ctrl</kbd> + <kbd>Enter</kbd> combination [#4496](https://github.com/JabRef/jabref/issues/4496)
- We grouped and reordered the Main Menu (File, Edit, Library, Quality, Tools, and View tabs & icons). [#4666](https://github.com/JabRef/jabref/issues/4666) [#4667](https://github.com/JabRef/jabref/issues/4667) [#4668](https://github.com/JabRef/jabref/issues/4668) [#4669](https://github.com/JabRef/jabref/issues/4669) [#4670](https://github.com/JabRef/jabref/issues/4670) [#4671](https://github.com/JabRef/jabref/issues/4671) [#4672](https://github.com/JabRef/jabref/issues/4672) [#4673](https://github.com/JabRef/jabref/issues/4673)
- We added additional modifiers (capitalize, titlecase and sentencecase) to the Bibtex key generator. [#1506](https://github.com/JabRef/jabref/issues/1506)
- We have migrated from the mysql jdbc connector to the mariadb one for better authentication scheme support. [#4745](https://github.com/JabRef/jabref/issues/4745)
- We grouped the toolbar icons and changed the Open Library and Copy icons. [#4584](https://github.com/JabRef/jabref/issues/4584)
- We added a browse button next to the path text field for aux-based groups. [#4586](https://github.com/JabRef/jabref/issues/4586)
- We changed the title of Group Dialog to "Add subgroup" from "Edit group" when we select Add subgroup option.
- We enable import button only if entries are selected. [#4755](https://github.com/JabRef/jabref/issues/4755)
- We made modifications to improve the contrast of UI elements. [#4583](https://github.com/JabRef/jabref/issues/4583)
- We added a warning for empty BibTeX keys in the entry editor. [#4440](https://github.com/JabRef/jabref/issues/4440)
- We added an option in the settings to set the default action in JabRef when right clicking on any entry in any database and selecting "Open folder". [#4763](https://github.com/JabRef/jabref/issues/4763)
- The Medline fetcher now normalizes the author names according to the BibTeX-Standard [#4345](https://github.com/JabRef/jabref/issues/4345)
- We added an option on the Linked File Viewer to rename the attached file of an entry directly on the JabRef. [#4844](https://github.com/JabRef/jabref/issues/4844)
- We added an option in the preference dialog box that allows user to enable helpful tooltips.[#3599](https://github.com/JabRef/jabref/issues/3599)
- We reworked the functionality for extracting BibTeX entries from plain text, because our used service [freecite shut down](https://library.brown.edu/libweb/freecite_notice.php). [#5206](https://github.com/JabRef/jabref/pull/5206)
- We moved the dropdown menu for selecting the push-application from the toolbar into the external application preferences. [#674](https://github.com/JabRef/jabref/issues/674)
- We removed the alphabetical ordering of the custom tabs and updated the error message when trying to create a general field with a name containing an illegal character. [#5019](https://github.com/JabRef/jabref/issues/5019)
- We added a context menu to the bib(la)tex-source-editor to copy'n'paste. [#5007](https://github.com/JabRef/jabref/pull/5007)
- We added a tool that allows searching for citations in LaTeX files. It scans directories and shows which entries are used, how many times and where.
- We added a 'LaTeX citations' tab to the entry editor, to search for citations to the active entry in the LaTeX file directory. It can be disabled in the preferences dialog.
- We added an option in preferences to allow for integers in field "edition" when running database in bibtex mode. [#4680](https://github.com/JabRef/jabref/issues/4680)
- We added the ability to use negation in export filter layouts. [#5138](https://github.com/JabRef/jabref/pull/5138)
- Focus on Name Area instead of 'OK' button whenever user presses 'Add subgroup'. [#6307](https://github.com/JabRef/jabref/issues/6307)
- We changed the behavior of merging that the entry which has "smaller" bibkey will be selected. [#7395](https://github.com/JabRef/jabref/issues/7395)

### Fixed

- We fixed an issue where JabRef died silently for the user without enough inotify instances [#4874](https://github.com/JabRef/jabref/issues/4874)
- We fixed an issue where corresponding groups are sometimes not highlighted when clicking on entries [#3112](https://github.com/JabRef/jabref/issues/3112)
- We fixed an issue where custom exports could not be selected in the 'Export (selected) entries' dialog [#4013](https://github.com/JabRef/jabref/issues/4013)
- Italic text is now rendered correctly. [#3356](https://github.com/JabRef/jabref/issues/3356)
- The entry editor no longer gets corrupted after using the source tab. [#3532](https://github.com/JabRef/jabref/issues/3532) [#3608](https://github.com/JabRef/jabref/issues/3608) [#3616](https://github.com/JabRef/jabref/issues/3616)
- We fixed multiple issues where entries did not show up after import if a search was active. [#1513](https://github.com/JabRef/jabref/issues/1513) [#3219](https://github.com/JabRef/jabref/issues/3219))
- We fixed an issue where the group tree was not updated correctly after an entry was changed. [#3618](https://github.com/JabRef/jabref/issues/3618)
- We fixed an issue where a right-click in the main table selected a wrong entry. [#3267](https://github.com/JabRef/jabref/issues/3267)
- We fixed an issue where in rare cases entries where overlayed in the main table. [#3281](https://github.com/JabRef/jabref/issues/3281)
- We fixed an issue where selecting a group messed up the focus of the main table and the entry editor. [#3367](https://github.com/JabRef/jabref/issues/3367)
- We fixed an issue where composite author names were sorted incorrectly. [#2828](https://github.com/JabRef/jabref/issues/2828)
- We fixed an issue where commands followed by `-` didn't work. [#3805](https://github.com/JabRef/jabref/issues/3805)
- We fixed an issue where a non-existing aux file in a group made it impossible to open the library. [#4735](https://github.com/JabRef/jabref/issues/4735)
- We fixed an issue where some journal names were wrongly marked as abbreviated. [#4115](https://github.com/JabRef/jabref/issues/4115)
- We fixed an issue where the custom file column were sorted incorrectly. [#3119](https://github.com/JabRef/jabref/issues/3119)
- We improved the parsing of author names whose infix is abbreviated without a dot. [#4864](https://github.com/JabRef/jabref/issues/4864)
- We fixed an issues where the entry losses focus when a field is edited and at the same time used for sorting. [#3373](https://github.com/JabRef/jabref/issues/3373)
- We fixed an issue where the menu on Mac OS was not displayed in the usual Mac-specific way. [#3146](https://github.com/JabRef/jabref/issues/3146)
- We improved the integrity check for page numbers. [#4113](https://github.com/JabRef/jabref/issues/4113) and [feature request in the forum](https://discourse.jabref.org/t/pages-field-allow-use-of-en-dash/1199)
- We fixed an issue where the order of fields in customized entry types was not saved correctly. [#4033](https://github.com/JabRef/jabref/issues/4033)
- We fixed an issue where renaming a group did not change the group name in the interface. [#3189](https://github.com/JabRef/jabref/issues/3189)
- We fixed an issue where the groups tree of the last database was still shown even after the database was already closed.
- We fixed an issue where the "Open file dialog" may disappear behind other windows. [#3410](https://github.com/JabRef/jabref/issues/3410)
- We fixed an issue where the number of entries matched was not updated correctly upon adding or removing an entry. [#3537](https://github.com/JabRef/jabref/issues/3537)
- We fixed an issue where the default icon of a group was not colored correctly.
- We fixed an issue where the first field in entry editor was not focused when adding a new entry. [#4024](https://github.com/JabRef/jabref/issues/4024)
- We reworked the "Edit file" dialog to make it resizeable and improved the workflow for adding and editing files [#2970](https://github.com/JabRef/jabref/issues/2970)
- We fixed an issue where custom name formatters were no longer found correctly. [#3531](https://github.com/JabRef/jabref/issues/3531)
- We fixed an issue where the month was not shown in the preview. [#3239](https://github.com/JabRef/jabref/issues/3239)
- Rewritten logic to detect a second jabref instance. [#4023](https://github.com/JabRef/jabref/issues/4023)
- We fixed an issue where the "Convert to BibTeX-Cleanup" moved the content of the `file` field to the `pdf` field [#4120](https://github.com/JabRef/jabref/issues/4120)
- We fixed an issue where the preview pane in entry preview in preferences wasn't showing the citation style selected [#3849](https://github.com/JabRef/jabref/issues/3849)
- We fixed an issue where the default entry preview style still contained the field `review`. The field `review` in the style is now replaced with comment to be consistent with the entry editor [#4098](https://github.com/JabRef/jabref/issues/4098)
- We fixed an issue where users were vulnerable to XXE attacks during parsing [#4229](https://github.com/JabRef/jabref/issues/4229)
- We fixed an issue where files added via the "Attach file" contextmenu of an entry were not made relative. [#4201](https://github.com/JabRef/jabref/issues/4201) and [#4241](https://github.com/JabRef/jabref/issues/4241)
- We fixed an issue where author list parser can't generate bibtex for Chinese author. [#4169](https://github.com/JabRef/jabref/issues/4169)
- We fixed an issue where the list of XMP Exclusion fields in the preferences was not be saved [#4072](https://github.com/JabRef/jabref/issues/4072)
- We fixed an issue where the ArXiv Fetcher did not support HTTP URLs [koppor#328](https://github.com/koppor/jabref/issues/328)
- We fixed an issue where only one PDF file could be imported [#4422](https://github.com/JabRef/jabref/issues/4422)
- We fixed an issue where "Move to group" would always move the first entry in the library and not the selected [#4414](https://github.com/JabRef/jabref/issues/4414)
- We fixed an issue where an older dialog appears when downloading full texts from the quality menu. [#4489](https://github.com/JabRef/jabref/issues/4489)
- We fixed an issue where right clicking on any entry in any database and selecting "Open folder" results in the NullPointer exception. [#4763](https://github.com/JabRef/jabref/issues/4763)
- We fixed an issue where option 'open terminal here' with custom command was passing the wrong argument. [#4802](https://github.com/JabRef/jabref/issues/4802)
- We fixed an issue where ranking an entry would generate an IllegalArgumentException. [#4754](https://github.com/JabRef/jabref/issues/4754)
- We fixed an issue where special characters where removed from non-label key generation pattern parts [#4767](https://github.com/JabRef/jabref/issues/4767)
- We fixed an issue where the RIS import would overwite the article date with the value of the acessed date [#4816](https://github.com/JabRef/jabref/issues/4816)
- We fixed an issue where an NullPointer exception was thrown when a referenced entry in an Open/Libre Office document was no longer present in the library. Now an error message with the reference marker of the missing entry is shown. [#4932](https://github.com/JabRef/jabref/issues/4932)
- We fixed an issue where a database exception related to a missing timezone was too big. [#4827](https://github.com/JabRef/jabref/issues/4827)
- We fixed an issue where the IEEE fetcher returned an error if no keywords were present in the result from the IEEE website [#4997](https://github.com/JabRef/jabref/issues/4997)
- We fixed an issue where the command line help text had several errors, and arguments and descriptions have been rewritten to simplify and detail them better. [#2016](https://github.com/JabRef/jabref/issues/2016)
- We fixed an issue where the same menu for changing entry type had two different sizes and weights. [#4977](https://github.com/JabRef/jabref/issues/4977)
- We fixed an issue where the "Attach file" dialog, in the right-click menu for an entry, started on the working directory instead of the user's main directory. [#4995](https://github.com/JabRef/jabref/issues/4995)
- We fixed an issue where the JabRef Icon in the macOS launchpad was not displayed correctly [#5003](https://github.com/JabRef/jabref/issues/5003)
- We fixed an issue where the "Search for unlinked local files" would throw an exception when parsing the content of a PDF-file with missing "series" information [#5128](https://github.com/JabRef/jabref/issues/5128)
- We fixed an issue where the XMP Importer would incorrectly return an empty default entry when importing pdfs [#6577](https://github.com/JabRef/jabref/issues/6577)
- We fixed an issue where opening the menu 'Library properties' marked the library as modified [#6451](https://github.com/JabRef/jabref/issues/6451)
- We fixed an issue when importing resulted in an exception [#7343](https://github.com/JabRef/jabref/issues/7343)
- We fixed an issue where the field in the Field formatter dropdown selection were sorted in random order. [#7710](https://github.com/JabRef/jabref/issues/7710)

### Removed

- The feature to "mark entries" was removed and merged with the groups functionality. For migration, a group is created for every value of the `__markedentry` field and the entry is added to this group.
- The number column was removed.
- We removed the global search feature.
- We removed the coloring of cells in the main table according to whether the field is optional/required.
- We removed the feature to find and resolve duplicate BibTeX keys (as this use case is already covered by the integrity check).
- We removed a few commands from the right-click menu that are not needed often and thus don't need to be placed that prominently:
  - Print entry preview: available through entry preview
  - All commands related to marking: marking is not yet reimplemented
  - Set/clear/append/rename fields: available through Edit menu
  - Manage keywords: available through the Edit menu
  - Copy linked files to folder: available through File menu
  - Add/move/remove from group: removed completely (functionality still available through group interface)
- We removed the option to change the column widths in the preferences dialog. [#4546](https://github.com/JabRef/jabref/issues/4546)

## Older versions

The changelog of JabRef 4.x is available at the [v4.3.1 tag](https://github.com/JabRef/jabref/blob/v4.3.1/CHANGELOG.md).
The changelog of JabRef 3.x is available at the [v3.8.2 tag](https://github.com/JabRef/jabref/blob/v3.8.2/CHANGELOG.md).
The changelog of JabRef 2.11 and all previous versions is available as [text file in the v2.11.1 tag](https://github.com/JabRef/jabref/blob/v2.11.1/CHANGELOG).

[Unreleased]: https://github.com/JabRef/jabref/compare/v5.15...HEAD
[5.15]: https://github.com/JabRef/jabref/compare/v5.14...v5.15
[5.14]: https://github.com/JabRef/jabref/compare/v5.13...v5.14
[5.13]: https://github.com/JabRef/jabref/compare/v5.12...v5.13
[5.12]: https://github.com/JabRef/jabref/compare/v5.11...v5.12
[5.11]: https://github.com/JabRef/jabref/compare/v5.10...v5.11
[5.10]: https://github.com/JabRef/jabref/compare/v5.9...v5.10
[5.9]: https://github.com/JabRef/jabref/compare/v5.8...v5.9
[5.8]: https://github.com/JabRef/jabref/compare/v5.7...v5.8
[5.7]: https://github.com/JabRef/jabref/compare/v5.6...v5.7
[5.6]: https://github.com/JabRef/jabref/compare/v5.5...v5.6
[5.5]: https://github.com/JabRef/jabref/compare/v5.4...v5.5
[5.4]: https://github.com/JabRef/jabref/compare/v5.3...v5.4
[5.3]: https://github.com/JabRef/jabref/compare/v5.2...v5.3
[5.2]: https://github.com/JabRef/jabref/compare/v5.1...v5.2
[5.1]: https://github.com/JabRef/jabref/compare/v5.0...v5.1
[5.0]: https://github.com/JabRef/jabref/compare/v5.0-beta...v5.0
[5.0-beta]: https://github.com/JabRef/jabref/compare/v5.0-alpha...v5.0-beta
[5.0-alpha]: https://github.com/JabRef/jabref/compare/v4.3...v5.0-alpha
<!-- markdownlint-disable-file MD012 MD024 MD033 MD053 --><|MERGE_RESOLUTION|>--- conflicted
+++ resolved
@@ -111,11 +111,8 @@
 - We fixed an issue where we display warning message for moving attached open files. [#10121](https://github.com/JabRef/jabref/issues/10121)
 - We fixed an issue where it was not possible to select selecting content of other user's comments.[#11106](https://github.com/JabRef/jabref/issues/11106)
 - We fixed an issue where web search preferences "Custom API key" table modifications not discarded. [#11925](https://github.com/JabRef/jabref/issues/11925)
-<<<<<<< HEAD
 - We fixed an issue where multiline property from field was unable to be removed after adding it. [#11897](https://github.com/JabRef/jabref/issues/11897)
-=======
 - We fixed an issue when opening attached files in [extra file columns](https://docs.jabref.org/finding-sorting-and-cleaning-entries/filelinks#adding-additional-columns-to-entry-table-for-file-types). [#12005](https://github.com/JabRef/jabref/issues/12005)
->>>>>>> ae2a3f9a
 - We fixed an issue where trying to open a library from a failed mounted directory on Mac would cause an error. [#10548](https://github.com/JabRef/jabref/issues/10548)
 - We fixed an issue where identifier paste couldn't work with Unicode REPLACEMENT CHARACTER. [#11986](https://github.com/JabRef/jabref/issues/11986)
 
