--- conflicted
+++ resolved
@@ -19,13 +19,10 @@
 
 - We slightly changed the layout of the Journal tab in the preferences for ui consistency. [#7937](https://github.com/JabRef/jabref/pull/7937)
 - The JabRefHost on Windows now writes a temporary file and calls `-importToOpen` instead of passing the bibtex via `-importBibtex`. [#7374](https://github.com/JabRef/jabref/issues/7374), [JabRef Browser Ext #274](https://github.com/JabRef/JabRef-Browser-Extension/issues/274)
-<<<<<<< HEAD
 - We reordered some entries in the right-click menu of the main table. [#6099](https://github.com/JabRef/jabref/issues/6099)
-=======
 - We merged the barely used ImportSettingsTab and the CustomizationTab in the preferences into one single tab and moved the option to allow Integers in Edition Fields in Bibtex-Mode to the EntryEditor tab. [#7849](https://github.com/JabRef/jabref/pull/7849)
 - We moved the export order in the preferences from `File` to `Import and Export`. [#7935](https://github.com/JabRef/jabref/pull/7935)
 - We reworked the export order in the preferences and the save order in the library preferences. You can now set more than three sort criteria in your library preferences. [#7935](https://github.com/JabRef/jabref/pull/7935)
->>>>>>> 025c099b
 
 ### Fixed
 
