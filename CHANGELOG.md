--- conflicted
+++ resolved
@@ -35,11 +35,8 @@
 
 ### Fixed
 
-<<<<<<< HEAD
-- We fixed an issue where Double-click onto PDF in file list under the 'General' tab section should just open the file. [#7465](https://github.com/JabRef/jabref/issues/7465)
-=======
+- We fixed an issue where double-click onto PDF in file list under the 'General' tab section should just open the file. [#7465](https://github.com/JabRef/jabref/issues/7465)
 - We fixed an issue where the dark theme did not extend to a group's custom color picker. [#7481](https://github.com/JabRef/jabref/issues/7481)
->>>>>>> 153d82d0
 - We fixed an issue where choosing the fields on which autocompletion should not work in "Entry editor" preferences had no effect. [#7320](https://github.com/JabRef/jabref/issues/7320)
 - We fixed an issue where the "Normalize page numbers" formatter did not replace en-dashes or em-dashes with a hyphen-minus sign. [#7239](https://github.com/JabRef/jabref/issues/7239)
 - We fixed an issue with the style of highlighted check boxes while searching in preferences. [#7226](https://github.com/JabRef/jabref/issues/7226)
