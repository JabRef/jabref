--- conflicted
+++ resolved
@@ -12,11 +12,8 @@
 ### Added
 
 - We added a field showing the BibTeX/biblatex source for added and deleted entries in the "External Changes Resolver" dialog. [#9509](https://github.com/JabRef/jabref/issues/9509)
-<<<<<<< HEAD
 - We added a full text fetcher for IACR eprints.
-=======
 - Add "Attach file from URL" to right-click context menu which downloads file from URL and stores it with reference library.
->>>>>>> 51b36c17
 
 
 
