# Changelog

All notable changes to this project will be documented in this file.
The format is based on [Keep a Changelog](https://keepachangelog.com/en/1.0.0/).
We refer to [GitHub issues](https://github.com/JabRef/jabref/issues) by using `#NUM`.
In case, there is no issue present, the pull request implementing the feature is linked.

Note that this project **does not** adhere to [Semantic Versioning](https://semver.org/).

## [Unreleased]

### Added

- We added support for offline extracting refereferences from PDFs following the IEEE format. [#11156](https://github.com/JabRef/jabref/pull/11156)
- We added a new keyboard shortcut  <kbd>ctrl</kbd> + <kbd>,</kbd> to open the preferences. [#11154](https://github.com/JabRef/jabref/pull/11154)
- We added value selection (such as for month) for content selectors in custom entry types. [#11109](https://github.com/JabRef/jabref/issues/11109)
<<<<<<< HEAD
- We added a duplicate checker for the Citation Relations tab. [#10414](https://github.com/JabRef/jabref/issues/10414)
=======
- We added tooltip on main table cells that shows cell content or cell content and entry preview if set in preferences. [10925](https://github.com/JabRef/jabref/issues/10925)
- We added the ability to add a keyword/crossref when typing the separator character (e.g., comma) in the keywords/crossref fields. [#11178](https://github.com/JabRef/jabref/issues/11178)
>>>>>>> 3ddb9e0a

### Changed

- We replaced the word "Key bindings" with "Keyboard shortcuts" in the Preferences tab. [#11153](https://github.com/JabRef/jabref/pull/11153)

### Fixed

- We fixed an issue where entry type with duplicate fields prevented opening existing libraries with custom entry types [#11127](https://github.com/JabRef/jabref/issues/11127)

### Removed






## [5.13] – 2024-04-01

### Added

- We converted the "Custom API key" list to a table to be more accessible. [#10926](https://github.com/JabRef/jabref/issues/10926)
- We added a "refresh" button for the LaTeX citations tab in the entry editor. [#10584](https://github.com/JabRef/jabref/issues/10584)
- We added the possibility to show the BibTeX source in the [web search](https://docs.jabref.org/collect/import-using-online-bibliographic-database) import screen. [#560](https://github.com/koppor/jabref/issues/560)
- We added a fetcher for [ISIDORE](https://isidore.science/), simply paste in the link into the text field or the last 6 digits in the link that identify that paper. [#10423](https://github.com/JabRef/jabref/issues/10423)
- When importing entries form the "Citation relations" tab, the field [cites](https://docs.jabref.org/advanced/entryeditor/entrylinks) is now filled according to the relationship between the entries. [#10572](https://github.com/JabRef/jabref/pull/10752)
- We added a new integrity check and clean up option for strings having Unicode characters not encoded in [Unicode "Normalization Form Canonical Composition" (NFC)](https://en.wikipedia.org/wiki/Unicode_equivalence#Normal_forms"). [#10506](https://github.com/JabRef/jabref/issues/10506)
- We added a new group icon column to the main table showing the icons of the entry's groups. [#10801](https://github.com/JabRef/jabref/pull/10801)
- When deleting an entry, the files linked to the entry are now optionally deleted as well. [#10509](https://github.com/JabRef/jabref/issues/10509)
- We added support to move the file to the system trash (instead of deleting it). [#10591](https://github.com/JabRef/jabref/pull/10591)
- We added ability to jump to an entry in the command line using `-j CITATIONKEY`. [koppor#540](https://github.com/koppor/jabref/issues/540)
- We added a new boolean to the style files for Openoffice/Libreoffice integration to switch between ZERO_WIDTH_SPACE (default) and no space. [#10843](https://github.com/JabRef/jabref/pull/10843)
- When pasting HTML into the abstract or a comment field, the hypertext is automatically converted to Markdown. [#10558](https://github.com/JabRef/jabref/issues/10558)
- We added the possibility to redownload files that had been present but are no longer in the specified location. [#10848](https://github.com/JabRef/jabref/issues/10848)
- We added the citation key pattern `[camelN]`. Equivalent to the first N words of the `[camel]` pattern.
- We added importing of static groups and linked files from BibDesk .bib files. [#10381](https://github.com/JabRef/jabref/issues/10381)
- We added ability to export in CFF (Citation File Format) [#10661](https://github.com/JabRef/jabref/issues/10661).
- We added ability to push entries to TeXworks. [#3197](https://github.com/JabRef/jabref/issues/3197)
- We added the ability to zoom in and out in the document viewer using <kbd>Ctrl</kbd> + <kbd>Scroll</kbd>. [#10964](https://github.com/JabRef/jabref/pull/10964)
- We added a Cleanup for removing non-existent files and grouped the related options [#10929](https://github.com/JabRef/jabref/issues/10929)
- We added the functionality to parse the bibliography of PDFs using the GROBID online service. [#10200](https://github.com/JabRef/jabref/issues/10200)
- We added a seperated search bar for the global search window. [#11032](https://github.com/JabRef/jabref/pull/11032)
- We added ability to double-click on an entry in the global search window to select the corresponding entry in the main table. [#11010](https://github.com/JabRef/jabref/pull/11010)
- We added support for BibTeX String constants during copy & paste between libraries. [#10872](https://github.com/JabRef/jabref/issues/10872)
- We added the field `langid` which is important for hyphenation and casing in LaTeX. [#10868](https://github.com/JabRef/jabref/issues/10868)
- Event log entries can now be copied via a context menu. [#11100](https://github.com/JabRef/jabref/issues/11100)

### Changed

- The "Automatically open folders of attached files" preference default status has been changed to enabled on Windows. [koppor#56](https://github.com/koppor/jabref/issues/56)
- The Custom export format now uses the custom DOI base URI in the preferences for the `DOICheck`, if activated [forum#4084](https://discourse.jabref.org/t/export-html-disregards-custom-doi-base-uri/4084)
- The index directories for full text search have now more readable names to increase debugging possibilities using Apache Lucense's Lurk. [#10193](https://github.com/JabRef/jabref/issues/10193)
- The fulltext search also indexes files ending with .pdf (but do not having an explicit file type set). [#10193](https://github.com/JabRef/jabref/issues/10193)
- We changed the arrangement of the lists in the "Citation relations" tab. `Cites` are now on the left and `Cited by` on the right [#10572](https://github.com/JabRef/jabref/pull/10752)
- Sub libraries based on `aux` file can now also be generated if some citations are not found library. [#10775](https://github.com/JabRef/jabref/pull/10775)
- We rearranged the tab order in the entry editor and renamed the "Scite Tab" to "Citation information". [#10821](https://github.com/JabRef/jabref/issues/10821)
- We changed the duplicate handling in the Import entries dialog. Potential duplicate entries are marked with an icon and importing will now trigger the merge dialog [#10914](https://github.com/JabRef/jabref/pull/10914)
- We made the command "Push to TexShop" more robust to allow cite commands with a character before the first slash. [forum#2699](https://discourse.jabref.org/t/push-to-texshop-mac/2699/17?u=siedlerchr)
- We only show the notification "Saving library..." if the library contains more than 2000 entries. [#9803](https://github.com/JabRef/jabref/issues/9803)
- JabRef now keeps previous log files upon start. [#11023](https://github.com/JabRef/jabref/pull/11023)
- When normalizing author names, complete enclosing braces are kept. [#10031](https://github.com/JabRef/jabref/issues/10031)
- We enhanced the dialog for adding new fields in the content selector with a selection box containing a list of standard fields. [#10912](https://github.com/JabRef/jabref/pull/10912)
- We store the citation relations in an LRU cache to avoid bloating the memory and out-of-memory exceptions. [#10958](https://github.com/JabRef/jabref/issues/10958)
- Keywords field are now displayed as tags. [#10910](https://github.com/JabRef/jabref/pull/10910)
- Citation relations now get more information, and have quick access to view the articles in a browser without adding them to the library [#10869](https://github.com/JabRef/jabref/issues/10869)
- Importer/Exporter for CFF format now supports JabRef `cites` and `related` relationships, as well as all fields from the CFF specification. [#10993](https://github.com/JabRef/jabref/issues/10993)
- The XMP-Exporter no longer writes the content of the `file`-field. [#11083](https://github.com/JabRef/jabref/pull/11083)
- We added notes, checks and warnings for the case of selection of non-empty directories while starting a new Systematic Literature Review. [#600](https://github.com/koppor/jabref/issues/600)
- Text in the import dialog (web search results) will now be wrapped to prevent horizontal scrolling. [#10931](https://github.com/JabRef/jabref/issues/10931)
- We improved the error handling when invalid bibdesk-files are encountered [#11117](https://github.com/JabRef/jabref/issues/11117)

### Fixed

- We fixed an issue where the fulltext search button in entry editor used to disappear on click till the search is completed. [#10425](https://github.com/JabRef/jabref/issues/10425)
- We fixed an issue where attempting to cancel the importing/generation of an entry from id is ignored. [#10508](https://github.com/JabRef/jabref/issues/10508)
- We fixed an issue where the preview panel showing the wrong entry (an entry that is not selected in the entry table). [#9172](https://github.com/JabRef/jabref/issues/9172)
- We fixed an issue where HTML-reserved characters like '&' and '<', in addition to HTML entities like '&amp;' were not rendered correctly in entry preview. [#10677](https://github.com/JabRef/jabref/issues/10677)
- The last page of a PDF is now indexed by the full text search. [#10193](https://github.com/JabRef/jabref/issues/10193)
- The entry editor respects the configured custom tabs when showing "Other fields". [#11012](https://github.com/JabRef/jabref/pull/11012)
- The default owner of an entry can be changed again. [#10924](https://github.com/JabRef/jabref/issues/10924)
- We fixed an issue where the duplicate check did not take umlauts or other LaTeX-encoded characters into account. [#10744](https://github.com/JabRef/jabref/pull/10744)
- We fixed the colors of the icon on hover for unset special fields. [#10431](https://github.com/JabRef/jabref/issues/10431)
- We fixed an issue where the CrossRef field did not work if autocompletion was disabled [#8145](https://github.com/JabRef/jabref/issues/8145)
- In biblatex mode, JabRef distinguishes between "Optional fields" and "Optional fields 2" again. [#11022](https://github.com/JabRef/jabref/pull/11022)
- We fixed an issue where exporting`@electronic` and `@online` entry types to the Office XMl would duplicate the field `title`  [#10807](https://github.com/JabRef/jabref/issues/10807)
- We fixed an issue where the `CommentsTab` was not properly formatted when the `defaultOwner` contained capital or special letters. [#10870](https://github.com/JabRef/jabref/issues/10870)
- We fixed an issue where the `File -> Close library` menu item was not disabled when no library was open. [#10948](https://github.com/JabRef/jabref/issues/10948)
- We fixed an issue where the Document Viewer would show the PDF in only half the window when maximized. [#10934](https://github.com/JabRef/jabref/issues/10934)
- Clicking on the crossref and related tags in the entry editor jumps to the linked entry. [#5484](https://github.com/JabRef/jabref/issues/5484) [#9369](https://github.com/JabRef/jabref/issues/9369)
- We fixed an issue where JabRef could not parse absolute file paths from Zotero exports. [#10959](https://github.com/JabRef/jabref/issues/10959)
- We fixed an issue where an exception occured when toggling between "Live" or "Locked" in the internal Document Viewer. [#10935](https://github.com/JabRef/jabref/issues/10935)
- When fetching article information fom IEEE Xplore, the em dash is now converted correctly. [koppor#286](https://github.com/koppor/jabref/issues/286)
- Fixed an issue on Windows where the browser extension reported failure to send an entry to JabRef even though it was sent properly. [JabRef-Browser-Extension#493](https://github.com/JabRef/JabRef-Browser-Extension/issues/493)
- Fixed an issue on Windows where TeXworks path was not resolved if it was installed with MiKTeX. [#10977](https://github.com/JabRef/jabref/issues/10977)
- We fixed an issue with where JabRef would throw an error when using MathSciNet search, as it was unable to parse the fetched JSON coreectly. [10996](https://github.com/JabRef/jabref/issues/10996)
- We fixed an issue where the "Import by ID" function would throw an error when a DOI that contains URL-encoded characters was entered. [#10648](https://github.com/JabRef/jabref/issues/10648)
- We fixed an issue with handling of an "overflow" of authors at `[authIniN]`. [#11087](https://github.com/JabRef/jabref/issues/11087)
- We fixed an issue where an exception occurred when selecting entries in the web search results. [#11081](https://github.com/JabRef/jabref/issues/11081)
- When a new library is unsaved, there is now no warning when fetching entries with PDFs. [#11075](https://github.com/JabRef/jabref/issues/11075)
- We fixed an issue where the message "The libary has been modified by another program" occurred when editing library metadata and saving the library. [#4877](https://github.com/JabRef/jabref/issues/4877)

### Removed

- We removed the predatory journal checks due to a high rate of false positives. [#11066](https://github.com/JabRef/jabref/pull/11066)

## [5.12] – 2023-12-24

### Added

- We added a scite.ai tab in the entry editor that retrieves 'Smart Citation' tallies for citations that have a DOI. [koppor#375](https://github.com/koppor/jabref/issues/375)  
- We added a dropdown menu to let users change the reference library during AUX file import. [#10472](https://github.com/JabRef/jabref/issues/10472)
- We added a button to let users reset the cite command to the default value. [#10569](https://github.com/JabRef/jabref/issues/10569)
- We added the option to use System Preference for Light/Dark Theme [#8729](https://github.com/JabRef/jabref/issues/8729).
- We added [scholar.archive.org](https://scholar.archive.org/) as a new fetcher. [#10498](https://github.com/JabRef/jabref/issues/10498)
- We integrated predatory journal checking as part of the Integrity Checker based on the [check-bib-for-predatory](https://github.com/CfKu/check-bib-for-predatory). [koppor#348](https://github.com/koppor/jabref/issues/348)
- We added a 'More options' section in the main table right click menu opening the preferences dialog. [#9432](https://github.com/JabRef/jabref/issues/9432)
- When creating a new group, it inherits the icon of the parent group. [#10521](https://github.com/JabRef/jabref/pull/10521)

### Changed

- We moved the location of the 'Open only one instance of JabRef' preference option from "Network" to "General". [#9306](https://github.com/JabRef/jabref/issues/9306)
- The two previews in the change resolver dialog now have their scrollbars synchronized. [#9576](https://github.com/JabRef/jabref/issues/9576).
- We changed the setting of the keyword separator to accept a single character only. [#177](https://github.com/koppor/jabref/issues/177)
- We replaced "SearchAll" in Web Search by "Search Selected". [#10556](https://github.com/JabRef/jabref/issues/10556)
- Short DOI formatter now checks, if the value is already formatted. If so, it returns the value instead of calling the ShortDOIService again. [#10589](https://github.com/JabRef/jabref/issues/10589)
- We upgraded to JavaFX 21.0.1. As a consequence JabRef requires now macOS 11 or later and GTK 3.8 or later on Linux [10627](https://github.com/JabRef/jabref/pull/10627).
- A user-specific comment fields is not enabled by default, but can be enabled using the "Add" button. [#10424](https://github.com/JabRef/jabref/issues/10424)
- We upgraded to Lucene 9.9 for the fulltext search. The search index will be rebuild. [#10686](https://github.com/JabRef/jabref/pull/10686)
- When using "Copy..." -> "Copy citation key", the delimiter configured at "Push applications" is respected. [#10707](https://github.com/JabRef/jabref/pull/10707)

### Fixed

- We fixed an issue where the added protected term has unwanted leading and trailing whitespaces, where the formatted text has unwanted empty brackets and where the word at the cursor in the textbox can be added to the list. [#10415](https://github.com/JabRef/jabref/issues/10415)
- We fixed an issue where in the merge dialog the file field of entries was not correctly merged when the first and second entry both contained values inside the file field. [#10572](https://github.com/JabRef/jabref/issues/10572)
- We fixed some small inconsistencies in the user interface. [#10507](https://github.com/JabRef/jabref/issues/10507) [#10458](https://github.com/JabRef/jabref/issues/10458) [#10660](https://github.com/JabRef/jabref/issues/10660)
- We fixed the issue where the Hayagriva YAML exporter would not include a parent field for the publisher/series. [#10596](https://github.com/JabRef/jabref/issues/10596)
- We fixed issues in the external file type dialog w.r.t. duplicate entries in the case of a language switch. [#10271](https://github.com/JabRef/jabref/issues/10271)
- We fixed an issue where the right-click action "Copy cite..." did not respect the configured citation command under "External Programs" -> "[Push Applications](https://docs.jabref.org/cite/pushtoapplications)" [#10615](https://github.com/JabRef/jabref/issues/10615)

### Removed

- We removed duplicate filtering and sorting operations in the MainTable when editing BibEntries. [#10619](https://github.com/JabRef/jabref/pull/10619)

## [5.11] – 2023-10-22

### Added

- We added the ability to sort subgroups in Z-A order, as well as by ascending and descending number of subgroups. [#10249](https://github.com/JabRef/jabref/issues/10249)
- We added the possibility to find (and add) papers that cite or are cited by a given paper. [#6187](https://github.com/JabRef/jabref/issues/6187)
- We added an error-specific message for when a download from a URL fails. [#9826](https://github.com/JabRef/jabref/issues/9826)
- We added support for customizing the citation command (e.g., `[@key1,@key2]`) when [pushing to external applications](https://docs.jabref.org/cite/pushtoapplications). [#10133](https://github.com/JabRef/jabref/issues/10133)
- We added an integrity check for more special characters. [#8712](https://github.com/JabRef/jabref/issues/8712)
- We added protected terms described as "Computer science". [#10222](https://github.com/JabRef/jabref/pull/10222)
- We added a link "Get more themes..." in the preferences to that points to [themes.jabref.org](https://themes.jabref.org) allowing the user to download new themes. [#10243](https://github.com/JabRef/jabref/issues/10243)
- We added a fetcher for [LOBID](https://lobid.org/resources/api) resources. [koppor#386](https://github.com/koppor/jabref/issues/386)
- When in `biblatex` mode, the [integrity check](https://docs.jabref.org/finding-sorting-and-cleaning-entries/checkintegrity) for journal titles now also checks the field `journal`.
- We added support for exporting to Hayagriva YAML format. [#10382](https://github.com/JabRef/jabref/issues/10382)
- We added support for pushing citations to [TeXShop](https://pages.uoregon.edu/koch/texshop/) on macOS [forum#2699](https://discourse.jabref.org/t/push-to-texshop-mac/2699).
- We added the 'Bachelor's thesis' type for Biblatex's 'Thesis' EntryType [#10029](https://github.com/JabRef/jabref/issues/10029).

### Changed

- The export formats `listrefs`, `tablerefs`, `tablerefsabsbib`, now use the ISO date format in the footer [#10383](https://github.com/JabRef/jabref/pull/10383).
- When searching for an identifier in the "Web search", the title of the search window is now "Identifier-based Web Search". [#10391](https://github.com/JabRef/jabref/pull/10391)
- The ampersand checker now skips verbatim fields (`file`, `url`, ...). [#10419](https://github.com/JabRef/jabref/pull/10419)
- If no existing document is selected for exporting "XMP annotated pdf" JabRef will now create a new PDF file with a sample text and the metadata. [#10102](https://github.com/JabRef/jabref/issues/10102)
- We modified the DOI cleanup to infer the DOI from an ArXiV ID if it's present. [#10426](https://github.com/JabRef/jabref/issues/10426)
- The ISI importer uses the field `comment` for notes (instead of `review). [#10478](https://github.com/JabRef/jabref/pull/10478)
- If no existing document is selected for exporting "Embedded BibTeX pdf" JabRef will now create a new PDF file with a sample text and the metadata. [#10101](https://github.com/JabRef/jabref/issues/10101)
- Translated titles format no longer raise a warning. [#10459](https://github.com/JabRef/jabref/issues/10459)
- We re-added the empty grey containers in the groups panel to keep an indicator for the current selected group, if displaying of group item count is turned off [#9972](https://github.com/JabRef/jabref/issues/9972)

### Fixed

- We fixed an issue where "Move URL in note field to url field" in the cleanup dialog caused an exception if no note field was present [forum#3999](https://discourse.jabref.org/t/cleanup-entries-cant-get-it-to-work/3999)
- It is possible again to use "current table sort order" for the order of entries when saving. [#9869](https://github.com/JabRef/jabref/issues/9869)
- Passwords can be stored in GNOME key ring. [#10274](https://github.com/JabRef/jabref/issues/10274)
- We fixed an issue where groups based on an aux file could not be created due to an exception [#10350](https://github.com/JabRef/jabref/issues/10350)
- We fixed an issue where the JabRef browser extension could not communicate with JabRef under macOS due to missing files. You should use the `.pkg` for the first installation as it updates all necessary files for the extension [#10308](https://github.com/JabRef/jabref/issues/10308)
- We fixed an issue where the ISBN fetcher returned the entrytype `misc` for certain ISBN numbers [#10348](https://github.com/JabRef/jabref/issues/10348)
- We fixed a bug where an exception was raised when saving less than three export save orders in the preference. [#10157](https://github.com/JabRef/jabref/issues/10157)
- We fixed an issue where it was possible to create a group with no name or with a group separator inside the name [#9776](https://github.com/JabRef/jabref/issues/9776)
- Biblatex's `journaltitle` is now also respected for showing the journal information. [#10397](https://github.com/JabRef/jabref/issues/10397)
- JabRef does not hang anymore when exporting via CLI. [#10380](https://github.com/JabRef/jabref/issues/10380)
- We fixed an issue where it was not possible to save a library on a network share under macOS due to an exception when acquiring a file lock [#10452](https://github.com/JabRef/jabref/issues/10452)
- We fixed an issue where exporting "XMP annotated pdf" without selecting an existing document would produce an exception. [#10102](https://github.com/JabRef/jabref/issues/10102)
- We fixed an issue where the "Enabled" column in the "Protected terms files" tab in the preferences could not be resized [#10285](https://github.com/JabRef/jabref/issues/10285)
- We fixed an issue where after creation of a new library, the new library was not focused. [koppor#592](https://github.com/koppor/jabref/issues/592)
- We fixed an issue where double clicking on an url in the file field would trigger an exception instead of opening the browser [#10480](https://github.com/JabRef/jabref/pull/10480)
- We fixed an issue where scrolling was impossible on dragging a citation on the groups panel. [#9754](https://github.com/JabRef/jabref/issues/9754)
- We fixed an issue where exporting "Embedded BibTeX pdf" without selecting an existing document would produce an exception. [#10101](https://github.com/JabRef/jabref/issues/10101)
- We fixed an issue where there was a failure to access the url link for "eprint" for the ArXiv entry.[#10474](https://github.com/JabRef/jabref/issues/10474)
- We fixed an issue where it was not possible to connect to a shared database once a group with entries was added or other metadata modified [#10336](https://github.com/JabRef/jabref/issues/10336)
- We fixed an issue where middle-button paste in X not always worked [#7905](https://github.com/JabRef/jabref/issues/7905)

## [5.10] – 2023-09-02

### Added

- We added a field showing the BibTeX/biblatex source for added and deleted entries in the "External Changes Resolver" dialog. [#9509](https://github.com/JabRef/jabref/issues/9509)
- We added user-specific comment field so that multiple users can make separate comments. [#543](https://github.com/koppor/jabref/issues/543)
- We added a search history list in the search field's right click menu. [#7906](https://github.com/JabRef/jabref/issues/7906)
- We added a full text fetcher for IACR eprints. [#9651](https://github.com/JabRef/jabref/pull/9651)
- We added "Attach file from URL" to right-click context menu to download and store a file with the reference library. [#9646](https://github.com/JabRef/jabref/issues/9646)
- We enabled updating an existing entry with data from InspireHEP. [#9351](https://github.com/JabRef/jabref/issues/9351)
- We added a fetcher for the Bibliotheksverbund Bayern (experimental). [#9641](https://github.com/JabRef/jabref/pull/9641)
- We added support for more biblatex date formats for parsing dates. [#2753](https://github.com/JabRef/jabref/issues/2753)
- We added support for multiple languages for exporting to and importing references from MS Office. [#9699](https://github.com/JabRef/jabref/issues/9699)
- We enabled scrolling in the groups list when dragging a group on another group. [#2869](https://github.com/JabRef/jabref/pull/2869)
- We added the option to automatically download online files when a new entry is created from an existing ID (e.g., DOI). The option can be disabled in the preferences under "Import and Export". [#9756](https://github.com/JabRef/jabref/issues/9756)
- We added a new Integrity check for unescaped ampersands. [koppor#585](https://github.com/koppor/jabref/issues/585)
- We added support for parsing `$\backslash$` in file paths (as exported by Mendeley). [forum#3470](https://discourse.jabref.org/t/mendeley-bib-import-with-linked-files/3470)
- We added the possibility to automatically fetch entries when an ISBN is pasted on the main table. [#9864](https://github.com/JabRef/jabref/issues/9864)
- We added the option to disable the automatic linking of files in the entry editor [#5105](https://github.com/JabRef/jabref/issues/5105)
- We added the link icon for ISBNs in linked identifiers column. [#9819](https://github.com/JabRef/jabref/issues/9819)
- We added key binding to focus on groups <kbd>alt</kbd> + <kbd>s</kbd> [#9863](https://github.com/JabRef/jabref/issues/9863)
- We added the option to unprotect a text selection, which strips all pairs of curly braces away. [#9950](https://github.com/JabRef/jabref/issues/9950)
- We added drag and drop events for field 'Groups' in entry editor panel. [#569](https://github.com/koppor/jabref/issues/569)
- We added support for parsing MathML in the Medline importer. [#4273](https://github.com/JabRef/jabref/issues/4273)
- We added the ability to search for an identifier (DOI, ISBN, ArXiv ID) directly from 'Web Search'. [#7575](https://github.com/JabRef/jabref/issues/7575) [#9674](https://github.com/JabRef/jabref/issues/9674)
- We added a cleanup activity that identifies a URL or a last-visited-date in the `note` field and moves it to the `url` and `urldate` field respectively. [koppor#216](https://github.com/koppor/jabref/issues/216)
- We enabled the user to change the name of a field in a custom entry type by double-clicking on it. [#9840](https://github.com/JabRef/jabref/issues/9840)
- We added some preferences options to disable online activity. [#10064](https://github.com/JabRef/jabref/issues/10064)
- We integrated two mail actions ("As Email" and "To Kindle") under a new "Send" option in the right-click & Tools menus. The Kindle option creates an email targeted to the user's Kindle email, which can be set in preferences under "External programs" [#6186](https://github.com/JabRef/jabref/issues/6186)
- We added an option to clear recent libraries' history. [#10003](https://github.com/JabRef/jabref/issues/10003)
- We added an option to encrypt and remember the proxy password. [#8055](https://github.com/JabRef/jabref/issues/8055)[#10044](https://github.com/JabRef/jabref/issues/10044)
- We added support for showing journal information, via info buttons next to the `Journal` and `ISSN` fields in the entry editor. [#6189](https://github.com/JabRef/jabref/issues/6189)
- We added support for pushing citations to Sublime Text 3 [#10098](https://github.com/JabRef/jabref/issues/10098)
- We added support for the Finnish language. [#10183](https://github.com/JabRef/jabref/pull/10183)
- We added the option to automatically replaces illegal characters in the filename when adding a file to JabRef. [#10182](https://github.com/JabRef/jabref/issues/10182)
- We added a privacy policy. [#10064](https://github.com/JabRef/jabref/issues/10064)
- We added a tooltip to show the number of entries in a group [#10208](https://github.com/JabRef/jabref/issues/10208)
- We fixed an issue where it was no longer possible to add or remove selected entries to groups via context menu [#10404](https://github.com/JabRef/jabref/issues/10404), [#10317](https://github.com/JabRef/jabref/issues/10317) [#10374](https://github.com/JabRef/jabref/issues/10374)

### Changed

- We replaced "Close" by "Close library" and placed it after "Save all" in the File menu. [#10043](https://github.com/JabRef/jabref/pull/10043)
- We upgraded to Lucene 9.7 for the fulltext search. The search index will be rebuild. [#9584](https://github.com/JabRef/jabref/pull/10036)
- 'Get full text' now also checks the file url. [#568](https://github.com/koppor/jabref/issues/568)
- JabRef writes a new backup file only if there is a change. Before, JabRef created a backup upon start. [#9679](https://github.com/JabRef/jabref/pull/9679)
- We modified the `Add Group` dialog to use the most recently selected group hierarchical context. [#9141](https://github.com/JabRef/jabref/issues/9141)
- We refined the 'main directory not found' error message. [#9625](https://github.com/JabRef/jabref/pull/9625)
- JabRef writes a new backup file only if there is a change. Before, JabRef created a backup upon start. [#9679](https://github.com/JabRef/jabref/pull/9679)
- Backups of libraries are not stored per JabRef version, but collected together. [#9676](https://github.com/JabRef/jabref/pull/9676)
- We streamlined the paths for logs and backups: The parent path fragment is always `logs` or `backups`.
- `log.txt` now contains an entry if a BibTeX entry could not be parsed.
- `log.txt` now contains debug messages. Debugging needs to be enabled explicitly. [#9678](https://github.com/JabRef/jabref/pull/9678)
- `log.txt` does not contain entries for non-found files during PDF indexing. [#9678](https://github.com/JabRef/jabref/pull/9678)
- The hostname is now determined using environment variables (`COMPUTERNAME`/`HOSTNAME`) first. [#9910](https://github.com/JabRef/jabref/pull/9910)
- We improved the Medline importer to correctly import ISO dates for `revised`. [#9536](https://github.com/JabRef/jabref/issues/9536)
- To avoid cluttering of the directory, We always delete the `.sav` file upon successful write. [#9675](https://github.com/JabRef/jabref/pull/9675)
- We improved the unlinking/deletion of multiple linked files of an entry using the <kbd>Delete</kbd> key. [#9473](https://github.com/JabRef/jabref/issues/9473)
- The field names of customized entry types are now exchanged preserving the case. [#9993](https://github.com/JabRef/jabref/pull/9993)
- We moved the custom entry types dialog into the preferences dialog. [#9760](https://github.com/JabRef/jabref/pull/9760)
- We moved the manage content selectors dialog to the library properties. [#9768](https://github.com/JabRef/jabref/pull/9768)
- We moved the preferences menu command from the options menu to the file menu. [#9768](https://github.com/JabRef/jabref/pull/9768)
- We reworked the cross ref labels in the entry editor and added a right click menu. [#10046](https://github.com/JabRef/jabref/pull/10046)
- We reorganized the order of tabs and settings in the library properties. [#9836](https://github.com/JabRef/jabref/pull/9836)
- We changed the handling of an "overflow" of authors at `[authIniN]`: JabRef uses `+` to indicate an overflow. Example: `[authIni2]` produces `A+` (instead of `AB`) for `Aachen and Berlin and Chemnitz`. [#9703](https://github.com/JabRef/jabref/pull/9703)
- We moved the preferences option to open the last edited files on startup to the 'General' tab. [#9808](https://github.com/JabRef/jabref/pull/9808)
- We improved the recognition of DOIs when pasting a link containing a DOI on the maintable. [#9864](https://github.com/JabRef/jabref/issues/9864s)
- We reordered the preferences dialog. [#9839](https://github.com/JabRef/jabref/pull/9839)
- We split the 'Import and Export' tab into 'Web Search' and 'Export'. [#9839](https://github.com/JabRef/jabref/pull/9839)
- We moved the option to run JabRef in memory stick mode into the preferences dialog toolbar. [#9866](https://github.com/JabRef/jabref/pull/9866)
- In case the library contains empty entries, they are not written to disk. [#8645](https://github.com/JabRef/jabref/issues/8645)
- The formatter `remove_unicode_ligatures` is now called `replace_unicode_ligatures`. [#9890](https://github.com/JabRef/jabref/pull/9890)
- We improved the error message when no terminal was found. [#9607](https://github.com/JabRef/jabref/issues/9607)
- In the context of the "systematic literature functionality", we changed the name "database" to "catalog" to use a separate term for online catalogs in comparison to SQL databases. [#9951](https://github.com/JabRef/jabref/pull/9951)
- We now show more fields (including Special Fields) in the dropdown selection for "Save sort order" in the library properties and for "Export sort order" in the preferences. [#10010](https://github.com/JabRef/jabref/issues/10010)
- We now encrypt and store the custom API keys in the OS native credential store. [#10044](https://github.com/JabRef/jabref/issues/10044)
- We changed the behavior of group addition/edit, so that sorting by alphabetical order is not performed by default after the modification. [#10017](https://github.com/JabRef/jabref/issues/10017)
- We fixed an issue with spacing in the cleanup dialogue. [#10081](https://github.com/JabRef/jabref/issues/10081)
- The GVK fetcher now uses the new [K10plus](https://www.bszgbv.de/services/k10plus/) database. [#10189](https://github.com/JabRef/jabref/pull/10189)

### Fixed

- We fixed an issue where clicking the group expansion pane/arrow caused the node to be selected, when it should just expand/detract the node. [#10111](https://github.com/JabRef/jabref/pull/10111)
- We fixed an issue where the browser import would add ' characters before the BibTeX entry on Linux. [#9588](https://github.com/JabRef/jabref/issues/9588)
- We fixed an issue where searching for a specific term with the DOAB fetcher lead to an exception. [#9571](https://github.com/JabRef/jabref/issues/9571)
- We fixed an issue where the "Import" -> "Library to import to" did not show the correct library name if two opened libraries had the same suffix. [#9567](https://github.com/JabRef/jabref/issues/9567)
- We fixed an issue where the rpm-Version of JabRef could not be properly uninstalled and reinstalled. [#9558](https://github.com/JabRef/jabref/issues/9558), [#9603](https://github.com/JabRef/jabref/issues/9603)
- We fixed an issue where the command line export using `--exportMatches` flag does not create an output bib file. [#9581](https://github.com/JabRef/jabref/issues/9581)
- We fixed an issue where custom field in the custom entry types could not be set to mulitline. [#9609](https://github.com/JabRef/jabref/issues/9609)
- We fixed an issue where the Office XML exporter did not resolve BibTeX-Strings when exporting entries. [forum#3741](https://discourse.jabref.org/t/exporting-bibtex-constant-strings-to-ms-office-2007-xml/3741)
- We fixed an issue where the Merge Entries Toolbar configuration was not saved after hitting 'Merge Entries' button. [#9091](https://github.com/JabRef/jabref/issues/9091)
- We fixed an issue where the password is stored in clear text if the user wants to use a proxy with authentication. [#8055](https://github.com/JabRef/jabref/issues/8055)
- JabRef is now more relaxed when parsing field content: In case a field content ended with `\`, the combination `\}` was treated as plain `}`. [#9668](https://github.com/JabRef/jabref/issues/9668)
- We resolved an issue that cut off the number of group entries when it exceeded four digits. [#8797](https://github.com/JabRef/jabref/issues/8797)
- We fixed the issue where the size of the global search window was not retained after closing. [#9362](https://github.com/JabRef/jabref/issues/9362)
- We fixed an issue where the Global Search UI preview is still white in dark theme. [#9362](https://github.com/JabRef/jabref/issues/9362)
- We fixed the double paste issue when <kbd>Cmd</kbd> + <kbd>v</kbd> is pressed on 'New entry from plaintext' dialog. [#9367](https://github.com/JabRef/jabref/issues/9367)
- We fixed an issue where the pin button on the Global Search dialog was located at the bottom and not at the top. [#9362](https://github.com/JabRef/jabref/issues/9362)
- We fixed the log text color in the event log console when using dark mode. [#9732](https://github.com/JabRef/jabref/issues/9732)
- We fixed an issue where searching for unlinked files would include the current library's .bib file. [#9735](https://github.com/JabRef/jabref/issues/9735)
- We fixed an issue where it was no longer possible to connect to a shared mysql database due to an exception. [#9761](https://github.com/JabRef/jabref/issues/9761)
- We fixed an issue where an exception was thrown for the user after <kbd>Ctrl</kbd>+<kbd>Z</kbd> command. [#9737](https://github.com/JabRef/jabref/issues/9737)
- We fixed the citation key generation for [`[authors]`, `[authshort]`, `[authorsAlpha]`, `[authIniN]`, `[authEtAl]`, `[auth.etal]`](https://docs.jabref.org/setup/citationkeypatterns#special-field-markers) to handle `and others` properly. [koppor#626](https://github.com/koppor/jabref/issues/626)
- We fixed the Save/save as file type shows BIBTEX_DB instead of "Bibtex library". [#9372](https://github.com/JabRef/jabref/issues/9372)
- We fixed the default main file directory for non-English Linux users. [#8010](https://github.com/JabRef/jabref/issues/8010)
- We fixed an issue when overwriting the owner was disabled. [#9896](https://github.com/JabRef/jabref/pull/9896)
- We fixed an issue regarding recording redundant prefixes in search history. [#9685](https://github.com/JabRef/jabref/issues/9685)
- We fixed an issue where passing a URL containing a DOI led to a "No entry found" notification. [#9821](https://github.com/JabRef/jabref/issues/9821)
- We fixed some minor visual inconsistencies and issues in the preferences dialog. [#9866](https://github.com/JabRef/jabref/pull/9866)
- The order of save actions is now retained. [#9890](https://github.com/JabRef/jabref/pull/9890)
- We fixed an issue where the order of save actions was not retained in the bib file. [#9890](https://github.com/JabRef/jabref/pull/9890)
- We fixed an issue in the preferences 'External file types' tab ignoring a custom application path in the edit dialog. [#9895](https://github.com/JabRef/jabref/issues/9895)
- We fixed an issue in the preferences where custom columns could be added to the entry table with no qualifier. [#9913](https://github.com/JabRef/jabref/issues/9913)
- We fixed an issue where the encoding header in a bib file was not respected when the file contained a BOM (Byte Order Mark). [#9926](https://github.com/JabRef/jabref/issues/9926)
- We fixed an issue where cli help output for import and export format was inconsistent. [koppor#429](https://github.com/koppor/jabref/issues/429)
- We fixed an issue where the user could select multiple conflicting options for autocompletion at once. [#10181](https://github.com/JabRef/jabref/issues/10181)
- We fixed an issue where no preview could be generated for some entry types and led to an exception. [#9947](https://github.com/JabRef/jabref/issues/9947)
- We fixed an issue where the Linux terminal working directory argument was malformed and therefore ignored upon opening a terminal [#9953](https://github.com/JabRef/jabref/issues/9953)
- We fixed an issue under Linux where under some systems the file instead of the folder was opened. [#9607](https://github.com/JabRef/jabref/issues/9607)
- We fixed an issue where an Automatic Keyword Group could not be deleted in the UI. [#9778](https://github.com/JabRef/jabref/issues/9778)
- We fixed an issue where the citation key pattern `[edtrN_M]` returned the wrong editor. [#9946](https://github.com/JabRef/jabref/pull/9946)
- We fixed an issue where empty grey containers would remain in the groups panel, if displaying of group item count is turned off. [#9972](https://github.com/JabRef/jabref/issues/9972)
- We fixed an issue where fetching an ISBN could lead to application freezing when the fetcher did not return any results. [#9979](https://github.com/JabRef/jabref/issues/9979)
- We fixed an issue where closing a library containing groups and entries caused an exception [#9997](https://github.com/JabRef/jabref/issues/9997)
- We fixed a bug where the editor for strings in a bibliography file did not sort the entries by their keys [#10083](https://github.com/JabRef/jabref/pull/10083)
- We fixed an issues where clicking on the empty space of specific context menu entries would not trigger the associated action. [#8388](https://github.com/JabRef/jabref/issues/8388)
- We fixed an issue where JabRef would not remember whether the window was in fullscreen. [#4939](https://github.com/JabRef/jabref/issues/4939)
- We fixed an issue where the ACM Portal search sometimes would not return entries for some search queries when the article author had no given name. [#10107](https://github.com/JabRef/jabref/issues/10107)
- We fixed an issue that caused high CPU usage and a zombie process after quitting JabRef because of author names autocompletion. [#10159](https://github.com/JabRef/jabref/pull/10159)
- We fixed an issue where files with illegal characters in the filename could be added to JabRef. [#10182](https://github.com/JabRef/jabref/issues/10182)
- We fixed that checked-out radio buttons under "specified keywords" were not displayed as checked after closing and reopening the "edit group" window. [#10248](https://github.com/JabRef/jabref/issues/10248)
- We fixed that when editing groups, checked-out properties such as case sensitive and regular expression (under "Free search expression") were not displayed checked. [#10108](https://github.com/JabRef/jabref/issues/10108)

### Removed

- We removed the support of BibTeXML. [#9540](https://github.com/JabRef/jabref/issues/9540)
- We removed support for Markdown syntax for strikethrough and task lists in comment fields. [#9726](https://github.com/JabRef/jabref/pull/9726)
- We removed the options menu, because the two contents were moved to the File menu or the properties of the library. [#9768](https://github.com/JabRef/jabref/pull/9768)
- We removed the 'File' tab in the preferences and moved its contents to the 'Export' tab. [#9839](https://github.com/JabRef/jabref/pull/9839)
- We removed the "[Collection of Computer Science Bibliographies](https://en.wikipedia.org/wiki/Collection_of_Computer_Science_Bibliographies)" fetcher the websits is no longer available. [#6638](https://github.com/JabRef/jabref/issues/6638)

## [5.9] – 2023-01-06

### Added

- We added a dropdown menu to let users change the library they want to import into during import. [#6177](https://github.com/JabRef/jabref/issues/6177)
- We added the possibility to add/remove a preview style from the selected list using a double click. [#9490](https://github.com/JabRef/jabref/issues/9490)
- We added the option to define fields as "multine" directly in the custom entry types dialog. [#6448](https://github.com/JabRef/jabref/issues/6448)
- We changed the minWidth and the minHeight of the main window, so it won't have a width and/or a height with the value 0. [#9606](https://github.com/JabRef/jabref/issues/9606)

### Changed

- We changed database structure: in MySQL/MariaDB we renamed tables by adding a `JABREF_` prefix, and in PGSQL we moved tables in `jabref` schema. We added `VersionDBStructure` variable in `METADATA` table to indicate current version of structure, this variable is needed for automatic migration. [#9312](https://github.com/JabRef/jabref/issues/9312)
- We moved some preferences options to a new tab in the preferences dialog. [#9442](https://github.com/JabRef/jabref/pull/9308)
- We renamed "Medline abbreviation" to "dotless abbreviation". [#9504](https://github.com/JabRef/jabref/pull/9504)
- We now have more "dots" in the offered journal abbreviations. [#9504](https://github.com/JabRef/jabref/pull/9504)
- We now disable the button "Full text search" in the Searchbar by default [#9527](https://github.com/JabRef/jabref/pull/9527)


### Fixed

- The tab "deprecated fields" is shown in biblatex-mode only. [#7757](https://github.com/JabRef/jabref/issues/7757)
- In case a journal name of an IEEE journal is abbreviated, the "normal" abbreviation is used - and not the one of the IEEE BibTeX strings. [abbrv#91](https://github.com/JabRef/abbrv.jabref.org/issues/91)
- We fixed a performance issue when loading large lists of custom journal abbreviations. [#8928](https://github.com/JabRef/jabref/issues/8928)
- We fixed an issue where the last opened libraries were not remembered when a new unsaved library was open as well. [#9190](https://github.com/JabRef/jabref/issues/9190)
- We fixed an issue where no context menu for the group "All entries" was present. [forum#3682](https://discourse.jabref.org/t/how-sort-groups-a-z-not-subgroups/3682)
- We fixed an issue where extra curly braces in some fields would trigger an exception when selecting the entry or doing an integrity check. [#9475](https://github.com/JabRef/jabref/issues/9475), [#9503](https://github.com/JabRef/jabref/issues/9503)
- We fixed an issue where entering a date in the format "YYYY/MM" in the entry editor date field caused an exception. [#9492](https://github.com/JabRef/jabref/issues/9492)
- For portable versions, the `.deb` file now works on plain debian again. [#9472](https://github.com/JabRef/jabref/issues/9472)
- We fixed an issue where the download of linked online files failed after an import of entries for certain urls. [#9518](https://github.com/JabRef/jabref/issues/9518)
- We fixed an issue where an exception occurred when manually downloading a file from an URL in the entry editor. [#9521](https://github.com/JabRef/jabref/issues/9521)
- We fixed an issue with open office csv file formatting where commas in the abstract field where not escaped. [#9087](https://github.com/JabRef/jabref/issues/9087)
- We fixed an issue with deleting groups where subgroups different from the selected group were deleted. [#9281](https://github.com/JabRef/jabref/issues/9281)

## [5.8] – 2022-12-18

### Added

- We integrated a new three-way merge UI for merging entries in the Entries Merger Dialog, the Duplicate Resolver Dialog, the Entry Importer Dialog, and the External Changes Resolver Dialog. [#8945](https://github.com/JabRef/jabref/pull/8945)
- We added the ability to merge groups, keywords, comments and files when merging entries. [#9022](https://github.com/JabRef/jabref/pull/9022)
- We added a warning message next to the authors field in the merge dialog to warn users when the authors are the same but formatted differently. [#8745](https://github.com/JabRef/jabref/issues/8745)
- The default file directory of a library is used as default directory for [unlinked file lookup](https://docs.jabref.org/collect/findunlinkedfiles#link-the-pdfs-to-your-bib-library). [koppor#546](https://github.com/koppor/jabref/issues/546)
- The properties of an existing systematic literature review (SLR) can be edited. [koppor#604](https://github.com/koppor/jabref/issues/604)
- An systematic literature review (SLR) can now be started from the SLR itself. [#9131](https://github.com/JabRef/jabref/pull/9131), [koppor#601](https://github.com/koppor/jabref/issues/601)
- On startup, JabRef notifies the user if there were parsing errors during opening.
- We added support for the field `fjournal` (in `@article`) for abbreviation and unabbreviation functionalities. [#321](https://github.com/JabRef/jabref/pull/321)
- In case a backup is found, the filename of the backup is shown and one can navigate to the file. [#9311](https://github.com/JabRef/jabref/pull/9311)
- We added support for the Ukrainian and Arabic languages. [#9236](https://github.com/JabRef/jabref/pull/9236), [#9243](https://github.com/JabRef/jabref/pull/9243)

### Changed

- We improved the Citavi Importer to also import so called Knowledge-items into the field `comment` of the corresponding entry [#9025](https://github.com/JabRef/jabref/issues/9025)
- We modified the change case sub-menus and their corresponding tips (displayed when you stay long over the menu) to properly reflect exemplified cases. [#9339](https://github.com/Jabref/jabref/issues/9339)
- We call backup files `.bak` and temporary writing files now `.sav`.
- JabRef keeps 10 older versions of a `.bib` file in the [user data dir](https://github.com/harawata/appdirs#supported-directories) (instead of a single `.sav` (now: `.bak`) file in the directory of the `.bib` file)
- We improved the External Changes Resolver dialog to be more usaable. [#9021](https://github.com/JabRef/jabref/pull/9021)
- We simplified the actions to fast-resolve duplicates to 'Keep Left', 'Keep Right', 'Keep Both' and 'Keep Merged'. [#9056](https://github.com/JabRef/jabref/issues/9056)
- The fallback directory of the file folder now is the general file directory. In case there was a directory configured for a library and this directory was not found, JabRef placed the PDF next to the .bib file and not into the general file directory.
- The global default directory for storing PDFs is now the documents folder in the user's home.
- When adding or editing a subgroup it is placed w.r.t. to alphabetical ordering rather than at the end. [koppor#577](https://github.com/koppor/jabref/issues/577)
- Groups context menu now shows appropriate options depending on number of subgroups. [koppor#579](https://github.com/koppor/jabref/issues/579)
- We modified the "Delete file" dialog and added the full file path to the dialog text. The file path in the title was changed to file name only. [koppor#534](https://github.com/koppor/jabref/issues/534)
- Download from URL now automatically fills with URL from clipboard. [koppor#535](https://github.com/koppor/jabref/issues/535)
- We added HTML and Markdown files to Find Unlinked Files and removed BibTeX. [koppor#547](https://github.com/koppor/jabref/issues/547)
- ArXiv fetcher now retrieves additional data from related DOIs (both ArXiv and user-assigned). [#9170](https://github.com/JabRef/jabref/pull/9170)
- We modified the Directory of Open Access Books (DOAB) fetcher so that it will now also fetch the ISBN when possible. [#8708](https://github.com/JabRef/jabref/issues/8708)
- Genres are now mapped correctly to entry types when importing MODS files. [#9185](https://github.com/JabRef/jabref/issues/9185)
- We changed the button label from "Return to JabRef" to "Return to library" to better indicate the purpose of the action.
- We changed the color of found text from red to high-contrast colors (background: yellow; font color: purple). [koppor#552](https://github.com/koppor/jabref/issues/552)
- We fixed an issue where the wrong icon for a successful import of a bib entry was shown. [#9308](https://github.com/JabRef/jabref/pull/9308)
- We changed the messages after importing unlinked local files to past tense. [koppor#548](https://github.com/koppor/jabref/issues/548)
- We fixed an issue where the wrong icon for a successful import of a bib entry was shown [#9308](https://github.com/JabRef/jabref/pull/9308)
- In the context of the [Cleanup dialog](https://docs.jabref.org/finding-sorting-and-cleaning-entries/cleanupentries) we changed the text of the conversion of BibTeX to biblatex (and vice versa) to make it more clear. [koppor#545](https://github.com/koppor/jabref/issues/545)
- We removed wrapping of string constants when writing to a `.bib` file.
- In the context of a systematic literature review (SLR), a user can now add arbitrary data into `study.yml`. JabRef just ignores this data. [#9124](https://github.com/JabRef/jabref/pull/9124)
- In the context of a systematic literature review (SLR), we reworked the "Define study" parameters dialog. [#9123](https://github.com/JabRef/jabref/pull/9123)
- We upgraded to Lucene 9.4 for the fulltext search. The search index will be rebuild. [#9213](https://github.com/JabRef/jabref/pull/9213)
- We disabled the "change case" menu for empty fields. [#9214](https://github.com/JabRef/jabref/issues/9214)
- We disabled the conversion menu for empty fields. [#9200](https://github.com/JabRef/jabref/issues/9200)

### Fixed

- We fixed an issue where applied save actions on saving the library file would lead to the dialog "The library has been modified by another program" popping up. [#4877](https://github.com/JabRef/jabref/issues/4877)
- We fixed issues with save actions not correctly loaded when opening the library. [#9122](https://github.com/JabRef/jabref/pull/9122)
- We fixed the behavior of "Discard changes" when reopening a modified library. [#9361](https://github.com/JabRef/jabref/issues/9361)
- We fixed several bugs regarding the manual and the autosave of library files that could lead to exceptions. [#9067](https://github.com/JabRef/jabref/pull/9067), [#8484](https://github.com/JabRef/jabref/issues/8484), [#8746](https://github.com/JabRef/jabref/issues/8746), [#6684](https://github.com/JabRef/jabref/issues/6684), [#6644](https://github.com/JabRef/jabref/issues/6644), [#6102](https://github.com/JabRef/jabref/issues/6102), [#6000](https://github.com/JabRef/jabref/issues/6000)
- We fixed an issue where pdfs were re-indexed on each startup. [#9166](https://github.com/JabRef/jabref/pull/9166)
- We fixed an issue when using an unsafe character in the citation key, the auto-linking feature fails to link files. [#9267](https://github.com/JabRef/jabref/issues/9267)
- We fixed an issue where a message about changed metadata would occur on saving although nothing changed. [#9159](https://github.com/JabRef/jabref/issues/9159)
- We fixed an issue where the possibility to generate a subdatabase from an aux file was writing empty files when called from the commandline. [#9115](https://github.com/JabRef/jabref/issues/9115), [forum#3516](https://discourse.jabref.org/t/export-subdatabase-from-aux-file-on-macos-command-line/3516)
- We fixed an issue where author names with tilde accents (for example ñ) were marked as "Names are not in the standard BibTeX format". [#8071](https://github.com/JabRef/jabref/issues/8071)
- We fixed an issue where capitalize didn't capitalize words after hyphen characters. [#9157](https://github.com/JabRef/jabref/issues/9157)
- We fixed an issue where title case didn't capitalize words after en-dash characters and skip capitalization of conjunctions that comes after en-dash characters. [#9068](https://github.com/JabRef/jabref/pull/9068),[#9142](https://github.com/JabRef/jabref/pull/9142)
- We fixed an issue with the message that is displayed when fetcher returns an empty list of entries for given query. [#9195](https://github.com/JabRef/jabref/issues/9195)
- We fixed an issue where editing entry's "date" field in library mode "biblatex" causes an uncaught exception. [#8747](https://github.com/JabRef/jabref/issues/8747)
- We fixed an issue where importing from XMP would fail for certain PDFs. [#9383](https://github.com/JabRef/jabref/issues/9383)
- We fixed an issue that JabRef displayed the wrong group tree after loading. [koppor#637](https://github.com/koppor/jabref/issues/637)
- We fixed that sorting of entries in the maintable by special fields is updated immediately. [#9334](https://github.com/JabRef/jabref/issues/9334)
- We fixed the display of issue, number, eid and pages fields in the entry preview. [#8607](https://github.com/JabRef/jabref/pull/8607), [#8372](https://github.com/JabRef/jabref/issues/8372), [Koppor#514](https://github.com/koppor/jabref/issues/514), [forum#2390](https://discourse.jabref.org/t/unable-to-edit-my-bibtex-file-that-i-used-before-vers-5-1/2390), [forum#3462](https://discourse.jabref.org/t/jabref-5-6-need-help-with-export-from-jabref-to-microsoft-word-entry-preview-of-apa-7-not-rendering-correctly/3462)
- We fixed the page ranges checker to detect article numbers in the pages field (used at [Check Integrity](https://docs.jabref.org/finding-sorting-and-cleaning-entries/checkintegrity)). [#8607](https://github.com/JabRef/jabref/pull/8607)
- The [HtmlToLaTeXFormatter](https://docs.jabref.org/finding-sorting-and-cleaning-entries/saveactions#html-to-latex) keeps single `<` characters.
- We fixed a performance regression when opening large libraries. [#9041](https://github.com/JabRef/jabref/issues/9041)
- We fixed a bug where spaces are trimmed when highlighting differences in the Entries merge dialog. [koppor#371](https://github.com/koppor/jabref/issues/371)
- We fixed some visual glitches with the linked files editor field in the entry editor and increased its height. [#8823](https://github.com/JabRef/jabref/issues/8823)
- We fixed some visual inconsistencies (round corners of highlighted buttons). [#8806](https://github.com/JabRef/jabref/issues/8806)
- We fixed an issue where JabRef would not exit when a connection to a LibreOffice document was established previously and the document is still open. [#9075](https://github.com/JabRef/jabref/issues/9075)
- We fixed an issue about selecting the save order in the preferences. [#9147](https://github.com/JabRef/jabref/issues/9147)
- We fixed an issue where an exception when fetching a DOI was not logged correctly. [koppor#627](https://github.com/koppor/jabref/issues/627)
- We fixed an issue where a user could not open an attached file in a new unsaved library. [#9386](https://github.com/JabRef/jabref/issues/9386)
- We fixed a typo within a connection error message. [koppor#625](https://github.com/koppor/jabref/issues/625)
- We fixed an issue where journal abbreviations would not abbreviate journal titles with escaped ampersands (\\&). [#8948](https://github.com/JabRef/jabref/issues/8948)
- We fixed the readability of the file field in the dark theme. [#9340](https://github.com/JabRef/jabref/issues/9340)
- We fixed an issue where the 'close dialog' key binding was not closing the Preferences dialog. [#8888](https://github.com/jabref/jabref/issues/8888)
- We fixed an issue where a known journal's medline/dot-less abbreviation does not switch to the full name. [#9370](https://github.com/JabRef/jabref/issues/9370)
- We fixed an issue where hitting enter on the search field within the preferences dialog closed the dialog. [koppor#630](https://github.com/koppor/jabref/issues/630)
- We fixed the "Cleanup entries" dialog is partially visible. [#9223](https://github.com/JabRef/jabref/issues/9223)
- We fixed an issue where font size preferences did not apply correctly to preference dialog window and the menu bar. [#8386](https://github.com/JabRef/jabref/issues/8386) and [#9279](https://github.com/JabRef/jabref/issues/9279)
- We fixed the display of the "Customize Entry Types" dialog title. [#9198](https://github.com/JabRef/jabref/issues/9198)
- We fixed an issue where the CSS styles are missing in some dialogs. [#9150](https://github.com/JabRef/jabref/pull/9150)
- We fixed an issue where controls in the preferences dialog could outgrow the window. [#9017](https://github.com/JabRef/jabref/issues/9017)
- We fixed an issue where highlighted text color for entry merge dialogue was not clearly visible. [#9192](https://github.com/JabRef/jabref/issues/9192)

### Removed

- We removed "last-search-date" from the systematic literature review feature, because the last-search-date can be deducted from the git logs. [#9116](https://github.com/JabRef/jabref/pull/9116)
- We removed the [CiteseerX](https://docs.jabref.org/collect/import-using-online-bibliographic-database#citeseerx) fetcher, because the API used by JabRef is sundowned. [#9466](https://github.com/JabRef/jabref/pull/9466)

## [5.7] – 2022-08-05

### Added

- We added a fetcher for [Biodiversity Heritage Library](https://www.biodiversitylibrary.org/). [8539](https://github.com/JabRef/jabref/issues/8539)
- We added support for multiple messages in the snackbar. [#7340](https://github.com/JabRef/jabref/issues/7340)
- We added an extra option in the 'Find Unlinked Files' dialog view to ignore unnecessary files like Thumbs.db, DS_Store, etc. [koppor#373](https://github.com/koppor/jabref/issues/373)
- JabRef now writes log files. Linux: `$home/.cache/jabref/logs/version`, Windows: `%APPDATA%\..\Local\harawata\jabref\version\logs`, Mac: `Users/.../Library/Logs/jabref/version`
- We added an importer for Citavi backup files, support ".ctv5bak" and ".ctv6bak" file formats. [#8322](https://github.com/JabRef/jabref/issues/8322)
- We added a feature to drag selected entries and drop them to other opened inactive library tabs [koppor521](https://github.com/koppor/jabref/issues/521).
- We added support for the [biblatex-apa](https://github.com/plk/biblatex-apa) legal entry types `Legislation`, `Legadminmaterial`, `Jurisdiction`, `Constitution` and `Legal` [#8931](https://github.com/JabRef/jabref/issues/8931)

### Changed

- The file column in the main table now shows the corresponding defined icon for the linked file [8930](https://github.com/JabRef/jabref/issues/8930).
- We improved the color of the selected entries and the color of the summary in the Import Entries Dialog in the dark theme. [#7927](https://github.com/JabRef/jabref/issues/7927)
- We upgraded to Lucene 9.2 for the fulltext search.
  Thus, the now created search index cannot be read from older versions of JabRef anylonger.
  ⚠️ JabRef will recreate the index in a new folder for new files and this will take a long time for a huge library.
  Moreover, switching back and forth JabRef versions and meanwhile adding PDFs also requires rebuilding the index now and then.
  [#8868](https://github.com/JabRef/jabref/pull/8868)
- We improved the Latex2Unicode conversion [#8639](https://github.com/JabRef/jabref/pull/8639)
- Writing BibTeX data into a PDF (XMP) removes braces. [#8452](https://github.com/JabRef/jabref/issues/8452)
- Writing BibTeX data into a PDF (XMP) does not write the `file` field.
- Writing BibTeX data into a PDF (XMP) considers the configured keyword separator (and does not use "," as default any more)
- The Medline/Pubmed search now also supports the [default fields and operators for searching](https://docs.jabref.org/collect/import-using-online-bibliographic-database#search-syntax). [forum#3554](https://discourse.jabref.org/t/native-pubmed-search/3354)
- We improved group expansion arrow that prevent it from activating group when expanding or collapsing. [#7982](https://github.com/JabRef/jabref/issues/7982), [#3176](https://github.com/JabRef/jabref/issues/3176)
- When configured SSL certificates changed, JabRef warns the user to restart to apply the configuration.
- We improved the appearances and logic of the "Manage field names & content" dialog, and renamed it to "Automatic field editor". [#6536](https://github.com/JabRef/jabref/issues/6536)
- We improved the message explaining the options when modifying an automatic keyword group [#8911](https://github.com/JabRef/jabref/issues/8911)
- We moved the preferences option "Warn about duplicates on import" option from the tab "File" to the tab "Import and Export". [koppor#570](https://github.com/koppor/jabref/issues/570)
- When JabRef encounters `% Encoding: UTF-8` header, it is kept during writing (and not removed). [#8964](https://github.com/JabRef/jabref/pull/8964)
- We replace characters which cannot be decoded using the specified encoding by a (probably another) valid character. This happens if JabRef detects the wrong charset (e.g., UTF-8 instead of Windows 1252). One can use the [Integrity Check](https://docs.jabref.org/finding-sorting-and-cleaning-entries/checkintegrity) to find those characters.

### Fixed

- We fixed an issue where linked fails containing parts of the main file directory could not be opened. [#8991](https://github.com/JabRef/jabref/issues/8991)
- Linked files with an absolute path can be opened again. [#8991](https://github.com/JabRef/jabref/issues/8991)
- We fixed an issue where the user could not rate an entry in the main table when an entry was not yet ranked. [#5842](https://github.com/JabRef/jabref/issues/5842)
- We fixed an issue that caused JabRef to sometimes open multiple instances when "Remote Operation" is enabled. [#8653](https://github.com/JabRef/jabref/issues/8653)
- We fixed an issue where linked files with the filetype "application/pdf" in an entry were not shown with the correct PDF-Icon in the main table [8930](https://github.com/JabRef/jabref/issues/8930)
- We fixed an issue where "open folder" for linked files did not open the folder and did not select the file unter certain Linux desktop environments [#8679](https://github.com/JabRef/jabref/issues/8679), [#8849](https://github.com/JabRef/jabref/issues/8849)
- We fixed an issue where the content of a big shared database library is not shown [#8788](https://github.com/JabRef/jabref/issues/8788)
- We fixed the unnecessary horizontal scroll bar in group panel [#8467](https://github.com/JabRef/jabref/issues/8467)
- We fixed an issue where the notification bar message, icon and actions appeared to be invisible. [#8761](https://github.com/JabRef/jabref/issues/8761)
- We fixed an issue where deprecated fields tab is shown when the fields don't contain any values. [#8396](https://github.com/JabRef/jabref/issues/8396)
- We fixed an issue where an exception for DOI search occurred when the DOI contained urlencoded characters. [#8787](https://github.com/JabRef/jabref/issues/8787)
- We fixed an issue which allow us to select and open identifiers from a popup list in the maintable [#8758](https://github.com/JabRef/jabref/issues/8758), [8802](https://github.com/JabRef/jabref/issues/8802)
- We fixed an issue where the escape button had no functionality within the "Filter groups" textfield. [koppor#562](https://github.com/koppor/jabref/issues/562)
- We fixed an issue where the exception that there are invalid characters in filename. [#8786](https://github.com/JabRef/jabref/issues/8786)
- When the proxy configuration removed the proxy user/password, this change is applied immediately.
- We fixed an issue where removing several groups deletes only one of them. [#8390](https://github.com/JabRef/jabref/issues/8390)
- We fixed an issue where the Sidepane (groups, web search and open office) width is not remembered after restarting JabRef. [#8907](https://github.com/JabRef/jabref/issues/8907)
- We fixed a bug where switching between themes will cause an error/exception. [#8939](https://github.com/JabRef/jabref/pull/8939)
- We fixed a bug where files that were deleted in the source bibtex file were kept in the index. [#8962](https://github.com/JabRef/jabref/pull/8962)
- We fixed "Error while sending to JabRef" when the browser extension interacts with JabRef. [JabRef-Browser-Extension#479](https://github.com/JabRef/JabRef-Browser-Extension/issues/479)
- We fixed a bug where updating group view mode (intersection or union) requires re-selecting groups to take effect. [#6998](https://github.com/JabRef/jabref/issues/6998)
- We fixed a bug that prevented external group metadata changes from being merged. [#8873](https://github.com/JabRef/jabref/issues/8873)
- We fixed the shared database opening dialog to remember autosave folder and tick. [#7516](https://github.com/JabRef/jabref/issues/7516)
- We fixed an issue where name formatter could not be saved. [#9120](https://github.com/JabRef/jabref/issues/9120)
- We fixed a bug where after the export of Preferences, custom exports were duplicated. [#10176](https://github.com/JabRef/jabref/issues/10176)

### Removed

- We removed the social media buttons for our Twitter and Facebook pages. [#8774](https://github.com/JabRef/jabref/issues/8774)

## [5.6] – 2022-04-25

### Added

- We enabled the user to customize the API Key for some fetchers. [#6877](https://github.com/JabRef/jabref/issues/6877)
- We added an extra option when right-clicking an entry in the Entry List to copy either the DOI or the DOI url.
- We added a fetcher for [Directory of Open Access Books (DOAB)](https://doabooks.org/) [8576](https://github.com/JabRef/jabref/issues/8576)
- We added an extra option to ask the user whether they want to open to reveal the folder holding the saved file with the file selected. [#8195](https://github.com/JabRef/jabref/issues/8195)
- We added a new section to network preferences to allow using custom SSL certificates. [#8126](https://github.com/JabRef/jabref/issues/8126)
- We improved the version check to take also beta version into account and now redirect to the right changelog for the version.
- We added two new web and fulltext fetchers: SemanticScholar and ResearchGate.
- We added notifications on success and failure when writing metadata to a PDF-file. [#8276](https://github.com/JabRef/jabref/issues/8276)
- We added a cleanup action that escapes `$` (by adding a backslash in front). [#8673](https://github.com/JabRef/jabref/issues/8673)

### Changed

- We upgraded to Lucene 9.1 for the fulltext search.
  Thus, the now created search index cannot be read from older versions of JabRef any longer.
  ⚠️ JabRef will recreate the index in a new folder for new files and this will take a long time for a huge library.
  Moreover, switching back and forth JabRef versions and meanwhile adding PDFs also requires rebuilding the index now and then.
  [#8362](https://github.com/JabRef/jabref/pull/8362)
- We changed the list of CSL styles to those that support formatting bibliographies. [#8421](https://github.com/JabRef/jabref/issues/8421) [citeproc-java#116](https://github.com/michel-kraemer/citeproc-java/issues/116)
- The CSL preview styles now also support displaying data from cross references entries that are linked via the `crossref` field. [#7378](https://github.com/JabRef/jabref/issues/7378)
- We made the Search button in Web Search wider. We also skewed the panel titles to the left. [#8397](https://github.com/JabRef/jabref/issues/8397)
- We introduced a preference to disable fulltext indexing. [#8468](https://github.com/JabRef/jabref/issues/8468)
- When exporting entries, the encoding is always UTF-8.
- When embedding BibTeX data into a PDF, the encoding is always UTF-8.
- We replaced the [OttoBib](https://en.wikipedia.org/wiki/OttoBib) fetcher by a fetcher by [OpenLibrary](https://openlibrary.org/dev/docs/api/books). [#8652](https://github.com/JabRef/jabref/issues/8652)
- We first fetch ISBN data from OpenLibrary, if nothing found, ebook.de is tried.
- We now only show a warning when exiting for tasks that will not be recovered automatically upon relaunch of JabRef. [#8468](https://github.com/JabRef/jabref/issues/8468)

### Fixed

- We fixed an issue where right clicking multiple entries and pressing "Change entry type" would only change one entry. [#8654](https://github.com/JabRef/jabref/issues/8654)
- We fixed an issue where it was no longer possible to add or delete multiple files in the `file` field in the entry editor. [#8659](https://github.com/JabRef/jabref/issues/8659)
- We fixed an issue where the author's lastname was not used for the citation key generation if it started with a lowercase letter. [#8601](https://github.com/JabRef/jabref/issues/8601)
- We fixed an issue where custom "Protected terms" files were missing after a restart of JabRef. [#8608](https://github.com/JabRef/jabref/issues/8608)
- We fixed an issue where JabRef could not start due to a missing directory for the fulltex index. [#8579](https://github.com/JabRef/jabref/issues/8579)
- We fixed an issue where long article numbers in the `pages` field would cause an exception and preventing the citation style to display. [#8381](https://github.com/JabRef/jabref/issues/8381), [citeproc-java](https://github.com/michel-kraemer/citeproc-java/issues/114)
- We fixed an issue where online links in the file field were not detected correctly and could produce an exception. [#8510](https://github.com/JabRef/jabref/issues/8510)
- We fixed an issue where an exception could occur when saving the preferences [#7614](https://github.com/JabRef/jabref/issues/7614)
- We fixed an issue where "Copy DOI url" in the right-click menu of the Entry List would just copy the DOI and not the DOI url. [#8389](https://github.com/JabRef/jabref/issues/8389)
- We fixed an issue where opening the console from the drop-down menu would cause an exception. [#8466](https://github.com/JabRef/jabref/issues/8466)
- We fixed an issue when reading non-UTF-8 encoded. When no encoding header is present, the encoding is now detected from the file content (and the preference option is disregarded). [#8417](https://github.com/JabRef/jabref/issues/8417)
- We fixed an issue where pasting a URL was replacing `+` signs by spaces making the URL unreachable. [#8448](https://github.com/JabRef/jabref/issues/8448)
- We fixed an issue where creating subsidiary files from aux files created with some versions of biblatex would produce incorrect results. [#8513](https://github.com/JabRef/jabref/issues/8513)
- We fixed an issue where opening the changelog from withing JabRef led to a 404 error. [#8563](https://github.com/JabRef/jabref/issues/8563)
- We fixed an issue where not all found unlinked local files were imported correctly due to some race condition. [#8444](https://github.com/JabRef/jabref/issues/8444)
- We fixed an issue where Merge entries dialog exceeds screen boundaries.
- We fixed an issue where the app lags when selecting an entry after a fresh start. [#8446](https://github.com/JabRef/jabref/issues/8446)
- We fixed an issue where no citationkey was generated on import, pasting a doi or an entry on the main table. [8406](https://github.com/JabRef/jabref/issues/8406), [koppor#553](https://github.com/koppor/jabref/issues/553)
- We fixed an issue where accent search does not perform consistently. [#6815](https://github.com/JabRef/jabref/issues/6815)
- We fixed an issue where the incorrect entry was selected when "New Article" is pressed while search filters are active. [#8674](https://github.com/JabRef/jabref/issues/8674)
- We fixed an issue where "Write BibTeXEntry metadata to PDF" button remains enabled while writing to PDF is in-progress. [#8691](https://github.com/JabRef/jabref/issues/8691)

### Removed

- We removed the option to copy CSL Citation styles data as `XSL_FO`, `ASCIIDOC`, and `RTF` as these have not been working since a long time and are no longer supported in the external library used for processing the styles. [#7378](https://github.com/JabRef/jabref/issues/7378)
- We removed the option to configure the default encoding. The default encoding is now hard-coded to the modern UTF-8 encoding.

## [5.5] – 2022-01-17

### Changed

- We integrated the external file types dialog directly inside the preferences. [#8341](https://github.com/JabRef/jabref/pull/8341)
- We disabled the add group button color change after adding 10 new groups. [#8051](https://github.com/JabRef/jabref/issues/8051)
- We inverted the logic for resolving [BibTeX strings](https://docs.jabref.org/advanced/strings). This helps to keep `#` chars. By default String resolving is only activated for a couple of standard fields. The list of fields can be modified in the preferences. [#7010](https://github.com/JabRef/jabref/issues/7010), [#7012](https://github.com/JabRef/jabref/issues/7012), [#8303](https://github.com/JabRef/jabref/issues/8303)
- We moved the search box in preview preferences closer to the available citation styles list. [#8370](https://github.com/JabRef/jabref/pull/8370)
- Changing the preference to show the preview panel as a separate tab now has effect without restarting JabRef. [#8370](https://github.com/JabRef/jabref/pull/8370)
- We enabled switching themes in JabRef without the need to restart JabRef. [#7335](https://github.com/JabRef/jabref/pull/7335)
- We added support for the field `day`, `rights`, `coverage` and `language` when reading XMP data in Dublin Core format. [#8491](https://github.com/JabRef/jabref/issues/8491)

### Fixed

- We fixed an issue where the preferences for "Search and store files relative to library file location" where ignored when the "Main file directory" field was not empty [#8385](https://github.com/JabRef/jabref/issues/8385)
- We fixed an issue where `#`chars in certain fields would be interpreted as BibTeX strings [#7010](https://github.com/JabRef/jabref/issues/7010), [#7012](https://github.com/JabRef/jabref/issues/7012), [#8303](https://github.com/JabRef/jabref/issues/8303)
- We fixed an issue where the fulltext search on an empty library with no documents would lead to an exception [koppor#522](https://github.com/koppor/jabref/issues/522)
- We fixed an issue where clicking on "Accept changes" in the merge dialog would lead to an exception [forum#2418](https://discourse.jabref.org/t/the-library-has-been-modified-by-another-program/2418/8)
- We fixed an issue where clicking on headings in the entry preview could lead to an exception. [#8292](https://github.com/JabRef/jabref/issues/8292)
- We fixed an issue where IntegrityCheck used the system's character encoding instead of the one set by the library or in preferences [#8022](https://github.com/JabRef/jabref/issues/8022)
- We fixed an issue about empty metadata in library properties when called from the right click menu. [#8358](https://github.com/JabRef/jabref/issues/8358)
- We fixed an issue where someone could add a duplicate field in the customize entry type dialog. [#8194](https://github.com/JabRef/jabref/issues/8194)
- We fixed a typo in the library properties tab: "String constants". There, one can configure [BibTeX string constants](https://docs.jabref.org/advanced/strings).
- We fixed an issue when writing a non-UTF-8 encoded file: The header is written again. [#8417](https://github.com/JabRef/jabref/issues/8417)
- We fixed an issue where folder creation during systemic literature review failed due to an illegal fetcher name. [#8552](https://github.com/JabRef/jabref/pull/8552)

## [5.4] – 2021-12-20

### Added

- We added confirmation dialog when user wants to close a library where any empty entries are detected. [#8096](https://github.com/JabRef/jabref/issues/8096)
- We added import support for CFF files. [#7945](https://github.com/JabRef/jabref/issues/7945)
- We added the option to copy the DOI of an entry directly from the context menu copy submenu. [#7826](https://github.com/JabRef/jabref/issues/7826)
- We added a fulltext search feature. [#2838](https://github.com/JabRef/jabref/pull/2838)
- We improved the deduction of bib-entries from imported fulltext pdfs. [#7947](https://github.com/JabRef/jabref/pull/7947)
- We added unprotect_terms to the list of bracketed pattern modifiers [#7826](https://github.com/JabRef/jabref/pull/7960)
- We added a dialog that allows to parse metadata from linked pdfs. [#7929](https://github.com/JabRef/jabref/pull/7929)
- We added an icon picker in group edit dialog. [#6142](https://github.com/JabRef/jabref/issues/6142)
- We added a preference to Opt-In to JabRef's online metadata extraction service (Grobid) usage. [#8002](https://github.com/JabRef/jabref/pull/8002)
- We readded the possibility to display the search results of all databases ("Global Search"). It is shown in a separate window. [#4096](https://github.com/JabRef/jabref/issues/4096)
- We readded the possibility to keep the search string when switching tabs. It is implemented by a toggle button. [#4096](https://github.com/JabRef/jabref/issues/4096#issuecomment-575986882)
- We allowed the user to also preview the available citation styles in the preferences besides the selected ones [#8108](https://github.com/JabRef/jabref/issues/8108)
- We added an option to search the available citation styles by name in the preferences [#8108](https://github.com/JabRef/jabref/issues/8108)
- We added an option to generate bib-entries from ID through a popover in the toolbar. [#4183](https://github.com/JabRef/jabref/issues/4183)
- We added a menu option in the right click menu of the main table tabs to display the library properties. [#6527](https://github.com/JabRef/jabref/issues/6527)
- When a `.bib` file ("library") was saved successfully, a notification is shown

### Changed

- Local library settings may overwrite the setting "Search and store files relative to library file location" [#8179](https://github.com/JabRef/jabref/issues/8179)
- The option "Fit table horizontally on screen" in the "Entry table" preferences is now disabled by default [#8148](https://github.com/JabRef/jabref/pull/8148)
- We improved the preferences and descriptions in the "Linked files" preferences tab [#8148](https://github.com/JabRef/jabref/pull/8148)
- We slightly changed the layout of the Journal tab in the preferences for ui consistency. [#7937](https://github.com/JabRef/jabref/pull/7937)
- The JabRefHost on Windows now writes a temporary file and calls `-importToOpen` instead of passing the bibtex via `-importBibtex`. [#7374](https://github.com/JabRef/jabref/issues/7374), [JabRef Browser Ext #274](https://github.com/JabRef/JabRef-Browser-Extension/issues/274)
- We reordered some entries in the right-click menu of the main table. [#6099](https://github.com/JabRef/jabref/issues/6099)
- We merged the barely used ImportSettingsTab and the CustomizationTab in the preferences into one single tab and moved the option to allow Integers in Edition Fields in Bibtex-Mode to the EntryEditor tab. [#7849](https://github.com/JabRef/jabref/pull/7849)
- We moved the export order in the preferences from `File` to `Import and Export`. [#7935](https://github.com/JabRef/jabref/pull/7935)
- We reworked the export order in the preferences and the save order in the library preferences. You can now set more than three sort criteria in your library preferences. [#7935](https://github.com/JabRef/jabref/pull/7935)
- The metadata-to-pdf actions now also embeds the bibfile to the PDF. [#8037](https://github.com/JabRef/jabref/pull/8037)
- The snap was updated to use the core20 base and to use lzo compression for better startup performance [#8109](https://github.com/JabRef/jabref/pull/8109)
- We moved the union/intersection view button in the group sidepane to the left of the other controls. [#8202](https://github.com/JabRef/jabref/pull/8202)
- We improved the Drag and Drop behavior in the "Customize Entry Types" Dialog [#6338](https://github.com/JabRef/jabref/issues/6338)
- When determining the URL of an ArXiV eprint, the URL now points to the version [#8149](https://github.com/JabRef/jabref/pull/8149)
- We Included all standard fields with citation key when exporting to Old OpenOffice/LibreOffice Calc Format [#8176](https://github.com/JabRef/jabref/pull/8176)
- In case the database is encoded with `UTF8`, the `% Encoding` marker is not written anymore
- The written `.bib` file has the same line endings [#390](https://github.com/koppor/jabref/issues/390)
- The written `.bib` file always has a final line break
- The written `.bib` file keeps the newline separator of the loaded `.bib` file
- We present options to manually enter an article or return to the New Entry menu when the fetcher DOI fails to find an entry for an ID [#7870](https://github.com/JabRef/jabref/issues/7870)
- We trim white space and non-ASCII characters from DOI [#8127](https://github.com/JabRef/jabref/issues/8127)
- The duplicate checker now inspects other fields in case no difference in the required and optional fields are found.
- We reworked the library properties dialog and integrated the `Library > Preamble`, `Library > Citation key pattern` and `Library > String constants dialogs` [#8264](https://github.com/JabRef/jabref/pulls/8264)
- We improved the startup time of JabRef by switching from the logging library `log4j2` to `tinylog` [#8007](https://github.com/JabRef/jabref/issues/8007)

### Fixed

- We fixed an issue where an exception occurred when pasting an entry with a publication date-range of the form 1910/1917 [#7864](https://github.com/JabRef/jabref/issues/7864)
- We fixed an issue where an exception occurred when a preview style was edited and afterwards another preview style selected. [#8280](https://github.com/JabRef/jabref/issues/8280)
- We fixed an issue where the actions to move a file to a directory were incorrectly disabled. [#7908](https://github.com/JabRef/jabref/issues/7908)
- We fixed an issue where an exception occurred when a linked online file was edited in the entry editor [#8008](https://github.com/JabRef/jabref/issues/8008)
- We fixed an issue when checking for a new version when JabRef is used behind a corporate proxy. [#7884](https://github.com/JabRef/jabref/issues/7884)
- We fixed some icons that were drawn in the wrong color when JabRef used a custom theme. [#7853](https://github.com/JabRef/jabref/issues/7853)
- We fixed an issue where the `Aux file` on `Edit group` doesn't support relative sub-directories path to import. [#7719](https://github.com/JabRef/jabref/issues/7719).
- We fixed an issue where it was impossible to add or modify groups. [#7912](https://github.com/JabRef/jabref/pull/793://github.com/JabRef/jabref/pull/7921)
- We fixed an issue about the visible side pane components being out of sync with the view menu. [#8115](https://github.com/JabRef/jabref/issues/8115)
- We fixed an issue where the side pane would not close when all its components were closed. [#8082](https://github.com/JabRef/jabref/issues/8082)
- We fixed an issue where exported entries from a Citavi bib containing URLs could not be imported [#7882](https://github.com/JabRef/jabref/issues/7882)
- We fixed an issue where the icons in the search bar had the same color, toggled as well as untoggled. [#8014](https://github.com/JabRef/jabref/pull/8014)
- We fixed an issue where typing an invalid UNC path into the "Main file directory" text field caused an error. [#8107](https://github.com/JabRef/jabref/issues/8107)
- We fixed an issue where "Open Folder" didn't select the file on macOS in Finder [#8130](https://github.com/JabRef/jabref/issues/8130)
- We fixed an issue where importing PDFs resulted in an uncaught exception [#8143](https://github.com/JabRef/jabref/issues/8143)
- We fixed "The library has been modified by another program" showing up when line breaks change [#4877](https://github.com/JabRef/jabref/issues/4877)
- The default directory of the "LaTeX Citations" tab is now the directory of the currently opened database (and not the directory chosen at the last open file dialog or the last database save) [koppor#538](https://github.com/koppor/jabref/issues/538)
- When writing a bib file, the `NegativeArraySizeException` should not occur [#8231](https://github.com/JabRef/jabref/issues/8231) [#8265](https://github.com/JabRef/jabref/issues/8265)
- We fixed an issue where some menu entries were available without entries selected. [#4795](https://github.com/JabRef/jabref/issues/4795)
- We fixed an issue where right-clicking on a tab and selecting close will close the focused tab even if it is not the tab we right-clicked [#8193](https://github.com/JabRef/jabref/pull/8193)
- We fixed an issue where selecting a citation style in the preferences would sometimes produce an exception [#7860](https://github.com/JabRef/jabref/issues/7860)
- We fixed an issue where an exception would occur when clicking on a DOI link in the preview pane [#7706](https://github.com/JabRef/jabref/issues/7706)
- We fixed an issue where XMP and embedded BibTeX export would not work [#8278](https://github.com/JabRef/jabref/issues/8278)
- We fixed an issue where the XMP and embedded BibTeX import of a file containing multiple schemas failed [#8278](https://github.com/JabRef/jabref/issues/8278)
- We fixed an issue where writing embedded BibTeX import fails due to write protection or bibtex already being present [#8332](https://github.com/JabRef/jabref/pull/8332)
- We fixed an issue where pdf-paths and the pdf-indexer could get out of sync [#8182](https://github.com/JabRef/jabref/issues/8182)
- We fixed an issue where Status-Logger error messages appeared during the startup of JabRef [#5475](https://github.com/JabRef/jabref/issues/5475)

### Removed

- We removed two orphaned preferences options [#8164](https://github.com/JabRef/jabref/pull/8164)
- We removed the functionality of the `--debug` commandline options. Use the java command line switch `-Dtinylog.level=debug` for debug output instead. [#8226](https://github.com/JabRef/jabref/pull/8226)

## [5.3] – 2021-07-05

### Added

- We added a progress counter to the title bar in Possible Duplicates dialog window. [#7366](https://github.com/JabRef/jabref/issues/7366)
- We added new "Customization" tab to the preferences which includes option to choose a custom address for DOI access. [#7337](https://github.com/JabRef/jabref/issues/7337)
- We added zbmath to the public databases from which the bibliographic information of an existing entry can be updated. [#7437](https://github.com/JabRef/jabref/issues/7437)
- We showed to the find Unlinked Files Dialog the date of the files' most recent modification. [#4652](https://github.com/JabRef/jabref/issues/4652)
- We added to the find Unlinked Files function a filter to show only files based on date of last modification (Last Year, Last Month, Last Week, Last Day). [#4652](https://github.com/JabRef/jabref/issues/4652)
- We added to the find Unlinked Files function a filter that sorts the files based on the date of last modification(Sort by Newest, Sort by Oldest First). [#4652](https://github.com/JabRef/jabref/issues/4652)
- We added the possibility to add a new entry via its zbMath ID (zbMATH can be chosen as ID type in the "Select entry type" window). [#7202](https://github.com/JabRef/jabref/issues/7202)
- We added the extension support and the external application support (For Texshow, Texmaker and LyX) to the flatpak [#7248](https://github.com/JabRef/jabref/pull/7248)
- We added some symbols and keybindings to the context menu in the entry editor. [#7268](https://github.com/JabRef/jabref/pull/7268)
- We added keybindings for setting and clearing the read status. [#7264](https://github.com/JabRef/jabref/issues/7264)
- We added two new fields to track the creation and most recent modification date and time for each entry. [koppor#130](https://github.com/koppor/jabref/issues/130)
- We added a feature that allows the user to copy highlighted text in the preview window. [#6962](https://github.com/JabRef/jabref/issues/6962)
- We added a feature that allows you to create new BibEntry via paste arxivId [#2292](https://github.com/JabRef/jabref/issues/2292)
- We added support for conducting automated and systematic literature search across libraries and git support for persistence [#369](https://github.com/koppor/jabref/issues/369)
- We added a add group functionality at the bottom of the side pane. [#4682](https://github.com/JabRef/jabref/issues/4682)
- We added a feature that allows the user to choose whether to trust the target site when unable to find a valid certification path from the file download site. [#7616](https://github.com/JabRef/jabref/issues/7616)
- We added a feature that allows the user to open all linked files of multiple selected entries by "Open file" option. [#6966](https://github.com/JabRef/jabref/issues/6966)
- We added a keybinding preset for new entries. [#7705](https://github.com/JabRef/jabref/issues/7705)
- We added a select all button for the library import function. [#7786](https://github.com/JabRef/jabref/issues/7786)
- We added a search feature for journal abbreviations. [#7804](https://github.com/JabRef/jabref/pull/7804)
- We added auto-key-generation progress to the background task list. [#7267](https://github.com/JabRef/jabref/issues/7267)
- We added the option to write XMP metadata to pdfs from the CLI. [7814](https://github.com/JabRef/jabref/pull/7814)

### Changed

- The export to MS Office XML now exports the author field as `Inventor` if the bibtex entry type is `patent` [#7830](https://github.com/JabRef/jabref/issues/7830)
- We changed the EndNote importer to import the field `label` to the corresponding bibtex field `endnote-label` [forum#2734](https://discourse.jabref.org/t/importing-endnote-label-field-to-jabref-from-xml-file/2734)
- The keywords added via "Manage content selectors" are now displayed in alphabetical order. [#3791](https://github.com/JabRef/jabref/issues/3791)
- We improved the "Find unlinked files" dialog to show import results for each file. [#7209](https://github.com/JabRef/jabref/pull/7209)
- The content of the field `timestamp` is migrated to `creationdate`. In case one configured "udpate timestampe", it is migrated to `modificationdate`. [koppor#130](https://github.com/koppor/jabref/issues/130)
- The JabRef specific meta-data content in the main field such as priorities (prio1, prio2, ...) are migrated to their respective fields. They are removed from the keywords. [#6840](https://github.com/jabref/jabref/issues/6840)
- We fixed an issue where groups generated from authors' last names did not include all entries of the authors' [#5833](https://github.com/JabRef/jabref/issues/5833)
- The export to MS Office XML now uses the month name for the field `MonthAcessed` instead of the two digit number [#7354](https://github.com/JabRef/jabref/issues/7354)
- We included some standalone dialogs from the options menu in the main preference dialog and fixed some visual issues in the preferences dialog. [#7384](https://github.com/JabRef/jabref/pull/7384)
- We improved the linking of the `python3` interpreter via the shebang to dynamically use the systems default Python. Related to [JabRef-Browser-Extension #177](https://github.com/JabRef/JabRef-Browser-Extension/issues/177)
- Automatically found pdf files now have the linking button to the far left and uses a link icon with a plus instead of a briefcase. The file name also has lowered opacity(70%) until added. [#3607](https://github.com/JabRef/jabref/issues/3607)
- We simplified the select entry type form by splitting it into two parts ("Recommended" and "Others") based on internal usage data. [#6730](https://github.com/JabRef/jabref/issues/6730)
- We improved the submenu list by merging the'Remove group' having two options, with or without subgroups. [#4682](https://github.com/JabRef/jabref/issues/4682)
- The export to MS Office XML now uses the month name for the field `Month` instead of the two digit number [forum#2685](https://discourse.jabref.org/t/export-month-as-text-not-number/2685)
- We reintroduced missing default keybindings for new entries. [#7346](https://github.com/JabRef/jabref/issues/7346) [#7439](https://github.com/JabRef/jabref/issues/7439)
- Lists of available fields are now sorted alphabetically. [#7716](https://github.com/JabRef/jabref/issues/7716)
- The tooltip of the search field explaining the search is always shown. [#7279](https://github.com/JabRef/jabref/pull/7279)
- We rewrote the ACM fetcher to adapt to the new interface. [#5804](https://github.com/JabRef/jabref/issues/5804)
- We moved the select/collapse buttons in the unlinked files dialog into a context menu. [#7383](https://github.com/JabRef/jabref/issues/7383)
- We fixed an issue where journal abbreviations containing curly braces were not recognized [#7773](https://github.com/JabRef/jabref/issues/7773)

### Fixed

- We fixed an issue where some texts (e.g. descriptions) in dialogs could not be translated [#7854](https://github.com/JabRef/jabref/issues/7854)
- We fixed an issue where import hangs for ris files with "ER - " [#7737](https://github.com/JabRef/jabref/issues/7737)
- We fixed an issue where getting bibliograhpic data from DOI or another identifer did not respect the library mode (BibTeX/biblatex)[#6267](https://github.com/JabRef/jabref/issues/6267)
- We fixed an issue where importing entries would not respect the library mode (BibTeX/biblatex)[#1018](https://github.com/JabRef/jabref/issues/1018)
- We fixed an issue where an exception occurred when importing entries from a web search [#7606](https://github.com/JabRef/jabref/issues/7606)
- We fixed an issue where the table column sort order was not properly stored and resulted in unsorted eports [#7524](https://github.com/JabRef/jabref/issues/7524)
- We fixed an issue where the value of the field `school` or `institution` would be printed twice in the HTML Export [forum#2634](https://discourse.jabref.org/t/problem-with-exporting-techreport-phdthesis-mastersthesis-to-html/2634)
- We fixed an issue preventing to connect to a shared database. [#7570](https://github.com/JabRef/jabref/pull/7570)
- We fixed an issue preventing files from being dragged & dropped into an empty library. [#6851](https://github.com/JabRef/jabref/issues/6851)
- We fixed an issue where double-click onto PDF in file list under the 'General' tab section should just open the file. [#7465](https://github.com/JabRef/jabref/issues/7465)
- We fixed an issue where the dark theme did not extend to a group's custom color picker. [#7481](https://github.com/JabRef/jabref/issues/7481)
- We fixed an issue where choosing the fields on which autocompletion should not work in "Entry editor" preferences had no effect. [#7320](https://github.com/JabRef/jabref/issues/7320)
- We fixed an issue where the "Normalize page numbers" formatter did not replace en-dashes or em-dashes with a hyphen-minus sign. [#7239](https://github.com/JabRef/jabref/issues/7239)
- We fixed an issue with the style of highlighted check boxes while searching in preferences. [#7226](https://github.com/JabRef/jabref/issues/7226)
- We fixed an issue where the option "Move file to file directory" was disabled in the entry editor for all files [#7194](https://github.com/JabRef/jabref/issues/7194)
- We fixed an issue where application dialogs were opening in the wrong display when using multiple screens [#7273](https://github.com/JabRef/jabref/pull/7273)
- We fixed an issue where the "Find unlinked files" dialog would freeze JabRef on importing. [#7205](https://github.com/JabRef/jabref/issues/7205)
- We fixed an issue where the "Find unlinked files" would stop importing when importing a single file failed. [#7206](https://github.com/JabRef/jabref/issues/7206)
- We fixed an issue where JabRef froze for a few seconds in MacOS when DNS resolution timed out. [#7441](https://github.com/JabRef/jabref/issues/7441)
- We fixed an issue where an exception would be displayed for previewing and preferences when a custom theme has been configured but is missing [#7177](https://github.com/JabRef/jabref/issues/7177)
- We fixed an issue where URLs in `file` fields could not be handled on Windows. [#7359](https://github.com/JabRef/jabref/issues/7359)
- We fixed an issue where the regex based file search miss-interpreted specific symbols. [#4342](https://github.com/JabRef/jabref/issues/4342)
- We fixed an issue where the Harvard RTF exporter used the wrong default file extension. [4508](https://github.com/JabRef/jabref/issues/4508)
- We fixed an issue where the Harvard RTF exporter did not use the new authors formatter and therefore did not export "organization" authors correctly. [4508](https://github.com/JabRef/jabref/issues/4508)
- We fixed an issue where the field `urldate` was not exported to the corresponding fields `YearAccessed`, `MonthAccessed`, `DayAccessed` in MS Office XML [#7354](https://github.com/JabRef/jabref/issues/7354)
- We fixed an issue where the password for a shared SQL database was only remembered if it was the same as the username [#6869](https://github.com/JabRef/jabref/issues/6869)
- We fixed an issue where some custom exports did not use the new authors formatter and therefore did not export authors correctly [#7356](https://github.com/JabRef/jabref/issues/7356)
- We fixed an issue where alt+keyboard shortcuts do not work [#6994](https://github.com/JabRef/jabref/issues/6994)
- We fixed an issue about the file link editor did not allow to change the file name according to the default pattern after changing an entry. [#7525](https://github.com/JabRef/jabref/issues/7525)
- We fixed an issue where the file path is invisible in dark theme. [#7382](https://github.com/JabRef/jabref/issues/7382)
- We fixed an issue where the secondary sorting is not working for some special fields. [#7015](https://github.com/JabRef/jabref/issues/7015)
- We fixed an issue where changing the font size makes the font size field too small. [#7085](https://github.com/JabRef/jabref/issues/7085)
- We fixed an issue with TexGroups on Linux systems, where the modification of an aux-file did not trigger an auto-update for TexGroups. Furthermore, the detection of file modifications is now more reliable. [#7412](https://github.com/JabRef/jabref/pull/7412)
- We fixed an issue where the Unicode to Latex formatter produced wrong results for characters with a codepoint higher than Character.MAX_VALUE. [#7387](https://github.com/JabRef/jabref/issues/7387)
- We fixed an issue where a non valid value as font size results in an uncaught exception. [#7415](https://github.com/JabRef/jabref/issues/7415)
- We fixed an issue where "Merge citations" in the Openoffice/Libreoffice integration panel did not have a corresponding opposite. [#7454](https://github.com/JabRef/jabref/issues/7454)
- We fixed an issue where drag and drop of bib files for opening resulted in uncaught exceptions [#7464](https://github.com/JabRef/jabref/issues/7464)
- We fixed an issue where columns shrink in width when we try to enlarge JabRef window. [#6818](https://github.com/JabRef/jabref/issues/6818)
- We fixed an issue where Content selector does not seem to work for custom fields. [#6819](https://github.com/JabRef/jabref/issues/6819)
- We fixed an issue where font size of the preferences dialog does not update with the rest of the GUI. [#7416](https://github.com/JabRef/jabref/issues/7416)
- We fixed an issue in which a linked online file consisting of a web page was saved as an invalid pdf file upon being downloaded. The user is now notified when downloading a linked file results in an HTML file. [#7452](https://github.com/JabRef/jabref/issues/7452)
- We fixed an issue where opening BibTex file (doubleclick) from Folder with spaces not working. [#6487](https://github.com/JabRef/jabref/issues/6487)
- We fixed the header title in the Add Group/Subgroup Dialog box. [#4682](https://github.com/JabRef/jabref/issues/4682)
- We fixed an issue with saving large `.bib` files [#7265](https://github.com/JabRef/jabref/issues/7265)
- We fixed an issue with very large page numbers [#7590](https://github.com/JabRef/jabref/issues/7590)
- We fixed an issue where the file extension is missing on saving the library file on linux [#7451](https://github.com/JabRef/jabref/issues/7451)
- We fixed an issue with opacity of disabled icon-buttons [#7195](https://github.com/JabRef/jabref/issues/7195)
- We fixed an issue where journal abbreviations in UTF-8 were not recognized [#5850](https://github.com/JabRef/jabref/issues/5850)
- We fixed an issue where the article title with curly brackets fails to download the arXiv link (pdf file). [#7633](https://github.com/JabRef/jabref/issues/7633)
- We fixed an issue with toggle of special fields does not work for sorted entries [#7016](https://github.com/JabRef/jabref/issues/7016)
- We fixed an issue with the default path of external application. [#7641](https://github.com/JabRef/jabref/issues/7641)
- We fixed an issue where urls must be embedded in a style tag when importing EndNote style Xml files. Now it can parse url with or without a style tag. [#6199](https://github.com/JabRef/jabref/issues/6199)
- We fixed an issue where the article title with colon fails to download the arXiv link (pdf file). [#7660](https://github.com/JabRef/jabref/issues/7660)
- We fixed an issue where the keybinding for delete entry did not work on the main table [7580](https://github.com/JabRef/jabref/pull/7580)
- We fixed an issue where the RFC fetcher is not compatible with the draft [7305](https://github.com/JabRef/jabref/issues/7305)
- We fixed an issue where duplicate files (both file names and contents are the same) is downloaded and add to linked files [#6197](https://github.com/JabRef/jabref/issues/6197)
- We fixed an issue where changing the appearance of the preview tab did not trigger a restart warning. [#5464](https://github.com/JabRef/jabref/issues/5464)
- We fixed an issue where editing "Custom preview style" triggers exception. [#7526](https://github.com/JabRef/jabref/issues/7526)
- We fixed the [SAO/NASA Astrophysics Data System](https://docs.jabref.org/collect/import-using-online-bibliographic-database#sao-nasa-astrophysics-data-system) fetcher. [#7867](https://github.com/JabRef/jabref/pull/7867)
- We fixed an issue where a title with multiple applied formattings in EndNote was not imported correctly [forum#2734](https://discourse.jabref.org/t/importing-endnote-label-field-to-jabref-from-xml-file/2734)
- We fixed an issue where a `report` in EndNote was imported as `article` [forum#2734](https://discourse.jabref.org/t/importing-endnote-label-field-to-jabref-from-xml-file/2734)
- We fixed an issue where the field `publisher` in EndNote was not imported in JabRef [forum#2734](https://discourse.jabref.org/t/importing-endnote-label-field-to-jabref-from-xml-file/2734)

### Removed

- We removed add group button beside the filter group tab. [#4682](https://github.com/JabRef/jabref/issues/4682)

## [5.2] – 2020-12-24

### Added

- We added a validation to check if the current database location is shared, preventing an exception when Pulling Changes From Shared Database. [#6959](https://github.com/JabRef/jabref/issues/6959)
- We added a query parser and mapping layer to enable conversion of queries formulated in simplified lucene syntax by the user into api queries. [#6799](https://github.com/JabRef/jabref/pull/6799)
- We added some basic functionality to customise the look of JabRef by importing a css theme file. [#5790](https://github.com/JabRef/jabref/issues/5790)
- We added connection check function in network preference setting [#6560](https://github.com/JabRef/jabref/issues/6560)
- We added support for exporting to YAML. [#6974](https://github.com/JabRef/jabref/issues/6974)
- We added a DOI format and organization check to detect [American Physical Society](https://journals.aps.org/) journals to copy the article ID to the page field for cases where the page numbers are missing. [#7019](https://github.com/JabRef/jabref/issues/7019)
- We added an error message in the New Entry dialog that is shown in case the fetcher did not find anything . [#7000](https://github.com/JabRef/jabref/issues/7000)
- We added a new formatter to output shorthand month format. [#6579](https://github.com/JabRef/jabref/issues/6579)
- We added support for the new Microsoft Edge browser in all platforms. [#7056](https://github.com/JabRef/jabref/pull/7056)
- We reintroduced emacs/bash-like keybindings. [#6017](https://github.com/JabRef/jabref/issues/6017)
- We added a feature to provide automated cross library search using a cross library query language. This provides support for the search step of systematic literature reviews (SLRs). [koppor#369](https://github.com/koppor/jabref/issues/369)

### Changed

- We changed the default preferences for OpenOffice/LibreOffice integration to automatically sync the bibliography when inserting new citations in a OpenOffic/LibreOffice document. [#6957](https://github.com/JabRef/jabref/issues/6957)
- We restructured the 'File' tab and extracted some parts into the 'Linked files' tab [#6779](https://github.com/JabRef/jabref/pull/6779)
- JabRef now offers journal lists from <https://abbrv.jabref.org>. JabRef the lists which use a dot inside the abbreviations. [#5749](https://github.com/JabRef/jabref/pull/5749)
- We removed two useless preferences in the groups preferences dialog. [#6836](https://github.com/JabRef/jabref/pull/6836)
- Synchronization of SpecialFields to keywords is now disabled by default. [#6621](https://github.com/JabRef/jabref/issues/6621)
- JabRef no longer opens the entry editor with the first entry on startup [#6855](https://github.com/JabRef/jabref/issues/6855)
- We completed the rebranding of `bibtexkey` as `citationkey` which was started in JabRef 5.1.
- JabRef no longer opens the entry editor with the first entry on startup [#6855](https://github.com/JabRef/jabref/issues/6855)
- Fetch by ID: (long) "SAO/NASA Astrophysics Data System" replaced by (short) "SAO/NASA ADS" [#6876](https://github.com/JabRef/jabref/pull/6876)
- We changed the title of the window "Manage field names and content" to have the same title as the corresponding menu item [#6895](https://github.com/JabRef/jabref/pull/6895)
- We renamed the menus "View -> Previous citation style" and "View -> Next citation style" into "View -> Previous preview style" and "View -> Next preview style" and renamed the "Preview" style to "Customized preview style". [#6899](https://github.com/JabRef/jabref/pull/6899)
- We changed the default preference option "Search and store files relative to library file location" to on, as this seems to be a more intuitive behaviour. [#6863](https://github.com/JabRef/jabref/issues/6863)
- We changed the title of the window "Manage field names and content": to have the same title as the corresponding menu item [#6895](https://github.com/JabRef/jabref/pull/6895)
- We improved the detection of "short" DOIs [6880](https://github.com/JabRef/jabref/issues/6880)
- We improved the duplicate detection when identifiers like DOI or arxiv are semantiaclly the same, but just syntactically differ (e.g. with or without http(s):// prefix). [#6707](https://github.com/JabRef/jabref/issues/6707)
- We improved JabRef start up time [6057](https://github.com/JabRef/jabref/issues/6057)
- We changed in the group interface "Generate groups from keywords in a BibTeX field" by "Generate groups from keywords in the following field". [#6983](https://github.com/JabRef/jabref/issues/6983)
- We changed the name of a group type from "Searching for keywords" to "Searching for a keyword". [6995](https://github.com/JabRef/jabref/pull/6995)
- We changed the way JabRef displays the title of a tab and of the window. [4161](https://github.com/JabRef/jabref/issues/4161)
- We changed connect timeouts for server requests to 30 seconds in general and 5 seconds for GROBID server (special) and improved user notifications on connection issues. [7026](https://github.com/JabRef/jabref/pull/7026)
- We changed the order of the library tab context menu items. [#7171](https://github.com/JabRef/jabref/issues/7171)
- We changed the way linked files are opened on Linux to use the native openFile method, compatible with confined packages. [7037](https://github.com/JabRef/jabref/pull/7037)
- We refined the entry preview to show the full names of authors and editors, to list the editor only if no author is present, have the year earlier. [#7083](https://github.com/JabRef/jabref/issues/7083)

### Fixed

- We fixed an issue changing the icon link_variation_off that is not meaningful. [#6834](https://github.com/JabRef/jabref/issues/6834)
- We fixed an issue where the `.sav` file was not deleted upon exiting JabRef. [#6109](https://github.com/JabRef/jabref/issues/6109)
- We fixed a linked identifier icon inconsistency. [#6705](https://github.com/JabRef/jabref/issues/6705)
- We fixed the wrong behavior that font size changes are not reflected in dialogs. [#6039](https://github.com/JabRef/jabref/issues/6039)
- We fixed the failure to Copy citation key and link. [#5835](https://github.com/JabRef/jabref/issues/5835)
- We fixed an issue where the sort order of the entry table was reset after a restart of JabRef. [#6898](https://github.com/JabRef/jabref/pull/6898)
- We fixed an issue where no longer a warning was displayed when inserting references into LibreOffice with an invalid "ReferenceParagraphFormat". [#6907](https://github.com/JabRef/jabref/pull/60907).
- We fixed an issue where a selected field was not removed after the first click in the custom entry types dialog. [#6934](https://github.com/JabRef/jabref/issues/6934)
- We fixed an issue where a remove icon was shown for standard entry types in the custom entry types dialog. [#6906](https://github.com/JabRef/jabref/issues/6906)
- We fixed an issue where it was impossible to connect to OpenOffice/LibreOffice on Mac OSX. [#6970](https://github.com/JabRef/jabref/pull/6970)
- We fixed an issue with the python script used by browser plugins that failed to locate JabRef if not installed in its default location. [#6963](https://github.com/JabRef/jabref/pull/6963/files)
- We fixed an issue where spaces and newlines in an isbn would generate an exception. [#6456](https://github.com/JabRef/jabref/issues/6456)
- We fixed an issue where identity column header had incorrect foreground color in the Dark theme. [#6796](https://github.com/JabRef/jabref/issues/6796)
- We fixed an issue where the RIS exporter added extra blank lines.[#7007](https://github.com/JabRef/jabref/pull/7007/files)
- We fixed an issue where clicking on Collapse All button in the Search for Unlinked Local Files expanded the directory structure erroneously [#6848](https://github.com/JabRef/jabref/issues/6848)
- We fixed an issue, when pulling changes from shared database via shortcut caused creation of a new tech report [6867](https://github.com/JabRef/jabref/issues/6867)
- We fixed an issue where the JabRef GUI does not highlight the "All entries" group on start-up [#6691](https://github.com/JabRef/jabref/issues/6691)
- We fixed an issue where a custom dark theme was not applied to the entry preview tab [7068](https://github.com/JabRef/jabref/issues/7068)
- We fixed an issue where modifications to the Custom preview layout in the preferences were not saved [#6447](https://github.com/JabRef/jabref/issues/6447)
- We fixed an issue where errors from imports were not shown to the user [#7084](https://github.com/JabRef/jabref/pull/7084)
- We fixed an issue where the EndNote XML Import would fail on empty keywords tags [forum#2387](https://discourse.jabref.org/t/importing-in-unknown-format-fails-to-import-xml-library-from-bookends-export/2387)
- We fixed an issue where the color of groups of type "free search expression" not persisting after restarting the application [#6999](https://github.com/JabRef/jabref/issues/6999)
- We fixed an issue where modifications in the source tab where not saved without switching to another field before saving the library [#6622](https://github.com/JabRef/jabref/issues/6622)
- We fixed an issue where the "Document Viewer" did not show the first page of the opened pdf document and did not show the correct total number of pages [#7108](https://github.com/JabRef/jabref/issues/7108)
- We fixed an issue where the context menu was not updated after a file link was changed. [#5777](https://github.com/JabRef/jabref/issues/5777)
- We fixed an issue where the password for a shared SQL database was not remembered [#6869](https://github.com/JabRef/jabref/issues/6869)
- We fixed an issue where newly added entires were not synced to a shared SQL database [#7176](https://github.com/JabRef/jabref/issues/7176)
- We fixed an issue where the PDF-Content importer threw an exception when no DOI number is present at the first page of the PDF document [#7203](https://github.com/JabRef/jabref/issues/7203)
- We fixed an issue where groups created from aux files did not update on file changes [#6394](https://github.com/JabRef/jabref/issues/6394)
- We fixed an issue where authors that only have last names were incorrectly identified as institutes when generating citation keys [#7199](https://github.com/JabRef/jabref/issues/7199)
- We fixed an issue where institutes were incorrectly identified as universities when generating citation keys [#6942](https://github.com/JabRef/jabref/issues/6942)

### Removed

- We removed the Google Scholar fetcher and the ACM fetcher do not work due to traffic limitations [#6369](https://github.com/JabRef/jabref/issues/6369)
- We removed the menu entry "Manage external file types" because it's already in 'Preferences' dialog [#6991](https://github.com/JabRef/jabref/issues/6991)
- We removed the integrity check "Abbreviation detected" for the field journal/journaltitle in the entry editor [#3925](https://github.com/JabRef/jabref/issues/3925)

## [5.1] – 2020-08-30

### Added

- We added a new fetcher to enable users to search mEDRA DOIs [#6602](https://github.com/JabRef/jabref/issues/6602)
- We added a new fetcher to enable users to search "[Collection of Computer Science Bibliographies](https://en.wikipedia.org/wiki/Collection_of_Computer_Science_Bibliographies)". [#6638](https://github.com/JabRef/jabref/issues/6638)
- We added default values for delimiters in Add Subgroup window [#6624](https://github.com/JabRef/jabref/issues/6624)
- We improved responsiveness of general fields specification dialog window. [#6604](https://github.com/JabRef/jabref/issues/6604)
- We added support for importing ris file and load DOI [#6530](https://github.com/JabRef/jabref/issues/6530)
- We added the Library properties to a context menu on the library tabs [#6485](https://github.com/JabRef/jabref/issues/6485)
- We added a new field in the preferences in 'BibTeX key generator' for unwanted characters that can be user-specified. [#6295](https://github.com/JabRef/jabref/issues/6295)
- We added support for searching ShortScience for an entry through the user's browser. [#6018](https://github.com/JabRef/jabref/pull/6018)
- We updated EditionChecker to permit edition to start with a number. [#6144](https://github.com/JabRef/jabref/issues/6144)
- We added tooltips for most fields in the entry editor containing a short description. [#5847](https://github.com/JabRef/jabref/issues/5847)
- We added support for basic markdown in custom formatted previews [#6194](https://github.com/JabRef/jabref/issues/6194)
- We now show the number of items found and selected to import in the online search dialog. [#6248](https://github.com/JabRef/jabref/pull/6248)
- We created a new install screen for macOS. [#5759](https://github.com/JabRef/jabref/issues/5759)
- We added a new integrity check for duplicate DOIs. [koppor#339](https://github.com/koppor/jabref/issues/339)
- We implemented an option to download fulltext files while importing. [#6381](https://github.com/JabRef/jabref/pull/6381)
- We added a progress-indicator showing the average progress of background tasks to the toolbar. Clicking it reveals a pop-over with a list of running background tasks. [6443](https://github.com/JabRef/jabref/pull/6443)
- We fixed the bug when strike the delete key in the text field. [#6421](https://github.com/JabRef/jabref/issues/6421)
- We added a BibTex key modifier for truncating strings. [#3915](https://github.com/JabRef/jabref/issues/3915)
- We added support for jumping to target entry when typing letter/digit after sorting a column in maintable [#6146](https://github.com/JabRef/jabref/issues/6146)
- We added a new fetcher to enable users to search all available E-Libraries simultaneously. [koppor#369](https://github.com/koppor/jabref/issues/369)
- We added the field "entrytype" to the export sort criteria [#6531](https://github.com/JabRef/jabref/pull/6531)
- We added the possibility to change the display order of the fields in the entry editor. The order can now be configured using drag and drop in the "Customize entry types" dialog [#6152](https://github.com/JabRef/jabref/pull/6152)
- We added native support for biblatex-software [#6574](https://github.com/JabRef/jabref/issues/6574)
- We added a missing restart warning for AutoComplete in the preferences dialog. [#6351](https://github.com/JabRef/jabref/issues/6351)
- We added a note to the citation key pattern preferences dialog as a temporary workaround for a JavaFX bug, about committing changes in a table cell, if the focus is lost. [#5825](https://github.com/JabRef/jabref/issues/5825)
- We added support for customized fallback fields in bracketed patterns. [#7111](https://github.com/JabRef/jabref/issues/7111)

### Changed

- We improved the arXiv fetcher. Now it should find entries even more reliably and does no longer include the version (e.g `v1`) in the `eprint` field. [forum#1941](https://discourse.jabref.org/t/remove-version-in-arxiv-import/1941)
- We moved the group search bar and the button "New group" from bottom to top position to make it more prominent. [#6112](https://github.com/JabRef/jabref/pull/6112)
- When JabRef finds a `.sav` file without changes, there is no dialog asking for acceptance of changes anymore.
- We changed the buttons for import/export/show all/reset of preferences to smaller icon buttons in the preferences dialog. [#6130](https://github.com/JabRef/jabref/pull/6130)
- We moved the functionality "Manage field names & content" from the "Library" menu to the "Edit" menu, because it affects the selected entries and not the whole library
- We merged the functionality "Append contents from a BibTeX library into the currently viewed library" into the "Import into database" functionality. Fixes [#6049](https://github.com/JabRef/jabref/issues/6049).
- We changed the directory where fulltext downloads are stored to the directory set in the import-tab in preferences. [#6381](https://github.com/JabRef/jabref/pull/6381)
- We improved the error message for invalid jstyles. [#6303](https://github.com/JabRef/jabref/issues/6303)
- We changed the section name of 'Advanced' to 'Network' in the preferences and removed some obsolete options.[#6489](https://github.com/JabRef/jabref/pull/6489)
- We improved the context menu of the column "Linked identifiers" of the main table, by truncating their texts, if they are too long. [#6499](https://github.com/JabRef/jabref/issues/6499)
- We merged the main table tabs in the preferences dialog. [#6518](https://github.com/JabRef/jabref/pull/6518)
- We changed the command line option 'generateBibtexKeys' to the more generic term 'generateCitationKeys' while the short option remains 'g'.[#6545](https://github.com/JabRef/jabref/pull/6545)
- We improved the "Possible duplicate entries" window to remember its size and position throughout a session. [#6582](https://github.com/JabRef/jabref/issues/6582)
- We divided the toolbar into small parts, so if the application window is to small, only a part of the toolbar is moved into the chevron popup. [#6682](https://github.com/JabRef/jabref/pull/6682)
- We changed the layout for of the buttons in the Open Office side panel to ensure that the button text is always visible, specially when resizing. [#6639](https://github.com/JabRef/jabref/issues/6639)
- We merged the two new library commands in the file menu to one which always creates a new library in the default library mode. [#6359](https://github.com/JabRef/jabref/pull/6539#issuecomment-641056536)

### Fixed

- We fixed an issue where entry preview tab has no name in drop down list. [#6591](https://github.com/JabRef/jabref/issues/6591)
- We fixed to only search file links in the BIB file location directory when preferences has corresponding checkbox checked. [#5891](https://github.com/JabRef/jabref/issues/5891)
- We fixed wrong button order (Apply and Cancel) in ManageProtectedTermsDialog.
- We fixed an issue with incompatible characters at BibTeX key [#6257](https://github.com/JabRef/jabref/issues/6257)
- We fixed an issue where dash (`-`) was reported as illegal BibTeX key [#6295](https://github.com/JabRef/jabref/issues/6295)
- We greatly improved the performance of the overall application and many operations. [#5071](https://github.com/JabRef/jabref/issues/5071)
- We fixed an issue where sort by priority was broken. [#6222](https://github.com/JabRef/jabref/issues/6222)
- We fixed an issue where opening a library from the recent libraries menu was not possible. [#5939](https://github.com/JabRef/jabref/issues/5939)
- We fixed an issue with inconsistent capitalization of file extensions when downloading files. [#6115](https://github.com/JabRef/jabref/issues/6115)
- We fixed the display of language and encoding in the preferences dialog. [#6130](https://github.com/JabRef/jabref/pull/6130)
- Now the link and/or the link description in the column "linked files" of the main table gets truncated or wrapped, if too long, otherwise display issues arise. [#6178](https://github.com/JabRef/jabref/issues/6178)
- We fixed the issue that groups panel does not keep size when resizing window. [#6180](https://github.com/JabRef/jabref/issues/6180)
- We fixed an error that sometimes occurred when using the context menu. [#6085](https://github.com/JabRef/jabref/issues/6085)
- We fixed an issue where search full-text documents downloaded files with same name, overwriting existing files. [#6174](https://github.com/JabRef/jabref/pull/6174)
- We fixed an issue when importing into current library an erroneous message "import cancelled" is displayed even though import is successful. [#6266](https://github.com/JabRef/jabref/issues/6266)
- We fixed an issue where custom jstyles for Open/LibreOffice where not saved correctly. [#6170](https://github.com/JabRef/jabref/issues/6170)
- We fixed an issue where the INSPIRE fetcher was no longer working [#6229](https://github.com/JabRef/jabref/issues/6229)
- We fixed an issue where custom exports with an uppercase file extension could not be selected for "Copy...-> Export to Clipboard" [#6285](https://github.com/JabRef/jabref/issues/6285)
- We fixed the display of icon both in the main table and linked file editor. [#6169](https://github.com/JabRef/jabref/issues/6169)
- We fixed an issue where the windows installer did not create an entry in the start menu [bug report in the forum](https://discourse.jabref.org/t/error-while-fetching-from-doi/2018/3)
- We fixed an issue where only the field `abstract` and `comment` were declared as multiline fields. Other fields can now be configured in the preferences using "Do not wrap the following fields when saving" [4373](https://github.com/JabRef/jabref/issues/4373)
- We fixed an issue where JabRef switched to discrete graphics under macOS [#5935](https://github.com/JabRef/jabref/issues/5935)
- We fixed an issue where the Preferences entry preview will be unexpected modified leads to Value too long exception [#6198](https://github.com/JabRef/jabref/issues/6198)
- We fixed an issue where custom jstyles for Open/LibreOffice would only be valid if a layout line for the entry type `default` was at the end of the layout section [#6303](https://github.com/JabRef/jabref/issues/6303)
- We fixed an issue where a new entry is not shown in the library if a search is active [#6297](https://github.com/JabRef/jabref/issues/6297)
- We fixed an issue where long directory names created from patterns could create an exception. [#3915](https://github.com/JabRef/jabref/issues/3915)
- We fixed an issue where sort on numeric cases was broken. [#6349](https://github.com/JabRef/jabref/issues/6349)
- We fixed an issue where year and month fields were not cleared when converting to biblatex [#6224](https://github.com/JabRef/jabref/issues/6224)
- We fixed an issue where an "Not on FX thread" exception occurred when saving on linux [#6453](https://github.com/JabRef/jabref/issues/6453)
- We fixed an issue where the library sort order was lost. [#6091](https://github.com/JabRef/jabref/issues/6091)
- We fixed an issue where brackets in regular expressions were not working. [6469](https://github.com/JabRef/jabref/pull/6469)
- We fixed an issue where multiple background task popups stacked over each other.. [#6472](https://github.com/JabRef/jabref/issues/6472)
- We fixed an issue where LaTeX citations for specific commands (`\autocite`s) of biblatex-mla were not recognized. [#6476](https://github.com/JabRef/jabref/issues/6476)
- We fixed an issue where drag and drop was not working on empty database. [#6487](https://github.com/JabRef/jabref/issues/6487)
- We fixed an issue where the name fields were not updated after the preferences changed. [#6515](https://github.com/JabRef/jabref/issues/6515)
- We fixed an issue where "null" appeared in generated BibTeX keys. [#6459](https://github.com/JabRef/jabref/issues/6459)
- We fixed an issue where the authors' names were incorrectly displayed in the authors' column when they were bracketed. [#6465](https://github.com/JabRef/jabref/issues/6465) [#6459](https://github.com/JabRef/jabref/issues/6459)
- We fixed an issue where importing certain unlinked files would result in an exception [#5815](https://github.com/JabRef/jabref/issues/5815)
- We fixed an issue where downloaded files would be moved to a directory named after the citationkey when no file directory pattern is specified [#6589](https://github.com/JabRef/jabref/issues/6589)
- We fixed an issue with the creation of a group of cited entries which incorrectly showed the message that the library had been modified externally whenever saving the library. [#6420](https://github.com/JabRef/jabref/issues/6420)
- We fixed an issue with the creation of a group of cited entries. Now the file path to an aux file gets validated. [#6585](https://github.com/JabRef/jabref/issues/6585)
- We fixed an issue on Linux systems where the application would crash upon inotify failure. Now, the user is prompted with a warning, and given the choice to continue the session. [#6073](https://github.com/JabRef/jabref/issues/6073)
- We moved the search modifier buttons into the search bar, as they were not accessible, if autocompletion was disabled. [#6625](https://github.com/JabRef/jabref/issues/6625)
- We fixed an issue about duplicated group color indicators [#6175](https://github.com/JabRef/jabref/issues/6175)
- We fixed an issue where entries with the entry type Misc from an imported aux file would not be saved correctly to the bib file on disk [#6405](https://github.com/JabRef/jabref/issues/6405)
- We fixed an issue where percent sign ('%') was not formatted properly by the HTML formatter [#6753](https://github.com/JabRef/jabref/issues/6753)
- We fixed an issue with the [SAO/NASA Astrophysics Data System](https://docs.jabref.org/collect/add-entry-using-an-id#sao-nasa-a-ds) fetcher where `\textbackslash` appeared at the end of the abstract.
- We fixed an issue with the Science Direct fetcher where PDFs could not be downloaded. Fixes [#5860](https://github.com/JabRef/jabref/issues/5860)
- We fixed an issue with the Library of Congress importer.
- We fixed the [link to the external libraries listing](https://github.com/JabRef/jabref/blob/master/external-libraries.md) in the about dialog
- We fixed an issue regarding pasting on Linux. [#6293](https://github.com/JabRef/jabref/issues/6293)

### Removed

- We removed the option of the "enforce legal key". [#6295](https://github.com/JabRef/jabref/issues/6295)
- We removed the obsolete `External programs / Open PDF` section in the preferences, as the default application to open PDFs is now set in the `Manage external file types` dialog. [#6130](https://github.com/JabRef/jabref/pull/6130)
- We removed the option to configure whether a `.bib.bak` file should be generated upon save. It is now always enabled. Documentation at <https://docs.jabref.org/advanced/autosave>. [#6092](https://github.com/JabRef/jabref/issues/6092)
- We removed the built-in list of IEEE journal abbreviations using BibTeX strings. If you still want to use them, you have to download them separately from <https://abbrv.jabref.org>.

## [5.0] – 2020-03-06

### Changed

- Added browser integration to the snap package for firefox/chromium browsers. [#6062](https://github.com/JabRef/jabref/pull/6062)
- We reintroduced the possibility to extract references from plain text (using [GROBID](https://grobid.readthedocs.io/en/latest/)). [#5614](https://github.com/JabRef/jabref/pull/5614)
- We changed the open office panel to show buttons in rows of three instead of going straight down to save space as the button expanded out to take up unnecessary horizontal space. [#5479](https://github.com/JabRef/jabref/issues/5479)
- We cleaned up the group add/edit dialog. [#5826](https://github.com/JabRef/jabref/pull/5826)
- We reintroduced the index column. [#5844](https://github.com/JabRef/jabref/pull/5844)
- Filenames of external files can no longer contain curly braces. [#5926](https://github.com/JabRef/jabref/pull/5926)
- We made the filters more easily accessible in the integrity check dialog. [#5955](https://github.com/JabRef/jabref/pull/5955)
- We reimplemented and improved the dialog "Customize entry types". [#4719](https://github.com/JabRef/jabref/issues/4719)
- We added an [American Physical Society](https://journals.aps.org/) fetcher. [#818](https://github.com/JabRef/jabref/issues/818)
- We added possibility to enable/disable items quantity in groups. [#6042](https://github.com/JabRef/jabref/issues/6042)

### Fixed

- We fixed an issue where the command line console was always opened in the background. [#5474](https://github.com/JabRef/jabref/issues/5474)
- We fixed and issue where pdf files will not open under some KDE linux distributions when using okular. [#5253](https://github.com/JabRef/jabref/issues/5253)
- We fixed an issue where the Medline fetcher was only working when JabRef was running from source. [#5645](https://github.com/JabRef/jabref/issues/5645)
- We fixed some visual issues in the dark theme. [#5764](https://github.com/JabRef/jabref/pull/5764) [#5753](https://github.com/JabRef/jabref/issues/5753)
- We fixed an issue where non-default previews didn't handle unicode characters. [#5779](https://github.com/JabRef/jabref/issues/5779)
- We improved the performance, especially changing field values in the entry should feel smoother now. [#5843](https://github.com/JabRef/jabref/issues/5843)
- We fixed an issue where the ampersand character wasn't rendering correctly on previews. [#3840](https://github.com/JabRef/jabref/issues/3840)
- We fixed an issue where an erroneous "The library has been modified by another program" message was shown when saving. [#4877](https://github.com/JabRef/jabref/issues/4877)
- We fixed an issue where the file extension was missing after downloading a file (we now fall-back to pdf). [#5816](https://github.com/JabRef/jabref/issues/5816)
- We fixed an issue where cleaning up entries broke web URLs, if "Make paths of linked files relative (if possible)" was enabled, which resulted in various other issues subsequently. [#5861](https://github.com/JabRef/jabref/issues/5861)
- We fixed an issue where the tab "Required fields" of the entry editor did not show all required fields, if at least two of the defined required fields are linked with a logical or. [#5859](https://github.com/JabRef/jabref/issues/5859)
- We fixed several issues concerning managing external file types: Now everything is usable and fully functional. Previously, there were problems with the radio buttons, with saving the settings and with loading an input field value. Furthermore, different behavior for Windows and other operating systems was given, which was unified as well. [#5846](https://github.com/JabRef/jabref/issues/5846)
- We fixed an issue where entries containing Unicode charaters were not parsed correctly [#5899](https://github.com/JabRef/jabref/issues/5899)
- We fixed an issue where an entry containing an external filename with curly braces could not be saved. Curly braces are now longer allowed in filenames. [#5899](https://github.com/JabRef/jabref/issues/5899)
- We fixed an issue where changing the type of an entry did not update the main table [#5906](https://github.com/JabRef/jabref/issues/5906)
- We fixed an issue in the optics of the library properties, that cropped the dialog on scaled displays. [#5969](https://github.com/JabRef/jabref/issues/5969)
- We fixed an issue where changing the type of an entry did not update the main table. [#5906](https://github.com/JabRef/jabref/issues/5906)
- We fixed an issue where opening a library from the recent libraries menu was not possible. [#5939](https://github.com/JabRef/jabref/issues/5939)
- We fixed an issue where the most bottom group in the list got lost, if it was dragged on itself. [#5983](https://github.com/JabRef/jabref/issues/5983)
- We fixed an issue where changing entry type doesn't always work when biblatex source is shown. [#5905](https://github.com/JabRef/jabref/issues/5905)
- We fixed an issue where the group and the link column were not updated after changing the entry in the main table. [#5985](https://github.com/JabRef/jabref/issues/5985)
- We fixed an issue where reordering the groups was not possible after inserting an article. [#6008](https://github.com/JabRef/jabref/issues/6008)
- We fixed an issue where citation styles except the default "Preview" could not be used. [#5622](https://github.com/JabRef/jabref/issues/5622)
- We fixed an issue where a warning was displayed when the title content is made up of two sentences. [#5832](https://github.com/JabRef/jabref/issues/5832)
- We fixed an issue where an exception was thrown when adding a save action without a selected formatter in the library properties [#6069](https://github.com/JabRef/jabref/issues/6069)
- We fixed an issue where JabRef's icon was missing in the Export to clipboard Dialog. [#6286](https://github.com/JabRef/jabref/issues/6286)
- We fixed an issue when an "Abstract field" was duplicating text, when importing from RIS file (Neurons) [#6065](https://github.com/JabRef/jabref/issues/6065)
- We fixed an issue where adding the addition of a new entry was not completely validated [#6370](https://github.com/JabRef/jabref/issues/6370)
- We fixed an issue where the blue and red text colors in the Merge entries dialog were not quite visible [#6334](https://github.com/JabRef/jabref/issues/6334)
- We fixed an issue where underscore character was removed from the file name in the Recent Libraries list in File menu [#6383](https://github.com/JabRef/jabref/issues/6383)
- We fixed an issue where few keyboard shortcuts regarding new entries were missing [#6403](https://github.com/JabRef/jabref/issues/6403)

### Removed

- Ampersands are no longer escaped by default in the `bib` file. If you want to keep the current behaviour, you can use the new "Escape Ampersands" formatter as a save action. [#5869](https://github.com/JabRef/jabref/issues/5869)
- The "Merge Entries" entry was removed from the Quality Menu. Users should use the right-click menu instead. [#6021](https://github.com/JabRef/jabref/pull/6021)

## [5.0-beta] – 2019-12-15

### Changed

- We added a short DOI field formatter which shortens DOI to more human-readable form. [koppor#343](https://github.com/koppor/jabref/issues/343)
- We improved the display of group memberships by adding multiple colored bars if the entry belongs to more than one group. [#4574](https://github.com/JabRef/jabref/issues/4574)
- We added an option to show the preview as an extra tab in the entry editor (instead of in a split view). [#5244](https://github.com/JabRef/jabref/issues/5244)
- A custom Open/LibreOffice jstyle file now requires a layout line for the entry type `default` [#5452](https://github.com/JabRef/jabref/issues/5452)
- The entry editor is now open by default when JabRef starts up. [#5460](https://github.com/JabRef/jabref/issues/5460)
- Customized entry types are now serialized in alphabetical order in the bib file.
- We added a new ADS fetcher to use the new ADS API. [#4949](https://github.com/JabRef/jabref/issues/4949)
- We added support of the [X11 primary selection](https://unix.stackexchange.com/a/139193/18033) [#2389](https://github.com/JabRef/jabref/issues/2389)
- We added support to switch between biblatex and bibtex library types. [#5550](https://github.com/JabRef/jabref/issues/5550)
- We changed the save action buttons to be easier to understand. [#5565](https://github.com/JabRef/jabref/issues/5565)
- We made the columns for groups, files and uri in the main table reorderable and merged the clickable icon columns for uri, url, doi and eprint. [#5544](https://github.com/JabRef/jabref/pull/5544)
- We reduced the number of write actions performed when autosave is enabled [#5679](https://github.com/JabRef/jabref/issues/5679)
- We made the column sort order in the main table persistent [#5730](https://github.com/JabRef/jabref/pull/5730)
- When an entry is modified on disk, the change dialog now shows the merge dialog to highlight the changes [#5688](https://github.com/JabRef/jabref/pull/5688)

### Fixed

- Inherit fields from cross-referenced entries as specified by biblatex. [#5045](https://github.com/JabRef/jabref/issues/5045)
- We fixed an issue where it was no longer possible to connect to LibreOffice. [#5261](https://github.com/JabRef/jabref/issues/5261)
- The "All entries group" is no longer shown when no library is open.
- We fixed an exception which occurred when closing JabRef. [#5348](https://github.com/JabRef/jabref/issues/5348)
- We fixed an issue where JabRef reports incorrectly about customized entry types. [#5332](https://github.com/JabRef/jabref/issues/5332)
- We fixed a few problems that prevented JabFox to communicate with JabRef. [#4737](https://github.com/JabRef/jabref/issues/4737) [#4303](https://github.com/JabRef/jabref/issues/4303)
- We fixed an error where the groups containing an entry loose their highlight color when scrolling. [#5022](https://github.com/JabRef/jabref/issues/5022)
- We fixed an error where scrollbars were not shown. [#5374](https://github.com/JabRef/jabref/issues/5374)
- We fixed an error where an exception was thrown when merging entries. [#5169](https://github.com/JabRef/jabref/issues/5169)
- We fixed an error where certain metadata items were not serialized alphabetically.
- After assigning an entry to a group, the item count is now properly colored to reflect the new membership of the entry. [#3112](https://github.com/JabRef/jabref/issues/3112)
- The group panel is now properly updated when switching between libraries (or when closing/opening one). [#3142](https://github.com/JabRef/jabref/issues/3142)
- We fixed an error where the number of matched entries shown in the group pane was not updated correctly. [#4441](https://github.com/JabRef/jabref/issues/4441)
- We fixed an error where the wrong file is renamed and linked when using the "Copy, rename and link" action. [#5653](https://github.com/JabRef/jabref/issues/5653)
- We fixed a "null" error when writing XMP metadata. [#5449](https://github.com/JabRef/jabref/issues/5449)
- We fixed an issue where empty keywords lead to a strange display of automatic keyword groups. [#5333](https://github.com/JabRef/jabref/issues/5333)
- We fixed an error where the default color of a new group was white instead of dark gray. [#4868](https://github.com/JabRef/jabref/issues/4868)
- We fixed an issue where the first field in the entry editor got the focus while performing a different action (like searching). [#5084](https://github.com/JabRef/jabref/issues/5084)
- We fixed an issue where multiple entries were highlighted in the web search result after scrolling. [#5035](https://github.com/JabRef/jabref/issues/5035)
- We fixed an issue where the hover indication in the web search pane was not working. [#5277](https://github.com/JabRef/jabref/issues/5277)
- We fixed an error mentioning "javafx.controls/com.sun.javafx.scene.control" that was thrown when interacting with the toolbar.
- We fixed an error where a cleared search was restored after switching libraries. [#4846](https://github.com/JabRef/jabref/issues/4846)
- We fixed an exception which occurred when trying to open a non-existing file from the "Recent files"-menu [#5334](https://github.com/JabRef/jabref/issues/5334)
- We fixed an issues where the search highlight in the entry preview did not worked. [#5069](https://github.com/JabRef/jabref/issues/5069)
- The context menu for fields in the entry editor is back. [#5254](https://github.com/JabRef/jabref/issues/5254)
- We fixed an exception which occurred when trying to open a non-existing file from the "Recent files"-menu [#5334](https://github.com/JabRef/jabref/issues/5334)
- We fixed a problem where the "editor" information has been duplicated during saving a .bib-Database. [#5359](https://github.com/JabRef/jabref/issues/5359)
- We re-introduced the feature to switch between different preview styles. [#5221](https://github.com/JabRef/jabref/issues/5221)
- We fixed various issues (including [#5263](https://github.com/JabRef/jabref/issues/5263)) related to copying entries to the clipboard
- We fixed some display errors in the preferences dialog and replaced some of the controls [#5033](https://github.com/JabRef/jabref/pull/5033) [#5047](https://github.com/JabRef/jabref/pull/5047) [#5062](https://github.com/JabRef/jabref/pull/5062) [#5141](https://github.com/JabRef/jabref/pull/5141) [#5185](https://github.com/JabRef/jabref/pull/5185) [#5265](https://github.com/JabRef/jabref/pull/5265) [#5315](https://github.com/JabRef/jabref/pull/5315) [#5360](https://github.com/JabRef/jabref/pull/5360)
- We fixed an exception which occurred when trying to import entries without an open library. [#5447](https://github.com/JabRef/jabref/issues/5447)
- The "Automatically set file links" feature now follows symbolic links. [#5664](https://github.com/JabRef/jabref/issues/5664)
- After successful import of one or multiple bib entries the main table scrolls to the first imported entry [#5383](https://github.com/JabRef/jabref/issues/5383)
- We fixed an exception which occurred when an invalid jstyle was loaded. [#5452](https://github.com/JabRef/jabref/issues/5452)
- We fixed an issue where the command line arguments `importBibtex` and `importToOpen` did not import into the currently open library, but opened a new one. [#5537](https://github.com/JabRef/jabref/issues/5537)
- We fixed an error where the preview theme did not adapt to the "Dark" mode [#5463](https://github.com/JabRef/jabref/issues/5463)
- We fixed an issue where multiple entries were allowed in the "crossref" field [#5284](https://github.com/JabRef/jabref/issues/5284)
- We fixed an issue where the merge dialog showed the wrong text colour in "Dark" mode [#5516](https://github.com/JabRef/jabref/issues/5516)
- We fixed visibility issues with the scrollbar and group selection highlight in "Dark" mode, and enabled "Dark" mode for the OpenOffice preview in the style selection window. [#5522](https://github.com/JabRef/jabref/issues/5522)
- We fixed an issue where the author field was not correctly parsed during bibtex key-generation. [#5551](https://github.com/JabRef/jabref/issues/5551)
- We fixed an issue where notifications where shown during autosave. [#5555](https://github.com/JabRef/jabref/issues/5555)
- We fixed an issue where the side pane was not remembering its position. [#5615](https://github.com/JabRef/jabref/issues/5615)
- We fixed an issue where JabRef could not interact with [Oracle XE](https://www.oracle.com/de/database/technologies/appdev/xe.html) in the [shared SQL database setup](https://docs.jabref.org/collaborative-work/sqldatabase).
- We fixed an issue where the toolbar icons were hidden on smaller screens.
- We fixed an issue where renaming referenced files for bib entries with long titles was not possible. [#5603](https://github.com/JabRef/jabref/issues/5603)
- We fixed an issue where a window which is on an external screen gets unreachable when external screen is removed. [#5037](https://github.com/JabRef/jabref/issues/5037)
- We fixed a bug where the selection of groups was lost after drag and drop. [#2868](https://github.com/JabRef/jabref/issues/2868)
- We fixed an issue where the custom entry types didn't show the correct display name [#5651](https://github.com/JabRef/jabref/issues/5651)

### Removed

- We removed some obsolete notifications. [#5555](https://github.com/JabRef/jabref/issues/5555)
- We removed an internal step in the [ISBN-to-BibTeX fetcher](https://docs.jabref.org/collect/add-entry-using-an-id#isbn): The [ISBN to BibTeX Converter](https://manas.tungare.name/software/isbn-to-bibtex) by [@manastungare](https://github.com/manastungare) is not used anymore, because it is offline: "people using this tool have not been generating enough sales for Amazon."
- We removed the option to control the default drag and drop behaviour. You can use the modifier keys (like CtrL or Alt) instead.

## [5.0-alpha] – 2019-08-25

### Changed

- We added eventitle, eventdate and venue fields to `@unpublished` entry type.
- We added `@software` and `@dataSet` entry type to biblatex.
- All fields are now properly sorted alphabetically (in the subgroups of required/optional fields) when the entry is written to the bib file.
- We fixed an issue where some importers used the field `pubstatus` instead of the standard BibTeX field `pubstate`.
- We changed the latex command removal for docbook exporter. [#3838](https://github.com/JabRef/jabref/issues/3838)
- We changed the location of some fields in the entry editor (you might need to reset your preferences for these changes to come into effect)
  - Journal/Year/Month in biblatex mode -> Deprecated (if filled)
  - DOI/URL: General -> Optional
  - Internal fields like ranking, read status and priority: Other -> General
  - Moreover, empty deprecated fields are no longer shown
- Added server timezone parameter when connecting to a shared database.
- We updated the dialog for setting up general fields.
- URL field formatting is updated. All whitespace chars, located at the beginning/ending of the URL, are trimmed automatically
- We changed the behavior of the field formatting dialog such that the `bibtexkey` is not changed when formatting all fields or all text fields.
- We added a "Move file to file directory and rename file" option for simultaneously moving and renaming of document file. [#4166](https://github.com/JabRef/jabref/issues/4166)
- Use integrated graphics card instead of discrete on macOS [#4070](https://github.com/JabRef/jabref/issues/4070)
- We added a cleanup operation that detects an arXiv identifier in the note, journal or URL field and moves it to the `eprint` field.
  Because of this change, the last-used cleanup operations were reset.
- We changed the minimum required version of Java to 1.8.0_171, as this is the latest release for which the automatic Java update works. [#4093](https://github.com/JabRef/jabref/issues/4093)
- The special fields like `Printed` and `Read status` now show gray icons when the row is hovered.
- We added a button in the tab header which allows you to close the database with one click. [#494](https://github.com/JabRef/jabref/issues/494)
- Sorting in the main table now takes information from cross-referenced entries into account. [#2808](https://github.com/JabRef/jabref/issues/2808)
- If a group has a color specified, then entries matched by this group have a small colored bar in front of them in the main table.
- Change default icon for groups to a circle because a colored version of the old icon was hard to distinguish from its black counterpart.
- In the main table, the context menu appears now when you press the "context menu" button on the keyboard. [feature request in the forum](https://discourse.jabref.org/t/how-to-enable-keyboard-context-key-windows)
- We added icons to the group side panel to quickly switch between `union` and `intersection` group view mode. [#3269](https://github.com/JabRef/jabref/issues/3269).
- We use `https` for [fetching from most online bibliographic database](https://docs.jabref.org/collect/import-using-online-bibliographic-database).
- We changed the default keyboard shortcuts for moving between entries when the entry editor is active to ̀<kbd>alt</kbd> + <kbd>up/down</kbd>.
- Opening a new file now prompts the directory of the currently selected file, instead of the directory of the last opened file.
- Window state is saved on close and restored on start.
- We made the MathSciNet fetcher more reliable.
- We added the ISBN fetcher to the list of fetcher available under "Update with bibliographic information from the web" in the entry editor toolbar.
- Files without a defined external file type are now directly opened with the default application of the operating system
- We streamlined the process to rename and move files by removing the confirmation dialogs.
- We removed the redundant new lines of markings and wrapped the summary in the File annotation tab. [#3823](https://github.com/JabRef/jabref/issues/3823)
- We add auto URL formatting when user paste link to URL field in entry editor. [koppor#254](https://github.com/koppor/jabref/issues/254)
- We added a minimum height for the entry editor so that it can no longer be hidden by accident. [#4279](https://github.com/JabRef/jabref/issues/4279)
- We added a new keyboard shortcut so that the entry editor could be closed by <kbd>Ctrl</kbd> + <kbd>E</kbd>. [#4222](https://github.com/JabRef/jabref/issues/4222)
- We added an option in the preference dialog box, that allows user to pick the dark or light theme option. [#4130](https://github.com/JabRef/jabref/issues/4130)
- We updated the Related Articles tab to accept JSON from the new version of the Mr. DLib service
- We added an option in the preference dialog box that allows user to choose behavior after dragging and dropping files in Entry Editor. [#4356](https://github.com/JabRef/jabref/issues/4356)
- We added the ability to have an export preference where previously "File"-->"Export"/"Export selected entries" would not save the user's preference[#4495](https://github.com/JabRef/jabref/issues/4495)
- We optimized the code responsible for connecting to an external database, which should lead to huge improvements in performance.
- For automatically created groups, added ability to filter groups by entry type. [#4539](https://github.com/JabRef/jabref/issues/4539)
- We added the ability to add field names from the Preferences Dialog [#4546](https://github.com/JabRef/jabref/issues/4546)
- We added the ability to change the column widths directly in the main table. [#4546](https://github.com/JabRef/jabref/issues/4546)
- We added a description of how recommendations were chosen and better error handling to Related Articles tab
- We added the ability to execute default action in dialog by using with <kbd>Ctrl</kbd> + <kbd>Enter</kbd> combination [#4496](https://github.com/JabRef/jabref/issues/4496)
- We grouped and reordered the Main Menu (File, Edit, Library, Quality, Tools, and View tabs & icons). [#4666](https://github.com/JabRef/jabref/issues/4666) [#4667](https://github.com/JabRef/jabref/issues/4667) [#4668](https://github.com/JabRef/jabref/issues/4668) [#4669](https://github.com/JabRef/jabref/issues/4669) [#4670](https://github.com/JabRef/jabref/issues/4670) [#4671](https://github.com/JabRef/jabref/issues/4671) [#4672](https://github.com/JabRef/jabref/issues/4672) [#4673](https://github.com/JabRef/jabref/issues/4673)
- We added additional modifiers (capitalize, titlecase and sentencecase) to the Bibtex key generator. [#1506](https://github.com/JabRef/jabref/issues/1506)
- We have migrated from the mysql jdbc connector to the mariadb one for better authentication scheme support. [#4745](https://github.com/JabRef/jabref/issues/4745)
- We grouped the toolbar icons and changed the Open Library and Copy icons. [#4584](https://github.com/JabRef/jabref/issues/4584)
- We added a browse button next to the path text field for aux-based groups. [#4586](https://github.com/JabRef/jabref/issues/4586)
- We changed the title of Group Dialog to "Add subgroup" from "Edit group" when we select Add subgroup option.
- We enable import button only if entries are selected. [#4755](https://github.com/JabRef/jabref/issues/4755)
- We made modifications to improve the contrast of UI elements. [#4583](https://github.com/JabRef/jabref/issues/4583)
- We added a warning for empty BibTeX keys in the entry editor. [#4440](https://github.com/JabRef/jabref/issues/4440)
- We added an option in the settings to set the default action in JabRef when right clicking on any entry in any database and selecting "Open folder". [#4763](https://github.com/JabRef/jabref/issues/4763)
- The Medline fetcher now normalizes the author names according to the BibTeX-Standard [#4345](https://github.com/JabRef/jabref/issues/4345)
- We added an option on the Linked File Viewer to rename the attached file of an entry directly on the JabRef. [#4844](https://github.com/JabRef/jabref/issues/4844)
- We added an option in the preference dialog box that allows user to enable helpful tooltips.[#3599](https://github.com/JabRef/jabref/issues/3599)
- We reworked the functionality for extracting BibTeX entries from plain text, because our used service [freecite shut down](https://library.brown.edu/libweb/freecite_notice.php). [#5206](https://github.com/JabRef/jabref/pull/5206)
- We moved the dropdown menu for selecting the push-application from the toolbar into the external application preferences. [#674](https://github.com/JabRef/jabref/issues/674)
- We removed the alphabetical ordering of the custom tabs and updated the error message when trying to create a general field with a name containing an illegal character. [#5019](https://github.com/JabRef/jabref/issues/5019)
- We added a context menu to the bib(la)tex-source-editor to copy'n'paste. [#5007](https://github.com/JabRef/jabref/pull/5007)
- We added a tool that allows searching for citations in LaTeX files. It scans directories and shows which entries are used, how many times and where.
- We added a 'LaTeX citations' tab to the entry editor, to search for citations to the active entry in the LaTeX file directory. It can be disabled in the preferences dialog.
- We added an option in preferences to allow for integers in field "edition" when running database in bibtex mode. [#4680](https://github.com/JabRef/jabref/issues/4680)
- We added the ability to use negation in export filter layouts. [#5138](https://github.com/JabRef/jabref/pull/5138)
- Focus on Name Area instead of 'OK' button whenever user presses 'Add subgroup'. [#6307](https://github.com/JabRef/jabref/issues/6307)
- We changed the behavior of merging that the entry which has "smaller" bibkey will be selected. [#7395](https://github.com/JabRef/jabref/issues/7395)

### Fixed

- We fixed an issue where JabRef died silently for the user without enough inotify instances [#4874](https://github.com/JabRef/jabref/issues/4874)
- We fixed an issue where corresponding groups are sometimes not highlighted when clicking on entries [#3112](https://github.com/JabRef/jabref/issues/3112)
- We fixed an issue where custom exports could not be selected in the 'Export (selected) entries' dialog [#4013](https://github.com/JabRef/jabref/issues/4013)
- Italic text is now rendered correctly. [#3356](https://github.com/JabRef/jabref/issues/3356)
- The entry editor no longer gets corrupted after using the source tab. [#3532](https://github.com/JabRef/jabref/issues/3532) [#3608](https://github.com/JabRef/jabref/issues/3608) [#3616](https://github.com/JabRef/jabref/issues/3616)
- We fixed multiple issues where entries did not show up after import if a search was active. [#1513](https://github.com/JabRef/jabref/issues/1513) [#3219](https://github.com/JabRef/jabref/issues/3219))
- We fixed an issue where the group tree was not updated correctly after an entry was changed. [#3618](https://github.com/JabRef/jabref/issues/3618)
- We fixed an issue where a right-click in the main table selected a wrong entry. [#3267](https://github.com/JabRef/jabref/issues/3267)
- We fixed an issue where in rare cases entries where overlayed in the main table. [#3281](https://github.com/JabRef/jabref/issues/3281)
- We fixed an issue where selecting a group messed up the focus of the main table and the entry editor. [#3367](https://github.com/JabRef/jabref/issues/3367)
- We fixed an issue where composite author names were sorted incorrectly. [#2828](https://github.com/JabRef/jabref/issues/2828)
- We fixed an issue where commands followed by `-` didn't work. [#3805](https://github.com/JabRef/jabref/issues/3805)
- We fixed an issue where a non-existing aux file in a group made it impossible to open the library. [#4735](https://github.com/JabRef/jabref/issues/4735)
- We fixed an issue where some journal names were wrongly marked as abbreviated. [#4115](https://github.com/JabRef/jabref/issues/4115)
- We fixed an issue where the custom file column were sorted incorrectly. [#3119](https://github.com/JabRef/jabref/issues/3119)
- We improved the parsing of author names whose infix is abbreviated without a dot. [#4864](https://github.com/JabRef/jabref/issues/4864)
- We fixed an issues where the entry losses focus when a field is edited and at the same time used for sorting. [#3373](https://github.com/JabRef/jabref/issues/3373)
- We fixed an issue where the menu on Mac OS was not displayed in the usual Mac-specific way. [#3146](https://github.com/JabRef/jabref/issues/3146)
- We improved the integrity check for page numbers. [#4113](https://github.com/JabRef/jabref/issues/4113) and [feature request in the forum](https://discourse.jabref.org/t/pages-field-allow-use-of-en-dash/1199)
- We fixed an issue where the order of fields in customized entry types was not saved correctly. [#4033](https://github.com/JabRef/jabref/issues/4033)
- We fixed an issue where renaming a group did not change the group name in the interface. [#3189](https://github.com/JabRef/jabref/issues/3189)
- We fixed an issue where the groups tree of the last database was still shown even after the database was already closed.
- We fixed an issue where the "Open file dialog" may disappear behind other windows. [#3410](https://github.com/JabRef/jabref/issues/3410)
- We fixed an issue where the number of entries matched was not updated correctly upon adding or removing an entry. [#3537](https://github.com/JabRef/jabref/issues/3537)
- We fixed an issue where the default icon of a group was not colored correctly.
- We fixed an issue where the first field in entry editor was not focused when adding a new entry. [#4024](https://github.com/JabRef/jabref/issues/4024)
- We reworked the "Edit file" dialog to make it resizeable and improved the workflow for adding and editing files [#2970](https://github.com/JabRef/jabref/issues/2970)
- We fixed an issue where custom name formatters were no longer found correctly. [#3531](https://github.com/JabRef/jabref/issues/3531)
- We fixed an issue where the month was not shown in the preview. [#3239](https://github.com/JabRef/jabref/issues/3239)
- Rewritten logic to detect a second jabref instance. [#4023](https://github.com/JabRef/jabref/issues/4023)
- We fixed an issue where the "Convert to BibTeX-Cleanup" moved the content of the `file` field to the `pdf` field [#4120](https://github.com/JabRef/jabref/issues/4120)
- We fixed an issue where the preview pane in entry preview in preferences wasn't showing the citation style selected [#3849](https://github.com/JabRef/jabref/issues/3849)
- We fixed an issue where the default entry preview style still contained the field `review`. The field `review` in the style is now replaced with comment to be consistent with the entry editor [#4098](https://github.com/JabRef/jabref/issues/4098)
- We fixed an issue where users were vulnerable to XXE attacks during parsing [#4229](https://github.com/JabRef/jabref/issues/4229)
- We fixed an issue where files added via the "Attach file" contextmenu of an entry were not made relative. [#4201](https://github.com/JabRef/jabref/issues/4201) and [#4241](https://github.com/JabRef/jabref/issues/4241)
- We fixed an issue where author list parser can't generate bibtex for Chinese author. [#4169](https://github.com/JabRef/jabref/issues/4169)
- We fixed an issue where the list of XMP Exclusion fields in the preferences was not be saved [#4072](https://github.com/JabRef/jabref/issues/4072)
- We fixed an issue where the ArXiv Fetcher did not support HTTP URLs [koppor#328](https://github.com/koppor/jabref/issues/328)
- We fixed an issue where only one PDF file could be imported [#4422](https://github.com/JabRef/jabref/issues/4422)
- We fixed an issue where "Move to group" would always move the first entry in the library and not the selected [#4414](https://github.com/JabRef/jabref/issues/4414)
- We fixed an issue where an older dialog appears when downloading full texts from the quality menu. [#4489](https://github.com/JabRef/jabref/issues/4489)
- We fixed an issue where right clicking on any entry in any database and selecting "Open folder" results in the NullPointer exception. [#4763](https://github.com/JabRef/jabref/issues/4763)
- We fixed an issue where option 'open terminal here' with custom command was passing the wrong argument. [#4802](https://github.com/JabRef/jabref/issues/4802)
- We fixed an issue where ranking an entry would generate an IllegalArgumentException. [#4754](https://github.com/JabRef/jabref/issues/4754)
- We fixed an issue where special characters where removed from non-label key generation pattern parts [#4767](https://github.com/JabRef/jabref/issues/4767)
- We fixed an issue where the RIS import would overwite the article date with the value of the acessed date [#4816](https://github.com/JabRef/jabref/issues/4816)
- We fixed an issue where an NullPointer exception was thrown when a referenced entry in an Open/Libre Office document was no longer present in the library. Now an error message with the reference marker of the missing entry is shown. [#4932](https://github.com/JabRef/jabref/issues/4932)
- We fixed an issue where a database exception related to a missing timezone was too big. [#4827](https://github.com/JabRef/jabref/issues/4827)
- We fixed an issue where the IEEE fetcher returned an error if no keywords were present in the result from the IEEE website [#4997](https://github.com/JabRef/jabref/issues/4997)
- We fixed an issue where the command line help text had several errors, and arguments and descriptions have been rewritten to simplify and detail them better. [#2016](https://github.com/JabRef/jabref/issues/2016)
- We fixed an issue where the same menu for changing entry type had two different sizes and weights. [#4977](https://github.com/JabRef/jabref/issues/4977)
- We fixed an issue where the "Attach file" dialog, in the right-click menu for an entry, started on the working directory instead of the user's main directory. [#4995](https://github.com/JabRef/jabref/issues/4995)
- We fixed an issue where the JabRef Icon in the macOS launchpad was not displayed correctly [#5003](https://github.com/JabRef/jabref/issues/5003)
- We fixed an issue where the "Search for unlinked local files" would throw an exception when parsing the content of a PDF-file with missing "series" information [#5128](https://github.com/JabRef/jabref/issues/5128)
- We fixed an issue where the XMP Importer would incorrectly return an empty default entry when importing pdfs [#6577](https://github.com/JabRef/jabref/issues/6577)
- We fixed an issue where opening the menu 'Library properties' marked the library as modified [#6451](https://github.com/JabRef/jabref/issues/6451)
- We fixed an issue when importing resulted in an exception [#7343](https://github.com/JabRef/jabref/issues/7343)
- We fixed an issue where the field in the Field formatter dropdown selection were sorted in random order. [#7710](https://github.com/JabRef/jabref/issues/7710)

### Removed

- The feature to "mark entries" was removed and merged with the groups functionality. For migration, a group is created for every value of the `__markedentry` field and the entry is added to this group.
- The number column was removed.
- We removed the global search feature.
- We removed the coloring of cells in the main table according to whether the field is optional/required.
- We removed the feature to find and resolve duplicate BibTeX keys (as this use case is already covered by the integrity check).
- We removed a few commands from the right-click menu that are not needed often and thus don't need to be placed that prominently:
  - Print entry preview: available through entry preview
  - All commands related to marking: marking is not yet reimplemented
  - Set/clear/append/rename fields: available through Edit menu
  - Manage keywords: available through the Edit menu
  - Copy linked files to folder: available through File menu
  - Add/move/remove from group: removed completely (functionality still available through group interface)
- We removed the option to change the column widths in the preferences dialog. [#4546](https://github.com/JabRef/jabref/issues/4546)

## Older versions

The changelog of JabRef 4.x is available at the [v4.3.1 tag](https://github.com/JabRef/jabref/blob/v4.3.1/CHANGELOG.md).
The changelog of JabRef 3.x is available at the [v3.8.2 tag](https://github.com/JabRef/jabref/blob/v3.8.2/CHANGELOG.md).
The changelog of JabRef 2.11 and all previous versions is available as [text file in the v2.11.1 tag](https://github.com/JabRef/jabref/blob/v2.11.1/CHANGELOG).

[Unreleased]: https://github.com/JabRef/jabref/compare/v5.13...HEAD
[5.13]: https://github.com/JabRef/jabref/compare/v5.12...v5.13
[5.12]: https://github.com/JabRef/jabref/compare/v5.11...v5.12
[5.11]: https://github.com/JabRef/jabref/compare/v5.10...v5.11
[5.10]: https://github.com/JabRef/jabref/compare/v5.9...v5.10
[5.9]: https://github.com/JabRef/jabref/compare/v5.8...v5.9
[5.8]: https://github.com/JabRef/jabref/compare/v5.7...v5.8
[5.7]: https://github.com/JabRef/jabref/compare/v5.6...v5.7
[5.6]: https://github.com/JabRef/jabref/compare/v5.5...v5.6
[5.5]: https://github.com/JabRef/jabref/compare/v5.4...v5.5
[5.4]: https://github.com/JabRef/jabref/compare/v5.3...v5.4
[5.3]: https://github.com/JabRef/jabref/compare/v5.2...v5.3
[5.2]: https://github.com/JabRef/jabref/compare/v5.1...v5.2
[5.1]: https://github.com/JabRef/jabref/compare/v5.0...v5.1
[5.0]: https://github.com/JabRef/jabref/compare/v5.0-beta...v5.0
[5.0-beta]: https://github.com/JabRef/jabref/compare/v5.0-alpha...v5.0-beta
[5.0-alpha]: https://github.com/JabRef/jabref/compare/v4.3...v5.0-alpha
<!-- markdownlint-disable-file MD012 MD024 MD033 MD053 --><|MERGE_RESOLUTION|>--- conflicted
+++ resolved
@@ -14,12 +14,9 @@
 - We added support for offline extracting refereferences from PDFs following the IEEE format. [#11156](https://github.com/JabRef/jabref/pull/11156)
 - We added a new keyboard shortcut  <kbd>ctrl</kbd> + <kbd>,</kbd> to open the preferences. [#11154](https://github.com/JabRef/jabref/pull/11154)
 - We added value selection (such as for month) for content selectors in custom entry types. [#11109](https://github.com/JabRef/jabref/issues/11109)
-<<<<<<< HEAD
 - We added a duplicate checker for the Citation Relations tab. [#10414](https://github.com/JabRef/jabref/issues/10414)
-=======
 - We added tooltip on main table cells that shows cell content or cell content and entry preview if set in preferences. [10925](https://github.com/JabRef/jabref/issues/10925)
 - We added the ability to add a keyword/crossref when typing the separator character (e.g., comma) in the keywords/crossref fields. [#11178](https://github.com/JabRef/jabref/issues/11178)
->>>>>>> 3ddb9e0a
 
 ### Changed
 
