--- conflicted
+++ resolved
@@ -19,12 +19,9 @@
 
 ### Fixed
 
-<<<<<<< HEAD
 - We added a fallback for the "Convert to biblatex" cleanup when it failed to populate the `date` field if `year` contained a full date in ISO format (e.g., `2011-11-11`). [#11868](https://github.com/JabRef/jabref/issues/11868)
-=======
 - We fixed an issue where directory check for relative path was not handled properly under library properties. [#13017](https://github.com/JabRef/jabref/issues/13017)
 - We fixed an issue where the option for which method to use when parsing plaintext citations was unavailable in the 'Create New Entry' tool. [#8808](https://github.com/JabRef/jabref/issues/8808)
->>>>>>> 869e80eb
 
 ### Removed
 
