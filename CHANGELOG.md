--- conflicted
+++ resolved
@@ -55,14 +55,11 @@
 - We added support for jumping to target entry when typing letter/digit after sorting a column in maintable [#6146](https://github.com/JabRef/jabref/issues/6146)
 - We added a new fetcher to enable users to search all available E-Libraries simultaneously. [koppor#369](https://github.com/koppor/jabref/issues/369)
 - We added the field "entrytype" to the export sort criteria [#6531](https://github.com/JabRef/jabref/pull/6531)
-<<<<<<< HEAD
 - We added the possibility to change the display order of the fields in the entry editor. The order can now be configured using drag and drop in the "Customize entry types" dialog [#6152](https://github.com/JabRef/jabref/pull/6152)
 - We added native support for biblatex-software [#6574](https://github.com/JabRef/jabref/issues/6574)
 - We added a missing restart warning for AutoComplete in the preferences dialog. [#6351](https://github.com/JabRef/jabref/issues/6351)
 - We added a note to the citation key pattern preferences dialog as a temporary workaround for a JavaFX bug, about committing changes in a table cell, if the focus is lost. [#5825](https://github.com/JabRef/jabref/issues/5825)
-=======
 - We added connection check function in network preference setting [#6560](https://github.com/JabRef/jabref/issues/6560)
->>>>>>> 50af6641
 
 ### Changed
 
