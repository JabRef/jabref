# Changelog
All notable changes to this project will be documented in this file.
This project **does not** adhere to [Semantic Versioning](http://semver.org/).
This file tries to follow the conventions proposed by [keepachangelog.com](http://keepachangelog.com/).
Here, the categories "Changed" for added and changed functionality,
"Fixed" for fixed functionality, and
"Removed" for removed functionality are used.

We refer to [GitHub issues](https://github.com/JabRef/jabref/issues) by using `#NUM`.

## [Unreleased]

### Changed
- Continued to redesign the user interface: this time the editor got a fresh coat of paint:
  - The buttons were changed to icons.
  - Removed the hidden feature that a double click in the editor inserted the current date.
- All authors and editors are separated using semicolons when exporting to csv. [#2762](https://github.com/JabRef/jabref/issues/2762)
- Improved wording of "Show recommendationns: into "Show 'Related Articles' tab" in the preferences

### Fixed
- We fixed the IEEE Xplore web search functionality [#2789](https://github.com/JabRef/jabref/issues/2789)
- We fixed an error in the CrossRef fetcher that occurred if one of the fetched entries had no title
<<<<<<< HEAD
- We fixed a bug that only allowed parsing positive timezones from a FileAnnotation [#2839](https://github.com/JabRef/jabref/issues/22839)
=======
- We fixed an issue that prevented new entries to be automatically assigned to the currently selected group [#2783](https://github.com/JabRef/jabref/issues/2783).
>>>>>>> f8171617

### Removed










































## [4.0-beta] – 2017-04-17

### Changed
- JabRef has a new logo! The logo was designed by "[AikTheOne](https://99designs.de/profiles/theonestudio)" - who was the winner of a design contest at 99designs.com
- Partly switched to a new UI technology ([JavaFX]).
  - Redesigned group panel.
    - Number of matched entries is always shown.
    - The background color of the hit counter signals whether the group contains all/any of the entries selected in the main table.
    - Added a possibility to filter the groups panel [#1904](https://github.com/JabRef/jabref/issues/1904)
    - Removed edit mode.
    - Removed the following commands in the right-click menu:
      - Expand/collapse subtree
      - Move up/down/left/right
    - Remove option to "highlight overlapping groups"
    - Moved the option to "Gray out non-hits" / "Hide non-hits" to the preferences
    - Removed the following options from the group preferences:
      - Show icons (icons can now be customized)
      - Show dynamic groups in italics (dynamic groups are not treated specially now)
      - Initially show groups tree expanded (always true now)
    - Expansion status of groups are saved across sessions. [#1428](https://github.com/JabRef/jabref/issues/1428)
  - Redesigned about dialog.
  - Redesigned key bindings dialog.
  - Redesigned journal abbreviations dialog.
  - New error console.
  - All file dialogs now use the native file selector of the OS. [#1711](https://github.com/JabRef/jabref/issues/1711)
- We added a few properties to a group:
    - Icon (with customizable color) that is shown in the groups panel (implements a [feature request in the forum](http://discourse.jabref.org/t/assign-colors-to-groups/321)).
    - Description text that is shown on mouse hover (implements old feature requests [489](https://sourceforge.net/p/jabref/feature-requests/489/) and [818](https://sourceforge.net/p/jabref/feature-requests/818/))
- We introduced "automatic groups" that automatically create subgroups based on a certain criteria (e.g., a subgroup for every author or keyword) and supports hierarchies. Implements [91](https://sourceforge.net/p/jabref/feature-requests/91/), [398](https://sourceforge.net/p/jabref/feature-requests/398/), [#1173](https://github.com/JabRef/jabref/issues/1173) and [#628](https://github.com/JabRef/jabref/issues/628).
- We added a document viewer which allows you to have a glance at your PDF documents directly from within JabRef.
- Using "Look up document identifier" in the quality menu, it is possible to look up DOIs, ArXiv ids and other identifiers for multiple entries.
- Comments in PDF files can now be displayed inside JabRef in a separate tab
- We separated the `Move file` and `Rename Pdfs` logic and context menu entries in the `General`-Tab for the Field `file` to improve the semantics
- We integrated support for the [paper recommender system Mr.DLib](http://help.jabref.org/en/EntryEditor#related-articles-tab) in a new tab in the entry editor.
- We renamed "database" to "library" to have a real distinction to SQL databases ("shared database") and `bib` files ("library"). [#2095](https://github.com/JabRef/jabref/issues/2095)
- We improved the UI customization possibilities:
    - It is now possible to customize the colors and the size of the icons (implements a [feature request in the forum](http://discourse.jabref.org/t/menu-and-buttons-with-a-dark-theme/405)).
    - Resizing the menu and label sizes has been improved.
    - Font sizes can now be increased <kbd>Ctrl</kbd> + <kbd>Plus</kbd>, decreased <kbd>Ctrl</kbd> + <kbd>Minus</kbd>, and reset to default <kbd>CTRL</kbd> + <kbd>0</kbd>.
- <kbd>F4</kbd> opens selected file in current JTable context not just from selected entry inside the main table [#2355](https://github.com/JabRef/jabref/issues/2355)
- We are happy to welcome [CrossRef](https://www.crossref.org/) as a new member of our fetcher family. [#2455](https://github.com/JabRef/jabref/issues/2455)
- We added MathSciNet as a ID-based fetcher in the `BibTeX -> New entry` dialog (implements a [feature request in the forum](http://discourse.jabref.org/t/allow-to-search-by-mr-number-mathscinet))
- Add tab which shows the MathSciNet review website if the `MRNumber` field is present.
- A scrollbar was added to the cleanup panel, as a result of issue [#2501](https://github.com/JabRef/jabref/issues/2501)
- Several scrollbars were added to the preference dialog which show up when content is too large [#2559](https://github.com/JabRef/jabref/issues/2559)
- We fixed and improved the auto detection of the [OpenOffice and LibreOffice connection](http://help.jabref.org/en/OpenOfficeIntegration)
- We added an option to copy the title of BibTeX entries to the clipboard through `Edit -> Copy title` (implements [#210](https://github.com/koppor/jabref/issues/210))
- The `Move linked files to default file directory`-Cleanup operation respects the `File directory pattern` setting
- We removed the ordinals-to-superscript formatter from the recommendations for biblatex save actions [#2596](https://github.com/JabRef/jabref/issues/2596)
- Improved MS-Office Import/Export
  - Improved author handling
  - The `day` part of the biblatex `date` field is now exported to the corresponding `day` field. [#2691](https://github.com/JabRef/jabref/issues/2691)
  - Entries with a single corporate author are now correctly exported to the corresponding `corporate` author field. [#1497](https://github.com/JabRef/jabref/issues/1497)
  - Now exports the field `volumes` and `pubstate`.
- The integrity checker reports now if a journal is not found in the abbreviation list
- JabRef will now no longer delete meta data it does not know, but keeps such entries and tries to keep their formatting as far as possible.
- Switch to the [latex2unicode library](https://github.com/tomtung/latex2unicode) for converting LaTeX to unicode
- Single underscores are not converted during the LaTeX to unicode conversion, which does not follow the rules of LaTeX, but is what users require. [#2664](https://github.com/JabRef/jabref/issues/2664)
- The bibtexkey field is not converted to unicode 

### Fixed
 - ArXiV fetcher now checks similarity of entry when using DOI retrieval to avoid false positives [#2575](https://github.com/JabRef/jabref/issues/2575)
 - We fixed an issue of duplicate keys after using a fetcher, e.g., DOI or ISBN [#2867](https://github.com/JabRef/jabref/issues/2687)
 - We fixed an issue that prevented multiple parallel JabRef instances from terminating gracefully. [#2698](https://github.com/JabRef/jabref/issues/2698)
 - We fixed an issue where authors with multiple surnames were not presented correctly in the main table. [#2534](https://github.com/JabRef/jabref/issues/2534)
 - Repairs the handling of apostrophes in the LaTeX to unicode conversion. [#2500](https://github.com/JabRef/jabref/issues/2500)
 - Fix import of journal title in RIS format. [#2506](https://github.com/JabRef/jabref/issues/2506)
 - We fixed the export of the `number` field in MS-Office XML export. [#2509](https://github.com/JabRef/jabref/issues/2509)
 - The field `issue` is now always exported to the corresponding `issue` field in MS-Office XML.
 - We fixed the import of MS-Office XML files, when the `month` field contained an invalid value.
 - We fixed an issue with repeated escaping of the %-sign when running the LaTeXCleanup more than once. [#2451](https://github.com/JabRef/jabref/issues/2451)
 - Sciencedirect/Elsevier fetcher is now able to scrape new HTML structure [#2576](https://github.com/JabRef/jabref/issues/2576)
 - Fixed the synchronization logic of keywords and special fields and vice versa [#2580](https://github.com/JabRef/jabref/issues/2580)
 - We fixed an exception that prevented JabRef from starting in rare cases [bug report in the forum](http://discourse.jabref.org/t/jabref-not-opening/476).
 - We fixed an unhandled exception when saving an entry containing unbalanced braces [#2571](https://github.com/JabRef/jabref/issues/2571) 
 - Fixed a display issue when removing a group with a long name [#1407](https://github.com/JabRef/jabref/issues/1407)
 - We fixed an issue where the "find unlinked files" functionality threw an error when only one PDF was imported but not assigned to an entry [#2577](https://github.com/JabRef/jabref/issues/2577)
 - We fixed issue where escaped braces were incorrectly counted when calculating brace balance in a field [#2561](https://github.com/JabRef/jabref/issues/2561)
 - We fixed an issue introduced with Version 3.8.2 where executing the `Rename PDFs`-cleanup operation moved the files to the file directory. [#2526](https://github.com/JabRef/jabref/issues/2526)
 - We improved the performance when opening a big library that still used the old groups format. Fixes an [issue raised in the forum](http://discourse.jabref.org/t/v3-8-2-x64-windows-problem-saving-large-bib-libraries/456).
 - We fixed an issue where the `Move linked files to default file directory`- cleanup operation did not move the files to the location of the bib-file. [#2454](https://github.com/JabRef/jabref/issues/2454)
 - We fixed an issue where executing `Move file` on a selected file in the `general`-tab could overwrite an existing file. [#2385](https://github.com/JabRef/jabref/issues/2358)
 - We fixed an issue with importing groups and subgroups [#2600](https://github.com/JabRef/jabref/issues/2600)
 - Fixed an issue where title-related key patterns did not correspond to the documentation. [#2604](https://github.com/JabRef/jabref/issues/2604) [#2589](https://github.com/JabRef/jabref/issues/2589)
 - We fixed an issue which prohibited the citation export to external programs on MacOS. [#2613](https://github.com/JabRef/jabref/issues/2613)
 - We fixed an issue where the file folder could not be changed when running `Get fulltext` in the `general`-tab. [#2572](https://github.com/JabRef/jabref/issues/2572)
 - Newly created libraries no longer have the executable bit set under POSIX/Linux systems. The file permissions are now set to `664 (-rw-rw-r--)`. [#2635](https://github.com/JabRef/jabref/issues/#2635)
 - Fixed an issue where names were split inconsistently with the BibTeX conventions [#2652](https://github.com/JabRef/jabref/issues/2652)
 - <kbd>Ctrl</kbd> + <kbd>A</kbd> now correctly selects all entries again. [#2615](https://github.com/JabRef/jabref/issues/#2615)
 - We fixed an issue where the dialog for selecting the main file directory in the preferences opened the wrong folder
 - OpenOffice text formatting now handles nested tags properly [#2483](https://github.com/JabRef/jabref/issues/#2483)
 - The group selection is no longer lost when switching tabs [#1104](https://github.com/JabRef/jabref/issues/1104)
 

## [3.8.2] – 2017-01-29

### Changed
- Added the option to update bibliographic information from DOI to the sidebar of the entryeditor. Implements [#2432](https://github.com/JabRef/jabref/issues/2432).
- The default shortcut for "Cleanup entries" is now <kbd>Alt</kbd> + <kbd>F8</kbd> since <kbd>F8</kbd> alone did not work.
  Please [reset your key bindings](http://help.jabref.org/en/CustomKeyBindings) to get <kbd>Alt</kbd> + <kbd>F8</kbd> as default.
  Fixes [#2251](https://github.com/JabRef/jabref/issues/2251).

### Fixed
- The formatter for normalizing pages now also can treat ACM pages such as `2:1--2:33`.
- Backslashes in content selectors are now correctly escaped. Fixes [#2426](https://github.com/JabRef/jabref/issues/2426).
- Non-ISO timestamp settings prevented the opening of the entry editor. Fixes [#2447](https://github.com/JabRef/jabref/issues/2447).
- When pressing <kbd>Ctrl</kbd> + <kbd>F</kbd> and the searchbar is already focused, the text will be selected.
- LaTeX symbols are now displayed as Unicode for the author column in the main table. `'n` and `\'{n}` are parsed correctly. Fixes [#2458](https://github.com/JabRef/jabref/issues/2458).
- If one deleted the current query it was not saved (every basepanel can have its own query). Fixes [#2468](https://github.com/JabRef/jabref/issues/2468).
- The [ACM fetcher](https://help.jabref.org/en/ACMPortal) does no longer add HTML code to the bib-file. Fixes [#2472](https://github.com/JabRef/jabref/issues/2472).
- When [finding unlinked files](https://help.jabref.org/en/FindUnlinkedFiles), JabRef does not freeze any more. Fixes [#2309]()https://github.com/JabRef/jabref/issues/2309).
- Collapse and expand all buttons in the group assignment dialog no longer lead to a crash of JabRef.
- The aux export command line function does no longer add duplicates of references that were resolved via `crossref`. Fixes [#2475](https://github.com/JabRef/jabref/issues/2475).
- When the database is changed externally, JabRef is no longer prevented from an orderly shutdown. Fixes [#2486](https://github.com/JabRef/jabref/issues/2486).
- Parsing of damaged metadata is now more robust and reports a more detailed error message. Fixes [#2477](https://github.com/JabRef/jabref/issues/2477).
- Dynamic groups with regular expression can be edited again. Fixes [#2481](https://github.com/JabRef/jabref/issues/2481).


## [3.8.1] – 2016-12-24

### Changed
- When [adding a new entry](https://help.jabref.org/en/BaseFrame#adding-a-new-entry), one can select "title" to create a full BibTeX entry based on a title.
- When [editing](https://help.jabref.org/en/EntryEditor) an article, the tab "Optional fields" now shows "ISSN".
- When editing a book, the tab "Optional fields" now shows "ISBN".
- When using "Copy citation (HTML)" and pasting into a text editor, plain text is always pasted.
- When using the "Download from URL" functionality, one is not limited to http(s) URLs, but can, for instance, enter ftp URLs.
- When using the "Look up full text documents" functionality, JabRef warns more explicitly about multiple requests.
- The entry received from DOI does no longer contain the DOI as URL. Implements [#2417](https://github.com/JabRef/jabref/issues/2417).
- We use following parameters for the JVM on Windows and OSX: `-XX:+UseG1GC -XX:+UseStringDeduplication -XX:StringTableSize=1000003`.

### Fixed
- Clicking on "Get Fulltext" button sets links correctly for the entry being edited. Fixes [#2391](https://github.com/JabRef/jabref/issues/2391).
- The [integrity check](https://help.jabref.org/en/CheckIntegrity) now determines the set of biblatex-only fields differently. Fixes [#2390](https://github.com/JabRef/jabref/issues/2390).
- The integrity check filter works again. Fixes [#2406](https://github.com/JabRef/jabref/issues/2406).
- The [ArXiv fetcher](http://help.jabref.org/en/arXiv) also accepts identifiers that include the "arXiv:" prefix. Fixes [#2427](https://github.com/JabRef/jabref/issues/2427).
- We fixed an issue where groups containing brackets were not working properly. Fixes [#2394](https://github.com/JabRef/jabref/issues/2394).
- Closing of subtrees in the groups panel using "close subtree" is working again. Fixes [#2319](https://github.com/JabRef/jabref/issues/2319).
- We fixed issues with the [timestamp](http://help.jabref.org/en/TimeStamp) field. However, clearing with the clear button is not possible if timestamp format does not match the current settings. Fixes [#2403](https://github.com/JabRef/jabref/issues/2403).
- The proxy settings are now also applied to HTTPS connections. Fixes [#2249](https://github.com/JabRef/jabref/issues/2249).


## [3.8] – 2016-12-16

### Changed
- Bibliographic information from web resources can now be used to complete existing entries.
  This functionality can be accessed via a new button in the entry editor.
- URLs can now be passed as arguments to the `-import` and `-importToOpen` command line options.
  The referenced file is downloaded and then imported as usual.
- We added integrity check to detect all bibtex keys which deviate from their generation pattern [#2206](https://github.com/JabRef/jabref/issues/2206)
- We added an integrity check that detects invalid DOIs [#1445](https://github.com/JabRef/jabref/issues/1445)
- We enhanced the integrity checks testing for biblatex-only fields to be aware of more fields (e.g., `location`).
- ISBNs not available at [ebook.de](https://www.ebook.de) are now resolved using <https://bibtex.chimbori.com/>. [#684](https://github.com/JabRef/jabref/issues/684)
- When using the ISBN fetcher, the names are now correctly rendered in BibTeX. [#2343](https://github.com/JabRef/jabref/issues/2343)
- We display both the field name `journaltitle` and `journal` in biblatex mode as `journaltitle` only was causing headaches. [#2209](https://github.com/JabRef/jabref/issues/2209)
- We changed the order of the cleanup operations so that the generated file name corresponds to the cleaned-up fields. [#1441](https://github.com/JabRef/jabref/issues/1441)
- Files can now be moved to subfolders named by a custom format pattern, e.g., based on `entrytype`.
  The pattern can be specified in the settings like the filename pattern. [#1092](https://github.com/JabRef/jabref/issues/1092)
- [#2375](https://github.com/JabRef/jabref/issues/2375) 'LaTeXCleanup' action does now escape % signs inside BibTeX fields
- Add the possibility to copy citations of multiple entries to the clipboard
- Custom EntryTypes are now stored independently for BibTeX and biblatex mode.
  - Upon the first start of JabRef 3.8 old entry type customizations will be converted to custom types for the set default database mode (BibTeX if not changed to biblatex)
- Upon opening a file with customized entry types it is now possible to choose which customizations should be stored in local preferences.
- The default emacs executable name on linux changed from `gnuclient` to `emacsclient`.
  [feature-request 433](https://sourceforge.net/p/jabref/feature-requests/433/)
- Replaces manual thread management with cached thread pool
- Windows and OSX binaries are now signed with a certificate.

### Fixed
- We fixed various problems with customized entry types:
  - Resetting the preferences now also resets custom entry types. [#2261](https://github.com/JabRef/jabref/issues/2261)
  - Importing preferences does no longer duplicate custom entry types. [#772](https://github.com/JabRef/jabref/issues/772)
  - Potenial problems upon resetting to defaults should be fixed. [#772](https://github.com/JabRef/jabref/issues/772)
  - Customized standard types (such as `@article`) are no longer listed as "custom" type in "New Entry" dialog.
  - Applying changes in the "Custom Entry Types" dialog is now faster. [#2318](https://github.com/JabRef/jabref/issues/2318)
- We fixed a few groups related issues:
  - "Remove entries from group" no longer removes entries from groups with similar names. [#2334](https://github.com/JabRef/jabref/issues/2334)
  - If an entry's group field contains 'a b' it is no longer considered a member the groups 'a', 'b', and 'a b'. [1873](https://github.com/JabRef/jabref/issues/1873)
  - Reading and writing now works for groups that contain special escaped characters in their names. [1681](https://github.com/JabRef/jabref/issues/1681)
- Fixed [#2221](https://github.com/JabRef/jabref/issues/2221): Customizable field content selectors due to popular demand. Content selectors now avoid duplicate words.
- We fixed an issue which prevented JabRef from closing using the "Quit" menu command. [#2336](https://github.com/JabRef/jabref/issues/2336)
- We fixed an issue where the file permissions of the .bib-file were changed upon saving [#2279](https://github.com/JabRef/jabref/issues/2279).
- We fixed an issue which prevented that a database was saved successfully if JabRef failed to generate new BibTeX-keys [#2285](https://github.com/JabRef/jabref/issues/2285).
- Update check now correctly notifies about new release if development version is used. [#2298](https://github.com/JabRef/jabref/issues/2298)
- Fixed [#2311](https://github.com/JabRef/jabref/issues/2311): The DBLP fetcher has been rewritten and is working again.
- Fixed [#2273](https://github.com/JabRef/jabref/issues/2273): Export via commandline in no-gui mode is now working again.
- We fixed an issue when JabRef restores its session and a shared database was used: The error message "No suitable driver found" will not appear.
- We fixed an issue which caused a metadata loss on reconnection to shared database. [#2219](https://github.com/JabRef/jabref/issues/2219)
- We fixed an issue which caused an internal error when leaving the file path field empty and connecting to a shared database.
- We fixed an issue where the biblatex Cleanup did not move the contents of the fields `year` and `month` to the field `date`. [#2335](https://github.com/JabRef/jabref/issues/2335)
- Fixed [#2378](https://github.com/JabRef/jabref/issues/2378): Saving of the Backup-Option in the Preferences does now work.
- We fixed an issue which prevented the preference dialog to open on systems with Java 9.


## [3.7] – 2016-11-14

### Changed
- Implementation of eventbased autosave and backup functionality and file synchronization for shared DBs. Related to [#344](https://github.com/JabRef/jabref/issues/344)
- Source tab in the entry editor displays "biblatex Source" when using biblatex mode
- [koppor#171](https://github.com/koppor/jabref/issues/171): Add Shortcuts to context menu
- Add session restoring functionality for shared database. Related to [#1703](https://github.com/JabRef/jabref/issues/1703)
- Implementation of LiveUpdate for PostgreSQL & Oracle systems. Related to [#970](https://github.com/JabRef/jabref/issues/970).
- [koppor#31](https://github.com/koppor/jabref/issues/31): Number column in the main table is always Left aligned
- Added support for [1.0.1 CitationStyles](http://citationstyles.org/)
- You can set and cycle between different preview styles (including CitationStyles)
- Added fetcher for [MathSciNet](http://www.ams.org/mathscinet), [zbMATH](https://www.zbmath.org/) and [Astrophysics Data System](http://www.adsabs.harvard.edu/)
- Improved search:
  - Search queries consisting of a normal query and a field-based query are now supported (for example, `JabRef AND author == you`)
  - Implemented [#825](https://github.com/JabRef/jabref/issues/825): Search Bar across all bib files instead each having its own
  - Implemented [#573](https://github.com/JabRef/jabref/issues/573): Add key shortcut for global search (<kbd>Ctrl</kbd> + <kbd>Shift</kbd> + <kbd>F</kbd>, if the searchfield is empty it will be focused instead)
  - The search result Window will now show which entry belongs to which bib file
  - The search result Window will now remember its location
  - The search result Window won't stay on top anymore if the main Window is focused and will be present in the taskbar
  - The user can jump from the searchbar to the maintable  with <kbd>Ctrl</kbd> + <kbd>Enter</kbd>
  - Implemented [#573 (comment)](https://github.com/JabRef/jabref/issues/573#issuecomment-232284156): Added shortcut: closing the search result window with <kbd>Ctrl</kbd> + <kbd>W</kbd>
- Added integrity check for fields with BibTeX keys, e.g., `crossref` and `related`, to check that the key exists
- Fields linking to other entries (e.g., `crossref` and `related`) have now specialized editors in the entry editor. Check the tabs "Other fields" and "General".
- [#1496](https://github.com/JabRef/jabref/issues/1496) Keep track of which entry a downloaded file belongs to
- Made it possible to download multiple entries in one action
- [#1506](https://github.com/JabRef/jabref/issues/1506) It is possible to apply two new key modifier `title_case` for Title Case, `capitalize` for Capitalized first character of each word (difference is that title case will leave prepositions etc in lower case), and `sentence_case` for normal sentence case (first word capitalized). In addition `lower_case` and `upper_case` can be used instead of `lower` and `upper`. 
- Added two new pseudo-fields for search: `anykeyword` to search for a specific keyword and `anyfield` to search in all fields (useful in combination with search in specific fields)
- [#1813](https://github.com/JabRef/jabref/issues/1813) Import/Export preferences dialog default directory set to working directory
- [#1897](https://github.com/JabRef/jabref/issues/1897) Implemented integrity check for `year` field: Last four nonpunctuation characters should be numerals
- Address in MS-Office 2007 xml format is now imported as `location`
- [#1912](https://github.com/JabRef/jabref/issues/1912) Implemented integrity check for `edition` field: Should have the first letter capitalized (BibTeX), Should contain an integer or a literal (biblatex)
- The dialog for choosing new entries additionally supports ID-based entry generation. For instance, when searching for a DOI or ISBN, you have to press <kbd>Ctrl</kbd> + <kbd>N</kbd> instead of using the web search (<kbd>Alt</kbd> + <kbd>4</kbd>).
- `number` field is now exported as `number` field in MS-Office 2007 xml format, if no `issue` field is present and the entry type is not `patent`
- `note` field is now exported as `comments` field in MS-Office 2007 xml format
- `comments` field in MS-Office 2007 xml format is now imported as `note` field
- [#463](https://github.com/JabRef/jabref/issues/463): Disable menu-item and toolbar-buttons while no database is open
- Implemented integrity check for `note` and `howpublished` field: Should have the first letter capitalized (BibTeX)
- <kbd>Pos1</kbd> / <kbd>Home</kbd> now select the first/last entry in the main table and the search result frame.
- <kbd>Up</kbd> / <kbd>Down</kbd> / <kbd>Tab</kbd> / <kbd>Shift</kbd> + <kbd>Tab</kbd> in the search result frame have now the same functionality as in the main  table.
- Importer for MODS format added
- [#2012](https://github.com/JabRef/jabref/issues/2012) Implemented integrity check for `month` field: Should be an integer or normalized (biblatex), Should be normalized (BibTeX)
- [#1779](https://github.com/JabRef/jabref/issues/1779) Implemented integrity check for `bibtexkey` field: Empty BibTeX key
- Prohibit more than one connections to the same shared database.
- Implemented integrity check for `journaltitle` field: biblatex field only (BibTeX)
- [#463](https://github.com/JabRef/jabref/issues/463): Disable certain menu items, toolbar buttons and context menu items while multiple entries are selected
- [#490](https://github.com/JabRef/jabref/issues/490) Added right click menu to main table and entry editor to allow copying doi url
- [#549](https://github.com/JabRef/jabref/issues/549) Added new shortcut to copy the BibTeX key as a hyperlink to its url to the clipboard
- Complete vietnam language translation in menu
- Generalize German translation of database into "Datenbank"
- Improve language quality of the German translation of shared database
- Change "Recent files" to "Recent databases" to keep the file menu consistent
- Customized importer files need to be slightly changed since the class `ImportFormat` was renamed to `Importer`
- [koppor/#97] (https://github.com/koppor/jabref/issues/97): When importing preferences, the explorer will start where the preferences are last exported
- [koppor#5](https://github.com/koppor/jabref/issues/5) When entries are found while dropping a pdf with xmp meta data the found entries will be displayed in the import dialog
- [koppor#61](https://github.com/koppor/jabref/issues/61) Display gray background text in "Author" and "Editor" field to assist newcomers
- Updated Vietnamese translation
- Added greyed-out suggestion for `year`/`date`/`url` fields
- [#1908](https://github.com/JabRef/jabref/issues/1908) Add a shortcut for check integrity <kbd>Ctrl</kbd> + <kbd>F8</kbd>
- When creatig an entry based on an ISBN, but the ISBN is not available on ebook.de, the error message is now more clear.

### Fixed
- Fixed problem where closing brackets could not be used as texts in layout arguments
- Fixed NullPointerException when opening search result window for an untitled database
- Fixed selecting an entry out of multiple duplicates
- Entries in the SearchResultPanel will be shown correctly (Latex to Unicode)
- Suggestions in the autocomplete will be shown correctly (Latex to Unicode)
- Selecting an entry in the search result Window will now select the correct entry in the bib file
- Suggestions in the autocomplete (search) are now in Unicode
- Entries in the SearchResultDialog are now converted to Unicode
- Fixed NullPointerException when opening search result window for an untitled database
- Fixed entry table traversal with Tab (no column traversal thus no double jump)
- Fixed: When searching the first match will be selected if the current selection is no match
- Fixed [koppor#160](https://github.com/koppor/jabref/issues/160): Tooltips now working in the main table
- Fixed [koppor/#128](https://github.com/koppor/jabref/issues/128): Sensible default settings for "Enable save actions" and "Cleanup"
- Fixed loop when pulling changes (shared database) when current selected field has changed
- Fixed field `key` field is not exported to MS-Office 2008 xml format
- Fixed field `location` containing only city is not exported correctly to MS-Office 2007 xml format
- Fixed close action of entry editor not working after parsing error corrected
- Fixed RTFChars would only use "?" for characters with unicode over the value of 127, now it uses the base character (é -> e instead of ?)
- Fixed download files failed silently when an invalid directory is selected
- Fixed InvalidBackgroundColor flickering with <kbd>Ctrl</kbd> + <kbd>S</kbd> and File > Save database
- Fixed file menu displays wrong hotkey in the German translation
- Fixed [#617](https://github.com/JabRef/jabref/issues/617): `Enter` in global search opens the selected entry & `Enter` in search dialog window opens the selected entry
- Fixed [#1181](https://github.com/JabRef/jabref/issues/1181) and [#1504](https://github.com/JabRef/jabref/issues/1504): Improved "Normalize to BibTeX name format": Support separated names with commas and colons. Considered name affixes such as "Jr".
- Fixed [#1235](https://github.com/JabRef/jabref/issues/1235): Modified Key bindings do not work correctly
- Fixed [#1542](https://github.com/JabRef/jabref/issues/1542): Improved error messages when using fetcher
- Fixed [#1663](https://github.com/JabRef/jabref/issues/1663): Better multi-monitor support
- Fixed [#1757](https://github.com/JabRef/jabref/issues/1757): Crash after saving illegal argument in entry editor
- Fixed [#1808](https://github.com/JabRef/jabref/issues/1808): Font preference dialog now keeps changes
- Fixed [#1882](https://github.com/JabRef/jabref/issues/1882): Crash after saving illegal bibtexkey in entry editor
- Fixed [#1937](https://github.com/JabRef/jabref/issues/1937): If no help page for the current chosen language exists, the english help page will be shown
- Fixed [#1949](https://github.com/JabRef/jabref/issues/1949): Error message directs to the wrong preference tab
- Fixed [#1958](https://github.com/JabRef/jabref/issues/1958): Verbatim fields are no longer checked for HTML encoded characters by integrity checks
- Fixed [#1993](https://github.com/JabRef/jabref/issues/1993): Various optimizations regarding search performance
- Fixed [#2021](https://github.com/JabRef/jabref/issues/2021): All filetypes can be selected on MacOS again
- Fixed [#2054](https://github.com/JabRef/jabref/issues/2054): Ignoring a new version now works as expected
- Fixed [#2060](https://github.com/JabRef/jabref/issues/2060): Medline fetcher now imports data in UTF-8 encoding
- Fixed [#2064](https://github.com/JabRef/jabref/issues/2064): Not all `other fields` are shown on entry change of same type
- Fixed [#2089](https://github.com/JabRef/jabref/issues/2089): Fixed faulty cite key generation
- Fixed [#2090](https://github.com/JabRef/jabref/issues/#2090): If special fields were not selected, two menu item separator were shown
- Fixed [#2092](https://github.com/JabRef/jabref/issues/2092): "None"-button in date picker clears the date field
- Fixed [#2104](https://github.com/JabRef/jabref/issues/#2104): Crash after saving BibTeX source with parsing error
- Fixed [#2109](https://github.com/JabRef/jabref/issues/#2109): <kbd>Ctrl</kbd> + <kbd>S</kbd> doesn't trigger parsing error message
- Fixed [#2200](https://github.com/JabRef/jabref/issues/#2200): Sorting now uses the same unicode representation that is also used for showing the content in the maintable
- Fixed [#2201](https://github.com/JabRef/jabref/issues/#2201) and [#1825](https://github.com/JabRef/jabref/issues/#1825): Status of the Group panel is saved and reused for next startup of JabRef
- Fixed [#2228](https://github.com/JabRef/jabref/issues/2228): Fixed Medline fetcher no longer working. The fetcher now uses `https` for fetching

### Removed
- Removed 2nd preview style
- The non-supported feature of being able to define file directories for any extension is removed. Still, it should work for older databases using the legacy `ps` and `pdf` fields, although we strongly encourage using the `file` field.
- Automatic migration for the `evastar_pdf` field is removed.
- We removed the customizable "content selectors" since they are replaced by the auto-completion feature
- Removed optional fields from `other fields` (BibTeX), Removed deprecated fields from `other fields` (biblatex)


## [3.6] – 2016-08-26

### Changed
- [#462](https://github.com/JabRef/jabref/issues/462) Extend the OpenConsoleFeature by offering a selection between default terminal emulator and configurable command execution.
- [#970](https://github.com/JabRef/jabref/issues/970): Implementation of shared database support (full system) with event based synchronization for MySQL, PostgreSQL and Oracle database systems.
- [#1026](https://github.com/JabRef/jabref/issues/1026) JabRef does no longer delete user comments outside of BibTeX entries and strings
- [#1225](https://github.com/JabRef/jabref/issues/1225): Hotkeys are now consistent
- [#1249](https://github.com/JabRef/jabref/issues/1249) Date layout formatter added
- [#1345](https://github.com/JabRef/jabref/issues/1345) Cleanup ISSN
- [#1516](https://github.com/JabRef/jabref/issues/1516) Selected field names are written in uppercase in the entry editor
- [#1751](https://github.com/JabRef/jabref/issues/1751) Added tooltip to web search button
- [#1758](https://github.com/JabRef/jabref/issues/1758) Added a button to open Database Properties dialog help
- [#1841](https://github.com/JabRef/jabref/issues/1841) The "etal"-string in the Authors layout formatter can now be empty
- Added EntryTypeFormatter to add camel casing to entry type in layouts, e.g., InProceedings
- Added print entry preview to the right click menu
- Added links to JabRef internet resources
- Added integrity check to avoid non-ASCII characters in BibTeX files
- Added ISBN integrity checker
- Added filter to not show selected integrity checks
- Automatically generated group names are now converted from LaTeX to Unicode
- Enhance the entry customization dialog to give better visual feedback
- Externally fetched information can be merged for entries with an ISBN
- Externally fetched information can be merged for entries with an ArXiv eprint
- File open dialogs now use default extensions as primary file filter
- For developers: Moved the bst package into logic. This requires the regeneration of antlr sources, execute: `gradlew generateSource`
- It is now possible to generate a new BIB database from the citations in an OpenOffice/LibreOffice document
- It is now possible to add your own lists of protected terms, see Options -> Manage protected terms
- Improve focus of the maintable after a sidepane gets closed (Before it would focus the toolbar or it would focus the wrong entry)
- Table row height is adjusted on Windows which is useful for high resolution displays
- The field name in the layout files for entry type is changed from `bibtextype` to `entrytype`. Please update your existing files as support for `bibtextype` will be removed eventually.
- The contents of `crossref` and `related` will be automatically updated if a linked entry changes key
- The information shown in the main table now resolves crossrefs and strings and it can be shown which fields are resolved in this way (Preferences -> Appearance -> Color codes for resolved fields)
- The formatting of the main table is based on the actual field shown when using e.g. `title/author`
- The arXiv fetcher now also supports free-text search queries
- Undo/redo are enabled/disabled and show the action in the tool tip
- Unified dialogs for opening/saving files

### Fixed
- Fixed [#636](https://github.com/JabRef/jabref/issues/636): DOI in export filters
- Fixed [#1257](https://github.com/JabRef/jabref/issues/1324): Preferences for the BibTeX key generator set in a version prior to 3.2 are now migrated automatically to the new version
- Fixed [#1264](https://github.com/JabRef/jabref/issues/1264): S with caron does not render correctly
- Fixed [#1288](https://github.com/JabRef/jabref/issues/1288): Newly opened bib-file is not focused
- Fixed [#1321](https://github.com/JabRef/jabref/issues/1321): LaTeX commands in fields not displayed in the list of references
- Fixed [#1324](https://github.com/JabRef/jabref/issues/1324): Save-Dialog for Lookup fulltext document now opens in the specified working directory
- Fixed [#1499](https://github.com/JabRef/jabref/issues/1499): {} braces are now treated correctly in in author/editor
- Fixed [#1527](https://github.com/JabRef/jabref/issues/1527): 'Get BibTeX data from DOI' Removes Marking
- Fixed [#1519](https://github.com/JabRef/jabref/issues/1519): The word "Seiten" is automatically removed when fetching info from ISBN
- Fixed [#1531](https://github.com/JabRef/jabref/issues/1531): `\relax` can be used for abbreviation of author names
- Fixed [#1554](https://github.com/JabRef/jabref/issues/1554): Import dialog is no longer hidden behind main window
- Fixed [#1592](https://github.com/JabRef/jabref/issues/1592): LibreOffice: wrong numbers in citation labels
- Fixed [#1609](https://github.com/JabRef/jabref/issues/1324): Adding a file to an entry opened dialog in the parent folder of the working directory
- Fixed [#1632](https://github.com/JabRef/jabref/issues/1632): User comments (`@Comment`) with or without brackets are now kept
- Fixed [#1639](https://github.com/JabRef/jabref/issues/1639): Google Scholar fetching works again.
- Fixed [#1643](https://github.com/JabRef/jabref/issues/1643): Searching with double quotes in a specific field ignores the last character
- Fixed [#1669](https://github.com/JabRef/jabref/issues/1669): Dialog for manual connection to OpenOffice/LibreOffice works again on Linux
- Fixed [#1682](https://github.com/JabRef/jabref/issues/1682): An entry now must have a BibTeX key to be cited in OpenOffice/LibreOffice
- Fixed [#1687](https://github.com/JabRef/jabref/issues/1687): "month" field ascending/descending sorting swapped
- Fixed [#1716](https://github.com/JabRef/jabref/issues/1716): `@`-Symbols stored in BibTeX fields no longer break the database
- Fixed [#1750](https://github.com/JabRef/jabref/issues/1750): biblatex `date` field is now correctly exported as `year` in MS-Office 2007 xml format
- Fixed [#1760](https://github.com/JabRef/jabref/issues/1760): Preview updated correctly when selecting a single entry after selecting multiple entries
- Fixed [#1771](https://github.com/JabRef/jabref/issues/1771): Show all supported import types as default
- Fixed [#1804](https://github.com/JabRef/jabref/issues/1804): Integrity check no longer removes URL field by mistake
- Fixed: LaTeX characters in author names are now converted to Unicode before export in MS-Office 2007 xml format
- Fixed: `volume`, `journaltitle`, `issue` and `number`(for patents) fields are now exported correctly in MS-Office 2007 xml format
- Fixed NullPointerException when clicking OK without specifying a field name in set/clear/rename fields
- Fixed IndexOutOfBoundsException when trying to download a full text document without selecting an entry
- Fixed NullPointerException when trying to set a special field or mark an entry through the menu without having an open database
- Fixed NullPointerException when trying to synchronize file field with an entry without BibTeX key
- Fixed NullPointerException when importing PDFs and pressing cancel when selecting entry type
- Fixed a number of issues related to accessing the GUI from outside the EDT
- Fixed NullPointerException when using BibTeX key pattern `authFirstFull` and the author does not have a "von"-part
- Fixed NullPointerException when opening Customize entry type dialog without an open database
- LaTeX to Unicode converter now handles combining accents
- Fixed NullPointerException when clicking Browse in Journal abbreviations with empty text field
- Fixed NullPointerException when opening file in Plain text import
- Fixed NullPointerException when appending database
- Fixed NullPointerException when loading a style file that has not got a default style
- Date fields in the biblatex standard are now always formatted in the correct way, independent of the preferences
- The merge entry dialog showed wrong heading after merging from DOI
- Manage content selectors now saves edited existing lists again and only marks database as changed when the content selectors are changed
- When inserting a duplicate the right entry will be selected
- Preview panel height is now saved immediately, thus is shown correctly if the panel height is changed, closed and opened again

### Removed
- [#1610](https://github.com/JabRef/jabref/issues/1610) Removed the possibility to auto show or hide the groups interface
- It is not longer possible to choose to convert HTML sub- and superscripts to equations
- Removed option to open right-click menu with ctrl + left-click as it was not working
- Removed option to disable entry editor when multiple entries are selected as it was not working
- Removed option to show warning for empty key as it was not working
- Removed option to show warning for duplicate key as it was not working
- Removed preview toolbar (since long disabled)


## [3.5] – 2016-07-13

### Changed
- Implemented [#1356](https://github.com/JabRef/jabref/issues/1356): Added a formatter for converting HTML to Unicode
- Implemented [#661](https://github.com/JabRef/jabref/issues/661): Introducing a "check for updates" mechnism (manually/automatic at startup)
- Implemented [#1338](https://github.com/JabRef/jabref/issues/1338): clicking on a crossref in the main table selects the parent entry and added a button in the entry editor to select the parent entry.
- Implemented [#1485](https://github.com/JabRef/jabref/issues/1485): Biblatex field shorttitle is now exported/imported as standard field ShortTitle to Word bibliography
- Implemented [#1431](https://github.com/JabRef/jabref/issues/1431): Import dialog shows file extensions and filters the view
- When resolving duplicate BibTeX-keys there is now an "Ignore" button. "Cancel" and close key now quits the resolving.
- The [online forum](http://discourse.jabref.org/) is now directly accessible via the "Help" menu
- Updated German translation

### Fixed
- Fixed [#1530](https://github.com/JabRef/jabref/issues/1530): Unescaped hashes in the url field are ignored by the integrity checker
- Fixed [#405](https://github.com/JabRef/jabref/issues/405): Added more {} around capital letters in Unicode/HTML to LaTeX conversion to preserve them
- Fixed [#1476](https://github.com/JabRef/jabref/issues/1476): NPE when importing from SQL DB because of missing DatabaseMode
- Fixed [#1481](https://github.com/JabRef/jabref/issues/1481): Mac OS X binary seems broken for JabRef 3.4 release
- Fixed [#1430](https://github.com/JabRef/jabref/issues/1430): "review changes" did misinterpret changes
- Fixed [#1434](https://github.com/JabRef/jabref/issues/1434): Static groups are now longer displayed as dynamic ones
- Fixed [#1482](https://github.com/JabRef/jabref/issues/1482): Correct number of matched entries is displayed for refining subgroups
- Fixed [#1444](https://github.com/JabRef/jabref/issues/1444): Implement getExtension and getDescription for importers.
- Fixed [#1507](https://github.com/JabRef/jabref/issues/1507): Keywords are now separated by the delimiter specified in the preferences
- Fixed [#1484](https://github.com/JabRef/jabref/issues/1484): HTML export handles some UTF characters wrong
- Fixed [#1534](https://github.com/JabRef/jabref/issues/1534): "Mark entries imported into database" does not work correctly
- Fixed [#1500](https://github.com/JabRef/jabref/issues/1500): Renaming of explicit groups now changes entries accordingly
- Fixed issue where field changes were not undoable if the time stamp was updated on editing
- Springer fetcher now fetches the requested number of entries (not one less as before)
- Alleviate multiuser concurrency issue when near simultaneous saves occur to a shared database file


## [3.4] – 2016-06-02

### Changed
- Implemented [#629](https://github.com/JabRef/jabref/issues/629): Explicit groups are now written in the "groups" field of the entry instead of at the end of the bib file
- Main table now accepts pasted DOIs and tries to retrieve the entry
- Added support for several Biblatex-fields through drop-down lists with valid alternatives
- Added integrity checker for an odd number of unescaped '#'
- Implemented [feature request #384](https://sourceforge.net/p/jabref/features/384): The merge entries dialog now show all text and colored differences between the fields
- Implemented [#1233](https://github.com/JabRef/jabref/issues/1233): Group side pane now takes up all the remaining space
- Added integrity check detecting HTML-encoded characters
- Added missing help files
- Implemented [feature request #1294](https://github.com/JabRef/jabref/issues/1294): Added possibility to filter for `*.jstyle` files in OpenOffice/LibreOffice style selection dialog. Open style selection dialog in directory of last selected file
- Added integrity check for ISSN
- Add LaTeX to Unicode converter as cleanup operation
- Added an option in the about dialog to easily copy the version information of JabRef
- Integrity check table can be sorted by clicking on column headings
- Added \SOFTWARE\Jabref 'Path' registry entry for installation path inside the installer
- Added an additional icon to distinguish DOI and URL links ([feature request #696](https://github.com/JabRef/jabref/issues/696))
- Added nbib fields to Medlineplain importer and to MedlineImporter
- Implemented [#1342](https://github.com/JabRef/jabref/issues/1342): show description of case converters as tooltip 
- Updated German translation

### Fixed
- Fixed [#473](https://github.com/JabRef/jabref/issues/473): Values in an entry containing symbols like ' are now properly escaped for exporting to the database
- Fixed [#1270](https://github.com/JabRef/jabref/issues/1270): Auto save is now working again as expected (without leaving a bunch of temporary files behind)
- Fixed [#1234](https://github.com/JabRef/jabref/issues/1234): NPE when getting information from retrieved DOI
- Fixed [#1245](https://github.com/JabRef/jabref/issues/1245): Empty jstyle properties can now be specified as ""
- Fixed [#1259](https://github.com/JabRef/jabref/issues/1259): NPE when sorting tabs
- Fixed display bug in the cleanup dialog: field formatters are now correctly displayed using their name 
- Fixed [#1271](https://github.com/JabRef/jabref/issues/1271): Authors with compound first names are displayed properly 
- Fixed: Selecting invalid jstyle causes NPE and prevents opening of style selection dialog
- Fixed: Move linked files to default directory works again
- Fixed [#1327](https://github.com/JabRef/jabref/issues/1327): PDF cleanup changes order of linked pdfs
- Fixed [#1313](https://github.com/JabRef/jabref/issues/1313): Remove UI for a configuration option which was no longer available
- Fixed [#1340](https://github.com/JabRef/jabref/issues/1340): Edit -> Mark Specific Color Dysfunctional on OSX
- Fixed [#1245](https://github.com/JabRef/jabref/issues/1245): Empty jstyle properties can now be specified as ""
- Fixed [#1364](https://github.com/JabRef/jabref/issues/1364): Windows: install to LOCALAPPDATA directory for non-admin users
- Fixed [#1365](https://github.com/JabRef/jabref/issues/1365): Default label pattern back to `[auth][year]`
- Fixed [#796](https://github.com/JabRef/jabref/issues/796): Undoing more than one entry at the same time is now working
- Fixed [#1122](https://github.com/JabRef/jabref/issues/1122): Group view is immediately updated after adding an entry to a group
- Fixed [#171](https://github.com/JabRef/jabref/issues/171): Dragging an entry to a group preserves scrolling
- Fixed [#1353](https://github.com/JabRef/jabref/issues/1353): Fetch-Preview did not display updated BibTeX-Key after clicking on `Generate Now`
- Fixed [#1381](https://github.com/JabRef/jabref/issues/1381): File links containing blanks are broken if non-default viewer is set
- Fixed sourceforge bug 1000: shorttitleINI can generate the initials of the shorttitle
- Fixed [#1394](https://github.com/JabRef/jabref/issues/1394): Personal journal abbrevations could not be saved
- Fixed [#1400](https://github.com/JabRef/jabref/issues/1400): Detect path constructs wrong path for Windows
- Fixed [#973](https://github.com/JabRef/jabref/issues/973): Add additional DOI field for English version of MS Office 2007 XML
- Fixed [#1412](https://github.com/JabRef/jabref/issues/1412): Save action *protect terms* protects terms within words unecessarily
- Fixed [#1420](https://github.com/JabRef/jabref/issues/1420): Auto downloader should respect file pattern and propose correct filename
- Fixed [#651](https://github.com/JabRef/jabref/issues/651): Improve parsing of author names containing braces
- Fixed [#1421](https://github.com/JabRef/jabref/issues/1421): Auto downloader should try to retrieve DOI if not present and fetch afterwards
- Fixed [#1457](https://github.com/JabRef/jabref/issues/1457): Support multiple words inside LaTeX commands to RTF export
- Entries retain their groupmembership when undoing their cut/deletion
- Fixed [#1450](https://github.com/JabRef/jabref/issues/1450): EntryEditor is restored in the correct size after preference changes
- Fixed [#421](https://github.com/JabRef/jabref/issues/421): Remove LaTeX commands from all BibTeX fields when exporting to Word Bibliography

### Removed
- Removed possibility to export entries/databases to an `.sql` file, as the logic cannot easily use the correct escape logic
- Removed support of old groups format, which was used prior to JabRef version 1.6. If you happen to have a 10 years old .bib file, then JabRef 3.3 can be used to convert it to the current format.
- Removed possibility to automatically add braces via Option - Preferences - File - Store the following fields with braces around capital letters. Please use save actions instead for adding braces automatically.
- Removed button to refresh groups view. This button shouldn't be needed anymore. Please report any cases where the groups view is not updated automatically.
- Medline and GVK importer no longer try to expand author initials (i.e.  `EH Wissler -> E. H. Wissler`).
- Removed not-working option "Select Matches" under Groups -> Settings.


## [3.3] – 2016-04-17

### Changed
- Migrated JabRef help to markdown at https://github.com/JabRef/help.jabref.org
- Add possibility to lookup DOI from BibTeX entry contents inside the DOI field
- PDFs can be automatically fetched from IEEE (given that you have access without logging in)
- The OpenOffice/LibreOffice style file handling is changed to have only a single list of available style and you need to add your custom styles again
- OpenOffice/LibreOffice style files are now always read and written with the same default encoding as for the database (found in the preferences)
- The user journal abbreviation list is now always read and written with the same default encoding as for the database (found in the preferences)
- The mass edit function "Set/clear/rename fields" is now in the Edit menu
- Implemented [#455](https://github.com/JabRef/jabref/issues/455): Add button in preference dialog to reset preferences
- Add ability to run arbitrary formatters as cleanup actions (some old cleanup jobs are replaced by this functionality)
- Add "Move linked files to default file directory" as cleanup procedure
- Implemented [#756](https://github.com/JabRef/jabref/issues/756): Add possibility to reformat all entries on save (under Preferences, File)
- All fields in a bib entry are written without any leading and trailing whitespace 
- Comments and preamble are serialized with capitalized first letter, i.e. `@Comment` instead of `@comment` and `@Preamble` instead of `@PREAMBLE`.
- Global sorting options and preferences are removed. Databases can still be sorted on save, but this is configured locally and stored in the file
- OvidImporter now also imports fields: doi, issn, language and keywords
- Implemented [#647](https://github.com/JabRef/jabref/issues/647): The preview can now be copied
- [#459](https://github.com/JabRef/jabref/issues/459) Open default directory when trying to add files to an entry
- Implemented [#668](https://github.com/JabRef/jabref/issues/668): Replace clear with icon to reduce search bar width
- Improved layout for OSX: Toolbar buttons and search field
- BibTeX and biblatex mode is now file based and can be switched at runtime. The information is stored in the .bib file, and if it is not there detected by the entry types.
- Moved all quality-related database actions inside a new quality menu
- [#684](https://github.com/JabRef/jabref/issues/684): ISBNtoBibTex Error Message is now more clear
- Moved default bibliography mode to general preferences tab
- Add dialog to show all preferences in their raw form plus some filtering
- Added Ordinal formatter (1 -> 1st etc)
- [#492](https://github.com/JabRef/jabref/issues/492): If no text is marked, the whole field is copied. Preview of pasted text in tool tip
- [#454](https://github.com/JabRef/jabref/issues/454) Add a tab that shows all remaining entry fields that are not displayed in any other tab
- The LaTeX to Unicode/HTML functionality is much improved by covering many more cases
- Ability to convert from LaTeX to Unicode in right-click field menu
- Regex-based search is know only applied entirely and not split up to different regexes on whitespaces
- [#492](https://github.com/JabRef/jabref/issues/492): If no text is marked, the whole field is copied. Preview of pasted text in tool tip
- Integrity check now also checks broken file links, abbreviations in `journal` and `booktitle`, and incorrect use of proceedings with page numbers
- PdfContentImporter does not write the content of the first page into the review field any more
- Implemented [#462](https://github.com/JabRef/jabref/issues/462): Add new action to open console where opened database file is located. New button, menu entry and shortcut (CTRL+SHIFT+J) for this action have also been added.
- [#957](https://github.com/JabRef/jabref/issues/957) Improved usability of Export save order selection in Preferences and Database Properties
- [#958](https://github.com/JabRef/jabref/issues/958) Adjusted size and changed layout of database dialog
- [#1023](https://github.com/JabRef/jabref/issues/492) ArXiv fetcher now also fetches based on eprint id
- Moved "Get BibTeX data from DOI" from main table context menu to DOI field in entry editor
- Added open buttons to DOI and URL field
- Move Look & Feel settings from advanced to appearance tab in preferences
- JabRef installer now automatically determines the user rights and installs to home directory/program dir when user is restricted/admin
- Move PDF file directory configuration from external tab to file tab in preferences
- Implemented [#672](https://github.com/JabRef/jabref/issues/672): FileList now distributes its space dependent on the width of its columns
- Added missing German translations
- Swedish is added as a language option (still not a complete translation)
- [#969](https://github.com/JabRef/jabref/issues/969) Adding and replacing old event system mechanisms with Google Guava EventBus.

### Fixed
- Fixed [#318](https://github.com/JabRef/jabref/issues/318): Improve normalization of author names
- Fixed [#598](https://github.com/JabRef/jabref/issues/598) and [#402](https://github.com/JabRef/jabref/issues/402): No more issues with invalid icons for ExternalFileTypes in global search or after editing the settings
- Fixed [#883](https://github.com/JabRef/jabref/issues/883): No NPE during cleanup
- Fixed [#845](https://github.com/JabRef/jabref/issues/845): Add checkboxes for highlighting in groups menu, fixes other toggle highlighting as well for all toggle buttons
- Fixed [#890](https://github.com/JabRef/jabref/issues/890): No NPE when renaming file
- Fixed [#466](https://github.com/JabRef/jabref/issues/466): Rename PDF cleanup now also changes case of file name
- Fixed [#621](https://github.com/JabRef/jabref/issues/621) and [#669](https://github.com/JabRef/jabref/issues/669): Encoding and preamble now end with newline.
- Make BibTex parser more robust against missing newlines
- Fix bug that prevented the import of BibTex entries having only a key as content
- Fixed [#666](https://github.com/JabRef/jabref/issues/666): MS Office 2007 export is working again
- Fixed [#670](https://github.com/JabRef/jabref/issues/670): Expressions using enclosed quotes (`keywords="one two"`) did not work.
- Fixed [#667](https://github.com/JabRef/jabref/issues/667): URL field is not sanitized anymore upon opening in browser.
- Fixed [#687](https://github.com/JabRef/jabref/issues/687): Fixed NPE when closing JabRef with new unsaved database.
- Fixed [#680](https://github.com/JabRef/jabref/issues/680): Synchronize Files key binding works again.
- Fixed [#212](https://github.com/JabRef/jabref/issues/212): Added command line option `-g` for autogenerating bibtex keys
- Fixed [#213](https://github.com/JabRef/jabref/issues/212): Added command line option `-asfl` for autosetting file links
- Fixed [#671](https://github.com/JabRef/jabref/issues/671): Remember working directory of last import
- IEEEXplore fetcher replaces keyword separator with the preferred
- Fixed [#710](https://github.com/JabRef/jabref/issues/710): Fixed quit behavior under OSX
- "Merge from DOI" now honors removed fields
- Fixed [#778](https://github.com/JabRef/jabref/issues/778): Fixed NPE when exporting to `.sql` File
- Fixed [#824](https://github.com/JabRef/jabref/issues/824): MimeTypeDetector can now also handle local file links
- Fixed [#803](https://github.com/JabRef/jabref/issues/803): Fixed dynamically group, free-form search
- Fixed [#743](https://github.com/JabRef/jabref/issues/743): Logger not configured when JAR is started
- Fixed [#822](https://github.com/JabRef/jabref/issues/822): OSX - Exception when adding the icon to the dock
- Fixed [#609](https://github.com/JabRef/jabref/issues/609): Sort Arrows are shown in the main table if table is sorted
- Fixed [#685](https://github.com/JabRef/jabref/issues/685): Fixed MySQL exporting for more than one entry
- Fixed [#815](https://github.com/JabRef/jabref/issues/815): Curly Braces no longer ignored in OpenOffice/LibreOffice citation
- Fixed [#855](https://github.com/JabRef/jabref/issues/856): Fixed OpenOffice Manual connect - Clicking on browse does now work correctly
- Fixed [#649](https://github.com/JabRef/jabref/issues/649): Key bindings are now working in the preview panel
- Fixed [#410](https://github.com/JabRef/jabref/issues/410): Find unlinked files no longer freezes when extracting entry from PDF content
- Fixed [#936](https://github.com/JabRef/jabref/issues/936): Preview panel is now updated when an entry is cut/deleted
- Fixed [#1001](https://github.com/JabRef/jabref/issues/1001): No NPE when exporting a complete database
- Fixed [#991](https://github.com/JabRef/jabref/issues/991): Entry is now correctly removed from the BibDatabase
- Fixed [#1062](https://github.com/JabRef/jabref/issues/1062): Merge entry with DOI information now also applies changes to entry type
- Fixed [#535](https://github.com/JabRef/jabref/issues/535): Add merge action to right click menu
- Fixed [#1115](https://github.com/JabRef/jabref/issues/1115): Wrong warning message when importing duplicate entries
- Fixed [#935](https://github.com/JabRef/jabref/issues/935): PDFs, which are readable, but carry a protection for editing, are treated by the XMP parser and the importer generating a BibTeX entry based on the content.
- Fixed: Showing the preview panel with a single-click at startup

### Removed
- Removed JabRef offline help files which are replaced by the new online documentation at https://github.com/JabRef/help.jabref.org
- Fixed [#627](https://github.com/JabRef/jabref/issues/627): The `pdf` field is removed from the export formats, use the `file` field
- Removed configuration option to use database file directory as base directory for attached files and make it default instead
- Removed save session functionality as it just saved the last opened tabs which is done by default
- Removed CLI option `-l` to load a session
- Removed PDF preview functionality
- Removed Sixpackimporter it is not used in the wild anymore
- Removed double click listener from `doi` and `url` fields


## [3.2] – 2016-01-10

### Changed
- All import/open database warnings are now shown in a scrolling text area
- Add an integrity check to ensure that a url has a correct protocol, implements [#358](https://github.com/JabRef/jabref/issues/358)

### Fixed
- Changes in customized entry types are now directly reflected in the table when clicking "Apply" or "OK"
- Fixed [#608](https://github.com/JabRef/jabref/issues/608): Export works again
- Fixed [#417](https://github.com/JabRef/jabref/issues/417): Table now updates when switching groups
- Fixed [#534](https://github.com/JabRef/jabref/issues/534): No OpenOffice setup panel in preferences
- Fixed [#545](https://github.com/JabRef/jabref/issues/545): ACM fetcher works again
- Fixed [#593](https://github.com/JabRef/jabref/issues/593): Reference list generation works for OpenOffice/LibreOffice again
- Fixed [#598](https://github.com/JabRef/jabref/issues/598): Use default file icon for custom external file types
- Fixed [#607](https://github.com/JabRef/jabref/issues/607): OpenOffice/LibreOffice works on OSX again

### Removed
- OpenOffice/LibreOffice is removed from the push-to-application button and only accessed through the side panel


## [3.1] – 2015-12-24

### Changed
- Added new DoiResolution fetcher that tries to download full text PDF from DOI link
- Add options to close other/all databases in tab right-click menu
- Implements [#470](https://github.com/JabRef/jabref/issues/470): Show editor (as an alternative to author) and booktitle (as an alternative to journal) in the main table by default
- Restore focus to last focused tab on start
- Add ability to format/cleanup the date field
- Add support for proxy authentication via VM args and GUI settings, this implements [feature request 388](https://sourceforge.net/p/jabref/feature-requests/388/)
- Move Bibtex and Biblatex mode switcher to File menu
- Display active edit mode (BibTeX or Biblatex) at window title
- Implements [#444](https://github.com/JabRef/jabref/issues/444): The search is cleared by either clicking the clear-button or by pressing ESC with having focus in the search field.
- Icons are shown as Header for icon columns in the entry table ([#315](https://github.com/JabRef/jabref/issues/315))
- Tooltips are shown for header columns and contents which are too wide to be displayed in the entry table ([#384](https://github.com/JabRef/jabref/issues/384))
- Default order in entry table:  # | all file based icons (file, URL/DOI, ...) | all bibtex field based icons (bibtexkey, entrytype, author, title, ...) | all activated special field icons (ranking, quality, ...)
- Write all field keys in lower case. No more camel casing of field names. E.g., `title` is written instead of `Title`, `howpublished` instead of `HowPublished`, and `doi` instead of `DOI`. The configuration option `Use camel case for field names (e.g., "HowPublished" instead of "howpublished")` is gone.
- All field saving options are removed. There is no more customization of field sorting. '=' is now appended to the field key instead of its value. The intendation is aligned for an entry and not for the entire database. Entry names are written in title case format.
- Entries are only reformatted if they were changed during a session. There is no more mandatory reformatting of the entire database on save.
- Implements [#565](https://github.com/JabRef/jabref/issues/565): Highlighting matches works now also for regular expressions in preview panel and entry editor
- IEEEXplore search now downloads the full Bibtex record instead of parsing the fields from the HTML webpage result (fixes [bug 1146](https://sourceforge.net/p/jabref/bugs/1146/) and [bug 1267](https://sourceforge.net/p/jabref/bugs/1267/))
- Christmas color theme (red and green)
- Implements #444: The search is cleared by either clicking the clear-button or by pressing ESC with having focus in the search field. 
- Added command line switch --debug to show more detailed logging messages

### Fixed
- Fixed [bug 482](https://sourceforge.net/p/jabref/bugs/482/) partly: escaped brackets are now parsed properly when opening a bib file
- Fixed [#479](https://github.com/JabRef/jabref/issues/479): Import works again
- Fixed [#434](https://github.com/JabRef/jabref/issues/434): Revert to old 'JabRef' installation folder name instead of 'jabref'
- Fixed [#435](https://github.com/JabRef/jabref/issues/435): Retrieve non open access ScienceDirect PDFs via HTTP DOM
- Fixed: Cleanup process aborts if linked file does not exists
- Fixed [#420](https://github.com/JabRef/jabref/issues/420): Reenable preference changes
- Fixed [#414](https://github.com/JabRef/jabref/issues/414): Rework biblatex entry types with correct required and optional fields
- Fixed [#413](https://github.com/JabRef/jabref/issues/413): Help links in released jar version are not working
- Fixes [#412](https://github.com/JabRef/jabref/issues/412): Biblatex preserves capital letters, checking whether letters may be converted to lowercase within the Integrity Check action is obsolete.
- Fixed [#437](https://github.com/JabRef/jabref/issues/437): The toolbar after the search field is now correctly wrapped when using a small window size for JabRef
- Fixed [#438](https://github.com/JabRef/jabref/issues/438): Cut, Copy and Paste are now translated correctly in the menu
- Fixed [#443](https://github.com/JabRef/jabref/issues/443)/[#445](https://github.com/JabRef/jabref/issues/445): Fixed sorting and moving special field columns
- Fixed [#498](https://github.com/JabRef/jabref/issues/498): non-working legacy PDF/PS column removed
- Fixed [#473](https://github.com/JabRef/jabref/issues/473): Import/export to external database works again
- Fixed [#526](https://github.com/JabRef/jabref/issues/526): OpenOffice/LibreOffice connection works again on Linux/OSX
- Fixed [#533](https://github.com/JabRef/jabref/issues/533): Preview parsed incorrectly when regular expression was enabled
- Fixed: MedlinePlain Importer made more resistant for malformed entries
- Fixed [#564](https://github.com/JabRef/jabref/issues/564): Cite command changes are immediately reflected in the push-to-application actions, and not only after restart

### Removed
- Removed BioMail format importer
- Removed file history size preference (never available from the UI)
- Removed jstorImporter because it's hardly ever used, even Jstor.org doesn't support/export said format anymore
- Removed ScifinderImporter because it's hardly ever used, and we could not get resource files to test against
- Removed option "Show one letter heading for icon columns" which is obsolete with the fix of [#315](https://github.com/JabRef/jabref/issues/315)/[#384](https://github.com/JabRef/jabref/issues/384)
- Removed table column "PDF/PS" which refers to legacy fields "ps" resp. "pdf" which are no longer supported (see also fix [#498](https://github.com/JabRef/jabref/issues/498))
- Removed the ability to export references on the CLI interface based on year ranges


## [3.0] – 2015-11-29

### Changed
 - Updated to support OpenOffice 4 and LibreOffice 5
 - Add toolbar icon for deleting an entry, and move menu item for this action to BibTeX
 - Better support for IEEEtranBSTCTL entries
 - Quick selection of month in entry editor
 - Unknown entry types will be converted to 'Misc' (was 'Other' before).
 - EntryTypes are now clustered per group on the 'new entry' GUI screen.
 - Tab shows the minimal unique folder name substring if multiple database files share the same name
 - Added a page numbers integrity checker
 - Position and size of certain dialogs are stored and restored.
 - Feature: Search Springer
 - Feature: Search DOAJ, Directory of Open Access Journals
 - Changes the old integrity check by improving the code base (+tests) and converting it to a simple issues table
 - Added combo box in MassSetFieldAction to simplify selecting the correct field name
 - Feature: Merge information from both entries on duplication detection
 - Always use import inspection dialog on import from file
 - All duplicate whitespaces / tabs / newlines are now removed from non-multiline fields
 - Improvements to search:
   - Search bar is now at the top
   - A summary of the search result is shown in textual form in the search bar
   - The search text field changes its color based on the search result (red if nothing is found, green if at least one entry is found)
   - Autocompletion suggestions are shown in a popup
   - Search options are available via a drop-down list, this implements [feature request 853](https://sourceforge.net/p/jabref/feature-requests/853/)
   - "Clear search" button also clears search field, this implements [feature request 601](https://sourceforge.net/p/jabref/feature-requests/601/)
   - Every search is done automatically (live) as soon as the search text is changed
   - Search is local by default. To do a global search, one has to do a local search and then this search can be done globally as well, opening a new window. 
   - The local search results can be shown in a new window. 
 - Feature: Merge information from a DOI generated BibTex entry to an entry
 - Added more characters to HTML/Unicode converter
 - Feature: Push citations to Texmaker ([bug 318](https://sourceforge.net/p/jabref/bugs/318/), [bug 582](https://sourceforge.net/p/jabref/bugs/582/))
 - Case changers improved to honor words (not yet more than single words) within {}
 - Feature: Added converters from HTML and Unicode to LaTeX on right click in text fields ([#191](https://github.com/JabRef/jabref/issues/191))
 - Feature: Add an option to the FileList context menu to delete an associated file from the file system
 - Feature: Field names "Doi", "Ee", and "Url" are now written as "DOI", "EE", and "URL"
 - The default language is now automatically set to the system's locale.
 - Use correct encoding names ([#155](https://github.com/JabRef/jabref/issues/155)) and replace old encoding names in bibtex files. This changes the file header.
 - No longer write JabRef version to BibTex file header.
 - No longer add blank lines inside a bibtex entry
 - Feature: When pasting a Google search URL, meta data will be automatically stripped before insertion.
 - Feature: PDF auto download from ACS, arXiv, ScienceDirect, SpringerLink, and Google Scholar
 - List of authors is now auto generated `scripts/generate-authors.sh` and inserted into L10N About.html
 - Streamline logging API: Replace usages of java.util.logging with commons.logging
 - Remove support for custom icon themes. The user has to use the default one.
 - Solved [feature request 767](https://sourceforge.net/p/jabref/feature-requests/767/): New subdatabase based on AUX file (biblatex)
 - Feature: DOItoBibTeX fetcher now also handles HTTP URLs
 - Feature: "Normalize to BibTeX name format" also removes newlines
 - Tweak of preference defaults
   - Autolink requires that the filename starts with the given BibTeX key and the default filename patterns is key followed by title
   - Default sorting changed
   - Default label pattern changed from `[auth][year]` to `[authors3][year]`
 - Feature: case changers now leave protected areas (enclosed with curly brackets) alone
 - BREAKING: The BibTeX key generator settings from previous versions are lost
 - BREAKING: LabelPatterns `[auth.etal]`, `[authEtAl]`, `[authors]`, `[authorsN]`, `[authorLast]` and more to omit spaces and commas (and work as described at http://jabref.sourceforge.net/help/LabelPatterns.php)
 - BREAKING: `[keywordN]` returns the Nth keyword (as described in the help) and not the first N keywords
 - BREAKING: If field consists of blanks only or an emtpy string, it is not written at all
 - Feature: new LabelPattern `[authFirstFull]` returning the last name of the first author and also a "van" or "von" if it exists
 - Feature: all new lines when writing an entry are obeying the globally configured new line (File -> newline separator). Affects fields: abstract and review
 - Feature: `[veryShortTitle]` and `[shortTitle]` also skip words like "in", "among", "before", ...
 - Feature: New LabelPattern `[keywordsN]`, where N is optional. Returns the first N keywords. If no N is specified ("`[keywords]`"), all keywords are returned. Spaces are removed.
 - Update supported LookAndFeels
 - Show replaced journal abbreviations on console
 - Integrated [GVK-Plugin](http://www.gbv.de/wikis/cls/Jabref-GVK-Plugin)
 - The three options to manage file references are moved to their own separated group in the Tools menu. 
 - Default preferences: Remote server (port 6050) always started on first JabRef instance. This prevents JabRef loaded twice when opening a bib file.

### Fixed
 - Fixed the bug that the file encoding was not correctly determined from the first (or second) line
 - Fixed [#325](https://github.com/JabRef/jabref/issues/325): Deactivating AutoCompletion crashes EntryEditor
 - Fixed bug when having added and then removed a personal journal list, an exception is always shown on startup
 - Fixed a bug in the IEEEXploreFetcher
 - Fixed [bug 1282](https://sourceforge.net/p/jabref/bugs/1282/) related to backslashes duplication.
 - Fixed [bug 1285](https://sourceforge.net/p/jabref/bugs/1285/): Editing position is not lost on saving
 - Fixed [bug 1297](https://sourceforge.net/p/jabref/bugs/1297/): No console message on closing
 - Fixed [#194](https://github.com/JabRef/jabref/issues/194): JabRef starts again on Win XP and Win Vista
 - Fixed: Tooltips are now shown for the #-field when the bibtex entry is incomplete.
 - Fixed [#173](https://github.com/JabRef/jabref/issues/173): Personal journal abbreviation list is not loaded twice
 - Bugfix: Preview of external journal abbreviation list now displays the correct list
 - Fixed [#223](https://github.com/JabRef/jabref/issues/223): Window is displayed in visible area even when having multiple screens
 - Localization tweaks: "can not" -> "cannot" and "file name" -> "filename"
 - Fixed: When reconfiguring the BibTeX key generator, changes are applied instantly without requiring a restart of JabRef
 - Fixed [#250](https://github.com/JabRef/jabref/issues/250): No hard line breaks after 70 chars in serialized JabRef meta data
 - Fixed [bug 1296](https://sourceforge.net/p/jabref/bugs/1296/): External links in the help open in the standard browser
 - Fixed behavior of opening files: If an existing database is opened, it is focused now instead of opening it twice.

### Removed
 - Entry type 'Other' is not selectable anymore as it is no real entry type. Will be converted to 'Misc'.
 - BREAKING: Remove plugin functionality.
 - The key bindings for searching specific databases are removed
 - Remove option to toggle native file dialog on mac by making JabRef always use native file dialogs on mac
 - Remove options to set PDF and PS directories per .bib database as the general options have also been deleted.
 - Remove option to disable renaming in FileChooser dialogs.
 - Remove option to hide the BibTeX Code tab in the entry editor.
 - Remove option to set a custom icon for the external file types. This is not possible anymore with the new icon font.
 - Remove legacy options to sync files in the "pdf" or "ps" field
 - Remove button to merge entries and keep the old ones.
 - Remove non-compact rank symbols in favor of compact rank
 - Remove Mr.DLib support as MR.DLib will be shut down in 2015
 - Remove support for key bindings per external application by allowing only the key binding "push to application" for the currently selected external application.
 - Remove "edit preamble" from toolbar
 - Remove support to the move-to-SysTray action
 - Remove incremental search
 - Remove option to disable autocompleters for search and make this always one
 - Remove option to highlight matches and make this always one when not using regex or grammar-based search
 - Remove non-working web searches: JSTOR and Sciencedirect (planned to be fixed for the next release)
 - Remove option Tools -> Open PDF or PS which is replaced by Tools -> Open File

## 2.80 – never released

Version 2.80 was intended as intermediate step to JabRef 3.0.
Since much functionality has changed during development, a release of this version was skipped.

## 2.11

The changelog of 2.11 and versions before is maintained as [text file](https://github.com/JabRef/jabref/blob/v2.11.1/CHANGELOG) in the [v2.11.1 tag](https://github.com/JabRef/jabref/tree/v2.11.1).

[unreleased]: https://github.com/JabRef/jabref/compare/v4.0-beta...HEAD
[4.0-beta]: https://github.com/JabRef/jabref/compare/v3.8.2...v4.0-beta
[3.8.2]: https://github.com/JabRef/jabref/compare/v3.8.1...v3.8.2
[3.8.1]: https://github.com/JabRef/jabref/compare/v3.8...v3.8.1
[3.8]: https://github.com/JabRef/jabref/compare/v3.7...v3.8
[3.7]: https://github.com/JabRef/jabref/compare/v3.6...v3.7
[3.6]: https://github.com/JabRef/jabref/compare/v3.5...v3.6
[3.5]: https://github.com/JabRef/jabref/compare/v3.4...v3.5
[3.4]: https://github.com/JabRef/jabref/compare/v3.3...v3.4
[3.3]: https://github.com/JabRef/jabref/compare/v3.2...v3.3
[3.2]: https://github.com/JabRef/jabref/compare/v3.1...v3.2
[3.1]: https://github.com/JabRef/jabref/compare/v3.0...v3.1
[3.0]: https://github.com/JabRef/jabref/compare/v2.11.1...v3.0
[dev_2.11]: https://github.com/JabRef/jabref/compare/v2.11.1...dev_2.11
[2.11.1]: https://github.com/JabRef/jabref/compare/v2.11...v2.11.1
[JavaFX]: https://en.wikipedia.org/wiki/JavaFX<|MERGE_RESOLUTION|>--- conflicted
+++ resolved
@@ -20,11 +20,9 @@
 ### Fixed
 - We fixed the IEEE Xplore web search functionality [#2789](https://github.com/JabRef/jabref/issues/2789)
 - We fixed an error in the CrossRef fetcher that occurred if one of the fetched entries had no title
-<<<<<<< HEAD
+- We fixed an issue that prevented new entries to be automatically assigned to the currently selected group [#2783](https://github.com/JabRef/jabref/issues/2783).
 - We fixed a bug that only allowed parsing positive timezones from a FileAnnotation [#2839](https://github.com/JabRef/jabref/issues/22839)
-=======
-- We fixed an issue that prevented new entries to be automatically assigned to the currently selected group [#2783](https://github.com/JabRef/jabref/issues/2783).
->>>>>>> f8171617
+
 
 ### Removed
 
