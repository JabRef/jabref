--- conflicted
+++ resolved
@@ -24,12 +24,9 @@
 - We fixed an issue where a bib file with UFF-8 charset was wrongly loaded with a different charset [forum#5369](https://discourse.jabref.org/t/jabref-5-15-opens-bib-files-with-shift-jis-encoding-instead-of-utf-8/5369/)
 - We fixed an issue where new entries were inserted in the middle of the table instead of at the end. [#12371](https://github.com/JabRef/jabref/pull/12371)
 - We fixed an issue where removing the sort from the table did not restore the original order. [#12371](https://github.com/JabRef/jabref/pull/12371)
-<<<<<<< HEAD
 - We fixed an issue where citation keys containing superscript (`^`) and subscript (`_`) characters in text mode were incorrectly flagged by the integrity checker. [#12391](https://github.com/JabRef/jabref/pull/12391)
-=======
 - We fixed an issue where JabRef icon merges with dark background [#7771](https://github.com/JabRef/jabref/issues/7771)
 - We fixed an issue where an entry's group was no longer highlighted on selection [#12413](https://github.com/JabRef/jabref/issues/12413)
->>>>>>> 3a180c52
 
 ### Removed
 
