# Changelog
All notable changes to this project will be documented in this file.
This project **does not** adhere to [Semantic Versioning](http://semver.org/).
This file tries to follow the conventions proposed by [keepachangelog.com](http://keepachangelog.com/).
Here, the categories "Changed" for added and changed functionality,
"Fixed" for fixed functionality, and
"Removed" for removed functionality are used.

We refer to [GitHub issues](https://github.com/JabRef/jabref/issues) by using `#NUM`.

## [Unreleased]

### Changed
- We changed the latex command removal for docbook exporter. [#3838](https://github.com/JabRef/jabref/issues/3838)
- We changed the location of some fields in the entry editor (you might need to reset your preferences for these changes to come into effect)
  - Journal/Year/Month in biblatex mode -> Deprecated (if filled)
  - DOI/URL: General -> Optional
  - Internal fields like ranking, read status and priority: Other -> General
  - Moreover, empty deprecated fields are no longer shown
- Added server timezone parameter when connecting to a shared database.
- We updated the dialog for setting up general fields.
- URL field formatting is updated. All whitespace chars, located at the beginning/ending of the url, are trimmed automatically
- We changed the behavior of the field formatting dialog such that the `bibtexkey` is not changed when formatting all fields or all text fields.
- We added a "Move file to file directory and rename file" option for simultaneously moving and renaming of document file. [#4166](https://github.com/JabRef/jabref/issues/4166)
- Use integrated graphics card instead of discrete on macOS [#4070](https://github.com/JabRef/jabref/issues/4070)
- We added a cleanup operation that detects an arXiv identifier in the note, journal or url field and moves it to the `eprint` field.
  Because of this change, the last-used cleanup operations were reset.
- We changed the minimum required version of Java to 1.8.0_171, as this is the latest release for which the automatic Java update works.  [4093](https://github.com/JabRef/jabref/issues/4093)
- The special fields like `Printed` and `Read status` now show gray icons when the row is hovered.
- We added a button in the tab header which allows you to close the database with one click. https://github.com/JabRef/jabref/issues/494
- Sorting in the main table now takes information from cross-referenced entries into account. https://github.com/JabRef/jabref/issues/2808
- If a group has a color specified, then entries matched by this group have a small colored bar in front of them in the main table.
- Change default icon for groups to a circle because a colored version of the old icon was hard to distinguish from its black counterpart.
- In the main table, the context menu appears now when you press the "context menu" button on the keyboard. [feature request in the forum](http://discourse.jabref.org/t/how-to-enable-keyboard-context-key-windows)
- We added icons to the group side panel to quickly switch between `union` and `intersection` group view mode https://github.com/JabRef/jabref/issues/3269.
- We use `https` for [fetching from most online bibliographic database](https://help.jabref.org/en/#-using-online-bibliographic-database).
- We changed the default keyboard shortcuts for moving between entries when the entry editor is active to ̀<kbd>alt</kbd> + <kbd>up/down</kbd>.
- Opening a new file now prompts the directory of the currently selected file, instead of the directory of the last opened file.
- Window state is saved on close and restored on start.
- We made the MathSciNet fetcher more reliable.
- We added the ISBN fetcher to the list of fetcher available under "Update with bibliographic information from the web" in the entry editor toolbar.
- Files without a defined external file type are now directly opened with the default application of the operating system
- We streamlined the process to rename and move files by removing the confirmation dialogs.
- We removed the redundant new lines of markings and wrapped the summary in the File annotation tab. [#3823](https://github.com/JabRef/jabref/issues/3823)
- We add auto url formatting when user paste link to URL field in entry editor. [koppor#254](https://github.com/koppor/jabref/issues/254)
- We added a minimal height for the entry editor so that it can no longer be hidden by accident. [#4279](https://github.com/JabRef/jabref/issues/4279)
- We added a new keyboard shortcut so that the entry editor could be closed by <kbd>Ctrl</kbd> + <kbd>E</kbd>. [#4222] (https://github.com/JabRef/jabref/issues/4222)
- We added an option in the preference dialog box, that allows user to pick the dark or light theme option. [#4130] (https://github.com/JabRef/jabref/issues/4130)
- We updated updated the Related Articles tab to accept JSON from the new version of the Mr. DLib service
- We added an option in the preference dialog box that allows user to choose behavior after dragging and dropping files in Entry Editor. [#4356](https://github.com/JabRef/jabref/issues/4356)
- We added the ability to have an export preference where previously "File"-->"Export"/"Export selected entries" would not save the user's preference[#4495](https://github.com/JabRef/jabref/issues/4495)
- We optimized the code responsible for connecting to an external database, which should lead to huge improvements in performance.
- For automatically created groups, added ability to filter groups by entry type. [#4539](https://github.com/JabRef/jabref/issues/4539)
- We added the ability to add field names from the Preferences Dialog [#4546](https://github.com/JabRef/jabref/issues/4546)
- We added the ability change the column widths directly in the main table. [#4546](https://github.com/JabRef/jabref/issues/4546)
- We added the ability to execute default action in dialog by using with <kbd>Ctrl</kbd> + <kbd>Enter</kbd> combination [#4496](https://github.com/JabRef/jabref/issues/4496)
- We grouped and reordered the Main Menu (File, Edit, Library, Quality, Tools, and View tabs & icons). [#4666](https://github.com/JabRef/jabref/issues/4666) [#4667](https://github.com/JabRef/jabref/issues/4667) [#4668](https://github.com/JabRef/jabref/issues/4668) [#4669](https://github.com/JabRef/jabref/issues/4669) [#4670](https://github.com/JabRef/jabref/issues/4670) [#4671](https://github.com/JabRef/jabref/issues/4671) [#4672](https://github.com/JabRef/jabref/issues/4672) [#4673](https://github.com/JabRef/jabref/issues/4673)
- We added additional modifiers (capitalize, titlecase and sentencecase) to the Bibtex key generator. [#1506](https://github.com/JabRef/jabref/issues/1506)
- We grouped the toolbar icons and changed the Open Library and Copy icons. [#4584](https://github.com/JabRef/jabref/issues/4584)
- We added a browse button next to the path text field for aux-based groups. [#4586](https://github.com/JabRef/jabref/issues/4586)
- We changed the title of Group Dialog to "Add subgroup" from "Edit group" when we select Add subgroup option.
- We enable import button only if entries are selected. [#4755](https://github.com/JabRef/jabref/issues/4755)
- We made modifications to improve contrast of UI elements. [#4583](https://github.com/JabRef/jabref/issues/4583)
- We added an option in the settings to set the default action in JabRef when right clicking on any entry in any database and selecting "Open folder". [#4763](https://github.com/JabRef/jabref/issues/4763)
- The Medline fetcher now normalizes the author names according to the BibTeX-Standard [#4345](https://github.com/JabRef/jabref/issues/4345)
- We added an option on the Linked File Viewer to rename the attached file of an entry directly on the JabRef. [#4844](https://github.com/JabRef/jabref/issues/4844)
- We added an option in the preference dialog box that allows user to enable helpful tooltips.[#3599](https://github.com/JabRef/jabref/issues/3599)


### Fixed
- We fixed an issue where JabRef died silently for the user without enough inotify instances [#4874](https://github.com/JabRef/jabref/issues/4847)
- We fixed an issue where corresponding groups are sometimes not highlighted when clicking on entries [#3112](https://github.com/JabRef/jabref/issues/3112)
- We fixed an issue where custom exports could not be selected in the 'Export (selected) entries' dialog [#4013](https://github.com/JabRef/jabref/issues/4013)
- Italic text is now rendered correctly. https://github.com/JabRef/jabref/issues/3356
- The entry editor no longer gets corrupted after using the source tab. https://github.com/JabRef/jabref/issues/3532 https://github.com/JabRef/jabref/issues/3608 https://github.com/JabRef/jabref/issues/3616
- We fixed multiple issues where entries did not show up after import if a search was active. https://github.com/JabRef/jabref/issues/1513 https://github.com/JabRef/jabref/issues/3219
- We fixed an issue where the group tree was not updated correctly after an entry was changed. https://github.com/JabRef/jabref/issues/3618
- We fixed an issue where a right-click in the main table selected a wrong entry. https://github.com/JabRef/jabref/issues/3267
- We fixed an issue where in rare cases entries where overlayed in the main table. https://github.com/JabRef/jabref/issues/3281
- We fixed an issue where selecting a group messed up the focus of the main table / entry editor. https://github.com/JabRef/jabref/issues/3367
- We fixed an issue where composite author names were sorted incorrectly. https://github.com/JabRef/jabref/issues/2828
- We fixed an issue where commands followed by `-` didn't work. [#3805](https://github.com/JabRef/jabref/issues/3805)
- We fixed an issue where a non-existing aux file in a group made it impossible to open the library. [#4735](https://github.com/JabRef/jabref/issues/4735)
- We fixed an issue where some journal names were wrongly marked as abbreviated. [#4115](https://github.com/JabRef/jabref/issues/4115)
- We fixed an issue where the custom file column were sorted incorrectly. https://github.com/JabRef/jabref/issues/3119
- We improved the parsing of author names whose infix is abbreviated without a dot. [#4864](https://github.com/JabRef/jabref/issues/4864)
- We fixed an issues where the entry losses focus when a field is edited and at the same time used for sorting. https://github.com/JabRef/jabref/issues/3373
- We fixed an issue where the menu on Mac OS was not displayed in the usual Mac-specific way. https://github.com/JabRef/jabref/issues/3146
- We improved the integrity check for page numbers. [#4113](https://github.com/JabRef/jabref/issues/4113) and [feature request in the forum](http://discourse.jabref.org/t/pages-field-allow-use-of-en-dash/1199)
- We fixed an issue where the order of fields in customized entry types was not saved correctly. [#4033](http://github.com/JabRef/jabref/issues/4033)
- We fixed an issue where renaming a group did not change the group name in the interface. [#3189](https://github.com/JabRef/jabref/issues/3189)
- We fixed an issue where the groups tree of the last database was still shown even after the database was already closed.
- We fixed an issue where the "Open file dialog" may disappear behind other windows. https://github.com/JabRef/jabref/issues/3410
- We fixed an issue where the number of entries matched was not updated correctly upon adding or removing an entry. [#3537](https://github.com/JabRef/jabref/issues/3537)
- We fixed an issue where the default icon of a group was not colored correctly.
- We fixed an issue where the first field in entry editor was not focused when adding a new entry. [#4024](https://github.com/JabRef/jabref/issues/4024)
- We reworked the "Edit file" dialog to make it resizeable and improved the workflow for adding and editing files https://github.com/JabRef/jabref/issues/2970
- We fixed an issue where custom name formatters were no longer found correctly. [#3531](https://github.com/JabRef/jabref/issues/3531)
- We fixed an issue where the month was not shown in the preview https://github.com/JabRef/jabref/issues/3239.
- Rewritten logic to detect a second jabref instance. [#4023](https://github.com/JabRef/jabref/issues/4023)
- We fixed an issue where the "Convert to BibTeX-Cleanup" moved the content of the `file` field to the `pdf` field [#4120](https://github.com/JabRef/jabref/issues/4120)
- We fixed an issue where the preview pane in entry preview in preferences wasn't showing the citation style selected [#3849](https://github.com/JabRef/jabref/issues/3849)
- We fixed an issue where the default entry preview style still contained the field `review`. The field `review` in the style is now replaced with comment to be consistent with the entry editor [#4098](https://github.com/JabRef/jabref/issues/4098)
- We fixed an issue where users were vulnerable to XXE attacks during parsing [#4229](https://github.com/JabRef/jabref/issues/4229)
- We fixed an issue where files added via the "Attach file" contextmenu of an entry were not made relative. [#4201](https://github.com/JabRef/jabref/issues/4201) and [#4241](https://github.com/JabRef/jabref/issues/4241)
- We fixed an issue where author list parser can't generate bibtex for Chinese author. [#4169](https://github.com/JabRef/jabref/issues/4169)
- We fixed an issue where the list of XMP Exclusion fields in the preferences was not be saved [#4072](https://github.com/JabRef/jabref/issues/4072)
- We fixed an issue where the ArXiv Fetcher did not support HTTP URLs [koppor#328](https://github.com/koppor/jabref/issues/328)
- We fixed an issue where only one PDF file could be imported [#4422](https://github.com/JabRef/jabref/issues/4422)
- We fixed an issue where "Move to group" would always move the first entry in the library and not the selected [#4414](https://github.com/JabRef/jabref/issues/4414)
- We fixed an issue where an older dialog appears when downloading full texts from the quality menu. [#4489](https://github.com/JabRef/jabref/issues/4489)
- We fixed an issue where right clicking on any entry in any database and selecting "Open folder" results in the NullPointer exception. [#4763](https://github.com/JabRef/jabref/issues/4763)
- We fixed an issue where option 'open terminal here' with custom command was passing wrong argument. [#4802](https://github.com/JabRef/jabref/issues/4802)
- We fixed an issue where ranking an entry would generate an IllegalArgumentException. [#4754](https://github.com/JabRef/jabref/issues/4754)
- We fixed an issue where special characters where removed from non label key generation pattern parts [#4767](https://github.com/JabRef/jabref/issues/4767)
- We fixed an issue where the RIS import would overwite the article date with the value of the acessed date [#4816](https://github.com/JabRef/jabref/issues/4816)
- We fixed an issue where an NullPointer exception was thrown when a referenced entry in an Open/Libre Office document was no longer present in the library. Now an error message with the reference marker of the missing entry is shown. [#4932](https://github.com/JabRef/jabref/issues/4932)
- We fixed an issue where a database exception related to a missing timezone was too big. [#4827](https://github.com/JabRef/jabref/issues/4827)
<<<<<<< HEAD
- We fixed an issue where the IEEE fetcher returned an error if no keywords were present in the result from the IEEE website [#4997](https://github.com/JabRef/jabref/issues/4997)
=======
- We fixed an issue where the command line help text had several errors, and arguments and descriptions have been rewritten to simplify and detail them better. [#4932](https://github.com/JabRef/jabref/issues/2016)
- We fixed an issue where the same menu for changing entry type had two different sizes and weights. [#4977](https://github.com/JabRef/jabref/issues/4977)
- We fixed an issue where the "Attach file" dialog, in the right-click menu for an entry, started on the working directory instead of the user's main directory. [#4995](https://github.com/JabRef/jabref/issues/4995)

>>>>>>> 0f8795b2

### Removed
- The feature to "mark entries" was removed and merged with the groups functionality.  For migration, a group is created for every value of the `__markedentry` field and the entry is added to this group.
- The number column was removed.
- We removed the global search feature.
- We removed the coloring of cells in the maintable according to whether the field is optional/required.
- We removed the feature to find and resolve duplicate BibTeX keys (as this use case is already covered by the integrity check).
- We removed a few commands from the right-click menu that are not needed often and thus don't need to be placed that prominently:
  - Print entry preview: available through entry preview
  - All commands related to marking: marking is not yet reimplemented
  - Set/clear/append/rename fields: available through Edit menu
  - Manage keywords: available through Edit menu
  - Copy linked files to folder: available through File menu
  - Add/move/remove from group: removed completely (functionality still available through group interface)
- We removed the option to change the column widths in the preferences dialog. [#4546](https://github.com/JabRef/jabref/issues/4546)





























## Older versions

The changelog of JabRef 4.x is available at the [v4.x branch](https://github.com/JabRef/jabref/blob/v4.x/CHANGELOG.md).
The changelog of JabRef 3.x is available at the [v3.8.2 tag](https://github.com/JabRef/jabref/blob/v3.8.2/CHANGELOG.md).
The changelog of JabRef 2.11 and all previous versions is available as [text file in the v2.11.1 tag](https://github.com/JabRef/jabref/blob/v2.11.1/CHANGELOG).

[Unreleased]: https://github.com/JabRef/jabref/compare/v4.3...HEAD
[4.3]: https://github.com/JabRef/jabref/compare/v4.2...v4.3
[4.2]: https://github.com/JabRef/jabref/compare/v4.1...v4.2
[4.1]: https://github.com/JabRef/jabref/compare/v4.0...v4.1
[4.0]: https://github.com/JabRef/jabref/compare/v4.0-beta3...v4.0
[4.0-beta3]: https://github.com/JabRef/jabref/compare/v4.0-beta2...v4.0-beta3
[4.0-beta2]: https://github.com/JabRef/jabref/compare/v4.0-beta...v4.0-beta2
[4.0-beta]: https://github.com/JabRef/jabref/compare/v3.8.2...v4.0-beta
[2.11.1]: https://github.com/JabRef/jabref/compare/v2.11...v2.11.1
[JavaFX]: https://en.wikipedia.org/wiki/JavaFX
<|MERGE_RESOLUTION|>--- conflicted
+++ resolved
@@ -116,14 +116,13 @@
 - We fixed an issue where the RIS import would overwite the article date with the value of the acessed date [#4816](https://github.com/JabRef/jabref/issues/4816)
 - We fixed an issue where an NullPointer exception was thrown when a referenced entry in an Open/Libre Office document was no longer present in the library. Now an error message with the reference marker of the missing entry is shown. [#4932](https://github.com/JabRef/jabref/issues/4932)
 - We fixed an issue where a database exception related to a missing timezone was too big. [#4827](https://github.com/JabRef/jabref/issues/4827)
-<<<<<<< HEAD
 - We fixed an issue where the IEEE fetcher returned an error if no keywords were present in the result from the IEEE website [#4997](https://github.com/JabRef/jabref/issues/4997)
-=======
 - We fixed an issue where the command line help text had several errors, and arguments and descriptions have been rewritten to simplify and detail them better. [#4932](https://github.com/JabRef/jabref/issues/2016)
 - We fixed an issue where the same menu for changing entry type had two different sizes and weights. [#4977](https://github.com/JabRef/jabref/issues/4977)
 - We fixed an issue where the "Attach file" dialog, in the right-click menu for an entry, started on the working directory instead of the user's main directory. [#4995](https://github.com/JabRef/jabref/issues/4995)
 
->>>>>>> 0f8795b2
+
+
 
 ### Removed
 - The feature to "mark entries" was removed and merged with the groups functionality.  For migration, a group is created for every value of the `__markedentry` field and the entry is added to this group.
