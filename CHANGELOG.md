--- conflicted
+++ resolved
@@ -15,12 +15,9 @@
 - We added a query parser and mapping layer to enable conversion of queries formulated in simplified lucene syntax by the user into api queries. [#6799](https://github.com/JabRef/jabref/pull/6799)
 - We added some basic functionality to customise the look of JabRef by importing a css theme file. [#5790](https://github.com/JabRef/jabref/issues/5790)
 - We added connection check function in network preference setting [#6560](https://github.com/JabRef/jabref/issues/6560)
-<<<<<<< HEAD
 - We added a DOI format and organization check to detect [American Physical Society](https://journals.aps.org/) journals to copy the article ID
 to the page field for cases where the page numbers are missing. [#7019](https://github.com/JabRef/jabref/issues/7019)
-=======
 - We added a new fetcher to enable users to search jstor.org [#6627](https://github.com/JabRef/jabref/issues/6627)
->>>>>>> 79f02212
 
 ### Changed
 
