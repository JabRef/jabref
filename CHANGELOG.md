# Changelog

All notable changes to this project will be documented in this file.
The format is based on [Keep a Changelog](https://keepachangelog.com/en/1.0.0/).
We refer to [GitHub issues](https://github.com/JabRef/jabref/issues) by using `#NUM`.
In case, there is no issue present, the pull request implementing the feature is linked.

Note that this project **does not** adhere to [Semantic Versioning](http://semver.org/).

## [Unreleased]

### Added

- We added a progress counter to the title bar in Possible Duplicates dialog window. [#7366](https://github.com/JabRef/jabref/issues/7366)
- We added new "Customization" tab to the preferences which includes option to choose a custom address for DOI access. [#7337](https://github.com/JabRef/jabref/issues/7337)
- We added zbmath to the public databases from which the bibliographic information of an existing entry can be updated. [#7437](https://github.com/JabRef/jabref/issues/7437)
- We added the possibility to add a new entry via its zbMath ID (zbMATH can be chosen as ID type in the "Select entry type" window). [#7202](https://github.com/JabRef/jabref/issues/7202)
- We added the extension support and the external application support (For Texshow, Texmaker and LyX) to the flatpak [#7248](https://github.com/JabRef/jabref/pull/7248)
- We added some symbols and keybindings to the context menu in the entry editor. [#7268](https://github.com/JabRef/jabref/pull/7268)
- We added keybindings for setting and clearing the read status. [#7264](https://github.com/JabRef/jabref/issues/7264)
- We added two new fields to track the creation and most recent modification date and time for each entry. [koppor#130](https://github.com/koppor/jabref/issues/130)
- We added a feature that allows the user to copy highlighted text in the preview window. [#6962](https://github.com/JabRef/jabref/issues/6962)
- We added a feature that allows you to create new BibEntry via paste arxivId [#2292](https://github.com/JabRef/jabref/issues/2292)
- We added a add group functionality at the bottom of the side pane. [#4682](https://github.com/JabRef/jabref/issues/4682)
- We added a feature that allows the user to choose whether to trust the target site when unable to find a valid certification path from the file download site. [#7616](https://github.com/JabRef/jabref/issues/7616)
- We added a feature that allows the user to open all linked files of multiple selected entries by "Open file" option. [#6966](https://github.com/JabRef/jabref/issues/6966)
- We added a keybinding preset for new entries. [#7705](https://github.com/JabRef/jabref/issues/7705)
<<<<<<< HEAD
- We added the option to write XMP metadata to pdfs from the CLI. [7814](https://github.com/JabRef/jabref/pull/7814)
=======
- We added a select all button for the library import function. [#7786](https://github.com/JabRef/jabref/issues/7786)
- We added a search feature for journal abbreviations. [#7804](https://github.com/JabRef/jabref/pull/7804)
- We added auto-key-generation progress to the background task list. [#7267](https://github.com/JabRef/jabref/issues/72)
>>>>>>> 26f17530

### Changed

- We changed the EndNote importer to import the field `label` to the corresponding bibtex field `endnote-label` [forum#2734](https://discourse.jabref.org/t/importing-endnote-label-field-to-jabref-from-xml-file/2734)
- The keywords added via "Manage content selectors" are now displayed in alphabetical order. [#3791](https://github.com/JabRef/jabref/issues/3791)
- We improved the "Find unlinked files" dialog to show import results for each file. [#7209](https://github.com/JabRef/jabref/pull/7209)
- The content of the field `timestamp` is migrated to `creationdate`. In case one configured "udpate timestampe", it is migrated to `modificationdate`. [koppor#130](https://github.com/koppor/jabref/issues/130)
- The JabRef specific meta-data content in the main field such as priorities (prio1, prio2, ...) are migrated to their respective fields. They are removed from the keywords. [#6840](https://github.com/jabref/jabref/issues/6840)
- We fixed an issue where groups generated from authors' last names did not include all entries of the authors' [#5833](https://github.com/JabRef/jabref/issues/5833)
- The export to MS Office XML now uses the month name for the field `MonthAcessed` instead of the two digit number [#7354](https://github.com/JabRef/jabref/issues/7354)
- We included some standalone dialogs from the options menu in the main preference dialog and fixed some visual issues in the preferences dialog. [#7384](https://github.com/JabRef/jabref/pull/7384)
- We improved the linking of the `python3` interpreter via the shebang to dynamically use the systems default Python. Related to [JabRef-Browser-Extension #177](https://github.com/JabRef/JabRef-Browser-Extension/issues/177)
- Automatically found pdf files now have the linking button to the far left and uses a link icon with a plus instead of a briefcase. The file name also has lowered opacity(70%) until added. [#3607](https://github.com/JabRef/jabref/issues/3607)
- We simplified the select entry type form by splitting it into two parts ("Recommended" and "Others") based on internal usage data. [#6730](https://github.com/JabRef/jabref/issues/6730)
- We improved the submenu list by merging the'Remove group' having two options, with or without subgroups. [#4682](https://github.com/JabRef/jabref/issues/4682)
- The export to MS Office XML now uses the month name for the field `Month` instead of the two digit number [forum#2685](https://discourse.jabref.org/t/export-month-as-text-not-number/2685)
- We reintroduced missing default keybindings for new entries. [#7346](https://github.com/JabRef/jabref/issues/7346) [#7439](https://github.com/JabRef/jabref/issues/7439)
- Lists of available fields are now sorted alphabetically. [#7716](https://github.com/JabRef/jabref/issues/7716)
- The tooltip of the search field explaining the search is always shown. [#7279](https://github.com/JabRef/jabref/pull/7279)
- We rewrote the ACM fetcher to adapt to the new interface. [#5804](https://github.com/JabRef/jabref/issues/5804)
- We moved the select/collapse buttons in the unlinked files dialog into a context menu. [#7383](https://github.com/JabRef/jabref/issues/7383)

### Fixed

- We fixed an issue where import hangs for ris files with "ER - " [#7737](https://github.com/JabRef/jabref/issues/7737)
- We fixed an issue where getting bibliograhpic data from DOI or another identifer did not respect the library mode (BibTeX/biblatex)[#1018](https://github.com/JabRef/jabref/issues/6267)
- We fixed an issue where importing entries would not respect the library mode (BibTeX/biblatex)[#1018](https://github.com/JabRef/jabref/issues/1018)
- We fixed an issue where an exception occured when importing entries from a web search [#7606](https://github.com/JabRef/jabref/issues/7606)
- We fixed an issue where the table column sort order was not properly stored and resulted in unsorted eports [#7524](https://github.com/JabRef/jabref/issues/7524)
- We fixed an issue where the value of the field `school` or `institution` would be printed twice in the HTML Export [forum#2634](https://discourse.jabref.org/t/problem-with-exporting-techreport-phdthesis-mastersthesis-to-html/2634)
- We fixed an issue preventing to connect to a shared database. [#7570](https://github.com/JabRef/jabref/pull/7570)
- We fixed an issue preventing files from being dragged & dropped into an empty library. [#6851](https://github.com/JabRef/jabref/issues/6851)
- We fixed an issue where double-click onto PDF in file list under the 'General' tab section should just open the file. [#7465](https://github.com/JabRef/jabref/issues/7465)
- We fixed an issue where the dark theme did not extend to a group's custom color picker. [#7481](https://github.com/JabRef/jabref/issues/7481)
- We fixed an issue where choosing the fields on which autocompletion should not work in "Entry editor" preferences had no effect. [#7320](https://github.com/JabRef/jabref/issues/7320)
- We fixed an issue where the "Normalize page numbers" formatter did not replace en-dashes or em-dashes with a hyphen-minus sign. [#7239](https://github.com/JabRef/jabref/issues/7239)
- We fixed an issue with the style of highlighted check boxes while searching in preferences. [#7226](https://github.com/JabRef/jabref/issues/7226)
- We fixed an issue where the option "Move file to file directory" was disabled in the entry editor for all files [#7194](https://github.com/JabRef/jabref/issues/7194)
- We fixed an issue where application dialogs were opening in the wrong display when using multiple screens [#7273](https://github.com/JabRef/jabref/pull/7273)
- We fixed an issue where the "Find unlinked files" dialog would freeze JabRef on importing. [#7205](https://github.com/JabRef/jabref/issues/7205)
- We fixed an issue where the "Find unlinked files" would stop importing when importing a single file failed. [#7206](https://github.com/JabRef/jabref/issues/7206)
- We fixed an issue where JabRef froze for a few seconds in MacOS when DNS resolution timed out. [#7441](https://github.com/JabRef/jabref/issues/7441)
- We fixed an issue where an exception would be displayed for previewing and preferences when a custom theme has been configured but is missing [#7177](https://github.com/JabRef/jabref/issues/7177)
- We fixed an issue where URLs in `file` fields could not be handled on Windows. [#7359](https://github.com/JabRef/jabref/issues/7359)
- We fixed an issue where the regex based file search miss-interpreted specific symbols. [#4342](https://github.com/JabRef/jabref/issues/4342)
- We fixed an issue where the Harvard RTF exporter used the wrong default file extension. [4508](https://github.com/JabRef/jabref/issues/4508)
- We fixed an issue where the Harvard RTF exporter did not use the new authors formatter and therefore did not export "organization" authors correctly. [4508](https://github.com/JabRef/jabref/issues/4508)
- We fixed an issue where the field `urldate` was not exported to the corresponding fields `YearAccessed`, `MonthAccessed`, `DayAccessed` in MS Office XML [#7354](https://github.com/JabRef/jabref/issues/7354)
- We fixed an issue where the password for a shared SQL database was only remembered if it was the same as the username [#6869](https://github.com/JabRef/jabref/issues/6869)
- We fixed an issue where some custom exports did not use the new authors formatter and therefore did not export authors correctly [#7356](https://github.com/JabRef/jabref/issues/7356)
- We fixed an issue where alt+keyboard shortcuts do not work [#6994](https://github.com/JabRef/jabref/issues/6994)
- We fixed an issue about the file link editor did not allow to change the file name according to the default pattern after changing an entry. [#7525](https://github.com/JabRef/jabref/issues/7525)
- We fixed an issue where the file path is invisible in dark theme. [#7382](https://github.com/JabRef/jabref/issues/7382)
- We fixed an issue where the secondary sorting is not working for some special fields. [#7015](https://github.com/JabRef/jabref/issues/7015)
- We fixed an issue where changing the font size makes the font size field too small. [#7085](https://github.com/JabRef/jabref/issues/7085)
- We fixed an issue with TexGroups on Linux systems, where the modification of an aux-file did not trigger an auto-update for TexGroups. Furthermore, the detection of file modifications is now more reliable. [#7412](https://github.com/JabRef/jabref/pull/7412)
- We fixed an issue where the Unicode to Latex formatter produced wrong results for characters with a codepoint higher than Character.MAX_VALUE. [#7387](https://github.com/JabRef/jabref/issues/7387)
- We fixed an issue where a non valid value as font size results in an uncaught exception. [#7415](https://github.com/JabRef/jabref/issues/7415)
- We fixed an issue where "Merge citations" in the Openoffice/Libreoffice integration panel did not have a corresponding opposite. [#7454](https://github.com/JabRef/jabref/issues/7454)
- We fixed an issue where drag and drop of bib files for opening resulted in uncaught exceptions [#7464](https://github.com/JabRef/jabref/issues/7464)
- We fixed an issue where columns shrink in width when we try to enlarge JabRef window. [#6818](https://github.com/JabRef/jabref/issues/6818)
- We fixed an issue where Content selector does not seem to work for custom fields. [#6819](https://github.com/JabRef/jabref/issues/6819)
- We fixed an issue where font size of the preferences dialog does not update with the rest of the GUI. [#7416](https://github.com/JabRef/jabref/issues/7416)
- We fixed an issue in which a linked online file consisting of a web page was saved as an invalid pdf file upon being downloaded. The user is now notified when downloading a linked file results in an HTML file. [#7452](https://github.com/JabRef/jabref/issues/7452)
- We fixed an issue where opening BibTex file (doubleclick) from Folder with spaces not working. [#6487](https://github.com/JabRef/jabref/issues/6487)
- We fixed the header title in the Add Group/Subgroup Dialog box. [#4682](https://github.com/JabRef/jabref/issues/4682)
- We fixed an issue with saving large `.bib` files [#7265](https://github.com/JabRef/jabref/issues/7265)
- We fixed an issue with very large page numbers [#7590](https://github.com/JabRef/jabref/issues/7590)
- We fixed an issue where the file extension is missing on saving the library file on linux [#7451](https://github.com/JabRef/jabref/issues/7451)
- We fixed an issue with opacity of disabled icon-buttons [#7195](https://github.com/JabRef/jabref/issues/7195)
- We fixed an issue where journal abbreviations in UTF-8 were not recognized [#5850](https://github.com/JabRef/jabref/issues/5850)
- We fixed an issue where the article title with curly brackets fails to download the arXiv link (pdf file). [#7633](https://github.com/JabRef/jabref/issues/7633)
- We fixed an issue with toggle of special fields does not work for sorted entries [#7016](https://github.com/JabRef/jabref/issues/7016)
- We fixed an issue with the default path of external application. [#7641](https://github.com/JabRef/jabref/issues/7641)
- We fixed an issue where urls must be embedded in a style tag when importing EndNote style Xml files. Now it can parse url with or without a style tag. [#6199](https://github.com/JabRef/jabref/issues/6199)
- We fixed an issue where the article title with colon fails to download the arXiv link (pdf file). [#7660](https://github.com/JabRef/issues/7660)
- We fixed an issue where the keybinding for delete entry did not work on the main table [7580](https://github.com/JabRef/jabref/pull/7580)
- We fixed an issue where the RFC fetcher is not compatible with the draft [7305](https://github.com/JabRef/jabref/issues/7305)
- We fixed an issue where duplicate files (both file names and contents are the same) is downloaded and add to linked files [#6197](https://github.com/JabRef/jabref/issues/6197)
- We fixed an issue where changing the appearance of the preview tab did not trigger a restart warning. [#5464](https://github.com/JabRef/jabref/issues/5464)
- We fixed an issue where a title with multiple applied formattings in EndNote was not imported correctly [forum#2734](https://discourse.jabref.org/t/importing-endnote-label-field-to-jabref-from-xml-file/2734)
- We fixed an issue where a `report` in EndNote was imported as `article` [forum#2734](https://discourse.jabref.org/t/importing-endnote-label-field-to-jabref-from-xml-file/2734)
- We fixed an issue where the field `publisher` in EndNote was not imported in JabRef [forum#2734](https://discourse.jabref.org/t/importing-endnote-label-field-to-jabref-from-xml-file/2734)

### Removed

- We removed add group button beside the filter group tab. [#4682](https://github.com/JabRef/jabref/issues/4682)

## [5.2] – 2020-12-24

### Added

- We added a validation to check if the current database location is shared, preventing an exception when Pulling Changes From Shared Database. [#6959](https://github.com/JabRef/jabref/issues/6959)
- We added a query parser and mapping layer to enable conversion of queries formulated in simplified lucene syntax by the user into api queries. [#6799](https://github.com/JabRef/jabref/pull/6799)
- We added some basic functionality to customise the look of JabRef by importing a css theme file. [#5790](https://github.com/JabRef/jabref/issues/5790)
- We added connection check function in network preference setting [#6560](https://github.com/JabRef/jabref/issues/6560)
- We added support for exporting to YAML. [#6974](https://github.com/JabRef/jabref/issues/6974)
- We added a DOI format and organization check to detect [American Physical Society](https://journals.aps.org/) journals to copy the article ID to the page field for cases where the page numbers are missing. [#7019](https://github.com/JabRef/jabref/issues/7019)
- We added an error message in the New Entry dialog that is shown in case the fetcher did not find anything . [#7000](https://github.com/JabRef/jabref/issues/7000)
- We added a new formatter to output shorthand month format. [#6579](https://github.com/JabRef/jabref/issues/6579)
- We added support for the new Microsoft Edge browser in all platforms. [#7056](https://github.com/JabRef/jabref/pull/7056)
- We reintroduced emacs/bash-like keybindings. [#6017](https://github.com/JabRef/jabref/issues/6017)
- We added a feature to provide automated cross library search using a cross library query language. This provides support for the search step of systematic literature reviews (SLRs). [koppor#369](https://github.com/koppor/jabref/issues/369)

### Changed

- We changed the default preferences for OpenOffice/LibreOffice integration to automatically sync the bibliography when inserting new citations in a OpenOffic/LibreOffice document. [#6957](https://github.com/JabRef/jabref/issues/6957)
- We restructured the 'File' tab and extracted some parts into the 'Linked files' tab [#6779](https://github.com/JabRef/jabref/pull/6779)
- JabRef now offers journal lists from <https://abbrv.jabref.org>. JabRef the lists which use a dot inside the abbreviations. [#5749](https://github.com/JabRef/jabref/pull/5749)
- We removed two useless preferences in the groups preferences dialog. [#6836](https://github.com/JabRef/jabref/pull/6836)
- Synchronization of SpecialFields to keywords is now disabled by default. [#6621](https://github.com/JabRef/jabref/issues/6621)
- JabRef no longer opens the entry editor with the first entry on startup [#6855](https://github.com/JabRef/jabref/issues/6855)
- We completed the rebranding of `bibtexkey` as `citationkey` which was started in JabRef 5.1.
- JabRef no longer opens the entry editor with the first entry on startup [#6855](https://github.com/JabRef/jabref/issues/6855)
- Fetch by ID: (long) "SAO/NASA Astrophysics Data System" replaced by (short) "SAO/NASA ADS" [#6876](https://github.com/JabRef/jabref/pull/6876)
- We changed the title of the window "Manage field names and content" to have the same title as the corresponding menu item [#6895](https://github.com/JabRef/jabref/pull/6895)
- We renamed the menus "View -> Previous citation style" and "View -> Next citation style" into "View -> Previous preview style" and "View -> Next preview style" and renamed the "Preview" style to "Customized preview style". [#6899](https://github.com/JabRef/jabref/pull/6899)
- We changed the default preference option "Search and store files relative to library file location" to on, as this seems to be a more intuitive behaviour. [#6863](https://github.com/JabRef/jabref/issues/6863)
- We changed the title of the window  "Manage field names and content":  to have the same title as the corresponding menu item  [#6895](https://github.com/JabRef/jabref/pull/6895)
- We improved the detection of "short" DOIs [6880](https://github.com/JabRef/jabref/issues/6880)
- We improved the duplicate detection when identifiers like DOI or arxiv are semantiaclly the same, but just syntactically differ (e.g. with or without http(s):// prefix). [#6707](https://github.com/JabRef/jabref/issues/6707)
- We improved JabRef start up time [6057](https://github.com/JabRef/jabref/issues/6057)
- We changed in the group interface "Generate groups from keywords in a BibTeX field" by "Generate groups from keywords in the following field". [#6983](https://github.com/JabRef/jabref/issues/6983)
- We changed the name of a group type from "Searching for keywords" to "Searching for a keyword". [6995](https://github.com/JabRef/jabref/pull/6995)
- We changed the way JabRef displays the title of a tab and of the window. [4161](https://github.com/JabRef/jabref/issues/4161)
- We changed connect timeouts for server requests to 30 seconds in general and 5 seconds for GROBID server (special) and improved user notifications on connection issues. [7026](https://github.com/JabRef/jabref/pull/7026)
- We changed the order of the library tab context menu items. [#7171](https://github.com/JabRef/jabref/issues/7171)
- We changed the way linked files are opened on Linux to use the native openFile method, compatible with confined  packages. [7037](https://github.com/JabRef/jabref/pull/7037)
- We refined the entry preview to show the full names of authors and editors, to list the editor only if no author is present, have the year earlier. [#7083](https://github.com/JabRef/jabref/issues/7083)

### Fixed

- We fixed an issue changing the icon link_variation_off that is not meaningful. [#6834](https://github.com/JabRef/jabref/issues/6834)
- We fixed an issue where the `.sav` file was not deleted upon exiting JabRef. [#6109](https://github.com/JabRef/jabref/issues/6109)
- We fixed a linked identifier icon inconsistency. [#6705](https://github.com/JabRef/jabref/issues/6705)
- We fixed the wrong behavior that font size changes are not reflected in dialogs. [#6039](https://github.com/JabRef/jabref/issues/6039)
- We fixed the failure to Copy citation key and link. [#5835](https://github.com/JabRef/jabref/issues/5835)
- We fixed an issue where the sort order of the entry table was reset after a restart of JabRef. [#6898](https://github.com/JabRef/jabref/pull/6898)
- We fixed an issue where no longer a warning was displayed when inserting references into LibreOffice with an invalid "ReferenceParagraphFormat". [#6907](https://github.com/JabRef/jabref/pull/60907).
- We fixed an issue where a selected field was not removed after the first click in the custom entry types dialog. [#6934](https://github.com/JabRef/jabref/issues/6934)
- We fixed an issue where a remove icon was shown for standard entry types in the custom entry types dialog. [#6906](https://github.com/JabRef/jabref/issues/6906)
- We fixed an issue where it was impossible to connect to OpenOffice/LibreOffice on Mac OSX. [#6970](https://github.com/JabRef/jabref/pull/6970)
- We fixed an issue with the python script used by browser plugins that failed to locate JabRef if not installed in its default location. [#6963](https://github.com/JabRef/jabref/pull/6963/files)
- We fixed an issue where spaces and newlines in an isbn would generate an exception. [#6456](https://github.com/JabRef/jabref/issues/6456)
- We fixed an issue where identity column header had incorrect foreground color in the  Dark theme. [#6796](https://github.com/JabRef/jabref/issues/6796)
- We fixed an issue where the RIS exporter added extra blank lines.[#7007](https://github.com/JabRef/jabref/pull/7007/files)
- We fixed an issue where clicking on Collapse All button in the Search for Unlinked Local Files expanded the directory structure erroneously [#6848](https://github.com/JabRef/jabref/issues/6848)
- We fixed an issue, when pulling changes from shared database via shortcut caused creation of a new tech report [6867](https://github.com/JabRef/jabref/issues/6867)
- We fixed an issue where the JabRef GUI does not highlight the "All entries" group on start-up [#6691](https://github.com/JabRef/jabref/issues/6691)
- We fixed an issue where a custom dark theme was not applied to the entry preview tab [7068](https://github.com/JabRef/jabref/issues/7068)
- We fixed an issue where modifications to the Custom preview layout in the preferences were not saved [#6447](https://github.com/JabRef/jabref/issues/6447)
- We fixed an issue where errors from imports were not shown to the user [#7084](https://github.com/JabRef/jabref/pull/7084)
- We fixed an issue where the EndNote XML Import would fail on empty keywords tags [forum#2387](https://discourse.jabref.org/t/importing-in-unknown-format-fails-to-import-xml-library-from-bookends-export/2387)
- We fixed an issue where the color of groups of type "free search expression" not persisting after restarting the application [#6999](https://github.com/JabRef/jabref/issues/6999)
- We fixed an issue where modifications in the source tab where not saved without switching to another field before saving the library [#6622](https://github.com/JabRef/jabref/issues/6622)
- We fixed an issue where the "Document Viewer" did not show the first page of the opened pdf document and did not show the correct total number of pages [#7108](https://github.com/JabRef/jabref/issues/7108)
- We fixed an issue where the context menu was not updated after a file link was changed. [#5777](https://github.com/JabRef/jabref/issues/5777)
- We fixed an issue where the password for a shared SQL database was not remembered [#6869](https://github.com/JabRef/jabref/issues/6869)
- We fixed an issue where newly added entires were not synced to a shared SQL database [#7176](https://github.com/JabRef/jabref/issues/7176)
- We fixed an issue where the PDF-Content importer threw an exception when no DOI number is present at the first page of the PDF document [#7203](https://github.com/JabRef/jabref/issues/7203)
- We fixed an issue where groups created from aux files did not update on file changes [#6394](https://github.com/JabRef/jabref/issues/6394)
- We fixed an issue where authors that only have last names were incorrectly identified as institutes when generating citation keys [#7199](https://github.com/JabRef/jabref/issues/7199)
- We fixed an issue where institutes were incorrectly identified as universities when generating citation keys [#6942](https://github.com/JabRef/jabref/issues/6942)

### Removed

- We removed the Google Scholar fetcher and the ACM fetcher do not work due to traffic limitations [#6369](https://github.com/JabRef/jabref/issues/6369)
- We removed the menu entry "Manage external file types" because it's already in 'Preferences' dialog [#6991](https://github.com/JabRef/jabref/issues/6991)
- We removed the integrity check "Abbreviation detected" for the field journal/journaltitle in the entry editor [#3925](https://github.com/JabRef/jabref/issues/3925)

## [5.1] – 2020-08-30

### Added

- We added a new fetcher to enable users to search mEDRA DOIs [#6602](https://github.com/JabRef/jabref/issues/6602)
- We added a new fetcher to enable users to search "[Collection of Computer Science Bibliographies](https://liinwww.ira.uka.de/bibliography/index.html)". [#6638](https://github.com/JabRef/jabref/issues/6638)
- We added default values for delimiters in Add Subgroup window [#6624](https://github.com/JabRef/jabref/issues/6624)
- We improved responsiveness of general fields specification dialog window. [#6643](https://github.com/JabRef/jabref/issues/6604)
- We added support for importing ris file and load DOI [#6530](https://github.com/JabRef/jabref/issues/6530)
- We added the Library properties to a context menu on the library tabs [#6485](https://github.com/JabRef/jabref/issues/6485)
- We added a new field in the preferences in 'BibTeX key generator' for unwanted characters that can be user-specified. [#6295](https://github.com/JabRef/jabref/issues/6295)
- We added support for searching ShortScience for an entry through the user's browser. [#6018](https://github.com/JabRef/jabref/pull/6018)
- We updated EditionChecker to permit edition to start with a number. [#6144](https://github.com/JabRef/jabref/issues/6144)
- We added tooltips for most fields in the entry editor containing a short description. [#5847](https://github.com/JabRef/jabref/issues/5847)
- We added support for basic markdown in custom formatted previews [#6194](https://github.com/JabRef/jabref/issues/6194)
- We now show the number of items found and selected to import in the online search dialog. [#6248](https://github.com/JabRef/jabref/pull/6248)
- We created a new install screen for macOS. [#5759](https://github.com/JabRef/jabref/issues/5759)
- We added a new integrity check for duplicate DOIs. [koppor#339](https://github.com/koppor/jabref/issues/339)
- We implemented an option to download fulltext files while importing. [#6381](https://github.com/JabRef/jabref/pull/6381)
- We added a progress-indicator showing the average progress of background tasks to the toolbar. Clicking it reveals a pop-over with a list of running background tasks. [6443](https://github.com/JabRef/jabref/pull/6443)
- We fixed the bug when strike the delete key in the text field. [#6421](https://github.com/JabRef/jabref/issues/6421)
- We added a BibTex key modifier for truncating strings. [#3915](https://github.com/JabRef/jabref/issues/3915)
- We added support for jumping to target entry when typing letter/digit after sorting a column in maintable [#6146](https://github.com/JabRef/jabref/issues/6146)
- We added a new fetcher to enable users to search all available E-Libraries simultaneously. [koppor#369](https://github.com/koppor/jabref/issues/369)
- We added the field "entrytype" to the export sort criteria [#6531](https://github.com/JabRef/jabref/pull/6531)
- We added the possibility to change the display order of the fields in the entry editor. The order can now be configured using drag and drop in the "Customize entry types" dialog [#6152](https://github.com/JabRef/jabref/pull/6152)
- We added native support for biblatex-software [#6574](https://github.com/JabRef/jabref/issues/6574)
- We added a missing restart warning for AutoComplete in the preferences dialog. [#6351](https://github.com/JabRef/jabref/issues/6351)
- We added a note to the citation key pattern preferences dialog as a temporary workaround for a JavaFX bug, about committing changes in a table cell, if the focus is lost. [#5825](https://github.com/JabRef/jabref/issues/5825)
- We added support for customized fallback fields in bracketed patterns. [#7111](https://github.com/JabRef/jabref/issues/7111)

### Changed

- We improved the arXiv fetcher. Now it should find entries even more reliably and does no longer include the version (e.g `v1`) in the `eprint` field. [forum#1941](https://discourse.jabref.org/t/remove-version-in-arxiv-import/1941)
- We moved the group search bar and the button "New group" from bottom to top position to make it more prominent. [#6112](https://github.com/JabRef/jabref/pull/6112)
- When JabRef finds a `.sav` file without changes, there is no dialog asking for acceptance of changes anymore.
- We changed the buttons for import/export/show all/reset of preferences to smaller icon buttons in the preferences dialog. [#6130](https://github.com/JabRef/jabref/pull/6130)
- We moved the functionality "Manage field names & content" from the "Library" menu to the "Edit" menu, because it affects the selected entries and not the whole library
- We merged the functionality "Append contents from a BibTeX library into the currently viewed library" into the "Import into database" functionality. Fixes [#6049](https://github.com/JabRef/jabref/issues/6049).
- We changed the directory where fulltext downloads are stored to the directory set in the import-tab in preferences. [#6381](https://github.com/JabRef/jabref/pull/6381)
- We improved the error message for invalid jstyles. [#6303](https://github.com/JabRef/jabref/issues/6303)
- We changed the section name of 'Advanced' to 'Network' in the preferences and removed some obsolete options.[#6489](https://github.com/JabRef/jabref/pull/6489)
- We improved the context menu of the column "Linked identifiers" of the main table, by truncating their texts, if they are too long. [#6499](https://github.com/JabRef/jabref/issues/6499)
- We merged the main table tabs in the preferences dialog. [#6518](https://github.com/JabRef/jabref/pull/6518)
- We changed the command line option 'generateBibtexKeys' to the more generic term 'generateCitationKeys' while the short option remains 'g'.[#6545](https://github.com/JabRef/jabref/pull/6545)
- We improved the "Possible duplicate entries" window to remember its size and position throughout a session. [#6582](https://github.com/JabRef/jabref/issues/6582)
- We divided the toolbar into small parts, so if the application window is to small, only a part of the toolbar is moved into the chevron popup. [#6682](https://github.com/JabRef/jabref/pull/6682)
- We changed the layout for of the buttons in the Open Office side panel to ensure that the button text is always visible, specially when resizing. [#6639](https://github.com/JabRef/jabref/issues/6639)
- We merged the two new library commands in the file menu to one which always creates a new library in the default library mode. [#6359](https://github.com/JabRef/jabref/pull/6539#issuecomment-641056536)

### Fixed

- We fixed an issue where entry preview tab has no name in drop down list. [#6591](https://github.com/JabRef/jabref/issues/6591)
- We fixed to only search file links in the BIB file location directory when preferences has corresponding checkbox checked. [#5891](https://github.com/JabRef/jabref/issues/5891)
- We fixed wrong button order (Apply and Cancel) in ManageProtectedTermsDialog.
- We fixed an issue with incompatible characters at BibTeX key [#6257](https://github.com/JabRef/jabref/issues/6257)
- We fixed an issue where dash (`-`) was reported as illegal BibTeX key [#6295](https://github.com/JabRef/jabref/issues/6295)
- We greatly improved the performance of the overall application and many operations. [#5071](https://github.com/JabRef/jabref/issues/5071)
- We fixed an issue where sort by priority was broken. [#6222](https://github.com/JabRef/jabref/issues/6222)
- We fixed an issue where opening a library from the recent libraries menu was not possible. [#5939](https://github.com/JabRef/jabref/issues/5939)
- We fixed an issue with inconsistent capitalization of file extensions when downloading files. [#6115](https://github.com/JabRef/jabref/issues/6115)
- We fixed the display of language and encoding in the preferences dialog. [#6130](https://github.com/JabRef/jabref/pull/6130)
- Now the link and/or the link description in the column "linked files" of the main table gets truncated or wrapped, if too long, otherwise display issues arise. [#6178](https://github.com/JabRef/jabref/issues/6178)
- We fixed the issue that groups panel does not keep size when resizing window. [#6180](https://github.com/JabRef/jabref/issues/6180)
- We fixed an error that sometimes occurred when using the context menu. [#6085](https://github.com/JabRef/jabref/issues/6085)
- We fixed an issue where search full-text documents downloaded files with same name, overwriting existing files. [#6174](https://github.com/JabRef/jabref/pull/6174)
- We fixed an issue when importing into current library an erroneous message "import cancelled" is displayed even though import is successful. [#6266](https://github.com/JabRef/jabref/issues/6266)
- We fixed an issue where custom jstyles for Open/LibreOffice where not saved correctly. [#6170](https://github.com/JabRef/jabref/issues/6170)
- We fixed an issue where the INSPIRE fetcher was no longer working [#6229](https://github.com/JabRef/jabref/issues/6229)
- We fixed an issue where custom exports with an uppercase file extension could not be selected for "Copy...-> Export to Clipboard" [#6285](https://github.com/JabRef/jabref/issues/6285)
- We fixed the display of icon both in the main table and linked file editor. [#6169](https://github.com/JabRef/jabref/issues/6169)
- We fixed an issue where the windows installer did not create an entry in the start menu [bug report in the forum](https://discourse.jabref.org/t/error-while-fetching-from-doi/2018/3)
- We fixed an issue where only the field `abstract` and `comment` were declared as multiline fields. Other fields can now be configured in the preferences using "Do not wrap the following fields when saving" [4373](https://github.com/JabRef/jabref/issues/4373)
- We fixed an issue where JabRef switched to discrete graphics under macOS [#5935](https://github.com/JabRef/jabref/issues/5935)
- We fixed an issue where the Preferences entry preview will be unexpected modified leads to Value too long exception [#6198](https://github.com/JabRef/jabref/issues/6198)
- We fixed an issue where custom jstyles for Open/LibreOffice would only be valid if a layout line for the entry type `default` was at the end of the layout section [#6303](https://github.com/JabRef/jabref/issues/6303)
- We fixed an issue where a new entry is not shown in the library if a search is active [#6297](https://github.com/JabRef/jabref/issues/6297)
- We fixed an issue where long directory names created from patterns could create an exception. [#3915](https://github.com/JabRef/jabref/issues/3915)
- We fixed an issue where sort on numeric cases was broken. [#6349](https://github.com/JabRef/jabref/issues/6349)
- We fixed an issue where year and month fields were not cleared when converting to biblatex [#6224](https://github.com/JabRef/jabref/issues/6224)
- We fixed an issue where an "Not on FX thread" exception occured when saving on linux [#6453](https://github.com/JabRef/jabref/issues/6453)
- We fixed an issue where the library sort order was lost. [#6091](https://github.com/JabRef/jabref/issues/6091)
- We fixed an issue where brackets in regular expressions were not working. [6469](https://github.com/JabRef/jabref/pull/6469)
- We fixed an issue where multiple background task popups stacked over each other.. [#6472](https://github.com/JabRef/jabref/issues/6472)
- We fixed an issue where LaTeX citations for specific commands (\autocites) of biblatex-mla were not recognized. [#6476](https://github.com/JabRef/jabref/issues/6476)
- We fixed an issue where drag and drop was not working on empty database. [#6487](https://github.com/JabRef/jabref/issues/6487)
- We fixed an issue where the name fields were not updated after the preferences changed. [#6515](https://github.com/JabRef/jabref/issues/6515)
- We fixed an issue where "null" appeared in generated BibTeX keys. [#6459](https://github.com/JabRef/jabref/issues/6459)
- We fixed an issue where the authors' names were incorrectly displayed in the authors' column when they were bracketed. [#6465](https://github.com/JabRef/jabref/issues/6465) [#6459](https://github.com/JabRef/jabref/issues/6459)
- We fixed an issue where importing certain unlinked files would result in an exception [#5815](https://github.com/JabRef/jabref/issues/5815)
- We fixed an issue where downloaded files would be moved to a directory named after the citationkey when no file directory pattern is specified [#6589](https://github.com/JabRef/jabref/issues/6589)
- We fixed an issue with the creation of a group of cited entries which incorrectly showed the message that the library had been modified externally whenever saving the library. [#6420](https://github.com/JabRef/jabref/issues/6420)
- We fixed an issue with the creation of a group of cited entries. Now the file path to an aux file gets validated. [#6585](https://github.com/JabRef/jabref/issues/6585)
- We fixed an issue on Linux systems where the application would crash upon inotify failure. Now, the user is prompted with a warning, and given the choice to continue the session. [#6073](https://github.com/JabRef/jabref/issues/6073)
- We moved the search modifier buttons into the search bar, as they were not accessible, if autocompletion was disabled. [#6625](https://github.com/JabRef/jabref/issues/6625)
- We fixed an issue about duplicated group color indicators [#6175](https://github.com/JabRef/jabref/issues/6175)
- We fixed an issue where entries with the entry type Misc from an imported aux file would not be saved correctly to the bib file on disk [#6405](https://github.com/JabRef/jabref/issues/6405)
- We fixed an issue where percent sign ('%') was not formatted properly by the HTML formatter [#6753](https://github.com/JabRef/jabref/issues/6753)
- We fixed an issue with the [SAO/NASA Astrophysics Data System](https://docs.jabref.org/collect/import-using-online-bibliographic-database/ads) fetcher where `\textbackslash` appeared at the end of the abstract.
- We fixed an issue with the Science Direct fetcher where PDFs could not be downloaded. Fixes [#5860](https://github.com/JabRef/jabref/issues/5860)
- We fixed an issue with the Library of Congress importer.
- We fixed the [link to the external libraries listing](https://github.com/JabRef/jabref/blob/master/external-libraries.md) in the about dialog
- We fixed an issue regarding pasting on Linux. [#6293](https://github.com/JabRef/jabref/issues/6293)

### Removed

- We removed the option of the "enforce legal key". [#6295](https://github.com/JabRef/jabref/issues/6295)
- We removed the obsolete `External programs / Open PDF` section in the preferences, as the default application to open PDFs is now set in the `Manage external file types` dialog. [#6130](https://github.com/JabRef/jabref/pull/6130)
- We removed the option to configure whether a `.bib.bak` file should be generated upon save. It is now always enabled. Documentation at <https://docs.jabref.org/general/autosave>. [#6092](https://github.com/JabRef/jabref/issues/6092)
- We removed the built-in list of IEEE journal abbreviations using BibTeX strings. If you still want to use them, you have to download them separately from <https://abbrv.jabref.org>.

## [5.0] – 2020-03-06

### Changed

- Added browser integration to the snap package for firefox/chromium browsers. [#6062](https://github.com/JabRef/jabref/pull/6062)
- We reintroduced the possibility to extract references from plain text (using [GROBID](https://grobid.readthedocs.io/en/latest/)). [#5614](https://github.com/JabRef/jabref/pull/5614)
- We changed the open office panel to show buttons in rows of three instead of going straight down to save space as the button expanded out to take up unnecessary horizontal space. [#5479](https://github.com/JabRef/jabref/issues/5479)
- We cleaned up the group add/edit dialog. [#5826](https://github.com/JabRef/jabref/pull/5826)
- We reintroduced the index column. [#5844](https://github.com/JabRef/jabref/pull/5844)
- Filenames of external files can no longer contain curly braces. [#5926](https://github.com/JabRef/jabref/pull/5926)
- We made the filters more easily accessible in the integrity check dialog. [#5955](https://github.com/JabRef/jabref/pull/5955)
- We reimplemented and improved the dialog "Customize entry types". [#4719](https://github.com/JabRef/jabref/issues/4719)
- We added an [American Physical Society](https://journals.aps.org/) fetcher. [#818](https://github.com/JabRef/jabref/issues/818)
- We added possibility to enable/disable items quantity in groups. [#6042](https://github.com/JabRef/jabref/issues/6042)

### Fixed

- We fixed an issue where the command line console was always opened in the background. [#5474](https://github.com/JabRef/jabref/issues/5474)
- We fixed and issue where pdf files will not open under some KDE linux distributions when using okular. [#5253](https://github.com/JabRef/jabref/issues/5253)
- We fixed an issue where the Medline fetcher was only working when JabRef was running from source. [#5645](https://github.com/JabRef/jabref/issues/5645)
- We fixed some visual issues in the dark theme. [#5764](https://github.com/JabRef/jabref/pull/5764) [#5753](https://github.com/JabRef/jabref/issues/5753)
- We fixed an issue where non-default previews didn't handle unicode characters. [#5779](https://github.com/JabRef/jabref/issues/5779)
- We improved the performance, especially changing field values in the entry should feel smoother now. [#5843](https://github.com/JabRef/jabref/issues/5843)
- We fixed an issue where the ampersand character wasn't rendering correctly on previews. [#3840](https://github.com/JabRef/jabref/issues/3840)
- We fixed an issue where an erroneous "The library has been modified by another program" message was shown when saving. [#4877](https://github.com/JabRef/jabref/issues/4877)
- We fixed an issue where the file extension was missing after downloading a file (we now fall-back to pdf). [#5816](https://github.com/JabRef/jabref/issues/5816)
- We fixed an issue where cleaning up entries broke web URLs, if "Make paths of linked files relative (if possible)" was enabled, which resulted in various other issues subsequently. [#5861](https://github.com/JabRef/jabref/issues/5861)
- We fixed an issue where the tab "Required fields" of the entry editor did not show all required fields, if at least two of the defined required fields are linked with a logical or. [#5859](https://github.com/JabRef/jabref/issues/5859)
- We fixed several issues concerning managing external file types: Now everything is usable and fully functional. Previously, there were problems with the radio buttons, with saving the settings and with loading an input field value. Furthermore, different behavior for Windows and other operating systems was given, which was unified as well. [#5846](https://github.com/JabRef/jabref/issues/5846)
- We fixed an issue where entries containing Unicode charaters were not parsed correctly [#5899](https://github.com/JabRef/jabref/issues/5899)
- We fixed an issue where an entry containing an external filename with curly braces could not be saved. Curly braces are now longer allowed in filenames. [#5899](https://github.com/JabRef/jabref/issues/5899)
- We fixed an issue where changing the type of an entry did not update the main table [#5906](https://github.com/JabRef/jabref/issues/5906)
- We fixed an issue in the optics of the library properties, that cropped the dialog on scaled displays. [#5969](https://github.com/JabRef/jabref/issues/5969)
- We fixed an issue where changing the type of an entry did not update the main table. [#5906](https://github.com/JabRef/jabref/issues/5906)
- We fixed an issue where opening a library from the recent libraries menu was not possible. [#5939](https://github.com/JabRef/jabref/issues/5939)
- We fixed an issue where the most bottom group in the list got lost, if it was dragged on itself. [#5983](https://github.com/JabRef/jabref/issues/5983)
- We fixed an issue where changing entry type doesn't always work when biblatex source is shown. [#5905](https://github.com/JabRef/jabref/issues/5905)
- We fixed an issue where the group and the link column were not updated after changing the entry in the main table. [#5985](https://github.com/JabRef/jabref/issues/5985)
- We fixed an issue where reordering the groups was not possible after inserting an article. [#6008](https://github.com/JabRef/jabref/issues/6008)
- We fixed an issue where citation styles except the default "Preview" could not be used. [#56220](https://github.com/JabRef/jabref/issues/5622)
- We fixed an issue where a warning was displayed when the title content is made up of two sentences. [#5832](https://github.com/JabRef/jabref/issues/5832)
- We fixed an issue where an exception was thrown when adding a save action without a selected formatter in the library properties [#6069](https://github.com/JabRef/jabref/issues/6069)
- We fixed an issue where JabRef's icon was missing in the Export to clipboard Dialog. [#6286](https://github.com/JabRef/jabref/issues/6286)
- We fixed an issue when an "Abstract field" was duplicating text, when importing from RIS file (Neurons) [#6065](https://github.com/JabRef/jabref/issues/6065)
- We fixed an issue where adding the addition of a new entry was not completely validated [#6370](https://github.com/JabRef/jabref/issues/6370)
- We fixed an issue where the blue and red text colors in the Merge entries dialog were not quite visible [#6334](https://github.com/JabRef/jabref/issues/6334)
- We fixed an issue where underscore character was removed from the file name in the Recent Libraries list in File menu [#6383](https://github.com/JabRef/jabref/issues/6383)
- We fixed an issue where few keyboard shortcuts regarding new entries were missing [#6403](https://github.com/JabRef/jabref/issues/6403)

### Removed

- Ampersands are no longer escaped by default in the `bib` file. If you want to keep the current behaviour, you can use the new "Escape Ampersands" formatter as a save action. [#5869](https://github.com/JabRef/jabref/issues/5869)
- The "Merge Entries" entry was removed from the Quality Menu. Users should use the right-click menu instead. [#6021](https://github.com/JabRef/jabref/pull/6021)

## [5.0-beta] – 2019-12-15

### Changed

- We added a short DOI field formatter which shortens DOI to more human-readable form. [koppor#343](https://github.com/koppor/jabref/issues/343)
- We improved the display of group memberships by adding multiple colored bars if the entry belongs to more than one group. [#4574](https://github.com/JabRef/jabref/issues/4574)
- We added an option to show the preview as an extra tab in the entry editor (instead of in a split view). [#5244](https://github.com/JabRef/jabref/issues/5244)
- A custom Open/LibreOffice jstyle file now requires a layout line for the entry type `default` [#5452](https://github.com/JabRef/jabref/issues/5452)
- The entry editor is now open by default when JabRef starts up. [#5460](https://github.com/JabRef/jabref/issues/5460)
- Customized entry types are now serialized in alphabetical order in the bib file.
- We added a new ADS fetcher to use the new ADS API. [#4949](https://github.com/JabRef/jabref/issues/4949)
- We added support of the [X11 primary selection](https://unix.stackexchange.com/a/139193/18033) [#2389](https://github.com/JabRef/jabref/issues/2389)
- We added support to switch between biblatex and bibtex library types. [#5550](https://github.com/JabRef/jabref/issues/5550)
- We changed the save action buttons to be easier to understand. [#5565](https://github.com/JabRef/jabref/issues/5565)
- We made the columns for groups, files and uri in the main table reorderable and merged the clickable icon columns for uri, url, doi and eprint. [#5544](https://github.com/JabRef/jabref/pull/5544)
- We reduced the number of write actions performed when autosave is enabled [#5679](https://github.com/JabRef/jabref/issues/5679)
- We made the column sort order in the main table persistent [#5730](https://github.com/JabRef/jabref/pull/5730)
- When an entry is modified on disk, the change dialog now shows the merge dialog to highlight the changes [#5688](https://github.com/JabRef/jabref/pull/5688)

### Fixed

- Inherit fields from cross-referenced entries as specified by biblatex. [#5045](https://github.com/JabRef/jabref/issues/5045)
- We fixed an issue where it was no longer possible to connect to LibreOffice. [#5261](https://github.com/JabRef/jabref/issues/5261)
- The "All entries group" is no longer shown when no library is open.
- We fixed an exception which occurred when closing JabRef. [#5348](https://github.com/JabRef/jabref/issues/5348)
- We fixed an issue where JabRef reports incorrectly about customized entry types. [#5332](https://github.com/JabRef/jabref/issues/5332)
- We fixed a few problems that prevented JabFox to communicate with JabRef. [#4737](https://github.com/JabRef/jabref/issues/4737) [#4303](https://github.com/JabRef/jabref/issues/4303)
- We fixed an error where the groups containing an entry loose their highlight color when scrolling. [#5022](https://github.com/JabRef/jabref/issues/5022)
- We fixed an error where scrollbars were not shown. [#5374](https://github.com/JabRef/jabref/issues/5374)
- We fixed an error where an exception was thrown when merging entries. [#5169](https://github.com/JabRef/jabref/issues/5169)
- We fixed an error where certain metadata items were not serialized alphabetically.
- After assigning an entry to a group, the item count is now properly colored to reflect the new membership of the entry. [#3112](https://github.com/JabRef/jabref/issues/3112)
- The group panel is now properly updated when switching between libraries (or when closing/opening one). [#3142](https://github.com/JabRef/jabref/issues/3142)
- We fixed an error where the number of matched entries shown in the group pane was not updated correctly. [#4441](https://github.com/JabRef/jabref/issues/4441)
- We fixed an error where the wrong file is renamed and linked when using the "Copy, rename and link" action. [#5653](https://github.com/JabRef/jabref/issues/5653)
- We fixed a "null" error when writing XMP metadata. [#5449](https://github.com/JabRef/jabref/issues/5449)
- We fixed an issue where empty keywords lead to a strange display of automatic keyword groups. [#5333](https://github.com/JabRef/jabref/issues/5333)
- We fixed an error where the default color of a new group was white instead of dark gray. [#4868](https://github.com/JabRef/jabref/issues/4868)
- We fixed an issue where the first field in the entry editor got the focus while performing a different action (like searching). [#5084](https://github.com/JabRef/jabref/issues/5084)
- We fixed an issue where multiple entries were highlighted in the web search result after scrolling. [#5035](https://github.com/JabRef/jabref/issues/5035)
- We fixed an issue where the hover indication in the web search pane was not working. [#5277](https://github.com/JabRef/jabref/issues/5277)
- We fixed an error mentioning "javafx.controls/com.sun.javafx.scene.control" that was thrown when interacting with the toolbar.
- We fixed an error where a cleared search was restored after switching libraries. [#4846](https://github.com/JabRef/jabref/issues/4846)
- We fixed an exception which occurred when trying to open a non-existing file from the "Recent files"-menu [#5334](https://github.com/JabRef/jabref/issues/5334)
- We fixed an issues where the search highlight in the entry preview did not worked. [#5069](https://github.com/JabRef/jabref/issues/5069)
- The context menu for fields in the entry editor is back. [#5254](https://github.com/JabRef/jabref/issues/5254)
- We fixed an exception which occurred when trying to open a non-existing file from the "Recent files"-menu [#5334](https://github.com/JabRef/jabref/issues/5334)
- We fixed a problem where the "editor" information has been duplicated during saving a .bib-Database. [#5359](https://github.com/JabRef/jabref/issues/5359)
- We re-introduced the feature to switch between different preview styles. [#5221](https://github.com/JabRef/jabref/issues/5221)
- We fixed various issues (including [#5263](https://github.com/JabRef/jabref/issues/5263)) related to copying entries to the clipboard
- We fixed some display errors in the preferences dialog and replaced some of the controls [#5033](https://github.com/JabRef/jabref/pull/5033) [#5047](https://github.com/JabRef/jabref/pull/5047) [#5062](https://github.com/JabRef/jabref/pull/5062) [#5141](https://github.com/JabRef/jabref/pull/5141) [#5185](https://github.com/JabRef/jabref/pull/5185) [#5265](https://github.com/JabRef/jabref/pull/5265) [#5315](https://github.com/JabRef/jabref/pull/5315) [#5360](https://github.com/JabRef/jabref/pull/5360)
- We fixed an exception which occurred when trying to import entries without an open library. [#5447](https://github.com/JabRef/jabref/issues/5447)
- The "Automatically set file links" feature now follows symbolic links. [#5664](https://github.com/JabRef/jabref/issues/5664)
- After successful import of one or multiple bib entries the main table scrolls to the first imported entry [#5383](https://github.com/JabRef/jabref/issues/5383)
- We fixed an exception which occurred when an invalid jstyle was loaded. [#5452](https://github.com/JabRef/jabref/issues/5452)
- We fixed an issue where the command line arguments `importBibtex` and `importToOpen` did not import into the currently open library, but opened a new one. [#5537](https://github.com/JabRef/jabref/issues/5537)
- We fixed an error where the preview theme did not adapt to the "Dark" mode [#5463](https://github.com/JabRef/jabref/issues/5463)
- We fixed an issue where multiple entries were allowed in the "crossref" field [#5284](https://github.com/JabRef/jabref/issues/5284)
- We fixed an issue where the merge dialog showed the wrong text colour in "Dark" mode [#5516](https://github.com/JabRef/jabref/issues/5516)
- We fixed visibility issues with the scrollbar and group selection highlight in "Dark" mode, and enabled "Dark" mode for the OpenOffice preview in the style selection window. [#5522](https://github.com/JabRef/jabref/issues/5522)
- We fixed an issue where the author field was not correctly parsed during bibtex key-generation. [#5551](https://github.com/JabRef/jabref/issues/5551)
- We fixed an issue where notifications where shown during autosave. [#5555](https://github.com/JabRef/jabref/issues/5555)
- We fixed an issue where the side pane was not remembering its position. [#5615](https://github.com/JabRef/jabref/issues/5615)
- We fixed an issue where JabRef could not interact with [Oracle XE](https://www.oracle.com/de/database/technologies/appdev/xe.html) in the [shared SQL database setup](https://docs.jabref.org/collaborative-work/sqldatabase).
- We fixed an issue where the toolbar icons were hidden on smaller screens.
- We fixed an issue where renaming referenced files for bib entries with long titles was not possible. [#5603](https://github.com/JabRef/jabref/issues/5603)
- We fixed an issue where a window which is on an external screen gets unreachable when external screen is removed. [#5037](https://github.com/JabRef/jabref/issues/5037)
- We fixed a bug where the selection of groups was lost after drag and drop. [#2868](https://github.com/JabRef/jabref/issues/2868)
- We fixed an issue where the custom entry types didn't show the correct display name [#5651](https://github.com/JabRef/jabref/issues/5651)

### Removed

- We removed some obsolete notifications. [#5555](https://github.com/JabRef/jabref/issues/5555)
- We removed an internal step in the [ISBN-to-BibTeX fetcher](https://docs.jabref.org/import-using-publication-identifiers/isbntobibtex): The [ISBN to BibTeX Converter](https://manas.tungare.name/software/isbn-to-bibtex) by [@manastungare](https://github.com/manastungare) is not used anymore, because it is offline: "people using this tool have not been generating enough sales for Amazon."
- We removed the option to control the default drag and drop behaviour. You can use the modifier keys (like CtrL or Alt) instead.

## [5.0-alpha] – 2019-08-25

### Changed

- We added eventitle, eventdate and venue fields to `@unpublished` entry type.
- We added `@software` and `@dataSet` entry type to biblatex.
- All fields are now properly sorted alphabetically (in the subgroups of required/optional fields) when the entry is written to the bib file.
- We fixed an issue where some importers used the field `pubstatus` instead of the standard BibTeX field `pubstate`.
- We changed the latex command removal for docbook exporter. [#3838](https://github.com/JabRef/jabref/issues/3838)
- We changed the location of some fields in the entry editor (you might need to reset your preferences for these changes to come into effect)
  - Journal/Year/Month in biblatex mode -> Deprecated (if filled)
  - DOI/URL: General -> Optional
  - Internal fields like ranking, read status and priority: Other -> General
  - Moreover, empty deprecated fields are no longer shown
- Added server timezone parameter when connecting to a shared database.
- We updated the dialog for setting up general fields.
- URL field formatting is updated. All whitespace chars, located at the beginning/ending of the URL, are trimmed automatically
- We changed the behavior of the field formatting dialog such that the `bibtexkey` is not changed when formatting all fields or all text fields.
- We added a "Move file to file directory and rename file" option for simultaneously moving and renaming of document file. [#4166](https://github.com/JabRef/jabref/issues/4166)
- Use integrated graphics card instead of discrete on macOS [#4070](https://github.com/JabRef/jabref/issues/4070)
- We added a cleanup operation that detects an arXiv identifier in the note, journal or URL field and moves it to the `eprint` field.
  Because of this change, the last-used cleanup operations were reset.
- We changed the minimum required version of Java to 1.8.0_171, as this is the latest release for which the automatic Java update works.  [#4093](https://github.com/JabRef/jabref/issues/4093)
- The special fields like `Printed` and `Read status` now show gray icons when the row is hovered.
- We added a button in the tab header which allows you to close the database with one click. [#494](https://github.com/JabRef/jabref/issues/494)
- Sorting in the main table now takes information from cross-referenced entries into account. [#2808](https://github.com/JabRef/jabref/issues/2808)
- If a group has a color specified, then entries matched by this group have a small colored bar in front of them in the main table.
- Change default icon for groups to a circle because a colored version of the old icon was hard to distinguish from its black counterpart.
- In the main table, the context menu appears now when you press the "context menu" button on the keyboard. [feature request in the forum](http://discourse.jabref.org/t/how-to-enable-keyboard-context-key-windows)
- We added icons to the group side panel to quickly switch between `union` and `intersection` group view mode. [#3269](https://github.com/JabRef/jabref/issues/3269).
- We use `https` for [fetching from most online bibliographic database](https://docs.jabref.org/import-using-online-bibliographic-database).
- We changed the default keyboard shortcuts for moving between entries when the entry editor is active to ̀<kbd>alt</kbd> + <kbd>up/down</kbd>.
- Opening a new file now prompts the directory of the currently selected file, instead of the directory of the last opened file.
- Window state is saved on close and restored on start.
- We made the MathSciNet fetcher more reliable.
- We added the ISBN fetcher to the list of fetcher available under "Update with bibliographic information from the web" in the entry editor toolbar.
- Files without a defined external file type are now directly opened with the default application of the operating system
- We streamlined the process to rename and move files by removing the confirmation dialogs.
- We removed the redundant new lines of markings and wrapped the summary in the File annotation tab. [#3823](https://github.com/JabRef/jabref/issues/3823)
- We add auto URL formatting when user paste link to URL field in entry editor. [koppor#254](https://github.com/koppor/jabref/issues/254)
- We added a minimum height for the entry editor so that it can no longer be hidden by accident. [#4279](https://github.com/JabRef/jabref/issues/4279)
- We added a new keyboard shortcut so that the entry editor could be closed by <kbd>Ctrl</kbd> + <kbd>E</kbd>. [#4222](https://github.com/JabRef/jabref/issues/4222)
- We added an option in the preference dialog box, that allows user to pick the dark or light theme option. [#4130](https://github.com/JabRef/jabref/issues/4130)
- We updated the Related Articles tab to accept JSON from the new version of the Mr. DLib service
- We added an option in the preference dialog box that allows user to choose behavior after dragging and dropping files in Entry Editor. [#4356](https://github.com/JabRef/jabref/issues/4356)
- We added the ability to have an export preference where previously "File"-->"Export"/"Export selected entries" would not save the user's preference[#4495](https://github.com/JabRef/jabref/issues/4495)
- We optimized the code responsible for connecting to an external database, which should lead to huge improvements in performance.
- For automatically created groups, added ability to filter groups by entry type. [#4539](https://github.com/JabRef/jabref/issues/4539)
- We added the ability to add field names from the Preferences Dialog [#4546](https://github.com/JabRef/jabref/issues/4546)
- We added the ability to change the column widths directly in the main
. [#4546](https://github.com/JabRef/jabref/issues/4546)
- We added a description of how recommendations were chosen and better error handling to Related Articles tab
- We added the ability to execute default action in dialog by using with <kbd>Ctrl</kbd> + <kbd>Enter</kbd> combination [#4496](https://github.com/JabRef/jabref/issues/4496)
- We grouped and reordered the Main Menu (File, Edit, Library, Quality, Tools, and View tabs & icons). [#4666](https://github.com/JabRef/jabref/issues/4666) [#4667](https://github.com/JabRef/jabref/issues/4667) [#4668](https://github.com/JabRef/jabref/issues/4668) [#4669](https://github.com/JabRef/jabref/issues/4669) [#4670](https://github.com/JabRef/jabref/issues/4670) [#4671](https://github.com/JabRef/jabref/issues/4671) [#4672](https://github.com/JabRef/jabref/issues/4672) [#4673](https://github.com/JabRef/jabref/issues/4673)
- We added additional modifiers (capitalize, titlecase and sentencecase) to the Bibtex key generator. [#1506](https://github.com/JabRef/jabref/issues/1506)
- We have migrated from the mysql jdbc connector to the mariadb one for better authentication scheme support. [#4746](https://github.com/JabRef/jabref/issues/4745)
- We grouped the toolbar icons and changed the Open Library and Copy icons. [#4584](https://github.com/JabRef/jabref/issues/4584)
- We added a browse button next to the path text field for aux-based groups. [#4586](https://github.com/JabRef/jabref/issues/4586)
- We changed the title of Group Dialog to "Add subgroup" from "Edit group" when we select Add subgroup option.
- We enable import button only if entries are selected. [#4755](https://github.com/JabRef/jabref/issues/4755)
- We made modifications to improve the contrast of UI elements. [#4583](https://github.com/JabRef/jabref/issues/4583)
- We added a warning for empty BibTeX keys in the entry editor. [#4440](https://github.com/JabRef/jabref/issues/4440)
- We added an option in the settings to set the default action in JabRef when right clicking on any entry in any database and selecting "Open folder". [#4763](https://github.com/JabRef/jabref/issues/4763)
- The Medline fetcher now normalizes the author names according to the BibTeX-Standard [#4345](https://github.com/JabRef/jabref/issues/4345)
- We added an option on the Linked File Viewer to rename the attached file of an entry directly on the JabRef. [#4844](https://github.com/JabRef/jabref/issues/4844)
- We added an option in the preference dialog box that allows user to enable helpful tooltips.[#3599](https://github.com/JabRef/jabref/issues/3599)
- We reworked the functionality for extracting BibTeX entries from plain text, because our used service [freecite shut down](https://library.brown.edu/libweb/freecite_notice.php). [#5206](https://github.com/JabRef/jabref/pull/5206)
- We moved the dropdown menu for selecting the push-application from the toolbar into the external application preferences. [#674](https://github.com/JabRef/jabref/issues/674)
- We removed the alphabetical ordering of the custom tabs and updated the error message when trying to create a general field with a name containing an illegal character. [#5019](https://github.com/JabRef/jabref/issues/5019)
- We added a context menu to the bib(la)tex-source-editor to copy'n'paste. [#5007](https://github.com/JabRef/jabref/pull/5007)
- We added a tool that allows searching for citations in LaTeX files. It scans directories and shows which entries are used, how many times and where.
- We added a 'LaTeX citations' tab to the entry editor, to search for citations to the active entry in the LaTeX file directory. It can be disabled in the preferences dialog.
- We added an option in preferences to allow for integers in field "edition" when running database in bibtex mode. [#4680](https://github.com/JabRef/jabref/issues/4680)
- We added the ability to use negation in export filter layouts. [#5138](https://github.com/JabRef/jabref/pull/5138)
- Focus on Name Area instead of 'OK' button whenever user presses 'Add subgroup'. [#6307](https://github.com/JabRef/jabref/issues/6307)
- We changed the behavior of merging that the entry which has "smaller" bibkey will be selected. [#7395](https://github.com/JabRef/jabref/issues/7395)

### Fixed

- We fixed an issue where JabRef died silently for the user without enough inotify instances [#4874](https://github.com/JabRef/jabref/issues/4847)
- We fixed an issue where corresponding groups are sometimes not highlighted when clicking on entries [#3112](https://github.com/JabRef/jabref/issues/3112)
- We fixed an issue where custom exports could not be selected in the 'Export (selected) entries' dialog [#4013](https://github.com/JabRef/jabref/issues/4013)
- Italic text is now rendered correctly. [#3356](https://github.com/JabRef/jabref/issues/3356)
- The entry editor no longer gets corrupted after using the source tab. [#3532](https://github.com/JabRef/jabref/issues/3532) [#3608](https://github.com/JabRef/jabref/issues/3608) [#3616](https://github.com/JabRef/jabref/issues/3616)
- We fixed multiple issues where entries did not show up after import if a search was active. [#1513](https://github.com/JabRef/jabref/issues/1513) [#3219](https://github.com/JabRef/jabref/issues/3219))
- We fixed an issue where the group tree was not updated correctly after an entry was changed. [#3618](https://github.com/JabRef/jabref/issues/3618)
- We fixed an issue where a right-click in the main table selected a wrong entry. [#3267](https://github.com/JabRef/jabref/issues/3267)
- We fixed an issue where in rare cases entries where overlayed in the main table. [#3281](https://github.com/JabRef/jabref/issues/3281)
- We fixed an issue where selecting a group messed up the focus of the main table and the entry editor. [#3367](https://github.com/JabRef/jabref/issues/3367)
- We fixed an issue where composite author names were sorted incorrectly. [#2828](https://github.com/JabRef/jabref/issues/2828)
- We fixed an issue where commands followed by `-` didn't work. [#3805](https://github.com/JabRef/jabref/issues/3805)
- We fixed an issue where a non-existing aux file in a group made it impossible to open the library. [#4735](https://github.com/JabRef/jabref/issues/4735)
- We fixed an issue where some journal names were wrongly marked as abbreviated. [#4115](https://github.com/JabRef/jabref/issues/4115)
- We fixed an issue where the custom file column were sorted incorrectly. [#3119](https://github.com/JabRef/jabref/issues/3119)
- We improved the parsing of author names whose infix is abbreviated without a dot. [#4864](https://github.com/JabRef/jabref/issues/4864)
- We fixed an issues where the entry losses focus when a field is edited and at the same time used for sorting. [#3373](https://github.com/JabRef/jabref/issues/3373)
- We fixed an issue where the menu on Mac OS was not displayed in the usual Mac-specific way. [#3146](https://github.com/JabRef/jabref/issues/3146)
- We improved the integrity check for page numbers. [#4113](https://github.com/JabRef/jabref/issues/4113) and [feature request in the forum](http://discourse.jabref.org/t/pages-field-allow-use-of-en-dash/1199)
- We fixed an issue where the order of fields in customized entry types was not saved correctly. [#4033](http://github.com/JabRef/jabref/issues/4033)
- We fixed an issue where renaming a group did not change the group name in the interface. [#3189](https://github.com/JabRef/jabref/issues/3189)
- We fixed an issue where the groups tree of the last database was still shown even after the database was already closed.
- We fixed an issue where the "Open file dialog" may disappear behind other windows. [#3410](https://github.com/JabRef/jabref/issues/3410)
- We fixed an issue where the number of entries matched was not updated correctly upon adding or removing an entry. [#3537](https://github.com/JabRef/jabref/issues/3537)
- We fixed an issue where the default icon of a group was not colored correctly.
- We fixed an issue where the first field in entry editor was not focused when adding a new entry. [#4024](https://github.com/JabRef/jabref/issues/4024)
- We reworked the "Edit file" dialog to make it resizeable and improved the workflow for adding and editing files [#2970](https://github.com/JabRef/jabref/issues/2970)
- We fixed an issue where custom name formatters were no longer found correctly. [#3531](https://github.com/JabRef/jabref/issues/3531)
- We fixed an issue where the month was not shown in the preview. [#3239](https://github.com/JabRef/jabref/issues/3239)
- Rewritten logic to detect a second jabref instance. [#4023](https://github.com/JabRef/jabref/issues/4023)
- We fixed an issue where the "Convert to BibTeX-Cleanup" moved the content of the `file` field to the `pdf` field [#4120](https://github.com/JabRef/jabref/issues/4120)
- We fixed an issue where the preview pane in entry preview in preferences wasn't showing the citation style selected [#3849](https://github.com/JabRef/jabref/issues/3849)
- We fixed an issue where the default entry preview style still contained the field `review`. The field `review` in the style is now replaced with comment to be consistent with the entry editor [#4098](https://github.com/JabRef/jabref/issues/4098)
- We fixed an issue where users were vulnerable to XXE attacks during parsing [#4229](https://github.com/JabRef/jabref/issues/4229)
- We fixed an issue where files added via the "Attach file" contextmenu of an entry were not made relative. [#4201](https://github.com/JabRef/jabref/issues/4201) and [#4241](https://github.com/JabRef/jabref/issues/4241)
- We fixed an issue where author list parser can't generate bibtex for Chinese author. [#4169](https://github.com/JabRef/jabref/issues/4169)
- We fixed an issue where the list of XMP Exclusion fields in the preferences was not be saved [#4072](https://github.com/JabRef/jabref/issues/4072)
- We fixed an issue where the ArXiv Fetcher did not support HTTP URLs [koppor#328](https://github.com/koppor/jabref/issues/328)
- We fixed an issue where only one PDF file could be imported [#4422](https://github.com/JabRef/jabref/issues/4422)
- We fixed an issue where "Move to group" would always move the first entry in the library and not the selected [#4414](https://github.com/JabRef/jabref/issues/4414)
- We fixed an issue where an older dialog appears when downloading full texts from the quality menu. [#4489](https://github.com/JabRef/jabref/issues/4489)
- We fixed an issue where right clicking on any entry in any database and selecting "Open folder" results in the NullPointer exception. [#4763](https://github.com/JabRef/jabref/issues/4763)
- We fixed an issue where option 'open terminal here' with custom command was passing the wrong argument. [#4802](https://github.com/JabRef/jabref/issues/4802)
- We fixed an issue where ranking an entry would generate an IllegalArgumentException. [#4754](https://github.com/JabRef/jabref/issues/4754)
- We fixed an issue where special characters where removed from non-label key generation pattern parts [#4767](https://github.com/JabRef/jabref/issues/4767)
- We fixed an issue where the RIS import would overwite the article date with the value of the acessed date [#4816](https://github.com/JabRef/jabref/issues/4816)
- We fixed an issue where an NullPointer exception was thrown when a referenced entry in an Open/Libre Office document was no longer present in the library. Now an error message with the reference marker of the missing entry is shown. [#4932](https://github.com/JabRef/jabref/issues/4932)
- We fixed an issue where a database exception related to a missing timezone was too big. [#4827](https://github.com/JabRef/jabref/issues/4827)
- We fixed an issue where the IEEE fetcher returned an error if no keywords were present in the result from the IEEE website [#4997](https://github.com/JabRef/jabref/issues/4997)
- We fixed an issue where the command line help text had several errors, and arguments and descriptions have been rewritten to simplify and detail them better. [#4932](https://github.com/JabRef/jabref/issues/2016)
- We fixed an issue where the same menu for changing entry type had two different sizes and weights. [#4977](https://github.com/JabRef/jabref/issues/4977)
- We fixed an issue where the "Attach file" dialog, in the right-click menu for an entry, started on the working directory instead of the user's main directory. [#4995](https://github.com/JabRef/jabref/issues/4995)
- We fixed an issue where the JabRef Icon in the macOS launchpad was not displayed correctly [#5003](https://github.com/JabRef/jabref/issues/5003)
- We fixed an issue where the "Search for unlinked local files" would throw an exception when parsing the content of a PDF-file with missing "series" information [#5128](https://github.com/JabRef/jabref/issues/5128)
- We fixed an issue where the XMP Importer would incorrectly return an empty default entry when importing pdfs [#6577](https://github.com/JabRef/jabref/issues/6577)
- We fixed an issue where opening the menu 'Library properties' marked the library as modified [#6451](https://github.com/JabRef/jabref/issues/6451)
- We fixed an issue when importing resulted in an exception [#7343](https://github.com/JabRef/jabref/issues/7343)
- We fixed an issue where the field in the Field formatter dropdown selection were sorted in random order. [#7710](https://github.com/JabRef/jabref/issues/7710)

### Removed

- The feature to "mark entries" was removed and merged with the groups functionality.  For migration, a group is created for every value of the `__markedentry` field and the entry is added to this group.
- The number column was removed.
- We removed the global search feature.
- We removed the coloring of cells in the main table according to whether the field is optional/required.
- We removed the feature to find and resolve duplicate BibTeX keys (as this use case is already covered by the integrity check).
- We removed a few commands from the right-click menu that are not needed often and thus don't need to be placed that prominently:
  - Print entry preview: available through entry preview
  - All commands related to marking: marking is not yet reimplemented
  - Set/clear/append/rename fields: available through Edit menu
  - Manage keywords: available through the Edit menu
  - Copy linked files to folder: available through File menu
  - Add/move/remove from group: removed completely (functionality still available through group interface)
- We removed the option to change the column widths in the preferences dialog. [#4546](https://github.com/JabRef/jabref/issues/4546)

## Older versions

The changelog of JabRef 4.x is available at the [v4.3.1 tag](https://github.com/JabRef/jabref/blob/v4.3.1/CHANGELOG.md).
The changelog of JabRef 3.x is available at the [v3.8.2 tag](https://github.com/JabRef/jabref/blob/v3.8.2/CHANGELOG.md).
The changelog of JabRef 2.11 and all previous versions is available as [text file in the v2.11.1 tag](https://github.com/JabRef/jabref/blob/v2.11.1/CHANGELOG).

[Unreleased]: https://github.com/JabRef/jabref/compare/v5.2...HEAD
[5.2]: https://github.com/JabRef/jabref/compare/v5.1...v5.2
[5.1]: https://github.com/JabRef/jabref/compare/v5.0...v5.1
[5.0]: https://github.com/JabRef/jabref/compare/v5.0-beta...v5.0
[5.0-beta]: https://github.com/JabRef/jabref/compare/v5.0-alpha...v5.0-beta
[5.0-alpha]: https://github.com/JabRef/jabref/compare/v4.3...v5.0-alpha

<!-- markdownlint-disable-file MD024 MD033 --><|MERGE_RESOLUTION|>--- conflicted
+++ resolved
@@ -25,13 +25,10 @@
 - We added a feature that allows the user to choose whether to trust the target site when unable to find a valid certification path from the file download site. [#7616](https://github.com/JabRef/jabref/issues/7616)
 - We added a feature that allows the user to open all linked files of multiple selected entries by "Open file" option. [#6966](https://github.com/JabRef/jabref/issues/6966)
 - We added a keybinding preset for new entries. [#7705](https://github.com/JabRef/jabref/issues/7705)
-<<<<<<< HEAD
-- We added the option to write XMP metadata to pdfs from the CLI. [7814](https://github.com/JabRef/jabref/pull/7814)
-=======
 - We added a select all button for the library import function. [#7786](https://github.com/JabRef/jabref/issues/7786)
 - We added a search feature for journal abbreviations. [#7804](https://github.com/JabRef/jabref/pull/7804)
 - We added auto-key-generation progress to the background task list. [#7267](https://github.com/JabRef/jabref/issues/72)
->>>>>>> 26f17530
+- We added the option to write XMP metadata to pdfs from the CLI. [7814](https://github.com/JabRef/jabref/pull/7814)
 
 ### Changed
 
