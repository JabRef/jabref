--- conflicted
+++ resolved
@@ -34,11 +34,8 @@
 - We added support for import of a Refer/BibIX file format. [#13069](https://github.com/JabRef/jabref/issues/13069)
 - We added a new `jabkit` command `pseudonymize` to pseudonymize the library. [#13109](https://github.com/JabRef/jabref/issues/13109)
 - We added functionality to focus running instance when trying to start a second instance. [#13129](https://github.com/JabRef/jabref/issues/13129)
-<<<<<<< HEAD
 - We added a highlighted diff regarding changes to the Group Tree Structure of a bib file, made outside JabRef. [#11221](https://github.com/JabRef/jabref/issues/11221)
-=======
 - We added a new setting in the 'Entry Editor' preferences to hide the 'File Annotations' tab when no annotations are available. [#13143](https://github.com/JabRef/jabref/issues/13143)
->>>>>>> 69b4ea16
 
 ### Changed
 
