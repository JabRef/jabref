--- conflicted
+++ resolved
@@ -48,11 +48,8 @@
 - [#2012](https://github.com/JabRef/jabref/issues/2012) Implemented integrity check for `month` field: Should be an integer or normalized (BibLaTeX), Should be normalized (BibTeX)
 - [#1779](https://github.com/JabRef/jabref/issues/1779) Implemented integrity check for `bibtexkey` field: Empty BibTeX key
 - Prohibit more than one connections to the same shared database.
-<<<<<<< HEAD
+- Implemented integrity check for `journaltitle` field: BibLaTeX field only (BibTeX)
 - [#463](https://github.com/JabRef/jabref/issues/463): Disable some menu items, toolbar buttons and context menu items while multiple entries are selected
-=======
-- Implemented integrity check for `journaltitle` field: BibLaTeX field only (BibTeX)
->>>>>>> eef6e7c4
 
 ### Fixed
 - Fixed [#2054](https://github.com/JabRef/jabref/issues/2054): Ignoring a new version now works as expected
