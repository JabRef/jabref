# Changelog
All notable changes to this project will be documented in this file.
This project **does not** adhere to [Semantic Versioning](http://semver.org/).
This file tries to follow the conventions proposed by [keepachangelog.com](http://keepachangelog.com/).
Here, the categories "Changed" for added and changed functionality,
"Fixed" for fixed functionality, and
"Removed" for removed functionality are used.

We refer to [GitHub issues](https://github.com/JabRef/jabref/issues) by using `#NUM`.

## [Unreleased]

### Changed
<<<<<<< HEAD
- We updated the dialog for setting up general fields.
=======
- URL field formatting is updated. All whitespace chars, located at the beginning/ending of the url, are trimmed automatically
>>>>>>> d8f6c5ce
- We changed the behavior of the field formatting dialog such that the `bibtexkey` is not changed when formatting all fields or all text fields.
- We added a "Move file to file directory and rename file" option for simultaneously moving and renaming of document file. [#4166](https://github.com/JabRef/jabref/issues/4166)
- Use integrated graphics card instead of discrete on macOS [#4070](https://github.com/JabRef/jabref/issues/4070)
- We changed the minimum required version of Java to 1.8.0_171, as this is the latest release for which the automatic Java update works.  [4093](https://github.com/JabRef/jabref/issues/4093)
- The special fields like `Printed` and `Read status` now show gray icons when the row is hovered.
- We added a button in the tab header which allows you to close the database with one click. https://github.com/JabRef/jabref/issues/494
- Sorting in the main table now takes information from cross-referenced entries into account. https://github.com/JabRef/jabref/issues/2808
- If a group has a color specified, then entries matched by this group have a small colored bar in front of them in the main table.
- Change default icon for groups to a circle because a colored version of the old icon was hard to distinguish from its black counterpart.
- In the main table, the context menu appears now when you press the "context menu" button on the keyboard. [feature request in the forum](http://discourse.jabref.org/t/how-to-enable-keyboard-context-key-windows)
- We added icons to the group side panel to quickly switch between `union` and `intersection` group view mode https://github.com/JabRef/jabref/issues/3269.
- We use `https` for [fetching from most online bibliographic database](https://help.jabref.org/en/#-using-online-bibliographic-database).
- We changed the default keyboard shortcuts for moving between entries when the entry editor is active to ̀<kbd>alt</kbd> + <kbd>up/down</kbd>.
- Opening a new file now prompts the directory of the currently selected file, instead of the directory of the last opened file.
- Window state is saved on close and restored on start.
- Files without a defined external file type are now directly opened with the default application of the operating system
- We streamlined the process to rename and move files by removing the confirmation dialogs.
- We removed the redundant new lines of markings and wrapped the summary in the File annotation tab. [#3823](https://github.com/JabRef/jabref/issues/3823)
- We add auto url formatting when user paste link to URL field in entry editor. [#254](https://github.com/koppor/jabref/issues/254)
- We added a minimal height for the entry editor so that it can no longer be hidden by accident. [#4279](https://github.com/JabRef/jabref/issues/4279)
- We added a new keyboard shortcut so that the entry editor could be closed by <kbd>Ctrl<kbd> + <kbd>E<kbd>. [#4222] (https://github.com/JabRef/jabref/issues/4222)







### Fixed
- We fixed an issue where custom exports could not be selected in the 'Export (selected) entries' dialog [#4013](https://github.com/JabRef/jabref/issues/4013)
- Italic text is now rendered correctly. https://github.com/JabRef/jabref/issues/3356
- The entry editor no longer gets corrupted after using the source tab. https://github.com/JabRef/jabref/issues/3532 https://github.com/JabRef/jabref/issues/3608 https://github.com/JabRef/jabref/issues/3616
- We fixed multiple issues where entries did not show up after import if a search was active. https://github.com/JabRef/jabref/issues/1513 https://github.com/JabRef/jabref/issues/3219
- We fixed an issue where the group tree was not updated correctly after an entry was changed. https://github.com/JabRef/jabref/issues/3618
- We fixed an issue where a right-click in the main table selected a wrong entry. https://github.com/JabRef/jabref/issues/3267
- We fixed an issue where in rare cases entries where overlayed in the main table. https://github.com/JabRef/jabref/issues/3281
- We fixed an issue where selecting a group messed up the focus of the main table / entry editor. https://github.com/JabRef/jabref/issues/3367
- We fixed an issue where composite author names were sorted incorrectly. https://github.com/JabRef/jabref/issues/2828
- We fixed an issue where commands followed by `-` didn't work. [#3805](https://github.com/JabRef/jabref/issues/3805)
- We fixed an issue where some journal names were wrongly marked as abbreviated. [#4115](https://github.com/JabRef/jabref/issues/4115)
- We fixed an issue where the custom file column were sorted incorrectly. https://github.com/JabRef/jabref/issues/3119
- We fixed an issues where the entry losses focus when a field is edited and at the same time used for sorting. https://github.com/JabRef/jabref/issues/3373
- We fixed an issue where the menu on Mac OS was not displayed in the usual Mac-specific way. https://github.com/JabRef/jabref/issues/3146
- We fixed an issue where the order of fields in customized entry types was not saved correctly. [#4033](http://github.com/JabRef/jabref/issues/4033)
- We fixed an issue where the groups tree of the last database was still shown even after the database was already closed.
- We fixed an issue where the "Open file dialog" may disappear behind other windows. https://github.com/JabRef/jabref/issues/3410
- We fixed an issue where the default icon of a group was not colored correctly.
- We fixed an issue where the first field in entry editor was not focused when adding a new entry. [#4024](https://github.com/JabRef/jabref/issues/4024)
- We reworked the "Edit file" dialog to make it resizeable and improved the workflow for adding and editing files https://github.com/JabRef/jabref/issues/2970
- We fixed an issue where the month was not shown in the preview https://github.com/JabRef/jabref/issues/3239.
- Rewritten logic to detect a second jabref instance. [#4023](https://github.com/JabRef/jabref/issues/4023)
- We fixed an issue where the "Convert to BibTeX-Cleanup" moved the content of the `file` field to the `pdf` field [#4120](https://github.com/JabRef/jabref/issues/4120)
- We fixed an issue where the preview pane in entry preview in preferences wasn't showing the citation style selected [#3849](https://github.com/JabRef/jabref/issues/3849)
- We fixed an issue where the default entry preview style still contained the field `review`. The field `review` in the style is now replaced with comment to be consistent with the entry editor [#4098](https://github.com/JabRef/jabref/issues/4098)
- We fixed an issue where users were vulnerable to XXE attacks during parsing [#4229](https://github.com/JabRef/jabref/issues/4229)
- We fixed an issue where files added via the "Attach file" contextmenu of an entry were not made relative. [#4201](https://github.com/JabRef/jabref/issues/4201) and [#4241](https://github.com/JabRef/jabref/issues/4241)
- We fixed an issue where author list parser can't generate bibtex for Chinese author. [#4169](https://github.com/JabRef/jabref/issues/4169)
- We fixed an issue where the list of XMP Exclusion fields in the preferences was not be saved [#4072](https://github.com/JabRef/jabref/issues/4072)









### Removed
- The feature to "mark entries" was removed and merged with the groups functionality.  For migration, a group is created for every value of the `__markedentry` field and the entry is added to this group.
- The number column was removed.
- We removed the coloring of cells in the maintable according to whether the field is optional/required.
- We removed a few commands from the right-click menu that are not needed often and thus don't need to be placed that prominently:
  - Print entry preview: available through entry preview
  - All commands related to marking: marking is not yet reimplemented
  - Set/clear/append/rename fields: available through Edit menu
  - Manage keywords: available through Edit menu
  - Copy linked files to folder: available through File menu































## Older versions

The changelog of JabRef 4.x is available at the [v4.x branch](https://github.com/JabRef/jabref/blob/v4.x/CHANGELOG.md).
The changelog of JabRef 3.x is available at the [v3.8.2 tag](https://github.com/JabRef/jabref/blob/v3.8.2/CHANGELOG.md).
The changelog of JabRef 2.11 and all previous versions is available as [text file in the v2.11.1 tag](https://github.com/JabRef/jabref/blob/v2.11.1/CHANGELOG).

[Unreleased]: https://github.com/JabRef/jabref/compare/v4.3...HEAD
[4.3]: https://github.com/JabRef/jabref/compare/v4.2...v4.3
[4.2]: https://github.com/JabRef/jabref/compare/v4.1...v4.2
[4.1]: https://github.com/JabRef/jabref/compare/v4.0...v4.1
[4.0]: https://github.com/JabRef/jabref/compare/v4.0-beta3...v4.0
[4.0-beta3]: https://github.com/JabRef/jabref/compare/v4.0-beta2...v4.0-beta3
[4.0-beta2]: https://github.com/JabRef/jabref/compare/v4.0-beta...v4.0-beta2
[4.0-beta]: https://github.com/JabRef/jabref/compare/v3.8.2...v4.0-beta
[2.11.1]: https://github.com/JabRef/jabref/compare/v2.11...v2.11.1
[JavaFX]: https://en.wikipedia.org/wiki/JavaFX
<|MERGE_RESOLUTION|>--- conflicted
+++ resolved
@@ -11,11 +11,8 @@
 ## [Unreleased]
 
 ### Changed
-<<<<<<< HEAD
 - We updated the dialog for setting up general fields.
-=======
 - URL field formatting is updated. All whitespace chars, located at the beginning/ending of the url, are trimmed automatically
->>>>>>> d8f6c5ce
 - We changed the behavior of the field formatting dialog such that the `bibtexkey` is not changed when formatting all fields or all text fields.
 - We added a "Move file to file directory and rename file" option for simultaneously moving and renaming of document file. [#4166](https://github.com/JabRef/jabref/issues/4166)
 - Use integrated graphics card instead of discrete on macOS [#4070](https://github.com/JabRef/jabref/issues/4070)
