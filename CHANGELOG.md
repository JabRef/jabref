# Changelog
All notable changes to this project will be documented in this file.
This project **does not** adhere to [Semantic Versioning](http://semver.org/).
This file tries to follow the conventions proposed by [keepachangelog.com](http://keepachangelog.com/).
Here, the categories "Changed" for added and changed functionality,
"Fixed" for fixed functionality, and
"Removed" for removed functionality is used.

We refer to [GitHub issues](https://github.com/JabRef/jabref/issues) by using `#NUM`.


## [Unreleased]

### Changed
- Add session restoring functionality for shared database. Related to [#1703](https://github.com/JabRef/jabref/issues/1703)
- Implementation of LiveUpdate for PostgreSQL & Oracle systems. Related to [#970](https://github.com/JabRef/jabref/issues/970).
- Added support for [1.0.1 CitationStyles](http://citationstyles.org/)
- You can set and cycle between different preview styles (including CitationStyles)
- Added fetcher for [MathSciNet](http://www.ams.org/mathscinet), [zbMATH](https://www.zbmath.org/) and [Astrophysics Data System](http://www.adsabs.harvard.edu/)
- Improved search:
  - Search queries consisting of a normal query and a field-based query are now supported (for example, `JabRef AND author == you`)
  - Implemented [#825](https://github.com/JabRef/jabref/issues/825): Search Bar across all bib files instead each having its own
  - Implemented [#573](https://github.com/JabRef/jabref/issues/573): Add key shortcut for global search (`ctrl+shift+f`, if the searchfield is empty it will be focused instead)
  - The search result Window will now show which entry belongs to which bib file
  - The search result Window will now remember its location
  - The search result Window won't stay on top anymore if the main Window is focused and will be present in the taskbar
  - The user can jump from the searchbar to the maintable  with `ctrl+enter`
  - Implemented [#573 (comment)](https://github.com/JabRef/jabref/issues/573#issuecomment-232284156): Added shortcut: closing the search result window with `ctrl+w`
- Added integrity check for fields with BibTeX keys, e.g., `crossref` and `related`, to check that the key exists
- Fields linking to other entries (e.g., `crossref` and `related`) have now specialized editors in the entry editor. Check the tabs "Other fields" and "General".
- [#1496](https://github.com/JabRef/jabref/issues/1496) Keep track of which entry a downloaded file belongs to
- Made it possible to download multiple entries in one action
- Added two new pseudo-fields for search: `anykeyword` to search for a specific keyword and `anyfield` to search in all fields (useful in combination with search in specific fields)
- [#1813](https://github.com/JabRef/jabref/issues/1813) Import/Export preferences dialog default directory set to working directory
- [#1897](https://github.com/JabRef/jabref/issues/1897) Implemented integrity check for `year` field: Last four nonpunctuation characters should be numerals
- Address in MS-Office 2007 xml format is now imported as `location`
- [#1912](https://github.com/JabRef/jabref/issues/1912) Implemented integrity check for `edition` field: Should have the first letter capitalized (BibTeX), Should contain an integer or a literal (BibLaTeX)
- The dialog for choosing new entries additionally supports ID-based entry generation
- `number` field is now exported as `number` field in MS-Office 2007 xml format, if no `issue` field is present and the entry type is not `patent`
- `note` field is now exported as `comments` field in MS-Office 2007 xml format
- `comments` field in MS-Office 2007 xml format is now imported as `note` field
- [#463](https://github.com/JabRef/jabref/issues/463): Disable menu-item and toolbar-buttons while no database is open
- Implemented integrity check for `note` and `howpublished` field: Should have the first letter capitalized (BibTeX)
- <kbd>Pos1</kbd> / <kbd>HOME</kbd> now select the first/last entry in the main table and the search result frame.
- <kbd>UP</kbd> / <kbd>Down</kbd> / <kbd>Tab</kbd> / <kbd>shift+Tab</kbd> in the search result frame have now the same functionality as in the main  table.
- Importer for MODS format added
- [#2012](https://github.com/JabRef/jabref/issues/2012) Implemented integrity check for `month` field: Should be an integer or normalized (BibLaTeX), Should be normalized (BibTeX)
<<<<<<< HEAD
- [#1779](https://github.com/JabRef/jabref/issues/1779) Implemented integrity check for `bibtexkey` field: Empty bibtexkey
- [#549](https://github.com/JabRef/jabref/issues/549) Added new shortcut to copy the BibTeX key as a hyperlink to its url to the clipboard
=======
- [#1779](https://github.com/JabRef/jabref/issues/1779) Implemented integrity check for `bibtexkey` field: Empty BibTeX key
- Prohibit more than one connections to the same shared database.
>>>>>>> 0b27086b

### Fixed
- Fixed selecting an entry out of multiple duplicates
- Fixed [#617](https://github.com/JabRef/jabref/issues/617): `Enter` in global search opens the selected entry & `Enter` in search dialog window opens the selected entry
- Entries in the SearchResultPanel will be shown correctly (Latex to Unicode)
- Suggestions in the autocomplete will be shown correctly (Latex to Unicode)
- Fixed: When searching the first match will be selected if the current selection is no match
- Selecting an entry in the search result Window will now select the correct entry in the bib file
- Entries in the SearchResultDialog are now converted to Unicode
- Suggestions in the autocomplete (search) are now in Unicode
- Fixed NullPointerException when opening search result window for an untitled database
- Fixed entry table traversal with Tab (no column traversal thus no double jump)
- Fixed [#1757](https://github.com/JabRef/jabref/issues/1757): Crash after saving illegal argument in entry editor
- Fixed [#1663](https://github.com/JabRef/jabref/issues/1663): Better multi-monitor support
- Fixed [#1882](https://github.com/JabRef/jabref/issues/1882): Crash after saving illegal bibtexkey in entry editor
- Fixed field `location` containing only city is not exported correctly to MS-Office 2007 xml format
- Fixed [#1235](https://github.com/JabRef/jabref/issues/1235): Modified Key bindings do not work correctly
- Fixed field `key` field is not exported to MS-Office 2008 xml format
- Fixed [#1181](https://github.com/JabRef/jabref/issues/1181) and [#1504](https://github.com/JabRef/jabref/issues/1504): Improved "Normalize to BibTeX name format": Support separated names with commas and colons. Considered name affixes such as "Jr".
- Fixed download files failed silently when an invalid directory is selected
- Fixed [#1949](https://github.com/JabRef/jabref/issues/1949): Error message directs to the wrong preference tab
- Fixed InvalidBackgroundColor flickering with Ctrl-s and File > Save database
- Fixed loop when pulling changes (shared database) when current selected field has changed
- Fixed [#1958](https://github.com/JabRef/jabref/issues/1958): Verbatim fields are no longer checked for HTML encoded characters by integrity checks
- Fixed [#1937](https://github.com/JabRef/jabref/issues/1937): If no help page for the current chosen language exists, the english help page will be shown
- Fixed [#1996](https://github.com/JabRef/jabref/issues/1996): Unnecessary other fields tab in entry editor removed (BibTeX mode)

### Removed
- Removed 2nd preview style
- The non-supported feature of being able to define file directories for any extension is removed. Still, it should work for older databases using the legacy `ps` and `pdf` fields, although we strongly encourage using the `file` field.
- Automatic migration for the `evastar_pdf` field is removed.


















































































## [3.6] - 2016-08-26

### Changed
- [#462](https://github.com/JabRef/jabref/issues/462) Extend the OpenConsoleFeature by offering a selection between default terminal emulator and configurable command execution.
- [#970](https://github.com/JabRef/jabref/issues/970): Implementation of shared database support (full system) with event based synchronization for MySQL, PostgreSQL and Oracle database systems.
- [#1026](https://github.com/JabRef/jabref/issues/1026) JabRef does no longer delete user comments outside of BibTeX entries and strings
- [#1225](https://github.com/JabRef/jabref/issues/1225): Hotkeys are now consistent
- [#1249](https://github.com/JabRef/jabref/issues/1249) Date layout formatter added
- [#1345](https://github.com/JabRef/jabref/issues/1345) Cleanup ISSN
- [#1516](https://github.com/JabRef/jabref/issues/1516) Selected field names are written in uppercase in the entry editor
- [#1751](https://github.com/JabRef/jabref/issues/1751) Added tooltip to web search button
- [#1758](https://github.com/JabRef/jabref/issues/1758) Added a button to open Database Properties dialog help
- [#1841](https://github.com/JabRef/jabref/issues/1841) The "etal"-string in the Authors layout formatter can now be empty
- Added EntryTypeFormatter to add camel casing to entry type in layouts, e.g., InProceedings
- Added print entry preview to the right click menu
- Added links to JabRef internet resources
- Added integrity check to avoid non-ASCII characters in BibTeX files
- Added ISBN integrity checker
- Added filter to not show selected integrity checks
- Automatically generated group names are now converted from LaTeX to Unicode
- Enhance the entry customization dialog to give better visual feedback
- Externally fetched information can be merged for entries with an ISBN
- Externally fetched information can be merged for entries with an ArXiv eprint
- File open dialogs now use default extensions as primary file filter
- For developers: Moved the bst package into logic. This requires the regeneration of antlr sources, execute: `gradlew generateSource`
- It is now possible to generate a new BIB database from the citations in an OpenOffice/LibreOffice document
- It is now possible to add your own lists of protected terms, see Options -> Manage protected terms
- Improve focus of the maintable after a sidepane gets closed (Before it would focus the toolbar or it would focus the wrong entry)
- Table row height is adjusted on Windows which is useful for high resolution displays
- The field name in the layout files for entry type is changed from `bibtextype` to `entrytype`. Please update your existing files as support for `bibtextype` will be removed eventually.
- The contents of `crossref` and `related` will be automatically updated if a linked entry changes key
- The information shown in the main table now resolves crossrefs and strings and it can be shown which fields are resolved in this way (Preferences -> Appearance -> Color codes for resolved fields)
- The formatting of the main table is based on the actual field shown when using e.g. `title/author`
- The arXiv fetcher now also supports free-text search queries
- Undo/redo are enabled/disabled and show the action in the tool tip
- Unified dialogs for opening/saving files

### Fixed
- Fixed [#636](https://github.com/JabRef/jabref/issues/636): DOI in export filters
- Fixed [#1257](https://github.com/JabRef/jabref/issues/1324): Preferences for the BibTeX key generator set in a version prior to 3.2 are now migrated automatically to the new version
- Fixed [#1264](https://github.com/JabRef/jabref/issues/1264): S with caron does not render correctly
- Fixed [#1288](https://github.com/JabRef/jabref/issues/1288): Newly opened bib-file is not focused
- Fixed [#1321](https://github.com/JabRef/jabref/issues/1321): LaTeX commands in fields not displayed in the list of references
- Fixed [#1324](https://github.com/JabRef/jabref/issues/1324): Save-Dialog for Lookup fulltext document now opens in the specified working directory
- Fixed [#1499](https://github.com/JabRef/jabref/issues/1499): {} braces are now treated correctly in in author/editor
- Fixed [#1527](https://github.com/JabRef/jabref/issues/1527): 'Get BibTeX data from DOI' Removes Marking
- Fixed [#1519](https://github.com/JabRef/jabref/issues/1519): The word "Seiten" is automatically removed when fetching info from ISBN
- Fixed [#1531](https://github.com/JabRef/jabref/issues/1531): `\relax` can be used for abbreviation of author names
- Fixed [#1554](https://github.com/JabRef/jabref/issues/1554): Import dialog is no longer hidden behind main window
- Fixed [#1592](https://github.com/JabRef/jabref/issues/1592): LibreOffice: wrong numbers in citation labels
- Fixed [#1609](https://github.com/JabRef/jabref/issues/1324): Adding a file to an entry opened dialog in the parent folder of the working directory
- Fixed [#1632](https://github.com/JabRef/jabref/issues/1632): User comments (`@Comment`) with or without brackets are now kept
- Fixed [#1639](https://github.com/JabRef/jabref/issues/1639): Google Scholar fetching works again.
- Fixed [#1643](https://github.com/JabRef/jabref/issues/1643): Searching with double quotes in a specific field ignores the last character
- Fixed [#1669](https://github.com/JabRef/jabref/issues/1669): Dialog for manual connection to OpenOffice/LibreOffice works again on Linux
- Fixed [#1682](https://github.com/JabRef/jabref/issues/1682): An entry now must have a BibTeX key to be cited in OpenOffice/LibreOffice
- Fixed [#1687](https://github.com/JabRef/jabref/issues/1687): "month" field ascending/descending sorting swapped
- Fixed [#1716](https://github.com/JabRef/jabref/issues/1716): `@`-Symbols stored in BibTeX fields no longer break the database
- Fixed [#1750](https://github.com/JabRef/jabref/issues/1750): BibLaTeX `date` field is now correctly exported as `year` in MS-Office 2007 xml format
- Fixed [#1760](https://github.com/JabRef/jabref/issues/1760): Preview updated correctly when selecting a single entry after selecting multiple entries
- Fixed [#1771](https://github.com/JabRef/jabref/issues/1771): Show all supported import types as default
- Fixed [#1804](https://github.com/JabRef/jabref/issues/1804): Integrity check no longer removes URL field by mistake
- Fixed: LaTeX characters in author names are now converted to Unicode before export in MS-Office 2007 xml format
- Fixed: `volume`, `journaltitle`, `issue` and `number`(for patents) fields are now exported correctly in MS-Office 2007 xml format
- Fixed NullPointerException when clicking OK without specifying a field name in set/clear/rename fields
- Fixed IndexOutOfBoundsException when trying to download a full text document without selecting an entry
- Fixed NullPointerException when trying to set a special field or mark an entry through the menu without having an open database
- Fixed NullPointerException when trying to synchronize file field with an entry without BibTeX key
- Fixed NullPointerException when importing PDFs and pressing cancel when selecting entry type
- Fixed a number of issues related to accessing the GUI from outside the EDT
- Fixed NullPointerException when using BibTeX key pattern `authFirstFull` and the author does not have a "von"-part
- Fixed NullPointerException when opening Customize entry type dialog without an open database
- LaTeX to Unicode converter now handles combining accents
- Fixed NullPointerException when clicking Browse in Journal abbreviations with empty text field
- Fixed NullPointerException when opening file in Plain text import
- Fixed NullPointerException when appending database
- Fixed NullPointerException when loading a style file that has not got a default style
- Date fields in the BibLatex standard are now always formatted in the correct way, independent of the preferences
- The merge entry dialog showed wrong heading after merging from DOI
- Manage content selectors now saves edited existing lists again and only marks database as changed when the content selectors are changed
- When inserting a duplicate the right entry will be selected
- Preview panel height is now saved immediately, thus is shown correctly if the panel height is changed, closed and opened again

### Removed
- [#1610](https://github.com/JabRef/jabref/issues/1610) Removed the possibility to auto show or hide the groups interface
- It is not longer possible to choose to convert HTML sub- and superscripts to equations
- Removed option to open right-click menu with ctrl + left-click as it was not working
- Removed option to disable entry editor when multiple entries are selected as it was not working
- Removed option to show warning for empty key as it was not working
- Removed option to show warning for duplicate key as it was not working
- Removed preview toolbar (since long disabled)


## [3.5] - 2016-07-13

### Changed
- Implemented [#1356](https://github.com/JabRef/jabref/issues/1356): Added a formatter for converting HTML to Unicode
- Implemented [#661](https://github.com/JabRef/jabref/issues/661): Introducing a "check for updates" mechnism (manually/automatic at startup)
- Implemented [#1338](https://github.com/JabRef/jabref/issues/1338): clicking on a crossref in the main table selects the parent entry and added a button in the entry editor to select the parent entry.
- Implemented [#1485](https://github.com/JabRef/jabref/issues/1485): Biblatex field shorttitle is now exported/imported as standard field ShortTitle to Word bibliography
- Implemented [#1431](https://github.com/JabRef/jabref/issues/1431): Import dialog shows file extensions and filters the view
- When resolving duplicate BibTeX-keys there is now an "Ignore" button. "Cancel" and close key now quits the resolving.
- The [online forum](http://discourse.jabref.org/) is now directly accessible via the "Help" menu
- Updated German translation

### Fixed
- Fixed [#1530](https://github.com/JabRef/jabref/issues/1530): Unescaped hashes in the url field are ignored by the integrity checker
- Fixed [#405](https://github.com/JabRef/jabref/issues/405): Added more {} around capital letters in Unicode/HTML to LaTeX conversion to preserve them
- Fixed [#1476](https://github.com/JabRef/jabref/issues/1476): NPE when importing from SQL DB because of missing DatabaseMode
- Fixed [#1481](https://github.com/JabRef/jabref/issues/1481): Mac OS X binary seems broken for JabRef 3.4 release
- Fixed [#1430](https://github.com/JabRef/jabref/issues/1430): "review changes" did misinterpret changes
- Fixed [#1434](https://github.com/JabRef/jabref/issues/1434): Static groups are now longer displayed as dynamic ones
- Fixed [#1482](https://github.com/JabRef/jabref/issues/1482): Correct number of matched entries is displayed for refining subgroups
- Fixed [#1444](https://github.com/JabRef/jabref/issues/1444): Implement getExtension and getDescription for importers.
- Fixed [#1507](https://github.com/JabRef/jabref/issues/1507): Keywords are now separated by the delimiter specified in the preferences
- Fixed [#1484](https://github.com/JabRef/jabref/issues/1484): HTML export handles some UTF characters wrong
- Fixed [#1534](https://github.com/JabRef/jabref/issues/1534): "Mark entries imported into database" does not work correctly
- Fixed [#1500](https://github.com/JabRef/jabref/issues/1500): Renaming of explicit groups now changes entries accordingly
- Fixed issue where field changes were not undoable if the time stamp was updated on editing
- Springer fetcher now fetches the requested number of entries (not one less as before)
- Alleviate multiuser concurrency issue when near simultaneous saves occur to a shared database file


## [3.4] - 2016-06-02

### Changed
- Implemented [#629](https://github.com/JabRef/jabref/issues/629): Explicit groups are now written in the "groups" field of the entry instead of at the end of the bib file
- Main table now accepts pasted DOIs and tries to retrieve the entry
- Added support for several Biblatex-fields through drop-down lists with valid alternatives
- Added integrity checker for an odd number of unescaped '#'
- Implemented [feature request 384](https://sourceforge.net/p/jabref/features/384): The merge entries dialog now show all text and colored differences between the fields
- Implemented [#1233](https://github.com/JabRef/jabref/issues/1233): Group side pane now takes up all the remaining space
- Added integrity check detecting HTML-encoded characters
- Added missing help files
- Implemented [feature request #1294](https://github.com/JabRef/jabref/issues/1294): Added possibility to filter for `*.jstyle` files in OpenOffice/LibreOffice style selection dialog. Open style selection dialog in directory of last selected file
- Added integrity check for ISSN
- Add LaTeX to Unicode converter as cleanup operation
- Added an option in the about dialog to easily copy the version information of JabRef
- Integrity check table can be sorted by clicking on column headings
- Added \SOFTWARE\Jabref 'Path' registry entry for installation path inside the installer
- Added an additional icon to distinguish DOI and URL links ([feature request #696](https://github.com/JabRef/jabref/issues/696))
- Added nbib fields to Medlineplain importer and to MedlineImporter
- Implemented [#1342](https://github.com/JabRef/jabref/issues/1342): show description of case converters as tooltip 
- Updated German translation

### Fixed
- Fixed [#473](https://github.com/JabRef/jabref/issues/473): Values in an entry containing symbols like ' are now properly escaped for exporting to the database
- Fixed [#1270](https://github.com/JabRef/jabref/issues/1270): Auto save is now working again as expected (without leaving a bunch of temporary files behind)
- Fixed [#1234](https://github.com/JabRef/jabref/issues/1234): NPE when getting information from retrieved DOI
- Fixed [#1245](https://github.com/JabRef/jabref/issues/1245): Empty jstyle properties can now be specified as ""
- Fixed [#1259](https://github.com/JabRef/jabref/issues/1259): NPE when sorting tabs
- Fixed display bug in the cleanup dialog: field formatters are now correctly displayed using their name 
- Fixed [#1271](https://github.com/JabRef/jabref/issues/1271): Authors with compound first names are displayed properly 
- Fixed: Selecting invalid jstyle causes NPE and prevents opening of style selection dialog
- Fixed: Move linked files to default directory works again
- Fixed [#1327](https://github.com/JabRef/jabref/issues/1327): PDF cleanup changes order of linked pdfs
- Fixed [#1313](https://github.com/JabRef/jabref/issues/1313): Remove UI for a configuration option which was no longer available
- Fixed [#1340](https://github.com/JabRef/jabref/issues/1340): Edit -> Mark Specific Color Dysfunctional on OSX
- Fixed [#1245](https://github.com/JabRef/jabref/issues/1245): Empty jstyle properties can now be specified as ""
- Fixed [#1364](https://github.com/JabRef/jabref/issues/1364): Windows: install to LOCALAPPDATA directory for non-admin users
- Fixed [#1365](https://github.com/JabRef/jabref/issues/1365): Default label pattern back to `[auth][year]`
- Fixed [#796](https://github.com/JabRef/jabref/issues/796): Undoing more than one entry at the same time is now working
- Fixed [#1122](https://github.com/JabRef/jabref/issues/1122): Group view is immediately updated after adding an entry to a group
- Fixed [#171](https://github.com/JabRef/jabref/issues/171): Dragging an entry to a group preserves scrolling
- Fixed [#1353](https://github.com/JabRef/jabref/issues/1353): Fetch-Preview did not display updated BibTeX-Key after clicking on `Generate Now`
- Fixed [#1381](https://github.com/JabRef/jabref/issues/1381): File links containing blanks are broken if non-default viewer is set
- Fixed sourceforge bug 1000: shorttitleINI can generate the initials of the shorttitle
- Fixed [#1394](https://github.com/JabRef/jabref/issues/1394): Personal journal abbrevations could not be saved
- Fixed [#1400](https://github.com/JabRef/jabref/issues/1400): Detect path constructs wrong path for Windows
- Fixed [#973](https://github.com/JabRef/jabref/issues/973): Add additional DOI field for English version of MS Office 2007 XML
- Fixed [#1412](https://github.com/JabRef/jabref/issues/1412): Save action *protect terms* protects terms within words unecessarily
- Fixed [#1420](https://github.com/JabRef/jabref/issues/1420): Auto downloader should respect file pattern and propose correct filename
- Fixed [#651](https://github.com/JabRef/jabref/issues/651): Improve parsing of author names containing braces
- Fixed [#1421](https://github.com/JabRef/jabref/issues/1421): Auto downloader should try to retrieve DOI if not present and fetch afterwards
- Fixed [#1457](https://github.com/JabRef/jabref/issues/1457): Support multiple words inside LaTeX commands to RTF export
- Entries retain their groupmembership when undoing their cut/deletion
- Fixed [#1450](https://github.com/JabRef/jabref/issues/1450): EntryEditor is restored in the correct size after preference changes
- Fixed [#421](https://github.com/JabRef/jabref/issues/421): Remove LaTeX commands from all BibTeX fields when exporting to Word Bibliography

### Removed
- Removed possibility to export entries/databases to an `.sql` file, as the logic cannot easily use the correct escape logic
- Removed support of old groups format, which was used prior to JabRef version 1.6. If you happen to have a 10 years old .bib file, then JabRef 3.3 can be used to convert it to the current format.
- Removed possibility to automatically add braces via Option - Preferences - File - Store the following fields with braces around capital letters. Please use save actions instead for adding braces automatically.
- Removed button to refresh groups view. This button shouldn't be needed anymore. Please report any cases where the groups view is not updated automatically.
- Medline and GVK importer no longer try to expand author initials (i.e.  `EH Wissler -> E. H. Wissler`).
- Removed not-working option "Select Matches" under Groups -> Settings.


## [3.3] - 2016-04-17

### Changed
- Migrated JabRef help to markdown at https://github.com/JabRef/help.jabref.org
- Add possibility to lookup DOI from BibTeX entry contents inside the DOI field
- PDFs can be automatically fetched from IEEE (given that you have access without logging in)
- The OpenOffice/LibreOffice style file handling is changed to have only a single list of available style and you need to add your custom styles again
- OpenOffice/LibreOffice style files are now always read and written with the same default encoding as for the database (found in the preferences)
- The user journal abbreviation list is now always read and written with the same default encoding as for the database (found in the preferences)
- The mass edit function "Set/clear/rename fields" is now in the Edit menu
- Implemented [#455](https://github.com/JabRef/jabref/issues/455): Add button in preference dialog to reset preferences
- Add ability to run arbitrary formatters as cleanup actions (some old cleanup jobs are replaced by this functionality)
- Add "Move linked files to default file directory" as cleanup procedure
- Implemented [#756](https://github.com/JabRef/jabref/issues/756): Add possibility to reformat all entries on save (under Preferences, File)
- All fields in a bib entry are written without any leading and trailing whitespace 
- Comments and preamble are serialized with capitalized first letter, i.e. `@Comment` instead of `@comment` and `@Preamble` instead of `@PREAMBLE`.
- Global sorting options and preferences are removed. Databases can still be sorted on save, but this is configured locally and stored in the file
- OvidImporter now also imports fields: doi, issn, language and keywords
- Implemented [#647](https://github.com/JabRef/jabref/issues/647): The preview can now be copied
- [#459](https://github.com/JabRef/jabref/issues/459) Open default directory when trying to add files to an entry
- Implemented [#668](https://github.com/JabRef/jabref/issues/668): Replace clear with icon to reduce search bar width
- Improved layout for OSX: Toolbar buttons and search field
- BibTeX and BibLaTeX mode is now file based and can be switched at runtime. The information is stored in the .bib file, and if it is not there detected by the entry types.
- Moved all quality-related database actions inside a new quality menu
- [#684](https://github.com/JabRef/jabref/issues/684): ISBNtoBibTex Error Message is now more clear
- Moved default bibliography mode to general preferences tab
- Add dialog to show all preferences in their raw form plus some filtering
- Added Ordinal formatter (1 -> 1st etc)
- [#492](https://github.com/JabRef/jabref/issues/492): If no text is marked, the whole field is copied. Preview of pasted text in tool tip
- [#454](https://github.com/JabRef/jabref/issues/454) Add a tab that shows all remaining entry fields that are not displayed in any other tab
- The LaTeX to Unicode/HTML functionality is much improved by covering many more cases
- Ability to convert from LaTeX to Unicode in right-click field menu
- Regex-based search is know only applied entirely and not split up to different regexes on whitespaces
- [#492](https://github.com/JabRef/jabref/issues/492): If no text is marked, the whole field is copied. Preview of pasted text in tool tip
- Integrity check now also checks broken file links, abbreviations in `journal` and `booktitle`, and incorrect use of proceedings with page numbers
- PdfContentImporter does not write the content of the first page into the review field any more
- Implemented [#462](https://github.com/JabRef/jabref/issues/462): Add new action to open console where opened database file is located. New button, menu entry and shortcut (CTRL+SHIFT+J) for this action have also been added.
- [#957](https://github.com/JabRef/jabref/issues/957) Improved usability of Export save order selection in Preferences and Database Properties
- [#958](https://github.com/JabRef/jabref/issues/958) Adjusted size and changed layout of database dialog
- [#1023](https://github.com/JabRef/jabref/issues/492) ArXiv fetcher now also fetches based on eprint id
- Moved "Get BibTeX data from DOI" from main table context menu to DOI field in entry editor
- Added open buttons to DOI and URL field
- Move Look & Feel settings from advanced to appearance tab in preferences
- JabRef installer now automatically determines the user rights and installs to home directory/program dir when user is restricted/admin
- Move PDF file directory configuration from external tab to file tab in preferences
- Implemented [#672](https://github.com/JabRef/jabref/issues/672): FileList now distributes its space dependent on the width of its columns
- Added missing German translations
- Swedish is added as a language option (still not a complete translation)
- [#969](https://github.com/JabRef/jabref/issues/969) Adding and replacing old event system mechanisms with Google Guava EventBus.

### Fixed
- Fixed [#318](https://github.com/JabRef/jabref/issues/318): Improve normalization of author names
- Fixed [#598](https://github.com/JabRef/jabref/issues/598) and [#402](https://github.com/JabRef/jabref/issues/402): No more issues with invalid icons for ExternalFileTypes in global search or after editing the settings
- Fixed [#883](https://github.com/JabRef/jabref/issues/883): No NPE during cleanup
- Fixed [#845](https://github.com/JabRef/jabref/issues/845): Add checkboxes for highlighting in groups menu, fixes other toggle highlighting as well for all toggle buttons
- Fixed [#890](https://github.com/JabRef/jabref/issues/890): No NPE when renaming file
- Fixed [#466](https://github.com/JabRef/jabref/issues/466): Rename PDF cleanup now also changes case of file name
- Fixed [#621](https://github.com/JabRef/jabref/issues/621) and [#669](https://github.com/JabRef/jabref/issues/669): Encoding and preamble now end with newline.
- Make BibTex parser more robust against missing newlines
- Fix bug that prevented the import of BibTex entries having only a key as content
- Fixed [#666](https://github.com/JabRef/jabref/issues/666): MS Office 2007 export is working again
- Fixed [#670](https://github.com/JabRef/jabref/issues/670): Expressions using enclosed quotes (`keywords="one two"`) did not work.
- Fixed [#667](https://github.com/JabRef/jabref/issues/667): URL field is not sanitized anymore upon opening in browser.
- Fixed [#687](https://github.com/JabRef/jabref/issues/687): Fixed NPE when closing JabRef with new unsaved database.
- Fixed [#680](https://github.com/JabRef/jabref/issues/680): Synchronize Files key binding works again.
- Fixed [#212](https://github.com/JabRef/jabref/issues/212): Added command line option `-g` for autogenerating bibtex keys
- Fixed [#213](https://github.com/JabRef/jabref/issues/212): Added command line option `-asfl` for autosetting file links
- Fixed [#671](https://github.com/JabRef/jabref/issues/671): Remember working directory of last import
- IEEEXplore fetcher replaces keyword separator with the preferred
- Fixed [#710](https://github.com/JabRef/jabref/issues/710): Fixed quit behavior under OSX
- "Merge from DOI" now honors removed fields
- Fixed [#778](https://github.com/JabRef/jabref/issues/778): Fixed NPE when exporting to `.sql` File
- Fixed [#824](https://github.com/JabRef/jabref/issues/824): MimeTypeDetector can now also handle local file links
- Fixed [#803](https://github.com/JabRef/jabref/issues/803): Fixed dynamically group, free-form search
- Fixed [#743](https://github.com/JabRef/jabref/issues/743): Logger not configured when JAR is started
- Fixed [#822](https://github.com/JabRef/jabref/issues/822): OSX - Exception when adding the icon to the dock
- Fixed [#609](https://github.com/JabRef/jabref/issues/609): Sort Arrows are shown in the main table if table is sorted
- Fixed [#685](https://github.com/JabRef/jabref/issues/685): Fixed MySQL exporting for more than one entry
- Fixed [#815](https://github.com/JabRef/jabref/issues/815): Curly Braces no longer ignored in OpenOffice/LibreOffice citation
- Fixed [#855](https://github.com/JabRef/jabref/issues/856): Fixed OpenOffice Manual connect - Clicking on browse does now work correctly
- Fixed [#649](https://github.com/JabRef/jabref/issues/649): Key bindings are now working in the preview panel
- Fixed [#410](https://github.com/JabRef/jabref/issues/410): Find unlinked files no longer freezes when extracting entry from PDF content
- Fixed [#936](https://github.com/JabRef/jabref/issues/936): Preview panel is now updated when an entry is cut/deleted
- Fixed [#1001](https://github.com/JabRef/jabref/issues/1001): No NPE when exporting a complete database
- Fixed [#991](https://github.com/JabRef/jabref/issues/991): Entry is now correctly removed from the BibDatabase
- Fixed [#1062](https://github.com/JabRef/jabref/issues/1062): Merge entry with DOI information now also applies changes to entry type
- Fixed [#535](https://github.com/JabRef/jabref/issues/535): Add merge action to right click menu
- Fixed [#1115](https://github.com/JabRef/jabref/issues/1115): Wrong warning message when importing duplicate entries
- Fixed [#935](https://github.com/JabRef/jabref/issues/935): PDFs, which are readable, but carry a protection for editing, are treated by the XMP parser and the importer generating a BibTeX entry based on the content.
- Fixed: Showing the preview panel with a single-click at startup

### Removed
- Removed JabRef offline help files which are replaced by the new online documentation at https://github.com/JabRef/help.jabref.org
- Fixed [#627](https://github.com/JabRef/jabref/issues/627): The `pdf` field is removed from the export formats, use the `file` field
- Removed configuration option to use database file directory as base directory for attached files and make it default instead
- Removed save session functionality as it just saved the last opened tabs which is done by default
- Removed CLI option `-l` to load a session
- Removed PDF preview functionality
- Removed Sixpackimporter it is not used in the wild anymore
- Removed double click listener from `doi` and `url` fields


## [3.2] - 2016-01-10

### Changed
- All import/open database warnings are now shown in a scrolling text area
- Add an integrity check to ensure that a url has a correct protocol, implements [#358](https://github.com/JabRef/jabref/issues/358)

### Fixed
- Changes in customized entry types are now directly reflected in the table when clicking "Apply" or "OK"
- Fixed [#608](https://github.com/JabRef/jabref/issues/608): Export works again
- Fixed [#417](https://github.com/JabRef/jabref/issues/417): Table now updates when switching groups
- Fixed [#534](https://github.com/JabRef/jabref/issues/534): No OpenOffice setup panel in preferences
- Fixed [#545](https://github.com/JabRef/jabref/issues/545): ACM fetcher works again
- Fixed [#593](https://github.com/JabRef/jabref/issues/593): Reference list generation works for OpenOffice/LibreOffice again
- Fixed [#598](https://github.com/JabRef/jabref/issues/598): Use default file icon for custom external file types
- Fixed [#607](https://github.com/JabRef/jabref/issues/607): OpenOffice/LibreOffice works on OSX again

### Removed
- OpenOffice/LibreOffice is removed from the push-to-application button and only accessed through the side panel


## [3.1] - 2015-12-24

### Changed
- Added new DoiResolution fetcher that tries to download full text PDF from DOI link
- Add options to close other/all databases in tab right-click menu
- Implements [#470](https://github.com/JabRef/jabref/issues/470): Show editor (as an alternative to author) and booktitle (as an alternative to journal) in the main table by default
- Restore focus to last focused tab on start
- Add ability to format/cleanup the date field
- Add support for proxy authentication via VM args and GUI settings, this implements [feature request 388](https://sourceforge.net/p/jabref/feature-requests/388/)
- Move Bibtex and Biblatex mode switcher to File menu
- Display active edit mode (BibTeX or Biblatex) at window title
- Implements [#444](https://github.com/JabRef/jabref/issues/444): The search is cleared by either clicking the clear-button or by pressing ESC with having focus in the search field.
- Icons are shown as Header for icon columns in the entry table ([#315](https://github.com/JabRef/jabref/issues/315))
- Tooltips are shown for header columns and contents which are too wide to be displayed in the entry table ([#384](https://github.com/JabRef/jabref/issues/384))
- Default order in entry table:  # | all file based icons (file, URL/DOI, ...) | all bibtex field based icons (bibtexkey, entrytype, author, title, ...) | all activated special field icons (ranking, quality, ...)
- Write all field keys in lower case. No more camel casing of field names. E.g., `title` is written instead of `Title`, `howpublished` instead of `HowPublished`, and `doi` instead of `DOI`. The configuration option `Use camel case for field names (e.g., "HowPublished" instead of "howpublished")` is gone.
- All field saving options are removed. There is no more customization of field sorting. '=' is now appended to the field key instead of its value. The intendation is aligned for an entry and not for the entire database. Entry names are written in title case format.
- Entries are only reformatted if they were changed during a session. There is no more mandatory reformatting of the entire database on save.
- Implements [#565](https://github.com/JabRef/jabref/issues/565): Highlighting matches works now also for regular expressions in preview panel and entry editor
- IEEEXplore search now downloads the full Bibtex record instead of parsing the fields from the HTML webpage result (fixes [bug 1146](https://sourceforge.net/p/jabref/bugs/1146/) and [bug 1267](https://sourceforge.net/p/jabref/bugs/1267/))
- Christmas color theme (red and green)
- Implements #444: The search is cleared by either clicking the clear-button or by pressing ESC with having focus in the search field. 
- Added command line switch --debug to show more detailed logging messages

### Fixed
- Fixed [bug 482](https://sourceforge.net/p/jabref/bugs/482/) partly: escaped brackets are now parsed properly when opening a bib file
- Fixed [#479](https://github.com/JabRef/jabref/issues/479): Import works again
- Fixed [#434](https://github.com/JabRef/jabref/issues/434): Revert to old 'JabRef' installation folder name instead of 'jabref'
- Fixed [#435](https://github.com/JabRef/jabref/issues/435): Retrieve non open access ScienceDirect PDFs via HTTP DOM
- Fixed: Cleanup process aborts if linked file does not exists
- Fixed [#420](https://github.com/JabRef/jabref/issues/420): Reenable preference changes
- Fixed [#414](https://github.com/JabRef/jabref/issues/414): Rework BibLatex entry types with correct required and optional fields
- Fixed [#413](https://github.com/JabRef/jabref/issues/413): Help links in released jar version are not working
- Fixes [#412](https://github.com/JabRef/jabref/issues/412): Biblatex preserves capital letters, checking whether letters may be converted to lowercase within the Integrity Check action is obsolete.
- Fixed [#437](https://github.com/JabRef/jabref/issues/437): The toolbar after the search field is now correctly wrapped when using a small window size for JabRef
- Fixed [#438](https://github.com/JabRef/jabref/issues/438): Cut, Copy and Paste are now translated correctly in the menu
- Fixed [#443](https://github.com/JabRef/jabref/issues/443)/[#445](https://github.com/JabRef/jabref/issues/445): Fixed sorting and moving special field columns
- Fixed [#498](https://github.com/JabRef/jabref/issues/498): non-working legacy PDF/PS column removed
- Fixed [#473](https://github.com/JabRef/jabref/issues/473): Import/export to external database works again
- Fixed [#526](https://github.com/JabRef/jabref/issues/526): OpenOffice/LibreOffice connection works again on Linux/OSX
- Fixed [#533](https://github.com/JabRef/jabref/issues/533): Preview parsed incorrectly when regular expression was enabled
- Fixed: MedlinePlain Importer made more resistant for malformed entries
- Fixed [#564](https://github.com/JabRef/jabref/issues/564): Cite command changes are immediately reflected in the push-to-application actions, and not only after restart

### Removed
- Removed BioMail format importer
- Removed file history size preference (never available from the UI)
- Removed jstorImporter because it's hardly ever used, even Jstor.org doesn't support/export said format anymore
- Removed ScifinderImporter because it's hardly ever used, and we could not get resource files to test against
- Removed option "Show one letter heading for icon columns" which is obsolete with the fix of [#315](https://github.com/JabRef/jabref/issues/315)/[#384](https://github.com/JabRef/jabref/issues/384)
- Removed table column "PDF/PS" which refers to legacy fields "ps" resp. "pdf" which are no longer supported (see also fix [#498](https://github.com/JabRef/jabref/issues/498))
- Removed the ability to export references on the CLI interface based on year ranges


## [3.0] - 2015-11-29

### Changed
 - Updated to support OpenOffice 4 and LibreOffice 5
 - Add toolbar icon for deleting an entry, and move menu item for this action to BibTeX
 - Better support for IEEEtranBSTCTL entries
 - Quick selection of month in entry editor
 - Unknown entry types will be converted to 'Misc' (was 'Other' before).
 - EntryTypes are now clustered per group on the 'new entry' GUI screen.
 - Tab shows the minimal unique folder name substring if multiple database files share the same name
 - Added a page numbers integrity checker
 - Position and size of certain dialogs are stored and restored.
 - Feature: Search Springer
 - Feature: Search DOAJ, Directory of Open Access Journals
 - Changes the old integrity check by improving the code base (+tests) and converting it to a simple issues table
 - Added combo box in MassSetFieldAction to simplify selecting the correct field name
 - Feature: Merge information from both entries on duplication detection
 - Always use import inspection dialog on import from file
 - All duplicate whitespaces / tabs / newlines are now removed from non-multiline fields
 - Improvements to search:
   - Search bar is now at the top
   - A summary of the search result is shown in textual form in the search bar
   - The search text field changes its color based on the search result (red if nothing is found, green if at least one entry is found)
   - Autocompletion suggestions are shown in a popup
   - Search options are available via a drop-down list, this implements [feature request 853](https://sourceforge.net/p/jabref/feature-requests/853/)
   - "Clear search" button also clears search field, this implements [feature request 601](https://sourceforge.net/p/jabref/feature-requests/601/)
   - Every search is done automatically (live) as soon as the search text is changed
   - Search is local by default. To do a global search, one has to do a local search and then this search can be done globally as well, opening a new window. 
   - The local search results can be shown in a new window. 
 - Feature: Merge information from a DOI generated BibTex entry to an entry
 - Added more characters to HTML/Unicode converter
 - Feature: Push citations to Texmaker ([bug 318](https://sourceforge.net/p/jabref/bugs/318/), [bug 582](https://sourceforge.net/p/jabref/bugs/582/))
 - Case changers improved to honor words (not yet more than single words) within {}
 - Feature: Added converters from HTML and Unicode to LaTeX on right click in text fields ([#191](https://github.com/JabRef/jabref/issues/191))
 - Feature: Add an option to the FileList context menu to delete an associated file from the file system
 - Feature: Field names "Doi", "Ee", and "Url" are now written as "DOI", "EE", and "URL"
 - The default language is now automatically set to the system's locale.
 - Use correct encoding names ([#155](https://github.com/JabRef/jabref/issues/155)) and replace old encoding names in bibtex files. This changes the file header.
 - No longer write JabRef version to BibTex file header.
 - No longer add blank lines inside a bibtex entry
 - Feature: When pasting a Google search URL, meta data will be automatically stripped before insertion.
 - Feature: PDF auto download from ACS, arXiv, ScienceDirect, SpringerLink, and Google Scholar
 - List of authors is now auto generated `scripts/generate-authors.sh` and inserted into L10N About.html
 - Streamline logging API: Replace usages of java.util.logging with commons.logging
 - Remove support for custom icon themes. The user has to use the default one.
 - Solved [feature request 767](https://sourceforge.net/p/jabref/feature-requests/767/): New subdatabase based on AUX file (biblatex)
 - Feature: DOItoBibTeX fetcher now also handles HTTP URLs
 - Feature: "Normalize to BibTeX name format" also removes newlines
 - Tweak of preference defaults
   - Autolink requires that the filename starts with the given BibTeX key and the default filename patterns is key followed by title
   - Default sorting changed
   - Default label pattern changed from `[auth][year]` to `[authors3][year]`
 - Feature: case changers now leave protected areas (enclosed with curly brackets) alone
 - BREAKING: The BibTeX key generator settings from previous versions are lost
 - BREAKING: LabelPatterns `[auth.etal]`, `[authEtAl]`, `[authors]`, `[authorsN]`, `[authorLast]` and more to omit spaces and commas (and work as described at http://jabref.sourceforge.net/help/LabelPatterns.php)
 - BREAKING: `[keywordN]` returns the Nth keyword (as described in the help) and not the first N keywords
 - BREAKING: If field consists of blanks only or an emtpy string, it is not written at all
 - Feature: new LabelPattern `[authFirstFull]` returning the last name of the first author and also a "van" or "von" if it exists
 - Feature: all new lines when writing an entry are obeying the globally configured new line (File -> newline separator). Affects fields: abstract and review
 - Feature: `[veryShortTitle]` and `[shortTitle]` also skip words like "in", "among", "before", ...
 - Feature: New LabelPattern `[keywordsN]`, where N is optional. Returns the first N keywords. If no N is specified ("`[keywords]`"), all keywords are returned. Spaces are removed.
 - Update supported LookAndFeels
 - Show replaced journal abbreviations on console
 - Integrated [GVK-Plugin](http://www.gbv.de/wikis/cls/Jabref-GVK-Plugin)
 - The three options to manage file references are moved to their own separated group in the Tools menu. 
 - Default preferences: Remote server (port 6050) always started on first JabRef instance. This prevents JabRef loaded twice when opening a bib file.

### Fixed
 - Fixed the bug that the file encoding was not correctly determined from the first (or second) line
 - Fixed [#325](https://github.com/JabRef/jabref/issues/325): Deactivating AutoCompletion crashes EntryEditor
 - Fixed bug when having added and then removed a personal journal list, an exception is always shown on startup
 - Fixed a bug in the IEEEXploreFetcher
 - Fixed [bug 1282](https://sourceforge.net/p/jabref/bugs/1282/) related to backslashes duplication.
 - Fixed [bug 1285](https://sourceforge.net/p/jabref/bugs/1285/): Editing position is not lost on saving
 - Fixed [bug 1297](https://sourceforge.net/p/jabref/bugs/1297/): No console message on closing
 - Fixed [#194](https://github.com/JabRef/jabref/issues/194): JabRef starts again on Win XP and Win Vista
 - Fixed: Tooltips are now shown for the #-field when the bibtex entry is incomplete.
 - Fixed [#173](https://github.com/JabRef/jabref/issues/173): Personal journal abbreviation list is not loaded twice
 - Bugfix: Preview of external journal abbreviation list now displays the correct list
 - Fixed [#223](https://github.com/JabRef/jabref/issues/223): Window is displayed in visible area even when having multiple screens
 - Localization tweaks: "can not" -> "cannot" and "file name" -> "filename"
 - Fixed: When reconfiguring the BibTeX key generator, changes are applied instantly without requiring a restart of JabRef
 - Fixed [#250](https://github.com/JabRef/jabref/issues/250): No hard line breaks after 70 chars in serialized JabRef meta data
 - Fixed [bug 1296](https://sourceforge.net/p/jabref/bugs/1296/): External links in the help open in the standard browser
 - Fixed behavior of opening files: If an existing database is opened, it is focused now instead of opening it twice.

### Removed
 - Entry type 'Other' is not selectable anymore as it is no real entry type. Will be converted to 'Misc'.
 - BREAKING: Remove plugin functionality.
 - The key bindings for searching specific databases are removed
 - Remove option to toggle native file dialog on mac by making JabRef always use native file dialogs on mac
 - Remove options to set PDF and PS directories per .bib database as the general options have also been deleted.
 - Remove option to disable renaming in FileChooser dialogs.
 - Remove option to hide the BibTeX Code tab in the entry editor.
 - Remove option to set a custom icon for the external file types. This is not possible anymore with the new icon font.
 - Remove legacy options to sync files in the "pdf" or "ps" field
 - Remove button to merge entries and keep the old ones.
 - Remove non-compact rank symbols in favor of compact rank
 - Remove Mr.DLib support as MR.DLib will be shut down in 2015
 - Remove support for key bindings per external application by allowing only the key binding "push to application" for the currently selected external application.
 - Remove "edit preamble" from toolbar
 - Remove support to the move-to-SysTray action
 - Remove incremental search
 - Remove option to disable autocompleters for search and make this always one
 - Remove option to highlight matches and make this always one when not using regex or grammar-based search
 - Remove non-working web searches: JSTOR and Sciencedirect (planned to be fixed for the next release)
 - Remove option Tools -> Open PDF or PS which is replaced by Tools -> Open File

## 2.80 - never released

Version 2.80 was intended as intermediate step to JabRef 3.0.
Since much functionality has changed during development, a release of this version was skipped.

## 2.11

The changelog of 2.11 and versions before is maintained as [text file](https://github.com/JabRef/jabref/blob/v2.11.1/CHANGELOG) in the [v2.11.1 tag](https://github.com/JabRef/jabref/tree/v2.11.1).

[Unreleased]: https://github.com/JabRef/jabref/compare/v3.6...HEAD
[3.6]: https://github.com/JabRef/jabref/compare/v3.5...v3.6
[3.5]: https://github.com/JabRef/jabref/compare/v3.4...v3.5
[3.4]: https://github.com/JabRef/jabref/compare/v3.3...v3.4
[3.3]: https://github.com/JabRef/jabref/compare/v3.2...v3.3
[3.2]: https://github.com/JabRef/jabref/compare/v3.1...v3.2
[3.1]: https://github.com/JabRef/jabref/compare/v3.0...v3.1
[3.0]: https://github.com/JabRef/jabref/compare/v2.11.1...v3.0
[dev_2.11]: https://github.com/JabRef/jabref/compare/v2.11.1...dev_2.11
[2.11.1]: https://github.com/JabRef/jabref/compare/v2.11...v2.11.1<|MERGE_RESOLUTION|>--- conflicted
+++ resolved
@@ -45,13 +45,9 @@
 - <kbd>UP</kbd> / <kbd>Down</kbd> / <kbd>Tab</kbd> / <kbd>shift+Tab</kbd> in the search result frame have now the same functionality as in the main  table.
 - Importer for MODS format added
 - [#2012](https://github.com/JabRef/jabref/issues/2012) Implemented integrity check for `month` field: Should be an integer or normalized (BibLaTeX), Should be normalized (BibTeX)
-<<<<<<< HEAD
-- [#1779](https://github.com/JabRef/jabref/issues/1779) Implemented integrity check for `bibtexkey` field: Empty bibtexkey
-- [#549](https://github.com/JabRef/jabref/issues/549) Added new shortcut to copy the BibTeX key as a hyperlink to its url to the clipboard
-=======
 - [#1779](https://github.com/JabRef/jabref/issues/1779) Implemented integrity check for `bibtexkey` field: Empty BibTeX key
 - Prohibit more than one connections to the same shared database.
->>>>>>> 0b27086b
+- [#549](https://github.com/JabRef/jabref/issues/549) Added new shortcut to copy the BibTeX key as a hyperlink to its url to the clipboard
 
 ### Fixed
 - Fixed selecting an entry out of multiple duplicates
