# Changelog

All notable changes to this project will be documented in this file.
The format is based on [Keep a Changelog](https://keepachangelog.com/en/1.0.0/).
We refer to [GitHub issues](https://github.com/JabRef/jabref/issues) by using `#NUM`.
In case, there is no issue present, the pull request implementing the feature is linked.

Note that this project **does not** adhere to [Semantic Versioning](http://semver.org/).

## [Unreleased]

### Added

- We added a dropdown menu to let users change the library they want to import into during import. [#6177](https://github.com/JabRef/jabref/issues/6177)
- We added the possibility to add/remove a preview style from the selected list using a double click. [#9490](https://github.com/JabRef/jabref/issues/9490)




### Changed

- We changed database structure: in MySQL/MariaDB we renamed tables by adding a `JABREF_` prefix, and in PGSQL we moved tables in `jabref` schema. We added `VersionDBStructure` variable in `METADATA` table to indicate current version of structure, this variable is needed for automatic migration. [#9312](https://github.com/JabRef/jabref/issues/9312)
- We moved some preferences options to a new tab in the preferences dialog. [#9442](https://github.com/JabRef/jabref/pull/9308)





### Fixed

- The tab "deprecated fields" is shown in biblatex-mode only. [#7757](https://github.com/JabRef/jabref/issues/7757)
<<<<<<< HEAD
- We fixed an issue where the last opened libraries were not remembered when a new unsaved libray was open as well [#9190](https://github.com/JabRef/jabref/issues/9190)
- We fixed an issue where no context menu for the group "All entries" was present [forum#3682](https://discourse.jabref.org/t/how-sort-groups-a-z-not-subgroups/3682)
- We fixed an issue where extra curly braces in some fields would trigger an exception when selecting the entry or doing an integrity check [#9475](https://github.com/JabRef/jabref/issues/9475), [#9503](https://github.com/JabRef/jabref/issues/9503)
- We fixed an issue where entering a date in the format "YYYY/MM" in the entry editor date field caused an exception [#9492](https://github.com/JabRef/jabref/issues/9492)
=======
- We fixed an issue where the last opened libraries were not remembered when a new unsaved libray was open as well. [#9190](https://github.com/JabRef/jabref/issues/9190)
- We fixed an issue where no context menu for the group "All entries" was present. [forum#3682](https://discourse.jabref.org/t/how-sort-groups-a-z-not-subgroups/3682)
- We fixed an issue where entering a date in the format "YYYY/MM" in the entry editor date field caused an exception. [#9492](https://github.com/JabRef/jabref/issues/9492)
>>>>>>> 6fd78ae5

### Removed








## [5.8] - 2022-12-18

### Added

- We integrated a new three-way merge UI for merging entries in the Entries Merger Dialog, the Duplicate Resolver Dialog, the Entry Importer Dialog, and the External Changes Resolver Dialog. [#8945](https://github.com/JabRef/jabref/pull/8945)
- We added the ability to merge groups, keywords, comments and files when merging entries. [#9022](https://github.com/JabRef/jabref/pull/9022)
- We added a warning message next to the authors field in the merge dialog to warn users when the authors are the same but formatted differently. [#8745](https://github.com/JabRef/jabref/issues/8745)
- The default file directory of a library is used as default directory for [unlinked file lookup](https://docs.jabref.org/collect/findunlinkedfiles#link-the-pdfs-to-your-bib-library). [koppor#546](https://github.com/koppor/jabref/issues/546)
- The properties of an existing systematic literature review (SLR) can be edited. [koppor#604](https://github.com/koppor/jabref/issues/604)
- An systematic literature review (SLR) can now be started from the SLR itself. [#9131](https://github.com/JabRef/jabref/pull/9131), [koppor#601](https://github.com/koppor/jabref/issues/601)
- On startup, JabRef notifies the user if there were parsing errors during opening.
- We added support for the field `fjournal` (in `@article`) for abbreviation and unabbreviation functionalities. [#321](https://github.com/JabRef/jabref/pull/321)
- In case a backup is found, the filename of the backup is shown and one can navigate to the file. [#9311](https://github.com/JabRef/jabref/pull/9311)
- We added support for the Ukrainian and Arabic languages. [#9236](https://github.com/JabRef/jabref/pull/9236), [#9243](https://github.com/JabRef/jabref/pull/9243)

### Changed

- We improved the Citavi Importer to also import so called Knowledge-items into the field `comment` of the corresponding entry [#9025](https://github.com/JabRef/jabref/issues/9025)
- We modified the change case sub-menus and their corresponding tips (displayed when you stay long over the menu) to properly reflect exemplified cases. [#9339](https://github.com/Jabref/jabref/issues/9339)
- We call backup files `.bak` and temporary writing files now `.sav`.
- JabRef keeps 10 older versions of a `.bib` file in the [user data dir](https://github.com/harawata/appdirs#supported-directories) (instead of a single `.sav` (now: `.bak`) file in the directory of the `.bib` file)
- We improved the External Changes Resolver dialog to be more usaable. [#9021](https://github.com/JabRef/jabref/pull/9021)
- We simplified the actions to fast-resolve duplicates to 'Keep Left', 'Keep Right', 'Keep Both' and 'Keep Merged'. [#9056](https://github.com/JabRef/jabref/issues/9056)
- The fallback directory of the file folder now is the general file directory. In case there was a directory configured for a library and this directory was not found, JabRef placed the PDF next to the .bib file and not into the general file directory.
- The global default directory for storing PDFs is now the documents folder in the user's home.
- When adding or editing a subgroup it is placed w.r.t. to alphabetical ordering rather than at the end. [koppor#577](https://github.com/koppor/jabref/issues/577)
- Groups context menu now shows appropriate options depending on number of subgroups. [koppor#579](https://github.com/koppor/jabref/issues/579)
- We modified the "Delete file" dialog and added the full file path to the dialog text. The file path in the title was changed to file name only. [koppor#534](https://github.com/koppor/jabref/issues/534)
- Download from URL now automatically fills with URL from clipboard. [koppor#535](https://github.com/koppor/jabref/issues/535)
- We added HTML and Markdown files to Find Unlinked Files and removed BibTeX. [koppor#547](https://github.com/koppor/jabref/issues/547)
- ArXiv fetcher now retrieves additional data from related DOIs (both ArXiv and user-assigned). [#9170](https://github.com/JabRef/jabref/pull/9170)
- We modified the Directory of Open Access Books (DOAB) fetcher so that it will now also fetch the ISBN when possible. [#8708](https://github.com/JabRef/jabref/issues/8708)
- Genres are now mapped correctly to entry types when importing MODS files. [#9185](https://github.com/JabRef/jabref/issues/9185)
- We changed the button label from "Return to JabRef" to "Return to library" to better indicate the purpose of the action.
- We changed the color of found text from red to high-contrast colors (background: yellow; font color: purple). [koppor#552](https://github.com/koppor/jabref/issues/552)
- We fixed an issue where the wrong icon for a successful import of a bib entry was shown. [#9308](https://github.com/JabRef/jabref/pull/9308)
- We changed the messages after importing unlinked local files to past tense. [koppor#548](https://github.com/koppor/jabref/issues/548)
- We fixed an issue where the wrong icon for a successful import of a bib entry was shown [#9308](https://github.com/JabRef/jabref/pull/9308)
- In the context of the [Cleanup dialog](https://docs.jabref.org/finding-sorting-and-cleaning-entries/cleanupentries) we changed the text of the conversion of BibTeX to biblatex (and vice versa) to make it more clear. [koppor#545](https://github.com/koppor/jabref/issues/545)
- We removed wrapping of string constants when writing to a `.bib` file.
- In the context of a systematic literature review (SLR), a user can now add arbitrary data into `study.yml`. JabRef just ignores this data. [#9124](https://github.com/JabRef/jabref/pull/9124)
- In the context of a systematic literature review (SLR), we reworked the "Define study" parameters dialog. [#9123](https://github.com/JabRef/jabref/pull/9123)
- We upgraded to Lucene 9.4 for the fulltext search. The search index will be rebuild. [#9213](https://github.com/JabRef/jabref/pull/9213)
- We disabled the "change case" menu for empty fields. [#9214](https://github.com/JabRef/jabref/issues/9214)
- We disabled the conversion menu for empty fields. [#9200](https://github.com/JabRef/jabref/issues/9200)

### Fixed

- We fixed an issue where applied save actions on saving the library file would lead to the dialog "The library has been modified by another program" popping up. [#4877](https://github.com/JabRef/jabref/issues/4877)
- We fixed issues with save actions not correctly loaded when opening the library. [#9122](https://github.com/JabRef/jabref/pull/9122)
- We fixed the behavior of "Discard changes" when reopening a modified library. [#9361](https://github.com/JabRef/jabref/issues/9361)
- We fixed several bugs regarding the manual and the autosave of library files that could lead to exceptions. [#9067](https://github.com/JabRef/jabref/pull/9067), [#8448](https://github.com/JabRef/jabref/issues/8484), [#8746](https://github.com/JabRef/jabref/issues/8746), [#6684](https://github.com/JabRef/jabref/issues/6684), [#6644](https://github.com/JabRef/jabref/issues/6644), [#6102](https://github.com/JabRef/jabref/issues/6102), [#6002](https://github.com/JabRef/jabref/issues/6000)
- We fixed an issue where pdfs were re-indexed on each startup. [#9166](https://github.com/JabRef/jabref/pull/9166)
- We fixed an issue when using an unsafe character in the citation key, the auto-linking feature fails to link files. [#9267](https://github.com/JabRef/jabref/issues/9267)
- We fixed an issue where a message about changed metadata would occur on saving although nothing changed. [#9159](https://github.com/JabRef/jabref/issues/9159)
- We fixed an issue where the possibility to generate a subdatabase from an aux file was writing empty files when called from the commandline. [#9115](https://github.com/JabRef/jabref/issues/9115), [forum#3516](https://discourse.jabref.org/t/export-subdatabase-from-aux-file-on-macos-command-line/3516)
- We fixed an issue where author names with tilde accents (for example ñ) were marked as "Names are not in the standard BibTeX format". [#8071](https://github.com/JabRef/jabref/issues/8071)
- We fixed an issue where capitalize didn't capitalize words after hyphen characters. [#9157](https://github.com/JabRef/jabref/issues/9157)
- We fixed an issue where title case didn't capitalize words after en-dash characters and skip capitalization of conjunctions that comes after en-dash characters. [#9068](https://github.com/JabRef/jabref/pull/9068),[#9142](https://github.com/JabRef/jabref/pull/9142)
- We fixed an issue with the message that is displayed when fetcher returns an empty list of entries for given query. [#9195](https://github.com/JabRef/jabref/issues/9195)
- We fixed an issue where editing entry's "date" field in library mode "biblatex" causes an uncaught exception. [#8747](https://github.com/JabRef/jabref/issues/8747)
- We fixed an issue where importing from XMP would fail for certain PDFs. [#9383](https://github.com/JabRef/jabref/issues/9383)
- We fixed an issue that JabRef displayed the wrong group tree after loading. [koppor#637](https://github.com/koppor/jabref/issues/637)
- We fixed that sorting of entries in the maintable by special fields is updated immediately. [#9334](https://github.com/JabRef/jabref/issues/9334)
- We fixed the display of issue, number, eid and pages fields in the entry preview. [#8607](https://github.com/JabRef/jabref/pull/8607), [#8372](https://github.com/JabRef/jabref/issues/8372), [Koppor#514](https://github.com/koppor/jabref/issues/514), [forum#2390](https://discourse.jabref.org/t/unable-to-edit-my-bibtex-file-that-i-used-before-vers-5-1/2390), [forum#3462](https://discourse.jabref.org/t/jabref-5-6-need-help-with-export-from-jabref-to-microsoft-word-entry-preview-of-apa-7-not-rendering-correctly/3462)
- We fixed the page ranges checker to detect article numbers in the pages field (used at [Check Integrity](https://docs.jabref.org/finding-sorting-and-cleaning-entries/checkintegrity)). [#8607](https://github.com/JabRef/jabref/pull/8607)
- The [HtmlToLaTeXFormatter](https://docs.jabref.org/finding-sorting-and-cleaning-entries/saveactions#html-to-latex) keeps single `<` characters.
- We fixed a performance regression when opening large libraries. [#9041](https://github.com/JabRef/jabref/issues/9041)
- We fixed a bug where spaces are trimmed when highlighting differences in the Entries merge dialog. [koppor#371](https://github.com/koppor/jabref/issues/371)
- We fixed some visual glitches with the linked files editor field in the entry editor and increased its height. [#8823](https://github.com/JabRef/jabref/issues/8823)
- We fixed some visual inconsistencies (round corners of highlighted buttons). [#8806](https://github.com/JabRef/jabref/issues/8806)
- We fixed an issue where JabRef would not exit when a connection to a LibreOffice document was established previously and the document is still open. [#9075](https://github.com/JabRef/jabref/issues/9075)
- We fixed an issue about selecting the save order in the preferences. [#9175](https://github.com/JabRef/jabref/issues/9147)
- We fixed an issue where an exception when fetching a DOI was not logged correctly. [koppor#627](https://github.com/koppor/jabref/issues/627)
- We fixed an issue where a user could not open an attached file in a new unsaved library. [#9386](https://github.com/JabRef/jabref/issues/9386)
- We fixed a typo within a connection error message. [koppor#625](https://github.com/koppor/jabref/issues/625)
- We fixed an issue where journal abbreviations would not abbreviate journal titles with escaped ampersands (\\&). [#8948](https://github.com/JabRef/jabref/issues/8948)
- We fixed the readability of the file field in the dark theme. [#9340](https://github.com/JabRef/jabref/issues/9340)
- We fixed an issue where the 'close dialog' key binding was not closing the Preferences dialog. [#8888](https://github.com/jabref/jabref/issues/8888)
- We fixed an issue where a known journal's medline/dot-less abbreviation does not switch to the full name. [#9370](https://github.com/JabRef/jabref/issues/9370)
- We fixed an issue where hitting enter on the search field within the preferences dialog closed the dialog. [koppor#630](https://github.com/koppor/jabref/issues/630)
- We fixed the "Cleanup entries" dialog is partially visible. [#9223](https://github.com/JabRef/jabref/issues/9223)
- We fixed an issue where font size preferences did not apply correctly to preference dialog window and the menu bar. [#8386](https://github.com/JabRef/jabref/issues/8386) and [#9279](https://github.com/JabRef/jabref/issues/9279)
- We fixed the display of the "Customize Entry Types" dialog title. [#9198](https://github.com/JabRef/jabref/issues/9198)
- We fixed an issue where the CSS styles are missing in some dialogs. [#9150](https://github.com/JabRef/jabref/pull/9150)
- We fixed an issue where controls in the preferences dialog could outgrow the window. [#9017](https://github.com/JabRef/jabref/issues/9017)

### Removed

- We removed "last-search-date" from the systematic literature review feature, because the last-search-date can be deducted from the git logs. [#9116](https://github.com/JabRef/jabref/pull/9116)
- We removed the [CiteseerX](https://docs.jabref.org/collect/import-using-online-bibliographic-database#citeseerx) fetcher, because the API used by JabRef is sundowned. [#9466](https://github.com/JabRef/jabref/pull/9466)

## [5.7] - 2022-08-05

### Added

- We added a fetcher for [Biodiversity Heritage Library](https://www.biodiversitylibrary.org/). [8539](https://github.com/JabRef/jabref/issues/8539)
- We added support for multiple messages in the snackbar. [#7340](https://github.com/JabRef/jabref/issues/7340)
- We added an extra option in the 'Find Unlinked Files' dialog view to ignore unnecessary files like Thumbs.db, DS_Store, etc. [koppor#373](https://github.com/koppor/jabref/issues/373)
- JabRef now writes log files. Linux: `$home/.cache/jabref/logs/version`, Windows: `%APPDATA%\..\Local\harawata\jabref\version\logs`, Mac: `Users/.../Library/Logs/jabref/version`
- We added an importer for Citavi backup files, support ".ctv5bak" and ".ctv6bak" file formats. [#8322](https://github.com/JabRef/jabref/issues/8322)
- We added a feature to drag selected entries and drop them to other opened inactive library tabs [koppor521](https://github.com/koppor/jabref/issues/521).
- We added support for the [biblatex-apa](https://github.com/plk/biblatex-apa) legal entry types `Legislation`, `Legadminmaterial`, `Jurisdiction`, `Constitution` and `Legal` [#8931](https://github.com/JabRef/jabref/issues/8931)

### Changed

- The file column in the main table now shows the corresponding defined icon for the linked file [8930](https://github.com/JabRef/jabref/issues/8930).
- We improved the color of the selected entries and the color of the summary in the Import Entries Dialog in the dark theme. [#7927](https://github.com/JabRef/jabref/issues/7927)
- We upgraded to Lucene 9.2 for the fulltext search.
  Thus, the now created search index cannot be read from older versions of JabRef anylonger.
  ⚠️ JabRef will recreate the index in a new folder for new files and this will take a long time for a huge library.
  Moreover, switching back and forth JabRef versions and meanwhile adding PDFs also requires rebuilding the index now and then.
  [#8868](https://github.com/JabRef/jabref/pull/8868)
- We improved the Latex2Unicode conversion [#8639](https://github.com/JabRef/jabref/pull/8639)
- Writing BibTeX data into a PDF (XMP) removes braces. [#8452](https://github.com/JabRef/jabref/issues/8452)
- Writing BibTeX data into a PDF (XMP) does not write the `file` field.
- Writing BibTeX data into a PDF (XMP) considers the configured keyword separator (and does not use "," as default any more)
- The Medline/Pubmed search now also supports the [default fields and operators for searching](https://docs.jabref.org/collect/import-using-online-bibliographic-database#search-syntax). [forum#3554](https://discourse.jabref.org/t/native-pubmed-search/3354)
- We improved group expansion arrow that prevent it from activating group when expanding or collapsing. [#7982](https://github.com/JabRef/jabref/issues/7982), [#3176](https://github.com/JabRef/jabref/issues/3176)
- When configured SSL certificates changed, JabRef warns the user to restart to apply the configuration.
- We improved the appearances and logic of the "Manage field names & content" dialog, and renamed it to "Automatic field editor". [#6536](https://github.com/JabRef/jabref/issues/6536)
- We improved the message explaining the options when modifying an automatic keyword group [#8911](https://github.com/JabRef/jabref/issues/8911)
- We moved the preferences option "Warn about duplicates on import" option from the tab "File" to the tab "Import and Export". [koppor#570](https://github.com/koppor/jabref/issues/570)
- When JabRef encounters `% Encoding: UTF-8` header, it is kept during writing (and not removed). [#8964](https://github.com/JabRef/jabref/pull/8964)
- We replace characters which cannot be decoded using the specified encoding by a (probably another) valid character. This happens if JabRef detects the wrong charset (e.g., UTF-8 instead of Windows 1252). One can use the [Integrity Check](https://docs.jabref.org/finding-sorting-and-cleaning-entries/checkintegrity) to find those characters.

### Fixed

- We fixed an issue where linked fails containing parts of the main file directory could not be opened. [#8991](https://github.com/JabRef/jabref/issues/8991)
- Linked files with an absolute path can be opened again. [#8991](https://github.com/JabRef/jabref/issues/8991)
- We fixed an issue where the user could not rate an entry in the main table when an entry was not yet ranked. [#5842](https://github.com/JabRef/jabref/issues/5842)
- We fixed an issue that caused JabRef to sometimes open multiple instances when "Remote Operation" is enabled. [#8653](https://github.com/JabRef/jabref/issues/8653)
- We fixed an issue where linked files with the filetype "application/pdf" in an entry were not shown with the correct PDF-Icon in the main table [8930](https://github.com/JabRef/jabref/issues/8930)
- We fixed an issue where "open folder" for linked files did not open the folder and did not select the file unter certain Linux desktop environments [#8679](https://github.com/JabRef/jabref/issues/8679), [#8849](https://github.com/JabRef/jabref/issues/8849)
- We fixed an issue where the content of a big shared database library is not shown [#8788](https://github.com/JabRef/jabref/issues/8788)
- We fixed the unnecessary horizontal scroll bar in group panel [#8467](https://github.com/JabRef/jabref/issues/8467)
- We fixed an issue where the notification bar message, icon and actions appeared to be invisible. [#8761](https://github.com/JabRef/jabref/issues/8761)
- We fixed an issue where deprecated fields tab is shown when the fields don't contain any values. [#8396](https://github.com/JabRef/jabref/issues/8396)
- We fixed an issue where an exception for DOI search occurred when the DOI contained urlencoded characters. [#8787](https://github.com/JabRef/jabref/issues/8787)
- We fixed an issue which allow us to select and open identifiers from a popup list in the maintable [#8758](https://github.com/JabRef/jabref/issues/8758), [8802](https://github.com/JabRef/jabref/issues/8802)
- We fixed an issue where the escape button had no functionality within the "Filter groups" textfield. [koppor#562](https://github.com/koppor/jabref/issues/562)
- We fixed an issue where the exception that there are invalid characters in filename. [#8786](https://github.com/JabRef/jabref/issues/8786)
- When the proxy configuration removed the proxy user/password, this change is applied immediately.
- We fixed an issue where removing several groups deletes only one of them. [#8390](https://github.com/JabRef/jabref/issues/8390)
- We fixed an issue where the Sidepane (groups, web search and open office) width is not remembered after restarting JabRef. [#8907](https://github.com/JabRef/jabref/issues/8907)
- We fixed a bug where switching between themes will cause an error/exception. [#8939](https://github.com/JabRef/jabref/pull/8939)
- We fixed a bug where files that were deleted in the source bibtex file were kept in the index. [#8962](https://github.com/JabRef/jabref/pull/8962)
- We fixed "Error while sending to JabRef" when the browser extension interacts with JabRef. [JabRef-Browser-Extension#479](https://github.com/JabRef/JabRef-Browser-Extension/issues/479)
- We fixed a bug where updating group view mode (intersection or union) requires re-selecting groups to take effect. [#6998](https://github.com/JabRef/jabref/issues/6998)
- We fixed a bug that prevented external group metadata changes from being merged. [#8873](https://github.com/JabRef/jabref/issues/8873)
- We fixed the shared database opening dialog to remember autosave folder and tick. [#7516](https://github.com/JabRef/jabref/issues/7516)
- We fixed an issue where name formatter could not be saved. [#9120](https://github.com/JabRef/jabref/issues/9120)

### Removed

- We removed the social media buttons for our Twitter and Facebook pages. [#8774](https://github.com/JabRef/jabref/issues/8774)

## [5.6] - 2022-04-25

### Added

- We enabled the user to customize the API Key for some fetchers. [#6877](https://github.com/JabRef/jabref/issues/6877)
- We added an extra option when right-clicking an entry in the Entry List to copy either the DOI or the DOI url.
- We added a fetcher for [Directory of Open Access Books (DOAB)](https://doabooks.org/) [8576](https://github.com/JabRef/jabref/issues/8576)
- We added an extra option to ask the user whether they want to open to reveal the folder holding the saved file with the file selected. [#8195](https://github.com/JabRef/jabref/issues/8195)
- We added a new section to network preferences to allow using custom SSL certificates. [#8126](https://github.com/JabRef/jabref/issues/8126)
- We improved the version check to take also beta version into account and now redirect to the right changelog for the version.
- We added two new web and fulltext fetchers: SemanticScholar and ResearchGate.
- We added notifications on success and failure when writing metadata to a PDF-file. [#8276](https://github.com/JabRef/jabref/issues/8276)
- We added a cleanup action that escapes `$` (by adding a backslash in front). [#8673](https://github.com/JabRef/jabref/issues/8673)

### Changed

- We upgraded to Lucene 9.1 for the fulltext search.
  Thus, the now created search index cannot be read from older versions of JabRef any longer.
  ⚠️ JabRef will recreate the index in a new folder for new files and this will take a long time for a huge library.
  Moreover, switching back and forth JabRef versions and meanwhile adding PDFs also requires rebuilding the index now and then.
  [#8362](https://github.com/JabRef/jabref/pull/8362)
- We changed the list of CSL styles to those that support formatting bibliographies. [#8421](https://github.com/JabRef/jabref/issues/8421) [citeproc-java#116](https://github.com/michel-kraemer/citeproc-java/issues/116)
- The CSL preview styles now also support displaying data from cross references entries that are linked via the `crossref` field. [#7378](https://github.com/JabRef/jabref/issues/7378)
- We made the Search button in Web Search wider. We also skewed the panel titles to the left. [#8397](https://github.com/JabRef/jabref/issues/8397)
- We introduced a preference to disable fulltext indexing. [#8468](https://github.com/JabRef/jabref/issues/8468)
- When exporting entries, the encoding is always UTF-8.
- When embedding BibTeX data into a PDF, the encoding is always UTF-8.
- We replaced the [OttoBib](https://en.wikipedia.org/wiki/OttoBib) fetcher by a fetcher by [OpenLibrary](https://openlibrary.org/dev/docs/api/books). [#8652](https://github.com/JabRef/jabref/issues/8652)
- We first fetch ISBN data from OpenLibrary, if nothing found, ebook.de is tried.
- We now only show a warning when exiting for tasks that will not be recovered automatically upon relaunch of JabRef. [#8468](https://github.com/JabRef/jabref/issues/8468)

### Fixed

- We fixed an issue where right clicking multiple entries and pressing "Change entry type" would only change one entry. [#8654](https://github.com/JabRef/jabref/issues/8654)
- We fixed an issue where it was no longer possible to add or delete multiple files in the `file` field in the entry editor. [#8659](https://github.com/JabRef/jabref/issues/8659)
- We fixed an issue where the author's lastname was not used for the citation key generation if it started with a lowercase letter. [#8601](https://github.com/JabRef/jabref/issues/8601)
- We fixed an issue where custom "Protected terms" files were missing after a restart of JabRef. [#8608](https://github.com/JabRef/jabref/issues/8608)
- We fixed an issue where JabRef could not start due to a missing directory for the fulltex index. [#8579](https://github.com/JabRef/jabref/issues/8579)
- We fixed an issue where long article numbers in the `pages` field would cause an exception and preventing the citation style to display. [#8381](https://github.com/JabRef/jabref/issues/8381), [citeproc-java](https://github.com/michel-kraemer/citeproc-java/issues/114)
- We fixed an issue where online links in the file field were not detected correctly and could produce an exception. [#8150](https://github.com/JabRef/jabref/issues/8510)
- We fixed an issue where an exception could occur when saving the preferences [#7614](https://github.com/JabRef/jabref/issues/7614)
- We fixed an issue where "Copy DOI url" in the right-click menu of the Entry List would just copy the DOI and not the DOI url. [#8389](https://github.com/JabRef/jabref/issues/8389)
- We fixed an issue where opening the console from the drop-down menu would cause an exception. [#8466](https://github.com/JabRef/jabref/issues/8466)
- We fixed an issue when reading non-UTF-8 encoded. When no encoding header is present, the encoding is now detected from the file content (and the preference option is disregarded). [#8417](https://github.com/JabRef/jabref/issues/8417)
- We fixed an issue where pasting a URL was replacing `+` signs by spaces making the URL unreachable. [#8448](https://github.com/JabRef/jabref/issues/8448)
- We fixed an issue where creating subsidiary files from aux files created with some versions of biblatex would produce incorrect results. [#8513](https://github.com/JabRef/jabref/issues/8513)
- We fixed an issue where opening the changelog from withing JabRef led to a 404 error. [#8563](https://github.com/JabRef/jabref/issues/8563)
- We fixed an issue where not all found unlinked local files were imported correctly due to some race condition. [#8444](https://github.com/JabRef/jabref/issues/8444)
- We fixed an issue where Merge entries dialog exceeds screen boundaries.
- We fixed an issue where the app lags when selecting an entry after a fresh start. [#8446](https://github.com/JabRef/jabref/issues/8446)
- We fixed an issue where no citationkey was generated on import, pasting a doi or an entry on the main table. [8406](https://github.com/JabRef/jabref/issues/8406), [koppor#553](https://github.com/koppor/jabref/issues/553)
- We fixed an issue where accent search does not perform consistently. [#6815](https://github.com/JabRef/jabref/issues/6815)
- We fixed an issue where the incorrect entry was selected when "New Article" is pressed while search filters are active. [#8674](https://github.com/JabRef/jabref/issues/8674)
- We fixed an issue where "Write BibTeXEntry metadata to PDF" button remains enabled while writing to PDF is in-progress. [#8691](https://github.com/JabRef/jabref/issues/8691)

### Removed

- We removed the option to copy CSL Citation styles data as `XSL_FO`, `ASCIIDOC`, and `RTF` as these have not been working since a long time and are no longer supported in the external library used for processing the styles. [#7378](https://github.com/JabRef/jabref/issues/7378)
- We removed the option to configure the default encoding. The default encoding is now hard-coded to the modern UTF-8 encoding.

## [5.5] - 2022-01-17

### Changed

- We integrated the external file types dialog directly inside the preferences. [#8341](https://github.com/JabRef/jabref/pull/8341)
- We disabled the add group button color change after adding 10 new groups. [#8051](https://github.com/JabRef/jabref/issues/8051)
- We inverted the logic for resolving [BibTeX strings](https://docs.jabref.org/advanced/strings). This helps to keep `#` chars. By default String resolving is only activated for a couple of standard fields. The list of fields can be modified in the preferences. [#7010](https://github.com/JabRef/jabref/issues/7010), [#7102](https://github.com/JabRef/jabref/issues/7012), [#8303](https://github.com/JabRef/jabref/issues/8303)
- We moved the search box in preview preferences closer to the available citation styles list. [#8370](https://github.com/JabRef/jabref/pull/8370)
- Changing the preference to show the preview panel as a separate tab now has effect without restarting JabRef. [#8370](https://github.com/JabRef/jabref/pull/8370)
- We enabled switching themes in JabRef without the need to restart JabRef. [#7335](https://github.com/JabRef/jabref/pull/7335)
- We added support for the field `day`, `rights`, `coverage` and `language` when reading XMP data in Dublin Core format. [#8491](https://github.com/JabRef/jabref/issues/8491)

### Fixed

- We fixed an issue where the preferences for "Search and store files relative to library file location" where ignored when the "Main file directory" field was not empty [#8385](https://github.com/JabRef/jabref/issues/8385)
- We fixed an issue where `#`chars in certain fields would be interpreted as BibTeX strings [#7010](https://github.com/JabRef/jabref/issues/7010), [#7102](https://github.com/JabRef/jabref/issues/7012), [#8303](https://github.com/JabRef/jabref/issues/8303)
- We fixed an issue where the fulltext search on an empty library with no documents would lead to an exception [koppor#522](https://github.com/koppor/jabref/issues/522)
- We fixed an issue where clicking on "Accept changes" in the merge dialog would lead to an exception [forum#2418](https://discourse.jabref.org/t/the-library-has-been-modified-by-another-program/2418/8)
- We fixed an issue where clicking on headings in the entry preview could lead to an exception. [#8292](https://github.com/JabRef/jabref/issues/8292)
- We fixed an issue where IntegrityCheck used the system's character encoding instead of the one set by the library or in preferences [#8022](https://github.com/JabRef/jabref/issues/8022)
- We fixed an issue about empty metadata in library properties when called from the right click menu. [#8358](https://github.com/JabRef/jabref/issues/8358)
- We fixed an issue where someone could add a duplicate field in the customize entry type dialog. [#8194](https://github.com/JabRef/jabref/issues/8194)
- We fixed a typo in the library properties tab: "String constants". There, one can configure [BibTeX string constants](https://docs.jabref.org/advanced/strings).
- We fixed an issue when writing a non-UTF-8 encoded file: The header is written again. [#8417](https://github.com/JabRef/jabref/issues/8417)
- We fixed an issue where folder creation during systemic literature review failed due to an illegal fetcher name. [#8552](https://github.com/JabRef/jabref/pull/8552)

## [5.4] - 2021-12-20

### Added

- We added confirmation dialog when user wants to close a library where any empty entires are detected. [#8096](https://github.com/JabRef/jabref/issues/8096)
- We added import support for CFF files. [#7945](https://github.com/JabRef/jabref/issues/7945)
- We added the option to copy the DOI of an entry directly from the context menu copy submenu. [#7826](https://github.com/JabRef/jabref/issues/7826)
- We added a fulltext search feature. [#2838](https://github.com/JabRef/jabref/pull/2838)
- We improved the deduction of bib-entries from imported fulltext pdfs. [#7947](https://github.com/JabRef/jabref/pull/7947)
- We added unprotect_terms to the list of bracketed pattern modifiers [#7826](https://github.com/JabRef/jabref/pull/7960)
- We added a dialog that allows to parse metadata from linked pdfs. [#7929](https://github.com/JabRef/jabref/pull/7929)
- We added an icon picker in group edit dialog. [#6142](https://github.com/JabRef/jabref/issues/6142)
- We added a preference to Opt-In to JabRef's online metadata extraction service (Grobid) usage. [#8002](https://github.com/JabRef/jabref/pull/8002)
- We readded the possibility to display the search results of all databases ("Global Search"). It is shown in a separate window. [#4096](https://github.com/JabRef/jabref/issues/4096)
- We readded the possibility to keep the search string when switching tabs. It is implemented by a toggle button. [#4096](https://github.com/JabRef/jabref/issues/4096#issuecomment-575986882)
- We allowed the user to also preview the available citation styles in the preferences besides the selected ones [#8108](https://github.com/JabRef/jabref/issues/8108)
- We added an option to search the available citation styles by name in the preferences [#8108](https://github.com/JabRef/jabref/issues/8108)
- We added an option to generate bib-entries from ID through a popover in the toolbar. [#4183](https://github.com/JabRef/jabref/issues/4183)
- We added a menu option in the right click menu of the main table tabs to display the library properties. [#6527](https://github.com/JabRef/jabref/issues/6527)
- When a `.bib` file ("library") was saved successfully, a notification is shown

### Changed

- Local library settings may overwrite the setting "Search and store files relative to library file location" [#8179](https://github.com/JabRef/jabref/issues/8179)
- The option "Fit table horizontally on screen" in the "Entry table" preferences is now disabled by default [#8148](https://github.com/JabRef/jabref/pull/8148)
- We improved the preferences and descriptions in the "Linked files" preferences tab [#8148](https://github.com/JabRef/jabref/pull/8148)
- We slightly changed the layout of the Journal tab in the preferences for ui consistency. [#7937](https://github.com/JabRef/jabref/pull/7937)
- The JabRefHost on Windows now writes a temporary file and calls `-importToOpen` instead of passing the bibtex via `-importBibtex`. [#7374](https://github.com/JabRef/jabref/issues/7374), [JabRef Browser Ext #274](https://github.com/JabRef/JabRef-Browser-Extension/issues/274)
- We reordered some entries in the right-click menu of the main table. [#6099](https://github.com/JabRef/jabref/issues/6099)
- We merged the barely used ImportSettingsTab and the CustomizationTab in the preferences into one single tab and moved the option to allow Integers in Edition Fields in Bibtex-Mode to the EntryEditor tab. [#7849](https://github.com/JabRef/jabref/pull/7849)
- We moved the export order in the preferences from `File` to `Import and Export`. [#7935](https://github.com/JabRef/jabref/pull/7935)
- We reworked the export order in the preferences and the save order in the library preferences. You can now set more than three sort criteria in your library preferences. [#7935](https://github.com/JabRef/jabref/pull/7935)
- The metadata-to-pdf actions now also embeds the bibfile to the PDF. [#8037](https://github.com/JabRef/jabref/pull/8037)
- The snap was updated to use the core20 base and to use lzo compression for better startup performance [#8109](https://github.com/JabRef/jabref/pull/8109)
- We moved the union/intersection view button in the group sidepane to the left of the other controls. [#8202](https://github.com/JabRef/jabref/pull/8202)
- We improved the Drag and Drop behavior in the "Customize Entry Types" Dialog [#6338](https://github.com/JabRef/jabref/issues/6338)
- When determining the URL of an ArXiV eprint, the URL now points to the version [#8149](https://github.com/JabRef/jabref/pull/8149)
- We Included all standard fields with citation key when exporting to Old OpenOffice/LibreOffice Calc Format [#8176](https://github.com/JabRef/jabref/pull/8176)
- In case the database is encoded with `UTF8`, the `% Encoding` marker is not written anymore
- The written `.bib` file has the same line endings [#390](https://github.com/koppor/jabref/issues/390)
- The written `.bib` file always has a final line break
- The written `.bib` file keeps the newline separator of the loaded `.bib` file
- We present options to manually enter an article or return to the New Entry menu when the fetcher DOI fails to find an entry for an ID [#7870](https://github.com/JabRef/jabref/issues/7870)
- We trim white space and non-ASCII characters from DOI [#8127](https://github.com/JabRef/jabref/issues/8127)
- The duplicate checker now inspects other fields in case no difference in the required and optional fields are found.
- We reworked the library properties dialog and integrated the `Library > Preamble`, `Library > Citation key pattern` and `Library > String constants dialogs` [#8264](https://github.com/JabRef/jabref/pulls/8264)
- We improved the startup time of JabRef by switching from the logging library `log4j2` to `tinylog` [#8007](https://github.com/JabRef/jabref/issues/8007)

### Fixed

- We fixed an issue where an exception occurred when pasting an entry with a publication date-range of the form 1910/1917 [#7864](https://github.com/JabRef/jabref/issues/7864)
- We fixed an issue where an exception occured when a preview style was edited and afterwards another preview style selected. [#8280](https://github.com/JabRef/jabref/issues/8280)
- We fixed an issue where the actions to move a file to a directory were incorrectly disabled. [#7908](https://github.com/JabRef/jabref/issues/7908)
- We fixed an issue where an exception occurred when a linked online file was edited in the entry editor [#8008](https://github.com/JabRef/jabref/issues/8008)
- We fixed an issue when checking for a new version when JabRef is used behind a corporate proxy. [#7884](https://github.com/JabRef/jabref/issues/7884)
- We fixed some icons that were drawn in the wrong color when JabRef used a custom theme. [#7853](https://github.com/JabRef/jabref/issues/7853)
- We fixed an issue where the `Aux file` on `Edit group` doesn't support relative sub-directories path to import. [#7719](https://github.com/JabRef/jabref/issues/7719).
- We fixed an issue where it was impossible to add or modify groups. [#7912](https://github.com/JabRef/jabref/pull/793://github.com/JabRef/jabref/pull/7921)
- We fixed an issue about the visible side pane components being out of sync with the view menu. [#8115](https://github.com/JabRef/jabref/issues/8115)
- We fixed an issue where the side pane would not close when all its components were closed. [#8082](https://github.com/JabRef/jabref/issues/8082)
- We fixed an issue where exported entries from a Citavi bib containing URLs could not be imported [#7892](https://github.com/JabRef/jabref/issues/7882)
- We fixed an issue where the icons in the search bar had the same color, toggled as well as untoggled. [#8014](https://github.com/JabRef/jabref/pull/8014)
- We fixed an issue where typing an invalid UNC path into the "Main file directory" text field caused an error. [#8107](https://github.com/JabRef/jabref/issues/8107)
- We fixed an issue where "Open Folder" didn't select the file on macOS in Finder [#8130](https://github.com/JabRef/jabref/issues/8130)
- We fixed an issue where importing PDFs resulted in an uncaught exception [#8143](https://github.com/JabRef/jabref/issues/8143)
- We fixed "The library has been modified by another program" showing up when line breaks change [#4877](https://github.com/JabRef/jabref/issues/4877)
- The default directory of the "LaTeX Citations" tab is now the directory of the currently opened database (and not the directory chosen at the last open file dialog or the last database save) [koppor#538](https://github.com/koppor/jabref/issues/538)
- When writing a bib file, the `NegativeArraySizeException` should not occur [#8231](https://github.com/JabRef/jabref/issues/8231) [#8265](https://github.com/JabRef/jabref/issues/8265)
- We fixed an issue where some menu entries were available without entries selected. [#4795](https://github.com/JabRef/jabref/issues/4795)
- We fixed an issue where right-clicking on a tab and selecting close will close the focused tab even if it is not the tab we right-clicked [#8193](https://github.com/JabRef/jabref/pull/8193)
- We fixed an issue where selecting a citation style in the preferences would sometimes produce an exception [#7860](https://github.com/JabRef/jabref/issues/7860)
- We fixed an issue where an exception would occur when clicking on a DOI link in the preview pane [#7706](https://github.com/JabRef/jabref/issues/7706)
- We fixed an issue where XMP and embedded BibTeX export would not work [#8278](https://github.com/JabRef/jabref/issues/8278)
- We fixed an issue where the XMP and embedded BibTeX import of a file containing multiple schemas failed [#8278](https://github.com/JabRef/jabref/issues/8278)
- We fixed an issue where writing embedded BibTeX import fails due to write protection or bibtex already being present [#8332](https://github.com/JabRef/jabref/pull/8332)
- We fixed an issue where pdf-paths and the pdf-indexer could get out of sync [#8182](https://github.com/JabRef/jabref/issues/8182)
- We fixed an issue where Status-Logger error messages appeared during the startup of JabRef [#5475](https://github.com/JabRef/jabref/issues/5475)

### Removed

- We removed two orphaned preferences options [#8164](https://github.com/JabRef/jabref/pull/8164)
- We removed the functionality of the `--debug` commandline options. Use the java command line switch `-Dtinylog.level=debug` for debug output instead. [#8226](https://github.com/JabRef/jabref/pull/8226)

## [5.3] – 2021-07-05

### Added

- We added a progress counter to the title bar in Possible Duplicates dialog window. [#7366](https://github.com/JabRef/jabref/issues/7366)
- We added new "Customization" tab to the preferences which includes option to choose a custom address for DOI access. [#7337](https://github.com/JabRef/jabref/issues/7337)
- We added zbmath to the public databases from which the bibliographic information of an existing entry can be updated. [#7437](https://github.com/JabRef/jabref/issues/7437)
- We showed to the find Unlinked Files Dialog the date of the files' most recent modification. [#4652](https://github.com/JabRef/jabref/issues/4652)
- We added to the find Unlinked Files function a filter to show only files based on date of last modification (Last Year, Last Month, Last Week, Last Day). [#4652](https://github.com/JabRef/jabref/issues/4652)
- We added to the find Unlinked Files function a filter that sorts the files based on the date of last modification(Sort by Newest, Sort by Oldest First). [#4652](https://github.com/JabRef/jabref/issues/4652)
- We added the possibility to add a new entry via its zbMath ID (zbMATH can be chosen as ID type in the "Select entry type" window). [#7202](https://github.com/JabRef/jabref/issues/7202)
- We added the extension support and the external application support (For Texshow, Texmaker and LyX) to the flatpak [#7248](https://github.com/JabRef/jabref/pull/7248)
- We added some symbols and keybindings to the context menu in the entry editor. [#7268](https://github.com/JabRef/jabref/pull/7268)
- We added keybindings for setting and clearing the read status. [#7264](https://github.com/JabRef/jabref/issues/7264)
- We added two new fields to track the creation and most recent modification date and time for each entry. [koppor#130](https://github.com/koppor/jabref/issues/130)
- We added a feature that allows the user to copy highlighted text in the preview window. [#6962](https://github.com/JabRef/jabref/issues/6962)
- We added a feature that allows you to create new BibEntry via paste arxivId [#2292](https://github.com/JabRef/jabref/issues/2292)
- We added support for conducting automated and systematic literature search across libraries and git support for persistence [#369](https://github.com/koppor/jabref/issues/369)
- We added a add group functionality at the bottom of the side pane. [#4682](https://github.com/JabRef/jabref/issues/4682)
- We added a feature that allows the user to choose whether to trust the target site when unable to find a valid certification path from the file download site. [#7616](https://github.com/JabRef/jabref/issues/7616)
- We added a feature that allows the user to open all linked files of multiple selected entries by "Open file" option. [#6966](https://github.com/JabRef/jabref/issues/6966)
- We added a keybinding preset for new entries. [#7705](https://github.com/JabRef/jabref/issues/7705)
- We added a select all button for the library import function. [#7786](https://github.com/JabRef/jabref/issues/7786)
- We added a search feature for journal abbreviations. [#7804](https://github.com/JabRef/jabref/pull/7804)
- We added auto-key-generation progress to the background task list. [#7267](https://github.com/JabRef/jabref/issues/72)
- We added the option to write XMP metadata to pdfs from the CLI. [7814](https://github.com/JabRef/jabref/pull/7814)

### Changed

- The export to MS Office XML now exports the author field as `Inventor` if the bibtex entry type is `patent` [#7830](https://github.com/JabRef/jabref/issues/7830)
- We changed the EndNote importer to import the field `label` to the corresponding bibtex field `endnote-label` [forum#2734](https://discourse.jabref.org/t/importing-endnote-label-field-to-jabref-from-xml-file/2734)
- The keywords added via "Manage content selectors" are now displayed in alphabetical order. [#3791](https://github.com/JabRef/jabref/issues/3791)
- We improved the "Find unlinked files" dialog to show import results for each file. [#7209](https://github.com/JabRef/jabref/pull/7209)
- The content of the field `timestamp` is migrated to `creationdate`. In case one configured "udpate timestampe", it is migrated to `modificationdate`. [koppor#130](https://github.com/koppor/jabref/issues/130)
- The JabRef specific meta-data content in the main field such as priorities (prio1, prio2, ...) are migrated to their respective fields. They are removed from the keywords. [#6840](https://github.com/jabref/jabref/issues/6840)
- We fixed an issue where groups generated from authors' last names did not include all entries of the authors' [#5833](https://github.com/JabRef/jabref/issues/5833)
- The export to MS Office XML now uses the month name for the field `MonthAcessed` instead of the two digit number [#7354](https://github.com/JabRef/jabref/issues/7354)
- We included some standalone dialogs from the options menu in the main preference dialog and fixed some visual issues in the preferences dialog. [#7384](https://github.com/JabRef/jabref/pull/7384)
- We improved the linking of the `python3` interpreter via the shebang to dynamically use the systems default Python. Related to [JabRef-Browser-Extension #177](https://github.com/JabRef/JabRef-Browser-Extension/issues/177)
- Automatically found pdf files now have the linking button to the far left and uses a link icon with a plus instead of a briefcase. The file name also has lowered opacity(70%) until added. [#3607](https://github.com/JabRef/jabref/issues/3607)
- We simplified the select entry type form by splitting it into two parts ("Recommended" and "Others") based on internal usage data. [#6730](https://github.com/JabRef/jabref/issues/6730)
- We improved the submenu list by merging the'Remove group' having two options, with or without subgroups. [#4682](https://github.com/JabRef/jabref/issues/4682)
- The export to MS Office XML now uses the month name for the field `Month` instead of the two digit number [forum#2685](https://discourse.jabref.org/t/export-month-as-text-not-number/2685)
- We reintroduced missing default keybindings for new entries. [#7346](https://github.com/JabRef/jabref/issues/7346) [#7439](https://github.com/JabRef/jabref/issues/7439)
- Lists of available fields are now sorted alphabetically. [#7716](https://github.com/JabRef/jabref/issues/7716)
- The tooltip of the search field explaining the search is always shown. [#7279](https://github.com/JabRef/jabref/pull/7279)
- We rewrote the ACM fetcher to adapt to the new interface. [#5804](https://github.com/JabRef/jabref/issues/5804)
- We moved the select/collapse buttons in the unlinked files dialog into a context menu. [#7383](https://github.com/JabRef/jabref/issues/7383)
- We fixed an issue where journal abbreviations containing curly braces were not recognized [#7773](https://github.com/JabRef/jabref/issues/7773)

### Fixed

- We fixed an isuse where some texts (e.g. descriptionss) in dialogs could not be translated [#7854](https://github.com/JabRef/jabref/issues/7854)
- We fixed an issue where import hangs for ris files with "ER - " [#7737](https://github.com/JabRef/jabref/issues/7737)
- We fixed an issue where getting bibliograhpic data from DOI or another identifer did not respect the library mode (BibTeX/biblatex)[#1018](https://github.com/JabRef/jabref/issues/6267)
- We fixed an issue where importing entries would not respect the library mode (BibTeX/biblatex)[#1018](https://github.com/JabRef/jabref/issues/1018)
- We fixed an issue where an exception occured when importing entries from a web search [#7606](https://github.com/JabRef/jabref/issues/7606)
- We fixed an issue where the table column sort order was not properly stored and resulted in unsorted eports [#7524](https://github.com/JabRef/jabref/issues/7524)
- We fixed an issue where the value of the field `school` or `institution` would be printed twice in the HTML Export [forum#2634](https://discourse.jabref.org/t/problem-with-exporting-techreport-phdthesis-mastersthesis-to-html/2634)
- We fixed an issue preventing to connect to a shared database. [#7570](https://github.com/JabRef/jabref/pull/7570)
- We fixed an issue preventing files from being dragged & dropped into an empty library. [#6851](https://github.com/JabRef/jabref/issues/6851)
- We fixed an issue where double-click onto PDF in file list under the 'General' tab section should just open the file. [#7465](https://github.com/JabRef/jabref/issues/7465)
- We fixed an issue where the dark theme did not extend to a group's custom color picker. [#7481](https://github.com/JabRef/jabref/issues/7481)
- We fixed an issue where choosing the fields on which autocompletion should not work in "Entry editor" preferences had no effect. [#7320](https://github.com/JabRef/jabref/issues/7320)
- We fixed an issue where the "Normalize page numbers" formatter did not replace en-dashes or em-dashes with a hyphen-minus sign. [#7239](https://github.com/JabRef/jabref/issues/7239)
- We fixed an issue with the style of highlighted check boxes while searching in preferences. [#7226](https://github.com/JabRef/jabref/issues/7226)
- We fixed an issue where the option "Move file to file directory" was disabled in the entry editor for all files [#7194](https://github.com/JabRef/jabref/issues/7194)
- We fixed an issue where application dialogs were opening in the wrong display when using multiple screens [#7273](https://github.com/JabRef/jabref/pull/7273)
- We fixed an issue where the "Find unlinked files" dialog would freeze JabRef on importing. [#7205](https://github.com/JabRef/jabref/issues/7205)
- We fixed an issue where the "Find unlinked files" would stop importing when importing a single file failed. [#7206](https://github.com/JabRef/jabref/issues/7206)
- We fixed an issue where JabRef froze for a few seconds in MacOS when DNS resolution timed out. [#7441](https://github.com/JabRef/jabref/issues/7441)
- We fixed an issue where an exception would be displayed for previewing and preferences when a custom theme has been configured but is missing [#7177](https://github.com/JabRef/jabref/issues/7177)
- We fixed an issue where URLs in `file` fields could not be handled on Windows. [#7359](https://github.com/JabRef/jabref/issues/7359)
- We fixed an issue where the regex based file search miss-interpreted specific symbols. [#4342](https://github.com/JabRef/jabref/issues/4342)
- We fixed an issue where the Harvard RTF exporter used the wrong default file extension. [4508](https://github.com/JabRef/jabref/issues/4508)
- We fixed an issue where the Harvard RTF exporter did not use the new authors formatter and therefore did not export "organization" authors correctly. [4508](https://github.com/JabRef/jabref/issues/4508)
- We fixed an issue where the field `urldate` was not exported to the corresponding fields `YearAccessed`, `MonthAccessed`, `DayAccessed` in MS Office XML [#7354](https://github.com/JabRef/jabref/issues/7354)
- We fixed an issue where the password for a shared SQL database was only remembered if it was the same as the username [#6869](https://github.com/JabRef/jabref/issues/6869)
- We fixed an issue where some custom exports did not use the new authors formatter and therefore did not export authors correctly [#7356](https://github.com/JabRef/jabref/issues/7356)
- We fixed an issue where alt+keyboard shortcuts do not work [#6994](https://github.com/JabRef/jabref/issues/6994)
- We fixed an issue about the file link editor did not allow to change the file name according to the default pattern after changing an entry. [#7525](https://github.com/JabRef/jabref/issues/7525)
- We fixed an issue where the file path is invisible in dark theme. [#7382](https://github.com/JabRef/jabref/issues/7382)
- We fixed an issue where the secondary sorting is not working for some special fields. [#7015](https://github.com/JabRef/jabref/issues/7015)
- We fixed an issue where changing the font size makes the font size field too small. [#7085](https://github.com/JabRef/jabref/issues/7085)
- We fixed an issue with TexGroups on Linux systems, where the modification of an aux-file did not trigger an auto-update for TexGroups. Furthermore, the detection of file modifications is now more reliable. [#7412](https://github.com/JabRef/jabref/pull/7412)
- We fixed an issue where the Unicode to Latex formatter produced wrong results for characters with a codepoint higher than Character.MAX_VALUE. [#7387](https://github.com/JabRef/jabref/issues/7387)
- We fixed an issue where a non valid value as font size results in an uncaught exception. [#7415](https://github.com/JabRef/jabref/issues/7415)
- We fixed an issue where "Merge citations" in the Openoffice/Libreoffice integration panel did not have a corresponding opposite. [#7454](https://github.com/JabRef/jabref/issues/7454)
- We fixed an issue where drag and drop of bib files for opening resulted in uncaught exceptions [#7464](https://github.com/JabRef/jabref/issues/7464)
- We fixed an issue where columns shrink in width when we try to enlarge JabRef window. [#6818](https://github.com/JabRef/jabref/issues/6818)
- We fixed an issue where Content selector does not seem to work for custom fields. [#6819](https://github.com/JabRef/jabref/issues/6819)
- We fixed an issue where font size of the preferences dialog does not update with the rest of the GUI. [#7416](https://github.com/JabRef/jabref/issues/7416)
- We fixed an issue in which a linked online file consisting of a web page was saved as an invalid pdf file upon being downloaded. The user is now notified when downloading a linked file results in an HTML file. [#7452](https://github.com/JabRef/jabref/issues/7452)
- We fixed an issue where opening BibTex file (doubleclick) from Folder with spaces not working. [#6487](https://github.com/JabRef/jabref/issues/6487)
- We fixed the header title in the Add Group/Subgroup Dialog box. [#4682](https://github.com/JabRef/jabref/issues/4682)
- We fixed an issue with saving large `.bib` files [#7265](https://github.com/JabRef/jabref/issues/7265)
- We fixed an issue with very large page numbers [#7590](https://github.com/JabRef/jabref/issues/7590)
- We fixed an issue where the file extension is missing on saving the library file on linux [#7451](https://github.com/JabRef/jabref/issues/7451)
- We fixed an issue with opacity of disabled icon-buttons [#7195](https://github.com/JabRef/jabref/issues/7195)
- We fixed an issue where journal abbreviations in UTF-8 were not recognized [#5850](https://github.com/JabRef/jabref/issues/5850)
- We fixed an issue where the article title with curly brackets fails to download the arXiv link (pdf file). [#7633](https://github.com/JabRef/jabref/issues/7633)
- We fixed an issue with toggle of special fields does not work for sorted entries [#7016](https://github.com/JabRef/jabref/issues/7016)
- We fixed an issue with the default path of external application. [#7641](https://github.com/JabRef/jabref/issues/7641)
- We fixed an issue where urls must be embedded in a style tag when importing EndNote style Xml files. Now it can parse url with or without a style tag. [#6199](https://github.com/JabRef/jabref/issues/6199)
- We fixed an issue where the article title with colon fails to download the arXiv link (pdf file). [#7660](https://github.com/JabRef/issues/7660)
- We fixed an issue where the keybinding for delete entry did not work on the main table [7580](https://github.com/JabRef/jabref/pull/7580)
- We fixed an issue where the RFC fetcher is not compatible with the draft [7305](https://github.com/JabRef/jabref/issues/7305)
- We fixed an issue where duplicate files (both file names and contents are the same) is downloaded and add to linked files [#6197](https://github.com/JabRef/jabref/issues/6197)
- We fixed an issue where changing the appearance of the preview tab did not trigger a restart warning. [#5464](https://github.com/JabRef/jabref/issues/5464)
- We fixed an issue where editing "Custom preview style" triggers exception. [#7526](https://github.com/JabRef/jabref/issues/7526)
- We fixed the [SAO/NASA Astrophysics Data System](https://docs.jabref.org/collect/import-using-online-bibliographic-database#sao-nasa-astrophysics-data-system) fetcher. [#7867](https://github.com/JabRef/jabref/pull/7867)
- We fixed an issue where a title with multiple applied formattings in EndNote was not imported correctly [forum#2734](https://discourse.jabref.org/t/importing-endnote-label-field-to-jabref-from-xml-file/2734)
- We fixed an issue where a `report` in EndNote was imported as `article` [forum#2734](https://discourse.jabref.org/t/importing-endnote-label-field-to-jabref-from-xml-file/2734)
- We fixed an issue where the field `publisher` in EndNote was not imported in JabRef [forum#2734](https://discourse.jabref.org/t/importing-endnote-label-field-to-jabref-from-xml-file/2734)

### Removed

- We removed add group button beside the filter group tab. [#4682](https://github.com/JabRef/jabref/issues/4682)

## [5.2] – 2020-12-24

### Added

- We added a validation to check if the current database location is shared, preventing an exception when Pulling Changes From Shared Database. [#6959](https://github.com/JabRef/jabref/issues/6959)
- We added a query parser and mapping layer to enable conversion of queries formulated in simplified lucene syntax by the user into api queries. [#6799](https://github.com/JabRef/jabref/pull/6799)
- We added some basic functionality to customise the look of JabRef by importing a css theme file. [#5790](https://github.com/JabRef/jabref/issues/5790)
- We added connection check function in network preference setting [#6560](https://github.com/JabRef/jabref/issues/6560)
- We added support for exporting to YAML. [#6974](https://github.com/JabRef/jabref/issues/6974)
- We added a DOI format and organization check to detect [American Physical Society](https://journals.aps.org/) journals to copy the article ID to the page field for cases where the page numbers are missing. [#7019](https://github.com/JabRef/jabref/issues/7019)
- We added an error message in the New Entry dialog that is shown in case the fetcher did not find anything . [#7000](https://github.com/JabRef/jabref/issues/7000)
- We added a new formatter to output shorthand month format. [#6579](https://github.com/JabRef/jabref/issues/6579)
- We added support for the new Microsoft Edge browser in all platforms. [#7056](https://github.com/JabRef/jabref/pull/7056)
- We reintroduced emacs/bash-like keybindings. [#6017](https://github.com/JabRef/jabref/issues/6017)
- We added a feature to provide automated cross library search using a cross library query language. This provides support for the search step of systematic literature reviews (SLRs). [koppor#369](https://github.com/koppor/jabref/issues/369)

### Changed

- We changed the default preferences for OpenOffice/LibreOffice integration to automatically sync the bibliography when inserting new citations in a OpenOffic/LibreOffice document. [#6957](https://github.com/JabRef/jabref/issues/6957)
- We restructured the 'File' tab and extracted some parts into the 'Linked files' tab [#6779](https://github.com/JabRef/jabref/pull/6779)
- JabRef now offers journal lists from <https://abbrv.jabref.org>. JabRef the lists which use a dot inside the abbreviations. [#5749](https://github.com/JabRef/jabref/pull/5749)
- We removed two useless preferences in the groups preferences dialog. [#6836](https://github.com/JabRef/jabref/pull/6836)
- Synchronization of SpecialFields to keywords is now disabled by default. [#6621](https://github.com/JabRef/jabref/issues/6621)
- JabRef no longer opens the entry editor with the first entry on startup [#6855](https://github.com/JabRef/jabref/issues/6855)
- We completed the rebranding of `bibtexkey` as `citationkey` which was started in JabRef 5.1.
- JabRef no longer opens the entry editor with the first entry on startup [#6855](https://github.com/JabRef/jabref/issues/6855)
- Fetch by ID: (long) "SAO/NASA Astrophysics Data System" replaced by (short) "SAO/NASA ADS" [#6876](https://github.com/JabRef/jabref/pull/6876)
- We changed the title of the window "Manage field names and content" to have the same title as the corresponding menu item [#6895](https://github.com/JabRef/jabref/pull/6895)
- We renamed the menus "View -> Previous citation style" and "View -> Next citation style" into "View -> Previous preview style" and "View -> Next preview style" and renamed the "Preview" style to "Customized preview style". [#6899](https://github.com/JabRef/jabref/pull/6899)
- We changed the default preference option "Search and store files relative to library file location" to on, as this seems to be a more intuitive behaviour. [#6863](https://github.com/JabRef/jabref/issues/6863)
- We changed the title of the window "Manage field names and content": to have the same title as the corresponding menu item [#6895](https://github.com/JabRef/jabref/pull/6895)
- We improved the detection of "short" DOIs [6880](https://github.com/JabRef/jabref/issues/6880)
- We improved the duplicate detection when identifiers like DOI or arxiv are semantiaclly the same, but just syntactically differ (e.g. with or without http(s):// prefix). [#6707](https://github.com/JabRef/jabref/issues/6707)
- We improved JabRef start up time [6057](https://github.com/JabRef/jabref/issues/6057)
- We changed in the group interface "Generate groups from keywords in a BibTeX field" by "Generate groups from keywords in the following field". [#6983](https://github.com/JabRef/jabref/issues/6983)
- We changed the name of a group type from "Searching for keywords" to "Searching for a keyword". [6995](https://github.com/JabRef/jabref/pull/6995)
- We changed the way JabRef displays the title of a tab and of the window. [4161](https://github.com/JabRef/jabref/issues/4161)
- We changed connect timeouts for server requests to 30 seconds in general and 5 seconds for GROBID server (special) and improved user notifications on connection issues. [7026](https://github.com/JabRef/jabref/pull/7026)
- We changed the order of the library tab context menu items. [#7171](https://github.com/JabRef/jabref/issues/7171)
- We changed the way linked files are opened on Linux to use the native openFile method, compatible with confined packages. [7037](https://github.com/JabRef/jabref/pull/7037)
- We refined the entry preview to show the full names of authors and editors, to list the editor only if no author is present, have the year earlier. [#7083](https://github.com/JabRef/jabref/issues/7083)

### Fixed

- We fixed an issue changing the icon link_variation_off that is not meaningful. [#6834](https://github.com/JabRef/jabref/issues/6834)
- We fixed an issue where the `.sav` file was not deleted upon exiting JabRef. [#6109](https://github.com/JabRef/jabref/issues/6109)
- We fixed a linked identifier icon inconsistency. [#6705](https://github.com/JabRef/jabref/issues/6705)
- We fixed the wrong behavior that font size changes are not reflected in dialogs. [#6039](https://github.com/JabRef/jabref/issues/6039)
- We fixed the failure to Copy citation key and link. [#5835](https://github.com/JabRef/jabref/issues/5835)
- We fixed an issue where the sort order of the entry table was reset after a restart of JabRef. [#6898](https://github.com/JabRef/jabref/pull/6898)
- We fixed an issue where no longer a warning was displayed when inserting references into LibreOffice with an invalid "ReferenceParagraphFormat". [#6907](https://github.com/JabRef/jabref/pull/60907).
- We fixed an issue where a selected field was not removed after the first click in the custom entry types dialog. [#6934](https://github.com/JabRef/jabref/issues/6934)
- We fixed an issue where a remove icon was shown for standard entry types in the custom entry types dialog. [#6906](https://github.com/JabRef/jabref/issues/6906)
- We fixed an issue where it was impossible to connect to OpenOffice/LibreOffice on Mac OSX. [#6970](https://github.com/JabRef/jabref/pull/6970)
- We fixed an issue with the python script used by browser plugins that failed to locate JabRef if not installed in its default location. [#6963](https://github.com/JabRef/jabref/pull/6963/files)
- We fixed an issue where spaces and newlines in an isbn would generate an exception. [#6456](https://github.com/JabRef/jabref/issues/6456)
- We fixed an issue where identity column header had incorrect foreground color in the Dark theme. [#6796](https://github.com/JabRef/jabref/issues/6796)
- We fixed an issue where the RIS exporter added extra blank lines.[#7007](https://github.com/JabRef/jabref/pull/7007/files)
- We fixed an issue where clicking on Collapse All button in the Search for Unlinked Local Files expanded the directory structure erroneously [#6848](https://github.com/JabRef/jabref/issues/6848)
- We fixed an issue, when pulling changes from shared database via shortcut caused creation of a new tech report [6867](https://github.com/JabRef/jabref/issues/6867)
- We fixed an issue where the JabRef GUI does not highlight the "All entries" group on start-up [#6691](https://github.com/JabRef/jabref/issues/6691)
- We fixed an issue where a custom dark theme was not applied to the entry preview tab [7068](https://github.com/JabRef/jabref/issues/7068)
- We fixed an issue where modifications to the Custom preview layout in the preferences were not saved [#6447](https://github.com/JabRef/jabref/issues/6447)
- We fixed an issue where errors from imports were not shown to the user [#7084](https://github.com/JabRef/jabref/pull/7084)
- We fixed an issue where the EndNote XML Import would fail on empty keywords tags [forum#2387](https://discourse.jabref.org/t/importing-in-unknown-format-fails-to-import-xml-library-from-bookends-export/2387)
- We fixed an issue where the color of groups of type "free search expression" not persisting after restarting the application [#6999](https://github.com/JabRef/jabref/issues/6999)
- We fixed an issue where modifications in the source tab where not saved without switching to another field before saving the library [#6622](https://github.com/JabRef/jabref/issues/6622)
- We fixed an issue where the "Document Viewer" did not show the first page of the opened pdf document and did not show the correct total number of pages [#7108](https://github.com/JabRef/jabref/issues/7108)
- We fixed an issue where the context menu was not updated after a file link was changed. [#5777](https://github.com/JabRef/jabref/issues/5777)
- We fixed an issue where the password for a shared SQL database was not remembered [#6869](https://github.com/JabRef/jabref/issues/6869)
- We fixed an issue where newly added entires were not synced to a shared SQL database [#7176](https://github.com/JabRef/jabref/issues/7176)
- We fixed an issue where the PDF-Content importer threw an exception when no DOI number is present at the first page of the PDF document [#7203](https://github.com/JabRef/jabref/issues/7203)
- We fixed an issue where groups created from aux files did not update on file changes [#6394](https://github.com/JabRef/jabref/issues/6394)
- We fixed an issue where authors that only have last names were incorrectly identified as institutes when generating citation keys [#7199](https://github.com/JabRef/jabref/issues/7199)
- We fixed an issue where institutes were incorrectly identified as universities when generating citation keys [#6942](https://github.com/JabRef/jabref/issues/6942)

### Removed

- We removed the Google Scholar fetcher and the ACM fetcher do not work due to traffic limitations [#6369](https://github.com/JabRef/jabref/issues/6369)
- We removed the menu entry "Manage external file types" because it's already in 'Preferences' dialog [#6991](https://github.com/JabRef/jabref/issues/6991)
- We removed the integrity check "Abbreviation detected" for the field journal/journaltitle in the entry editor [#3925](https://github.com/JabRef/jabref/issues/3925)

## [5.1] – 2020-08-30

### Added

- We added a new fetcher to enable users to search mEDRA DOIs [#6602](https://github.com/JabRef/jabref/issues/6602)
- We added a new fetcher to enable users to search "[Collection of Computer Science Bibliographies](https://liinwww.ira.uka.de/bibliography/index.html)". [#6638](https://github.com/JabRef/jabref/issues/6638)
- We added default values for delimiters in Add Subgroup window [#6624](https://github.com/JabRef/jabref/issues/6624)
- We improved responsiveness of general fields specification dialog window. [#6643](https://github.com/JabRef/jabref/issues/6604)
- We added support for importing ris file and load DOI [#6530](https://github.com/JabRef/jabref/issues/6530)
- We added the Library properties to a context menu on the library tabs [#6485](https://github.com/JabRef/jabref/issues/6485)
- We added a new field in the preferences in 'BibTeX key generator' for unwanted characters that can be user-specified. [#6295](https://github.com/JabRef/jabref/issues/6295)
- We added support for searching ShortScience for an entry through the user's browser. [#6018](https://github.com/JabRef/jabref/pull/6018)
- We updated EditionChecker to permit edition to start with a number. [#6144](https://github.com/JabRef/jabref/issues/6144)
- We added tooltips for most fields in the entry editor containing a short description. [#5847](https://github.com/JabRef/jabref/issues/5847)
- We added support for basic markdown in custom formatted previews [#6194](https://github.com/JabRef/jabref/issues/6194)
- We now show the number of items found and selected to import in the online search dialog. [#6248](https://github.com/JabRef/jabref/pull/6248)
- We created a new install screen for macOS. [#5759](https://github.com/JabRef/jabref/issues/5759)
- We added a new integrity check for duplicate DOIs. [koppor#339](https://github.com/koppor/jabref/issues/339)
- We implemented an option to download fulltext files while importing. [#6381](https://github.com/JabRef/jabref/pull/6381)
- We added a progress-indicator showing the average progress of background tasks to the toolbar. Clicking it reveals a pop-over with a list of running background tasks. [6443](https://github.com/JabRef/jabref/pull/6443)
- We fixed the bug when strike the delete key in the text field. [#6421](https://github.com/JabRef/jabref/issues/6421)
- We added a BibTex key modifier for truncating strings. [#3915](https://github.com/JabRef/jabref/issues/3915)
- We added support for jumping to target entry when typing letter/digit after sorting a column in maintable [#6146](https://github.com/JabRef/jabref/issues/6146)
- We added a new fetcher to enable users to search all available E-Libraries simultaneously. [koppor#369](https://github.com/koppor/jabref/issues/369)
- We added the field "entrytype" to the export sort criteria [#6531](https://github.com/JabRef/jabref/pull/6531)
- We added the possibility to change the display order of the fields in the entry editor. The order can now be configured using drag and drop in the "Customize entry types" dialog [#6152](https://github.com/JabRef/jabref/pull/6152)
- We added native support for biblatex-software [#6574](https://github.com/JabRef/jabref/issues/6574)
- We added a missing restart warning for AutoComplete in the preferences dialog. [#6351](https://github.com/JabRef/jabref/issues/6351)
- We added a note to the citation key pattern preferences dialog as a temporary workaround for a JavaFX bug, about committing changes in a table cell, if the focus is lost. [#5825](https://github.com/JabRef/jabref/issues/5825)
- We added support for customized fallback fields in bracketed patterns. [#7111](https://github.com/JabRef/jabref/issues/7111)

### Changed

- We improved the arXiv fetcher. Now it should find entries even more reliably and does no longer include the version (e.g `v1`) in the `eprint` field. [forum#1941](https://discourse.jabref.org/t/remove-version-in-arxiv-import/1941)
- We moved the group search bar and the button "New group" from bottom to top position to make it more prominent. [#6112](https://github.com/JabRef/jabref/pull/6112)
- When JabRef finds a `.sav` file without changes, there is no dialog asking for acceptance of changes anymore.
- We changed the buttons for import/export/show all/reset of preferences to smaller icon buttons in the preferences dialog. [#6130](https://github.com/JabRef/jabref/pull/6130)
- We moved the functionality "Manage field names & content" from the "Library" menu to the "Edit" menu, because it affects the selected entries and not the whole library
- We merged the functionality "Append contents from a BibTeX library into the currently viewed library" into the "Import into database" functionality. Fixes [#6049](https://github.com/JabRef/jabref/issues/6049).
- We changed the directory where fulltext downloads are stored to the directory set in the import-tab in preferences. [#6381](https://github.com/JabRef/jabref/pull/6381)
- We improved the error message for invalid jstyles. [#6303](https://github.com/JabRef/jabref/issues/6303)
- We changed the section name of 'Advanced' to 'Network' in the preferences and removed some obsolete options.[#6489](https://github.com/JabRef/jabref/pull/6489)
- We improved the context menu of the column "Linked identifiers" of the main table, by truncating their texts, if they are too long. [#6499](https://github.com/JabRef/jabref/issues/6499)
- We merged the main table tabs in the preferences dialog. [#6518](https://github.com/JabRef/jabref/pull/6518)
- We changed the command line option 'generateBibtexKeys' to the more generic term 'generateCitationKeys' while the short option remains 'g'.[#6545](https://github.com/JabRef/jabref/pull/6545)
- We improved the "Possible duplicate entries" window to remember its size and position throughout a session. [#6582](https://github.com/JabRef/jabref/issues/6582)
- We divided the toolbar into small parts, so if the application window is to small, only a part of the toolbar is moved into the chevron popup. [#6682](https://github.com/JabRef/jabref/pull/6682)
- We changed the layout for of the buttons in the Open Office side panel to ensure that the button text is always visible, specially when resizing. [#6639](https://github.com/JabRef/jabref/issues/6639)
- We merged the two new library commands in the file menu to one which always creates a new library in the default library mode. [#6359](https://github.com/JabRef/jabref/pull/6539#issuecomment-641056536)

### Fixed

- We fixed an issue where entry preview tab has no name in drop down list. [#6591](https://github.com/JabRef/jabref/issues/6591)
- We fixed to only search file links in the BIB file location directory when preferences has corresponding checkbox checked. [#5891](https://github.com/JabRef/jabref/issues/5891)
- We fixed wrong button order (Apply and Cancel) in ManageProtectedTermsDialog.
- We fixed an issue with incompatible characters at BibTeX key [#6257](https://github.com/JabRef/jabref/issues/6257)
- We fixed an issue where dash (`-`) was reported as illegal BibTeX key [#6295](https://github.com/JabRef/jabref/issues/6295)
- We greatly improved the performance of the overall application and many operations. [#5071](https://github.com/JabRef/jabref/issues/5071)
- We fixed an issue where sort by priority was broken. [#6222](https://github.com/JabRef/jabref/issues/6222)
- We fixed an issue where opening a library from the recent libraries menu was not possible. [#5939](https://github.com/JabRef/jabref/issues/5939)
- We fixed an issue with inconsistent capitalization of file extensions when downloading files. [#6115](https://github.com/JabRef/jabref/issues/6115)
- We fixed the display of language and encoding in the preferences dialog. [#6130](https://github.com/JabRef/jabref/pull/6130)
- Now the link and/or the link description in the column "linked files" of the main table gets truncated or wrapped, if too long, otherwise display issues arise. [#6178](https://github.com/JabRef/jabref/issues/6178)
- We fixed the issue that groups panel does not keep size when resizing window. [#6180](https://github.com/JabRef/jabref/issues/6180)
- We fixed an error that sometimes occurred when using the context menu. [#6085](https://github.com/JabRef/jabref/issues/6085)
- We fixed an issue where search full-text documents downloaded files with same name, overwriting existing files. [#6174](https://github.com/JabRef/jabref/pull/6174)
- We fixed an issue when importing into current library an erroneous message "import cancelled" is displayed even though import is successful. [#6266](https://github.com/JabRef/jabref/issues/6266)
- We fixed an issue where custom jstyles for Open/LibreOffice where not saved correctly. [#6170](https://github.com/JabRef/jabref/issues/6170)
- We fixed an issue where the INSPIRE fetcher was no longer working [#6229](https://github.com/JabRef/jabref/issues/6229)
- We fixed an issue where custom exports with an uppercase file extension could not be selected for "Copy...-> Export to Clipboard" [#6285](https://github.com/JabRef/jabref/issues/6285)
- We fixed the display of icon both in the main table and linked file editor. [#6169](https://github.com/JabRef/jabref/issues/6169)
- We fixed an issue where the windows installer did not create an entry in the start menu [bug report in the forum](https://discourse.jabref.org/t/error-while-fetching-from-doi/2018/3)
- We fixed an issue where only the field `abstract` and `comment` were declared as multiline fields. Other fields can now be configured in the preferences using "Do not wrap the following fields when saving" [4373](https://github.com/JabRef/jabref/issues/4373)
- We fixed an issue where JabRef switched to discrete graphics under macOS [#5935](https://github.com/JabRef/jabref/issues/5935)
- We fixed an issue where the Preferences entry preview will be unexpected modified leads to Value too long exception [#6198](https://github.com/JabRef/jabref/issues/6198)
- We fixed an issue where custom jstyles for Open/LibreOffice would only be valid if a layout line for the entry type `default` was at the end of the layout section [#6303](https://github.com/JabRef/jabref/issues/6303)
- We fixed an issue where a new entry is not shown in the library if a search is active [#6297](https://github.com/JabRef/jabref/issues/6297)
- We fixed an issue where long directory names created from patterns could create an exception. [#3915](https://github.com/JabRef/jabref/issues/3915)
- We fixed an issue where sort on numeric cases was broken. [#6349](https://github.com/JabRef/jabref/issues/6349)
- We fixed an issue where year and month fields were not cleared when converting to biblatex [#6224](https://github.com/JabRef/jabref/issues/6224)
- We fixed an issue where an "Not on FX thread" exception occured when saving on linux [#6453](https://github.com/JabRef/jabref/issues/6453)
- We fixed an issue where the library sort order was lost. [#6091](https://github.com/JabRef/jabref/issues/6091)
- We fixed an issue where brackets in regular expressions were not working. [6469](https://github.com/JabRef/jabref/pull/6469)
- We fixed an issue where multiple background task popups stacked over each other.. [#6472](https://github.com/JabRef/jabref/issues/6472)
- We fixed an issue where LaTeX citations for specific commands (\autocites) of biblatex-mla were not recognized. [#6476](https://github.com/JabRef/jabref/issues/6476)
- We fixed an issue where drag and drop was not working on empty database. [#6487](https://github.com/JabRef/jabref/issues/6487)
- We fixed an issue where the name fields were not updated after the preferences changed. [#6515](https://github.com/JabRef/jabref/issues/6515)
- We fixed an issue where "null" appeared in generated BibTeX keys. [#6459](https://github.com/JabRef/jabref/issues/6459)
- We fixed an issue where the authors' names were incorrectly displayed in the authors' column when they were bracketed. [#6465](https://github.com/JabRef/jabref/issues/6465) [#6459](https://github.com/JabRef/jabref/issues/6459)
- We fixed an issue where importing certain unlinked files would result in an exception [#5815](https://github.com/JabRef/jabref/issues/5815)
- We fixed an issue where downloaded files would be moved to a directory named after the citationkey when no file directory pattern is specified [#6589](https://github.com/JabRef/jabref/issues/6589)
- We fixed an issue with the creation of a group of cited entries which incorrectly showed the message that the library had been modified externally whenever saving the library. [#6420](https://github.com/JabRef/jabref/issues/6420)
- We fixed an issue with the creation of a group of cited entries. Now the file path to an aux file gets validated. [#6585](https://github.com/JabRef/jabref/issues/6585)
- We fixed an issue on Linux systems where the application would crash upon inotify failure. Now, the user is prompted with a warning, and given the choice to continue the session. [#6073](https://github.com/JabRef/jabref/issues/6073)
- We moved the search modifier buttons into the search bar, as they were not accessible, if autocompletion was disabled. [#6625](https://github.com/JabRef/jabref/issues/6625)
- We fixed an issue about duplicated group color indicators [#6175](https://github.com/JabRef/jabref/issues/6175)
- We fixed an issue where entries with the entry type Misc from an imported aux file would not be saved correctly to the bib file on disk [#6405](https://github.com/JabRef/jabref/issues/6405)
- We fixed an issue where percent sign ('%') was not formatted properly by the HTML formatter [#6753](https://github.com/JabRef/jabref/issues/6753)
- We fixed an issue with the [SAO/NASA Astrophysics Data System](https://docs.jabref.org/collect/import-using-online-bibliographic-database/ads) fetcher where `\textbackslash` appeared at the end of the abstract.
- We fixed an issue with the Science Direct fetcher where PDFs could not be downloaded. Fixes [#5860](https://github.com/JabRef/jabref/issues/5860)
- We fixed an issue with the Library of Congress importer.
- We fixed the [link to the external libraries listing](https://github.com/JabRef/jabref/blob/master/external-libraries.md) in the about dialog
- We fixed an issue regarding pasting on Linux. [#6293](https://github.com/JabRef/jabref/issues/6293)

### Removed

- We removed the option of the "enforce legal key". [#6295](https://github.com/JabRef/jabref/issues/6295)
- We removed the obsolete `External programs / Open PDF` section in the preferences, as the default application to open PDFs is now set in the `Manage external file types` dialog. [#6130](https://github.com/JabRef/jabref/pull/6130)
- We removed the option to configure whether a `.bib.bak` file should be generated upon save. It is now always enabled. Documentation at <https://docs.jabref.org/general/autosave>. [#6092](https://github.com/JabRef/jabref/issues/6092)
- We removed the built-in list of IEEE journal abbreviations using BibTeX strings. If you still want to use them, you have to download them separately from <https://abbrv.jabref.org>.

## [5.0] – 2020-03-06

### Changed

- Added browser integration to the snap package for firefox/chromium browsers. [#6062](https://github.com/JabRef/jabref/pull/6062)
- We reintroduced the possibility to extract references from plain text (using [GROBID](https://grobid.readthedocs.io/en/latest/)). [#5614](https://github.com/JabRef/jabref/pull/5614)
- We changed the open office panel to show buttons in rows of three instead of going straight down to save space as the button expanded out to take up unnecessary horizontal space. [#5479](https://github.com/JabRef/jabref/issues/5479)
- We cleaned up the group add/edit dialog. [#5826](https://github.com/JabRef/jabref/pull/5826)
- We reintroduced the index column. [#5844](https://github.com/JabRef/jabref/pull/5844)
- Filenames of external files can no longer contain curly braces. [#5926](https://github.com/JabRef/jabref/pull/5926)
- We made the filters more easily accessible in the integrity check dialog. [#5955](https://github.com/JabRef/jabref/pull/5955)
- We reimplemented and improved the dialog "Customize entry types". [#4719](https://github.com/JabRef/jabref/issues/4719)
- We added an [American Physical Society](https://journals.aps.org/) fetcher. [#818](https://github.com/JabRef/jabref/issues/818)
- We added possibility to enable/disable items quantity in groups. [#6042](https://github.com/JabRef/jabref/issues/6042)

### Fixed

- We fixed an issue where the command line console was always opened in the background. [#5474](https://github.com/JabRef/jabref/issues/5474)
- We fixed and issue where pdf files will not open under some KDE linux distributions when using okular. [#5253](https://github.com/JabRef/jabref/issues/5253)
- We fixed an issue where the Medline fetcher was only working when JabRef was running from source. [#5645](https://github.com/JabRef/jabref/issues/5645)
- We fixed some visual issues in the dark theme. [#5764](https://github.com/JabRef/jabref/pull/5764) [#5753](https://github.com/JabRef/jabref/issues/5753)
- We fixed an issue where non-default previews didn't handle unicode characters. [#5779](https://github.com/JabRef/jabref/issues/5779)
- We improved the performance, especially changing field values in the entry should feel smoother now. [#5843](https://github.com/JabRef/jabref/issues/5843)
- We fixed an issue where the ampersand character wasn't rendering correctly on previews. [#3840](https://github.com/JabRef/jabref/issues/3840)
- We fixed an issue where an erroneous "The library has been modified by another program" message was shown when saving. [#4877](https://github.com/JabRef/jabref/issues/4877)
- We fixed an issue where the file extension was missing after downloading a file (we now fall-back to pdf). [#5816](https://github.com/JabRef/jabref/issues/5816)
- We fixed an issue where cleaning up entries broke web URLs, if "Make paths of linked files relative (if possible)" was enabled, which resulted in various other issues subsequently. [#5861](https://github.com/JabRef/jabref/issues/5861)
- We fixed an issue where the tab "Required fields" of the entry editor did not show all required fields, if at least two of the defined required fields are linked with a logical or. [#5859](https://github.com/JabRef/jabref/issues/5859)
- We fixed several issues concerning managing external file types: Now everything is usable and fully functional. Previously, there were problems with the radio buttons, with saving the settings and with loading an input field value. Furthermore, different behavior for Windows and other operating systems was given, which was unified as well. [#5846](https://github.com/JabRef/jabref/issues/5846)
- We fixed an issue where entries containing Unicode charaters were not parsed correctly [#5899](https://github.com/JabRef/jabref/issues/5899)
- We fixed an issue where an entry containing an external filename with curly braces could not be saved. Curly braces are now longer allowed in filenames. [#5899](https://github.com/JabRef/jabref/issues/5899)
- We fixed an issue where changing the type of an entry did not update the main table [#5906](https://github.com/JabRef/jabref/issues/5906)
- We fixed an issue in the optics of the library properties, that cropped the dialog on scaled displays. [#5969](https://github.com/JabRef/jabref/issues/5969)
- We fixed an issue where changing the type of an entry did not update the main table. [#5906](https://github.com/JabRef/jabref/issues/5906)
- We fixed an issue where opening a library from the recent libraries menu was not possible. [#5939](https://github.com/JabRef/jabref/issues/5939)
- We fixed an issue where the most bottom group in the list got lost, if it was dragged on itself. [#5983](https://github.com/JabRef/jabref/issues/5983)
- We fixed an issue where changing entry type doesn't always work when biblatex source is shown. [#5905](https://github.com/JabRef/jabref/issues/5905)
- We fixed an issue where the group and the link column were not updated after changing the entry in the main table. [#5985](https://github.com/JabRef/jabref/issues/5985)
- We fixed an issue where reordering the groups was not possible after inserting an article. [#6008](https://github.com/JabRef/jabref/issues/6008)
- We fixed an issue where citation styles except the default "Preview" could not be used. [#56220](https://github.com/JabRef/jabref/issues/5622)
- We fixed an issue where a warning was displayed when the title content is made up of two sentences. [#5832](https://github.com/JabRef/jabref/issues/5832)
- We fixed an issue where an exception was thrown when adding a save action without a selected formatter in the library properties [#6069](https://github.com/JabRef/jabref/issues/6069)
- We fixed an issue where JabRef's icon was missing in the Export to clipboard Dialog. [#6286](https://github.com/JabRef/jabref/issues/6286)
- We fixed an issue when an "Abstract field" was duplicating text, when importing from RIS file (Neurons) [#6065](https://github.com/JabRef/jabref/issues/6065)
- We fixed an issue where adding the addition of a new entry was not completely validated [#6370](https://github.com/JabRef/jabref/issues/6370)
- We fixed an issue where the blue and red text colors in the Merge entries dialog were not quite visible [#6334](https://github.com/JabRef/jabref/issues/6334)
- We fixed an issue where underscore character was removed from the file name in the Recent Libraries list in File menu [#6383](https://github.com/JabRef/jabref/issues/6383)
- We fixed an issue where few keyboard shortcuts regarding new entries were missing [#6403](https://github.com/JabRef/jabref/issues/6403)

### Removed

- Ampersands are no longer escaped by default in the `bib` file. If you want to keep the current behaviour, you can use the new "Escape Ampersands" formatter as a save action. [#5869](https://github.com/JabRef/jabref/issues/5869)
- The "Merge Entries" entry was removed from the Quality Menu. Users should use the right-click menu instead. [#6021](https://github.com/JabRef/jabref/pull/6021)

## [5.0-beta] – 2019-12-15

### Changed

- We added a short DOI field formatter which shortens DOI to more human-readable form. [koppor#343](https://github.com/koppor/jabref/issues/343)
- We improved the display of group memberships by adding multiple colored bars if the entry belongs to more than one group. [#4574](https://github.com/JabRef/jabref/issues/4574)
- We added an option to show the preview as an extra tab in the entry editor (instead of in a split view). [#5244](https://github.com/JabRef/jabref/issues/5244)
- A custom Open/LibreOffice jstyle file now requires a layout line for the entry type `default` [#5452](https://github.com/JabRef/jabref/issues/5452)
- The entry editor is now open by default when JabRef starts up. [#5460](https://github.com/JabRef/jabref/issues/5460)
- Customized entry types are now serialized in alphabetical order in the bib file.
- We added a new ADS fetcher to use the new ADS API. [#4949](https://github.com/JabRef/jabref/issues/4949)
- We added support of the [X11 primary selection](https://unix.stackexchange.com/a/139193/18033) [#2389](https://github.com/JabRef/jabref/issues/2389)
- We added support to switch between biblatex and bibtex library types. [#5550](https://github.com/JabRef/jabref/issues/5550)
- We changed the save action buttons to be easier to understand. [#5565](https://github.com/JabRef/jabref/issues/5565)
- We made the columns for groups, files and uri in the main table reorderable and merged the clickable icon columns for uri, url, doi and eprint. [#5544](https://github.com/JabRef/jabref/pull/5544)
- We reduced the number of write actions performed when autosave is enabled [#5679](https://github.com/JabRef/jabref/issues/5679)
- We made the column sort order in the main table persistent [#5730](https://github.com/JabRef/jabref/pull/5730)
- When an entry is modified on disk, the change dialog now shows the merge dialog to highlight the changes [#5688](https://github.com/JabRef/jabref/pull/5688)

### Fixed

- Inherit fields from cross-referenced entries as specified by biblatex. [#5045](https://github.com/JabRef/jabref/issues/5045)
- We fixed an issue where it was no longer possible to connect to LibreOffice. [#5261](https://github.com/JabRef/jabref/issues/5261)
- The "All entries group" is no longer shown when no library is open.
- We fixed an exception which occurred when closing JabRef. [#5348](https://github.com/JabRef/jabref/issues/5348)
- We fixed an issue where JabRef reports incorrectly about customized entry types. [#5332](https://github.com/JabRef/jabref/issues/5332)
- We fixed a few problems that prevented JabFox to communicate with JabRef. [#4737](https://github.com/JabRef/jabref/issues/4737) [#4303](https://github.com/JabRef/jabref/issues/4303)
- We fixed an error where the groups containing an entry loose their highlight color when scrolling. [#5022](https://github.com/JabRef/jabref/issues/5022)
- We fixed an error where scrollbars were not shown. [#5374](https://github.com/JabRef/jabref/issues/5374)
- We fixed an error where an exception was thrown when merging entries. [#5169](https://github.com/JabRef/jabref/issues/5169)
- We fixed an error where certain metadata items were not serialized alphabetically.
- After assigning an entry to a group, the item count is now properly colored to reflect the new membership of the entry. [#3112](https://github.com/JabRef/jabref/issues/3112)
- The group panel is now properly updated when switching between libraries (or when closing/opening one). [#3142](https://github.com/JabRef/jabref/issues/3142)
- We fixed an error where the number of matched entries shown in the group pane was not updated correctly. [#4441](https://github.com/JabRef/jabref/issues/4441)
- We fixed an error where the wrong file is renamed and linked when using the "Copy, rename and link" action. [#5653](https://github.com/JabRef/jabref/issues/5653)
- We fixed a "null" error when writing XMP metadata. [#5449](https://github.com/JabRef/jabref/issues/5449)
- We fixed an issue where empty keywords lead to a strange display of automatic keyword groups. [#5333](https://github.com/JabRef/jabref/issues/5333)
- We fixed an error where the default color of a new group was white instead of dark gray. [#4868](https://github.com/JabRef/jabref/issues/4868)
- We fixed an issue where the first field in the entry editor got the focus while performing a different action (like searching). [#5084](https://github.com/JabRef/jabref/issues/5084)
- We fixed an issue where multiple entries were highlighted in the web search result after scrolling. [#5035](https://github.com/JabRef/jabref/issues/5035)
- We fixed an issue where the hover indication in the web search pane was not working. [#5277](https://github.com/JabRef/jabref/issues/5277)
- We fixed an error mentioning "javafx.controls/com.sun.javafx.scene.control" that was thrown when interacting with the toolbar.
- We fixed an error where a cleared search was restored after switching libraries. [#4846](https://github.com/JabRef/jabref/issues/4846)
- We fixed an exception which occurred when trying to open a non-existing file from the "Recent files"-menu [#5334](https://github.com/JabRef/jabref/issues/5334)
- We fixed an issues where the search highlight in the entry preview did not worked. [#5069](https://github.com/JabRef/jabref/issues/5069)
- The context menu for fields in the entry editor is back. [#5254](https://github.com/JabRef/jabref/issues/5254)
- We fixed an exception which occurred when trying to open a non-existing file from the "Recent files"-menu [#5334](https://github.com/JabRef/jabref/issues/5334)
- We fixed a problem where the "editor" information has been duplicated during saving a .bib-Database. [#5359](https://github.com/JabRef/jabref/issues/5359)
- We re-introduced the feature to switch between different preview styles. [#5221](https://github.com/JabRef/jabref/issues/5221)
- We fixed various issues (including [#5263](https://github.com/JabRef/jabref/issues/5263)) related to copying entries to the clipboard
- We fixed some display errors in the preferences dialog and replaced some of the controls [#5033](https://github.com/JabRef/jabref/pull/5033) [#5047](https://github.com/JabRef/jabref/pull/5047) [#5062](https://github.com/JabRef/jabref/pull/5062) [#5141](https://github.com/JabRef/jabref/pull/5141) [#5185](https://github.com/JabRef/jabref/pull/5185) [#5265](https://github.com/JabRef/jabref/pull/5265) [#5315](https://github.com/JabRef/jabref/pull/5315) [#5360](https://github.com/JabRef/jabref/pull/5360)
- We fixed an exception which occurred when trying to import entries without an open library. [#5447](https://github.com/JabRef/jabref/issues/5447)
- The "Automatically set file links" feature now follows symbolic links. [#5664](https://github.com/JabRef/jabref/issues/5664)
- After successful import of one or multiple bib entries the main table scrolls to the first imported entry [#5383](https://github.com/JabRef/jabref/issues/5383)
- We fixed an exception which occurred when an invalid jstyle was loaded. [#5452](https://github.com/JabRef/jabref/issues/5452)
- We fixed an issue where the command line arguments `importBibtex` and `importToOpen` did not import into the currently open library, but opened a new one. [#5537](https://github.com/JabRef/jabref/issues/5537)
- We fixed an error where the preview theme did not adapt to the "Dark" mode [#5463](https://github.com/JabRef/jabref/issues/5463)
- We fixed an issue where multiple entries were allowed in the "crossref" field [#5284](https://github.com/JabRef/jabref/issues/5284)
- We fixed an issue where the merge dialog showed the wrong text colour in "Dark" mode [#5516](https://github.com/JabRef/jabref/issues/5516)
- We fixed visibility issues with the scrollbar and group selection highlight in "Dark" mode, and enabled "Dark" mode for the OpenOffice preview in the style selection window. [#5522](https://github.com/JabRef/jabref/issues/5522)
- We fixed an issue where the author field was not correctly parsed during bibtex key-generation. [#5551](https://github.com/JabRef/jabref/issues/5551)
- We fixed an issue where notifications where shown during autosave. [#5555](https://github.com/JabRef/jabref/issues/5555)
- We fixed an issue where the side pane was not remembering its position. [#5615](https://github.com/JabRef/jabref/issues/5615)
- We fixed an issue where JabRef could not interact with [Oracle XE](https://www.oracle.com/de/database/technologies/appdev/xe.html) in the [shared SQL database setup](https://docs.jabref.org/collaborative-work/sqldatabase).
- We fixed an issue where the toolbar icons were hidden on smaller screens.
- We fixed an issue where renaming referenced files for bib entries with long titles was not possible. [#5603](https://github.com/JabRef/jabref/issues/5603)
- We fixed an issue where a window which is on an external screen gets unreachable when external screen is removed. [#5037](https://github.com/JabRef/jabref/issues/5037)
- We fixed a bug where the selection of groups was lost after drag and drop. [#2868](https://github.com/JabRef/jabref/issues/2868)
- We fixed an issue where the custom entry types didn't show the correct display name [#5651](https://github.com/JabRef/jabref/issues/5651)

### Removed

- We removed some obsolete notifications. [#5555](https://github.com/JabRef/jabref/issues/5555)
- We removed an internal step in the [ISBN-to-BibTeX fetcher](https://docs.jabref.org/import-using-publication-identifiers/isbntobibtex): The [ISBN to BibTeX Converter](https://manas.tungare.name/software/isbn-to-bibtex) by [@manastungare](https://github.com/manastungare) is not used anymore, because it is offline: "people using this tool have not been generating enough sales for Amazon."
- We removed the option to control the default drag and drop behaviour. You can use the modifier keys (like CtrL or Alt) instead.

## [5.0-alpha] – 2019-08-25

### Changed

- We added eventitle, eventdate and venue fields to `@unpublished` entry type.
- We added `@software` and `@dataSet` entry type to biblatex.
- All fields are now properly sorted alphabetically (in the subgroups of required/optional fields) when the entry is written to the bib file.
- We fixed an issue where some importers used the field `pubstatus` instead of the standard BibTeX field `pubstate`.
- We changed the latex command removal for docbook exporter. [#3838](https://github.com/JabRef/jabref/issues/3838)
- We changed the location of some fields in the entry editor (you might need to reset your preferences for these changes to come into effect)
  - Journal/Year/Month in biblatex mode -> Deprecated (if filled)
  - DOI/URL: General -> Optional
  - Internal fields like ranking, read status and priority: Other -> General
  - Moreover, empty deprecated fields are no longer shown
- Added server timezone parameter when connecting to a shared database.
- We updated the dialog for setting up general fields.
- URL field formatting is updated. All whitespace chars, located at the beginning/ending of the URL, are trimmed automatically
- We changed the behavior of the field formatting dialog such that the `bibtexkey` is not changed when formatting all fields or all text fields.
- We added a "Move file to file directory and rename file" option for simultaneously moving and renaming of document file. [#4166](https://github.com/JabRef/jabref/issues/4166)
- Use integrated graphics card instead of discrete on macOS [#4070](https://github.com/JabRef/jabref/issues/4070)
- We added a cleanup operation that detects an arXiv identifier in the note, journal or URL field and moves it to the `eprint` field.
  Because of this change, the last-used cleanup operations were reset.
- We changed the minimum required version of Java to 1.8.0_171, as this is the latest release for which the automatic Java update works. [#4093](https://github.com/JabRef/jabref/issues/4093)
- The special fields like `Printed` and `Read status` now show gray icons when the row is hovered.
- We added a button in the tab header which allows you to close the database with one click. [#494](https://github.com/JabRef/jabref/issues/494)
- Sorting in the main table now takes information from cross-referenced entries into account. [#2808](https://github.com/JabRef/jabref/issues/2808)
- If a group has a color specified, then entries matched by this group have a small colored bar in front of them in the main table.
- Change default icon for groups to a circle because a colored version of the old icon was hard to distinguish from its black counterpart.
- In the main table, the context menu appears now when you press the "context menu" button on the keyboard. [feature request in the forum](http://discourse.jabref.org/t/how-to-enable-keyboard-context-key-windows)
- We added icons to the group side panel to quickly switch between `union` and `intersection` group view mode. [#3269](https://github.com/JabRef/jabref/issues/3269).
- We use `https` for [fetching from most online bibliographic database](https://docs.jabref.org/import-using-online-bibliographic-database).
- We changed the default keyboard shortcuts for moving between entries when the entry editor is active to ̀<kbd>alt</kbd> + <kbd>up/down</kbd>.
- Opening a new file now prompts the directory of the currently selected file, instead of the directory of the last opened file.
- Window state is saved on close and restored on start.
- We made the MathSciNet fetcher more reliable.
- We added the ISBN fetcher to the list of fetcher available under "Update with bibliographic information from the web" in the entry editor toolbar.
- Files without a defined external file type are now directly opened with the default application of the operating system
- We streamlined the process to rename and move files by removing the confirmation dialogs.
- We removed the redundant new lines of markings and wrapped the summary in the File annotation tab. [#3823](https://github.com/JabRef/jabref/issues/3823)
- We add auto URL formatting when user paste link to URL field in entry editor. [koppor#254](https://github.com/koppor/jabref/issues/254)
- We added a minimum height for the entry editor so that it can no longer be hidden by accident. [#4279](https://github.com/JabRef/jabref/issues/4279)
- We added a new keyboard shortcut so that the entry editor could be closed by <kbd>Ctrl</kbd> + <kbd>E</kbd>. [#4222](https://github.com/JabRef/jabref/issues/4222)
- We added an option in the preference dialog box, that allows user to pick the dark or light theme option. [#4130](https://github.com/JabRef/jabref/issues/4130)
- We updated the Related Articles tab to accept JSON from the new version of the Mr. DLib service
- We added an option in the preference dialog box that allows user to choose behavior after dragging and dropping files in Entry Editor. [#4356](https://github.com/JabRef/jabref/issues/4356)
- We added the ability to have an export preference where previously "File"-->"Export"/"Export selected entries" would not save the user's preference[#4495](https://github.com/JabRef/jabref/issues/4495)
- We optimized the code responsible for connecting to an external database, which should lead to huge improvements in performance.
- For automatically created groups, added ability to filter groups by entry type. [#4539](https://github.com/JabRef/jabref/issues/4539)
- We added the ability to add field names from the Preferences Dialog [#4546](https://github.com/JabRef/jabref/issues/4546)
- We added the ability to change the column widths directly in the main table. [#4546](https://github.com/JabRef/jabref/issues/4546)
- We added a description of how recommendations were chosen and better error handling to Related Articles tab
- We added the ability to execute default action in dialog by using with <kbd>Ctrl</kbd> + <kbd>Enter</kbd> combination [#4496](https://github.com/JabRef/jabref/issues/4496)
- We grouped and reordered the Main Menu (File, Edit, Library, Quality, Tools, and View tabs & icons). [#4666](https://github.com/JabRef/jabref/issues/4666) [#4667](https://github.com/JabRef/jabref/issues/4667) [#4668](https://github.com/JabRef/jabref/issues/4668) [#4669](https://github.com/JabRef/jabref/issues/4669) [#4670](https://github.com/JabRef/jabref/issues/4670) [#4671](https://github.com/JabRef/jabref/issues/4671) [#4672](https://github.com/JabRef/jabref/issues/4672) [#4673](https://github.com/JabRef/jabref/issues/4673)
- We added additional modifiers (capitalize, titlecase and sentencecase) to the Bibtex key generator. [#1506](https://github.com/JabRef/jabref/issues/1506)
- We have migrated from the mysql jdbc connector to the mariadb one for better authentication scheme support. [#4746](https://github.com/JabRef/jabref/issues/4745)
- We grouped the toolbar icons and changed the Open Library and Copy icons. [#4584](https://github.com/JabRef/jabref/issues/4584)
- We added a browse button next to the path text field for aux-based groups. [#4586](https://github.com/JabRef/jabref/issues/4586)
- We changed the title of Group Dialog to "Add subgroup" from "Edit group" when we select Add subgroup option.
- We enable import button only if entries are selected. [#4755](https://github.com/JabRef/jabref/issues/4755)
- We made modifications to improve the contrast of UI elements. [#4583](https://github.com/JabRef/jabref/issues/4583)
- We added a warning for empty BibTeX keys in the entry editor. [#4440](https://github.com/JabRef/jabref/issues/4440)
- We added an option in the settings to set the default action in JabRef when right clicking on any entry in any database and selecting "Open folder". [#4763](https://github.com/JabRef/jabref/issues/4763)
- The Medline fetcher now normalizes the author names according to the BibTeX-Standard [#4345](https://github.com/JabRef/jabref/issues/4345)
- We added an option on the Linked File Viewer to rename the attached file of an entry directly on the JabRef. [#4844](https://github.com/JabRef/jabref/issues/4844)
- We added an option in the preference dialog box that allows user to enable helpful tooltips.[#3599](https://github.com/JabRef/jabref/issues/3599)
- We reworked the functionality for extracting BibTeX entries from plain text, because our used service [freecite shut down](https://library.brown.edu/libweb/freecite_notice.php). [#5206](https://github.com/JabRef/jabref/pull/5206)
- We moved the dropdown menu for selecting the push-application from the toolbar into the external application preferences. [#674](https://github.com/JabRef/jabref/issues/674)
- We removed the alphabetical ordering of the custom tabs and updated the error message when trying to create a general field with a name containing an illegal character. [#5019](https://github.com/JabRef/jabref/issues/5019)
- We added a context menu to the bib(la)tex-source-editor to copy'n'paste. [#5007](https://github.com/JabRef/jabref/pull/5007)
- We added a tool that allows searching for citations in LaTeX files. It scans directories and shows which entries are used, how many times and where.
- We added a 'LaTeX citations' tab to the entry editor, to search for citations to the active entry in the LaTeX file directory. It can be disabled in the preferences dialog.
- We added an option in preferences to allow for integers in field "edition" when running database in bibtex mode. [#4680](https://github.com/JabRef/jabref/issues/4680)
- We added the ability to use negation in export filter layouts. [#5138](https://github.com/JabRef/jabref/pull/5138)
- Focus on Name Area instead of 'OK' button whenever user presses 'Add subgroup'. [#6307](https://github.com/JabRef/jabref/issues/6307)
- We changed the behavior of merging that the entry which has "smaller" bibkey will be selected. [#7395](https://github.com/JabRef/jabref/issues/7395)

### Fixed

- We fixed an issue where JabRef died silently for the user without enough inotify instances [#4874](https://github.com/JabRef/jabref/issues/4847)
- We fixed an issue where corresponding groups are sometimes not highlighted when clicking on entries [#3112](https://github.com/JabRef/jabref/issues/3112)
- We fixed an issue where custom exports could not be selected in the 'Export (selected) entries' dialog [#4013](https://github.com/JabRef/jabref/issues/4013)
- Italic text is now rendered correctly. [#3356](https://github.com/JabRef/jabref/issues/3356)
- The entry editor no longer gets corrupted after using the source tab. [#3532](https://github.com/JabRef/jabref/issues/3532) [#3608](https://github.com/JabRef/jabref/issues/3608) [#3616](https://github.com/JabRef/jabref/issues/3616)
- We fixed multiple issues where entries did not show up after import if a search was active. [#1513](https://github.com/JabRef/jabref/issues/1513) [#3219](https://github.com/JabRef/jabref/issues/3219))
- We fixed an issue where the group tree was not updated correctly after an entry was changed. [#3618](https://github.com/JabRef/jabref/issues/3618)
- We fixed an issue where a right-click in the main table selected a wrong entry. [#3267](https://github.com/JabRef/jabref/issues/3267)
- We fixed an issue where in rare cases entries where overlayed in the main table. [#3281](https://github.com/JabRef/jabref/issues/3281)
- We fixed an issue where selecting a group messed up the focus of the main table and the entry editor. [#3367](https://github.com/JabRef/jabref/issues/3367)
- We fixed an issue where composite author names were sorted incorrectly. [#2828](https://github.com/JabRef/jabref/issues/2828)
- We fixed an issue where commands followed by `-` didn't work. [#3805](https://github.com/JabRef/jabref/issues/3805)
- We fixed an issue where a non-existing aux file in a group made it impossible to open the library. [#4735](https://github.com/JabRef/jabref/issues/4735)
- We fixed an issue where some journal names were wrongly marked as abbreviated. [#4115](https://github.com/JabRef/jabref/issues/4115)
- We fixed an issue where the custom file column were sorted incorrectly. [#3119](https://github.com/JabRef/jabref/issues/3119)
- We improved the parsing of author names whose infix is abbreviated without a dot. [#4864](https://github.com/JabRef/jabref/issues/4864)
- We fixed an issues where the entry losses focus when a field is edited and at the same time used for sorting. [#3373](https://github.com/JabRef/jabref/issues/3373)
- We fixed an issue where the menu on Mac OS was not displayed in the usual Mac-specific way. [#3146](https://github.com/JabRef/jabref/issues/3146)
- We improved the integrity check for page numbers. [#4113](https://github.com/JabRef/jabref/issues/4113) and [feature request in the forum](http://discourse.jabref.org/t/pages-field-allow-use-of-en-dash/1199)
- We fixed an issue where the order of fields in customized entry types was not saved correctly. [#4033](http://github.com/JabRef/jabref/issues/4033)
- We fixed an issue where renaming a group did not change the group name in the interface. [#3189](https://github.com/JabRef/jabref/issues/3189)
- We fixed an issue where the groups tree of the last database was still shown even after the database was already closed.
- We fixed an issue where the "Open file dialog" may disappear behind other windows. [#3410](https://github.com/JabRef/jabref/issues/3410)
- We fixed an issue where the number of entries matched was not updated correctly upon adding or removing an entry. [#3537](https://github.com/JabRef/jabref/issues/3537)
- We fixed an issue where the default icon of a group was not colored correctly.
- We fixed an issue where the first field in entry editor was not focused when adding a new entry. [#4024](https://github.com/JabRef/jabref/issues/4024)
- We reworked the "Edit file" dialog to make it resizeable and improved the workflow for adding and editing files [#2970](https://github.com/JabRef/jabref/issues/2970)
- We fixed an issue where custom name formatters were no longer found correctly. [#3531](https://github.com/JabRef/jabref/issues/3531)
- We fixed an issue where the month was not shown in the preview. [#3239](https://github.com/JabRef/jabref/issues/3239)
- Rewritten logic to detect a second jabref instance. [#4023](https://github.com/JabRef/jabref/issues/4023)
- We fixed an issue where the "Convert to BibTeX-Cleanup" moved the content of the `file` field to the `pdf` field [#4120](https://github.com/JabRef/jabref/issues/4120)
- We fixed an issue where the preview pane in entry preview in preferences wasn't showing the citation style selected [#3849](https://github.com/JabRef/jabref/issues/3849)
- We fixed an issue where the default entry preview style still contained the field `review`. The field `review` in the style is now replaced with comment to be consistent with the entry editor [#4098](https://github.com/JabRef/jabref/issues/4098)
- We fixed an issue where users were vulnerable to XXE attacks during parsing [#4229](https://github.com/JabRef/jabref/issues/4229)
- We fixed an issue where files added via the "Attach file" contextmenu of an entry were not made relative. [#4201](https://github.com/JabRef/jabref/issues/4201) and [#4241](https://github.com/JabRef/jabref/issues/4241)
- We fixed an issue where author list parser can't generate bibtex for Chinese author. [#4169](https://github.com/JabRef/jabref/issues/4169)
- We fixed an issue where the list of XMP Exclusion fields in the preferences was not be saved [#4072](https://github.com/JabRef/jabref/issues/4072)
- We fixed an issue where the ArXiv Fetcher did not support HTTP URLs [koppor#328](https://github.com/koppor/jabref/issues/328)
- We fixed an issue where only one PDF file could be imported [#4422](https://github.com/JabRef/jabref/issues/4422)
- We fixed an issue where "Move to group" would always move the first entry in the library and not the selected [#4414](https://github.com/JabRef/jabref/issues/4414)
- We fixed an issue where an older dialog appears when downloading full texts from the quality menu. [#4489](https://github.com/JabRef/jabref/issues/4489)
- We fixed an issue where right clicking on any entry in any database and selecting "Open folder" results in the NullPointer exception. [#4763](https://github.com/JabRef/jabref/issues/4763)
- We fixed an issue where option 'open terminal here' with custom command was passing the wrong argument. [#4802](https://github.com/JabRef/jabref/issues/4802)
- We fixed an issue where ranking an entry would generate an IllegalArgumentException. [#4754](https://github.com/JabRef/jabref/issues/4754)
- We fixed an issue where special characters where removed from non-label key generation pattern parts [#4767](https://github.com/JabRef/jabref/issues/4767)
- We fixed an issue where the RIS import would overwite the article date with the value of the acessed date [#4816](https://github.com/JabRef/jabref/issues/4816)
- We fixed an issue where an NullPointer exception was thrown when a referenced entry in an Open/Libre Office document was no longer present in the library. Now an error message with the reference marker of the missing entry is shown. [#4932](https://github.com/JabRef/jabref/issues/4932)
- We fixed an issue where a database exception related to a missing timezone was too big. [#4827](https://github.com/JabRef/jabref/issues/4827)
- We fixed an issue where the IEEE fetcher returned an error if no keywords were present in the result from the IEEE website [#4997](https://github.com/JabRef/jabref/issues/4997)
- We fixed an issue where the command line help text had several errors, and arguments and descriptions have been rewritten to simplify and detail them better. [#4932](https://github.com/JabRef/jabref/issues/2016)
- We fixed an issue where the same menu for changing entry type had two different sizes and weights. [#4977](https://github.com/JabRef/jabref/issues/4977)
- We fixed an issue where the "Attach file" dialog, in the right-click menu for an entry, started on the working directory instead of the user's main directory. [#4995](https://github.com/JabRef/jabref/issues/4995)
- We fixed an issue where the JabRef Icon in the macOS launchpad was not displayed correctly [#5003](https://github.com/JabRef/jabref/issues/5003)
- We fixed an issue where the "Search for unlinked local files" would throw an exception when parsing the content of a PDF-file with missing "series" information [#5128](https://github.com/JabRef/jabref/issues/5128)
- We fixed an issue where the XMP Importer would incorrectly return an empty default entry when importing pdfs [#6577](https://github.com/JabRef/jabref/issues/6577)
- We fixed an issue where opening the menu 'Library properties' marked the library as modified [#6451](https://github.com/JabRef/jabref/issues/6451)
- We fixed an issue when importing resulted in an exception [#7343](https://github.com/JabRef/jabref/issues/7343)
- We fixed an issue where the field in the Field formatter dropdown selection were sorted in random order. [#7710](https://github.com/JabRef/jabref/issues/7710)

### Removed

- The feature to "mark entries" was removed and merged with the groups functionality. For migration, a group is created for every value of the `__markedentry` field and the entry is added to this group.
- The number column was removed.
- We removed the global search feature.
- We removed the coloring of cells in the main table according to whether the field is optional/required.
- We removed the feature to find and resolve duplicate BibTeX keys (as this use case is already covered by the integrity check).
- We removed a few commands from the right-click menu that are not needed often and thus don't need to be placed that prominently:
  - Print entry preview: available through entry preview
  - All commands related to marking: marking is not yet reimplemented
  - Set/clear/append/rename fields: available through Edit menu
  - Manage keywords: available through the Edit menu
  - Copy linked files to folder: available through File menu
  - Add/move/remove from group: removed completely (functionality still available through group interface)
- We removed the option to change the column widths in the preferences dialog. [#4546](https://github.com/JabRef/jabref/issues/4546)

## Older versions

The changelog of JabRef 4.x is available at the [v4.3.1 tag](https://github.com/JabRef/jabref/blob/v4.3.1/CHANGELOG.md).
The changelog of JabRef 3.x is available at the [v3.8.2 tag](https://github.com/JabRef/jabref/blob/v3.8.2/CHANGELOG.md).
The changelog of JabRef 2.11 and all previous versions is available as [text file in the v2.11.1 tag](https://github.com/JabRef/jabref/blob/v2.11.1/CHANGELOG).

[Unreleased]: https://github.com/JabRef/jabref/compare/v5.8...HEAD
[5.8]: https://github.com/JabRef/jabref/compare/v5.7...v5.8
[5.7]: https://github.com/JabRef/jabref/compare/v5.6...v5.7
[5.6]: https://github.com/JabRef/jabref/compare/v5.5...v5.6
[5.5]: https://github.com/JabRef/jabref/compare/v5.4...v5.5
[5.4]: https://github.com/JabRef/jabref/compare/v5.3...v5.4
[5.3]: https://github.com/JabRef/jabref/compare/v5.2...v5.3
[5.2]: https://github.com/JabRef/jabref/compare/v5.1...v5.2
[5.1]: https://github.com/JabRef/jabref/compare/v5.0...v5.1
[5.0]: https://github.com/JabRef/jabref/compare/v5.0-beta...v5.0
[5.0-beta]: https://github.com/JabRef/jabref/compare/v5.0-alpha...v5.0-beta
[5.0-alpha]: https://github.com/JabRef/jabref/compare/v4.3...v5.0-alpha

<!-- markdownlint-disable-file MD012 MD024 MD033 --><|MERGE_RESOLUTION|>--- conflicted
+++ resolved
@@ -29,16 +29,10 @@
 ### Fixed
 
 - The tab "deprecated fields" is shown in biblatex-mode only. [#7757](https://github.com/JabRef/jabref/issues/7757)
-<<<<<<< HEAD
-- We fixed an issue where the last opened libraries were not remembered when a new unsaved libray was open as well [#9190](https://github.com/JabRef/jabref/issues/9190)
-- We fixed an issue where no context menu for the group "All entries" was present [forum#3682](https://discourse.jabref.org/t/how-sort-groups-a-z-not-subgroups/3682)
-- We fixed an issue where extra curly braces in some fields would trigger an exception when selecting the entry or doing an integrity check [#9475](https://github.com/JabRef/jabref/issues/9475), [#9503](https://github.com/JabRef/jabref/issues/9503)
-- We fixed an issue where entering a date in the format "YYYY/MM" in the entry editor date field caused an exception [#9492](https://github.com/JabRef/jabref/issues/9492)
-=======
 - We fixed an issue where the last opened libraries were not remembered when a new unsaved libray was open as well. [#9190](https://github.com/JabRef/jabref/issues/9190)
 - We fixed an issue where no context menu for the group "All entries" was present. [forum#3682](https://discourse.jabref.org/t/how-sort-groups-a-z-not-subgroups/3682)
+- We fixed an issue where extra curly braces in some fields would trigger an exception when selecting the entry or doing an integrity check [#9475](https://github.com/JabRef/jabref/issues/9475), [#9503](https://github.com/JabRef/jabref/issues/9503)
 - We fixed an issue where entering a date in the format "YYYY/MM" in the entry editor date field caused an exception. [#9492](https://github.com/JabRef/jabref/issues/9492)
->>>>>>> 6fd78ae5
 
 ### Removed
 
