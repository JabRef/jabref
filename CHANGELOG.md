--- conflicted
+++ resolved
@@ -11,11 +11,8 @@
 
 ### Added
 
-<<<<<<< HEAD
 - We added the option in Preferences → Linked files → Attached files to adjust the path of attached files and copy them if needed when entries are copied to another library [#12267](https://github.com/JabRef/jabref/issues/12267)
-=======
 - We fixed an issue where "Print preview" would throw a `NullPointerException` if no printers were available. [#13708](https://github.com/JabRef/jabref/issues/13708)
->>>>>>> 225bba67
 - We added the option to enable the language server in the preferences. [#13697](https://github.com/JabRef/jabref/pull/13697)
 - We introduced an option in Preferences under (under Linked files -> Linked file name conventions) to automatically rename linked files when an entry data changes. [#11316](https://github.com/JabRef/jabref/issues/11316)
 - We added tooltips (on hover) for 'Library-specific file directory', 'User-specific file directory' and 'LaTeX file directory' fields of the library properties window. [#12269](https://github.com/JabRef/jabref/issues/12269)
