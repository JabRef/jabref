# Changelog

All notable changes to this project will be documented in this file.
The format is based on [Keep a Changelog](https://keepachangelog.com/en/1.0.0/).
We refer to [GitHub issues](https://github.com/JabRef/jabref/issues) by using `#NUM`.
In case, there is no issue present, the pull request implementing the feature is linked.

Note that this project **does not** adhere to [Semantic Versioning](http://semver.org/).

<<<<<<< HEAD
## [Unreleased]

### Added

- We added a query parser and mapping layer to enable conversion of queries formulated in simplified lucene syntax by the user into api queries. [#6799](https://github.com/JabRef/jabref/pull/6799)

### Changed

### Fixed

- We fixed the [link to the external libraries listing](https://github.com/JabRef/jabref/blob/master/external-libraries.md) in the about dialog

### Removed


## [5.1] – 2020-08-27
=======
## [5.1] – 2020-08-30
>>>>>>> e023aa08

### Added

- We added a new fetcher to enable users to search mEDRA DOIs [#6602](https://github.com/JabRef/jabref/issues/6602)
- We added a new fetcher to enable users to search "[Collection of Computer Science Bibliographies](https://liinwww.ira.uka.de/bibliography/index.html)". [#6638](https://github.com/JabRef/jabref/issues/6638)
- We added default values for delimiters in Add Subgroup window [#6624](https://github.com/JabRef/jabref/issues/6624)
- We improved responsiveness of general fields specification dialog window. [#6643](https://github.com/JabRef/jabref/issues/6604)
- We added support for importing ris file and load DOI [#6530](https://github.com/JabRef/jabref/issues/6530)
- We added the Library properties to a context menu on the library tabs [#6485](https://github.com/JabRef/jabref/issues/6485)
- We added a new field in the preferences in 'BibTeX key generator' for unwanted characters that can be user-specified. [#6295](https://github.com/JabRef/jabref/issues/6295)
- We added support for searching ShortScience for an entry through the user's browser. [#6018](https://github.com/JabRef/jabref/pull/6018)
- We updated EditionChecker to permit edition to start with a number. [#6144](https://github.com/JabRef/jabref/issues/6144)
- We added tooltips for most fields in the entry editor containing a short description. [#5847](https://github.com/JabRef/jabref/issues/5847)
- We added support for basic markdown in custom formatted previews [#6194](https://github.com/JabRef/jabref/issues/6194)
- We now show the number of items found and selected to import in the online search dialog. [#6248](https://github.com/JabRef/jabref/pull/6248)
- We created a new install screen for macOS. [#5759](https://github.com/JabRef/jabref/issues/5759)
- We added a new integrity check for duplicate DOIs. [koppor#339](https://github.com/koppor/jabref/issues/339)
- We implemented an option to download fulltext files while importing. [#6381](https://github.com/JabRef/jabref/pull/6381)
- We added a progress-indicator showing the average progress of background tasks to the toolbar. Clicking it reveals a pop-over with a list of running background tasks. [6443](https://github.com/JabRef/jabref/pull/6443)
- We fixed the bug when strike the delete key in the text field. [#6421](https://github.com/JabRef/jabref/issues/6421)
- We added a BibTex key modifier for truncating strings. [#3915](https://github.com/JabRef/jabref/issues/3915)
- We added support for jumping to target entry when typing letter/digit after sorting a column in maintable [#6146](https://github.com/JabRef/jabref/issues/6146)
- We added a new fetcher to enable users to search all available E-Libraries simultaneously. [koppor#369](https://github.com/koppor/jabref/issues/369)
- We added the field "entrytype" to the export sort criteria [#6531](https://github.com/JabRef/jabref/pull/6531)
- We added the possibility to change the display order of the fields in the entry editor. The order can now be configured using drag and drop in the "Customize entry types" dialog [#6152](https://github.com/JabRef/jabref/pull/6152)
- We added native support for biblatex-software [#6574](https://github.com/JabRef/jabref/issues/6574)
- We added a missing restart warning for AutoComplete in the preferences dialog. [#6351](https://github.com/JabRef/jabref/issues/6351)
- We added a note to the citation key pattern preferences dialog as a temporary workaround for a JavaFX bug, about committing changes in a table cell, if the focus is lost. [#5825](https://github.com/JabRef/jabref/issues/5825)

### Changed

- We improved the arXiv fetcher. Now it should find entries even more reliably and does no longer include the version (e.g `v1`) in the `eprint` field. [forum#1941](https://discourse.jabref.org/t/remove-version-in-arxiv-import/1941)
- We moved the group search bar and the button "New group" from bottom to top position to make it more prominent. [#6112](https://github.com/JabRef/jabref/pull/6112)
- When JabRef finds a `.sav` file without changes, there is no dialog asking for acceptance of changes anymore.
- We changed the buttons for import/export/show all/reset of preferences to smaller icon buttons in the preferences dialog. [#6130](https://github.com/JabRef/jabref/pull/6130)
- We moved the functionality "Manage field names & content" from the "Library" menu to the "Edit" menu, because it affects the selected entries and not the whole library
- We merged the functionality "Append contents from a BibTeX library into the currently viewed library" into the "Import into database" functionality. Fixes [#6049](https://github.com/JabRef/jabref/issues/6049).
- We changed the directory where fulltext downloads are stored to the directory set in the import-tab in preferences. [#6381](https://github.com/JabRef/jabref/pull/6381)
- We improved the error message for invalid jstyles. [#6303](https://github.com/JabRef/jabref/issues/6303)
- We changed the section name of 'Advanced' to 'Network' in the preferences and removed some obsolete options.[#6489](https://github.com/JabRef/jabref/pull/6489)
- We improved the context menu of the column "Linked identifiers" of the main table, by truncating their texts, if they are too long. [#6499](https://github.com/JabRef/jabref/issues/6499)
- We merged the main table tabs in the preferences dialog. [#6518](https://github.com/JabRef/jabref/pull/6518)
- We changed the command line option 'generateBibtexKeys' to the more generic term 'generateCitationKeys' while the short option remains 'g'.[#6545](https://github.com/JabRef/jabref/pull/6545)
- We improved the "Possible duplicate entries" window to remember its size and position throughout a session. [#6582](https://github.com/JabRef/jabref/issues/6582)
- We divided the toolbar into small parts, so if the application window is to small, only a part of the toolbar is moved into the chevron popup. [#6682](https://github.com/JabRef/jabref/pull/6682)
- We changed the layout for of the buttons in the Open Office side panel to ensure that the button text is always visible, specially when resizing. [#6639](https://github.com/JabRef/jabref/issues/6639)
- We merged the two new library commands in the file menu to one which always creates a new library in the default library mode. [#6359](https://github.com/JabRef/jabref/pull/6539#issuecomment-641056536)

### Fixed

- We fixed an issue where entry preview tab has no name in drop down list. [#6591](https://github.com/JabRef/jabref/issues/6591)
- We fixed to only search file links in the BIB file location directory when preferences has corresponding checkbox checked. [#5891](https://github.com/JabRef/jabref/issues/5891)
- We fixed wrong button order (Apply and Cancel) in ManageProtectedTermsDialog.
- We fixed an issue with incompatible characters at BibTeX key [#6257](https://github.com/JabRef/jabref/issues/6257)
- We fixed an issue where dash (`-`) was reported as illegal BibTeX key [#6295](https://github.com/JabRef/jabref/issues/6295)
- We greatly improved the performance of the overall application and many operations. [#5071](https://github.com/JabRef/jabref/issues/5071)
- We fixed an issue where sort by priority was broken. [#6222](https://github.com/JabRef/jabref/issues/6222)
- We fixed an issue where opening a library from the recent libraries menu was not possible. [#5939](https://github.com/JabRef/jabref/issues/5939)
- We fixed an issue with inconsistent capitalization of file extensions when downloading files. [#6115](https://github.com/JabRef/jabref/issues/6115)
- We fixed the display of language and encoding in the preferences dialog. [#6130](https://github.com/JabRef/jabref/pull/6130)
- Now the link and/or the link description in the column "linked files" of the main table gets truncated or wrapped, if too long, otherwise display issues arise. [#6178](https://github.com/JabRef/jabref/issues/6178)
- We fixed the issue that groups panel does not keep size when resizing window. [#6180](https://github.com/JabRef/jabref/issues/6180)
- We fixed an error that sometimes occurred when using the context menu. [#6085](https://github.com/JabRef/jabref/issues/6085)
- We fixed an issue where search full-text documents downloaded files with same name, overwriting existing files. [#6174](https://github.com/JabRef/jabref/pull/6174)
- We fixed an issue when importing into current library an erroneous message "import cancelled" is displayed even though import is successful. [#6266](https://github.com/JabRef/jabref/issues/6266)
- We fixed an issue where custom jstyles for Open/LibreOffice where not saved correctly. [#6170](https://github.com/JabRef/jabref/issues/6170)
- We fixed an issue where the INSPIRE fetcher was no longer working [#6229](https://github.com/JabRef/jabref/issues/6229)
- We fixed an issue where custom exports with an uppercase file extension could not be selected for "Copy...-> Export to Clipboard" [#6285](https://github.com/JabRef/jabref/issues/6285)
- We fixed the display of icon both in the main table and linked file editor. [#6169](https://github.com/JabRef/jabref/issues/6169)
- We fixed an issue where the windows installer did not create an entry in the start menu [bug report in the forum](https://discourse.jabref.org/t/error-while-fetching-from-doi/2018/3)
- We fixed an issue where only the field `abstract` and `comment` were declared as multiline fields. Other fields can now be configured in the preferences using "Do not wrap the following fields when saving" [4373](https://github.com/JabRef/jabref/issues/4373)
- We fixed an issue where JabRef switched to discrete graphics under macOS [#5935](https://github.com/JabRef/jabref/issues/5935)
- We fixed an issue where the Preferences entry preview will be unexpected modified leads to Value too long exception [#6198](https://github.com/JabRef/jabref/issues/6198)
- We fixed an issue where custom jstyles for Open/LibreOffice would only be valid if a layout line for the entry type `default` was at the end of the layout section [#6303](https://github.com/JabRef/jabref/issues/6303)
- We fixed an issue where a new entry is not shown in the library if a search is active [#6297](https://github.com/JabRef/jabref/issues/6297)
- We fixed an issue where long directory names created from patterns could create an exception. [#3915](https://github.com/JabRef/jabref/issues/3915)
- We fixed an issue where sort on numeric cases was broken. [#6349](https://github.com/JabRef/jabref/issues/6349)
- We fixed an issue where year and month fields were not cleared when converting to biblatex [#6224](https://github.com/JabRef/jabref/issues/6224)
- We fixed an issue where an "Not on FX thread" exception occured when saving on linux [#6453](https://github.com/JabRef/jabref/issues/6453)
- We fixed an issue where the library sort order was lost. [#6091](https://github.com/JabRef/jabref/issues/6091)
- We fixed an issue where brackets in regular expressions were not working. [6469](https://github.com/JabRef/jabref/pull/6469)
- We fixed an issue where multiple background task popups stacked over each other.. [#6472](https://github.com/JabRef/jabref/issues/6472)
- We fixed an issue where LaTeX citations for specific commands (\autocites) of biblatex-mla were not recognized. [#6476](https://github.com/JabRef/jabref/issues/6476)
- We fixed an issue where drag and drop was not working on empty database. [#6487](https://github.com/JabRef/jabref/issues/6487)
- We fixed an issue where the name fields were not updated after the preferences changed. [#6515](https://github.com/JabRef/jabref/issues/6515)
- We fixed an issue where "null" appeared in generated BibTeX keys. [#6459](https://github.com/JabRef/jabref/issues/6459)
- We fixed an issue where the authors' names were incorrectly displayed in the authors' column when they were bracketed. [#6465](https://github.com/JabRef/jabref/issues/6465) [#6459](https://github.com/JabRef/jabref/issues/6459)
- We fixed an issue where importing certain unlinked files would result in an exception [#5815](https://github.com/JabRef/jabref/issues/5815)
- We fixed an issue where downloaded files would be moved to a directory named after the citationkey when no file directory pattern is specified [#6589](https://github.com/JabRef/jabref/issues/6589)
- We fixed an issue with the creation of a group of cited entries which incorrectly showed the message that the library had been modified externally whenever saving the library. [#6420](https://github.com/JabRef/jabref/issues/6420)
- We fixed an issue with the creation of a group of cited entries. Now the file path to an aux file gets validated. [#6585](https://github.com/JabRef/jabref/issues/6585)
- We fixed an issue on Linux systems where the application would crash upon inotify failure. Now, the user is prompted with a warning, and given the choice to continue the session. [#6073](https://github.com/JabRef/jabref/issues/6073)
- We moved the search modifier buttons into the search bar, as they were not accessible, if autocompletion was disabled. [#6625](https://github.com/JabRef/jabref/issues/6625)
- We fixed an issue about duplicated group color indicators [#6175](https://github.com/JabRef/jabref/issues/6175)
- We fixed an issue where entries with the entry type Misc from an imported aux file would not be saved correctly to the bib file on disk [#6405](https://github.com/JabRef/jabref/issues/6405)
- We fixed an issue where percent sign ('%') was not formatted properly by the HTML formatter [#6753](https://github.com/JabRef/jabref/issues/6753)
- We fixed an issue with the [SAO/NASA Astrophysics Data System](https://docs.jabref.org/collect/import-using-online-bibliographic-database/ads) fetcher where `\textbackslash` appeared at the end of the abstract.
- We fixed an issue with the Science Direct fetcher where PDFs could not be downloaded. Fixes [#5860](https://github.com/JabRef/jabref/issues/5860)
- We fixed an issue with the Library of Congress importer.
- We fixed the [link to the external libraries listing](https://github.com/JabRef/jabref/blob/master/external-libraries.md) in the about dialog
- We fixed an issue regarding pasting on Linux. [#6293](https://github.com/JabRef/jabref/issues/6293)

### Removed

- We removed the option of the "enforce legal key". [#6295](https://github.com/JabRef/jabref/issues/6295)
- We removed the obsolete `External programs / Open PDF` section in the preferences, as the default application to open PDFs is now set in the `Manage external file types` dialog. [#6130](https://github.com/JabRef/jabref/pull/6130)
- We removed the option to configure whether a `.bib.bak` file should be generated upon save. It is now always enabled. Documentation at <https://docs.jabref.org/general/autosave>. [#6092](https://github.com/JabRef/jabref/issues/6092)
- We removed the built-in list of IEEE journal abbreviations using BibTeX strings. If you still want to use them, you have to download them separately from <https://abbrv.jabref.org>.

## [5.0] – 2020-03-06

### Changed

- Added browser integration to the snap package for firefox/chromium browsers. [#6062](https://github.com/JabRef/jabref/pull/6062)
- We reintroduced the possibility to extract references from plain text (using [GROBID](https://grobid.readthedocs.io/en/latest/)). [#5614](https://github.com/JabRef/jabref/pull/5614)
- We changed the open office panel to show buttons in rows of three instead of going straight down to save space as the button expanded out to take up unnecessary horizontal space. [#5479](https://github.com/JabRef/jabref/issues/5479)
- We cleaned up the group add/edit dialog. [#5826](https://github.com/JabRef/jabref/pull/5826)
- We reintroduced the index column. [#5844](https://github.com/JabRef/jabref/pull/5844)
- Filenames of external files can no longer contain curly braces. [#5926](https://github.com/JabRef/jabref/pull/5926)
- We made the filters more easily accessible in the integrity check dialog. [#5955](https://github.com/JabRef/jabref/pull/5955)
- We reimplemented and improved the dialog "Customize entry types". [#4719](https://github.com/JabRef/jabref/issues/4719)
- We added an [American Physical Society](https://journals.aps.org/) fetcher. [#818](https://github.com/JabRef/jabref/issues/818)
- We added possibility to enable/disable items quantity in groups. [#6042](https://github.com/JabRef/jabref/issues/6042)

### Fixed

- We fixed an issue where the command line console was always opened in the background. [#5474](https://github.com/JabRef/jabref/issues/5474)
- We fixed and issue where pdf files will not open under some KDE linux distributions when using okular. [#5253](https://github.com/JabRef/jabref/issues/5253)
- We fixed an issue where the Medline fetcher was only working when JabRef was running from source. [#5645](https://github.com/JabRef/jabref/issues/5645)
- We fixed some visual issues in the dark theme. [#5764](https://github.com/JabRef/jabref/pull/5764) [#5753](https://github.com/JabRef/jabref/issues/5753)
- We fixed an issue where non-default previews didn't handle unicode characters. [#5779](https://github.com/JabRef/jabref/issues/5779)
- We improved the performance, especially changing field values in the entry should feel smoother now. [#5843](https://github.com/JabRef/jabref/issues/5843)
- We fixed an issue where the ampersand character wasn't rendering correctly on previews. [#3840](https://github.com/JabRef/jabref/issues/3840)
- We fixed an issue where an erroneous "The library has been modified by another program" message was shown when saving. [#4877](https://github.com/JabRef/jabref/issues/4877)
- We fixed an issue where the file extension was missing after downloading a file (we now fall-back to pdf). [#5816](https://github.com/JabRef/jabref/issues/5816)
- We fixed an issue where cleaning up entries broke web URLs, if "Make paths of linked files relative (if possible)" was enabled, which resulted in various other issues subsequently. [#5861](https://github.com/JabRef/jabref/issues/5861)
- We fixed an issue where the tab "Required fields" of the entry editor did not show all required fields, if at least two of the defined required fields are linked with a logical or. [#5859](https://github.com/JabRef/jabref/issues/5859)
- We fixed several issues concerning managing external file types: Now everything is usable and fully functional. Previously, there were problems with the radio buttons, with saving the settings and with loading an input field value. Furthermore, different behavior for Windows and other operating systems was given, which was unified as well. [#5846](https://github.com/JabRef/jabref/issues/5846)
- We fixed an issue where entries containing Unicode charaters were not parsed correctly [#5899](https://github.com/JabRef/jabref/issues/5899)
- We fixed an issue where an entry containing an external filename with curly braces could not be saved. Curly braces are now longer allowed in filenames. [#5899](https://github.com/JabRef/jabref/issues/5899)
- We fixed an issue where changing the type of an entry did not update the main table [#5906](https://github.com/JabRef/jabref/issues/5906)
- We fixed an issue in the optics of the library properties, that cropped the dialog on scaled displays. [#5969](https://github.com/JabRef/jabref/issues/5969)
- We fixed an issue where changing the type of an entry did not update the main table. [#5906](https://github.com/JabRef/jabref/issues/5906)
- We fixed an issue where opening a library from the recent libraries menu was not possible. [#5939](https://github.com/JabRef/jabref/issues/5939)
- We fixed an issue where the most bottom group in the list got lost, if it was dragged on itself. [#5983](https://github.com/JabRef/jabref/issues/5983)
- We fixed an issue where changing entry type doesn't always work when biblatex source is shown. [#5905](https://github.com/JabRef/jabref/issues/5905)
- We fixed an issue where the group and the link column were not updated after changing the entry in the main table. [#5985](https://github.com/JabRef/jabref/issues/5985)
- We fixed an issue where reordering the groups was not possible after inserting an article. [#6008](https://github.com/JabRef/jabref/issues/6008)
- We fixed an issue where citation styles except the default "Preview" could not be used. [#56220](https://github.com/JabRef/jabref/issues/5622)
- We fixed an issue where a warning was displayed when the title content is made up of two sentences. [#5832](https://github.com/JabRef/jabref/issues/5832)
- We fixed an issue where an exception was thrown when adding a save action without a selected formatter in the library properties [#6069](https://github.com/JabRef/jabref/issues/6069)
- We fixed an issue where JabRef's icon was missing in the Export to clipboard Dialog. [#6286](https://github.com/JabRef/jabref/issues/6286)
- We fixed an issue when an "Abstract field" was duplicating text, when importing from RIS file (Neurons) [#6065](https://github.com/JabRef/jabref/issues/6065)
- We fixed an issue where adding the addition of a new entry was not completely validated [#6370](https://github.com/JabRef/jabref/issues/6370)
- We fixed an issue where the blue and red text colors in the Merge entries dialog were not quite visible [#6334](https://github.com/JabRef/jabref/issues/6334)
- We fixed an issue where underscore character was removed from the file name in the Recent Libraries list in File menu [#6383](https://github.com/JabRef/jabref/issues/6383)
- We fixed an issue where few keyboard shortcuts regarding new entries were missing [#6403](https://github.com/JabRef/jabref/issues/6403)

### Removed

- Ampersands are no longer escaped by default in the `bib` file. If you want to keep the current behaviour, you can use the new "Escape Ampersands" formatter as a save action. [#5869](https://github.com/JabRef/jabref/issues/5869)
- The "Merge Entries" entry was removed from the Quality Menu. Users should use the right-click menu instead. [#6021](https://github.com/JabRef/jabref/pull/6021)

## [5.0-beta] – 2019-12-15

### Changed

- We added a short DOI field formatter which shortens DOI to more human-readable form. [koppor#343](https://github.com/koppor/jabref/issues/343)
- We improved the display of group memberships by adding multiple colored bars if the entry belongs to more than one group. [#4574](https://github.com/JabRef/jabref/issues/4574)
- We added an option to show the preview as an extra tab in the entry editor (instead of in a split view). [#5244](https://github.com/JabRef/jabref/issues/5244)
- A custom Open/LibreOffice jstyle file now requires a layout line for the entry type `default` [#5452](https://github.com/JabRef/jabref/issues/5452)
- The entry editor is now open by default when JabRef starts up. [#5460](https://github.com/JabRef/jabref/issues/5460)
- Customized entry types are now serialized in alphabetical order in the bib file.
- We added a new ADS fetcher to use the new ADS API. [#4949](https://github.com/JabRef/jabref/issues/4949)
- We added support of the [X11 primary selection](https://unix.stackexchange.com/a/139193/18033) [#2389](https://github.com/JabRef/jabref/issues/2389)
- We added support to switch between biblatex and bibtex library types. [#5550](https://github.com/JabRef/jabref/issues/5550)
- We changed the save action buttons to be easier to understand. [#5565](https://github.com/JabRef/jabref/issues/5565)
- We made the columns for groups, files and uri in the main table reorderable and merged the clickable icon columns for uri, url, doi and eprint. [#5544](https://github.com/JabRef/jabref/pull/5544)
- We reduced the number of write actions performed when autosave is enabled [#5679](https://github.com/JabRef/jabref/issues/5679)
- We made the column sort order in the main table persistent [#5730](https://github.com/JabRef/jabref/pull/5730)
- When an entry is modified on disk, the change dialog now shows the merge dialog to highlight the changes [#5688](https://github.com/JabRef/jabref/pull/5688)

### Fixed

- Inherit fields from cross-referenced entries as specified by biblatex. [#5045](https://github.com/JabRef/jabref/issues/5045)
- We fixed an issue where it was no longer possible to connect to LibreOffice. [#5261](https://github.com/JabRef/jabref/issues/5261)
- The "All entries group" is no longer shown when no library is open.
- We fixed an exception which occurred when closing JabRef. [#5348](https://github.com/JabRef/jabref/issues/5348)
- We fixed an issue where JabRef reports incorrectly about customized entry types. [#5332](https://github.com/JabRef/jabref/issues/5332)
- We fixed a few problems that prevented JabFox to communicate with JabRef. [#4737](https://github.com/JabRef/jabref/issues/4737) [#4303](https://github.com/JabRef/jabref/issues/4303)
- We fixed an error where the groups containing an entry loose their highlight color when scrolling. [#5022](https://github.com/JabRef/jabref/issues/5022)
- We fixed an error where scrollbars were not shown. [#5374](https://github.com/JabRef/jabref/issues/5374)
- We fixed an error where an exception was thrown when merging entries. [#5169](https://github.com/JabRef/jabref/issues/5169)
- We fixed an error where certain metadata items were not serialized alphabetically.
- After assigning an entry to a group, the item count is now properly colored to reflect the new membership of the entry. [#3112](https://github.com/JabRef/jabref/issues/3112)
- The group panel is now properly updated when switching between libraries (or when closing/opening one). [#3142](https://github.com/JabRef/jabref/issues/3142)
- We fixed an error where the number of matched entries shown in the group pane was not updated correctly. [#4441](https://github.com/JabRef/jabref/issues/4441)
- We fixed an error where the wrong file is renamed and linked when using the "Copy, rename and link" action. [#5653](https://github.com/JabRef/jabref/issues/5653)
- We fixed a "null" error when writing XMP metadata. [#5449](https://github.com/JabRef/jabref/issues/5449)
- We fixed an issue where empty keywords lead to a strange display of automatic keyword groups. [#5333](https://github.com/JabRef/jabref/issues/5333)
- We fixed an error where the default color of a new group was white instead of dark gray. [#4868](https://github.com/JabRef/jabref/issues/4868)
- We fixed an issue where the first field in the entry editor got the focus while performing a different action (like searching). [#5084](https://github.com/JabRef/jabref/issues/5084)
- We fixed an issue where multiple entries were highlighted in the web search result after scrolling. [#5035](https://github.com/JabRef/jabref/issues/5035)
- We fixed an issue where the hover indication in the web search pane was not working. [#5277](https://github.com/JabRef/jabref/issues/5277)
- We fixed an error mentioning "javafx.controls/com.sun.javafx.scene.control" that was thrown when interacting with the toolbar.
- We fixed an error where a cleared search was restored after switching libraries. [#4846](https://github.com/JabRef/jabref/issues/4846)
- We fixed an exception which occurred when trying to open a non-existing file from the "Recent files"-menu [#5334](https://github.com/JabRef/jabref/issues/5334)
- We fixed an issues where the search highlight in the entry preview did not worked. [#5069](https://github.com/JabRef/jabref/issues/5069)
- The context menu for fields in the entry editor is back. [#5254](https://github.com/JabRef/jabref/issues/5254)
- We fixed an exception which occurred when trying to open a non-existing file from the "Recent files"-menu [#5334](https://github.com/JabRef/jabref/issues/5334)
- We fixed a problem where the "editor" information has been duplicated during saving a .bib-Database. [#5359](https://github.com/JabRef/jabref/issues/5359)
- We re-introduced the feature to switch between different preview styles. [#5221](https://github.com/JabRef/jabref/issues/5221)
- We fixed various issues (including [#5263](https://github.com/JabRef/jabref/issues/5263)) related to copying entries to the clipboard
- We fixed some display errors in the preferences dialog and replaced some of the controls [#5033](https://github.com/JabRef/jabref/pull/5033) [#5047](https://github.com/JabRef/jabref/pull/5047) [#5062](https://github.com/JabRef/jabref/pull/5062) [#5141](https://github.com/JabRef/jabref/pull/5141) [#5185](https://github.com/JabRef/jabref/pull/5185) [#5265](https://github.com/JabRef/jabref/pull/5265) [#5315](https://github.com/JabRef/jabref/pull/5315) [#5360](https://github.com/JabRef/jabref/pull/5360)
- We fixed an exception which occurred when trying to import entries without an open library. [#5447](https://github.com/JabRef/jabref/issues/5447)
- The "Automatically set file links" feature now follows symbolic links. [#5664](https://github.com/JabRef/jabref/issues/5664)
- After successful import of one or multiple bib entries the main table scrolls to the first imported entry [#5383](https://github.com/JabRef/jabref/issues/5383)
- We fixed an exception which occurred when an invalid jstyle was loaded. [#5452](https://github.com/JabRef/jabref/issues/5452)
- We fixed an issue where the command line arguments `importBibtex` and `importToOpen` did not import into the currently open library, but opened a new one. [#5537](https://github.com/JabRef/jabref/issues/5537)
- We fixed an error where the preview theme did not adapt to the "Dark" mode [#5463](https://github.com/JabRef/jabref/issues/5463)
- We fixed an issue where multiple entries were allowed in the "crossref" field [#5284](https://github.com/JabRef/jabref/issues/5284)
- We fixed an issue where the merge dialog showed the wrong text colour in "Dark" mode [#5516](https://github.com/JabRef/jabref/issues/5516)
- We fixed visibility issues with the scrollbar and group selection highlight in "Dark" mode, and enabled "Dark" mode for the OpenOffice preview in the style selection window. [#5522](https://github.com/JabRef/jabref/issues/5522)
- We fixed an issue where the author field was not correctly parsed during bibtex key-generation. [#5551](https://github.com/JabRef/jabref/issues/5551)
- We fixed an issue where notifications where shown during autosave. [#5555](https://github.com/JabRef/jabref/issues/5555)
- We fixed an issue where the side pane was not remembering its position. [#5615](https://github.com/JabRef/jabref/issues/5615)
- We fixed an issue where JabRef could not interact with [Oracle XE](https://www.oracle.com/de/database/technologies/appdev/xe.html) in the [shared SQL database setup](https://docs.jabref.org/collaborative-work/sqldatabase).
- We fixed an issue where the toolbar icons were hidden on smaller screens.
- We fixed an issue where renaming referenced files for bib entries with long titles was not possible. [#5603](https://github.com/JabRef/jabref/issues/5603)
- We fixed an issue where a window which is on an external screen gets unreachable when external screen is removed. [#5037](https://github.com/JabRef/jabref/issues/5037)
- We fixed a bug where the selection of groups was lost after drag and drop. [#2868](https://github.com/JabRef/jabref/issues/2868)
- We fixed an issue where the custom entry types didn't show the correct display name [#5651](https://github.com/JabRef/jabref/issues/5651)

### Removed

- We removed some obsolete notifications. [#5555](https://github.com/JabRef/jabref/issues/5555)
- We removed an internal step in the [ISBN-to-BibTeX fetcher](https://docs.jabref.org/import-using-publication-identifiers/isbntobibtex): The [ISBN to BibTeX Converter](https://manas.tungare.name/software/isbn-to-bibtex) by [@manastungare](https://github.com/manastungare) is not used anymore, because it is offline: "people using this tool have not been generating enough sales for Amazon."
- We removed the option to control the default drag and drop behaviour. You can use the modifier keys (like CtrL or Alt) instead.

## [5.0-alpha] – 2019-08-25

### Changed

- We added eventitle, eventdate and venue fields to `@unpublished` entry type.
- We added `@software` and `@dataSet` entry type to biblatex.
- All fields are now properly sorted alphabetically (in the subgroups of required/optional fields) when the entry is written to the bib file.
- We fixed an issue where some importers used the field `pubstatus` instead of the standard BibTeX field `pubstate`.
- We changed the latex command removal for docbook exporter. [#3838](https://github.com/JabRef/jabref/issues/3838)
- We changed the location of some fields in the entry editor (you might need to reset your preferences for these changes to come into effect)
  - Journal/Year/Month in biblatex mode -> Deprecated (if filled)
  - DOI/URL: General -> Optional
  - Internal fields like ranking, read status and priority: Other -> General
  - Moreover, empty deprecated fields are no longer shown
- Added server timezone parameter when connecting to a shared database.
- We updated the dialog for setting up general fields.
- URL field formatting is updated. All whitespace chars, located at the beginning/ending of the URL, are trimmed automatically
- We changed the behavior of the field formatting dialog such that the `bibtexkey` is not changed when formatting all fields or all text fields.
- We added a "Move file to file directory and rename file" option for simultaneously moving and renaming of document file. [#4166](https://github.com/JabRef/jabref/issues/4166)
- Use integrated graphics card instead of discrete on macOS [#4070](https://github.com/JabRef/jabref/issues/4070)
- We added a cleanup operation that detects an arXiv identifier in the note, journal or URL field and moves it to the `eprint` field.
  Because of this change, the last-used cleanup operations were reset.
- We changed the minimum required version of Java to 1.8.0_171, as this is the latest release for which the automatic Java update works.  [#4093](https://github.com/JabRef/jabref/issues/4093)
- The special fields like `Printed` and `Read status` now show gray icons when the row is hovered.
- We added a button in the tab header which allows you to close the database with one click. [#494](https://github.com/JabRef/jabref/issues/494)
- Sorting in the main table now takes information from cross-referenced entries into account. [#2808](https://github.com/JabRef/jabref/issues/2808)
- If a group has a color specified, then entries matched by this group have a small colored bar in front of them in the main table.
- Change default icon for groups to a circle because a colored version of the old icon was hard to distinguish from its black counterpart.
- In the main table, the context menu appears now when you press the "context menu" button on the keyboard. [feature request in the forum](http://discourse.jabref.org/t/how-to-enable-keyboard-context-key-windows)
- We added icons to the group side panel to quickly switch between `union` and `intersection` group view mode. [#3269](https://github.com/JabRef/jabref/issues/3269).
- We use `https` for [fetching from most online bibliographic database](https://docs.jabref.org/import-using-online-bibliographic-database).
- We changed the default keyboard shortcuts for moving between entries when the entry editor is active to ̀<kbd>alt</kbd> + <kbd>up/down</kbd>.
- Opening a new file now prompts the directory of the currently selected file, instead of the directory of the last opened file.
- Window state is saved on close and restored on start.
- We made the MathSciNet fetcher more reliable.
- We added the ISBN fetcher to the list of fetcher available under "Update with bibliographic information from the web" in the entry editor toolbar.
- Files without a defined external file type are now directly opened with the default application of the operating system
- We streamlined the process to rename and move files by removing the confirmation dialogs.
- We removed the redundant new lines of markings and wrapped the summary in the File annotation tab. [#3823](https://github.com/JabRef/jabref/issues/3823)
- We add auto URL formatting when user paste link to URL field in entry editor. [koppor#254](https://github.com/koppor/jabref/issues/254)
- We added a minimum height for the entry editor so that it can no longer be hidden by accident. [#4279](https://github.com/JabRef/jabref/issues/4279)
- We added a new keyboard shortcut so that the entry editor could be closed by <kbd>Ctrl</kbd> + <kbd>E</kbd>. [#4222](https://github.com/JabRef/jabref/issues/4222)
- We added an option in the preference dialog box, that allows user to pick the dark or light theme option. [#4130](https://github.com/JabRef/jabref/issues/4130)
- We updated the Related Articles tab to accept JSON from the new version of the Mr. DLib service
- We added an option in the preference dialog box that allows user to choose behavior after dragging and dropping files in Entry Editor. [#4356](https://github.com/JabRef/jabref/issues/4356)
- We added the ability to have an export preference where previously "File"-->"Export"/"Export selected entries" would not save the user's preference[#4495](https://github.com/JabRef/jabref/issues/4495)
- We optimized the code responsible for connecting to an external database, which should lead to huge improvements in performance.
- For automatically created groups, added ability to filter groups by entry type. [#4539](https://github.com/JabRef/jabref/issues/4539)
- We added the ability to add field names from the Preferences Dialog [#4546](https://github.com/JabRef/jabref/issues/4546)
- We added the ability to change the column widths directly in the main
. [#4546](https://github.com/JabRef/jabref/issues/4546)
- We added a description of how recommendations were chosen and better error handling to Related Articles tab
- We added the ability to execute default action in dialog by using with <kbd>Ctrl</kbd> + <kbd>Enter</kbd> combination [#4496](https://github.com/JabRef/jabref/issues/4496)
- We grouped and reordered the Main Menu (File, Edit, Library, Quality, Tools, and View tabs & icons). [#4666](https://github.com/JabRef/jabref/issues/4666) [#4667](https://github.com/JabRef/jabref/issues/4667) [#4668](https://github.com/JabRef/jabref/issues/4668) [#4669](https://github.com/JabRef/jabref/issues/4669) [#4670](https://github.com/JabRef/jabref/issues/4670) [#4671](https://github.com/JabRef/jabref/issues/4671) [#4672](https://github.com/JabRef/jabref/issues/4672) [#4673](https://github.com/JabRef/jabref/issues/4673)
- We added additional modifiers (capitalize, titlecase and sentencecase) to the Bibtex key generator. [#1506](https://github.com/JabRef/jabref/issues/1506)
- We have migrated from the mysql jdbc connector to the mariadb one for better authentication scheme support. [#4746](https://github.com/JabRef/jabref/issues/4745)
- We grouped the toolbar icons and changed the Open Library and Copy icons. [#4584](https://github.com/JabRef/jabref/issues/4584)
- We added a browse button next to the path text field for aux-based groups. [#4586](https://github.com/JabRef/jabref/issues/4586)
- We changed the title of Group Dialog to "Add subgroup" from "Edit group" when we select Add subgroup option.
- We enable import button only if entries are selected. [#4755](https://github.com/JabRef/jabref/issues/4755)
- We made modifications to improve the contrast of UI elements. [#4583](https://github.com/JabRef/jabref/issues/4583)
- We added a warning for empty BibTeX keys in the entry editor. [#4440](https://github.com/JabRef/jabref/issues/4440)
- We added an option in the settings to set the default action in JabRef when right clicking on any entry in any database and selecting "Open folder". [#4763](https://github.com/JabRef/jabref/issues/4763)
- The Medline fetcher now normalizes the author names according to the BibTeX-Standard [#4345](https://github.com/JabRef/jabref/issues/4345)
- We added an option on the Linked File Viewer to rename the attached file of an entry directly on the JabRef. [#4844](https://github.com/JabRef/jabref/issues/4844)
- We added an option in the preference dialog box that allows user to enable helpful tooltips.[#3599](https://github.com/JabRef/jabref/issues/3599)
- We reworked the functionality for extracting BibTeX entries from plain text, because our used service [freecite shut down](https://library.brown.edu/libweb/freecite_notice.php). [#5206](https://github.com/JabRef/jabref/pull/5206)
- We moved the dropdown menu for selecting the push-application from the toolbar into the external application preferences. [#674](https://github.com/JabRef/jabref/issues/674)
- We removed the alphabetical ordering of the custom tabs and updated the error message when trying to create a general field with a name containing an illegal character. [#5019](https://github.com/JabRef/jabref/issues/5019)
- We added a context menu to the bib(la)tex-source-editor to copy'n'paste. [#5007](https://github.com/JabRef/jabref/pull/5007)
- We added a tool that allows searching for citations in LaTeX files. It scans directories and shows which entries are used, how many times and where.
- We added a 'LaTeX citations' tab to the entry editor, to search for citations to the active entry in the LaTeX file directory. It can be disabled in the preferences dialog.
- We added an option in preferences to allow for integers in field "edition" when running database in bibtex mode. [#4680](https://github.com/JabRef/jabref/issues/4680)
- We added the ability to use negation in export filter layouts. [#5138](https://github.com/JabRef/jabref/pull/5138)
- Focus on Name Area instead of 'OK' button whenever user presses 'Add subgroup'. [#6307](https://github.com/JabRef/jabref/issues/6307)

### Fixed

- We fixed an issue where JabRef died silently for the user without enough inotify instances [#4874](https://github.com/JabRef/jabref/issues/4847)
- We fixed an issue where corresponding groups are sometimes not highlighted when clicking on entries [#3112](https://github.com/JabRef/jabref/issues/3112)
- We fixed an issue where custom exports could not be selected in the 'Export (selected) entries' dialog [#4013](https://github.com/JabRef/jabref/issues/4013)
- Italic text is now rendered correctly. [#3356](https://github.com/JabRef/jabref/issues/3356)
- The entry editor no longer gets corrupted after using the source tab. [#3532](https://github.com/JabRef/jabref/issues/3532) [#3608](https://github.com/JabRef/jabref/issues/3608) [#3616](https://github.com/JabRef/jabref/issues/3616)
- We fixed multiple issues where entries did not show up after import if a search was active. [#1513](https://github.com/JabRef/jabref/issues/1513) [#3219](https://github.com/JabRef/jabref/issues/3219))
- We fixed an issue where the group tree was not updated correctly after an entry was changed. [#3618](https://github.com/JabRef/jabref/issues/3618)
- We fixed an issue where a right-click in the main table selected a wrong entry. [#3267](https://github.com/JabRef/jabref/issues/3267)
- We fixed an issue where in rare cases entries where overlayed in the main table. [#3281](https://github.com/JabRef/jabref/issues/3281)
- We fixed an issue where selecting a group messed up the focus of the main table and the entry editor. [#3367](https://github.com/JabRef/jabref/issues/3367)
- We fixed an issue where composite author names were sorted incorrectly. [#2828](https://github.com/JabRef/jabref/issues/2828)
- We fixed an issue where commands followed by `-` didn't work. [#3805](https://github.com/JabRef/jabref/issues/3805)
- We fixed an issue where a non-existing aux file in a group made it impossible to open the library. [#4735](https://github.com/JabRef/jabref/issues/4735)
- We fixed an issue where some journal names were wrongly marked as abbreviated. [#4115](https://github.com/JabRef/jabref/issues/4115)
- We fixed an issue where the custom file column were sorted incorrectly. [#3119](https://github.com/JabRef/jabref/issues/3119)
- We improved the parsing of author names whose infix is abbreviated without a dot. [#4864](https://github.com/JabRef/jabref/issues/4864)
- We fixed an issues where the entry losses focus when a field is edited and at the same time used for sorting. [#3373](https://github.com/JabRef/jabref/issues/3373)
- We fixed an issue where the menu on Mac OS was not displayed in the usual Mac-specific way. [#3146](https://github.com/JabRef/jabref/issues/3146)
- We improved the integrity check for page numbers. [#4113](https://github.com/JabRef/jabref/issues/4113) and [feature request in the forum](http://discourse.jabref.org/t/pages-field-allow-use-of-en-dash/1199)
- We fixed an issue where the order of fields in customized entry types was not saved correctly. [#4033](http://github.com/JabRef/jabref/issues/4033)
- We fixed an issue where renaming a group did not change the group name in the interface. [#3189](https://github.com/JabRef/jabref/issues/3189)
- We fixed an issue where the groups tree of the last database was still shown even after the database was already closed.
- We fixed an issue where the "Open file dialog" may disappear behind other windows. [#3410](https://github.com/JabRef/jabref/issues/3410)
- We fixed an issue where the number of entries matched was not updated correctly upon adding or removing an entry. [#3537](https://github.com/JabRef/jabref/issues/3537)
- We fixed an issue where the default icon of a group was not colored correctly.
- We fixed an issue where the first field in entry editor was not focused when adding a new entry. [#4024](https://github.com/JabRef/jabref/issues/4024)
- We reworked the "Edit file" dialog to make it resizeable and improved the workflow for adding and editing files [#2970](https://github.com/JabRef/jabref/issues/2970)
- We fixed an issue where custom name formatters were no longer found correctly. [#3531](https://github.com/JabRef/jabref/issues/3531)
- We fixed an issue where the month was not shown in the preview. [#3239](https://github.com/JabRef/jabref/issues/3239)
- Rewritten logic to detect a second jabref instance. [#4023](https://github.com/JabRef/jabref/issues/4023)
- We fixed an issue where the "Convert to BibTeX-Cleanup" moved the content of the `file` field to the `pdf` field [#4120](https://github.com/JabRef/jabref/issues/4120)
- We fixed an issue where the preview pane in entry preview in preferences wasn't showing the citation style selected [#3849](https://github.com/JabRef/jabref/issues/3849)
- We fixed an issue where the default entry preview style still contained the field `review`. The field `review` in the style is now replaced with comment to be consistent with the entry editor [#4098](https://github.com/JabRef/jabref/issues/4098)
- We fixed an issue where users were vulnerable to XXE attacks during parsing [#4229](https://github.com/JabRef/jabref/issues/4229)
- We fixed an issue where files added via the "Attach file" contextmenu of an entry were not made relative. [#4201](https://github.com/JabRef/jabref/issues/4201) and [#4241](https://github.com/JabRef/jabref/issues/4241)
- We fixed an issue where author list parser can't generate bibtex for Chinese author. [#4169](https://github.com/JabRef/jabref/issues/4169)
- We fixed an issue where the list of XMP Exclusion fields in the preferences was not be saved [#4072](https://github.com/JabRef/jabref/issues/4072)
- We fixed an issue where the ArXiv Fetcher did not support HTTP URLs [koppor#328](https://github.com/koppor/jabref/issues/328)
- We fixed an issue where only one PDF file could be imported [#4422](https://github.com/JabRef/jabref/issues/4422)
- We fixed an issue where "Move to group" would always move the first entry in the library and not the selected [#4414](https://github.com/JabRef/jabref/issues/4414)
- We fixed an issue where an older dialog appears when downloading full texts from the quality menu. [#4489](https://github.com/JabRef/jabref/issues/4489)
- We fixed an issue where right clicking on any entry in any database and selecting "Open folder" results in the NullPointer exception. [#4763](https://github.com/JabRef/jabref/issues/4763)
- We fixed an issue where option 'open terminal here' with custom command was passing the wrong argument. [#4802](https://github.com/JabRef/jabref/issues/4802)
- We fixed an issue where ranking an entry would generate an IllegalArgumentException. [#4754](https://github.com/JabRef/jabref/issues/4754)
- We fixed an issue where special characters where removed from non-label key generation pattern parts [#4767](https://github.com/JabRef/jabref/issues/4767)
- We fixed an issue where the RIS import would overwite the article date with the value of the acessed date [#4816](https://github.com/JabRef/jabref/issues/4816)
- We fixed an issue where an NullPointer exception was thrown when a referenced entry in an Open/Libre Office document was no longer present in the library. Now an error message with the reference marker of the missing entry is shown. [#4932](https://github.com/JabRef/jabref/issues/4932)
- We fixed an issue where a database exception related to a missing timezone was too big. [#4827](https://github.com/JabRef/jabref/issues/4827)
- We fixed an issue where the IEEE fetcher returned an error if no keywords were present in the result from the IEEE website [#4997](https://github.com/JabRef/jabref/issues/4997)
- We fixed an issue where the command line help text had several errors, and arguments and descriptions have been rewritten to simplify and detail them better. [#4932](https://github.com/JabRef/jabref/issues/2016)
- We fixed an issue where the same menu for changing entry type had two different sizes and weights. [#4977](https://github.com/JabRef/jabref/issues/4977)
- We fixed an issue where the "Attach file" dialog, in the right-click menu for an entry, started on the working directory instead of the user's main directory. [#4995](https://github.com/JabRef/jabref/issues/4995)
- We fixed an issue where the JabRef Icon in the macOS launchpad was not displayed correctly [#5003](https://github.com/JabRef/jabref/issues/5003)
- We fixed an issue where the "Search for unlinked local files" would throw an exception when parsing the content of a PDF-file with missing "series" information [#5128](https://github.com/JabRef/jabref/issues/5128)
- We fixed an issue where the XMP Importer would incorrectly return an empty default entry when importing pdfs [#6577](https://github.com/JabRef/jabref/issues/6577)
- We fixed an issue where opening the menu 'Library properties' marked the library as modified [#6451](https://github.com/JabRef/jabref/issues/6451)

### Removed

- The feature to "mark entries" was removed and merged with the groups functionality.  For migration, a group is created for every value of the `__markedentry` field and the entry is added to this group.
- The number column was removed.
- We removed the global search feature.
- We removed the coloring of cells in the main table according to whether the field is optional/required.
- We removed the feature to find and resolve duplicate BibTeX keys (as this use case is already covered by the integrity check).
- We removed a few commands from the right-click menu that are not needed often and thus don't need to be placed that prominently:
  - Print entry preview: available through entry preview
  - All commands related to marking: marking is not yet reimplemented
  - Set/clear/append/rename fields: available through Edit menu
  - Manage keywords: available through the Edit menu
  - Copy linked files to folder: available through File menu
  - Add/move/remove from group: removed completely (functionality still available through group interface)
- We removed the option to change the column widths in the preferences dialog. [#4546](https://github.com/JabRef/jabref/issues/4546)

## Older versions

The changelog of JabRef 4.x is available at the [v4.3.1 tag](https://github.com/JabRef/jabref/blob/v4.3.1/CHANGELOG.md).
The changelog of JabRef 3.x is available at the [v3.8.2 tag](https://github.com/JabRef/jabref/blob/v3.8.2/CHANGELOG.md).
The changelog of JabRef 2.11 and all previous versions is available as [text file in the v2.11.1 tag](https://github.com/JabRef/jabref/blob/v2.11.1/CHANGELOG).

[Unreleased]: https://github.com/JabRef/jabref/compare/v5.1...HEAD
[5.1]: https://github.com/JabRef/jabref/compare/v5.0...v5.1
[5.0]: https://github.com/JabRef/jabref/compare/v5.0-beta...v5.0
[5.0-beta]: https://github.com/JabRef/jabref/compare/v5.0-alpha...v5.0-beta
[5.0-alpha]: https://github.com/JabRef/jabref/compare/v4.3...v5.0-alpha

<!-- markdownlint-disable-file MD024 MD033 --><|MERGE_RESOLUTION|>--- conflicted
+++ resolved
@@ -7,7 +7,6 @@
 
 Note that this project **does not** adhere to [Semantic Versioning](http://semver.org/).
 
-<<<<<<< HEAD
 ## [Unreleased]
 
 ### Added
@@ -18,15 +17,10 @@
 
 ### Fixed
 
-- We fixed the [link to the external libraries listing](https://github.com/JabRef/jabref/blob/master/external-libraries.md) in the about dialog
-
 ### Removed
 
 
-## [5.1] – 2020-08-27
-=======
 ## [5.1] – 2020-08-30
->>>>>>> e023aa08
 
 ### Added
 
