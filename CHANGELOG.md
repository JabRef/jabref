--- conflicted
+++ resolved
@@ -124,11 +124,8 @@
 
 ### Fixed
 
-<<<<<<< HEAD
 - We fixed an issue where search results would show stale entries after deleting entries from search results. [#13984](https://github.com/JabRef/jabref/issues/13984)
-=======
 - We fixed an issue where pressing <kbd>Tab</kbd> in the last text field of a tab did not move the focus to the next tab in the entry editor. [#11937](https://github.com/JabRef/jabref/issues/11937)
->>>>>>> c0b22c09
 - When filename pattern is missing for linked files, pattern handling has been introduced to avoid suggesting meaningless filenames like "-". [#13735](https://github.com/JabRef/jabref/issues/13735)
 - We fixed an issue where "Print preview" would throw a `NullPointerException` if no printers were available. [#13708](https://github.com/JabRef/jabref/issues/13708)
 - We fixed an issue where "Specify Bib(La)TeX" tab was not focused when Bib(La)TeX was in the clipboard. [#13597](https://github.com/JabRef/jabref/issues/13597)
