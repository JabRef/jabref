--- conflicted
+++ resolved
@@ -16,11 +16,8 @@
 - We added an option to create entries directly from Bib(La)TeX sources to the 'Create New Entry' tool. [#8808](https://github.com/JabRef/jabref/issues/8808)
 - We added the provision to choose different CSL bibliography body formats (e.g. First Line Indent, Hanging Indent, Bibliography 1, etc.) in the LibreOffice integration. [#13049](https://github.com/JabRef/jabref/issues/13049)
 - We added "Bibliography Heading" to the available CSL bibliography header formats in the LibreOffice integration. [#13049](https://github.com/JabRef/jabref/issues/13049)
-<<<<<<< HEAD
 - We added a success dialog when using the "Copy to" option, indicating whether the entry was successfully copied and specifying if a cross-reference entry was included. [#12486](https://github.com/JabRef/jabref/issues/12486)
-=======
 - We added a new button to toggle the file path between an absolute and relative formats in context of library properties. [#13031](https://github.com/JabRef/jabref/issues/13031)
->>>>>>> d940392a
 
 ### Changed
 
