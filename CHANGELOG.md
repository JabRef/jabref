# Changelog

All notable changes to this project will be documented in this file.
The format is based on [Keep a Changelog](https://keepachangelog.com/en/1.0.0/).
We refer to [GitHub issues](https://github.com/JabRef/jabref/issues) by using `#NUM`.
In case, there is no issue present, the pull request implementing the feature is linked.

Note that this project **does not** adhere to [Semantic Versioning](https://semver.org/).

## [Unreleased]

### Added

- We added a "view as BibTeX" option before importing an entry from the citation relation tab. [#11826](https://github.com/JabRef/jabref/issues/11826)
- We added support finding LaTeX-encoded special characters based on plain Unicode and vice versa. [#11542](https://github.com/JabRef/jabref/pull/11542)
- When a search hits a file, the file icon of that entry is changed accordingly. [#11542](https://github.com/JabRef/jabref/pull/11542)
- We added an AI-based chat for entries with linked PDF files. [#11430](https://github.com/JabRef/jabref/pull/11430)
- We added an AI-based summarization possibility for entries with linked PDF files. [#11430](https://github.com/JabRef/jabref/pull/11430)
- We added an AI section in JabRef's [preferences](https://docs.jabref.org/ai/preferences). [#11430](https://github.com/JabRef/jabref/pull/11430)
- We added AI providers: OpenAI, Mistral AI, Hugging Face and Google. [#11430](https://github.com/JabRef/jabref/pull/11430), [#11736](https://github.com/JabRef/jabref/pull/11736)
- We added AI providers: [Ollama](https://docs.jabref.org/ai/local-llm#step-by-step-guide-for-ollama) and GPT4All, which add the possibility to use local LLMs privately on your own device. [#11430](https://github.com/JabRef/jabref/pull/11430), [#11870](https://github.com/JabRef/jabref/issues/11870)
- We added support for selecting and using CSL Styles in JabRef's OpenOffice/LibreOffice integration for inserting bibliographic and in-text citations into a document. [#2146](https://github.com/JabRef/jabref/issues/2146), [#8893](https://github.com/JabRef/jabref/issues/8893)
- We added "Tools > New library based on references in PDF file" ... to create a new library based on the references section in a PDF file. [#11522](https://github.com/JabRef/jabref/pull/11522)
- When converting the references section of a paper (PDF file), more than the last page is treated. [#11522](https://github.com/JabRef/jabref/pull/11522)
- Added the functionality to invoke offline reference parsing explicitly. [#11565](https://github.com/JabRef/jabref/pull/11565)
- The dialog for [adding an entry using reference text](https://docs.jabref.org/collect/newentryfromplaintext) is now filled with the clipboard contents as default. [#11565](https://github.com/JabRef/jabref/pull/11565)
- Added minimal support for [biblatex data annotation](https://mirrors.ctan.org/macros/latex/contrib/biblatex/doc/biblatex.pdf#subsection.3.7) fields in `.layout` files. [#11505](https://github.com/JabRef/jabref/issues/11505)
- Added saving of selected options in the [Lookup -> Search for unlinked local files dialog](https://docs.jabref.org/collect/findunlinkedfiles#link-the-pdfs-to-your-bib-library). [#11439](https://github.com/JabRef/jabref/issues/11439)
- We enabled creating a new file link manually. [#11017](https://github.com/JabRef/jabref/issues/11017)
- We added a toggle button to invert the selected groups. [#9073](https://github.com/JabRef/jabref/issues/9073)
- We reintroduced the floating search in the main table. [#4237](https://github.com/JabRef/jabref/issues/4237)
- We improved [cleanup](https://docs.jabref.org/finding-sorting-and-cleaning-entries/cleanupentries) of `arXiv` IDs in distributed in the fields `note`, `version`, `institution`, and `eid` fields. [#11306](https://github.com/JabRef/jabref/issues/11306)
- We added a switch not to store the linked file URL, because it caused troubles at other apps. [#11735](https://github.com/JabRef/jabref/pull/11735)
- When starting a new SLR, the selected catalogs now persist within and across JabRef sessions. [koppor#614](https://github.com/koppor/jabref/issues/614)
- We added support for drag'n'drop on an entry in the maintable to an external application to get the entry preview dropped. [#11846](https://github.com/JabRef/jabref/pull/11846)
- We added the functionality to double click on a [LaTeX citation](https://docs.jabref.org/advanced/entryeditor/latex-citations) to jump to the respective line in the LaTeX editor. [#11996](https://github.com/JabRef/jabref/issues/11996)
- We added a different background color to the search bar to indicate when the search syntax is wrong. [#11658](https://github.com/JabRef/jabref/pull/11658)
- We added a setting which always adds the literal "Cited on pages" text before each JStyle citation. [#11691](https://github.com/JabRef/jabref/pull/11732)
- We added a new plain citation parser that uses LLMs. [#11825](https://github.com/JabRef/jabref/issues/11825)
- We added support for modifier keys when dropping a file on an entry in the main table. [#12001](https://github.com/JabRef/jabref/pull/12001)
- We added an importer for SSRN URLs. [#12021](https://github.com/JabRef/jabref/pull/12021)
- We added a compare button to the duplicates in the citation relations tab to open the "Possible duplicate entries" window. [#11192](https://github.com/JabRef/jabref/issues/11192)
- We added automatic browser extension install on Windows for Chrome and Edge. [#6076](https://github.com/JabRef/jabref/issues/6076)
- We added a search bar for filtering keyboard shortcuts. [#11686](https://github.com/JabRef/jabref/issues/11686)
- By double clicking on a local citation in the Citation Relations Tab you can now jump the linked entry. [#11955](https://github.com/JabRef/jabref/pull/11955)
- We use the menu icon for background tasks as a progress indicator to visualise an import's progress when dragging and dropping several PDF files into the main table. [#12072](https://github.com/JabRef/jabref/pull/12072)

### Changed

- A search in "any" fields ignores the [groups](https://docs.jabref.org/finding-sorting-and-cleaning-entries/groups). [#7996](https://github.com/JabRef/jabref/issues/7996)
- When a communication error with an [online service](https://docs.jabref.org/collect/import-using-online-bibliographic-database) occurs, JabRef displays the HTTP error. [#11223](https://github.com/JabRef/jabref/issues/11223)
- The Pubmed/Medline Plain importer now imports the PMID field as well [#11488](https://github.com/JabRef/jabref/issues/11488)
- The 'Check for updates' menu bar button is now always enabled. [#11485](https://github.com/JabRef/jabref/pull/11485)
- JabRef respects the [configuration for storing files relative to the .bib file](https://docs.jabref.org/finding-sorting-and-cleaning-entries/filelinks#directories-for-files) in more cases. [#11492](https://github.com/JabRef/jabref/pull/11492)
- JabRef does not show finished background tasks in the status bar popup. [#11821](https://github.com/JabRef/jabref/pull/11821)
- We enhanced the indexing speed. [#11502](https://github.com/JabRef/jabref/pull/11502)
- When dropping a file into the main table, after copy or move, the file is now put in the [configured directory and renamed according to the configured patterns](https://docs.jabref.org/finding-sorting-and-cleaning-entries/filelinks#filename-format-and-file-directory-pattern). [#12001](https://github.com/JabRef/jabref/pull/12001)
- ⚠️ Renamed command line parameters `embeddBibfileInPdf` to `embedBibFileInPdf`, `writeMetadatatoPdf` to `writeMetadataToPdf`, and `writeXMPtoPdf` to `writeXmpToPdf`. [#11575](https://github.com/JabRef/jabref/pull/11575)
- The browse button for a Custom theme now opens in the directory of the current used CSS file. [#11597](https://github.com/JabRef/jabref/pull/11597)
- The browse button for a Custom exporter now opens in the directory of the current used exporter file. [#11717](https://github.com/JabRef/jabref/pull/11717)
- ⚠️ We relaxed the escaping requirements for [bracketed patterns](https://docs.jabref.org/setup/citationkeypatterns), which are used for the [citaton key generator](https://docs.jabref.org/advanced/entryeditor#autogenerate-citation-key) and [filename and directory patterns](https://docs.jabref.org/finding-sorting-and-cleaning-entries/filelinks#auto-linking-files). One only needs to write `\"` if a quote sign should be escaped. All other escapings are not necessary (and working) any more. [#11967](https://github.com/JabRef/jabref/pull/11967)
- When importing BibTeX data starging from on a PDF, the XMP metadata takes precedence over Grobid data. [#11992](https://github.com/JabRef/jabref/pull/11992)
- JabRef now uses TLS 1.2 for all HTTPS connections. [#11852](https://github.com/JabRef/jabref/pull/11852)
- We improved the functionality of getting BibTeX data out of PDF files. [#11999](https://github.com/JabRef/jabref/issues/11999)
- We improved the display of long messages in the integrity check dialog. [#11619](https://github.com/JabRef/jabref/pull/11619)
- We improved the undo/redo buttons in the main toolbar and main menu to be disabled when there is nothing to undo/redo. [#8807](https://github.com/JabRef/jabref/issues/8807)
- We improved the DOI detection in PDF imports. [#11782](https://github.com/JabRef/jabref/pull/11782)
- We improved the performance when pasting and importing entries in an existing library. [#11843](https://github.com/JabRef/jabref/pull/11843)
- When fulltext search is selected but indexing is deactivated, a dialog is now shown asking if the user wants to enable indexing now [#9491](https://github.com/JabRef/jabref/issues/9491)
- We changed instances of 'Search Selected' to 'Search Pre-configured' in Web Search Preferences UI. [#11871](https://github.com/JabRef/jabref/pull/11871)
- We rewrote the [remote SQL database](https://docs.jabref.org/collaborative-work/sqldatabase) support. ⚠️database tables will be migrated. [#11879](https://github.com/JabRef/jabref/pull/11879) 
- We added a new CSS style class `main-table` for the main table. [#11881](https://github.com/JabRef/jabref/pull/11881)
- When renaming a file, the old extension is now used if there is none provided in the new name. [#11903](https://github.com/JabRef/jabref/issues/11903)
- When importing a file using "Find Unlinked Files", when one or more file directories are available, the file path will be relativized where possible [koppor#549](https://github.com/koppor/jabref/issues/549)
- We added minimum window sizing for windows dedicated to creating new entries [#11944](https://github.com/JabRef/jabref/issues/11944)
- We changed the name of the library-based file directory from 'General File Directory' to 'Library-specific File Directory' per issue. [#571](https://github.com/koppor/jabref/issues/571)
- The CitationKey column is now a default shown column for the entry table. [#10510](https://github.com/JabRef/jabref/issues/10510)

### Fixed

- We fixed an issue where certain actions were not disabled when no libraries were open. [#11923](https://github.com/JabRef/jabref/issues/11923)
- We fixed an issue where the "Check for updates" preference was not saved. [#11485](https://github.com/JabRef/jabref/pull/11485)
- We fixed an issue where an exception was thrown after changing "show preview as a tab" in the preferences. [#11515](https://github.com/JabRef/jabref/pull/11515)
- We fixed an issue where JabRef put file paths as absolute path when an entry was created using drag and drop of a PDF file. [#11173](https://github.com/JabRef/jabref/issues/11173)
- We fixed an issue that online and offline mode for new library creation were handled incorrectly. [#11565](https://github.com/JabRef/jabref/pull/11565)
- We fixed an issue with colors in the search bar when dark theme is enabled. [#11569](https://github.com/JabRef/jabref/issues/11569)
- We fixed an issue with query transformers (JStor and others). [#11643](https://github.com/JabRef/jabref/pull/11643)
- We fixed an issue where a new unsaved library was not marked with an asterisk. [#11519](https://github.com/JabRef/jabref/pull/11519)
- We fixed an issue where JabRef starts without window decorations. [#11440](https://github.com/JabRef/jabref/pull/11440)
- We fixed an issue where the entry preview highlight was not working when searching before opening the entry editor. [#11659](https://github.com/JabRef/jabref/pull/11659)
- We fixed an issue where text in Dark mode inside "Citation information" was not readable. [#11512](https://github.com/JabRef/jabref/issues/11512)
- We fixed an issue where the selection of an entry in the table lost after searching for a group. [#3176](https://github.com/JabRef/jabref/issues/3176)
- We fixed the non-functionality of the option "Automatically sync bibliography when inserting citations" in the OpenOffice panel, when enabled in case of JStyles. [#11684](https://github.com/JabRef/jabref/issues/11684)
- We fixed an issue where the library was not marked changed after a migration. [#11542](https://github.com/JabRef/jabref/pull/11542)
- We fixed an issue where rebuilding the full-text search index was not working. [#11374](https://github.com/JabRef/jabref/issues/11374)
- We fixed an issue where the progress of indexing linked files showed an incorrect number of files. [#11378](https://github.com/JabRef/jabref/issues/11378)
- We fixed an issue where the full-text search results were incomplete. [#8626](https://github.com/JabRef/jabref/issues/8626)
- We fixed an issue where search result highlighting was incorrectly highlighting the boolean operators. [#11595](https://github.com/JabRef/jabref/issues/11595)
- We fixed an issue where search result highlighting was broken at complex searches. [#8067](https://github.com/JabRef/jabref/issues/8067)
- We fixed an exception when searching for unlinked files. [#11731](https://github.com/JabRef/jabref/issues/11731)
- We fixed an issue with the link to the full text at the BVB fetcher. [#11852](https://github.com/JabRef/jabref/pull/11852)
- We fixed an issue where two contradicting notifications were shown when cutting an entry in the main table. [#11724](https://github.com/JabRef/jabref/pull/11724)
- We fixed an issue where unescaped braces in the arXiv fetcher were not treated. [#11704](https://github.com/JabRef/jabref/issues/11704)
- We fixed an issue where HTML instead of the fulltext pdf was downloaded when importing arXiv entries. [#4913](https://github.com/JabRef/jabref/issues/4913)
- We fixed an issue where the keywords and crossref fields were not properly focused. [#11177](https://github.com/JabRef/jabref/issues/11177)
- We fixed handling of `\"` in [bracketed patterns](https://docs.jabref.org/setup/citationkeypatterns) containing a RegEx. [#11967](https://github.com/JabRef/jabref/pull/11967)
- We fixed an issue where the Undo/Redo buttons were active even when all libraries are closed. [#11837](https://github.com/JabRef/jabref/issues/11837)
- We fixed an issue where recently opened files were not displayed in the main menu properly. [#9042](https://github.com/JabRef/jabref/issues/9042)
- We fixed an issue where the DOI lookup would show an error when a DOI was found for an entry. [#11850](https://github.com/JabRef/jabref/issues/11850)
- We fixed an issue where <kbd>Tab</kbd> cannot be used to jump to next field in some single-line fields. [#11785](https://github.com/JabRef/jabref/issues/11785)
- We fixed an issue where the "Do not ask again" checkbox was not working, when asking for permission to use Grobid [koppor#556](https://github.com/koppor/jabref/issues/566).
- We fixed an issue where we display warning message for moving attached open files. [#10121](https://github.com/JabRef/jabref/issues/10121)
- We fixed an issue where it was not possible to select selecting content of other user's comments.[#11106](https://github.com/JabRef/jabref/issues/11106)
- We fixed an issue where web search preferences "Custom API key" table modifications not discarded. [#11925](https://github.com/JabRef/jabref/issues/11925)
- We fixed an issue when opening attached files in [extra file columns](https://docs.jabref.org/finding-sorting-and-cleaning-entries/filelinks#adding-additional-columns-to-entry-table-for-file-types). [#12005](https://github.com/JabRef/jabref/issues/12005)
- We fixed an issue where trying to open a library from a failed mounted directory on Mac would cause an error. [#10548](https://github.com/JabRef/jabref/issues/10548)
- We fixed an issue where identifier paste couldn't work with Unicode REPLACEMENT CHARACTER. [#11986](https://github.com/JabRef/jabref/issues/11986)

### Removed

- We removed the description of search strings. [#11542](https://github.com/JabRef/jabref/pull/11542)
- We removed support for importing using the SilverPlatterImporter (`Record INSPEC`). [#11576](https://github.com/JabRef/jabref/pull/11576)
<<<<<<< HEAD
- We removed support for MySQL/MariaDB and Oracle.
=======
- We removed support for automatically generating file links using the CLI (`--automaticallySetFileLinks`).
>>>>>>> 47059776







## [5.15] – 2024-07-10

### Added

- We made new groups automatically to focus upon creation. [#11449](https://github.com/JabRef/jabref/issues/11449)

### Fixed

- We fixed an issue where JabRef was no longer built for Intel based macs (x86) [#11468](https://github.com/JabRef/jabref/issues/11468)
- We fixed usage when using running on Snapcraft. [#11465](https://github.com/JabRef/jabref/issues/11465)
- We fixed detection for `soffice.exe` on Windows. [#11478](https://github.com/JabRef/jabref/pull/11478)
- We fixed an issue where saving preferences when importing preferences on first run in a snap did not work [forum#4399](https://discourse.jabref.org/t/how-to-report-problems-in-the-distributed-version-5-14-ensuring-that-one-can-no-longer-work-with-jabref/4399/5)

## [5.14] – 2024-07-08

### Added

- We added support for offline extracting references from PDFs following the IEEE format. [#11156](https://github.com/JabRef/jabref/pull/11156)
- We added a new keyboard shortcut  <kbd>ctrl</kbd> + <kbd>,</kbd> to open the preferences. [#11154](https://github.com/JabRef/jabref/pull/11154)
- We added value selection (such as for month) for content selectors in custom entry types. [#11109](https://github.com/JabRef/jabref/issues/11109)
- We added a duplicate checker for the Citation Relations tab. [#10414](https://github.com/JabRef/jabref/issues/10414)
- We added tooltip on main table cells that shows cell content or cell content and entry preview if set in preferences. [10925](https://github.com/JabRef/jabref/issues/10925)
- Added a formatter to remove word enclosing braces. [#11222](https://github.com/JabRef/jabref/issues/11222)
- We added the ability to add a keyword/crossref when typing the separator character (e.g., comma) in the keywords/crossref fields. [#11178](https://github.com/JabRef/jabref/issues/11178)
- We added an exporter and improved the importer for Endnote XML format. [#11137](https://github.com/JabRef/jabref/issues/11137)
- We added support for using BibTeX Style files (BST) in the Preview. [#11102](https://github.com/JabRef/jabref/issues/11102)
- We added support for automatically update LaTeX citations when a LaTeX file is created, removed, or modified. [#10585](https://github.com/JabRef/jabref/issues/10585)

### Changed

- We replaced the word "Key bindings" with "Keyboard shortcuts" in the Preferences tab. [#11153](https://github.com/JabRef/jabref/pull/11153)
- We slightly improved the duplicate check if ISBNs are present. [#8885](https://github.com/JabRef/jabref/issues/8885)
- JabRef no longer downloads HTML files of websites when a PDF was not found. [#10149](https://github.com/JabRef/jabref/issues/10149)
- We added the HTTP message (in addition to the response code) if an error is encountered. [#11341](https://github.com/JabRef/jabref/pull/11341)
- We made label wrap text to fit view size when reviewing external group changes. [#11220](https://github.com/JabRef/jabref/issues/11220)

### Fixed

- We fixed an issue where entry type with duplicate fields prevented opening existing libraries with custom entry types. [#11127](https://github.com/JabRef/jabref/issues/11127)
- We fixed an issue where Markdown rendering removed braces from the text. [#10928](https://github.com/JabRef/jabref/issues/10928)
- We fixed an issue when the file was flagged as changed on disk in the case of content selectors or groups. [#9064](https://github.com/JabRef/jabref/issues/9064)
- We fixed crash on opening the entry editor when auto-completion is enabled. [#11188](https://github.com/JabRef/jabref/issues/11188)
- We fixed the usage of the key binding for "Clear search" (default: <kbd>Escape</kbd>). [#10764](https://github.com/JabRef/jabref/issues/10764)
- We fixed an issue where library shown as unsaved and marked (*) after accepting changes made externally to the file. [#11027](https://github.com/JabRef/jabref/issues/11027)
- We fixed an issue where drag and dropping entries from one library to another was not always working. [#11254](https://github.com/JabRef/jabref/issues/11254)
- We fixed an issue where drag and dropping entries created a shallow copy. [#11160](https://github.com/JabRef/jabref/issues/11160)
- We fixed an issue where imports to a custom group would only work for the first entry [#11085](https://github.com/JabRef/jabref/issues/11085), [#11269](https://github.com/JabRef/jabref/issues/11269)
- We fixed an issue when cursor jumped to the beginning of the line. [#5904](https://github.com/JabRef/jabref/issues/5904)
- We fixed an issue where a new entry was not added to the selected group [#8933](https://github.com/JabRef/jabref/issues/8933)
- We fixed an issue where the horizontal position of the Entry Preview inside the entry editor was not remembered across restarts [#11281](https://github.com/JabRef/jabref/issues/11281)
- We fixed an issue where the search index was not updated after linking PDF files. [#11317](https://github.com/JabRef/jabref/pull/11317)
- We fixed rendering of (first) author with a single letter surname. [forum#4330](https://discourse.jabref.org/t/correct-rendering-of-first-author-with-a-single-letter-surname/4330)
- We fixed that the import of the related articles tab sometimes used the wrong library mode. [#11282](https://github.com/JabRef/jabref/pull/11282)
- We fixed an issue where the entry editor context menu was not shown correctly when JabRef is opened on a second, extended screen [#11323](https://github.com/JabRef/jabref/issues/11323), [#11174](https://github.com/JabRef/jabref/issues/11174)
- We fixed an issue where the value of "Override default font settings" was not applied on startup [#11344](https://github.com/JabRef/jabref/issues/11344)
- We fixed an issue when "Library changed on disk" appeared after a save by JabRef. [#4877](https://github.com/JabRef/jabref/issues/4877)  
- We fixed an issue where the Pubmed/Medline Plain importer would not respect the user defined keyword separator [#11413](https://github.com/JabRef/jabref/issues/11413)
- We fixed an issue where the value of "Override default font settings" was not applied on startup [#11344](https://github.com/JabRef/jabref/issues/11344)
- We fixed an issue where DatabaseChangeDetailsView was not scrollable when reviewing external metadata changes [#11220](https://github.com/JabRef/jabref/issues/11220)
- We fixed undo/redo for text fields. [#11420](https://github.com/JabRef/jabref/issues/11420)
- We fixed an issue where clicking on a page number in the search results tab opens a wrong file in the document viewer. [#11432](https://github.com/JabRef/jabref/pull/11432)

### Removed

- We removed the misleading message "Doing a cleanup for X entries" when opening the Cleanup entries dialog [#11463](https://github.com/JabRef/jabref/pull/11463)

## [5.13] – 2024-04-01

### Added

- We converted the "Custom API key" list to a table to be more accessible. [#10926](https://github.com/JabRef/jabref/issues/10926)
- We added a "refresh" button for the LaTeX citations tab in the entry editor. [#10584](https://github.com/JabRef/jabref/issues/10584)
- We added the possibility to show the BibTeX source in the [web search](https://docs.jabref.org/collect/import-using-online-bibliographic-database) import screen. [#560](https://github.com/koppor/jabref/issues/560)
- We added a fetcher for [ISIDORE](https://isidore.science/), simply paste in the link into the text field or the last 6 digits in the link that identify that paper. [#10423](https://github.com/JabRef/jabref/issues/10423)
- When importing entries form the "Citation relations" tab, the field [cites](https://docs.jabref.org/advanced/entryeditor/entrylinks) is now filled according to the relationship between the entries. [#10572](https://github.com/JabRef/jabref/pull/10752)
- We added a new integrity check and clean up option for strings having Unicode characters not encoded in [Unicode "Normalization Form Canonical Composition" (NFC)](https://en.wikipedia.org/wiki/Unicode_equivalence#Normal_forms"). [#10506](https://github.com/JabRef/jabref/issues/10506)
- We added a new group icon column to the main table showing the icons of the entry's groups. [#10801](https://github.com/JabRef/jabref/pull/10801)
- When deleting an entry, the files linked to the entry are now optionally deleted as well. [#10509](https://github.com/JabRef/jabref/issues/10509)
- We added support to move the file to the system trash (instead of deleting it). [#10591](https://github.com/JabRef/jabref/pull/10591)
- We added ability to jump to an entry in the command line using `-j CITATIONKEY`. [koppor#540](https://github.com/koppor/jabref/issues/540)
- We added a new boolean to the style files for Openoffice/Libreoffice integration to switch between ZERO_WIDTH_SPACE (default) and no space. [#10843](https://github.com/JabRef/jabref/pull/10843)
- When pasting HTML into the abstract or a comment field, the hypertext is automatically converted to Markdown. [#10558](https://github.com/JabRef/jabref/issues/10558)
- We added the possibility to redownload files that had been present but are no longer in the specified location. [#10848](https://github.com/JabRef/jabref/issues/10848)
- We added the citation key pattern `[camelN]`. Equivalent to the first N words of the `[camel]` pattern.
- We added importing of static groups and linked files from BibDesk .bib files. [#10381](https://github.com/JabRef/jabref/issues/10381)
- We added ability to export in CFF (Citation File Format) [#10661](https://github.com/JabRef/jabref/issues/10661).
- We added ability to push entries to TeXworks. [#3197](https://github.com/JabRef/jabref/issues/3197)
- We added the ability to zoom in and out in the document viewer using <kbd>Ctrl</kbd> + <kbd>Scroll</kbd>. [#10964](https://github.com/JabRef/jabref/pull/10964)
- We added a Cleanup for removing non-existent files and grouped the related options [#10929](https://github.com/JabRef/jabref/issues/10929)
- We added the functionality to parse the bibliography of PDFs using the GROBID online service. [#10200](https://github.com/JabRef/jabref/issues/10200)
- We added a seperated search bar for the global search window. [#11032](https://github.com/JabRef/jabref/pull/11032)
- We added ability to double-click on an entry in the global search window to select the corresponding entry in the main table. [#11010](https://github.com/JabRef/jabref/pull/11010)
- We added support for BibTeX String constants during copy & paste between libraries. [#10872](https://github.com/JabRef/jabref/issues/10872)
- We added the field `langid` which is important for hyphenation and casing in LaTeX. [#10868](https://github.com/JabRef/jabref/issues/10868)
- Event log entries can now be copied via a context menu. [#11100](https://github.com/JabRef/jabref/issues/11100)

### Changed

- The "Automatically open folders of attached files" preference default status has been changed to enabled on Windows. [koppor#56](https://github.com/koppor/jabref/issues/56)
- The Custom export format now uses the custom DOI base URI in the preferences for the `DOICheck`, if activated [forum#4084](https://discourse.jabref.org/t/export-html-disregards-custom-doi-base-uri/4084)
- The index directories for full text search have now more readable names to increase debugging possibilities using Apache Lucense's Lurk. [#10193](https://github.com/JabRef/jabref/issues/10193)
- The fulltext search also indexes files ending with .pdf (but do not having an explicit file type set). [#10193](https://github.com/JabRef/jabref/issues/10193)
- We changed the arrangement of the lists in the "Citation relations" tab. `Cites` are now on the left and `Cited by` on the right [#10572](https://github.com/JabRef/jabref/pull/10752)
- Sub libraries based on `aux` file can now also be generated if some citations are not found library. [#10775](https://github.com/JabRef/jabref/pull/10775)
- We rearranged the tab order in the entry editor and renamed the "Scite Tab" to "Citation information". [#10821](https://github.com/JabRef/jabref/issues/10821)
- We changed the duplicate handling in the Import entries dialog. Potential duplicate entries are marked with an icon and importing will now trigger the merge dialog [#10914](https://github.com/JabRef/jabref/pull/10914)
- We made the command "Push to TexShop" more robust to allow cite commands with a character before the first slash. [forum#2699](https://discourse.jabref.org/t/push-to-texshop-mac/2699/17?u=siedlerchr)
- We only show the notification "Saving library..." if the library contains more than 2000 entries. [#9803](https://github.com/JabRef/jabref/issues/9803)
- JabRef now keeps previous log files upon start. [#11023](https://github.com/JabRef/jabref/pull/11023)
- When normalizing author names, complete enclosing braces are kept. [#10031](https://github.com/JabRef/jabref/issues/10031)
- We enhanced the dialog for adding new fields in the content selector with a selection box containing a list of standard fields. [#10912](https://github.com/JabRef/jabref/pull/10912)
- We store the citation relations in an LRU cache to avoid bloating the memory and out-of-memory exceptions. [#10958](https://github.com/JabRef/jabref/issues/10958)
- Keywords field are now displayed as tags. [#10910](https://github.com/JabRef/jabref/pull/10910)
- Citation relations now get more information, and have quick access to view the articles in a browser without adding them to the library [#10869](https://github.com/JabRef/jabref/issues/10869)
- Importer/Exporter for CFF format now supports JabRef `cites` and `related` relationships, as well as all fields from the CFF specification. [#10993](https://github.com/JabRef/jabref/issues/10993)
- The XMP-Exporter no longer writes the content of the `file`-field. [#11083](https://github.com/JabRef/jabref/pull/11083)
- We added notes, checks and warnings for the case of selection of non-empty directories while starting a new Systematic Literature Review. [#600](https://github.com/koppor/jabref/issues/600)
- Text in the import dialog (web search results) will now be wrapped to prevent horizontal scrolling. [#10931](https://github.com/JabRef/jabref/issues/10931)
- We improved the error handling when invalid bibdesk-files are encountered [#11117](https://github.com/JabRef/jabref/issues/11117)

### Fixed

- We fixed an issue where the fulltext search button in entry editor used to disappear on click till the search is completed. [#10425](https://github.com/JabRef/jabref/issues/10425)
- We fixed an issue where attempting to cancel the importing/generation of an entry from id is ignored. [#10508](https://github.com/JabRef/jabref/issues/10508)
- We fixed an issue where the preview panel showing the wrong entry (an entry that is not selected in the entry table). [#9172](https://github.com/JabRef/jabref/issues/9172)
- We fixed an issue where HTML-reserved characters like '&' and '<', in addition to HTML entities like '&amp;' were not rendered correctly in entry preview. [#10677](https://github.com/JabRef/jabref/issues/10677)
- The last page of a PDF is now indexed by the full text search. [#10193](https://github.com/JabRef/jabref/issues/10193)
- The entry editor respects the configured custom tabs when showing "Other fields". [#11012](https://github.com/JabRef/jabref/pull/11012)
- The default owner of an entry can be changed again. [#10924](https://github.com/JabRef/jabref/issues/10924)
- We fixed an issue where the duplicate check did not take umlauts or other LaTeX-encoded characters into account. [#10744](https://github.com/JabRef/jabref/pull/10744)
- We fixed the colors of the icon on hover for unset special fields. [#10431](https://github.com/JabRef/jabref/issues/10431)
- We fixed an issue where the CrossRef field did not work if autocompletion was disabled [#8145](https://github.com/JabRef/jabref/issues/8145)
- In biblatex mode, JabRef distinguishes between "Optional fields" and "Optional fields 2" again. [#11022](https://github.com/JabRef/jabref/pull/11022)
- We fixed an issue where exporting`@electronic` and `@online` entry types to the Office XMl would duplicate the field `title`  [#10807](https://github.com/JabRef/jabref/issues/10807)
- We fixed an issue where the `CommentsTab` was not properly formatted when the `defaultOwner` contained capital or special letters. [#10870](https://github.com/JabRef/jabref/issues/10870)
- We fixed an issue where the `File -> Close library` menu item was not disabled when no library was open. [#10948](https://github.com/JabRef/jabref/issues/10948)
- We fixed an issue where the Document Viewer would show the PDF in only half the window when maximized. [#10934](https://github.com/JabRef/jabref/issues/10934)
- Clicking on the crossref and related tags in the entry editor jumps to the linked entry. [#5484](https://github.com/JabRef/jabref/issues/5484) [#9369](https://github.com/JabRef/jabref/issues/9369)
- We fixed an issue where JabRef could not parse absolute file paths from Zotero exports. [#10959](https://github.com/JabRef/jabref/issues/10959)
- We fixed an issue where an exception occured when toggling between "Live" or "Locked" in the internal Document Viewer. [#10935](https://github.com/JabRef/jabref/issues/10935)
- When fetching article information fom IEEE Xplore, the em dash is now converted correctly. [koppor#286](https://github.com/koppor/jabref/issues/286)
- Fixed an issue on Windows where the browser extension reported failure to send an entry to JabRef even though it was sent properly. [JabRef-Browser-Extension#493](https://github.com/JabRef/JabRef-Browser-Extension/issues/493)
- Fixed an issue on Windows where TeXworks path was not resolved if it was installed with MiKTeX. [#10977](https://github.com/JabRef/jabref/issues/10977)
- We fixed an issue with where JabRef would throw an error when using MathSciNet search, as it was unable to parse the fetched JSON coreectly. [10996](https://github.com/JabRef/jabref/issues/10996)
- We fixed an issue where the "Import by ID" function would throw an error when a DOI that contains URL-encoded characters was entered. [#10648](https://github.com/JabRef/jabref/issues/10648)
- We fixed an issue with handling of an "overflow" of authors at `[authIniN]`. [#11087](https://github.com/JabRef/jabref/issues/11087)
- We fixed an issue where an exception occurred when selecting entries in the web search results. [#11081](https://github.com/JabRef/jabref/issues/11081)
- When a new library is unsaved, there is now no warning when fetching entries with PDFs. [#11075](https://github.com/JabRef/jabref/issues/11075)
- We fixed an issue where the message "The libary has been modified by another program" occurred when editing library metadata and saving the library. [#4877](https://github.com/JabRef/jabref/issues/4877)

### Removed

- We removed the predatory journal checks due to a high rate of false positives. [#11066](https://github.com/JabRef/jabref/pull/11066)

## [5.12] – 2023-12-24

### Added

- We added a scite.ai tab in the entry editor that retrieves 'Smart Citation' tallies for citations that have a DOI. [koppor#375](https://github.com/koppor/jabref/issues/375)  
- We added a dropdown menu to let users change the reference library during AUX file import. [#10472](https://github.com/JabRef/jabref/issues/10472)
- We added a button to let users reset the cite command to the default value. [#10569](https://github.com/JabRef/jabref/issues/10569)
- We added the option to use System Preference for Light/Dark Theme [#8729](https://github.com/JabRef/jabref/issues/8729).
- We added [scholar.archive.org](https://scholar.archive.org/) as a new fetcher. [#10498](https://github.com/JabRef/jabref/issues/10498)
- We integrated predatory journal checking as part of the Integrity Checker based on the [check-bib-for-predatory](https://github.com/CfKu/check-bib-for-predatory). [koppor#348](https://github.com/koppor/jabref/issues/348)
- We added a 'More options' section in the main table right click menu opening the preferences dialog. [#9432](https://github.com/JabRef/jabref/issues/9432)
- When creating a new group, it inherits the icon of the parent group. [#10521](https://github.com/JabRef/jabref/pull/10521)

### Changed

- We moved the location of the 'Open only one instance of JabRef' preference option from "Network" to "General". [#9306](https://github.com/JabRef/jabref/issues/9306)
- The two previews in the change resolver dialog now have their scrollbars synchronized. [#9576](https://github.com/JabRef/jabref/issues/9576).
- We changed the setting of the keyword separator to accept a single character only. [#177](https://github.com/koppor/jabref/issues/177)
- We replaced "SearchAll" in Web Search by "Search Selected". [#10556](https://github.com/JabRef/jabref/issues/10556)
- Short DOI formatter now checks, if the value is already formatted. If so, it returns the value instead of calling the ShortDOIService again. [#10589](https://github.com/JabRef/jabref/issues/10589)
- We upgraded to JavaFX 21.0.1. As a consequence JabRef requires now macOS 11 or later and GTK 3.8 or later on Linux [10627](https://github.com/JabRef/jabref/pull/10627).
- A user-specific comment fields is not enabled by default, but can be enabled using the "Add" button. [#10424](https://github.com/JabRef/jabref/issues/10424)
- We upgraded to Lucene 9.9 for the fulltext search. The search index will be rebuild. [#10686](https://github.com/JabRef/jabref/pull/10686)
- When using "Copy..." -> "Copy citation key", the delimiter configured at "Push applications" is respected. [#10707](https://github.com/JabRef/jabref/pull/10707)

### Fixed

- We fixed an issue where the added protected term has unwanted leading and trailing whitespaces, where the formatted text has unwanted empty brackets and where the word at the cursor in the textbox can be added to the list. [#10415](https://github.com/JabRef/jabref/issues/10415)
- We fixed an issue where in the merge dialog the file field of entries was not correctly merged when the first and second entry both contained values inside the file field. [#10572](https://github.com/JabRef/jabref/issues/10572)
- We fixed some small inconsistencies in the user interface. [#10507](https://github.com/JabRef/jabref/issues/10507) [#10458](https://github.com/JabRef/jabref/issues/10458) [#10660](https://github.com/JabRef/jabref/issues/10660)
- We fixed the issue where the Hayagriva YAML exporter would not include a parent field for the publisher/series. [#10596](https://github.com/JabRef/jabref/issues/10596)
- We fixed issues in the external file type dialog w.r.t. duplicate entries in the case of a language switch. [#10271](https://github.com/JabRef/jabref/issues/10271)
- We fixed an issue where the right-click action "Copy cite..." did not respect the configured citation command under "External Programs" -> "[Push Applications](https://docs.jabref.org/cite/pushtoapplications)" [#10615](https://github.com/JabRef/jabref/issues/10615)

### Removed

- We removed duplicate filtering and sorting operations in the MainTable when editing BibEntries. [#10619](https://github.com/JabRef/jabref/pull/10619)

## [5.11] – 2023-10-22

### Added

- We added the ability to sort subgroups in Z-A order, as well as by ascending and descending number of subgroups. [#10249](https://github.com/JabRef/jabref/issues/10249)
- We added the possibility to find (and add) papers that cite or are cited by a given paper. [#6187](https://github.com/JabRef/jabref/issues/6187)
- We added an error-specific message for when a download from a URL fails. [#9826](https://github.com/JabRef/jabref/issues/9826)
- We added support for customizing the citation command (e.g., `[@key1,@key2]`) when [pushing to external applications](https://docs.jabref.org/cite/pushtoapplications). [#10133](https://github.com/JabRef/jabref/issues/10133)
- We added an integrity check for more special characters. [#8712](https://github.com/JabRef/jabref/issues/8712)
- We added protected terms described as "Computer science". [#10222](https://github.com/JabRef/jabref/pull/10222)
- We added a link "Get more themes..." in the preferences to that points to [themes.jabref.org](https://themes.jabref.org) allowing the user to download new themes. [#10243](https://github.com/JabRef/jabref/issues/10243)
- We added a fetcher for [LOBID](https://lobid.org/resources/api) resources. [koppor#386](https://github.com/koppor/jabref/issues/386)
- When in `biblatex` mode, the [integrity check](https://docs.jabref.org/finding-sorting-and-cleaning-entries/checkintegrity) for journal titles now also checks the field `journal`.
- We added support for exporting to Hayagriva YAML format. [#10382](https://github.com/JabRef/jabref/issues/10382)
- We added support for pushing citations to [TeXShop](https://pages.uoregon.edu/koch/texshop/) on macOS [forum#2699](https://discourse.jabref.org/t/push-to-texshop-mac/2699).
- We added the 'Bachelor's thesis' type for Biblatex's 'Thesis' EntryType [#10029](https://github.com/JabRef/jabref/issues/10029).

### Changed

- The export formats `listrefs`, `tablerefs`, `tablerefsabsbib`, now use the ISO date format in the footer [#10383](https://github.com/JabRef/jabref/pull/10383).
- When searching for an identifier in the "Web search", the title of the search window is now "Identifier-based Web Search". [#10391](https://github.com/JabRef/jabref/pull/10391)
- The ampersand checker now skips verbatim fields (`file`, `url`, ...). [#10419](https://github.com/JabRef/jabref/pull/10419)
- If no existing document is selected for exporting "XMP annotated pdf" JabRef will now create a new PDF file with a sample text and the metadata. [#10102](https://github.com/JabRef/jabref/issues/10102)
- We modified the DOI cleanup to infer the DOI from an ArXiV ID if it's present. [#10426](https://github.com/JabRef/jabref/issues/10426)
- The ISI importer uses the field `comment` for notes (instead of `review). [#10478](https://github.com/JabRef/jabref/pull/10478)
- If no existing document is selected for exporting "Embedded BibTeX pdf" JabRef will now create a new PDF file with a sample text and the metadata. [#10101](https://github.com/JabRef/jabref/issues/10101)
- Translated titles format no longer raise a warning. [#10459](https://github.com/JabRef/jabref/issues/10459)
- We re-added the empty grey containers in the groups panel to keep an indicator for the current selected group, if displaying of group item count is turned off [#9972](https://github.com/JabRef/jabref/issues/9972)

### Fixed

- We fixed an issue where "Move URL in note field to url field" in the cleanup dialog caused an exception if no note field was present [forum#3999](https://discourse.jabref.org/t/cleanup-entries-cant-get-it-to-work/3999)
- It is possible again to use "current table sort order" for the order of entries when saving. [#9869](https://github.com/JabRef/jabref/issues/9869)
- Passwords can be stored in GNOME key ring. [#10274](https://github.com/JabRef/jabref/issues/10274)
- We fixed an issue where groups based on an aux file could not be created due to an exception [#10350](https://github.com/JabRef/jabref/issues/10350)
- We fixed an issue where the JabRef browser extension could not communicate with JabRef under macOS due to missing files. You should use the `.pkg` for the first installation as it updates all necessary files for the extension [#10308](https://github.com/JabRef/jabref/issues/10308)
- We fixed an issue where the ISBN fetcher returned the entrytype `misc` for certain ISBN numbers [#10348](https://github.com/JabRef/jabref/issues/10348)
- We fixed a bug where an exception was raised when saving less than three export save orders in the preference. [#10157](https://github.com/JabRef/jabref/issues/10157)
- We fixed an issue where it was possible to create a group with no name or with a group separator inside the name [#9776](https://github.com/JabRef/jabref/issues/9776)
- Biblatex's `journaltitle` is now also respected for showing the journal information. [#10397](https://github.com/JabRef/jabref/issues/10397)
- JabRef does not hang anymore when exporting via CLI. [#10380](https://github.com/JabRef/jabref/issues/10380)
- We fixed an issue where it was not possible to save a library on a network share under macOS due to an exception when acquiring a file lock [#10452](https://github.com/JabRef/jabref/issues/10452)
- We fixed an issue where exporting "XMP annotated pdf" without selecting an existing document would produce an exception. [#10102](https://github.com/JabRef/jabref/issues/10102)
- We fixed an issue where the "Enabled" column in the "Protected terms files" tab in the preferences could not be resized [#10285](https://github.com/JabRef/jabref/issues/10285)
- We fixed an issue where after creation of a new library, the new library was not focused. [koppor#592](https://github.com/koppor/jabref/issues/592)
- We fixed an issue where double clicking on an url in the file field would trigger an exception instead of opening the browser [#10480](https://github.com/JabRef/jabref/pull/10480)
- We fixed an issue where scrolling was impossible on dragging a citation on the groups panel. [#9754](https://github.com/JabRef/jabref/issues/9754)
- We fixed an issue where exporting "Embedded BibTeX pdf" without selecting an existing document would produce an exception. [#10101](https://github.com/JabRef/jabref/issues/10101)
- We fixed an issue where there was a failure to access the url link for "eprint" for the ArXiv entry.[#10474](https://github.com/JabRef/jabref/issues/10474)
- We fixed an issue where it was not possible to connect to a shared database once a group with entries was added or other metadata modified [#10336](https://github.com/JabRef/jabref/issues/10336)
- We fixed an issue where middle-button paste in X not always worked [#7905](https://github.com/JabRef/jabref/issues/7905)

## [5.10] – 2023-09-02

### Added

- We added a field showing the BibTeX/biblatex source for added and deleted entries in the "External Changes Resolver" dialog. [#9509](https://github.com/JabRef/jabref/issues/9509)
- We added user-specific comment field so that multiple users can make separate comments. [#543](https://github.com/koppor/jabref/issues/543)
- We added a search history list in the search field's right click menu. [#7906](https://github.com/JabRef/jabref/issues/7906)
- We added a full text fetcher for IACR eprints. [#9651](https://github.com/JabRef/jabref/pull/9651)
- We added "Attach file from URL" to right-click context menu to download and store a file with the reference library. [#9646](https://github.com/JabRef/jabref/issues/9646)
- We enabled updating an existing entry with data from InspireHEP. [#9351](https://github.com/JabRef/jabref/issues/9351)
- We added a fetcher for the Bibliotheksverbund Bayern (experimental). [#9641](https://github.com/JabRef/jabref/pull/9641)
- We added support for more biblatex date formats for parsing dates. [#2753](https://github.com/JabRef/jabref/issues/2753)
- We added support for multiple languages for exporting to and importing references from MS Office. [#9699](https://github.com/JabRef/jabref/issues/9699)
- We enabled scrolling in the groups list when dragging a group on another group. [#2869](https://github.com/JabRef/jabref/pull/2869)
- We added the option to automatically download online files when a new entry is created from an existing ID (e.g., DOI). The option can be disabled in the preferences under "Import and Export". [#9756](https://github.com/JabRef/jabref/issues/9756)
- We added a new Integrity check for unescaped ampersands. [koppor#585](https://github.com/koppor/jabref/issues/585)
- We added support for parsing `$\backslash$` in file paths (as exported by Mendeley). [forum#3470](https://discourse.jabref.org/t/mendeley-bib-import-with-linked-files/3470)
- We added the possibility to automatically fetch entries when an ISBN is pasted on the main table. [#9864](https://github.com/JabRef/jabref/issues/9864)
- We added the option to disable the automatic linking of files in the entry editor [#5105](https://github.com/JabRef/jabref/issues/5105)
- We added the link icon for ISBNs in linked identifiers column. [#9819](https://github.com/JabRef/jabref/issues/9819)
- We added key binding to focus on groups <kbd>alt</kbd> + <kbd>s</kbd> [#9863](https://github.com/JabRef/jabref/issues/9863)
- We added the option to unprotect a text selection, which strips all pairs of curly braces away. [#9950](https://github.com/JabRef/jabref/issues/9950)
- We added drag and drop events for field 'Groups' in entry editor panel. [#569](https://github.com/koppor/jabref/issues/569)
- We added support for parsing MathML in the Medline importer. [#4273](https://github.com/JabRef/jabref/issues/4273)
- We added the ability to search for an identifier (DOI, ISBN, ArXiv ID) directly from 'Web Search'. [#7575](https://github.com/JabRef/jabref/issues/7575) [#9674](https://github.com/JabRef/jabref/issues/9674)
- We added a cleanup activity that identifies a URL or a last-visited-date in the `note` field and moves it to the `url` and `urldate` field respectively. [koppor#216](https://github.com/koppor/jabref/issues/216)
- We enabled the user to change the name of a field in a custom entry type by double-clicking on it. [#9840](https://github.com/JabRef/jabref/issues/9840)
- We added some preferences options to disable online activity. [#10064](https://github.com/JabRef/jabref/issues/10064)
- We integrated two mail actions ("As Email" and "To Kindle") under a new "Send" option in the right-click & Tools menus. The Kindle option creates an email targeted to the user's Kindle email, which can be set in preferences under "External programs" [#6186](https://github.com/JabRef/jabref/issues/6186)
- We added an option to clear recent libraries' history. [#10003](https://github.com/JabRef/jabref/issues/10003)
- We added an option to encrypt and remember the proxy password. [#8055](https://github.com/JabRef/jabref/issues/8055)[#10044](https://github.com/JabRef/jabref/issues/10044)
- We added support for showing journal information, via info buttons next to the `Journal` and `ISSN` fields in the entry editor. [#6189](https://github.com/JabRef/jabref/issues/6189)
- We added support for pushing citations to Sublime Text 3 [#10098](https://github.com/JabRef/jabref/issues/10098)
- We added support for the Finnish language. [#10183](https://github.com/JabRef/jabref/pull/10183)
- We added the option to automatically replaces illegal characters in the filename when adding a file to JabRef. [#10182](https://github.com/JabRef/jabref/issues/10182)
- We added a privacy policy. [#10064](https://github.com/JabRef/jabref/issues/10064)
- We added a tooltip to show the number of entries in a group [#10208](https://github.com/JabRef/jabref/issues/10208)
- We fixed an issue where it was no longer possible to add or remove selected entries to groups via context menu [#10404](https://github.com/JabRef/jabref/issues/10404), [#10317](https://github.com/JabRef/jabref/issues/10317) [#10374](https://github.com/JabRef/jabref/issues/10374)

### Changed

- We replaced "Close" by "Close library" and placed it after "Save all" in the File menu. [#10043](https://github.com/JabRef/jabref/pull/10043)
- We upgraded to Lucene 9.7 for the fulltext search. The search index will be rebuild. [#9584](https://github.com/JabRef/jabref/pull/10036)
- 'Get full text' now also checks the file url. [#568](https://github.com/koppor/jabref/issues/568)
- JabRef writes a new backup file only if there is a change. Before, JabRef created a backup upon start. [#9679](https://github.com/JabRef/jabref/pull/9679)
- We modified the `Add Group` dialog to use the most recently selected group hierarchical context. [#9141](https://github.com/JabRef/jabref/issues/9141)
- We refined the 'main directory not found' error message. [#9625](https://github.com/JabRef/jabref/pull/9625)
- JabRef writes a new backup file only if there is a change. Before, JabRef created a backup upon start. [#9679](https://github.com/JabRef/jabref/pull/9679)
- Backups of libraries are not stored per JabRef version, but collected together. [#9676](https://github.com/JabRef/jabref/pull/9676)
- We streamlined the paths for logs and backups: The parent path fragment is always `logs` or `backups`.
- `log.txt` now contains an entry if a BibTeX entry could not be parsed.
- `log.txt` now contains debug messages. Debugging needs to be enabled explicitly. [#9678](https://github.com/JabRef/jabref/pull/9678)
- `log.txt` does not contain entries for non-found files during PDF indexing. [#9678](https://github.com/JabRef/jabref/pull/9678)
- The hostname is now determined using environment variables (`COMPUTERNAME`/`HOSTNAME`) first. [#9910](https://github.com/JabRef/jabref/pull/9910)
- We improved the Medline importer to correctly import ISO dates for `revised`. [#9536](https://github.com/JabRef/jabref/issues/9536)
- To avoid cluttering of the directory, We always delete the `.sav` file upon successful write. [#9675](https://github.com/JabRef/jabref/pull/9675)
- We improved the unlinking/deletion of multiple linked files of an entry using the <kbd>Delete</kbd> key. [#9473](https://github.com/JabRef/jabref/issues/9473)
- The field names of customized entry types are now exchanged preserving the case. [#9993](https://github.com/JabRef/jabref/pull/9993)
- We moved the custom entry types dialog into the preferences dialog. [#9760](https://github.com/JabRef/jabref/pull/9760)
- We moved the manage content selectors dialog to the library properties. [#9768](https://github.com/JabRef/jabref/pull/9768)
- We moved the preferences menu command from the options menu to the file menu. [#9768](https://github.com/JabRef/jabref/pull/9768)
- We reworked the cross ref labels in the entry editor and added a right click menu. [#10046](https://github.com/JabRef/jabref/pull/10046)
- We reorganized the order of tabs and settings in the library properties. [#9836](https://github.com/JabRef/jabref/pull/9836)
- We changed the handling of an "overflow" of authors at `[authIniN]`: JabRef uses `+` to indicate an overflow. Example: `[authIni2]` produces `A+` (instead of `AB`) for `Aachen and Berlin and Chemnitz`. [#9703](https://github.com/JabRef/jabref/pull/9703)
- We moved the preferences option to open the last edited files on startup to the 'General' tab. [#9808](https://github.com/JabRef/jabref/pull/9808)
- We improved the recognition of DOIs when pasting a link containing a DOI on the maintable. [#9864](https://github.com/JabRef/jabref/issues/9864s)
- We reordered the preferences dialog. [#9839](https://github.com/JabRef/jabref/pull/9839)
- We split the 'Import and Export' tab into 'Web Search' and 'Export'. [#9839](https://github.com/JabRef/jabref/pull/9839)
- We moved the option to run JabRef in memory stick mode into the preferences dialog toolbar. [#9866](https://github.com/JabRef/jabref/pull/9866)
- In case the library contains empty entries, they are not written to disk. [#8645](https://github.com/JabRef/jabref/issues/8645)
- The formatter `remove_unicode_ligatures` is now called `replace_unicode_ligatures`. [#9890](https://github.com/JabRef/jabref/pull/9890)
- We improved the error message when no terminal was found. [#9607](https://github.com/JabRef/jabref/issues/9607)
- In the context of the "systematic literature functionality", we changed the name "database" to "catalog" to use a separate term for online catalogs in comparison to SQL databases. [#9951](https://github.com/JabRef/jabref/pull/9951)
- We now show more fields (including Special Fields) in the dropdown selection for "Save sort order" in the library properties and for "Export sort order" in the preferences. [#10010](https://github.com/JabRef/jabref/issues/10010)
- We now encrypt and store the custom API keys in the OS native credential store. [#10044](https://github.com/JabRef/jabref/issues/10044)
- We changed the behavior of group addition/edit, so that sorting by alphabetical order is not performed by default after the modification. [#10017](https://github.com/JabRef/jabref/issues/10017)
- We fixed an issue with spacing in the cleanup dialogue. [#10081](https://github.com/JabRef/jabref/issues/10081)
- The GVK fetcher now uses the new [K10plus](https://www.bszgbv.de/services/k10plus/) database. [#10189](https://github.com/JabRef/jabref/pull/10189)

### Fixed

- We fixed an issue where clicking the group expansion pane/arrow caused the node to be selected, when it should just expand/detract the node. [#10111](https://github.com/JabRef/jabref/pull/10111)
- We fixed an issue where the browser import would add ' characters before the BibTeX entry on Linux. [#9588](https://github.com/JabRef/jabref/issues/9588)
- We fixed an issue where searching for a specific term with the DOAB fetcher lead to an exception. [#9571](https://github.com/JabRef/jabref/issues/9571)
- We fixed an issue where the "Import" -> "Library to import to" did not show the correct library name if two opened libraries had the same suffix. [#9567](https://github.com/JabRef/jabref/issues/9567)
- We fixed an issue where the rpm-Version of JabRef could not be properly uninstalled and reinstalled. [#9558](https://github.com/JabRef/jabref/issues/9558), [#9603](https://github.com/JabRef/jabref/issues/9603)
- We fixed an issue where the command line export using `--exportMatches` flag does not create an output bib file. [#9581](https://github.com/JabRef/jabref/issues/9581)
- We fixed an issue where custom field in the custom entry types could not be set to mulitline. [#9609](https://github.com/JabRef/jabref/issues/9609)
- We fixed an issue where the Office XML exporter did not resolve BibTeX-Strings when exporting entries. [forum#3741](https://discourse.jabref.org/t/exporting-bibtex-constant-strings-to-ms-office-2007-xml/3741)
- We fixed an issue where the Merge Entries Toolbar configuration was not saved after hitting 'Merge Entries' button. [#9091](https://github.com/JabRef/jabref/issues/9091)
- We fixed an issue where the password is stored in clear text if the user wants to use a proxy with authentication. [#8055](https://github.com/JabRef/jabref/issues/8055)
- JabRef is now more relaxed when parsing field content: In case a field content ended with `\`, the combination `\}` was treated as plain `}`. [#9668](https://github.com/JabRef/jabref/issues/9668)
- We resolved an issue that cut off the number of group entries when it exceeded four digits. [#8797](https://github.com/JabRef/jabref/issues/8797)
- We fixed the issue where the size of the global search window was not retained after closing. [#9362](https://github.com/JabRef/jabref/issues/9362)
- We fixed an issue where the Global Search UI preview is still white in dark theme. [#9362](https://github.com/JabRef/jabref/issues/9362)
- We fixed the double paste issue when <kbd>Cmd</kbd> + <kbd>v</kbd> is pressed on 'New entry from plaintext' dialog. [#9367](https://github.com/JabRef/jabref/issues/9367)
- We fixed an issue where the pin button on the Global Search dialog was located at the bottom and not at the top. [#9362](https://github.com/JabRef/jabref/issues/9362)
- We fixed the log text color in the event log console when using dark mode. [#9732](https://github.com/JabRef/jabref/issues/9732)
- We fixed an issue where searching for unlinked files would include the current library's .bib file. [#9735](https://github.com/JabRef/jabref/issues/9735)
- We fixed an issue where it was no longer possible to connect to a shared mysql database due to an exception. [#9761](https://github.com/JabRef/jabref/issues/9761)
- We fixed an issue where an exception was thrown for the user after <kbd>Ctrl</kbd>+<kbd>Z</kbd> command. [#9737](https://github.com/JabRef/jabref/issues/9737)
- We fixed the citation key generation for [`[authors]`, `[authshort]`, `[authorsAlpha]`, `[authIniN]`, `[authEtAl]`, `[auth.etal]`](https://docs.jabref.org/setup/citationkeypatterns#special-field-markers) to handle `and others` properly. [koppor#626](https://github.com/koppor/jabref/issues/626)
- We fixed the Save/save as file type shows BIBTEX_DB instead of "Bibtex library". [#9372](https://github.com/JabRef/jabref/issues/9372)
- We fixed the default main file directory for non-English Linux users. [#8010](https://github.com/JabRef/jabref/issues/8010)
- We fixed an issue when overwriting the owner was disabled. [#9896](https://github.com/JabRef/jabref/pull/9896)
- We fixed an issue regarding recording redundant prefixes in search history. [#9685](https://github.com/JabRef/jabref/issues/9685)
- We fixed an issue where passing a URL containing a DOI led to a "No entry found" notification. [#9821](https://github.com/JabRef/jabref/issues/9821)
- We fixed some minor visual inconsistencies and issues in the preferences dialog. [#9866](https://github.com/JabRef/jabref/pull/9866)
- The order of save actions is now retained. [#9890](https://github.com/JabRef/jabref/pull/9890)
- We fixed an issue where the order of save actions was not retained in the bib file. [#9890](https://github.com/JabRef/jabref/pull/9890)
- We fixed an issue in the preferences 'External file types' tab ignoring a custom application path in the edit dialog. [#9895](https://github.com/JabRef/jabref/issues/9895)
- We fixed an issue in the preferences where custom columns could be added to the entry table with no qualifier. [#9913](https://github.com/JabRef/jabref/issues/9913)
- We fixed an issue where the encoding header in a bib file was not respected when the file contained a BOM (Byte Order Mark). [#9926](https://github.com/JabRef/jabref/issues/9926)
- We fixed an issue where cli help output for import and export format was inconsistent. [koppor#429](https://github.com/koppor/jabref/issues/429)
- We fixed an issue where the user could select multiple conflicting options for autocompletion at once. [#10181](https://github.com/JabRef/jabref/issues/10181)
- We fixed an issue where no preview could be generated for some entry types and led to an exception. [#9947](https://github.com/JabRef/jabref/issues/9947)
- We fixed an issue where the Linux terminal working directory argument was malformed and therefore ignored upon opening a terminal [#9953](https://github.com/JabRef/jabref/issues/9953)
- We fixed an issue under Linux where under some systems the file instead of the folder was opened. [#9607](https://github.com/JabRef/jabref/issues/9607)
- We fixed an issue where an Automatic Keyword Group could not be deleted in the UI. [#9778](https://github.com/JabRef/jabref/issues/9778)
- We fixed an issue where the citation key pattern `[edtrN_M]` returned the wrong editor. [#9946](https://github.com/JabRef/jabref/pull/9946)
- We fixed an issue where empty grey containers would remain in the groups panel, if displaying of group item count is turned off. [#9972](https://github.com/JabRef/jabref/issues/9972)
- We fixed an issue where fetching an ISBN could lead to application freezing when the fetcher did not return any results. [#9979](https://github.com/JabRef/jabref/issues/9979)
- We fixed an issue where closing a library containing groups and entries caused an exception [#9997](https://github.com/JabRef/jabref/issues/9997)
- We fixed a bug where the editor for strings in a bibliography file did not sort the entries by their keys [#10083](https://github.com/JabRef/jabref/pull/10083)
- We fixed an issues where clicking on the empty space of specific context menu entries would not trigger the associated action. [#8388](https://github.com/JabRef/jabref/issues/8388)
- We fixed an issue where JabRef would not remember whether the window was in fullscreen. [#4939](https://github.com/JabRef/jabref/issues/4939)
- We fixed an issue where the ACM Portal search sometimes would not return entries for some search queries when the article author had no given name. [#10107](https://github.com/JabRef/jabref/issues/10107)
- We fixed an issue that caused high CPU usage and a zombie process after quitting JabRef because of author names autocompletion. [#10159](https://github.com/JabRef/jabref/pull/10159)
- We fixed an issue where files with illegal characters in the filename could be added to JabRef. [#10182](https://github.com/JabRef/jabref/issues/10182)
- We fixed that checked-out radio buttons under "specified keywords" were not displayed as checked after closing and reopening the "edit group" window. [#10248](https://github.com/JabRef/jabref/issues/10248)
- We fixed that when editing groups, checked-out properties such as case sensitive and regular expression (under "Free search expression") were not displayed checked. [#10108](https://github.com/JabRef/jabref/issues/10108)

### Removed

- We removed the support of BibTeXML. [#9540](https://github.com/JabRef/jabref/issues/9540)
- We removed support for Markdown syntax for strikethrough and task lists in comment fields. [#9726](https://github.com/JabRef/jabref/pull/9726)
- We removed the options menu, because the two contents were moved to the File menu or the properties of the library. [#9768](https://github.com/JabRef/jabref/pull/9768)
- We removed the 'File' tab in the preferences and moved its contents to the 'Export' tab. [#9839](https://github.com/JabRef/jabref/pull/9839)
- We removed the "[Collection of Computer Science Bibliographies](https://en.wikipedia.org/wiki/Collection_of_Computer_Science_Bibliographies)" fetcher the websits is no longer available. [#6638](https://github.com/JabRef/jabref/issues/6638)

## [5.9] – 2023-01-06

### Added

- We added a dropdown menu to let users change the library they want to import into during import. [#6177](https://github.com/JabRef/jabref/issues/6177)
- We added the possibility to add/remove a preview style from the selected list using a double click. [#9490](https://github.com/JabRef/jabref/issues/9490)
- We added the option to define fields as "multine" directly in the custom entry types dialog. [#6448](https://github.com/JabRef/jabref/issues/6448)
- We changed the minWidth and the minHeight of the main window, so it won't have a width and/or a height with the value 0. [#9606](https://github.com/JabRef/jabref/issues/9606)

### Changed

- We changed database structure: in MySQL/MariaDB we renamed tables by adding a `JABREF_` prefix, and in PGSQL we moved tables in `jabref` schema. We added `VersionDBStructure` variable in `METADATA` table to indicate current version of structure, this variable is needed for automatic migration. [#9312](https://github.com/JabRef/jabref/issues/9312)
- We moved some preferences options to a new tab in the preferences dialog. [#9442](https://github.com/JabRef/jabref/pull/9308)
- We renamed "Medline abbreviation" to "dotless abbreviation". [#9504](https://github.com/JabRef/jabref/pull/9504)
- We now have more "dots" in the offered journal abbreviations. [#9504](https://github.com/JabRef/jabref/pull/9504)
- We now disable the button "Full text search" in the Searchbar by default [#9527](https://github.com/JabRef/jabref/pull/9527)


### Fixed

- The tab "deprecated fields" is shown in biblatex-mode only. [#7757](https://github.com/JabRef/jabref/issues/7757)
- In case a journal name of an IEEE journal is abbreviated, the "normal" abbreviation is used - and not the one of the IEEE BibTeX strings. [abbrv#91](https://github.com/JabRef/abbrv.jabref.org/issues/91)
- We fixed a performance issue when loading large lists of custom journal abbreviations. [#8928](https://github.com/JabRef/jabref/issues/8928)
- We fixed an issue where the last opened libraries were not remembered when a new unsaved library was open as well. [#9190](https://github.com/JabRef/jabref/issues/9190)
- We fixed an issue where no context menu for the group "All entries" was present. [forum#3682](https://discourse.jabref.org/t/how-sort-groups-a-z-not-subgroups/3682)
- We fixed an issue where extra curly braces in some fields would trigger an exception when selecting the entry or doing an integrity check. [#9475](https://github.com/JabRef/jabref/issues/9475), [#9503](https://github.com/JabRef/jabref/issues/9503)
- We fixed an issue where entering a date in the format "YYYY/MM" in the entry editor date field caused an exception. [#9492](https://github.com/JabRef/jabref/issues/9492)
- For portable versions, the `.deb` file now works on plain debian again. [#9472](https://github.com/JabRef/jabref/issues/9472)
- We fixed an issue where the download of linked online files failed after an import of entries for certain urls. [#9518](https://github.com/JabRef/jabref/issues/9518)
- We fixed an issue where an exception occurred when manually downloading a file from an URL in the entry editor. [#9521](https://github.com/JabRef/jabref/issues/9521)
- We fixed an issue with open office csv file formatting where commas in the abstract field where not escaped. [#9087](https://github.com/JabRef/jabref/issues/9087)
- We fixed an issue with deleting groups where subgroups different from the selected group were deleted. [#9281](https://github.com/JabRef/jabref/issues/9281)

## [5.8] – 2022-12-18

### Added

- We integrated a new three-way merge UI for merging entries in the Entries Merger Dialog, the Duplicate Resolver Dialog, the Entry Importer Dialog, and the External Changes Resolver Dialog. [#8945](https://github.com/JabRef/jabref/pull/8945)
- We added the ability to merge groups, keywords, comments and files when merging entries. [#9022](https://github.com/JabRef/jabref/pull/9022)
- We added a warning message next to the authors field in the merge dialog to warn users when the authors are the same but formatted differently. [#8745](https://github.com/JabRef/jabref/issues/8745)
- The default file directory of a library is used as default directory for [unlinked file lookup](https://docs.jabref.org/collect/findunlinkedfiles#link-the-pdfs-to-your-bib-library). [koppor#546](https://github.com/koppor/jabref/issues/546)
- The properties of an existing systematic literature review (SLR) can be edited. [koppor#604](https://github.com/koppor/jabref/issues/604)
- An systematic literature review (SLR) can now be started from the SLR itself. [#9131](https://github.com/JabRef/jabref/pull/9131), [koppor#601](https://github.com/koppor/jabref/issues/601)
- On startup, JabRef notifies the user if there were parsing errors during opening.
- We added support for the field `fjournal` (in `@article`) for abbreviation and unabbreviation functionalities. [#321](https://github.com/JabRef/jabref/pull/321)
- In case a backup is found, the filename of the backup is shown and one can navigate to the file. [#9311](https://github.com/JabRef/jabref/pull/9311)
- We added support for the Ukrainian and Arabic languages. [#9236](https://github.com/JabRef/jabref/pull/9236), [#9243](https://github.com/JabRef/jabref/pull/9243)

### Changed

- We improved the Citavi Importer to also import so called Knowledge-items into the field `comment` of the corresponding entry [#9025](https://github.com/JabRef/jabref/issues/9025)
- We modified the change case sub-menus and their corresponding tips (displayed when you stay long over the menu) to properly reflect exemplified cases. [#9339](https://github.com/Jabref/jabref/issues/9339)
- We call backup files `.bak` and temporary writing files now `.sav`.
- JabRef keeps 10 older versions of a `.bib` file in the [user data dir](https://github.com/harawata/appdirs#supported-directories) (instead of a single `.sav` (now: `.bak`) file in the directory of the `.bib` file)
- We improved the External Changes Resolver dialog to be more usaable. [#9021](https://github.com/JabRef/jabref/pull/9021)
- We simplified the actions to fast-resolve duplicates to 'Keep Left', 'Keep Right', 'Keep Both' and 'Keep Merged'. [#9056](https://github.com/JabRef/jabref/issues/9056)
- The fallback directory of the file folder now is the general file directory. In case there was a directory configured for a library and this directory was not found, JabRef placed the PDF next to the .bib file and not into the general file directory.
- The global default directory for storing PDFs is now the documents folder in the user's home.
- When adding or editing a subgroup it is placed w.r.t. to alphabetical ordering rather than at the end. [koppor#577](https://github.com/koppor/jabref/issues/577)
- Groups context menu now shows appropriate options depending on number of subgroups. [koppor#579](https://github.com/koppor/jabref/issues/579)
- We modified the "Delete file" dialog and added the full file path to the dialog text. The file path in the title was changed to file name only. [koppor#534](https://github.com/koppor/jabref/issues/534)
- Download from URL now automatically fills with URL from clipboard. [koppor#535](https://github.com/koppor/jabref/issues/535)
- We added HTML and Markdown files to Find Unlinked Files and removed BibTeX. [koppor#547](https://github.com/koppor/jabref/issues/547)
- ArXiv fetcher now retrieves additional data from related DOIs (both ArXiv and user-assigned). [#9170](https://github.com/JabRef/jabref/pull/9170)
- We modified the Directory of Open Access Books (DOAB) fetcher so that it will now also fetch the ISBN when possible. [#8708](https://github.com/JabRef/jabref/issues/8708)
- Genres are now mapped correctly to entry types when importing MODS files. [#9185](https://github.com/JabRef/jabref/issues/9185)
- We changed the button label from "Return to JabRef" to "Return to library" to better indicate the purpose of the action.
- We changed the color of found text from red to high-contrast colors (background: yellow; font color: purple). [koppor#552](https://github.com/koppor/jabref/issues/552)
- We fixed an issue where the wrong icon for a successful import of a bib entry was shown. [#9308](https://github.com/JabRef/jabref/pull/9308)
- We changed the messages after importing unlinked local files to past tense. [koppor#548](https://github.com/koppor/jabref/issues/548)
- We fixed an issue where the wrong icon for a successful import of a bib entry was shown [#9308](https://github.com/JabRef/jabref/pull/9308)
- In the context of the [Cleanup dialog](https://docs.jabref.org/finding-sorting-and-cleaning-entries/cleanupentries) we changed the text of the conversion of BibTeX to biblatex (and vice versa) to make it more clear. [koppor#545](https://github.com/koppor/jabref/issues/545)
- We removed wrapping of string constants when writing to a `.bib` file.
- In the context of a systematic literature review (SLR), a user can now add arbitrary data into `study.yml`. JabRef just ignores this data. [#9124](https://github.com/JabRef/jabref/pull/9124)
- In the context of a systematic literature review (SLR), we reworked the "Define study" parameters dialog. [#9123](https://github.com/JabRef/jabref/pull/9123)
- We upgraded to Lucene 9.4 for the fulltext search. The search index will be rebuild. [#9213](https://github.com/JabRef/jabref/pull/9213)
- We disabled the "change case" menu for empty fields. [#9214](https://github.com/JabRef/jabref/issues/9214)
- We disabled the conversion menu for empty fields. [#9200](https://github.com/JabRef/jabref/issues/9200)

### Fixed

- We fixed an issue where applied save actions on saving the library file would lead to the dialog "The library has been modified by another program" popping up. [#4877](https://github.com/JabRef/jabref/issues/4877)
- We fixed issues with save actions not correctly loaded when opening the library. [#9122](https://github.com/JabRef/jabref/pull/9122)
- We fixed the behavior of "Discard changes" when reopening a modified library. [#9361](https://github.com/JabRef/jabref/issues/9361)
- We fixed several bugs regarding the manual and the autosave of library files that could lead to exceptions. [#9067](https://github.com/JabRef/jabref/pull/9067), [#8484](https://github.com/JabRef/jabref/issues/8484), [#8746](https://github.com/JabRef/jabref/issues/8746), [#6684](https://github.com/JabRef/jabref/issues/6684), [#6644](https://github.com/JabRef/jabref/issues/6644), [#6102](https://github.com/JabRef/jabref/issues/6102), [#6000](https://github.com/JabRef/jabref/issues/6000)
- We fixed an issue where pdfs were re-indexed on each startup. [#9166](https://github.com/JabRef/jabref/pull/9166)
- We fixed an issue when using an unsafe character in the citation key, the auto-linking feature fails to link files. [#9267](https://github.com/JabRef/jabref/issues/9267)
- We fixed an issue where a message about changed metadata would occur on saving although nothing changed. [#9159](https://github.com/JabRef/jabref/issues/9159)
- We fixed an issue where the possibility to generate a subdatabase from an aux file was writing empty files when called from the commandline. [#9115](https://github.com/JabRef/jabref/issues/9115), [forum#3516](https://discourse.jabref.org/t/export-subdatabase-from-aux-file-on-macos-command-line/3516)
- We fixed an issue where author names with tilde accents (for example ñ) were marked as "Names are not in the standard BibTeX format". [#8071](https://github.com/JabRef/jabref/issues/8071)
- We fixed an issue where capitalize didn't capitalize words after hyphen characters. [#9157](https://github.com/JabRef/jabref/issues/9157)
- We fixed an issue where title case didn't capitalize words after en-dash characters and skip capitalization of conjunctions that comes after en-dash characters. [#9068](https://github.com/JabRef/jabref/pull/9068),[#9142](https://github.com/JabRef/jabref/pull/9142)
- We fixed an issue with the message that is displayed when fetcher returns an empty list of entries for given query. [#9195](https://github.com/JabRef/jabref/issues/9195)
- We fixed an issue where editing entry's "date" field in library mode "biblatex" causes an uncaught exception. [#8747](https://github.com/JabRef/jabref/issues/8747)
- We fixed an issue where importing from XMP would fail for certain PDFs. [#9383](https://github.com/JabRef/jabref/issues/9383)
- We fixed an issue that JabRef displayed the wrong group tree after loading. [koppor#637](https://github.com/koppor/jabref/issues/637)
- We fixed that sorting of entries in the maintable by special fields is updated immediately. [#9334](https://github.com/JabRef/jabref/issues/9334)
- We fixed the display of issue, number, eid and pages fields in the entry preview. [#8607](https://github.com/JabRef/jabref/pull/8607), [#8372](https://github.com/JabRef/jabref/issues/8372), [Koppor#514](https://github.com/koppor/jabref/issues/514), [forum#2390](https://discourse.jabref.org/t/unable-to-edit-my-bibtex-file-that-i-used-before-vers-5-1/2390), [forum#3462](https://discourse.jabref.org/t/jabref-5-6-need-help-with-export-from-jabref-to-microsoft-word-entry-preview-of-apa-7-not-rendering-correctly/3462)
- We fixed the page ranges checker to detect article numbers in the pages field (used at [Check Integrity](https://docs.jabref.org/finding-sorting-and-cleaning-entries/checkintegrity)). [#8607](https://github.com/JabRef/jabref/pull/8607)
- The [HtmlToLaTeXFormatter](https://docs.jabref.org/finding-sorting-and-cleaning-entries/saveactions#html-to-latex) keeps single `<` characters.
- We fixed a performance regression when opening large libraries. [#9041](https://github.com/JabRef/jabref/issues/9041)
- We fixed a bug where spaces are trimmed when highlighting differences in the Entries merge dialog. [koppor#371](https://github.com/koppor/jabref/issues/371)
- We fixed some visual glitches with the linked files editor field in the entry editor and increased its height. [#8823](https://github.com/JabRef/jabref/issues/8823)
- We fixed some visual inconsistencies (round corners of highlighted buttons). [#8806](https://github.com/JabRef/jabref/issues/8806)
- We fixed an issue where JabRef would not exit when a connection to a LibreOffice document was established previously and the document is still open. [#9075](https://github.com/JabRef/jabref/issues/9075)
- We fixed an issue about selecting the save order in the preferences. [#9147](https://github.com/JabRef/jabref/issues/9147)
- We fixed an issue where an exception when fetching a DOI was not logged correctly. [koppor#627](https://github.com/koppor/jabref/issues/627)
- We fixed an issue where a user could not open an attached file in a new unsaved library. [#9386](https://github.com/JabRef/jabref/issues/9386)
- We fixed a typo within a connection error message. [koppor#625](https://github.com/koppor/jabref/issues/625)
- We fixed an issue where journal abbreviations would not abbreviate journal titles with escaped ampersands (\\&). [#8948](https://github.com/JabRef/jabref/issues/8948)
- We fixed the readability of the file field in the dark theme. [#9340](https://github.com/JabRef/jabref/issues/9340)
- We fixed an issue where the 'close dialog' key binding was not closing the Preferences dialog. [#8888](https://github.com/jabref/jabref/issues/8888)
- We fixed an issue where a known journal's medline/dot-less abbreviation does not switch to the full name. [#9370](https://github.com/JabRef/jabref/issues/9370)
- We fixed an issue where hitting enter on the search field within the preferences dialog closed the dialog. [koppor#630](https://github.com/koppor/jabref/issues/630)
- We fixed the "Cleanup entries" dialog is partially visible. [#9223](https://github.com/JabRef/jabref/issues/9223)
- We fixed an issue where font size preferences did not apply correctly to preference dialog window and the menu bar. [#8386](https://github.com/JabRef/jabref/issues/8386) and [#9279](https://github.com/JabRef/jabref/issues/9279)
- We fixed the display of the "Customize Entry Types" dialog title. [#9198](https://github.com/JabRef/jabref/issues/9198)
- We fixed an issue where the CSS styles are missing in some dialogs. [#9150](https://github.com/JabRef/jabref/pull/9150)
- We fixed an issue where controls in the preferences dialog could outgrow the window. [#9017](https://github.com/JabRef/jabref/issues/9017)
- We fixed an issue where highlighted text color for entry merge dialogue was not clearly visible. [#9192](https://github.com/JabRef/jabref/issues/9192)

### Removed

- We removed "last-search-date" from the systematic literature review feature, because the last-search-date can be deducted from the git logs. [#9116](https://github.com/JabRef/jabref/pull/9116)
- We removed the [CiteseerX](https://docs.jabref.org/collect/import-using-online-bibliographic-database#citeseerx) fetcher, because the API used by JabRef is sundowned. [#9466](https://github.com/JabRef/jabref/pull/9466)

## [5.7] – 2022-08-05

### Added

- We added a fetcher for [Biodiversity Heritage Library](https://www.biodiversitylibrary.org/). [8539](https://github.com/JabRef/jabref/issues/8539)
- We added support for multiple messages in the snackbar. [#7340](https://github.com/JabRef/jabref/issues/7340)
- We added an extra option in the 'Find Unlinked Files' dialog view to ignore unnecessary files like Thumbs.db, DS_Store, etc. [koppor#373](https://github.com/koppor/jabref/issues/373)
- JabRef now writes log files. Linux: `$home/.cache/jabref/logs/version`, Windows: `%APPDATA%\..\Local\harawata\jabref\version\logs`, Mac: `Users/.../Library/Logs/jabref/version`
- We added an importer for Citavi backup files, support ".ctv5bak" and ".ctv6bak" file formats. [#8322](https://github.com/JabRef/jabref/issues/8322)
- We added a feature to drag selected entries and drop them to other opened inactive library tabs [koppor521](https://github.com/koppor/jabref/issues/521).
- We added support for the [biblatex-apa](https://github.com/plk/biblatex-apa) legal entry types `Legislation`, `Legadminmaterial`, `Jurisdiction`, `Constitution` and `Legal` [#8931](https://github.com/JabRef/jabref/issues/8931)

### Changed

- The file column in the main table now shows the corresponding defined icon for the linked file [8930](https://github.com/JabRef/jabref/issues/8930).
- We improved the color of the selected entries and the color of the summary in the Import Entries Dialog in the dark theme. [#7927](https://github.com/JabRef/jabref/issues/7927)
- We upgraded to Lucene 9.2 for the fulltext search.
  Thus, the now created search index cannot be read from older versions of JabRef anylonger.
  ⚠️ JabRef will recreate the index in a new folder for new files and this will take a long time for a huge library.
  Moreover, switching back and forth JabRef versions and meanwhile adding PDFs also requires rebuilding the index now and then.
  [#8868](https://github.com/JabRef/jabref/pull/8868)
- We improved the Latex2Unicode conversion [#8639](https://github.com/JabRef/jabref/pull/8639)
- Writing BibTeX data into a PDF (XMP) removes braces. [#8452](https://github.com/JabRef/jabref/issues/8452)
- Writing BibTeX data into a PDF (XMP) does not write the `file` field.
- Writing BibTeX data into a PDF (XMP) considers the configured keyword separator (and does not use "," as default any more)
- The Medline/Pubmed search now also supports the [default fields and operators for searching](https://docs.jabref.org/collect/import-using-online-bibliographic-database#search-syntax). [forum#3554](https://discourse.jabref.org/t/native-pubmed-search/3354)
- We improved group expansion arrow that prevent it from activating group when expanding or collapsing. [#7982](https://github.com/JabRef/jabref/issues/7982), [#3176](https://github.com/JabRef/jabref/issues/3176)
- When configured SSL certificates changed, JabRef warns the user to restart to apply the configuration.
- We improved the appearances and logic of the "Manage field names & content" dialog, and renamed it to "Automatic field editor". [#6536](https://github.com/JabRef/jabref/issues/6536)
- We improved the message explaining the options when modifying an automatic keyword group [#8911](https://github.com/JabRef/jabref/issues/8911)
- We moved the preferences option "Warn about duplicates on import" option from the tab "File" to the tab "Import and Export". [koppor#570](https://github.com/koppor/jabref/issues/570)
- When JabRef encounters `% Encoding: UTF-8` header, it is kept during writing (and not removed). [#8964](https://github.com/JabRef/jabref/pull/8964)
- We replace characters which cannot be decoded using the specified encoding by a (probably another) valid character. This happens if JabRef detects the wrong charset (e.g., UTF-8 instead of Windows 1252). One can use the [Integrity Check](https://docs.jabref.org/finding-sorting-and-cleaning-entries/checkintegrity) to find those characters.

### Fixed

- We fixed an issue where linked fails containing parts of the main file directory could not be opened. [#8991](https://github.com/JabRef/jabref/issues/8991)
- Linked files with an absolute path can be opened again. [#8991](https://github.com/JabRef/jabref/issues/8991)
- We fixed an issue where the user could not rate an entry in the main table when an entry was not yet ranked. [#5842](https://github.com/JabRef/jabref/issues/5842)
- We fixed an issue that caused JabRef to sometimes open multiple instances when "Remote Operation" is enabled. [#8653](https://github.com/JabRef/jabref/issues/8653)
- We fixed an issue where linked files with the filetype "application/pdf" in an entry were not shown with the correct PDF-Icon in the main table [8930](https://github.com/JabRef/jabref/issues/8930)
- We fixed an issue where "open folder" for linked files did not open the folder and did not select the file unter certain Linux desktop environments [#8679](https://github.com/JabRef/jabref/issues/8679), [#8849](https://github.com/JabRef/jabref/issues/8849)
- We fixed an issue where the content of a big shared database library is not shown [#8788](https://github.com/JabRef/jabref/issues/8788)
- We fixed the unnecessary horizontal scroll bar in group panel [#8467](https://github.com/JabRef/jabref/issues/8467)
- We fixed an issue where the notification bar message, icon and actions appeared to be invisible. [#8761](https://github.com/JabRef/jabref/issues/8761)
- We fixed an issue where deprecated fields tab is shown when the fields don't contain any values. [#8396](https://github.com/JabRef/jabref/issues/8396)
- We fixed an issue where an exception for DOI search occurred when the DOI contained urlencoded characters. [#8787](https://github.com/JabRef/jabref/issues/8787)
- We fixed an issue which allow us to select and open identifiers from a popup list in the maintable [#8758](https://github.com/JabRef/jabref/issues/8758), [8802](https://github.com/JabRef/jabref/issues/8802)
- We fixed an issue where the escape button had no functionality within the "Filter groups" textfield. [koppor#562](https://github.com/koppor/jabref/issues/562)
- We fixed an issue where the exception that there are invalid characters in filename. [#8786](https://github.com/JabRef/jabref/issues/8786)
- When the proxy configuration removed the proxy user/password, this change is applied immediately.
- We fixed an issue where removing several groups deletes only one of them. [#8390](https://github.com/JabRef/jabref/issues/8390)
- We fixed an issue where the Sidepane (groups, web search and open office) width is not remembered after restarting JabRef. [#8907](https://github.com/JabRef/jabref/issues/8907)
- We fixed a bug where switching between themes will cause an error/exception. [#8939](https://github.com/JabRef/jabref/pull/8939)
- We fixed a bug where files that were deleted in the source bibtex file were kept in the index. [#8962](https://github.com/JabRef/jabref/pull/8962)
- We fixed "Error while sending to JabRef" when the browser extension interacts with JabRef. [JabRef-Browser-Extension#479](https://github.com/JabRef/JabRef-Browser-Extension/issues/479)
- We fixed a bug where updating group view mode (intersection or union) requires re-selecting groups to take effect. [#6998](https://github.com/JabRef/jabref/issues/6998)
- We fixed a bug that prevented external group metadata changes from being merged. [#8873](https://github.com/JabRef/jabref/issues/8873)
- We fixed the shared database opening dialog to remember autosave folder and tick. [#7516](https://github.com/JabRef/jabref/issues/7516)
- We fixed an issue where name formatter could not be saved. [#9120](https://github.com/JabRef/jabref/issues/9120)
- We fixed a bug where after the export of Preferences, custom exports were duplicated. [#10176](https://github.com/JabRef/jabref/issues/10176)

### Removed

- We removed the social media buttons for our Twitter and Facebook pages. [#8774](https://github.com/JabRef/jabref/issues/8774)

## [5.6] – 2022-04-25

### Added

- We enabled the user to customize the API Key for some fetchers. [#6877](https://github.com/JabRef/jabref/issues/6877)
- We added an extra option when right-clicking an entry in the Entry List to copy either the DOI or the DOI url.
- We added a fetcher for [Directory of Open Access Books (DOAB)](https://doabooks.org/) [8576](https://github.com/JabRef/jabref/issues/8576)
- We added an extra option to ask the user whether they want to open to reveal the folder holding the saved file with the file selected. [#8195](https://github.com/JabRef/jabref/issues/8195)
- We added a new section to network preferences to allow using custom SSL certificates. [#8126](https://github.com/JabRef/jabref/issues/8126)
- We improved the version check to take also beta version into account and now redirect to the right changelog for the version.
- We added two new web and fulltext fetchers: SemanticScholar and ResearchGate.
- We added notifications on success and failure when writing metadata to a PDF-file. [#8276](https://github.com/JabRef/jabref/issues/8276)
- We added a cleanup action that escapes `$` (by adding a backslash in front). [#8673](https://github.com/JabRef/jabref/issues/8673)

### Changed

- We upgraded to Lucene 9.1 for the fulltext search.
  Thus, the now created search index cannot be read from older versions of JabRef any longer.
  ⚠️ JabRef will recreate the index in a new folder for new files and this will take a long time for a huge library.
  Moreover, switching back and forth JabRef versions and meanwhile adding PDFs also requires rebuilding the index now and then.
  [#8362](https://github.com/JabRef/jabref/pull/8362)
- We changed the list of CSL styles to those that support formatting bibliographies. [#8421](https://github.com/JabRef/jabref/issues/8421) [citeproc-java#116](https://github.com/michel-kraemer/citeproc-java/issues/116)
- The CSL preview styles now also support displaying data from cross references entries that are linked via the `crossref` field. [#7378](https://github.com/JabRef/jabref/issues/7378)
- We made the Search button in Web Search wider. We also skewed the panel titles to the left. [#8397](https://github.com/JabRef/jabref/issues/8397)
- We introduced a preference to disable fulltext indexing. [#8468](https://github.com/JabRef/jabref/issues/8468)
- When exporting entries, the encoding is always UTF-8.
- When embedding BibTeX data into a PDF, the encoding is always UTF-8.
- We replaced the [OttoBib](https://en.wikipedia.org/wiki/OttoBib) fetcher by a fetcher by [OpenLibrary](https://openlibrary.org/dev/docs/api/books). [#8652](https://github.com/JabRef/jabref/issues/8652)
- We first fetch ISBN data from OpenLibrary, if nothing found, ebook.de is tried.
- We now only show a warning when exiting for tasks that will not be recovered automatically upon relaunch of JabRef. [#8468](https://github.com/JabRef/jabref/issues/8468)

### Fixed

- We fixed an issue where right clicking multiple entries and pressing "Change entry type" would only change one entry. [#8654](https://github.com/JabRef/jabref/issues/8654)
- We fixed an issue where it was no longer possible to add or delete multiple files in the `file` field in the entry editor. [#8659](https://github.com/JabRef/jabref/issues/8659)
- We fixed an issue where the author's lastname was not used for the citation key generation if it started with a lowercase letter. [#8601](https://github.com/JabRef/jabref/issues/8601)
- We fixed an issue where custom "Protected terms" files were missing after a restart of JabRef. [#8608](https://github.com/JabRef/jabref/issues/8608)
- We fixed an issue where JabRef could not start due to a missing directory for the fulltex index. [#8579](https://github.com/JabRef/jabref/issues/8579)
- We fixed an issue where long article numbers in the `pages` field would cause an exception and preventing the citation style to display. [#8381](https://github.com/JabRef/jabref/issues/8381), [citeproc-java](https://github.com/michel-kraemer/citeproc-java/issues/114)
- We fixed an issue where online links in the file field were not detected correctly and could produce an exception. [#8510](https://github.com/JabRef/jabref/issues/8510)
- We fixed an issue where an exception could occur when saving the preferences [#7614](https://github.com/JabRef/jabref/issues/7614)
- We fixed an issue where "Copy DOI url" in the right-click menu of the Entry List would just copy the DOI and not the DOI url. [#8389](https://github.com/JabRef/jabref/issues/8389)
- We fixed an issue where opening the console from the drop-down menu would cause an exception. [#8466](https://github.com/JabRef/jabref/issues/8466)
- We fixed an issue when reading non-UTF-8 encoded. When no encoding header is present, the encoding is now detected from the file content (and the preference option is disregarded). [#8417](https://github.com/JabRef/jabref/issues/8417)
- We fixed an issue where pasting a URL was replacing `+` signs by spaces making the URL unreachable. [#8448](https://github.com/JabRef/jabref/issues/8448)
- We fixed an issue where creating subsidiary files from aux files created with some versions of biblatex would produce incorrect results. [#8513](https://github.com/JabRef/jabref/issues/8513)
- We fixed an issue where opening the changelog from withing JabRef led to a 404 error. [#8563](https://github.com/JabRef/jabref/issues/8563)
- We fixed an issue where not all found unlinked local files were imported correctly due to some race condition. [#8444](https://github.com/JabRef/jabref/issues/8444)
- We fixed an issue where Merge entries dialog exceeds screen boundaries.
- We fixed an issue where the app lags when selecting an entry after a fresh start. [#8446](https://github.com/JabRef/jabref/issues/8446)
- We fixed an issue where no citationkey was generated on import, pasting a doi or an entry on the main table. [8406](https://github.com/JabRef/jabref/issues/8406), [koppor#553](https://github.com/koppor/jabref/issues/553)
- We fixed an issue where accent search does not perform consistently. [#6815](https://github.com/JabRef/jabref/issues/6815)
- We fixed an issue where the incorrect entry was selected when "New Article" is pressed while search filters are active. [#8674](https://github.com/JabRef/jabref/issues/8674)
- We fixed an issue where "Write BibTeXEntry metadata to PDF" button remains enabled while writing to PDF is in-progress. [#8691](https://github.com/JabRef/jabref/issues/8691)

### Removed

- We removed the option to copy CSL Citation styles data as `XSL_FO`, `ASCIIDOC`, and `RTF` as these have not been working since a long time and are no longer supported in the external library used for processing the styles. [#7378](https://github.com/JabRef/jabref/issues/7378)
- We removed the option to configure the default encoding. The default encoding is now hard-coded to the modern UTF-8 encoding.

## [5.5] – 2022-01-17

### Changed

- We integrated the external file types dialog directly inside the preferences. [#8341](https://github.com/JabRef/jabref/pull/8341)
- We disabled the add group button color change after adding 10 new groups. [#8051](https://github.com/JabRef/jabref/issues/8051)
- We inverted the logic for resolving [BibTeX strings](https://docs.jabref.org/advanced/strings). This helps to keep `#` chars. By default String resolving is only activated for a couple of standard fields. The list of fields can be modified in the preferences. [#7010](https://github.com/JabRef/jabref/issues/7010), [#7012](https://github.com/JabRef/jabref/issues/7012), [#8303](https://github.com/JabRef/jabref/issues/8303)
- We moved the search box in preview preferences closer to the available citation styles list. [#8370](https://github.com/JabRef/jabref/pull/8370)
- Changing the preference to show the preview panel as a separate tab now has effect without restarting JabRef. [#8370](https://github.com/JabRef/jabref/pull/8370)
- We enabled switching themes in JabRef without the need to restart JabRef. [#7335](https://github.com/JabRef/jabref/pull/7335)
- We added support for the field `day`, `rights`, `coverage` and `language` when reading XMP data in Dublin Core format. [#8491](https://github.com/JabRef/jabref/issues/8491)

### Fixed

- We fixed an issue where the preferences for "Search and store files relative to library file location" where ignored when the "Main file directory" field was not empty [#8385](https://github.com/JabRef/jabref/issues/8385)
- We fixed an issue where `#`chars in certain fields would be interpreted as BibTeX strings [#7010](https://github.com/JabRef/jabref/issues/7010), [#7012](https://github.com/JabRef/jabref/issues/7012), [#8303](https://github.com/JabRef/jabref/issues/8303)
- We fixed an issue where the fulltext search on an empty library with no documents would lead to an exception [koppor#522](https://github.com/koppor/jabref/issues/522)
- We fixed an issue where clicking on "Accept changes" in the merge dialog would lead to an exception [forum#2418](https://discourse.jabref.org/t/the-library-has-been-modified-by-another-program/2418/8)
- We fixed an issue where clicking on headings in the entry preview could lead to an exception. [#8292](https://github.com/JabRef/jabref/issues/8292)
- We fixed an issue where IntegrityCheck used the system's character encoding instead of the one set by the library or in preferences [#8022](https://github.com/JabRef/jabref/issues/8022)
- We fixed an issue about empty metadata in library properties when called from the right click menu. [#8358](https://github.com/JabRef/jabref/issues/8358)
- We fixed an issue where someone could add a duplicate field in the customize entry type dialog. [#8194](https://github.com/JabRef/jabref/issues/8194)
- We fixed a typo in the library properties tab: "String constants". There, one can configure [BibTeX string constants](https://docs.jabref.org/advanced/strings).
- We fixed an issue when writing a non-UTF-8 encoded file: The header is written again. [#8417](https://github.com/JabRef/jabref/issues/8417)
- We fixed an issue where folder creation during systemic literature review failed due to an illegal fetcher name. [#8552](https://github.com/JabRef/jabref/pull/8552)

## [5.4] – 2021-12-20

### Added

- We added confirmation dialog when user wants to close a library where any empty entries are detected. [#8096](https://github.com/JabRef/jabref/issues/8096)
- We added import support for CFF files. [#7945](https://github.com/JabRef/jabref/issues/7945)
- We added the option to copy the DOI of an entry directly from the context menu copy submenu. [#7826](https://github.com/JabRef/jabref/issues/7826)
- We added a fulltext search feature. [#2838](https://github.com/JabRef/jabref/pull/2838)
- We improved the deduction of bib-entries from imported fulltext pdfs. [#7947](https://github.com/JabRef/jabref/pull/7947)
- We added unprotect_terms to the list of bracketed pattern modifiers [#7826](https://github.com/JabRef/jabref/pull/7960)
- We added a dialog that allows to parse metadata from linked pdfs. [#7929](https://github.com/JabRef/jabref/pull/7929)
- We added an icon picker in group edit dialog. [#6142](https://github.com/JabRef/jabref/issues/6142)
- We added a preference to Opt-In to JabRef's online metadata extraction service (Grobid) usage. [#8002](https://github.com/JabRef/jabref/pull/8002)
- We readded the possibility to display the search results of all databases ("Global Search"). It is shown in a separate window. [#4096](https://github.com/JabRef/jabref/issues/4096)
- We readded the possibility to keep the search string when switching tabs. It is implemented by a toggle button. [#4096](https://github.com/JabRef/jabref/issues/4096#issuecomment-575986882)
- We allowed the user to also preview the available citation styles in the preferences besides the selected ones [#8108](https://github.com/JabRef/jabref/issues/8108)
- We added an option to search the available citation styles by name in the preferences [#8108](https://github.com/JabRef/jabref/issues/8108)
- We added an option to generate bib-entries from ID through a popover in the toolbar. [#4183](https://github.com/JabRef/jabref/issues/4183)
- We added a menu option in the right click menu of the main table tabs to display the library properties. [#6527](https://github.com/JabRef/jabref/issues/6527)
- When a `.bib` file ("library") was saved successfully, a notification is shown

### Changed

- Local library settings may overwrite the setting "Search and store files relative to library file location" [#8179](https://github.com/JabRef/jabref/issues/8179)
- The option "Fit table horizontally on screen" in the "Entry table" preferences is now disabled by default [#8148](https://github.com/JabRef/jabref/pull/8148)
- We improved the preferences and descriptions in the "Linked files" preferences tab [#8148](https://github.com/JabRef/jabref/pull/8148)
- We slightly changed the layout of the Journal tab in the preferences for ui consistency. [#7937](https://github.com/JabRef/jabref/pull/7937)
- The JabRefHost on Windows now writes a temporary file and calls `-importToOpen` instead of passing the bibtex via `-importBibtex`. [#7374](https://github.com/JabRef/jabref/issues/7374), [JabRef Browser Ext #274](https://github.com/JabRef/JabRef-Browser-Extension/issues/274)
- We reordered some entries in the right-click menu of the main table. [#6099](https://github.com/JabRef/jabref/issues/6099)
- We merged the barely used ImportSettingsTab and the CustomizationTab in the preferences into one single tab and moved the option to allow Integers in Edition Fields in Bibtex-Mode to the EntryEditor tab. [#7849](https://github.com/JabRef/jabref/pull/7849)
- We moved the export order in the preferences from `File` to `Import and Export`. [#7935](https://github.com/JabRef/jabref/pull/7935)
- We reworked the export order in the preferences and the save order in the library preferences. You can now set more than three sort criteria in your library preferences. [#7935](https://github.com/JabRef/jabref/pull/7935)
- The metadata-to-pdf actions now also embeds the bibfile to the PDF. [#8037](https://github.com/JabRef/jabref/pull/8037)
- The snap was updated to use the core20 base and to use lzo compression for better startup performance [#8109](https://github.com/JabRef/jabref/pull/8109)
- We moved the union/intersection view button in the group sidepane to the left of the other controls. [#8202](https://github.com/JabRef/jabref/pull/8202)
- We improved the Drag and Drop behavior in the "Customize Entry Types" Dialog [#6338](https://github.com/JabRef/jabref/issues/6338)
- When determining the URL of an ArXiV eprint, the URL now points to the version [#8149](https://github.com/JabRef/jabref/pull/8149)
- We Included all standard fields with citation key when exporting to Old OpenOffice/LibreOffice Calc Format [#8176](https://github.com/JabRef/jabref/pull/8176)
- In case the database is encoded with `UTF8`, the `% Encoding` marker is not written anymore
- The written `.bib` file has the same line endings [#390](https://github.com/koppor/jabref/issues/390)
- The written `.bib` file always has a final line break
- The written `.bib` file keeps the newline separator of the loaded `.bib` file
- We present options to manually enter an article or return to the New Entry menu when the fetcher DOI fails to find an entry for an ID [#7870](https://github.com/JabRef/jabref/issues/7870)
- We trim white space and non-ASCII characters from DOI [#8127](https://github.com/JabRef/jabref/issues/8127)
- The duplicate checker now inspects other fields in case no difference in the required and optional fields are found.
- We reworked the library properties dialog and integrated the `Library > Preamble`, `Library > Citation key pattern` and `Library > String constants dialogs` [#8264](https://github.com/JabRef/jabref/pulls/8264)
- We improved the startup time of JabRef by switching from the logging library `log4j2` to `tinylog` [#8007](https://github.com/JabRef/jabref/issues/8007)

### Fixed

- We fixed an issue where an exception occurred when pasting an entry with a publication date-range of the form 1910/1917 [#7864](https://github.com/JabRef/jabref/issues/7864)
- We fixed an issue where an exception occurred when a preview style was edited and afterwards another preview style selected. [#8280](https://github.com/JabRef/jabref/issues/8280)
- We fixed an issue where the actions to move a file to a directory were incorrectly disabled. [#7908](https://github.com/JabRef/jabref/issues/7908)
- We fixed an issue where an exception occurred when a linked online file was edited in the entry editor [#8008](https://github.com/JabRef/jabref/issues/8008)
- We fixed an issue when checking for a new version when JabRef is used behind a corporate proxy. [#7884](https://github.com/JabRef/jabref/issues/7884)
- We fixed some icons that were drawn in the wrong color when JabRef used a custom theme. [#7853](https://github.com/JabRef/jabref/issues/7853)
- We fixed an issue where the `Aux file` on `Edit group` doesn't support relative sub-directories path to import. [#7719](https://github.com/JabRef/jabref/issues/7719).
- We fixed an issue where it was impossible to add or modify groups. [#7912](https://github.com/JabRef/jabref/pull/793://github.com/JabRef/jabref/pull/7921)
- We fixed an issue about the visible side pane components being out of sync with the view menu. [#8115](https://github.com/JabRef/jabref/issues/8115)
- We fixed an issue where the side pane would not close when all its components were closed. [#8082](https://github.com/JabRef/jabref/issues/8082)
- We fixed an issue where exported entries from a Citavi bib containing URLs could not be imported [#7882](https://github.com/JabRef/jabref/issues/7882)
- We fixed an issue where the icons in the search bar had the same color, toggled as well as untoggled. [#8014](https://github.com/JabRef/jabref/pull/8014)
- We fixed an issue where typing an invalid UNC path into the "Main file directory" text field caused an error. [#8107](https://github.com/JabRef/jabref/issues/8107)
- We fixed an issue where "Open Folder" didn't select the file on macOS in Finder [#8130](https://github.com/JabRef/jabref/issues/8130)
- We fixed an issue where importing PDFs resulted in an uncaught exception [#8143](https://github.com/JabRef/jabref/issues/8143)
- We fixed "The library has been modified by another program" showing up when line breaks change [#4877](https://github.com/JabRef/jabref/issues/4877)
- The default directory of the "LaTeX Citations" tab is now the directory of the currently opened database (and not the directory chosen at the last open file dialog or the last database save) [koppor#538](https://github.com/koppor/jabref/issues/538)
- When writing a bib file, the `NegativeArraySizeException` should not occur [#8231](https://github.com/JabRef/jabref/issues/8231) [#8265](https://github.com/JabRef/jabref/issues/8265)
- We fixed an issue where some menu entries were available without entries selected. [#4795](https://github.com/JabRef/jabref/issues/4795)
- We fixed an issue where right-clicking on a tab and selecting close will close the focused tab even if it is not the tab we right-clicked [#8193](https://github.com/JabRef/jabref/pull/8193)
- We fixed an issue where selecting a citation style in the preferences would sometimes produce an exception [#7860](https://github.com/JabRef/jabref/issues/7860)
- We fixed an issue where an exception would occur when clicking on a DOI link in the preview pane [#7706](https://github.com/JabRef/jabref/issues/7706)
- We fixed an issue where XMP and embedded BibTeX export would not work [#8278](https://github.com/JabRef/jabref/issues/8278)
- We fixed an issue where the XMP and embedded BibTeX import of a file containing multiple schemas failed [#8278](https://github.com/JabRef/jabref/issues/8278)
- We fixed an issue where writing embedded BibTeX import fails due to write protection or bibtex already being present [#8332](https://github.com/JabRef/jabref/pull/8332)
- We fixed an issue where pdf-paths and the pdf-indexer could get out of sync [#8182](https://github.com/JabRef/jabref/issues/8182)
- We fixed an issue where Status-Logger error messages appeared during the startup of JabRef [#5475](https://github.com/JabRef/jabref/issues/5475)

### Removed

- We removed two orphaned preferences options [#8164](https://github.com/JabRef/jabref/pull/8164)
- We removed the functionality of the `--debug` commandline options. Use the java command line switch `-Dtinylog.level=debug` for debug output instead. [#8226](https://github.com/JabRef/jabref/pull/8226)

## [5.3] – 2021-07-05

### Added

- We added a progress counter to the title bar in Possible Duplicates dialog window. [#7366](https://github.com/JabRef/jabref/issues/7366)
- We added new "Customization" tab to the preferences which includes option to choose a custom address for DOI access. [#7337](https://github.com/JabRef/jabref/issues/7337)
- We added zbmath to the public databases from which the bibliographic information of an existing entry can be updated. [#7437](https://github.com/JabRef/jabref/issues/7437)
- We showed to the find Unlinked Files Dialog the date of the files' most recent modification. [#4652](https://github.com/JabRef/jabref/issues/4652)
- We added to the find Unlinked Files function a filter to show only files based on date of last modification (Last Year, Last Month, Last Week, Last Day). [#4652](https://github.com/JabRef/jabref/issues/4652)
- We added to the find Unlinked Files function a filter that sorts the files based on the date of last modification(Sort by Newest, Sort by Oldest First). [#4652](https://github.com/JabRef/jabref/issues/4652)
- We added the possibility to add a new entry via its zbMath ID (zbMATH can be chosen as ID type in the "Select entry type" window). [#7202](https://github.com/JabRef/jabref/issues/7202)
- We added the extension support and the external application support (For Texshow, Texmaker and LyX) to the flatpak [#7248](https://github.com/JabRef/jabref/pull/7248)
- We added some symbols and keybindings to the context menu in the entry editor. [#7268](https://github.com/JabRef/jabref/pull/7268)
- We added keybindings for setting and clearing the read status. [#7264](https://github.com/JabRef/jabref/issues/7264)
- We added two new fields to track the creation and most recent modification date and time for each entry. [koppor#130](https://github.com/koppor/jabref/issues/130)
- We added a feature that allows the user to copy highlighted text in the preview window. [#6962](https://github.com/JabRef/jabref/issues/6962)
- We added a feature that allows you to create new BibEntry via paste arxivId [#2292](https://github.com/JabRef/jabref/issues/2292)
- We added support for conducting automated and systematic literature search across libraries and git support for persistence [#369](https://github.com/koppor/jabref/issues/369)
- We added a add group functionality at the bottom of the side pane. [#4682](https://github.com/JabRef/jabref/issues/4682)
- We added a feature that allows the user to choose whether to trust the target site when unable to find a valid certification path from the file download site. [#7616](https://github.com/JabRef/jabref/issues/7616)
- We added a feature that allows the user to open all linked files of multiple selected entries by "Open file" option. [#6966](https://github.com/JabRef/jabref/issues/6966)
- We added a keybinding preset for new entries. [#7705](https://github.com/JabRef/jabref/issues/7705)
- We added a select all button for the library import function. [#7786](https://github.com/JabRef/jabref/issues/7786)
- We added a search feature for journal abbreviations. [#7804](https://github.com/JabRef/jabref/pull/7804)
- We added auto-key-generation progress to the background task list. [#7267](https://github.com/JabRef/jabref/issues/7267)
- We added the option to write XMP metadata to pdfs from the CLI. [7814](https://github.com/JabRef/jabref/pull/7814)

### Changed

- The export to MS Office XML now exports the author field as `Inventor` if the bibtex entry type is `patent` [#7830](https://github.com/JabRef/jabref/issues/7830)
- We changed the EndNote importer to import the field `label` to the corresponding bibtex field `endnote-label` [forum#2734](https://discourse.jabref.org/t/importing-endnote-label-field-to-jabref-from-xml-file/2734)
- The keywords added via "Manage content selectors" are now displayed in alphabetical order. [#3791](https://github.com/JabRef/jabref/issues/3791)
- We improved the "Find unlinked files" dialog to show import results for each file. [#7209](https://github.com/JabRef/jabref/pull/7209)
- The content of the field `timestamp` is migrated to `creationdate`. In case one configured "udpate timestampe", it is migrated to `modificationdate`. [koppor#130](https://github.com/koppor/jabref/issues/130)
- The JabRef specific meta-data content in the main field such as priorities (prio1, prio2, ...) are migrated to their respective fields. They are removed from the keywords. [#6840](https://github.com/jabref/jabref/issues/6840)
- We fixed an issue where groups generated from authors' last names did not include all entries of the authors' [#5833](https://github.com/JabRef/jabref/issues/5833)
- The export to MS Office XML now uses the month name for the field `MonthAcessed` instead of the two digit number [#7354](https://github.com/JabRef/jabref/issues/7354)
- We included some standalone dialogs from the options menu in the main preference dialog and fixed some visual issues in the preferences dialog. [#7384](https://github.com/JabRef/jabref/pull/7384)
- We improved the linking of the `python3` interpreter via the shebang to dynamically use the systems default Python. Related to [JabRef-Browser-Extension #177](https://github.com/JabRef/JabRef-Browser-Extension/issues/177)
- Automatically found pdf files now have the linking button to the far left and uses a link icon with a plus instead of a briefcase. The file name also has lowered opacity(70%) until added. [#3607](https://github.com/JabRef/jabref/issues/3607)
- We simplified the select entry type form by splitting it into two parts ("Recommended" and "Others") based on internal usage data. [#6730](https://github.com/JabRef/jabref/issues/6730)
- We improved the submenu list by merging the'Remove group' having two options, with or without subgroups. [#4682](https://github.com/JabRef/jabref/issues/4682)
- The export to MS Office XML now uses the month name for the field `Month` instead of the two digit number [forum#2685](https://discourse.jabref.org/t/export-month-as-text-not-number/2685)
- We reintroduced missing default keybindings for new entries. [#7346](https://github.com/JabRef/jabref/issues/7346) [#7439](https://github.com/JabRef/jabref/issues/7439)
- Lists of available fields are now sorted alphabetically. [#7716](https://github.com/JabRef/jabref/issues/7716)
- The tooltip of the search field explaining the search is always shown. [#7279](https://github.com/JabRef/jabref/pull/7279)
- We rewrote the ACM fetcher to adapt to the new interface. [#5804](https://github.com/JabRef/jabref/issues/5804)
- We moved the select/collapse buttons in the unlinked files dialog into a context menu. [#7383](https://github.com/JabRef/jabref/issues/7383)
- We fixed an issue where journal abbreviations containing curly braces were not recognized [#7773](https://github.com/JabRef/jabref/issues/7773)

### Fixed

- We fixed an issue where some texts (e.g. descriptions) in dialogs could not be translated [#7854](https://github.com/JabRef/jabref/issues/7854)
- We fixed an issue where import hangs for ris files with "ER - " [#7737](https://github.com/JabRef/jabref/issues/7737)
- We fixed an issue where getting bibliograhpic data from DOI or another identifer did not respect the library mode (BibTeX/biblatex)[#6267](https://github.com/JabRef/jabref/issues/6267)
- We fixed an issue where importing entries would not respect the library mode (BibTeX/biblatex)[#1018](https://github.com/JabRef/jabref/issues/1018)
- We fixed an issue where an exception occurred when importing entries from a web search [#7606](https://github.com/JabRef/jabref/issues/7606)
- We fixed an issue where the table column sort order was not properly stored and resulted in unsorted eports [#7524](https://github.com/JabRef/jabref/issues/7524)
- We fixed an issue where the value of the field `school` or `institution` would be printed twice in the HTML Export [forum#2634](https://discourse.jabref.org/t/problem-with-exporting-techreport-phdthesis-mastersthesis-to-html/2634)
- We fixed an issue preventing to connect to a shared database. [#7570](https://github.com/JabRef/jabref/pull/7570)
- We fixed an issue preventing files from being dragged & dropped into an empty library. [#6851](https://github.com/JabRef/jabref/issues/6851)
- We fixed an issue where double-click onto PDF in file list under the 'General' tab section should just open the file. [#7465](https://github.com/JabRef/jabref/issues/7465)
- We fixed an issue where the dark theme did not extend to a group's custom color picker. [#7481](https://github.com/JabRef/jabref/issues/7481)
- We fixed an issue where choosing the fields on which autocompletion should not work in "Entry editor" preferences had no effect. [#7320](https://github.com/JabRef/jabref/issues/7320)
- We fixed an issue where the "Normalize page numbers" formatter did not replace en-dashes or em-dashes with a hyphen-minus sign. [#7239](https://github.com/JabRef/jabref/issues/7239)
- We fixed an issue with the style of highlighted check boxes while searching in preferences. [#7226](https://github.com/JabRef/jabref/issues/7226)
- We fixed an issue where the option "Move file to file directory" was disabled in the entry editor for all files [#7194](https://github.com/JabRef/jabref/issues/7194)
- We fixed an issue where application dialogs were opening in the wrong display when using multiple screens [#7273](https://github.com/JabRef/jabref/pull/7273)
- We fixed an issue where the "Find unlinked files" dialog would freeze JabRef on importing. [#7205](https://github.com/JabRef/jabref/issues/7205)
- We fixed an issue where the "Find unlinked files" would stop importing when importing a single file failed. [#7206](https://github.com/JabRef/jabref/issues/7206)
- We fixed an issue where JabRef froze for a few seconds in MacOS when DNS resolution timed out. [#7441](https://github.com/JabRef/jabref/issues/7441)
- We fixed an issue where an exception would be displayed for previewing and preferences when a custom theme has been configured but is missing [#7177](https://github.com/JabRef/jabref/issues/7177)
- We fixed an issue where URLs in `file` fields could not be handled on Windows. [#7359](https://github.com/JabRef/jabref/issues/7359)
- We fixed an issue where the regex based file search miss-interpreted specific symbols. [#4342](https://github.com/JabRef/jabref/issues/4342)
- We fixed an issue where the Harvard RTF exporter used the wrong default file extension. [4508](https://github.com/JabRef/jabref/issues/4508)
- We fixed an issue where the Harvard RTF exporter did not use the new authors formatter and therefore did not export "organization" authors correctly. [4508](https://github.com/JabRef/jabref/issues/4508)
- We fixed an issue where the field `urldate` was not exported to the corresponding fields `YearAccessed`, `MonthAccessed`, `DayAccessed` in MS Office XML [#7354](https://github.com/JabRef/jabref/issues/7354)
- We fixed an issue where the password for a shared SQL database was only remembered if it was the same as the username [#6869](https://github.com/JabRef/jabref/issues/6869)
- We fixed an issue where some custom exports did not use the new authors formatter and therefore did not export authors correctly [#7356](https://github.com/JabRef/jabref/issues/7356)
- We fixed an issue where alt+keyboard shortcuts do not work [#6994](https://github.com/JabRef/jabref/issues/6994)
- We fixed an issue about the file link editor did not allow to change the file name according to the default pattern after changing an entry. [#7525](https://github.com/JabRef/jabref/issues/7525)
- We fixed an issue where the file path is invisible in dark theme. [#7382](https://github.com/JabRef/jabref/issues/7382)
- We fixed an issue where the secondary sorting is not working for some special fields. [#7015](https://github.com/JabRef/jabref/issues/7015)
- We fixed an issue where changing the font size makes the font size field too small. [#7085](https://github.com/JabRef/jabref/issues/7085)
- We fixed an issue with TexGroups on Linux systems, where the modification of an aux-file did not trigger an auto-update for TexGroups. Furthermore, the detection of file modifications is now more reliable. [#7412](https://github.com/JabRef/jabref/pull/7412)
- We fixed an issue where the Unicode to Latex formatter produced wrong results for characters with a codepoint higher than Character.MAX_VALUE. [#7387](https://github.com/JabRef/jabref/issues/7387)
- We fixed an issue where a non valid value as font size results in an uncaught exception. [#7415](https://github.com/JabRef/jabref/issues/7415)
- We fixed an issue where "Merge citations" in the Openoffice/Libreoffice integration panel did not have a corresponding opposite. [#7454](https://github.com/JabRef/jabref/issues/7454)
- We fixed an issue where drag and drop of bib files for opening resulted in uncaught exceptions [#7464](https://github.com/JabRef/jabref/issues/7464)
- We fixed an issue where columns shrink in width when we try to enlarge JabRef window. [#6818](https://github.com/JabRef/jabref/issues/6818)
- We fixed an issue where Content selector does not seem to work for custom fields. [#6819](https://github.com/JabRef/jabref/issues/6819)
- We fixed an issue where font size of the preferences dialog does not update with the rest of the GUI. [#7416](https://github.com/JabRef/jabref/issues/7416)
- We fixed an issue in which a linked online file consisting of a web page was saved as an invalid pdf file upon being downloaded. The user is now notified when downloading a linked file results in an HTML file. [#7452](https://github.com/JabRef/jabref/issues/7452)
- We fixed an issue where opening BibTex file (doubleclick) from Folder with spaces not working. [#6487](https://github.com/JabRef/jabref/issues/6487)
- We fixed the header title in the Add Group/Subgroup Dialog box. [#4682](https://github.com/JabRef/jabref/issues/4682)
- We fixed an issue with saving large `.bib` files [#7265](https://github.com/JabRef/jabref/issues/7265)
- We fixed an issue with very large page numbers [#7590](https://github.com/JabRef/jabref/issues/7590)
- We fixed an issue where the file extension is missing on saving the library file on linux [#7451](https://github.com/JabRef/jabref/issues/7451)
- We fixed an issue with opacity of disabled icon-buttons [#7195](https://github.com/JabRef/jabref/issues/7195)
- We fixed an issue where journal abbreviations in UTF-8 were not recognized [#5850](https://github.com/JabRef/jabref/issues/5850)
- We fixed an issue where the article title with curly brackets fails to download the arXiv link (pdf file). [#7633](https://github.com/JabRef/jabref/issues/7633)
- We fixed an issue with toggle of special fields does not work for sorted entries [#7016](https://github.com/JabRef/jabref/issues/7016)
- We fixed an issue with the default path of external application. [#7641](https://github.com/JabRef/jabref/issues/7641)
- We fixed an issue where urls must be embedded in a style tag when importing EndNote style Xml files. Now it can parse url with or without a style tag. [#6199](https://github.com/JabRef/jabref/issues/6199)
- We fixed an issue where the article title with colon fails to download the arXiv link (pdf file). [#7660](https://github.com/JabRef/jabref/issues/7660)
- We fixed an issue where the keybinding for delete entry did not work on the main table [7580](https://github.com/JabRef/jabref/pull/7580)
- We fixed an issue where the RFC fetcher is not compatible with the draft [7305](https://github.com/JabRef/jabref/issues/7305)
- We fixed an issue where duplicate files (both file names and contents are the same) is downloaded and add to linked files [#6197](https://github.com/JabRef/jabref/issues/6197)
- We fixed an issue where changing the appearance of the preview tab did not trigger a restart warning. [#5464](https://github.com/JabRef/jabref/issues/5464)
- We fixed an issue where editing "Custom preview style" triggers exception. [#7526](https://github.com/JabRef/jabref/issues/7526)
- We fixed the [SAO/NASA Astrophysics Data System](https://docs.jabref.org/collect/import-using-online-bibliographic-database#sao-nasa-astrophysics-data-system) fetcher. [#7867](https://github.com/JabRef/jabref/pull/7867)
- We fixed an issue where a title with multiple applied formattings in EndNote was not imported correctly [forum#2734](https://discourse.jabref.org/t/importing-endnote-label-field-to-jabref-from-xml-file/2734)
- We fixed an issue where a `report` in EndNote was imported as `article` [forum#2734](https://discourse.jabref.org/t/importing-endnote-label-field-to-jabref-from-xml-file/2734)
- We fixed an issue where the field `publisher` in EndNote was not imported in JabRef [forum#2734](https://discourse.jabref.org/t/importing-endnote-label-field-to-jabref-from-xml-file/2734)

### Removed

- We removed add group button beside the filter group tab. [#4682](https://github.com/JabRef/jabref/issues/4682)

## [5.2] – 2020-12-24

### Added

- We added a validation to check if the current database location is shared, preventing an exception when Pulling Changes From Shared Database. [#6959](https://github.com/JabRef/jabref/issues/6959)
- We added a query parser and mapping layer to enable conversion of queries formulated in simplified lucene syntax by the user into api queries. [#6799](https://github.com/JabRef/jabref/pull/6799)
- We added some basic functionality to customise the look of JabRef by importing a css theme file. [#5790](https://github.com/JabRef/jabref/issues/5790)
- We added connection check function in network preference setting [#6560](https://github.com/JabRef/jabref/issues/6560)
- We added support for exporting to YAML. [#6974](https://github.com/JabRef/jabref/issues/6974)
- We added a DOI format and organization check to detect [American Physical Society](https://journals.aps.org/) journals to copy the article ID to the page field for cases where the page numbers are missing. [#7019](https://github.com/JabRef/jabref/issues/7019)
- We added an error message in the New Entry dialog that is shown in case the fetcher did not find anything . [#7000](https://github.com/JabRef/jabref/issues/7000)
- We added a new formatter to output shorthand month format. [#6579](https://github.com/JabRef/jabref/issues/6579)
- We added support for the new Microsoft Edge browser in all platforms. [#7056](https://github.com/JabRef/jabref/pull/7056)
- We reintroduced emacs/bash-like keybindings. [#6017](https://github.com/JabRef/jabref/issues/6017)
- We added a feature to provide automated cross library search using a cross library query language. This provides support for the search step of systematic literature reviews (SLRs). [koppor#369](https://github.com/koppor/jabref/issues/369)

### Changed

- We changed the default preferences for OpenOffice/LibreOffice integration to automatically sync the bibliography when inserting new citations in a OpenOffic/LibreOffice document. [#6957](https://github.com/JabRef/jabref/issues/6957)
- We restructured the 'File' tab and extracted some parts into the 'Linked files' tab [#6779](https://github.com/JabRef/jabref/pull/6779)
- JabRef now offers journal lists from <https://abbrv.jabref.org>. JabRef the lists which use a dot inside the abbreviations. [#5749](https://github.com/JabRef/jabref/pull/5749)
- We removed two useless preferences in the groups preferences dialog. [#6836](https://github.com/JabRef/jabref/pull/6836)
- Synchronization of SpecialFields to keywords is now disabled by default. [#6621](https://github.com/JabRef/jabref/issues/6621)
- JabRef no longer opens the entry editor with the first entry on startup [#6855](https://github.com/JabRef/jabref/issues/6855)
- We completed the rebranding of `bibtexkey` as `citationkey` which was started in JabRef 5.1.
- JabRef no longer opens the entry editor with the first entry on startup [#6855](https://github.com/JabRef/jabref/issues/6855)
- Fetch by ID: (long) "SAO/NASA Astrophysics Data System" replaced by (short) "SAO/NASA ADS" [#6876](https://github.com/JabRef/jabref/pull/6876)
- We changed the title of the window "Manage field names and content" to have the same title as the corresponding menu item [#6895](https://github.com/JabRef/jabref/pull/6895)
- We renamed the menus "View -> Previous citation style" and "View -> Next citation style" into "View -> Previous preview style" and "View -> Next preview style" and renamed the "Preview" style to "Customized preview style". [#6899](https://github.com/JabRef/jabref/pull/6899)
- We changed the default preference option "Search and store files relative to library file location" to on, as this seems to be a more intuitive behaviour. [#6863](https://github.com/JabRef/jabref/issues/6863)
- We changed the title of the window "Manage field names and content": to have the same title as the corresponding menu item [#6895](https://github.com/JabRef/jabref/pull/6895)
- We improved the detection of "short" DOIs [6880](https://github.com/JabRef/jabref/issues/6880)
- We improved the duplicate detection when identifiers like DOI or arxiv are semantiaclly the same, but just syntactically differ (e.g. with or without http(s):// prefix). [#6707](https://github.com/JabRef/jabref/issues/6707)
- We improved JabRef start up time [6057](https://github.com/JabRef/jabref/issues/6057)
- We changed in the group interface "Generate groups from keywords in a BibTeX field" by "Generate groups from keywords in the following field". [#6983](https://github.com/JabRef/jabref/issues/6983)
- We changed the name of a group type from "Searching for keywords" to "Searching for a keyword". [6995](https://github.com/JabRef/jabref/pull/6995)
- We changed the way JabRef displays the title of a tab and of the window. [4161](https://github.com/JabRef/jabref/issues/4161)
- We changed connect timeouts for server requests to 30 seconds in general and 5 seconds for GROBID server (special) and improved user notifications on connection issues. [7026](https://github.com/JabRef/jabref/pull/7026)
- We changed the order of the library tab context menu items. [#7171](https://github.com/JabRef/jabref/issues/7171)
- We changed the way linked files are opened on Linux to use the native openFile method, compatible with confined packages. [7037](https://github.com/JabRef/jabref/pull/7037)
- We refined the entry preview to show the full names of authors and editors, to list the editor only if no author is present, have the year earlier. [#7083](https://github.com/JabRef/jabref/issues/7083)

### Fixed

- We fixed an issue changing the icon link_variation_off that is not meaningful. [#6834](https://github.com/JabRef/jabref/issues/6834)
- We fixed an issue where the `.sav` file was not deleted upon exiting JabRef. [#6109](https://github.com/JabRef/jabref/issues/6109)
- We fixed a linked identifier icon inconsistency. [#6705](https://github.com/JabRef/jabref/issues/6705)
- We fixed the wrong behavior that font size changes are not reflected in dialogs. [#6039](https://github.com/JabRef/jabref/issues/6039)
- We fixed the failure to Copy citation key and link. [#5835](https://github.com/JabRef/jabref/issues/5835)
- We fixed an issue where the sort order of the entry table was reset after a restart of JabRef. [#6898](https://github.com/JabRef/jabref/pull/6898)
- We fixed an issue where no longer a warning was displayed when inserting references into LibreOffice with an invalid "ReferenceParagraphFormat". [#6907](https://github.com/JabRef/jabref/pull/60907).
- We fixed an issue where a selected field was not removed after the first click in the custom entry types dialog. [#6934](https://github.com/JabRef/jabref/issues/6934)
- We fixed an issue where a remove icon was shown for standard entry types in the custom entry types dialog. [#6906](https://github.com/JabRef/jabref/issues/6906)
- We fixed an issue where it was impossible to connect to OpenOffice/LibreOffice on Mac OSX. [#6970](https://github.com/JabRef/jabref/pull/6970)
- We fixed an issue with the python script used by browser plugins that failed to locate JabRef if not installed in its default location. [#6963](https://github.com/JabRef/jabref/pull/6963/files)
- We fixed an issue where spaces and newlines in an isbn would generate an exception. [#6456](https://github.com/JabRef/jabref/issues/6456)
- We fixed an issue where identity column header had incorrect foreground color in the Dark theme. [#6796](https://github.com/JabRef/jabref/issues/6796)
- We fixed an issue where the RIS exporter added extra blank lines.[#7007](https://github.com/JabRef/jabref/pull/7007/files)
- We fixed an issue where clicking on Collapse All button in the Search for Unlinked Local Files expanded the directory structure erroneously [#6848](https://github.com/JabRef/jabref/issues/6848)
- We fixed an issue, when pulling changes from shared database via shortcut caused creation of a new tech report [6867](https://github.com/JabRef/jabref/issues/6867)
- We fixed an issue where the JabRef GUI does not highlight the "All entries" group on start-up [#6691](https://github.com/JabRef/jabref/issues/6691)
- We fixed an issue where a custom dark theme was not applied to the entry preview tab [7068](https://github.com/JabRef/jabref/issues/7068)
- We fixed an issue where modifications to the Custom preview layout in the preferences were not saved [#6447](https://github.com/JabRef/jabref/issues/6447)
- We fixed an issue where errors from imports were not shown to the user [#7084](https://github.com/JabRef/jabref/pull/7084)
- We fixed an issue where the EndNote XML Import would fail on empty keywords tags [forum#2387](https://discourse.jabref.org/t/importing-in-unknown-format-fails-to-import-xml-library-from-bookends-export/2387)
- We fixed an issue where the color of groups of type "free search expression" not persisting after restarting the application [#6999](https://github.com/JabRef/jabref/issues/6999)
- We fixed an issue where modifications in the source tab where not saved without switching to another field before saving the library [#6622](https://github.com/JabRef/jabref/issues/6622)
- We fixed an issue where the "Document Viewer" did not show the first page of the opened pdf document and did not show the correct total number of pages [#7108](https://github.com/JabRef/jabref/issues/7108)
- We fixed an issue where the context menu was not updated after a file link was changed. [#5777](https://github.com/JabRef/jabref/issues/5777)
- We fixed an issue where the password for a shared SQL database was not remembered [#6869](https://github.com/JabRef/jabref/issues/6869)
- We fixed an issue where newly added entires were not synced to a shared SQL database [#7176](https://github.com/JabRef/jabref/issues/7176)
- We fixed an issue where the PDF-Content importer threw an exception when no DOI number is present at the first page of the PDF document [#7203](https://github.com/JabRef/jabref/issues/7203)
- We fixed an issue where groups created from aux files did not update on file changes [#6394](https://github.com/JabRef/jabref/issues/6394)
- We fixed an issue where authors that only have last names were incorrectly identified as institutes when generating citation keys [#7199](https://github.com/JabRef/jabref/issues/7199)
- We fixed an issue where institutes were incorrectly identified as universities when generating citation keys [#6942](https://github.com/JabRef/jabref/issues/6942)

### Removed

- We removed the Google Scholar fetcher and the ACM fetcher do not work due to traffic limitations [#6369](https://github.com/JabRef/jabref/issues/6369)
- We removed the menu entry "Manage external file types" because it's already in 'Preferences' dialog [#6991](https://github.com/JabRef/jabref/issues/6991)
- We removed the integrity check "Abbreviation detected" for the field journal/journaltitle in the entry editor [#3925](https://github.com/JabRef/jabref/issues/3925)

## [5.1] – 2020-08-30

### Added

- We added a new fetcher to enable users to search mEDRA DOIs [#6602](https://github.com/JabRef/jabref/issues/6602)
- We added a new fetcher to enable users to search "[Collection of Computer Science Bibliographies](https://en.wikipedia.org/wiki/Collection_of_Computer_Science_Bibliographies)". [#6638](https://github.com/JabRef/jabref/issues/6638)
- We added default values for delimiters in Add Subgroup window [#6624](https://github.com/JabRef/jabref/issues/6624)
- We improved responsiveness of general fields specification dialog window. [#6604](https://github.com/JabRef/jabref/issues/6604)
- We added support for importing ris file and load DOI [#6530](https://github.com/JabRef/jabref/issues/6530)
- We added the Library properties to a context menu on the library tabs [#6485](https://github.com/JabRef/jabref/issues/6485)
- We added a new field in the preferences in 'BibTeX key generator' for unwanted characters that can be user-specified. [#6295](https://github.com/JabRef/jabref/issues/6295)
- We added support for searching ShortScience for an entry through the user's browser. [#6018](https://github.com/JabRef/jabref/pull/6018)
- We updated EditionChecker to permit edition to start with a number. [#6144](https://github.com/JabRef/jabref/issues/6144)
- We added tooltips for most fields in the entry editor containing a short description. [#5847](https://github.com/JabRef/jabref/issues/5847)
- We added support for basic markdown in custom formatted previews [#6194](https://github.com/JabRef/jabref/issues/6194)
- We now show the number of items found and selected to import in the online search dialog. [#6248](https://github.com/JabRef/jabref/pull/6248)
- We created a new install screen for macOS. [#5759](https://github.com/JabRef/jabref/issues/5759)
- We added a new integrity check for duplicate DOIs. [koppor#339](https://github.com/koppor/jabref/issues/339)
- We implemented an option to download fulltext files while importing. [#6381](https://github.com/JabRef/jabref/pull/6381)
- We added a progress-indicator showing the average progress of background tasks to the toolbar. Clicking it reveals a pop-over with a list of running background tasks. [6443](https://github.com/JabRef/jabref/pull/6443)
- We fixed the bug when strike the delete key in the text field. [#6421](https://github.com/JabRef/jabref/issues/6421)
- We added a BibTex key modifier for truncating strings. [#3915](https://github.com/JabRef/jabref/issues/3915)
- We added support for jumping to target entry when typing letter/digit after sorting a column in maintable [#6146](https://github.com/JabRef/jabref/issues/6146)
- We added a new fetcher to enable users to search all available E-Libraries simultaneously. [koppor#369](https://github.com/koppor/jabref/issues/369)
- We added the field "entrytype" to the export sort criteria [#6531](https://github.com/JabRef/jabref/pull/6531)
- We added the possibility to change the display order of the fields in the entry editor. The order can now be configured using drag and drop in the "Customize entry types" dialog [#6152](https://github.com/JabRef/jabref/pull/6152)
- We added native support for biblatex-software [#6574](https://github.com/JabRef/jabref/issues/6574)
- We added a missing restart warning for AutoComplete in the preferences dialog. [#6351](https://github.com/JabRef/jabref/issues/6351)
- We added a note to the citation key pattern preferences dialog as a temporary workaround for a JavaFX bug, about committing changes in a table cell, if the focus is lost. [#5825](https://github.com/JabRef/jabref/issues/5825)
- We added support for customized fallback fields in bracketed patterns. [#7111](https://github.com/JabRef/jabref/issues/7111)

### Changed

- We improved the arXiv fetcher. Now it should find entries even more reliably and does no longer include the version (e.g `v1`) in the `eprint` field. [forum#1941](https://discourse.jabref.org/t/remove-version-in-arxiv-import/1941)
- We moved the group search bar and the button "New group" from bottom to top position to make it more prominent. [#6112](https://github.com/JabRef/jabref/pull/6112)
- When JabRef finds a `.sav` file without changes, there is no dialog asking for acceptance of changes anymore.
- We changed the buttons for import/export/show all/reset of preferences to smaller icon buttons in the preferences dialog. [#6130](https://github.com/JabRef/jabref/pull/6130)
- We moved the functionality "Manage field names & content" from the "Library" menu to the "Edit" menu, because it affects the selected entries and not the whole library
- We merged the functionality "Append contents from a BibTeX library into the currently viewed library" into the "Import into database" functionality. Fixes [#6049](https://github.com/JabRef/jabref/issues/6049).
- We changed the directory where fulltext downloads are stored to the directory set in the import-tab in preferences. [#6381](https://github.com/JabRef/jabref/pull/6381)
- We improved the error message for invalid jstyles. [#6303](https://github.com/JabRef/jabref/issues/6303)
- We changed the section name of 'Advanced' to 'Network' in the preferences and removed some obsolete options.[#6489](https://github.com/JabRef/jabref/pull/6489)
- We improved the context menu of the column "Linked identifiers" of the main table, by truncating their texts, if they are too long. [#6499](https://github.com/JabRef/jabref/issues/6499)
- We merged the main table tabs in the preferences dialog. [#6518](https://github.com/JabRef/jabref/pull/6518)
- We changed the command line option 'generateBibtexKeys' to the more generic term 'generateCitationKeys' while the short option remains 'g'.[#6545](https://github.com/JabRef/jabref/pull/6545)
- We improved the "Possible duplicate entries" window to remember its size and position throughout a session. [#6582](https://github.com/JabRef/jabref/issues/6582)
- We divided the toolbar into small parts, so if the application window is to small, only a part of the toolbar is moved into the chevron popup. [#6682](https://github.com/JabRef/jabref/pull/6682)
- We changed the layout for of the buttons in the Open Office side panel to ensure that the button text is always visible, specially when resizing. [#6639](https://github.com/JabRef/jabref/issues/6639)
- We merged the two new library commands in the file menu to one which always creates a new library in the default library mode. [#6359](https://github.com/JabRef/jabref/pull/6539#issuecomment-641056536)

### Fixed

- We fixed an issue where entry preview tab has no name in drop down list. [#6591](https://github.com/JabRef/jabref/issues/6591)
- We fixed to only search file links in the BIB file location directory when preferences has corresponding checkbox checked. [#5891](https://github.com/JabRef/jabref/issues/5891)
- We fixed wrong button order (Apply and Cancel) in ManageProtectedTermsDialog.
- We fixed an issue with incompatible characters at BibTeX key [#6257](https://github.com/JabRef/jabref/issues/6257)
- We fixed an issue where dash (`-`) was reported as illegal BibTeX key [#6295](https://github.com/JabRef/jabref/issues/6295)
- We greatly improved the performance of the overall application and many operations. [#5071](https://github.com/JabRef/jabref/issues/5071)
- We fixed an issue where sort by priority was broken. [#6222](https://github.com/JabRef/jabref/issues/6222)
- We fixed an issue where opening a library from the recent libraries menu was not possible. [#5939](https://github.com/JabRef/jabref/issues/5939)
- We fixed an issue with inconsistent capitalization of file extensions when downloading files. [#6115](https://github.com/JabRef/jabref/issues/6115)
- We fixed the display of language and encoding in the preferences dialog. [#6130](https://github.com/JabRef/jabref/pull/6130)
- Now the link and/or the link description in the column "linked files" of the main table gets truncated or wrapped, if too long, otherwise display issues arise. [#6178](https://github.com/JabRef/jabref/issues/6178)
- We fixed the issue that groups panel does not keep size when resizing window. [#6180](https://github.com/JabRef/jabref/issues/6180)
- We fixed an error that sometimes occurred when using the context menu. [#6085](https://github.com/JabRef/jabref/issues/6085)
- We fixed an issue where search full-text documents downloaded files with same name, overwriting existing files. [#6174](https://github.com/JabRef/jabref/pull/6174)
- We fixed an issue when importing into current library an erroneous message "import cancelled" is displayed even though import is successful. [#6266](https://github.com/JabRef/jabref/issues/6266)
- We fixed an issue where custom jstyles for Open/LibreOffice where not saved correctly. [#6170](https://github.com/JabRef/jabref/issues/6170)
- We fixed an issue where the INSPIRE fetcher was no longer working [#6229](https://github.com/JabRef/jabref/issues/6229)
- We fixed an issue where custom exports with an uppercase file extension could not be selected for "Copy...-> Export to Clipboard" [#6285](https://github.com/JabRef/jabref/issues/6285)
- We fixed the display of icon both in the main table and linked file editor. [#6169](https://github.com/JabRef/jabref/issues/6169)
- We fixed an issue where the windows installer did not create an entry in the start menu [bug report in the forum](https://discourse.jabref.org/t/error-while-fetching-from-doi/2018/3)
- We fixed an issue where only the field `abstract` and `comment` were declared as multiline fields. Other fields can now be configured in the preferences using "Do not wrap the following fields when saving" [4373](https://github.com/JabRef/jabref/issues/4373)
- We fixed an issue where JabRef switched to discrete graphics under macOS [#5935](https://github.com/JabRef/jabref/issues/5935)
- We fixed an issue where the Preferences entry preview will be unexpected modified leads to Value too long exception [#6198](https://github.com/JabRef/jabref/issues/6198)
- We fixed an issue where custom jstyles for Open/LibreOffice would only be valid if a layout line for the entry type `default` was at the end of the layout section [#6303](https://github.com/JabRef/jabref/issues/6303)
- We fixed an issue where a new entry is not shown in the library if a search is active [#6297](https://github.com/JabRef/jabref/issues/6297)
- We fixed an issue where long directory names created from patterns could create an exception. [#3915](https://github.com/JabRef/jabref/issues/3915)
- We fixed an issue where sort on numeric cases was broken. [#6349](https://github.com/JabRef/jabref/issues/6349)
- We fixed an issue where year and month fields were not cleared when converting to biblatex [#6224](https://github.com/JabRef/jabref/issues/6224)
- We fixed an issue where an "Not on FX thread" exception occurred when saving on linux [#6453](https://github.com/JabRef/jabref/issues/6453)
- We fixed an issue where the library sort order was lost. [#6091](https://github.com/JabRef/jabref/issues/6091)
- We fixed an issue where brackets in regular expressions were not working. [6469](https://github.com/JabRef/jabref/pull/6469)
- We fixed an issue where multiple background task popups stacked over each other.. [#6472](https://github.com/JabRef/jabref/issues/6472)
- We fixed an issue where LaTeX citations for specific commands (`\autocite`s) of biblatex-mla were not recognized. [#6476](https://github.com/JabRef/jabref/issues/6476)
- We fixed an issue where drag and drop was not working on empty database. [#6487](https://github.com/JabRef/jabref/issues/6487)
- We fixed an issue where the name fields were not updated after the preferences changed. [#6515](https://github.com/JabRef/jabref/issues/6515)
- We fixed an issue where "null" appeared in generated BibTeX keys. [#6459](https://github.com/JabRef/jabref/issues/6459)
- We fixed an issue where the authors' names were incorrectly displayed in the authors' column when they were bracketed. [#6465](https://github.com/JabRef/jabref/issues/6465) [#6459](https://github.com/JabRef/jabref/issues/6459)
- We fixed an issue where importing certain unlinked files would result in an exception [#5815](https://github.com/JabRef/jabref/issues/5815)
- We fixed an issue where downloaded files would be moved to a directory named after the citationkey when no file directory pattern is specified [#6589](https://github.com/JabRef/jabref/issues/6589)
- We fixed an issue with the creation of a group of cited entries which incorrectly showed the message that the library had been modified externally whenever saving the library. [#6420](https://github.com/JabRef/jabref/issues/6420)
- We fixed an issue with the creation of a group of cited entries. Now the file path to an aux file gets validated. [#6585](https://github.com/JabRef/jabref/issues/6585)
- We fixed an issue on Linux systems where the application would crash upon inotify failure. Now, the user is prompted with a warning, and given the choice to continue the session. [#6073](https://github.com/JabRef/jabref/issues/6073)
- We moved the search modifier buttons into the search bar, as they were not accessible, if autocompletion was disabled. [#6625](https://github.com/JabRef/jabref/issues/6625)
- We fixed an issue about duplicated group color indicators [#6175](https://github.com/JabRef/jabref/issues/6175)
- We fixed an issue where entries with the entry type Misc from an imported aux file would not be saved correctly to the bib file on disk [#6405](https://github.com/JabRef/jabref/issues/6405)
- We fixed an issue where percent sign ('%') was not formatted properly by the HTML formatter [#6753](https://github.com/JabRef/jabref/issues/6753)
- We fixed an issue with the [SAO/NASA Astrophysics Data System](https://docs.jabref.org/collect/add-entry-using-an-id#sao-nasa-a-ds) fetcher where `\textbackslash` appeared at the end of the abstract.
- We fixed an issue with the Science Direct fetcher where PDFs could not be downloaded. Fixes [#5860](https://github.com/JabRef/jabref/issues/5860)
- We fixed an issue with the Library of Congress importer.
- We fixed the [link to the external libraries listing](https://github.com/JabRef/jabref/blob/master/external-libraries.md) in the about dialog
- We fixed an issue regarding pasting on Linux. [#6293](https://github.com/JabRef/jabref/issues/6293)

### Removed

- We removed the option of the "enforce legal key". [#6295](https://github.com/JabRef/jabref/issues/6295)
- We removed the obsolete `External programs / Open PDF` section in the preferences, as the default application to open PDFs is now set in the `Manage external file types` dialog. [#6130](https://github.com/JabRef/jabref/pull/6130)
- We removed the option to configure whether a `.bib.bak` file should be generated upon save. It is now always enabled. Documentation at <https://docs.jabref.org/advanced/autosave>. [#6092](https://github.com/JabRef/jabref/issues/6092)
- We removed the built-in list of IEEE journal abbreviations using BibTeX strings. If you still want to use them, you have to download them separately from <https://abbrv.jabref.org>.

## [5.0] – 2020-03-06

### Changed

- Added browser integration to the snap package for firefox/chromium browsers. [#6062](https://github.com/JabRef/jabref/pull/6062)
- We reintroduced the possibility to extract references from plain text (using [GROBID](https://grobid.readthedocs.io/en/latest/)). [#5614](https://github.com/JabRef/jabref/pull/5614)
- We changed the open office panel to show buttons in rows of three instead of going straight down to save space as the button expanded out to take up unnecessary horizontal space. [#5479](https://github.com/JabRef/jabref/issues/5479)
- We cleaned up the group add/edit dialog. [#5826](https://github.com/JabRef/jabref/pull/5826)
- We reintroduced the index column. [#5844](https://github.com/JabRef/jabref/pull/5844)
- Filenames of external files can no longer contain curly braces. [#5926](https://github.com/JabRef/jabref/pull/5926)
- We made the filters more easily accessible in the integrity check dialog. [#5955](https://github.com/JabRef/jabref/pull/5955)
- We reimplemented and improved the dialog "Customize entry types". [#4719](https://github.com/JabRef/jabref/issues/4719)
- We added an [American Physical Society](https://journals.aps.org/) fetcher. [#818](https://github.com/JabRef/jabref/issues/818)
- We added possibility to enable/disable items quantity in groups. [#6042](https://github.com/JabRef/jabref/issues/6042)

### Fixed

- We fixed an issue where the command line console was always opened in the background. [#5474](https://github.com/JabRef/jabref/issues/5474)
- We fixed and issue where pdf files will not open under some KDE linux distributions when using okular. [#5253](https://github.com/JabRef/jabref/issues/5253)
- We fixed an issue where the Medline fetcher was only working when JabRef was running from source. [#5645](https://github.com/JabRef/jabref/issues/5645)
- We fixed some visual issues in the dark theme. [#5764](https://github.com/JabRef/jabref/pull/5764) [#5753](https://github.com/JabRef/jabref/issues/5753)
- We fixed an issue where non-default previews didn't handle unicode characters. [#5779](https://github.com/JabRef/jabref/issues/5779)
- We improved the performance, especially changing field values in the entry should feel smoother now. [#5843](https://github.com/JabRef/jabref/issues/5843)
- We fixed an issue where the ampersand character wasn't rendering correctly on previews. [#3840](https://github.com/JabRef/jabref/issues/3840)
- We fixed an issue where an erroneous "The library has been modified by another program" message was shown when saving. [#4877](https://github.com/JabRef/jabref/issues/4877)
- We fixed an issue where the file extension was missing after downloading a file (we now fall-back to pdf). [#5816](https://github.com/JabRef/jabref/issues/5816)
- We fixed an issue where cleaning up entries broke web URLs, if "Make paths of linked files relative (if possible)" was enabled, which resulted in various other issues subsequently. [#5861](https://github.com/JabRef/jabref/issues/5861)
- We fixed an issue where the tab "Required fields" of the entry editor did not show all required fields, if at least two of the defined required fields are linked with a logical or. [#5859](https://github.com/JabRef/jabref/issues/5859)
- We fixed several issues concerning managing external file types: Now everything is usable and fully functional. Previously, there were problems with the radio buttons, with saving the settings and with loading an input field value. Furthermore, different behavior for Windows and other operating systems was given, which was unified as well. [#5846](https://github.com/JabRef/jabref/issues/5846)
- We fixed an issue where entries containing Unicode charaters were not parsed correctly [#5899](https://github.com/JabRef/jabref/issues/5899)
- We fixed an issue where an entry containing an external filename with curly braces could not be saved. Curly braces are now longer allowed in filenames. [#5899](https://github.com/JabRef/jabref/issues/5899)
- We fixed an issue where changing the type of an entry did not update the main table [#5906](https://github.com/JabRef/jabref/issues/5906)
- We fixed an issue in the optics of the library properties, that cropped the dialog on scaled displays. [#5969](https://github.com/JabRef/jabref/issues/5969)
- We fixed an issue where changing the type of an entry did not update the main table. [#5906](https://github.com/JabRef/jabref/issues/5906)
- We fixed an issue where opening a library from the recent libraries menu was not possible. [#5939](https://github.com/JabRef/jabref/issues/5939)
- We fixed an issue where the most bottom group in the list got lost, if it was dragged on itself. [#5983](https://github.com/JabRef/jabref/issues/5983)
- We fixed an issue where changing entry type doesn't always work when biblatex source is shown. [#5905](https://github.com/JabRef/jabref/issues/5905)
- We fixed an issue where the group and the link column were not updated after changing the entry in the main table. [#5985](https://github.com/JabRef/jabref/issues/5985)
- We fixed an issue where reordering the groups was not possible after inserting an article. [#6008](https://github.com/JabRef/jabref/issues/6008)
- We fixed an issue where citation styles except the default "Preview" could not be used. [#5622](https://github.com/JabRef/jabref/issues/5622)
- We fixed an issue where a warning was displayed when the title content is made up of two sentences. [#5832](https://github.com/JabRef/jabref/issues/5832)
- We fixed an issue where an exception was thrown when adding a save action without a selected formatter in the library properties [#6069](https://github.com/JabRef/jabref/issues/6069)
- We fixed an issue where JabRef's icon was missing in the Export to clipboard Dialog. [#6286](https://github.com/JabRef/jabref/issues/6286)
- We fixed an issue when an "Abstract field" was duplicating text, when importing from RIS file (Neurons) [#6065](https://github.com/JabRef/jabref/issues/6065)
- We fixed an issue where adding the addition of a new entry was not completely validated [#6370](https://github.com/JabRef/jabref/issues/6370)
- We fixed an issue where the blue and red text colors in the Merge entries dialog were not quite visible [#6334](https://github.com/JabRef/jabref/issues/6334)
- We fixed an issue where underscore character was removed from the file name in the Recent Libraries list in File menu [#6383](https://github.com/JabRef/jabref/issues/6383)
- We fixed an issue where few keyboard shortcuts regarding new entries were missing [#6403](https://github.com/JabRef/jabref/issues/6403)

### Removed

- Ampersands are no longer escaped by default in the `bib` file. If you want to keep the current behaviour, you can use the new "Escape Ampersands" formatter as a save action. [#5869](https://github.com/JabRef/jabref/issues/5869)
- The "Merge Entries" entry was removed from the Quality Menu. Users should use the right-click menu instead. [#6021](https://github.com/JabRef/jabref/pull/6021)

## [5.0-beta] – 2019-12-15

### Changed

- We added a short DOI field formatter which shortens DOI to more human-readable form. [koppor#343](https://github.com/koppor/jabref/issues/343)
- We improved the display of group memberships by adding multiple colored bars if the entry belongs to more than one group. [#4574](https://github.com/JabRef/jabref/issues/4574)
- We added an option to show the preview as an extra tab in the entry editor (instead of in a split view). [#5244](https://github.com/JabRef/jabref/issues/5244)
- A custom Open/LibreOffice jstyle file now requires a layout line for the entry type `default` [#5452](https://github.com/JabRef/jabref/issues/5452)
- The entry editor is now open by default when JabRef starts up. [#5460](https://github.com/JabRef/jabref/issues/5460)
- Customized entry types are now serialized in alphabetical order in the bib file.
- We added a new ADS fetcher to use the new ADS API. [#4949](https://github.com/JabRef/jabref/issues/4949)
- We added support of the [X11 primary selection](https://unix.stackexchange.com/a/139193/18033) [#2389](https://github.com/JabRef/jabref/issues/2389)
- We added support to switch between biblatex and bibtex library types. [#5550](https://github.com/JabRef/jabref/issues/5550)
- We changed the save action buttons to be easier to understand. [#5565](https://github.com/JabRef/jabref/issues/5565)
- We made the columns for groups, files and uri in the main table reorderable and merged the clickable icon columns for uri, url, doi and eprint. [#5544](https://github.com/JabRef/jabref/pull/5544)
- We reduced the number of write actions performed when autosave is enabled [#5679](https://github.com/JabRef/jabref/issues/5679)
- We made the column sort order in the main table persistent [#5730](https://github.com/JabRef/jabref/pull/5730)
- When an entry is modified on disk, the change dialog now shows the merge dialog to highlight the changes [#5688](https://github.com/JabRef/jabref/pull/5688)

### Fixed

- Inherit fields from cross-referenced entries as specified by biblatex. [#5045](https://github.com/JabRef/jabref/issues/5045)
- We fixed an issue where it was no longer possible to connect to LibreOffice. [#5261](https://github.com/JabRef/jabref/issues/5261)
- The "All entries group" is no longer shown when no library is open.
- We fixed an exception which occurred when closing JabRef. [#5348](https://github.com/JabRef/jabref/issues/5348)
- We fixed an issue where JabRef reports incorrectly about customized entry types. [#5332](https://github.com/JabRef/jabref/issues/5332)
- We fixed a few problems that prevented JabFox to communicate with JabRef. [#4737](https://github.com/JabRef/jabref/issues/4737) [#4303](https://github.com/JabRef/jabref/issues/4303)
- We fixed an error where the groups containing an entry loose their highlight color when scrolling. [#5022](https://github.com/JabRef/jabref/issues/5022)
- We fixed an error where scrollbars were not shown. [#5374](https://github.com/JabRef/jabref/issues/5374)
- We fixed an error where an exception was thrown when merging entries. [#5169](https://github.com/JabRef/jabref/issues/5169)
- We fixed an error where certain metadata items were not serialized alphabetically.
- After assigning an entry to a group, the item count is now properly colored to reflect the new membership of the entry. [#3112](https://github.com/JabRef/jabref/issues/3112)
- The group panel is now properly updated when switching between libraries (or when closing/opening one). [#3142](https://github.com/JabRef/jabref/issues/3142)
- We fixed an error where the number of matched entries shown in the group pane was not updated correctly. [#4441](https://github.com/JabRef/jabref/issues/4441)
- We fixed an error where the wrong file is renamed and linked when using the "Copy, rename and link" action. [#5653](https://github.com/JabRef/jabref/issues/5653)
- We fixed a "null" error when writing XMP metadata. [#5449](https://github.com/JabRef/jabref/issues/5449)
- We fixed an issue where empty keywords lead to a strange display of automatic keyword groups. [#5333](https://github.com/JabRef/jabref/issues/5333)
- We fixed an error where the default color of a new group was white instead of dark gray. [#4868](https://github.com/JabRef/jabref/issues/4868)
- We fixed an issue where the first field in the entry editor got the focus while performing a different action (like searching). [#5084](https://github.com/JabRef/jabref/issues/5084)
- We fixed an issue where multiple entries were highlighted in the web search result after scrolling. [#5035](https://github.com/JabRef/jabref/issues/5035)
- We fixed an issue where the hover indication in the web search pane was not working. [#5277](https://github.com/JabRef/jabref/issues/5277)
- We fixed an error mentioning "javafx.controls/com.sun.javafx.scene.control" that was thrown when interacting with the toolbar.
- We fixed an error where a cleared search was restored after switching libraries. [#4846](https://github.com/JabRef/jabref/issues/4846)
- We fixed an exception which occurred when trying to open a non-existing file from the "Recent files"-menu [#5334](https://github.com/JabRef/jabref/issues/5334)
- We fixed an issues where the search highlight in the entry preview did not worked. [#5069](https://github.com/JabRef/jabref/issues/5069)
- The context menu for fields in the entry editor is back. [#5254](https://github.com/JabRef/jabref/issues/5254)
- We fixed an exception which occurred when trying to open a non-existing file from the "Recent files"-menu [#5334](https://github.com/JabRef/jabref/issues/5334)
- We fixed a problem where the "editor" information has been duplicated during saving a .bib-Database. [#5359](https://github.com/JabRef/jabref/issues/5359)
- We re-introduced the feature to switch between different preview styles. [#5221](https://github.com/JabRef/jabref/issues/5221)
- We fixed various issues (including [#5263](https://github.com/JabRef/jabref/issues/5263)) related to copying entries to the clipboard
- We fixed some display errors in the preferences dialog and replaced some of the controls [#5033](https://github.com/JabRef/jabref/pull/5033) [#5047](https://github.com/JabRef/jabref/pull/5047) [#5062](https://github.com/JabRef/jabref/pull/5062) [#5141](https://github.com/JabRef/jabref/pull/5141) [#5185](https://github.com/JabRef/jabref/pull/5185) [#5265](https://github.com/JabRef/jabref/pull/5265) [#5315](https://github.com/JabRef/jabref/pull/5315) [#5360](https://github.com/JabRef/jabref/pull/5360)
- We fixed an exception which occurred when trying to import entries without an open library. [#5447](https://github.com/JabRef/jabref/issues/5447)
- The "Automatically set file links" feature now follows symbolic links. [#5664](https://github.com/JabRef/jabref/issues/5664)
- After successful import of one or multiple bib entries the main table scrolls to the first imported entry [#5383](https://github.com/JabRef/jabref/issues/5383)
- We fixed an exception which occurred when an invalid jstyle was loaded. [#5452](https://github.com/JabRef/jabref/issues/5452)
- We fixed an issue where the command line arguments `importBibtex` and `importToOpen` did not import into the currently open library, but opened a new one. [#5537](https://github.com/JabRef/jabref/issues/5537)
- We fixed an error where the preview theme did not adapt to the "Dark" mode [#5463](https://github.com/JabRef/jabref/issues/5463)
- We fixed an issue where multiple entries were allowed in the "crossref" field [#5284](https://github.com/JabRef/jabref/issues/5284)
- We fixed an issue where the merge dialog showed the wrong text colour in "Dark" mode [#5516](https://github.com/JabRef/jabref/issues/5516)
- We fixed visibility issues with the scrollbar and group selection highlight in "Dark" mode, and enabled "Dark" mode for the OpenOffice preview in the style selection window. [#5522](https://github.com/JabRef/jabref/issues/5522)
- We fixed an issue where the author field was not correctly parsed during bibtex key-generation. [#5551](https://github.com/JabRef/jabref/issues/5551)
- We fixed an issue where notifications where shown during autosave. [#5555](https://github.com/JabRef/jabref/issues/5555)
- We fixed an issue where the side pane was not remembering its position. [#5615](https://github.com/JabRef/jabref/issues/5615)
- We fixed an issue where JabRef could not interact with [Oracle XE](https://www.oracle.com/de/database/technologies/appdev/xe.html) in the [shared SQL database setup](https://docs.jabref.org/collaborative-work/sqldatabase).
- We fixed an issue where the toolbar icons were hidden on smaller screens.
- We fixed an issue where renaming referenced files for bib entries with long titles was not possible. [#5603](https://github.com/JabRef/jabref/issues/5603)
- We fixed an issue where a window which is on an external screen gets unreachable when external screen is removed. [#5037](https://github.com/JabRef/jabref/issues/5037)
- We fixed a bug where the selection of groups was lost after drag and drop. [#2868](https://github.com/JabRef/jabref/issues/2868)
- We fixed an issue where the custom entry types didn't show the correct display name [#5651](https://github.com/JabRef/jabref/issues/5651)

### Removed

- We removed some obsolete notifications. [#5555](https://github.com/JabRef/jabref/issues/5555)
- We removed an internal step in the [ISBN-to-BibTeX fetcher](https://docs.jabref.org/collect/add-entry-using-an-id#isbn): The [ISBN to BibTeX Converter](https://manas.tungare.name/software/isbn-to-bibtex) by [@manastungare](https://github.com/manastungare) is not used anymore, because it is offline: "people using this tool have not been generating enough sales for Amazon."
- We removed the option to control the default drag and drop behaviour. You can use the modifier keys (like CtrL or Alt) instead.

## [5.0-alpha] – 2019-08-25

### Changed

- We added eventitle, eventdate and venue fields to `@unpublished` entry type.
- We added `@software` and `@dataSet` entry type to biblatex.
- All fields are now properly sorted alphabetically (in the subgroups of required/optional fields) when the entry is written to the bib file.
- We fixed an issue where some importers used the field `pubstatus` instead of the standard BibTeX field `pubstate`.
- We changed the latex command removal for docbook exporter. [#3838](https://github.com/JabRef/jabref/issues/3838)
- We changed the location of some fields in the entry editor (you might need to reset your preferences for these changes to come into effect)
  - Journal/Year/Month in biblatex mode -> Deprecated (if filled)
  - DOI/URL: General -> Optional
  - Internal fields like ranking, read status and priority: Other -> General
  - Moreover, empty deprecated fields are no longer shown
- Added server timezone parameter when connecting to a shared database.
- We updated the dialog for setting up general fields.
- URL field formatting is updated. All whitespace chars, located at the beginning/ending of the URL, are trimmed automatically
- We changed the behavior of the field formatting dialog such that the `bibtexkey` is not changed when formatting all fields or all text fields.
- We added a "Move file to file directory and rename file" option for simultaneously moving and renaming of document file. [#4166](https://github.com/JabRef/jabref/issues/4166)
- Use integrated graphics card instead of discrete on macOS [#4070](https://github.com/JabRef/jabref/issues/4070)
- We added a cleanup operation that detects an arXiv identifier in the note, journal or URL field and moves it to the `eprint` field.
  Because of this change, the last-used cleanup operations were reset.
- We changed the minimum required version of Java to 1.8.0_171, as this is the latest release for which the automatic Java update works. [#4093](https://github.com/JabRef/jabref/issues/4093)
- The special fields like `Printed` and `Read status` now show gray icons when the row is hovered.
- We added a button in the tab header which allows you to close the database with one click. [#494](https://github.com/JabRef/jabref/issues/494)
- Sorting in the main table now takes information from cross-referenced entries into account. [#2808](https://github.com/JabRef/jabref/issues/2808)
- If a group has a color specified, then entries matched by this group have a small colored bar in front of them in the main table.
- Change default icon for groups to a circle because a colored version of the old icon was hard to distinguish from its black counterpart.
- In the main table, the context menu appears now when you press the "context menu" button on the keyboard. [feature request in the forum](https://discourse.jabref.org/t/how-to-enable-keyboard-context-key-windows)
- We added icons to the group side panel to quickly switch between `union` and `intersection` group view mode. [#3269](https://github.com/JabRef/jabref/issues/3269).
- We use `https` for [fetching from most online bibliographic database](https://docs.jabref.org/collect/import-using-online-bibliographic-database).
- We changed the default keyboard shortcuts for moving between entries when the entry editor is active to ̀<kbd>alt</kbd> + <kbd>up/down</kbd>.
- Opening a new file now prompts the directory of the currently selected file, instead of the directory of the last opened file.
- Window state is saved on close and restored on start.
- We made the MathSciNet fetcher more reliable.
- We added the ISBN fetcher to the list of fetcher available under "Update with bibliographic information from the web" in the entry editor toolbar.
- Files without a defined external file type are now directly opened with the default application of the operating system
- We streamlined the process to rename and move files by removing the confirmation dialogs.
- We removed the redundant new lines of markings and wrapped the summary in the File annotation tab. [#3823](https://github.com/JabRef/jabref/issues/3823)
- We add auto URL formatting when user paste link to URL field in entry editor. [koppor#254](https://github.com/koppor/jabref/issues/254)
- We added a minimum height for the entry editor so that it can no longer be hidden by accident. [#4279](https://github.com/JabRef/jabref/issues/4279)
- We added a new keyboard shortcut so that the entry editor could be closed by <kbd>Ctrl</kbd> + <kbd>E</kbd>. [#4222](https://github.com/JabRef/jabref/issues/4222)
- We added an option in the preference dialog box, that allows user to pick the dark or light theme option. [#4130](https://github.com/JabRef/jabref/issues/4130)
- We updated the Related Articles tab to accept JSON from the new version of the Mr. DLib service
- We added an option in the preference dialog box that allows user to choose behavior after dragging and dropping files in Entry Editor. [#4356](https://github.com/JabRef/jabref/issues/4356)
- We added the ability to have an export preference where previously "File"-->"Export"/"Export selected entries" would not save the user's preference[#4495](https://github.com/JabRef/jabref/issues/4495)
- We optimized the code responsible for connecting to an external database, which should lead to huge improvements in performance.
- For automatically created groups, added ability to filter groups by entry type. [#4539](https://github.com/JabRef/jabref/issues/4539)
- We added the ability to add field names from the Preferences Dialog [#4546](https://github.com/JabRef/jabref/issues/4546)
- We added the ability to change the column widths directly in the main table. [#4546](https://github.com/JabRef/jabref/issues/4546)
- We added a description of how recommendations were chosen and better error handling to Related Articles tab
- We added the ability to execute default action in dialog by using with <kbd>Ctrl</kbd> + <kbd>Enter</kbd> combination [#4496](https://github.com/JabRef/jabref/issues/4496)
- We grouped and reordered the Main Menu (File, Edit, Library, Quality, Tools, and View tabs & icons). [#4666](https://github.com/JabRef/jabref/issues/4666) [#4667](https://github.com/JabRef/jabref/issues/4667) [#4668](https://github.com/JabRef/jabref/issues/4668) [#4669](https://github.com/JabRef/jabref/issues/4669) [#4670](https://github.com/JabRef/jabref/issues/4670) [#4671](https://github.com/JabRef/jabref/issues/4671) [#4672](https://github.com/JabRef/jabref/issues/4672) [#4673](https://github.com/JabRef/jabref/issues/4673)
- We added additional modifiers (capitalize, titlecase and sentencecase) to the Bibtex key generator. [#1506](https://github.com/JabRef/jabref/issues/1506)
- We have migrated from the mysql jdbc connector to the mariadb one for better authentication scheme support. [#4745](https://github.com/JabRef/jabref/issues/4745)
- We grouped the toolbar icons and changed the Open Library and Copy icons. [#4584](https://github.com/JabRef/jabref/issues/4584)
- We added a browse button next to the path text field for aux-based groups. [#4586](https://github.com/JabRef/jabref/issues/4586)
- We changed the title of Group Dialog to "Add subgroup" from "Edit group" when we select Add subgroup option.
- We enable import button only if entries are selected. [#4755](https://github.com/JabRef/jabref/issues/4755)
- We made modifications to improve the contrast of UI elements. [#4583](https://github.com/JabRef/jabref/issues/4583)
- We added a warning for empty BibTeX keys in the entry editor. [#4440](https://github.com/JabRef/jabref/issues/4440)
- We added an option in the settings to set the default action in JabRef when right clicking on any entry in any database and selecting "Open folder". [#4763](https://github.com/JabRef/jabref/issues/4763)
- The Medline fetcher now normalizes the author names according to the BibTeX-Standard [#4345](https://github.com/JabRef/jabref/issues/4345)
- We added an option on the Linked File Viewer to rename the attached file of an entry directly on the JabRef. [#4844](https://github.com/JabRef/jabref/issues/4844)
- We added an option in the preference dialog box that allows user to enable helpful tooltips.[#3599](https://github.com/JabRef/jabref/issues/3599)
- We reworked the functionality for extracting BibTeX entries from plain text, because our used service [freecite shut down](https://library.brown.edu/libweb/freecite_notice.php). [#5206](https://github.com/JabRef/jabref/pull/5206)
- We moved the dropdown menu for selecting the push-application from the toolbar into the external application preferences. [#674](https://github.com/JabRef/jabref/issues/674)
- We removed the alphabetical ordering of the custom tabs and updated the error message when trying to create a general field with a name containing an illegal character. [#5019](https://github.com/JabRef/jabref/issues/5019)
- We added a context menu to the bib(la)tex-source-editor to copy'n'paste. [#5007](https://github.com/JabRef/jabref/pull/5007)
- We added a tool that allows searching for citations in LaTeX files. It scans directories and shows which entries are used, how many times and where.
- We added a 'LaTeX citations' tab to the entry editor, to search for citations to the active entry in the LaTeX file directory. It can be disabled in the preferences dialog.
- We added an option in preferences to allow for integers in field "edition" when running database in bibtex mode. [#4680](https://github.com/JabRef/jabref/issues/4680)
- We added the ability to use negation in export filter layouts. [#5138](https://github.com/JabRef/jabref/pull/5138)
- Focus on Name Area instead of 'OK' button whenever user presses 'Add subgroup'. [#6307](https://github.com/JabRef/jabref/issues/6307)
- We changed the behavior of merging that the entry which has "smaller" bibkey will be selected. [#7395](https://github.com/JabRef/jabref/issues/7395)

### Fixed

- We fixed an issue where JabRef died silently for the user without enough inotify instances [#4874](https://github.com/JabRef/jabref/issues/4874)
- We fixed an issue where corresponding groups are sometimes not highlighted when clicking on entries [#3112](https://github.com/JabRef/jabref/issues/3112)
- We fixed an issue where custom exports could not be selected in the 'Export (selected) entries' dialog [#4013](https://github.com/JabRef/jabref/issues/4013)
- Italic text is now rendered correctly. [#3356](https://github.com/JabRef/jabref/issues/3356)
- The entry editor no longer gets corrupted after using the source tab. [#3532](https://github.com/JabRef/jabref/issues/3532) [#3608](https://github.com/JabRef/jabref/issues/3608) [#3616](https://github.com/JabRef/jabref/issues/3616)
- We fixed multiple issues where entries did not show up after import if a search was active. [#1513](https://github.com/JabRef/jabref/issues/1513) [#3219](https://github.com/JabRef/jabref/issues/3219))
- We fixed an issue where the group tree was not updated correctly after an entry was changed. [#3618](https://github.com/JabRef/jabref/issues/3618)
- We fixed an issue where a right-click in the main table selected a wrong entry. [#3267](https://github.com/JabRef/jabref/issues/3267)
- We fixed an issue where in rare cases entries where overlayed in the main table. [#3281](https://github.com/JabRef/jabref/issues/3281)
- We fixed an issue where selecting a group messed up the focus of the main table and the entry editor. [#3367](https://github.com/JabRef/jabref/issues/3367)
- We fixed an issue where composite author names were sorted incorrectly. [#2828](https://github.com/JabRef/jabref/issues/2828)
- We fixed an issue where commands followed by `-` didn't work. [#3805](https://github.com/JabRef/jabref/issues/3805)
- We fixed an issue where a non-existing aux file in a group made it impossible to open the library. [#4735](https://github.com/JabRef/jabref/issues/4735)
- We fixed an issue where some journal names were wrongly marked as abbreviated. [#4115](https://github.com/JabRef/jabref/issues/4115)
- We fixed an issue where the custom file column were sorted incorrectly. [#3119](https://github.com/JabRef/jabref/issues/3119)
- We improved the parsing of author names whose infix is abbreviated without a dot. [#4864](https://github.com/JabRef/jabref/issues/4864)
- We fixed an issues where the entry losses focus when a field is edited and at the same time used for sorting. [#3373](https://github.com/JabRef/jabref/issues/3373)
- We fixed an issue where the menu on Mac OS was not displayed in the usual Mac-specific way. [#3146](https://github.com/JabRef/jabref/issues/3146)
- We improved the integrity check for page numbers. [#4113](https://github.com/JabRef/jabref/issues/4113) and [feature request in the forum](https://discourse.jabref.org/t/pages-field-allow-use-of-en-dash/1199)
- We fixed an issue where the order of fields in customized entry types was not saved correctly. [#4033](https://github.com/JabRef/jabref/issues/4033)
- We fixed an issue where renaming a group did not change the group name in the interface. [#3189](https://github.com/JabRef/jabref/issues/3189)
- We fixed an issue where the groups tree of the last database was still shown even after the database was already closed.
- We fixed an issue where the "Open file dialog" may disappear behind other windows. [#3410](https://github.com/JabRef/jabref/issues/3410)
- We fixed an issue where the number of entries matched was not updated correctly upon adding or removing an entry. [#3537](https://github.com/JabRef/jabref/issues/3537)
- We fixed an issue where the default icon of a group was not colored correctly.
- We fixed an issue where the first field in entry editor was not focused when adding a new entry. [#4024](https://github.com/JabRef/jabref/issues/4024)
- We reworked the "Edit file" dialog to make it resizeable and improved the workflow for adding and editing files [#2970](https://github.com/JabRef/jabref/issues/2970)
- We fixed an issue where custom name formatters were no longer found correctly. [#3531](https://github.com/JabRef/jabref/issues/3531)
- We fixed an issue where the month was not shown in the preview. [#3239](https://github.com/JabRef/jabref/issues/3239)
- Rewritten logic to detect a second jabref instance. [#4023](https://github.com/JabRef/jabref/issues/4023)
- We fixed an issue where the "Convert to BibTeX-Cleanup" moved the content of the `file` field to the `pdf` field [#4120](https://github.com/JabRef/jabref/issues/4120)
- We fixed an issue where the preview pane in entry preview in preferences wasn't showing the citation style selected [#3849](https://github.com/JabRef/jabref/issues/3849)
- We fixed an issue where the default entry preview style still contained the field `review`. The field `review` in the style is now replaced with comment to be consistent with the entry editor [#4098](https://github.com/JabRef/jabref/issues/4098)
- We fixed an issue where users were vulnerable to XXE attacks during parsing [#4229](https://github.com/JabRef/jabref/issues/4229)
- We fixed an issue where files added via the "Attach file" contextmenu of an entry were not made relative. [#4201](https://github.com/JabRef/jabref/issues/4201) and [#4241](https://github.com/JabRef/jabref/issues/4241)
- We fixed an issue where author list parser can't generate bibtex for Chinese author. [#4169](https://github.com/JabRef/jabref/issues/4169)
- We fixed an issue where the list of XMP Exclusion fields in the preferences was not be saved [#4072](https://github.com/JabRef/jabref/issues/4072)
- We fixed an issue where the ArXiv Fetcher did not support HTTP URLs [koppor#328](https://github.com/koppor/jabref/issues/328)
- We fixed an issue where only one PDF file could be imported [#4422](https://github.com/JabRef/jabref/issues/4422)
- We fixed an issue where "Move to group" would always move the first entry in the library and not the selected [#4414](https://github.com/JabRef/jabref/issues/4414)
- We fixed an issue where an older dialog appears when downloading full texts from the quality menu. [#4489](https://github.com/JabRef/jabref/issues/4489)
- We fixed an issue where right clicking on any entry in any database and selecting "Open folder" results in the NullPointer exception. [#4763](https://github.com/JabRef/jabref/issues/4763)
- We fixed an issue where option 'open terminal here' with custom command was passing the wrong argument. [#4802](https://github.com/JabRef/jabref/issues/4802)
- We fixed an issue where ranking an entry would generate an IllegalArgumentException. [#4754](https://github.com/JabRef/jabref/issues/4754)
- We fixed an issue where special characters where removed from non-label key generation pattern parts [#4767](https://github.com/JabRef/jabref/issues/4767)
- We fixed an issue where the RIS import would overwite the article date with the value of the acessed date [#4816](https://github.com/JabRef/jabref/issues/4816)
- We fixed an issue where an NullPointer exception was thrown when a referenced entry in an Open/Libre Office document was no longer present in the library. Now an error message with the reference marker of the missing entry is shown. [#4932](https://github.com/JabRef/jabref/issues/4932)
- We fixed an issue where a database exception related to a missing timezone was too big. [#4827](https://github.com/JabRef/jabref/issues/4827)
- We fixed an issue where the IEEE fetcher returned an error if no keywords were present in the result from the IEEE website [#4997](https://github.com/JabRef/jabref/issues/4997)
- We fixed an issue where the command line help text had several errors, and arguments and descriptions have been rewritten to simplify and detail them better. [#2016](https://github.com/JabRef/jabref/issues/2016)
- We fixed an issue where the same menu for changing entry type had two different sizes and weights. [#4977](https://github.com/JabRef/jabref/issues/4977)
- We fixed an issue where the "Attach file" dialog, in the right-click menu for an entry, started on the working directory instead of the user's main directory. [#4995](https://github.com/JabRef/jabref/issues/4995)
- We fixed an issue where the JabRef Icon in the macOS launchpad was not displayed correctly [#5003](https://github.com/JabRef/jabref/issues/5003)
- We fixed an issue where the "Search for unlinked local files" would throw an exception when parsing the content of a PDF-file with missing "series" information [#5128](https://github.com/JabRef/jabref/issues/5128)
- We fixed an issue where the XMP Importer would incorrectly return an empty default entry when importing pdfs [#6577](https://github.com/JabRef/jabref/issues/6577)
- We fixed an issue where opening the menu 'Library properties' marked the library as modified [#6451](https://github.com/JabRef/jabref/issues/6451)
- We fixed an issue when importing resulted in an exception [#7343](https://github.com/JabRef/jabref/issues/7343)
- We fixed an issue where the field in the Field formatter dropdown selection were sorted in random order. [#7710](https://github.com/JabRef/jabref/issues/7710)

### Removed

- The feature to "mark entries" was removed and merged with the groups functionality. For migration, a group is created for every value of the `__markedentry` field and the entry is added to this group.
- The number column was removed.
- We removed the global search feature.
- We removed the coloring of cells in the main table according to whether the field is optional/required.
- We removed the feature to find and resolve duplicate BibTeX keys (as this use case is already covered by the integrity check).
- We removed a few commands from the right-click menu that are not needed often and thus don't need to be placed that prominently:
  - Print entry preview: available through entry preview
  - All commands related to marking: marking is not yet reimplemented
  - Set/clear/append/rename fields: available through Edit menu
  - Manage keywords: available through the Edit menu
  - Copy linked files to folder: available through File menu
  - Add/move/remove from group: removed completely (functionality still available through group interface)
- We removed the option to change the column widths in the preferences dialog. [#4546](https://github.com/JabRef/jabref/issues/4546)

## Older versions

The changelog of JabRef 4.x is available at the [v4.3.1 tag](https://github.com/JabRef/jabref/blob/v4.3.1/CHANGELOG.md).
The changelog of JabRef 3.x is available at the [v3.8.2 tag](https://github.com/JabRef/jabref/blob/v3.8.2/CHANGELOG.md).
The changelog of JabRef 2.11 and all previous versions is available as [text file in the v2.11.1 tag](https://github.com/JabRef/jabref/blob/v2.11.1/CHANGELOG).

[Unreleased]: https://github.com/JabRef/jabref/compare/v5.15...HEAD
[5.15]: https://github.com/JabRef/jabref/compare/v5.14...v5.15
[5.14]: https://github.com/JabRef/jabref/compare/v5.13...v5.14
[5.13]: https://github.com/JabRef/jabref/compare/v5.12...v5.13
[5.12]: https://github.com/JabRef/jabref/compare/v5.11...v5.12
[5.11]: https://github.com/JabRef/jabref/compare/v5.10...v5.11
[5.10]: https://github.com/JabRef/jabref/compare/v5.9...v5.10
[5.9]: https://github.com/JabRef/jabref/compare/v5.8...v5.9
[5.8]: https://github.com/JabRef/jabref/compare/v5.7...v5.8
[5.7]: https://github.com/JabRef/jabref/compare/v5.6...v5.7
[5.6]: https://github.com/JabRef/jabref/compare/v5.5...v5.6
[5.5]: https://github.com/JabRef/jabref/compare/v5.4...v5.5
[5.4]: https://github.com/JabRef/jabref/compare/v5.3...v5.4
[5.3]: https://github.com/JabRef/jabref/compare/v5.2...v5.3
[5.2]: https://github.com/JabRef/jabref/compare/v5.1...v5.2
[5.1]: https://github.com/JabRef/jabref/compare/v5.0...v5.1
[5.0]: https://github.com/JabRef/jabref/compare/v5.0-beta...v5.0
[5.0-beta]: https://github.com/JabRef/jabref/compare/v5.0-alpha...v5.0-beta
[5.0-alpha]: https://github.com/JabRef/jabref/compare/v4.3...v5.0-alpha
<!-- markdownlint-disable-file MD012 MD024 MD033 MD053 --><|MERGE_RESOLUTION|>--- conflicted
+++ resolved
@@ -120,11 +120,8 @@
 
 - We removed the description of search strings. [#11542](https://github.com/JabRef/jabref/pull/11542)
 - We removed support for importing using the SilverPlatterImporter (`Record INSPEC`). [#11576](https://github.com/JabRef/jabref/pull/11576)
-<<<<<<< HEAD
 - We removed support for MySQL/MariaDB and Oracle.
-=======
 - We removed support for automatically generating file links using the CLI (`--automaticallySetFileLinks`).
->>>>>>> 47059776
 
 
 
