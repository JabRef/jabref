# Changelog
All notable changes to this project will be documented in this file.
This project **does not** adhere to [Semantic Versioning](http://semver.org/).
This file tries to follow the conventions proposed by [keepachangelog.com](http://keepachangelog.com/).
Here, the categories "Changed" for added and changed functionality,
"Fixed" for fixed functionality, and
"Removed" for removed functionality are used.

We refer to [GitHub issues](https://github.com/JabRef/jabref/issues) by using `#NUM`.


## [Unreleased]

### Changed
- JabRef has a new logo! The logo was designed by "[AikTheOne](https://99designs.de/profiles/theonestudio)" - who was the winner of a design contest at 99designs.com
- Add tab which shows the MathSciNet review website if the `MRNumber` field is present.
- Partly switched to a new UI technology (JavaFX).
    - Redesigned group panel.
      - Number of matched entries is always shown.
      - The background color of the hit counter signals whether the group contains all/any of the entries selected in the main table. 
      - Added a possibility to filter the groups panel [#1904](https://github.com/JabRef/jabref/issues/1904)
      - Removed edit mode.
    - Redesigned about dialog.
    - Redesigned key bindings dialog.
    - Redesigned journal abbreviations dialog.
    - Redesigned error console.
    - All file dialogs now use the native file selector of the OS. [#1711](https://github.com/JabRef/jabref/issues/1711)
- Switch to the [latex2unicode library](https://github.com/tomtung/latex2unicode) for converting LaTeX to unicode
- The MS Office XML export now exports the field `volumes` and `pubstate`.
- The integrity checker reports now if a journal is not found in the abbreviation list
- Comments in PDF files can now be displayed inside JabRef in a separate tab
- We are happy to welcome [CrossRef](https://www.crossref.org/) as a new member of our fetcher family. [#2455](https://github.com/JabRef/jabref/issues/2455)
- We improved the UI customization possibilities:
    - It is now possible to customize the colors and the size of the icons (implements a [feature request in the forum](http://discourse.jabref.org/t/menu-and-buttons-with-a-dark-theme/405)).
    - Resizing the menu and label sizes has been improved.
    - Font sizes can now be increased <kbd>Ctrl</kbd> + <kbd>Plus</kbd>, decreased <kbd>Ctrl</kbd> + <kbd>Minus</kbd>, and reset to default <kbd>CTRL</kbd> + <kbd>0</kbd>.
- We integrated support for the [paper recommender system Mr.DLib](http://help.jabref.org/en/EntryEditor#related-articles-tab) in a new tab in the entry editor.
- We renamed "database" to "library" to have a real distinction to SQL and NoSQL databases. [#2095](https://github.com/JabRef/jabref/issues/2095)
- We added MathSciNet as a ID-based fetcher in the `BibTeX -> New entry` dialog (implements a [feature request in the forum](http://discourse.jabref.org/t/allow-to-search-by-mr-number-mathscinet))
- Removed the apache.commons.collections library
- We added a few properties to a group:
    - Icon (with customizable color) that is shown in the groups panel (implements a [feature request in the forum](http://discourse.jabref.org/t/assign-colors-to-groups/321)).
    - Description text that is shown on mouse hover (implements old feature requests [489](https://sourceforge.net/p/jabref/feature-requests/489/) and [818](https://sourceforge.net/p/jabref/feature-requests/818/)
- We introduced "automatic groups" that automatically create subgroups based on a certain criteria (e.g. a subgroup for every author or keyword). Implements [91](https://sourceforge.net/p/jabref/feature-requests/91/), [398](https://sourceforge.net/p/jabref/feature-requests/398/) and [#1173](https://github.com/JabRef/jabref/issues/1173).
- Expansion status of groups are saved across sessions. [#1428](https://github.com/JabRef/jabref/issues/1428)
- We removed the ordinals-to-superscript formatter from the recommendations for biblatex save actions [#2596](https://github.com/JabRef/jabref/issues/2596)
- The `Move linked files to default file directory`-Cleanup operation respects the `File directory pattern` setting 
- We separated the `Move file` and `Rename Pdfs` logic and context menu entries in the `General`-Tab for the Field `file` to improve the semantics
- A scrollbar was added to the cleanup panel, as a result of issue [#2501](https://github.com/JabRef/jabref/issues/2501)
- F4 opens selected file in current JTable context not just from selected entry inside the main table [#2355](https://github.com/JabRef/jabref/issues/2355)
- We added an option to copy the title of BibTeX entries to the clipboard through `Edit -> Copy title` (implements [#210](https://github.com/koppor/jabref/issues/210))
- Several scrollbars were added to the preference dialog which show up when content is too large [#2559](https://github.com/JabRef/jabref/issues/2559)

### Fixed
 - We fixed an issue where authors with multiple surnames were not presented correctly in the main table. [#2534](https://github.com/JabRef/jabref/issues/2534)
 - Repairs the handling of apostrophes in the LaTeX to unicode conversion. [#2500](https://github.com/JabRef/jabref/issues/2500)
 - Fix import of journal title in ris format. [#2506](https://github.com/JabRef/jabref/issues/2506)
 - We fixed the export of the `number` field in MS-Office XML export. [#2509](https://github.com/JabRef/jabref/issues/2509)
 - The field `issue` is now always exported to the corresponding `issue` field in MS-Office XML.
 - We fixed an issue with repeated escaping of the %-sign when running the LaTeXCleanup more than once. [#2451](https://github.com/JabRef/jabref/issues/2451)
 - We fixed the import of MS-Office XML files, when the `month` field contained an invalid value.
 - ArXiV fetcher now checks similarity of entry when using DOI retrieval to avoid false positives [#2575](https://github.com/JabRef/jabref/issues/2575)
 - Sciencedirect/Elsevier fetcher is now able to scrape new HTML structure [#2576](https://github.com/JabRef/jabref/issues/2576)
 - Fixed the synchronization logic of keywords and special fields and vice versa [#2580](https://github.com/JabRef/jabref/issues/2580)
<<<<<<< HEAD
 - We fixed an exception that prevented JabRef from starting in rare cases [bug report in the forum](http://discourse.jabref.org/t/jabref-not-opening/476).
 - We fixed an unhandled exception when saving an entry containing unbalanced braces [#2571](https://github.com/JabRef/jabref/issues/2571) 
 
=======
 - Fixed a display issue when removing a group with a long name [#1407](https://github.com/JabRef/jabref/issues/1407)
 - The group selection is no longer lost when switching tabs [#1104](https://github.com/JabRef/jabref/issues/1104)
 - We fixed an issue where the "find unlinked files" functionality threw an error when only one PDF was imported but not assigned to an entry [#2577](https://github.com/JabRef/jabref/issues/2577)
 - We fixed issue where escaped braces were incorrectly counted when calculating brace balance in a field [#2561](https://github.com/JabRef/jabref/issues/2561)
 - We fixed an issue introduced with Version 3.8.2 where executing the `Rename PDFs`-cleanup operation moved the files to the file directory. [#2526](https://github.com/JabRef/jabref/issues/2526)
 - We improved the performance when opening a big database that still used the old groups format. Fixes an [issue raised in the forum](http://discourse.jabref.org/t/v3-8-2-x64-windows-problem-saving-large-bib-libraries/456).
 - We fixed an issue where the `Move linked files to default file directory`- cleanup operation did not move the files to the location of the bib-file. [#2454](https://github.com/JabRef/jabref/issues/2454)
 - We fixed an issue where executing `Move file` on a selected file in the `general`-tab could overwrite an existing file. [#2385](https://github.com/JabRef/jabref/issues/2358)
 - We fixed an issue with importing groups and subgroups [#2600](https://github.com/JabRef/jabref/issues/2600)
 - Fixed an issue where title-related key patterns did not correspond to the documentation. [#2604](https://github.com/JabRef/jabref/issues/2604) [#2589](https://github.com/JabRef/jabref/issues/2589)
 - We fixed an issue which prohibited the citation export to external programms on MacOS.  [#2613](https://github.com/JabRef/jabref/issues/2613)
 - We fixed an issue where the file folder could not be changed when running `Get fulltext` in the `general`-tab. [#2572](https://github.com/JabRef/jabref/issues/2572)
 - Newly created libraries no longer have the executable bit set under POSIX/Linux systems. The file permissions are now set to `664 (-rw-rw-r--)`. [#2635](https://github.com/JabRef/jabref/issues/#2635)
>>>>>>> a1cb9a17
### Removed













































## [3.8.2] – 2017-01-29

### Changed
- Added the option to update bibliographic information from DOI to the sidebar of the entryeditor. Implements [#2432](https://github.com/JabRef/jabref/issues/2432).
- The default shortcut for "Cleanup entries" is now <kbd>Alt</kbd> + <kbd>F8</kbd> since <kbd>F8</kbd> alone did not work.
  Please [reset your key bindings](http://help.jabref.org/en/CustomKeyBindings) to get <kbd>Alt</kbd> + <kbd>F8</kbd> as default.
  Fixes [#2251](https://github.com/JabRef/jabref/issues/2251).

### Fixed
- The formatter for normalizing pages now also can treat ACM pages such as `2:1--2:33`.
- Backslashes in content selectors are now correctly escaped. Fixes [#2426](https://github.com/JabRef/jabref/issues/2426).
- Non-ISO timestamp settings prevented the opening of the entry editor. Fixes [#2447](https://github.com/JabRef/jabref/issues/2447).
- When pressing <kbd>Ctrl</kbd> + <kbd>F</kbd> and the searchbar is already focused, the text will be selected.
- LaTeX symbols are now displayed as Unicode for the author column in the main table. `'n` and `\'{n}` are parsed correctly. Fixes [#2458](https://github.com/JabRef/jabref/issues/2458).
- If one deleted the current query it was not saved (every basepanel can have its own query). Fixes [#2468](https://github.com/JabRef/jabref/issues/2468).
- The [ACM fetcher](https://help.jabref.org/en/ACMPortal) does no longer add HTML code to the bib-file. Fixes [#2472](https://github.com/JabRef/jabref/issues/2472).
- When [finding unlinked files](https://help.jabref.org/en/FindUnlinkedFiles), JabRef does not freeze any more. Fixes [#2309]()https://github.com/JabRef/jabref/issues/2309).
- Collapse and expand all buttons in the group assignment dialog no longer lead to a crash of JabRef.
- The aux export command line function does no longer add duplicates of references that were resolved via `crossref`. Fixes [#2475](https://github.com/JabRef/jabref/issues/2475).
- When the database is changed externally, JabRef is no longer prevented from an orderly shutdown. Fixes [#2486](https://github.com/JabRef/jabref/issues/2486).
- Parsing of damaged metadata is now more robust and reports a more detailed error message. Fixes [#2477](https://github.com/JabRef/jabref/issues/2477).
- Dynamic groups with regular expression can be edited again. Fixes [#2481](https://github.com/JabRef/jabref/issues/2481).


## [3.8.1] – 2016-12-24

### Changed
- When [adding a new entry](https://help.jabref.org/en/BaseFrame#adding-a-new-entry), one can select "title" to create a full BibTeX entry based on a title.
- When [editing](https://help.jabref.org/en/EntryEditor) an article, the tab "Optional fields" now shows "ISSN".
- When editing a book, the tab "Optional fields" now shows "ISBN".
- When using "Copy citation (HTML)" and pasting into a text editor, plain text is always pasted.
- When using the "Download from URL" functionality, one is not limited to http(s) URLs, but can, for instance, enter ftp URLs.
- When using the "Look up full text documents" functionality, JabRef warns more explicitly about multiple requests.
- The entry received from DOI does no longer contain the DOI as URL. Implements [#2417](https://github.com/JabRef/jabref/issues/2417).
- We use following parameters for the JVM on Windows and OSX: `-XX:+UseG1GC -XX:+UseStringDeduplication -XX:StringTableSize=1000003`.

### Fixed
- Clicking on "Get Fulltext" button sets links correctly for the entry being edited. Fixes [#2391](https://github.com/JabRef/jabref/issues/2391).
- The [integrity check](https://help.jabref.org/en/CheckIntegrity) now determines the set of biblatex-only fields differently. Fixes [#2390](https://github.com/JabRef/jabref/issues/2390).
- The integrity check filter works again. Fixes [#2406](https://github.com/JabRef/jabref/issues/2406).
- The [ArXiv fetcher](http://help.jabref.org/en/arXiv) also accepts identifiers that include the "arXiv:" prefix. Fixes [#2427](https://github.com/JabRef/jabref/issues/2427).
- We fixed an issue where groups containing brackets were not working properly. Fixes [#2394](https://github.com/JabRef/jabref/issues/2394).
- Closing of subtrees in the groups panel using "close subtree" is working again. Fixes [#2319](https://github.com/JabRef/jabref/issues/2319).
- We fixed issues with the [timestamp](http://help.jabref.org/en/TimeStamp) field. However, clearing with the clear button is not possible if timestamp format does not match the current settings. Fixes [#2403](https://github.com/JabRef/jabref/issues/2403).
- The proxy settings are now also applied to HTTPS connections. Fixes [#2249](https://github.com/JabRef/jabref/issues/2249).


## [3.8] – 2016-12-16

### Changed
- Bibliographic information from web resources can now be used to complete existing entries.
  This functionality can be accessed via a new button in the entry editor.
- URLs can now be passed as arguments to the `-import` and `-importToOpen` command line options.
  The referenced file is downloaded and then imported as usual.
- We added integrity check to detect all bibtex keys which deviate from their generation pattern [#2206](https://github.com/JabRef/jabref/issues/2206)
- We added an integrity check that detects invalid DOIs [#1445](https://github.com/JabRef/jabref/issues/1445)
- We enhanced the integrity checks testing for biblatex-only fields to be aware of more fields (e.g., `location`).
- ISBNs not available at [ebook.de](https://www.ebook.de) are now resolved using <https://bibtex.chimbori.com/>. [#684](https://github.com/JabRef/jabref/issues/684)
- When using the ISBN fetcher, the names are now correctly rendered in BibTeX. [#2343](https://github.com/JabRef/jabref/issues/2343)
- We display both the field name `journaltitle` and `journal` in biblatex mode as `journaltitle` only was causing headaches. [#2209](https://github.com/JabRef/jabref/issues/2209)
- We changed the order of the cleanup operations so that the generated file name corresponds to the cleaned-up fields. [#1441](https://github.com/JabRef/jabref/issues/1441)
- Files can now be moved to subfolders named by a custom format pattern, e.g., based on `entrytype`.
  The pattern can be specified in the settings like the filename pattern. [#1092](https://github.com/JabRef/jabref/issues/1092)
- [#2375](https://github.com/JabRef/jabref/issues/2375) 'LaTeXCleanup' action does now escape % signs inside BibTeX fields
- Add the possibility to copy citations of multiple entries to the clipboard
- Custom EntryTypes are now stored independently for BibTeX and biblatex mode.
  - Upon the first start of JabRef 3.8 old entry type customizations will be converted to custom types for the set default database mode (BibTeX if not changed to biblatex)
- Upon opening a file with customized entry types it is now possible to choose which customizations should be stored in local preferences.
- The default emacs executable name on linux changed from `gnuclient` to `emacsclient`.
  [feature-request 433](https://sourceforge.net/p/jabref/feature-requests/433/)
- Replaces manual thread management with cached thread pool
- Windows and OSX binaries are now signed with a certificate.

### Fixed
- We fixed various problems with customized entry types:
  - Resetting the preferences now also resets custom entry types. [#2261](https://github.com/JabRef/jabref/issues/2261)
  - Importing preferences does no longer duplicate custom entry types. [#772](https://github.com/JabRef/jabref/issues/772)
  - Potenial problems upon resetting to defaults should be fixed. [#772](https://github.com/JabRef/jabref/issues/772)
  - Customized standard types (such as `@article`) are no longer listed as "custom" type in "New Entry" dialog.
  - Applying changes in the "Custom Entry Types" dialog is now faster. [#2318](https://github.com/JabRef/jabref/issues/2318)
- We fixed a few groups related issues:
  - "Remove entries from group" no longer removes entries from groups with similar names. [#2334](https://github.com/JabRef/jabref/issues/2334)
  - If an entry's group field contains 'a b' it is no longer considered a member the groups 'a', 'b', and 'a b'. [1873](https://github.com/JabRef/jabref/issues/1873)
  - Reading and writing now works for groups that contain special escaped characters in their names. [1681](https://github.com/JabRef/jabref/issues/1681)
- Fixed [#2221](https://github.com/JabRef/jabref/issues/2221): Customizable field content selectors due to popular demand. Content selectors now avoid duplicate words.
- We fixed an issue which prevented JabRef from closing using the "Quit" menu command. [#2336](https://github.com/JabRef/jabref/issues/2336)
- We fixed an issue where the file permissions of the .bib-file were changed upon saving [#2279](https://github.com/JabRef/jabref/issues/2279).
- We fixed an issue which prevented that a database was saved successfully if JabRef failed to generate new BibTeX-keys [#2285](https://github.com/JabRef/jabref/issues/2285).
- Update check now correctly notifies about new release if development version is used. [#2298](https://github.com/JabRef/jabref/issues/2298)
- Fixed [#2311](https://github.com/JabRef/jabref/issues/2311): The DBLP fetcher has been rewritten and is working again.
- Fixed [#2273](https://github.com/JabRef/jabref/issues/2273): Export via commandline in no-gui mode is now working again.
- We fixed an issue when JabRef restores its session and a shared database was used: The error message "No suitable driver found" will not appear.
- We fixed an issue which caused a metadata loss on reconnection to shared database. [#2219](https://github.com/JabRef/jabref/issues/2219)
- We fixed an issue which caused an internal error when leaving the file path field empty and connecting to a shared database.
- We fixed an issue where the biblatex Cleanup did not move the contents of the fields `year` and `month` to the field `date`. [#2335](https://github.com/JabRef/jabref/issues/2335)
- Fixed [#2378](https://github.com/JabRef/jabref/issues/2378): Saving of the Backup-Option in the Preferences does now work.
- We fixed an issue which prevented the preference dialog to open on systems with Java 9.


## [3.7] – 2016-11-14

### Changed
- Implementation of eventbased autosave and backup functionality and file synchronization for shared DBs. Related to [#344](https://github.com/JabRef/jabref/issues/344)
- Source tab in the entry editor displays "biblatex Source" when using biblatex mode
- [koppor#171](https://github.com/koppor/jabref/issues/171): Add Shortcuts to context menu
- Add session restoring functionality for shared database. Related to [#1703](https://github.com/JabRef/jabref/issues/1703)
- Implementation of LiveUpdate for PostgreSQL & Oracle systems. Related to [#970](https://github.com/JabRef/jabref/issues/970).
- [koppor#31](https://github.com/koppor/jabref/issues/31): Number column in the main table is always Left aligned
- Added support for [1.0.1 CitationStyles](http://citationstyles.org/)
- You can set and cycle between different preview styles (including CitationStyles)
- Added fetcher for [MathSciNet](http://www.ams.org/mathscinet), [zbMATH](https://www.zbmath.org/) and [Astrophysics Data System](http://www.adsabs.harvard.edu/)
- Improved search:
  - Search queries consisting of a normal query and a field-based query are now supported (for example, `JabRef AND author == you`)
  - Implemented [#825](https://github.com/JabRef/jabref/issues/825): Search Bar across all bib files instead each having its own
  - Implemented [#573](https://github.com/JabRef/jabref/issues/573): Add key shortcut for global search (<kbd>Ctrl</kbd> + <kbd>Shift</kbd> + <kbd>F</kbd>, if the searchfield is empty it will be focused instead)
  - The search result Window will now show which entry belongs to which bib file
  - The search result Window will now remember its location
  - The search result Window won't stay on top anymore if the main Window is focused and will be present in the taskbar
  - The user can jump from the searchbar to the maintable  with <kbd>Ctrl</kbd> + <kbd>Enter</kbd>
  - Implemented [#573 (comment)](https://github.com/JabRef/jabref/issues/573#issuecomment-232284156): Added shortcut: closing the search result window with <kbd>Ctrl</kbd> + <kbd>W</kbd>
- Added integrity check for fields with BibTeX keys, e.g., `crossref` and `related`, to check that the key exists
- Fields linking to other entries (e.g., `crossref` and `related`) have now specialized editors in the entry editor. Check the tabs "Other fields" and "General".
- [#1496](https://github.com/JabRef/jabref/issues/1496) Keep track of which entry a downloaded file belongs to
- Made it possible to download multiple entries in one action
- [#1506](https://github.com/JabRef/jabref/issues/1506) It is possible to apply two new key modifier `title_case` for Title Case, `capitalize` for Capitalized first character of each word (difference is that title case will leave prepositions etc in lower case), and `sentence_case` for normal sentence case (first word capitalized). In addition `lower_case` and `upper_case` can be used instead of `lower` and `upper`. 
- Added two new pseudo-fields for search: `anykeyword` to search for a specific keyword and `anyfield` to search in all fields (useful in combination with search in specific fields)
- [#1813](https://github.com/JabRef/jabref/issues/1813) Import/Export preferences dialog default directory set to working directory
- [#1897](https://github.com/JabRef/jabref/issues/1897) Implemented integrity check for `year` field: Last four nonpunctuation characters should be numerals
- Address in MS-Office 2007 xml format is now imported as `location`
- [#1912](https://github.com/JabRef/jabref/issues/1912) Implemented integrity check for `edition` field: Should have the first letter capitalized (BibTeX), Should contain an integer or a literal (biblatex)
- The dialog for choosing new entries additionally supports ID-based entry generation. For instance, when searching for a DOI or ISBN, you have to press <kbd>Ctrl</kbd> + <kbd>N</kbd> instead of using the web search (<kbd>Alt</kbd> + <kbd>4</kbd>).
- `number` field is now exported as `number` field in MS-Office 2007 xml format, if no `issue` field is present and the entry type is not `patent`
- `note` field is now exported as `comments` field in MS-Office 2007 xml format
- `comments` field in MS-Office 2007 xml format is now imported as `note` field
- [#463](https://github.com/JabRef/jabref/issues/463): Disable menu-item and toolbar-buttons while no database is open
- Implemented integrity check for `note` and `howpublished` field: Should have the first letter capitalized (BibTeX)
- <kbd>Pos1</kbd> / <kbd>Home</kbd> now select the first/last entry in the main table and the search result frame.
- <kbd>Up</kbd> / <kbd>Down</kbd> / <kbd>Tab</kbd> / <kbd>Shift</kbd> + <kbd>Tab</kbd> in the search result frame have now the same functionality as in the main  table.
- Importer for MODS format added
- [#2012](https://github.com/JabRef/jabref/issues/2012) Implemented integrity check for `month` field: Should be an integer or normalized (biblatex), Should be normalized (BibTeX)
- [#1779](https://github.com/JabRef/jabref/issues/1779) Implemented integrity check for `bibtexkey` field: Empty BibTeX key
- Prohibit more than one connections to the same shared database.
- Implemented integrity check for `journaltitle` field: biblatex field only (BibTeX)
- [#463](https://github.com/JabRef/jabref/issues/463): Disable certain menu items, toolbar buttons and context menu items while multiple entries are selected
- [#490](https://github.com/JabRef/jabref/issues/490) Added right click menu to main table and entry editor to allow copying doi url
- [#549](https://github.com/JabRef/jabref/issues/549) Added new shortcut to copy the BibTeX key as a hyperlink to its url to the clipboard
- Complete vietnam language translation in menu
- Generalize German translation of database into "Datenbank"
- Improve language quality of the German translation of shared database
- Change "Recent files" to "Recent databases" to keep the file menu consistent
- Customized importer files need to be slightly changed since the class `ImportFormat` was renamed to `Importer`
- [koppor/#97] (https://github.com/koppor/jabref/issues/97): When importing preferences, the explorer will start where the preferences are last exported
- [koppor#5](https://github.com/koppor/jabref/issues/5) When entries are found while dropping a pdf with xmp meta data the found entries will be displayed in the import dialog
- [koppor#61](https://github.com/koppor/jabref/issues/61) Display gray background text in "Author" and "Editor" field to assist newcomers
- Updated Vietnamese translation
- Added greyed-out suggestion for `year`/`date`/`url` fields
- [#1908](https://github.com/JabRef/jabref/issues/1908) Add a shortcut for check integrity <kbd>Ctrl</kbd> + <kbd>F8</kbd>
- When creatig an entry based on an ISBN, but the ISBN is not available on ebook.de, the error message is now more clear.

### Fixed
- Fixed problem where closing brackets could not be used as texts in layout arguments
- Fixed NullPointerException when opening search result window for an untitled database
- Fixed selecting an entry out of multiple duplicates
- Entries in the SearchResultPanel will be shown correctly (Latex to Unicode)
- Suggestions in the autocomplete will be shown correctly (Latex to Unicode)
- Selecting an entry in the search result Window will now select the correct entry in the bib file
- Suggestions in the autocomplete (search) are now in Unicode
- Entries in the SearchResultDialog are now converted to Unicode
- Fixed NullPointerException when opening search result window for an untitled database
- Fixed entry table traversal with Tab (no column traversal thus no double jump)
- Fixed: When searching the first match will be selected if the current selection is no match
- Fixed [koppor#160](https://github.com/koppor/jabref/issues/160): Tooltips now working in the main table
- Fixed [koppor/#128](https://github.com/koppor/jabref/issues/128): Sensible default settings for "Enable save actions" and "Cleanup"
- Fixed loop when pulling changes (shared database) when current selected field has changed
- Fixed field `key` field is not exported to MS-Office 2008 xml format
- Fixed field `location` containing only city is not exported correctly to MS-Office 2007 xml format
- Fixed close action of entry editor not working after parsing error corrected
- Fixed RTFChars would only use "?" for characters with unicode over the value of 127, now it uses the base character (é -> e instead of ?)
- Fixed download files failed silently when an invalid directory is selected
- Fixed InvalidBackgroundColor flickering with <kbd>Ctrl</kbd> + <kbd>S</kbd> and File > Save database
- Fixed file menu displays wrong hotkey in the German translation
- Fixed [#617](https://github.com/JabRef/jabref/issues/617): `Enter` in global search opens the selected entry & `Enter` in search dialog window opens the selected entry
- Fixed [#1181](https://github.com/JabRef/jabref/issues/1181) and [#1504](https://github.com/JabRef/jabref/issues/1504): Improved "Normalize to BibTeX name format": Support separated names with commas and colons. Considered name affixes such as "Jr".
- Fixed [#1235](https://github.com/JabRef/jabref/issues/1235): Modified Key bindings do not work correctly
- Fixed [#1542](https://github.com/JabRef/jabref/issues/1542): Improved error messages when using fetcher
- Fixed [#1663](https://github.com/JabRef/jabref/issues/1663): Better multi-monitor support
- Fixed [#1757](https://github.com/JabRef/jabref/issues/1757): Crash after saving illegal argument in entry editor
- Fixed [#1808](https://github.com/JabRef/jabref/issues/1808): Font preference dialog now keeps changes
- Fixed [#1882](https://github.com/JabRef/jabref/issues/1882): Crash after saving illegal bibtexkey in entry editor
- Fixed [#1937](https://github.com/JabRef/jabref/issues/1937): If no help page for the current chosen language exists, the english help page will be shown
- Fixed [#1949](https://github.com/JabRef/jabref/issues/1949): Error message directs to the wrong preference tab
- Fixed [#1958](https://github.com/JabRef/jabref/issues/1958): Verbatim fields are no longer checked for HTML encoded characters by integrity checks
- Fixed [#1993](https://github.com/JabRef/jabref/issues/1993): Various optimizations regarding search performance
- Fixed [#2021](https://github.com/JabRef/jabref/issues/2021): All filetypes can be selected on MacOS again
- Fixed [#2054](https://github.com/JabRef/jabref/issues/2054): Ignoring a new version now works as expected
- Fixed [#2060](https://github.com/JabRef/jabref/issues/2060): Medline fetcher now imports data in UTF-8 encoding
- Fixed [#2064](https://github.com/JabRef/jabref/issues/2064): Not all `other fields` are shown on entry change of same type
- Fixed [#2089](https://github.com/JabRef/jabref/issues/2089): Fixed faulty cite key generation
- Fixed [#2090](https://github.com/JabRef/jabref/issues/#2090): If special fields were not selected, two menu item separator were shown
- Fixed [#2092](https://github.com/JabRef/jabref/issues/2092): "None"-button in date picker clears the date field
- Fixed [#2104](https://github.com/JabRef/jabref/issues/#2104): Crash after saving BibTeX source with parsing error
- Fixed [#2109](https://github.com/JabRef/jabref/issues/#2109): <kbd>Ctrl</kbd> + <kbd>S</kbd> doesn't trigger parsing error message
- Fixed [#2200](https://github.com/JabRef/jabref/issues/#2200): Sorting now uses the same unicode representation that is also used for showing the content in the maintable
- Fixed [#2201](https://github.com/JabRef/jabref/issues/#2201) and [#1825](https://github.com/JabRef/jabref/issues/#1825): Status of the Group panel is saved and reused for next startup of JabRef
- Fixed [#2228](https://github.com/JabRef/jabref/issues/2228): Fixed Medline fetcher no longer working. The fetcher now uses `https` for fetching

### Removed
- Removed 2nd preview style
- The non-supported feature of being able to define file directories for any extension is removed. Still, it should work for older databases using the legacy `ps` and `pdf` fields, although we strongly encourage using the `file` field.
- Automatic migration for the `evastar_pdf` field is removed.
- We removed the customizable "content selectors" since they are replaced by the auto-completion feature
- Removed optional fields from `other fields` (BibTeX), Removed deprecated fields from `other fields` (biblatex)


## [3.6] – 2016-08-26

### Changed
- [#462](https://github.com/JabRef/jabref/issues/462) Extend the OpenConsoleFeature by offering a selection between default terminal emulator and configurable command execution.
- [#970](https://github.com/JabRef/jabref/issues/970): Implementation of shared database support (full system) with event based synchronization for MySQL, PostgreSQL and Oracle database systems.
- [#1026](https://github.com/JabRef/jabref/issues/1026) JabRef does no longer delete user comments outside of BibTeX entries and strings
- [#1225](https://github.com/JabRef/jabref/issues/1225): Hotkeys are now consistent
- [#1249](https://github.com/JabRef/jabref/issues/1249) Date layout formatter added
- [#1345](https://github.com/JabRef/jabref/issues/1345) Cleanup ISSN
- [#1516](https://github.com/JabRef/jabref/issues/1516) Selected field names are written in uppercase in the entry editor
- [#1751](https://github.com/JabRef/jabref/issues/1751) Added tooltip to web search button
- [#1758](https://github.com/JabRef/jabref/issues/1758) Added a button to open Database Properties dialog help
- [#1841](https://github.com/JabRef/jabref/issues/1841) The "etal"-string in the Authors layout formatter can now be empty
- Added EntryTypeFormatter to add camel casing to entry type in layouts, e.g., InProceedings
- Added print entry preview to the right click menu
- Added links to JabRef internet resources
- Added integrity check to avoid non-ASCII characters in BibTeX files
- Added ISBN integrity checker
- Added filter to not show selected integrity checks
- Automatically generated group names are now converted from LaTeX to Unicode
- Enhance the entry customization dialog to give better visual feedback
- Externally fetched information can be merged for entries with an ISBN
- Externally fetched information can be merged for entries with an ArXiv eprint
- File open dialogs now use default extensions as primary file filter
- For developers: Moved the bst package into logic. This requires the regeneration of antlr sources, execute: `gradlew generateSource`
- It is now possible to generate a new BIB database from the citations in an OpenOffice/LibreOffice document
- It is now possible to add your own lists of protected terms, see Options -> Manage protected terms
- Improve focus of the maintable after a sidepane gets closed (Before it would focus the toolbar or it would focus the wrong entry)
- Table row height is adjusted on Windows which is useful for high resolution displays
- The field name in the layout files for entry type is changed from `bibtextype` to `entrytype`. Please update your existing files as support for `bibtextype` will be removed eventually.
- The contents of `crossref` and `related` will be automatically updated if a linked entry changes key
- The information shown in the main table now resolves crossrefs and strings and it can be shown which fields are resolved in this way (Preferences -> Appearance -> Color codes for resolved fields)
- The formatting of the main table is based on the actual field shown when using e.g. `title/author`
- The arXiv fetcher now also supports free-text search queries
- Undo/redo are enabled/disabled and show the action in the tool tip
- Unified dialogs for opening/saving files

### Fixed
- Fixed [#636](https://github.com/JabRef/jabref/issues/636): DOI in export filters
- Fixed [#1257](https://github.com/JabRef/jabref/issues/1324): Preferences for the BibTeX key generator set in a version prior to 3.2 are now migrated automatically to the new version
- Fixed [#1264](https://github.com/JabRef/jabref/issues/1264): S with caron does not render correctly
- Fixed [#1288](https://github.com/JabRef/jabref/issues/1288): Newly opened bib-file is not focused
- Fixed [#1321](https://github.com/JabRef/jabref/issues/1321): LaTeX commands in fields not displayed in the list of references
- Fixed [#1324](https://github.com/JabRef/jabref/issues/1324): Save-Dialog for Lookup fulltext document now opens in the specified working directory
- Fixed [#1499](https://github.com/JabRef/jabref/issues/1499): {} braces are now treated correctly in in author/editor
- Fixed [#1527](https://github.com/JabRef/jabref/issues/1527): 'Get BibTeX data from DOI' Removes Marking
- Fixed [#1519](https://github.com/JabRef/jabref/issues/1519): The word "Seiten" is automatically removed when fetching info from ISBN
- Fixed [#1531](https://github.com/JabRef/jabref/issues/1531): `\relax` can be used for abbreviation of author names
- Fixed [#1554](https://github.com/JabRef/jabref/issues/1554): Import dialog is no longer hidden behind main window
- Fixed [#1592](https://github.com/JabRef/jabref/issues/1592): LibreOffice: wrong numbers in citation labels
- Fixed [#1609](https://github.com/JabRef/jabref/issues/1324): Adding a file to an entry opened dialog in the parent folder of the working directory
- Fixed [#1632](https://github.com/JabRef/jabref/issues/1632): User comments (`@Comment`) with or without brackets are now kept
- Fixed [#1639](https://github.com/JabRef/jabref/issues/1639): Google Scholar fetching works again.
- Fixed [#1643](https://github.com/JabRef/jabref/issues/1643): Searching with double quotes in a specific field ignores the last character
- Fixed [#1669](https://github.com/JabRef/jabref/issues/1669): Dialog for manual connection to OpenOffice/LibreOffice works again on Linux
- Fixed [#1682](https://github.com/JabRef/jabref/issues/1682): An entry now must have a BibTeX key to be cited in OpenOffice/LibreOffice
- Fixed [#1687](https://github.com/JabRef/jabref/issues/1687): "month" field ascending/descending sorting swapped
- Fixed [#1716](https://github.com/JabRef/jabref/issues/1716): `@`-Symbols stored in BibTeX fields no longer break the database
- Fixed [#1750](https://github.com/JabRef/jabref/issues/1750): biblatex `date` field is now correctly exported as `year` in MS-Office 2007 xml format
- Fixed [#1760](https://github.com/JabRef/jabref/issues/1760): Preview updated correctly when selecting a single entry after selecting multiple entries
- Fixed [#1771](https://github.com/JabRef/jabref/issues/1771): Show all supported import types as default
- Fixed [#1804](https://github.com/JabRef/jabref/issues/1804): Integrity check no longer removes URL field by mistake
- Fixed: LaTeX characters in author names are now converted to Unicode before export in MS-Office 2007 xml format
- Fixed: `volume`, `journaltitle`, `issue` and `number`(for patents) fields are now exported correctly in MS-Office 2007 xml format
- Fixed NullPointerException when clicking OK without specifying a field name in set/clear/rename fields
- Fixed IndexOutOfBoundsException when trying to download a full text document without selecting an entry
- Fixed NullPointerException when trying to set a special field or mark an entry through the menu without having an open database
- Fixed NullPointerException when trying to synchronize file field with an entry without BibTeX key
- Fixed NullPointerException when importing PDFs and pressing cancel when selecting entry type
- Fixed a number of issues related to accessing the GUI from outside the EDT
- Fixed NullPointerException when using BibTeX key pattern `authFirstFull` and the author does not have a "von"-part
- Fixed NullPointerException when opening Customize entry type dialog without an open database
- LaTeX to Unicode converter now handles combining accents
- Fixed NullPointerException when clicking Browse in Journal abbreviations with empty text field
- Fixed NullPointerException when opening file in Plain text import
- Fixed NullPointerException when appending database
- Fixed NullPointerException when loading a style file that has not got a default style
- Date fields in the biblatex standard are now always formatted in the correct way, independent of the preferences
- The merge entry dialog showed wrong heading after merging from DOI
- Manage content selectors now saves edited existing lists again and only marks database as changed when the content selectors are changed
- When inserting a duplicate the right entry will be selected
- Preview panel height is now saved immediately, thus is shown correctly if the panel height is changed, closed and opened again

### Removed
- [#1610](https://github.com/JabRef/jabref/issues/1610) Removed the possibility to auto show or hide the groups interface
- It is not longer possible to choose to convert HTML sub- and superscripts to equations
- Removed option to open right-click menu with ctrl + left-click as it was not working
- Removed option to disable entry editor when multiple entries are selected as it was not working
- Removed option to show warning for empty key as it was not working
- Removed option to show warning for duplicate key as it was not working
- Removed preview toolbar (since long disabled)


## [3.5] – 2016-07-13

### Changed
- Implemented [#1356](https://github.com/JabRef/jabref/issues/1356): Added a formatter for converting HTML to Unicode
- Implemented [#661](https://github.com/JabRef/jabref/issues/661): Introducing a "check for updates" mechnism (manually/automatic at startup)
- Implemented [#1338](https://github.com/JabRef/jabref/issues/1338): clicking on a crossref in the main table selects the parent entry and added a button in the entry editor to select the parent entry.
- Implemented [#1485](https://github.com/JabRef/jabref/issues/1485): Biblatex field shorttitle is now exported/imported as standard field ShortTitle to Word bibliography
- Implemented [#1431](https://github.com/JabRef/jabref/issues/1431): Import dialog shows file extensions and filters the view
- When resolving duplicate BibTeX-keys there is now an "Ignore" button. "Cancel" and close key now quits the resolving.
- The [online forum](http://discourse.jabref.org/) is now directly accessible via the "Help" menu
- Updated German translation

### Fixed
- Fixed [#1530](https://github.com/JabRef/jabref/issues/1530): Unescaped hashes in the url field are ignored by the integrity checker
- Fixed [#405](https://github.com/JabRef/jabref/issues/405): Added more {} around capital letters in Unicode/HTML to LaTeX conversion to preserve them
- Fixed [#1476](https://github.com/JabRef/jabref/issues/1476): NPE when importing from SQL DB because of missing DatabaseMode
- Fixed [#1481](https://github.com/JabRef/jabref/issues/1481): Mac OS X binary seems broken for JabRef 3.4 release
- Fixed [#1430](https://github.com/JabRef/jabref/issues/1430): "review changes" did misinterpret changes
- Fixed [#1434](https://github.com/JabRef/jabref/issues/1434): Static groups are now longer displayed as dynamic ones
- Fixed [#1482](https://github.com/JabRef/jabref/issues/1482): Correct number of matched entries is displayed for refining subgroups
- Fixed [#1444](https://github.com/JabRef/jabref/issues/1444): Implement getExtension and getDescription for importers.
- Fixed [#1507](https://github.com/JabRef/jabref/issues/1507): Keywords are now separated by the delimiter specified in the preferences
- Fixed [#1484](https://github.com/JabRef/jabref/issues/1484): HTML export handles some UTF characters wrong
- Fixed [#1534](https://github.com/JabRef/jabref/issues/1534): "Mark entries imported into database" does not work correctly
- Fixed [#1500](https://github.com/JabRef/jabref/issues/1500): Renaming of explicit groups now changes entries accordingly
- Fixed issue where field changes were not undoable if the time stamp was updated on editing
- Springer fetcher now fetches the requested number of entries (not one less as before)
- Alleviate multiuser concurrency issue when near simultaneous saves occur to a shared database file


## [3.4] – 2016-06-02

### Changed
- Implemented [#629](https://github.com/JabRef/jabref/issues/629): Explicit groups are now written in the "groups" field of the entry instead of at the end of the bib file
- Main table now accepts pasted DOIs and tries to retrieve the entry
- Added support for several Biblatex-fields through drop-down lists with valid alternatives
- Added integrity checker for an odd number of unescaped '#'
- Implemented [feature request 384](https://sourceforge.net/p/jabref/features/384): The merge entries dialog now show all text and colored differences between the fields
- Implemented [#1233](https://github.com/JabRef/jabref/issues/1233): Group side pane now takes up all the remaining space
- Added integrity check detecting HTML-encoded characters
- Added missing help files
- Implemented [feature request #1294](https://github.com/JabRef/jabref/issues/1294): Added possibility to filter for `*.jstyle` files in OpenOffice/LibreOffice style selection dialog. Open style selection dialog in directory of last selected file
- Added integrity check for ISSN
- Add LaTeX to Unicode converter as cleanup operation
- Added an option in the about dialog to easily copy the version information of JabRef
- Integrity check table can be sorted by clicking on column headings
- Added \SOFTWARE\Jabref 'Path' registry entry for installation path inside the installer
- Added an additional icon to distinguish DOI and URL links ([feature request #696](https://github.com/JabRef/jabref/issues/696))
- Added nbib fields to Medlineplain importer and to MedlineImporter
- Implemented [#1342](https://github.com/JabRef/jabref/issues/1342): show description of case converters as tooltip 
- Updated German translation

### Fixed
- Fixed [#473](https://github.com/JabRef/jabref/issues/473): Values in an entry containing symbols like ' are now properly escaped for exporting to the database
- Fixed [#1270](https://github.com/JabRef/jabref/issues/1270): Auto save is now working again as expected (without leaving a bunch of temporary files behind)
- Fixed [#1234](https://github.com/JabRef/jabref/issues/1234): NPE when getting information from retrieved DOI
- Fixed [#1245](https://github.com/JabRef/jabref/issues/1245): Empty jstyle properties can now be specified as ""
- Fixed [#1259](https://github.com/JabRef/jabref/issues/1259): NPE when sorting tabs
- Fixed display bug in the cleanup dialog: field formatters are now correctly displayed using their name 
- Fixed [#1271](https://github.com/JabRef/jabref/issues/1271): Authors with compound first names are displayed properly 
- Fixed: Selecting invalid jstyle causes NPE and prevents opening of style selection dialog
- Fixed: Move linked files to default directory works again
- Fixed [#1327](https://github.com/JabRef/jabref/issues/1327): PDF cleanup changes order of linked pdfs
- Fixed [#1313](https://github.com/JabRef/jabref/issues/1313): Remove UI for a configuration option which was no longer available
- Fixed [#1340](https://github.com/JabRef/jabref/issues/1340): Edit -> Mark Specific Color Dysfunctional on OSX
- Fixed [#1245](https://github.com/JabRef/jabref/issues/1245): Empty jstyle properties can now be specified as ""
- Fixed [#1364](https://github.com/JabRef/jabref/issues/1364): Windows: install to LOCALAPPDATA directory for non-admin users
- Fixed [#1365](https://github.com/JabRef/jabref/issues/1365): Default label pattern back to `[auth][year]`
- Fixed [#796](https://github.com/JabRef/jabref/issues/796): Undoing more than one entry at the same time is now working
- Fixed [#1122](https://github.com/JabRef/jabref/issues/1122): Group view is immediately updated after adding an entry to a group
- Fixed [#171](https://github.com/JabRef/jabref/issues/171): Dragging an entry to a group preserves scrolling
- Fixed [#1353](https://github.com/JabRef/jabref/issues/1353): Fetch-Preview did not display updated BibTeX-Key after clicking on `Generate Now`
- Fixed [#1381](https://github.com/JabRef/jabref/issues/1381): File links containing blanks are broken if non-default viewer is set
- Fixed sourceforge bug 1000: shorttitleINI can generate the initials of the shorttitle
- Fixed [#1394](https://github.com/JabRef/jabref/issues/1394): Personal journal abbrevations could not be saved
- Fixed [#1400](https://github.com/JabRef/jabref/issues/1400): Detect path constructs wrong path for Windows
- Fixed [#973](https://github.com/JabRef/jabref/issues/973): Add additional DOI field for English version of MS Office 2007 XML
- Fixed [#1412](https://github.com/JabRef/jabref/issues/1412): Save action *protect terms* protects terms within words unecessarily
- Fixed [#1420](https://github.com/JabRef/jabref/issues/1420): Auto downloader should respect file pattern and propose correct filename
- Fixed [#651](https://github.com/JabRef/jabref/issues/651): Improve parsing of author names containing braces
- Fixed [#1421](https://github.com/JabRef/jabref/issues/1421): Auto downloader should try to retrieve DOI if not present and fetch afterwards
- Fixed [#1457](https://github.com/JabRef/jabref/issues/1457): Support multiple words inside LaTeX commands to RTF export
- Entries retain their groupmembership when undoing their cut/deletion
- Fixed [#1450](https://github.com/JabRef/jabref/issues/1450): EntryEditor is restored in the correct size after preference changes
- Fixed [#421](https://github.com/JabRef/jabref/issues/421): Remove LaTeX commands from all BibTeX fields when exporting to Word Bibliography

### Removed
- Removed possibility to export entries/databases to an `.sql` file, as the logic cannot easily use the correct escape logic
- Removed support of old groups format, which was used prior to JabRef version 1.6. If you happen to have a 10 years old .bib file, then JabRef 3.3 can be used to convert it to the current format.
- Removed possibility to automatically add braces via Option - Preferences - File - Store the following fields with braces around capital letters. Please use save actions instead for adding braces automatically.
- Removed button to refresh groups view. This button shouldn't be needed anymore. Please report any cases where the groups view is not updated automatically.
- Medline and GVK importer no longer try to expand author initials (i.e.  `EH Wissler -> E. H. Wissler`).
- Removed not-working option "Select Matches" under Groups -> Settings.


## [3.3] – 2016-04-17

### Changed
- Migrated JabRef help to markdown at https://github.com/JabRef/help.jabref.org
- Add possibility to lookup DOI from BibTeX entry contents inside the DOI field
- PDFs can be automatically fetched from IEEE (given that you have access without logging in)
- The OpenOffice/LibreOffice style file handling is changed to have only a single list of available style and you need to add your custom styles again
- OpenOffice/LibreOffice style files are now always read and written with the same default encoding as for the database (found in the preferences)
- The user journal abbreviation list is now always read and written with the same default encoding as for the database (found in the preferences)
- The mass edit function "Set/clear/rename fields" is now in the Edit menu
- Implemented [#455](https://github.com/JabRef/jabref/issues/455): Add button in preference dialog to reset preferences
- Add ability to run arbitrary formatters as cleanup actions (some old cleanup jobs are replaced by this functionality)
- Add "Move linked files to default file directory" as cleanup procedure
- Implemented [#756](https://github.com/JabRef/jabref/issues/756): Add possibility to reformat all entries on save (under Preferences, File)
- All fields in a bib entry are written without any leading and trailing whitespace 
- Comments and preamble are serialized with capitalized first letter, i.e. `@Comment` instead of `@comment` and `@Preamble` instead of `@PREAMBLE`.
- Global sorting options and preferences are removed. Databases can still be sorted on save, but this is configured locally and stored in the file
- OvidImporter now also imports fields: doi, issn, language and keywords
- Implemented [#647](https://github.com/JabRef/jabref/issues/647): The preview can now be copied
- [#459](https://github.com/JabRef/jabref/issues/459) Open default directory when trying to add files to an entry
- Implemented [#668](https://github.com/JabRef/jabref/issues/668): Replace clear with icon to reduce search bar width
- Improved layout for OSX: Toolbar buttons and search field
- BibTeX and biblatex mode is now file based and can be switched at runtime. The information is stored in the .bib file, and if it is not there detected by the entry types.
- Moved all quality-related database actions inside a new quality menu
- [#684](https://github.com/JabRef/jabref/issues/684): ISBNtoBibTex Error Message is now more clear
- Moved default bibliography mode to general preferences tab
- Add dialog to show all preferences in their raw form plus some filtering
- Added Ordinal formatter (1 -> 1st etc)
- [#492](https://github.com/JabRef/jabref/issues/492): If no text is marked, the whole field is copied. Preview of pasted text in tool tip
- [#454](https://github.com/JabRef/jabref/issues/454) Add a tab that shows all remaining entry fields that are not displayed in any other tab
- The LaTeX to Unicode/HTML functionality is much improved by covering many more cases
- Ability to convert from LaTeX to Unicode in right-click field menu
- Regex-based search is know only applied entirely and not split up to different regexes on whitespaces
- [#492](https://github.com/JabRef/jabref/issues/492): If no text is marked, the whole field is copied. Preview of pasted text in tool tip
- Integrity check now also checks broken file links, abbreviations in `journal` and `booktitle`, and incorrect use of proceedings with page numbers
- PdfContentImporter does not write the content of the first page into the review field any more
- Implemented [#462](https://github.com/JabRef/jabref/issues/462): Add new action to open console where opened database file is located. New button, menu entry and shortcut (CTRL+SHIFT+J) for this action have also been added.
- [#957](https://github.com/JabRef/jabref/issues/957) Improved usability of Export save order selection in Preferences and Database Properties
- [#958](https://github.com/JabRef/jabref/issues/958) Adjusted size and changed layout of database dialog
- [#1023](https://github.com/JabRef/jabref/issues/492) ArXiv fetcher now also fetches based on eprint id
- Moved "Get BibTeX data from DOI" from main table context menu to DOI field in entry editor
- Added open buttons to DOI and URL field
- Move Look & Feel settings from advanced to appearance tab in preferences
- JabRef installer now automatically determines the user rights and installs to home directory/program dir when user is restricted/admin
- Move PDF file directory configuration from external tab to file tab in preferences
- Implemented [#672](https://github.com/JabRef/jabref/issues/672): FileList now distributes its space dependent on the width of its columns
- Added missing German translations
- Swedish is added as a language option (still not a complete translation)
- [#969](https://github.com/JabRef/jabref/issues/969) Adding and replacing old event system mechanisms with Google Guava EventBus.

### Fixed
- Fixed [#318](https://github.com/JabRef/jabref/issues/318): Improve normalization of author names
- Fixed [#598](https://github.com/JabRef/jabref/issues/598) and [#402](https://github.com/JabRef/jabref/issues/402): No more issues with invalid icons for ExternalFileTypes in global search or after editing the settings
- Fixed [#883](https://github.com/JabRef/jabref/issues/883): No NPE during cleanup
- Fixed [#845](https://github.com/JabRef/jabref/issues/845): Add checkboxes for highlighting in groups menu, fixes other toggle highlighting as well for all toggle buttons
- Fixed [#890](https://github.com/JabRef/jabref/issues/890): No NPE when renaming file
- Fixed [#466](https://github.com/JabRef/jabref/issues/466): Rename PDF cleanup now also changes case of file name
- Fixed [#621](https://github.com/JabRef/jabref/issues/621) and [#669](https://github.com/JabRef/jabref/issues/669): Encoding and preamble now end with newline.
- Make BibTex parser more robust against missing newlines
- Fix bug that prevented the import of BibTex entries having only a key as content
- Fixed [#666](https://github.com/JabRef/jabref/issues/666): MS Office 2007 export is working again
- Fixed [#670](https://github.com/JabRef/jabref/issues/670): Expressions using enclosed quotes (`keywords="one two"`) did not work.
- Fixed [#667](https://github.com/JabRef/jabref/issues/667): URL field is not sanitized anymore upon opening in browser.
- Fixed [#687](https://github.com/JabRef/jabref/issues/687): Fixed NPE when closing JabRef with new unsaved database.
- Fixed [#680](https://github.com/JabRef/jabref/issues/680): Synchronize Files key binding works again.
- Fixed [#212](https://github.com/JabRef/jabref/issues/212): Added command line option `-g` for autogenerating bibtex keys
- Fixed [#213](https://github.com/JabRef/jabref/issues/212): Added command line option `-asfl` for autosetting file links
- Fixed [#671](https://github.com/JabRef/jabref/issues/671): Remember working directory of last import
- IEEEXplore fetcher replaces keyword separator with the preferred
- Fixed [#710](https://github.com/JabRef/jabref/issues/710): Fixed quit behavior under OSX
- "Merge from DOI" now honors removed fields
- Fixed [#778](https://github.com/JabRef/jabref/issues/778): Fixed NPE when exporting to `.sql` File
- Fixed [#824](https://github.com/JabRef/jabref/issues/824): MimeTypeDetector can now also handle local file links
- Fixed [#803](https://github.com/JabRef/jabref/issues/803): Fixed dynamically group, free-form search
- Fixed [#743](https://github.com/JabRef/jabref/issues/743): Logger not configured when JAR is started
- Fixed [#822](https://github.com/JabRef/jabref/issues/822): OSX - Exception when adding the icon to the dock
- Fixed [#609](https://github.com/JabRef/jabref/issues/609): Sort Arrows are shown in the main table if table is sorted
- Fixed [#685](https://github.com/JabRef/jabref/issues/685): Fixed MySQL exporting for more than one entry
- Fixed [#815](https://github.com/JabRef/jabref/issues/815): Curly Braces no longer ignored in OpenOffice/LibreOffice citation
- Fixed [#855](https://github.com/JabRef/jabref/issues/856): Fixed OpenOffice Manual connect - Clicking on browse does now work correctly
- Fixed [#649](https://github.com/JabRef/jabref/issues/649): Key bindings are now working in the preview panel
- Fixed [#410](https://github.com/JabRef/jabref/issues/410): Find unlinked files no longer freezes when extracting entry from PDF content
- Fixed [#936](https://github.com/JabRef/jabref/issues/936): Preview panel is now updated when an entry is cut/deleted
- Fixed [#1001](https://github.com/JabRef/jabref/issues/1001): No NPE when exporting a complete database
- Fixed [#991](https://github.com/JabRef/jabref/issues/991): Entry is now correctly removed from the BibDatabase
- Fixed [#1062](https://github.com/JabRef/jabref/issues/1062): Merge entry with DOI information now also applies changes to entry type
- Fixed [#535](https://github.com/JabRef/jabref/issues/535): Add merge action to right click menu
- Fixed [#1115](https://github.com/JabRef/jabref/issues/1115): Wrong warning message when importing duplicate entries
- Fixed [#935](https://github.com/JabRef/jabref/issues/935): PDFs, which are readable, but carry a protection for editing, are treated by the XMP parser and the importer generating a BibTeX entry based on the content.
- Fixed: Showing the preview panel with a single-click at startup

### Removed
- Removed JabRef offline help files which are replaced by the new online documentation at https://github.com/JabRef/help.jabref.org
- Fixed [#627](https://github.com/JabRef/jabref/issues/627): The `pdf` field is removed from the export formats, use the `file` field
- Removed configuration option to use database file directory as base directory for attached files and make it default instead
- Removed save session functionality as it just saved the last opened tabs which is done by default
- Removed CLI option `-l` to load a session
- Removed PDF preview functionality
- Removed Sixpackimporter it is not used in the wild anymore
- Removed double click listener from `doi` and `url` fields


## [3.2] – 2016-01-10

### Changed
- All import/open database warnings are now shown in a scrolling text area
- Add an integrity check to ensure that a url has a correct protocol, implements [#358](https://github.com/JabRef/jabref/issues/358)

### Fixed
- Changes in customized entry types are now directly reflected in the table when clicking "Apply" or "OK"
- Fixed [#608](https://github.com/JabRef/jabref/issues/608): Export works again
- Fixed [#417](https://github.com/JabRef/jabref/issues/417): Table now updates when switching groups
- Fixed [#534](https://github.com/JabRef/jabref/issues/534): No OpenOffice setup panel in preferences
- Fixed [#545](https://github.com/JabRef/jabref/issues/545): ACM fetcher works again
- Fixed [#593](https://github.com/JabRef/jabref/issues/593): Reference list generation works for OpenOffice/LibreOffice again
- Fixed [#598](https://github.com/JabRef/jabref/issues/598): Use default file icon for custom external file types
- Fixed [#607](https://github.com/JabRef/jabref/issues/607): OpenOffice/LibreOffice works on OSX again

### Removed
- OpenOffice/LibreOffice is removed from the push-to-application button and only accessed through the side panel


## [3.1] – 2015-12-24

### Changed
- Added new DoiResolution fetcher that tries to download full text PDF from DOI link
- Add options to close other/all databases in tab right-click menu
- Implements [#470](https://github.com/JabRef/jabref/issues/470): Show editor (as an alternative to author) and booktitle (as an alternative to journal) in the main table by default
- Restore focus to last focused tab on start
- Add ability to format/cleanup the date field
- Add support for proxy authentication via VM args and GUI settings, this implements [feature request 388](https://sourceforge.net/p/jabref/feature-requests/388/)
- Move Bibtex and Biblatex mode switcher to File menu
- Display active edit mode (BibTeX or Biblatex) at window title
- Implements [#444](https://github.com/JabRef/jabref/issues/444): The search is cleared by either clicking the clear-button or by pressing ESC with having focus in the search field.
- Icons are shown as Header for icon columns in the entry table ([#315](https://github.com/JabRef/jabref/issues/315))
- Tooltips are shown for header columns and contents which are too wide to be displayed in the entry table ([#384](https://github.com/JabRef/jabref/issues/384))
- Default order in entry table:  # | all file based icons (file, URL/DOI, ...) | all bibtex field based icons (bibtexkey, entrytype, author, title, ...) | all activated special field icons (ranking, quality, ...)
- Write all field keys in lower case. No more camel casing of field names. E.g., `title` is written instead of `Title`, `howpublished` instead of `HowPublished`, and `doi` instead of `DOI`. The configuration option `Use camel case for field names (e.g., "HowPublished" instead of "howpublished")` is gone.
- All field saving options are removed. There is no more customization of field sorting. '=' is now appended to the field key instead of its value. The intendation is aligned for an entry and not for the entire database. Entry names are written in title case format.
- Entries are only reformatted if they were changed during a session. There is no more mandatory reformatting of the entire database on save.
- Implements [#565](https://github.com/JabRef/jabref/issues/565): Highlighting matches works now also for regular expressions in preview panel and entry editor
- IEEEXplore search now downloads the full Bibtex record instead of parsing the fields from the HTML webpage result (fixes [bug 1146](https://sourceforge.net/p/jabref/bugs/1146/) and [bug 1267](https://sourceforge.net/p/jabref/bugs/1267/))
- Christmas color theme (red and green)
- Implements #444: The search is cleared by either clicking the clear-button or by pressing ESC with having focus in the search field. 
- Added command line switch --debug to show more detailed logging messages

### Fixed
- Fixed [bug 482](https://sourceforge.net/p/jabref/bugs/482/) partly: escaped brackets are now parsed properly when opening a bib file
- Fixed [#479](https://github.com/JabRef/jabref/issues/479): Import works again
- Fixed [#434](https://github.com/JabRef/jabref/issues/434): Revert to old 'JabRef' installation folder name instead of 'jabref'
- Fixed [#435](https://github.com/JabRef/jabref/issues/435): Retrieve non open access ScienceDirect PDFs via HTTP DOM
- Fixed: Cleanup process aborts if linked file does not exists
- Fixed [#420](https://github.com/JabRef/jabref/issues/420): Reenable preference changes
- Fixed [#414](https://github.com/JabRef/jabref/issues/414): Rework biblatex entry types with correct required and optional fields
- Fixed [#413](https://github.com/JabRef/jabref/issues/413): Help links in released jar version are not working
- Fixes [#412](https://github.com/JabRef/jabref/issues/412): Biblatex preserves capital letters, checking whether letters may be converted to lowercase within the Integrity Check action is obsolete.
- Fixed [#437](https://github.com/JabRef/jabref/issues/437): The toolbar after the search field is now correctly wrapped when using a small window size for JabRef
- Fixed [#438](https://github.com/JabRef/jabref/issues/438): Cut, Copy and Paste are now translated correctly in the menu
- Fixed [#443](https://github.com/JabRef/jabref/issues/443)/[#445](https://github.com/JabRef/jabref/issues/445): Fixed sorting and moving special field columns
- Fixed [#498](https://github.com/JabRef/jabref/issues/498): non-working legacy PDF/PS column removed
- Fixed [#473](https://github.com/JabRef/jabref/issues/473): Import/export to external database works again
- Fixed [#526](https://github.com/JabRef/jabref/issues/526): OpenOffice/LibreOffice connection works again on Linux/OSX
- Fixed [#533](https://github.com/JabRef/jabref/issues/533): Preview parsed incorrectly when regular expression was enabled
- Fixed: MedlinePlain Importer made more resistant for malformed entries
- Fixed [#564](https://github.com/JabRef/jabref/issues/564): Cite command changes are immediately reflected in the push-to-application actions, and not only after restart

### Removed
- Removed BioMail format importer
- Removed file history size preference (never available from the UI)
- Removed jstorImporter because it's hardly ever used, even Jstor.org doesn't support/export said format anymore
- Removed ScifinderImporter because it's hardly ever used, and we could not get resource files to test against
- Removed option "Show one letter heading for icon columns" which is obsolete with the fix of [#315](https://github.com/JabRef/jabref/issues/315)/[#384](https://github.com/JabRef/jabref/issues/384)
- Removed table column "PDF/PS" which refers to legacy fields "ps" resp. "pdf" which are no longer supported (see also fix [#498](https://github.com/JabRef/jabref/issues/498))
- Removed the ability to export references on the CLI interface based on year ranges


## [3.0] – 2015-11-29

### Changed
 - Updated to support OpenOffice 4 and LibreOffice 5
 - Add toolbar icon for deleting an entry, and move menu item for this action to BibTeX
 - Better support for IEEEtranBSTCTL entries
 - Quick selection of month in entry editor
 - Unknown entry types will be converted to 'Misc' (was 'Other' before).
 - EntryTypes are now clustered per group on the 'new entry' GUI screen.
 - Tab shows the minimal unique folder name substring if multiple database files share the same name
 - Added a page numbers integrity checker
 - Position and size of certain dialogs are stored and restored.
 - Feature: Search Springer
 - Feature: Search DOAJ, Directory of Open Access Journals
 - Changes the old integrity check by improving the code base (+tests) and converting it to a simple issues table
 - Added combo box in MassSetFieldAction to simplify selecting the correct field name
 - Feature: Merge information from both entries on duplication detection
 - Always use import inspection dialog on import from file
 - All duplicate whitespaces / tabs / newlines are now removed from non-multiline fields
 - Improvements to search:
   - Search bar is now at the top
   - A summary of the search result is shown in textual form in the search bar
   - The search text field changes its color based on the search result (red if nothing is found, green if at least one entry is found)
   - Autocompletion suggestions are shown in a popup
   - Search options are available via a drop-down list, this implements [feature request 853](https://sourceforge.net/p/jabref/feature-requests/853/)
   - "Clear search" button also clears search field, this implements [feature request 601](https://sourceforge.net/p/jabref/feature-requests/601/)
   - Every search is done automatically (live) as soon as the search text is changed
   - Search is local by default. To do a global search, one has to do a local search and then this search can be done globally as well, opening a new window. 
   - The local search results can be shown in a new window. 
 - Feature: Merge information from a DOI generated BibTex entry to an entry
 - Added more characters to HTML/Unicode converter
 - Feature: Push citations to Texmaker ([bug 318](https://sourceforge.net/p/jabref/bugs/318/), [bug 582](https://sourceforge.net/p/jabref/bugs/582/))
 - Case changers improved to honor words (not yet more than single words) within {}
 - Feature: Added converters from HTML and Unicode to LaTeX on right click in text fields ([#191](https://github.com/JabRef/jabref/issues/191))
 - Feature: Add an option to the FileList context menu to delete an associated file from the file system
 - Feature: Field names "Doi", "Ee", and "Url" are now written as "DOI", "EE", and "URL"
 - The default language is now automatically set to the system's locale.
 - Use correct encoding names ([#155](https://github.com/JabRef/jabref/issues/155)) and replace old encoding names in bibtex files. This changes the file header.
 - No longer write JabRef version to BibTex file header.
 - No longer add blank lines inside a bibtex entry
 - Feature: When pasting a Google search URL, meta data will be automatically stripped before insertion.
 - Feature: PDF auto download from ACS, arXiv, ScienceDirect, SpringerLink, and Google Scholar
 - List of authors is now auto generated `scripts/generate-authors.sh` and inserted into L10N About.html
 - Streamline logging API: Replace usages of java.util.logging with commons.logging
 - Remove support for custom icon themes. The user has to use the default one.
 - Solved [feature request 767](https://sourceforge.net/p/jabref/feature-requests/767/): New subdatabase based on AUX file (biblatex)
 - Feature: DOItoBibTeX fetcher now also handles HTTP URLs
 - Feature: "Normalize to BibTeX name format" also removes newlines
 - Tweak of preference defaults
   - Autolink requires that the filename starts with the given BibTeX key and the default filename patterns is key followed by title
   - Default sorting changed
   - Default label pattern changed from `[auth][year]` to `[authors3][year]`
 - Feature: case changers now leave protected areas (enclosed with curly brackets) alone
 - BREAKING: The BibTeX key generator settings from previous versions are lost
 - BREAKING: LabelPatterns `[auth.etal]`, `[authEtAl]`, `[authors]`, `[authorsN]`, `[authorLast]` and more to omit spaces and commas (and work as described at http://jabref.sourceforge.net/help/LabelPatterns.php)
 - BREAKING: `[keywordN]` returns the Nth keyword (as described in the help) and not the first N keywords
 - BREAKING: If field consists of blanks only or an emtpy string, it is not written at all
 - Feature: new LabelPattern `[authFirstFull]` returning the last name of the first author and also a "van" or "von" if it exists
 - Feature: all new lines when writing an entry are obeying the globally configured new line (File -> newline separator). Affects fields: abstract and review
 - Feature: `[veryShortTitle]` and `[shortTitle]` also skip words like "in", "among", "before", ...
 - Feature: New LabelPattern `[keywordsN]`, where N is optional. Returns the first N keywords. If no N is specified ("`[keywords]`"), all keywords are returned. Spaces are removed.
 - Update supported LookAndFeels
 - Show replaced journal abbreviations on console
 - Integrated [GVK-Plugin](http://www.gbv.de/wikis/cls/Jabref-GVK-Plugin)
 - The three options to manage file references are moved to their own separated group in the Tools menu. 
 - Default preferences: Remote server (port 6050) always started on first JabRef instance. This prevents JabRef loaded twice when opening a bib file.

### Fixed
 - Fixed the bug that the file encoding was not correctly determined from the first (or second) line
 - Fixed [#325](https://github.com/JabRef/jabref/issues/325): Deactivating AutoCompletion crashes EntryEditor
 - Fixed bug when having added and then removed a personal journal list, an exception is always shown on startup
 - Fixed a bug in the IEEEXploreFetcher
 - Fixed [bug 1282](https://sourceforge.net/p/jabref/bugs/1282/) related to backslashes duplication.
 - Fixed [bug 1285](https://sourceforge.net/p/jabref/bugs/1285/): Editing position is not lost on saving
 - Fixed [bug 1297](https://sourceforge.net/p/jabref/bugs/1297/): No console message on closing
 - Fixed [#194](https://github.com/JabRef/jabref/issues/194): JabRef starts again on Win XP and Win Vista
 - Fixed: Tooltips are now shown for the #-field when the bibtex entry is incomplete.
 - Fixed [#173](https://github.com/JabRef/jabref/issues/173): Personal journal abbreviation list is not loaded twice
 - Bugfix: Preview of external journal abbreviation list now displays the correct list
 - Fixed [#223](https://github.com/JabRef/jabref/issues/223): Window is displayed in visible area even when having multiple screens
 - Localization tweaks: "can not" -> "cannot" and "file name" -> "filename"
 - Fixed: When reconfiguring the BibTeX key generator, changes are applied instantly without requiring a restart of JabRef
 - Fixed [#250](https://github.com/JabRef/jabref/issues/250): No hard line breaks after 70 chars in serialized JabRef meta data
 - Fixed [bug 1296](https://sourceforge.net/p/jabref/bugs/1296/): External links in the help open in the standard browser
 - Fixed behavior of opening files: If an existing database is opened, it is focused now instead of opening it twice.

### Removed
 - Entry type 'Other' is not selectable anymore as it is no real entry type. Will be converted to 'Misc'.
 - BREAKING: Remove plugin functionality.
 - The key bindings for searching specific databases are removed
 - Remove option to toggle native file dialog on mac by making JabRef always use native file dialogs on mac
 - Remove options to set PDF and PS directories per .bib database as the general options have also been deleted.
 - Remove option to disable renaming in FileChooser dialogs.
 - Remove option to hide the BibTeX Code tab in the entry editor.
 - Remove option to set a custom icon for the external file types. This is not possible anymore with the new icon font.
 - Remove legacy options to sync files in the "pdf" or "ps" field
 - Remove button to merge entries and keep the old ones.
 - Remove non-compact rank symbols in favor of compact rank
 - Remove Mr.DLib support as MR.DLib will be shut down in 2015
 - Remove support for key bindings per external application by allowing only the key binding "push to application" for the currently selected external application.
 - Remove "edit preamble" from toolbar
 - Remove support to the move-to-SysTray action
 - Remove incremental search
 - Remove option to disable autocompleters for search and make this always one
 - Remove option to highlight matches and make this always one when not using regex or grammar-based search
 - Remove non-working web searches: JSTOR and Sciencedirect (planned to be fixed for the next release)
 - Remove option Tools -> Open PDF or PS which is replaced by Tools -> Open File

## 2.80 – never released

Version 2.80 was intended as intermediate step to JabRef 3.0.
Since much functionality has changed during development, a release of this version was skipped.

## 2.11

The changelog of 2.11 and versions before is maintained as [text file](https://github.com/JabRef/jabref/blob/v2.11.1/CHANGELOG) in the [v2.11.1 tag](https://github.com/JabRef/jabref/tree/v2.11.1).

[unreleased]: https://github.com/JabRef/jabref/compare/v3.8.2...HEAD
[3.8.2]: https://github.com/JabRef/jabref/compare/v3.8.1...v3.8.2
[3.8.1]: https://github.com/JabRef/jabref/compare/v3.8...v3.8.1
[3.8]: https://github.com/JabRef/jabref/compare/v3.7...v3.8
[3.7]: https://github.com/JabRef/jabref/compare/v3.6...v3.7
[3.6]: https://github.com/JabRef/jabref/compare/v3.5...v3.6
[3.5]: https://github.com/JabRef/jabref/compare/v3.4...v3.5
[3.4]: https://github.com/JabRef/jabref/compare/v3.3...v3.4
[3.3]: https://github.com/JabRef/jabref/compare/v3.2...v3.3
[3.2]: https://github.com/JabRef/jabref/compare/v3.1...v3.2
[3.1]: https://github.com/JabRef/jabref/compare/v3.0...v3.1
[3.0]: https://github.com/JabRef/jabref/compare/v2.11.1...v3.0
[dev_2.11]: https://github.com/JabRef/jabref/compare/v2.11.1...dev_2.11
[2.11.1]: https://github.com/JabRef/jabref/compare/v2.11...v2.11.1<|MERGE_RESOLUTION|>--- conflicted
+++ resolved
@@ -62,11 +62,9 @@
  - ArXiV fetcher now checks similarity of entry when using DOI retrieval to avoid false positives [#2575](https://github.com/JabRef/jabref/issues/2575)
  - Sciencedirect/Elsevier fetcher is now able to scrape new HTML structure [#2576](https://github.com/JabRef/jabref/issues/2576)
  - Fixed the synchronization logic of keywords and special fields and vice versa [#2580](https://github.com/JabRef/jabref/issues/2580)
-<<<<<<< HEAD
  - We fixed an exception that prevented JabRef from starting in rare cases [bug report in the forum](http://discourse.jabref.org/t/jabref-not-opening/476).
  - We fixed an unhandled exception when saving an entry containing unbalanced braces [#2571](https://github.com/JabRef/jabref/issues/2571) 
  
-=======
  - Fixed a display issue when removing a group with a long name [#1407](https://github.com/JabRef/jabref/issues/1407)
  - The group selection is no longer lost when switching tabs [#1104](https://github.com/JabRef/jabref/issues/1104)
  - We fixed an issue where the "find unlinked files" functionality threw an error when only one PDF was imported but not assigned to an entry [#2577](https://github.com/JabRef/jabref/issues/2577)
@@ -80,7 +78,6 @@
  - We fixed an issue which prohibited the citation export to external programms on MacOS.  [#2613](https://github.com/JabRef/jabref/issues/2613)
  - We fixed an issue where the file folder could not be changed when running `Get fulltext` in the `general`-tab. [#2572](https://github.com/JabRef/jabref/issues/2572)
  - Newly created libraries no longer have the executable bit set under POSIX/Linux systems. The file permissions are now set to `664 (-rw-rw-r--)`. [#2635](https://github.com/JabRef/jabref/issues/#2635)
->>>>>>> a1cb9a17
 ### Removed
 
 
