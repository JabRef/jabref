# Changelog

All notable changes to this project will be documented in this file.
The format is based on [Keep a Changelog](https://keepachangelog.com/en/1.0.0/).
We refer to [GitHub issues](https://github.com/JabRef/jabref/issues) by using `#NUM`.
In case, there is no issue present, the pull request implementing the feature is linked.

Note that this project **does not** adhere to [Semantic Versioning](https://semver.org/).

## [Unreleased]

### Added

<<<<<<< HEAD
- We added a popup, as well as a preferences setting item, so users can choose whether to delete files linked to selected entries when they delete entries. [#10509](https://github.com/JabRef/jabref/issues/10509)
=======
- When importing entries form the "Citation relations" tab, the field [cites](https://docs.jabref.org/advanced/entryeditor/entrylinks) is now filled according to the relationship between the entries. [#10572](https://github.com/JabRef/jabref/pull/10752)
>>>>>>> b5210284

### Changed

- The "Automatically open folders of attached files" preference default status has been changed to enabled on Windows. [koppor#56](https://github.com/koppor/jabref/issues/56)
- The Custom export format now uses the custom DOI base URI in the preferences for the `DOICheck`, if activated [forum#4084](https://discourse.jabref.org/t/export-html-disregards-custom-doi-base-uri/4084)
- The index directories for full text search have now more readable names to increase debugging possibilities using Apache Lucense's Lurk. [#10193](https://github.com/JabRef/jabref/issues/10193)
- The fulltext search also indexes files ending with .pdf (but do not having an explicit file type set). [#10193](https://github.com/JabRef/jabref/issues/10193)
- We changed the order of the lists in the "Citation relations" tab. `Cites` are now on the left and `Cited by` on the right [#10572](https://github.com/JabRef/jabref/pull/10752)

### Fixed

- We fixed an issue where attempting to cancel the importing/generation of an entry from id is ignored. [#10508](https://github.com/JabRef/jabref/issues/10508)
- We fixed an issue where the preview panel showing the wrong entry (an entry that is not selected in the entry table). [#9172](https://github.com/JabRef/jabref/issues/9172)
- The last page of a PDF is now indexed by the full text search. [#10193](https://github.com/JabRef/jabref/issues/10193)
- We fixed an issue where the duplicate check did not take umlauts or other LaTeX-encoded characters into account. [#10744](https://github.com/JabRef/jabref/pull/10744)
- We fixed the colors of the icon on hover for unset special fields. [#10431](https://github.com/JabRef/jabref/issues/10431)

### Removed

## [5.12] – 2023-12-24

### Added

- We added a scite.ai tab in the entry editor that retrieves 'Smart Citation' tallies for citations that have a DOI. [koppor#375](https://github.com/koppor/jabref/issues/375)  
- We added a dropdown menu to let users change the reference library during AUX file import. [#10472](https://github.com/JabRef/jabref/issues/10472)
- We added a button to let users reset the cite command to the default value. [#10569](https://github.com/JabRef/jabref/issues/10569)
- We added the option to use System Preference for Light/Dark Theme [#8729](https://github.com/JabRef/jabref/issues/8729).
- We added [scholar.archive.org](https://scholar.archive.org/) as a new fetcher. [#10498](https://github.com/JabRef/jabref/issues/10498)
- We integrated predatory journal checking as part of the Integrity Checker based on the [check-bib-for-predatory](https://github.com/CfKu/check-bib-for-predatory). [koppor#348](https://github.com/koppor/jabref/issues/348)
- We added a 'More options' section in the main table right click menu opening the preferences dialog. [#9432](https://github.com/JabRef/jabref/issues/9432)
- When creating a new group, it inherits the icon of the parent group. [#10521](https://github.com/JabRef/jabref/pull/10521)

### Changed

- We moved the location of the 'Open only one instance of JabRef' preference option from "Network" to "General". [#9306](https://github.com/JabRef/jabref/issues/9306)
- The two previews in the change resolver dialog now have their scrollbars synchronized. [#9576](https://github.com/JabRef/jabref/issues/9576).
- We changed the setting of the keyword separator to accept a single character only. [#177](https://github.com/koppor/jabref/issues/177)
- We replaced "SearchAll" in Web Search by "Search Selected". [#10556](https://github.com/JabRef/jabref/issues/10556)
- Short DOI formatter now checks, if the value is already formatted. If so, it returns the value instead of calling the ShortDOIService again. [#10589](https://github.com/JabRef/jabref/issues/10589)
- We upgraded to JavaFX 21.0.1. As a consequence JabRef requires now macOS 11 or later and GTK 3.8 or later on Linux [10627](https://github.com/JabRef/jabref/pull/10627).
- A user-specific comment fields is not enabled by default, but can be enabled using the "Add" button. [#10424](https://github.com/JabRef/jabref/issues/10424)
- We upgraded to Lucene 9.9 for the fulltext search. The search index will be rebuild. [#10686](https://github.com/JabRef/jabref/pull/10686)
- When using "Copy..." -> "Copy citation key", the delimiter configured at "Push applications" is respected. [#10707](https://github.com/JabRef/jabref/pull/10707)

### Fixed

- We fixed an issue where the added protected term has unwanted leading and trailing whitespaces, where the formatted text has unwanted empty brackets and where the word at the cursor in the textbox can be added to the list. [#10415](https://github.com/JabRef/jabref/issues/10415)
- We fixed an issue where in the merge dialog the file field of entries was not correctly merged when the first and second entry both contained values inside the file field. [#10572](https://github.com/JabRef/jabref/issues/10572)
- We fixed some small inconsistencies in the user interface. [#10507](https://github.com/JabRef/jabref/issues/10507) [#10458](https://github.com/JabRef/jabref/issues/10458) [#10660](https://github.com/JabRef/jabref/issues/10660)
- We fixed the issue where the Hayagriva YAML exporter would not include a parent field for the publisher/series. [#10596](https://github.com/JabRef/jabref/issues/10596)
- We fixed issues in the external file type dialog w.r.t. duplicate entries in the case of a language switch. [#10271](https://github.com/JabRef/jabref/issues/10271)
- We fixed an issue where the right-click action "Copy cite..." did not respect the configured citation command under "External Programs" -> "[Push Applications](https://docs.jabref.org/cite/pushtoapplications)" [#10615](https://github.com/JabRef/jabref/issues/10615)

### Removed

- We removed duplicate filtering and sorting operations in the MainTable when editing BibEntries. [#10619](https://github.com/JabRef/jabref/pull/10619)

## [5.11] – 2023-10-22

### Added

- We added the ability to sort subgroups in Z-A order, as well as by ascending and descending number of subgroups. [#10249](https://github.com/JabRef/jabref/issues/10249)
- We added the possibility to find (and add) papers that cite or are cited by a given paper. [#6187](https://github.com/JabRef/jabref/issues/6187)
- We added an error-specific message for when a download from a URL fails. [#9826](https://github.com/JabRef/jabref/issues/9826)
- We added support for customizing the citation command (e.g., `[@key1,@key2]`) when [pushing to external applications](https://docs.jabref.org/cite/pushtoapplications). [#10133](https://github.com/JabRef/jabref/issues/10133)
- We added an integrity check for more special characters. [#8712](https://github.com/JabRef/jabref/issues/8712)
- We added protected terms described as "Computer science". [#10222](https://github.com/JabRef/jabref/pull/10222)
- We added a link "Get more themes..." in the preferences to that points to [themes.jabref.org](https://themes.jabref.org) allowing the user to download new themes. [#10243](https://github.com/JabRef/jabref/issues/10243)
- We added a fetcher for [LOBID](https://lobid.org/resources/api) resources. [koppor#386](https://github.com/koppor/jabref/issues/386)
- When in `biblatex` mode, the [integrity check](https://docs.jabref.org/finding-sorting-and-cleaning-entries/checkintegrity) for journal titles now also checks the field `journal`.
- We added support for exporting to Hayagriva YAML format. [#10382](https://github.com/JabRef/jabref/issues/10382)
- We added support for pushing citations to [TeXShop](https://pages.uoregon.edu/koch/texshop/) on macOS [forum#2699](https://discourse.jabref.org/t/push-to-texshop-mac/2699).
- We added the 'Bachelor's thesis' type for Biblatex's 'Thesis' EntryType [#10029](https://github.com/JabRef/jabref/issues/10029).

### Changed

- The export formats `listrefs`, `tablerefs`, `tablerefsabsbib`, now use the ISO date format in the footer [#10383](https://github.com/JabRef/jabref/pull/10383).
- When searching for an identifier in the "Web search", the title of the search window is now "Identifier-based Web Search". [#10391](https://github.com/JabRef/jabref/pull/10391)
- The ampersand checker now skips verbatim fields (`file`, `url`, ...). [#10419](https://github.com/JabRef/jabref/pull/10419)
- If no existing document is selected for exporting "XMP annotated pdf" JabRef will now create a new PDF file with a sample text and the metadata. [#10102](https://github.com/JabRef/jabref/issues/10102)
- We modified the DOI cleanup to infer the DOI from an ArXiV ID if it's present. [#10426](https://github.com/JabRef/jabref/issues/10426)
- The ISI importer uses the field `comment` for notes (instead of `review). [#10478](https://github.com/JabRef/jabref/pull/10478)
- If no existing document is selected for exporting "Embedded BibTeX pdf" JabRef will now create a new PDF file with a sample text and the metadata. [#10101](https://github.com/JabRef/jabref/issues/10101)
- Translated titles format no longer raise a warning. [#10459](https://github.com/JabRef/jabref/issues/10459)
- We re-added the empty grey containers in the groups panel to keep an indicator for the current selected group, if displaying of group item count is turned off [#9972](https://github.com/JabRef/jabref/issues/9972)

### Fixed

- We fixed an issue where "Move URL in note field to url field" in the cleanup dialog caused an exception if no note field was present [forum#3999](https://discourse.jabref.org/t/cleanup-entries-cant-get-it-to-work/3999)
- It is possible again to use "current table sort order" for the order of entries when saving. [#9869](https://github.com/JabRef/jabref/issues/9869)
- Passwords can be stored in GNOME key ring. [#10274](https://github.com/JabRef/jabref/issues/10274)
- We fixed an issue where groups based on an aux file could not be created due to an exception [#10350](https://github.com/JabRef/jabref/issues/10350)
- We fixed an issue where the JabRef browser extension could not communicate with JabRef under macOS due to missing files. You should use the `.pkg` for the first installation as it updates all necessary files for the extension [#10308](https://github.com/JabRef/jabref/issues/10308)
- We fixed an issue where the ISBN fetcher returned the entrytype `misc` for certain ISBN numbers [#10348](https://github.com/JabRef/jabref/issues/10348)
- We fixed a bug where an exception was raised when saving less than three export save orders in the preference. [#10157](https://github.com/JabRef/jabref/issues/10157)
- We fixed an issue where it was possible to create a group with no name or with a group separator inside the name [#9776](https://github.com/JabRef/jabref/issues/9776)
- Biblatex's `journaltitle` is now also respected for showing the journal information. [#10397](https://github.com/JabRef/jabref/issues/10397)
- JabRef does not hang anymore when exporting via CLI. [#10380](https://github.com/JabRef/jabref/issues/10380)
- We fixed an issue where it was not possible to save a library on a network share under macOS due to an exception when acquiring a file lock [#10452](https://github.com/JabRef/jabref/issues/10452)
- We fixed an issue where exporting "XMP annotated pdf" without selecting an existing document would produce an exception. [#10102](https://github.com/JabRef/jabref/issues/10102)
- We fixed an issue where the "Enabled" column in the "Protected terms files" tab in the preferences could not be resized [#10285](https://github.com/JabRef/jabref/issues/10285)
- We fixed an issue where after creation of a new library, the new library was not focused. [koppor#592](https://github.com/koppor/jabref/issues/592)
- We fixed an issue where double clicking on an url in the file field would trigger an exception instead of opening the browser [#10480](https://github.com/JabRef/jabref/pull/10480)
- We fixed an issue where scrolling was impossible on dragging a citation on the groups panel. [#9754](https://github.com/JabRef/jabref/issues/9754)
- We fixed an issue where exporting "Embedded BibTeX pdf" without selecting an existing document would produce an exception. [#10101](https://github.com/JabRef/jabref/issues/10101)
- We fixed an issue where there was a failure to access the url link for "eprint" for the ArXiv entry.[#10474](https://github.com/JabRef/jabref/issues/10474)
- We fixed an issue where it was not possible to connect to a shared database once a group with entries was added or other metadata modified [#10336](https://github.com/JabRef/jabref/issues/10336)
- We fixed an issue where middle-button paste in X not always worked [#7905](https://github.com/JabRef/jabref/issues/7905)

## [5.10] – 2023-09-02

### Added

- We added a field showing the BibTeX/biblatex source for added and deleted entries in the "External Changes Resolver" dialog. [#9509](https://github.com/JabRef/jabref/issues/9509)
- We added user-specific comment field so that multiple users can make separate comments. [#543](https://github.com/koppor/jabref/issues/543)
- We added a search history list in the search field's right click menu. [#7906](https://github.com/JabRef/jabref/issues/7906)
- We added a full text fetcher for IACR eprints. [#9651](https://github.com/JabRef/jabref/pull/9651)
- We added "Attach file from URL" to right-click context menu to download and store a file with the reference library. [#9646](https://github.com/JabRef/jabref/issues/9646)
- We enabled updating an existing entry with data from InspireHEP. [#9351](https://github.com/JabRef/jabref/issues/9351)
- We added a fetcher for the Bibliotheksverbund Bayern (experimental). [#9641](https://github.com/JabRef/jabref/pull/9641)
- We added support for more biblatex date formats for parsing dates. [#2753](https://github.com/JabRef/jabref/issues/2753)
- We added support for multiple languages for exporting to and importing references from MS Office. [#9699](https://github.com/JabRef/jabref/issues/9699)
- We enabled scrolling in the groups list when dragging a group on another group. [#2869](https://github.com/JabRef/jabref/pull/2869)
- We added the option to automatically download online files when a new entry is created from an existing ID (e.g., DOI). The option can be disabled in the preferences under "Import and Export". [#9756](https://github.com/JabRef/jabref/issues/9756)
- We added a new Integrity check for unescaped ampersands. [koppor#585](https://github.com/koppor/jabref/issues/585)
- We added support for parsing `$\backslash$` in file paths (as exported by Mendeley). [forum#3470](https://discourse.jabref.org/t/mendeley-bib-import-with-linked-files/3470)
- We added the possibility to automatically fetch entries when an ISBN is pasted on the main table. [#9864](https://github.com/JabRef/jabref/issues/9864)
- We added the option to disable the automatic linking of files in the entry editor [#5105](https://github.com/JabRef/jabref/issues/5105)
- We added the link icon for ISBNs in linked identifiers column. [#9819](https://github.com/JabRef/jabref/issues/9819)
- We added key binding to focus on groups <kbd>alt</kbd> + <kbd>s</kbd> [#9863](https://github.com/JabRef/jabref/issues/9863)
- We added the option to unprotect a text selection, which strips all pairs of curly braces away. [#9950](https://github.com/JabRef/jabref/issues/9950)
- We added drag and drop events for field 'Groups' in entry editor panel. [#569](https://github.com/koppor/jabref/issues/569)
- We added support for parsing MathML in the Medline importer. [#4273](https://github.com/JabRef/jabref/issues/4273)
- We added the ability to search for an identifier (DOI, ISBN, ArXiv ID) directly from 'Web Search'. [#7575](https://github.com/JabRef/jabref/issues/7575) [#9674](https://github.com/JabRef/jabref/issues/9674)
- We added a cleanup activity that identifies a URL or a last-visited-date in the `note` field and moves it to the `url` and `urldate` field respectively. [koppor#216](https://github.com/koppor/jabref/issues/216)
- We enabled the user to change the name of a field in a custom entry type by double-clicking on it. [#9840](https://github.com/JabRef/jabref/issues/9840)
- We added some preferences options to disable online activity. [#10064](https://github.com/JabRef/jabref/issues/10064)
- We integrated two mail actions ("As Email" and "To Kindle") under a new "Send" option in the right-click & Tools menus. The Kindle option creates an email targeted to the user's Kindle email, which can be set in preferences under "External programs" [#6186](https://github.com/JabRef/jabref/issues/6186)
- We added an option to clear recent libraries' history. [#10003](https://github.com/JabRef/jabref/issues/10003)
- We added an option to encrypt and remember the proxy password. [#8055](https://github.com/JabRef/jabref/issues/8055)[#10044](https://github.com/JabRef/jabref/issues/10044)
- We added support for showing journal information, via info buttons next to the `Journal` and `ISSN` fields in the entry editor. [#6189](https://github.com/JabRef/jabref/issues/6189)
- We added support for pushing citations to Sublime Text 3 [#10098](https://github.com/JabRef/jabref/issues/10098)
- We added support for the Finnish language. [#10183](https://github.com/JabRef/jabref/pull/10183)
- We added the option to automatically replaces illegal characters in the filename when adding a file to JabRef. [#10182](https://github.com/JabRef/jabref/issues/10182)
- We added a privacy policy. [#10064](https://github.com/JabRef/jabref/issues/10064)
- We added a tooltip to show the number of entries in a group [#10208](https://github.com/JabRef/jabref/issues/10208)
- We fixed an issue where it was no longer possible to add or remove selected entries to groups via context menu [#10404](https://github.com/JabRef/jabref/issues/10404), [#10317](https://github.com/JabRef/jabref/issues/10317) [#10374](https://github.com/JabRef/jabref/issues/10374)

### Changed

- We replaced "Close" by "Close library" and placed it after "Save all" in the File menu. [#10043](https://github.com/JabRef/jabref/pull/10043)
- We upgraded to Lucene 9.7 for the fulltext search. The search index will be rebuild. [#9584](https://github.com/JabRef/jabref/pull/10036)
- 'Get full text' now also checks the file url. [#568](https://github.com/koppor/jabref/issues/568)
- JabRef writes a new backup file only if there is a change. Before, JabRef created a backup upon start. [#9679](https://github.com/JabRef/jabref/pull/9679)
- We modified the `Add Group` dialog to use the most recently selected group hierarchical context. [#9141](https://github.com/JabRef/jabref/issues/9141)
- We refined the 'main directory not found' error message. [#9625](https://github.com/JabRef/jabref/pull/9625)
- JabRef writes a new backup file only if there is a change. Before, JabRef created a backup upon start. [#9679](https://github.com/JabRef/jabref/pull/9679)
- Backups of libraries are not stored per JabRef version, but collected together. [#9676](https://github.com/JabRef/jabref/pull/9676)
- We streamlined the paths for logs and backups: The parent path fragment is always `logs` or `backups`.
- `log.txt` now contains an entry if a BibTeX entry could not be parsed.
- `log.txt` now contains debug messages. Debugging needs to be enabled explicitly. [#9678](https://github.com/JabRef/jabref/pull/9678)
- `log.txt` does not contain entries for non-found files during PDF indexing. [#9678](https://github.com/JabRef/jabref/pull/9678)
- The hostname is now determined using environment variables (`COMPUTERNAME`/`HOSTNAME`) first. [#9910](https://github.com/JabRef/jabref/pull/9910)
- We improved the Medline importer to correctly import ISO dates for `revised`. [#9536](https://github.com/JabRef/jabref/issues/9536)
- To avoid cluttering of the directory, We always delete the `.sav` file upon successful write. [#9675](https://github.com/JabRef/jabref/pull/9675)
- We improved the unlinking/deletion of multiple linked files of an entry using the <kbd>Delete</kbd> key. [#9473](https://github.com/JabRef/jabref/issues/9473)
- The field names of customized entry types are now exchanged preserving the case. [#9993](https://github.com/JabRef/jabref/pull/9993)
- We moved the custom entry types dialog into the preferences dialog. [#9760](https://github.com/JabRef/jabref/pull/9760)
- We moved the manage content selectors dialog to the library properties. [#9768](https://github.com/JabRef/jabref/pull/9768)
- We moved the preferences menu command from the options menu to the file menu. [#9768](https://github.com/JabRef/jabref/pull/9768)
- We reworked the cross ref labels in the entry editor and added a right click menu. [#10046](https://github.com/JabRef/jabref/pull/10046)
- We reorganized the order of tabs and settings in the library properties. [#9836](https://github.com/JabRef/jabref/pull/9836)
- We changed the handling of an "overflow" of authors at `[authIniN]`: JabRef uses `+` to indicate an overflow. Example: `[authIni2]` produces `A+` (instead of `AB`) for `Aachen and Berlin and Chemnitz`. [#9703](https://github.com/JabRef/jabref/pull/9703)
- We moved the preferences option to open the last edited files on startup to the 'General' tab. [#9808](https://github.com/JabRef/jabref/pull/9808)
- We improved the recognition of DOIs when pasting a link containing a DOI on the maintable. [#9864](https://github.com/JabRef/jabref/issues/9864s)
- We reordered the preferences dialog. [#9839](https://github.com/JabRef/jabref/pull/9839)
- We split the 'Import and Export' tab into 'Web Search' and 'Export'. [#9839](https://github.com/JabRef/jabref/pull/9839)
- We moved the option to run JabRef in memory stick mode into the preferences dialog toolbar. [#9866](https://github.com/JabRef/jabref/pull/9866)
- In case the library contains empty entries, they are not written to disk. [#8645](https://github.com/JabRef/jabref/issues/8645)
- The formatter `remove_unicode_ligatures` is now called `replace_unicode_ligatures`. [#9890](https://github.com/JabRef/jabref/pull/9890)
- We improved the error message when no terminal was found. [#9607](https://github.com/JabRef/jabref/issues/9607)
- In the context of the "systematic literature functionality", we changed the name "database" to "catalog" to use a separate term for online catalogs in comparison to SQL databases. [#9951](https://github.com/JabRef/jabref/pull/9951)
- We now show more fields (including Special Fields) in the dropdown selection for "Save sort order" in the library properties and for "Export sort order" in the preferences. [#10010](https://github.com/JabRef/jabref/issues/10010)
- We now encrypt and store the custom API keys in the OS native credential store. [#10044](https://github.com/JabRef/jabref/issues/10044)
- We changed the behavior of group addition/edit, so that sorting by alphabetical order is not performed by default after the modification. [#10017](https://github.com/JabRef/jabref/issues/10017)
- We fixed an issue with spacing in the cleanup dialogue. [#10081](https://github.com/JabRef/jabref/issues/10081)
- The GVK fetcher now uses the new [K10plus](https://www.bszgbv.de/services/k10plus/) database. [#10189](https://github.com/JabRef/jabref/pull/10189)

### Fixed

- We fixed an issue where clicking the group expansion pane/arrow caused the node to be selected, when it should just expand/detract the node. [#10111](https://github.com/JabRef/jabref/pull/10111)
- We fixed an issue where the browser import would add ' characters before the BibTeX entry on Linux. [#9588](https://github.com/JabRef/jabref/issues/9588)
- We fixed an issue where searching for a specific term with the DOAB fetcher lead to an exception. [#9571](https://github.com/JabRef/jabref/issues/9571)
- We fixed an issue where the "Import" -> "Library to import to" did not show the correct library name if two opened libraries had the same suffix. [#9567](https://github.com/JabRef/jabref/issues/9567)
- We fixed an issue where the rpm-Version of JabRef could not be properly uninstalled and reinstalled. [#9558](https://github.com/JabRef/jabref/issues/9558), [#9603](https://github.com/JabRef/jabref/issues/9603)
- We fixed an issue where the command line export using `--exportMatches` flag does not create an output bib file. [#9581](https://github.com/JabRef/jabref/issues/9581)
- We fixed an issue where custom field in the custom entry types could not be set to mulitline. [#9609](https://github.com/JabRef/jabref/issues/9609)
- We fixed an issue where the Office XML exporter did not resolve BibTeX-Strings when exporting entries. [forum#3741](https://discourse.jabref.org/t/exporting-bibtex-constant-strings-to-ms-office-2007-xml/3741)
- We fixed an issue where the Merge Entries Toolbar configuration was not saved after hitting 'Merge Entries' button. [#9091](https://github.com/JabRef/jabref/issues/9091)
- We fixed an issue where the password is stored in clear text if the user wants to use a proxy with authentication. [#8055](https://github.com/JabRef/jabref/issues/8055)
- JabRef is now more relaxed when parsing field content: In case a field content ended with `\`, the combination `\}` was treated as plain `}`. [#9668](https://github.com/JabRef/jabref/issues/9668)
- We resolved an issue that cut off the number of group entries when it exceeded four digits. [#8797](https://github.com/JabRef/jabref/issues/8797)
- We fixed the issue where the size of the global search window was not retained after closing. [#9362](https://github.com/JabRef/jabref/issues/9362)
- We fixed an issue where the Global Search UI preview is still white in dark theme. [#9362](https://github.com/JabRef/jabref/issues/9362)
- We fixed the double paste issue when <kbd>Cmd</kbd> + <kbd>v</kbd> is pressed on 'New entry from plaintext' dialog. [#9367](https://github.com/JabRef/jabref/issues/9367)
- We fixed an issue where the pin button on the Global Search dialog was located at the bottom and not at the top. [#9362](https://github.com/JabRef/jabref/issues/9362)
- We fixed the log text color in the event log console when using dark mode. [#9732](https://github.com/JabRef/jabref/issues/9732)
- We fixed an issue where searching for unlinked files would include the current library's .bib file. [#9735](https://github.com/JabRef/jabref/issues/9735)
- We fixed an issue where it was no longer possible to connect to a shared mysql database due to an exception. [#9761](https://github.com/JabRef/jabref/issues/9761)
- We fixed an issue where an exception was thrown for the user after <kbd>Ctrl</kbd>+<kbd>Z</kbd> command. [#9737](https://github.com/JabRef/jabref/issues/9737)
- We fixed the citation key generation for [`[authors]`, `[authshort]`, `[authorsAlpha]`, `[authIniN]`, `[authEtAl]`, `[auth.etal]`](https://docs.jabref.org/setup/citationkeypatterns#special-field-markers) to handle `and others` properly. [koppor#626](https://github.com/koppor/jabref/issues/626)
- We fixed the Save/save as file type shows BIBTEX_DB instead of "Bibtex library". [#9372](https://github.com/JabRef/jabref/issues/9372)
- We fixed the default main file directory for non-English Linux users. [#8010](https://github.com/JabRef/jabref/issues/8010)
- We fixed an issue when overwriting the owner was disabled. [#9896](https://github.com/JabRef/jabref/pull/9896)
- We fixed an issue regarding recording redundant prefixes in search history. [#9685](https://github.com/JabRef/jabref/issues/9685)
- We fixed an issue where passing a URL containing a DOI led to a "No entry found" notification. [#9821](https://github.com/JabRef/jabref/issues/9821)
- We fixed some minor visual inconsistencies and issues in the preferences dialog. [#9866](https://github.com/JabRef/jabref/pull/9866)
- The order of save actions is now retained. [#9890](https://github.com/JabRef/jabref/pull/9890)
- We fixed an issue where the order of save actions was not retained in the bib file. [#9890](https://github.com/JabRef/jabref/pull/9890)
- We fixed an issue in the preferences 'External file types' tab ignoring a custom application path in the edit dialog. [#9895](https://github.com/JabRef/jabref/issues/9895)
- We fixed an issue in the preferences where custom columns could be added to the entry table with no qualifier. [#9913](https://github.com/JabRef/jabref/issues/9913)
- We fixed an issue where the encoding header in a bib file was not respected when the file contained a BOM (Byte Order Mark). [#9926](https://github.com/JabRef/jabref/issues/9926)
- We fixed an issue where cli help output for import and export format was inconsistent. [koppor#429](https://github.com/koppor/jabref/issues/429)
- We fixed an issue where the user could select multiple conflicting options for autocompletion at once. [#10181](https://github.com/JabRef/jabref/issues/10181)
- We fixed an issue where no preview could be generated for some entry types and led to an exception. [#9947](https://github.com/JabRef/jabref/issues/9947)
- We fixed an issue where the Linux terminal working directory argument was malformed and therefore ignored upon opening a terminal [#9953](https://github.com/JabRef/jabref/issues/9953)
- We fixed an issue under Linux where under some systems the file instead of the folder was opened. [#9607](https://github.com/JabRef/jabref/issues/9607)
- We fixed an issue where an Automatic Keyword Group could not be deleted in the UI. [#9778](https://github.com/JabRef/jabref/issues/9778)
- We fixed an issue where the citation key pattern `[edtrN_M]` returned the wrong editor. [#9946](https://github.com/JabRef/jabref/pull/9946)
- We fixed an issue where empty grey containers would remain in the groups panel, if displaying of group item count is turned off. [#9972](https://github.com/JabRef/jabref/issues/9972)
- We fixed an issue where fetching an ISBN could lead to application freezing when the fetcher did not return any results. [#9979](https://github.com/JabRef/jabref/issues/9979)
- We fixed an issue where closing a library containing groups and entries caused an exception [#9997](https://github.com/JabRef/jabref/issues/9997)
- We fixed a bug where the editor for strings in a bibliography file did not sort the entries by their keys [#10083](https://github.com/JabRef/jabref/pull/10083)
- We fixed an issues where clicking on the empty space of specific context menu entries would not trigger the associated action. [#8388](https://github.com/JabRef/jabref/issues/8388)
- We fixed an issue where JabRef would not remember whether the window was in fullscreen. [#4939](https://github.com/JabRef/jabref/issues/4939)
- We fixed an issue where the ACM Portal search sometimes would not return entries for some search queries when the article author had no given name. [#10107](https://github.com/JabRef/jabref/issues/10107)
- We fixed an issue that caused high CPU usage and a zombie process after quitting JabRef because of author names autocompletion. [#10159](https://github.com/JabRef/jabref/pull/10159)
- We fixed an issue where files with illegal characters in the filename could be added to JabRef. [#10182](https://github.com/JabRef/jabref/issues/10182)
- We fixed that checked-out radio buttons under "specified keywords" were not displayed as checked after closing and reopening the "edit group" window. [#10248](https://github.com/JabRef/jabref/issues/10248)
- We fixed that when editing groups, checked-out properties such as case sensitive and regular expression (under "Free search expression") were not displayed checked. [#10108](https://github.com/JabRef/jabref/issues/10108)

### Removed

- We removed the support of BibTeXML. [#9540](https://github.com/JabRef/jabref/issues/9540)
- We removed support for Markdown syntax for strikethrough and task lists in comment fields. [#9726](https://github.com/JabRef/jabref/pull/9726)
- We removed the options menu, because the two contents were moved to the File menu or the properties of the library. [#9768](https://github.com/JabRef/jabref/pull/9768)
- We removed the 'File' tab in the preferences and moved its contents to the 'Export' tab. [#9839](https://github.com/JabRef/jabref/pull/9839)
- We removed the "[Collection of Computer Science Bibliographies](https://en.wikipedia.org/wiki/Collection_of_Computer_Science_Bibliographies)" fetcher the websits is no longer available. [#6638](https://github.com/JabRef/jabref/issues/6638)

## [5.9] – 2023-01-06

### Added

- We added a dropdown menu to let users change the library they want to import into during import. [#6177](https://github.com/JabRef/jabref/issues/6177)
- We added the possibility to add/remove a preview style from the selected list using a double click. [#9490](https://github.com/JabRef/jabref/issues/9490)
- We added the option to define fields as "multine" directly in the custom entry types dialog. [#6448](https://github.com/JabRef/jabref/issues/6448)
- We changed the minWidth and the minHeight of the main window, so it won't have a width and/or a height with the value 0. [#9606](https://github.com/JabRef/jabref/issues/9606)

### Changed

- We changed database structure: in MySQL/MariaDB we renamed tables by adding a `JABREF_` prefix, and in PGSQL we moved tables in `jabref` schema. We added `VersionDBStructure` variable in `METADATA` table to indicate current version of structure, this variable is needed for automatic migration. [#9312](https://github.com/JabRef/jabref/issues/9312)
- We moved some preferences options to a new tab in the preferences dialog. [#9442](https://github.com/JabRef/jabref/pull/9308)
- We renamed "Medline abbreviation" to "dotless abbreviation". [#9504](https://github.com/JabRef/jabref/pull/9504)
- We now have more "dots" in the offered journal abbreviations. [#9504](https://github.com/JabRef/jabref/pull/9504)
- We now disable the button "Full text search" in the Searchbar by default [#9527](https://github.com/JabRef/jabref/pull/9527)


### Fixed

- The tab "deprecated fields" is shown in biblatex-mode only. [#7757](https://github.com/JabRef/jabref/issues/7757)
- In case a journal name of an IEEE journal is abbreviated, the "normal" abbreviation is used - and not the one of the IEEE BibTeX strings. [abbrv#91](https://github.com/JabRef/abbrv.jabref.org/issues/91)
- We fixed a performance issue when loading large lists of custom journal abbreviations. [#8928](https://github.com/JabRef/jabref/issues/8928)
- We fixed an issue where the last opened libraries were not remembered when a new unsaved library was open as well. [#9190](https://github.com/JabRef/jabref/issues/9190)
- We fixed an issue where no context menu for the group "All entries" was present. [forum#3682](https://discourse.jabref.org/t/how-sort-groups-a-z-not-subgroups/3682)
- We fixed an issue where extra curly braces in some fields would trigger an exception when selecting the entry or doing an integrity check. [#9475](https://github.com/JabRef/jabref/issues/9475), [#9503](https://github.com/JabRef/jabref/issues/9503)
- We fixed an issue where entering a date in the format "YYYY/MM" in the entry editor date field caused an exception. [#9492](https://github.com/JabRef/jabref/issues/9492)
- For portable versions, the `.deb` file now works on plain debian again. [#9472](https://github.com/JabRef/jabref/issues/9472)
- We fixed an issue where the download of linked online files failed after an import of entries for certain urls. [#9518](https://github.com/JabRef/jabref/issues/9518)
- We fixed an issue where an exception occurred when manually downloading a file from an URL in the entry editor. [#9521](https://github.com/JabRef/jabref/issues/9521)
- We fixed an issue with open office csv file formatting where commas in the abstract field where not escaped. [#9087](https://github.com/JabRef/jabref/issues/9087)
- We fixed an issue with deleting groups where subgroups different from the selected group were deleted. [#9281](https://github.com/JabRef/jabref/issues/9281)

## [5.8] – 2022-12-18

### Added

- We integrated a new three-way merge UI for merging entries in the Entries Merger Dialog, the Duplicate Resolver Dialog, the Entry Importer Dialog, and the External Changes Resolver Dialog. [#8945](https://github.com/JabRef/jabref/pull/8945)
- We added the ability to merge groups, keywords, comments and files when merging entries. [#9022](https://github.com/JabRef/jabref/pull/9022)
- We added a warning message next to the authors field in the merge dialog to warn users when the authors are the same but formatted differently. [#8745](https://github.com/JabRef/jabref/issues/8745)
- The default file directory of a library is used as default directory for [unlinked file lookup](https://docs.jabref.org/collect/findunlinkedfiles#link-the-pdfs-to-your-bib-library). [koppor#546](https://github.com/koppor/jabref/issues/546)
- The properties of an existing systematic literature review (SLR) can be edited. [koppor#604](https://github.com/koppor/jabref/issues/604)
- An systematic literature review (SLR) can now be started from the SLR itself. [#9131](https://github.com/JabRef/jabref/pull/9131), [koppor#601](https://github.com/koppor/jabref/issues/601)
- On startup, JabRef notifies the user if there were parsing errors during opening.
- We added support for the field `fjournal` (in `@article`) for abbreviation and unabbreviation functionalities. [#321](https://github.com/JabRef/jabref/pull/321)
- In case a backup is found, the filename of the backup is shown and one can navigate to the file. [#9311](https://github.com/JabRef/jabref/pull/9311)
- We added support for the Ukrainian and Arabic languages. [#9236](https://github.com/JabRef/jabref/pull/9236), [#9243](https://github.com/JabRef/jabref/pull/9243)

### Changed

- We improved the Citavi Importer to also import so called Knowledge-items into the field `comment` of the corresponding entry [#9025](https://github.com/JabRef/jabref/issues/9025)
- We modified the change case sub-menus and their corresponding tips (displayed when you stay long over the menu) to properly reflect exemplified cases. [#9339](https://github.com/Jabref/jabref/issues/9339)
- We call backup files `.bak` and temporary writing files now `.sav`.
- JabRef keeps 10 older versions of a `.bib` file in the [user data dir](https://github.com/harawata/appdirs#supported-directories) (instead of a single `.sav` (now: `.bak`) file in the directory of the `.bib` file)
- We improved the External Changes Resolver dialog to be more usaable. [#9021](https://github.com/JabRef/jabref/pull/9021)
- We simplified the actions to fast-resolve duplicates to 'Keep Left', 'Keep Right', 'Keep Both' and 'Keep Merged'. [#9056](https://github.com/JabRef/jabref/issues/9056)
- The fallback directory of the file folder now is the general file directory. In case there was a directory configured for a library and this directory was not found, JabRef placed the PDF next to the .bib file and not into the general file directory.
- The global default directory for storing PDFs is now the documents folder in the user's home.
- When adding or editing a subgroup it is placed w.r.t. to alphabetical ordering rather than at the end. [koppor#577](https://github.com/koppor/jabref/issues/577)
- Groups context menu now shows appropriate options depending on number of subgroups. [koppor#579](https://github.com/koppor/jabref/issues/579)
- We modified the "Delete file" dialog and added the full file path to the dialog text. The file path in the title was changed to file name only. [koppor#534](https://github.com/koppor/jabref/issues/534)
- Download from URL now automatically fills with URL from clipboard. [koppor#535](https://github.com/koppor/jabref/issues/535)
- We added HTML and Markdown files to Find Unlinked Files and removed BibTeX. [koppor#547](https://github.com/koppor/jabref/issues/547)
- ArXiv fetcher now retrieves additional data from related DOIs (both ArXiv and user-assigned). [#9170](https://github.com/JabRef/jabref/pull/9170)
- We modified the Directory of Open Access Books (DOAB) fetcher so that it will now also fetch the ISBN when possible. [#8708](https://github.com/JabRef/jabref/issues/8708)
- Genres are now mapped correctly to entry types when importing MODS files. [#9185](https://github.com/JabRef/jabref/issues/9185)
- We changed the button label from "Return to JabRef" to "Return to library" to better indicate the purpose of the action.
- We changed the color of found text from red to high-contrast colors (background: yellow; font color: purple). [koppor#552](https://github.com/koppor/jabref/issues/552)
- We fixed an issue where the wrong icon for a successful import of a bib entry was shown. [#9308](https://github.com/JabRef/jabref/pull/9308)
- We changed the messages after importing unlinked local files to past tense. [koppor#548](https://github.com/koppor/jabref/issues/548)
- We fixed an issue where the wrong icon for a successful import of a bib entry was shown [#9308](https://github.com/JabRef/jabref/pull/9308)
- In the context of the [Cleanup dialog](https://docs.jabref.org/finding-sorting-and-cleaning-entries/cleanupentries) we changed the text of the conversion of BibTeX to biblatex (and vice versa) to make it more clear. [koppor#545](https://github.com/koppor/jabref/issues/545)
- We removed wrapping of string constants when writing to a `.bib` file.
- In the context of a systematic literature review (SLR), a user can now add arbitrary data into `study.yml`. JabRef just ignores this data. [#9124](https://github.com/JabRef/jabref/pull/9124)
- In the context of a systematic literature review (SLR), we reworked the "Define study" parameters dialog. [#9123](https://github.com/JabRef/jabref/pull/9123)
- We upgraded to Lucene 9.4 for the fulltext search. The search index will be rebuild. [#9213](https://github.com/JabRef/jabref/pull/9213)
- We disabled the "change case" menu for empty fields. [#9214](https://github.com/JabRef/jabref/issues/9214)
- We disabled the conversion menu for empty fields. [#9200](https://github.com/JabRef/jabref/issues/9200)

### Fixed

- We fixed an issue where applied save actions on saving the library file would lead to the dialog "The library has been modified by another program" popping up. [#4877](https://github.com/JabRef/jabref/issues/4877)
- We fixed issues with save actions not correctly loaded when opening the library. [#9122](https://github.com/JabRef/jabref/pull/9122)
- We fixed the behavior of "Discard changes" when reopening a modified library. [#9361](https://github.com/JabRef/jabref/issues/9361)
- We fixed several bugs regarding the manual and the autosave of library files that could lead to exceptions. [#9067](https://github.com/JabRef/jabref/pull/9067), [#8484](https://github.com/JabRef/jabref/issues/8484), [#8746](https://github.com/JabRef/jabref/issues/8746), [#6684](https://github.com/JabRef/jabref/issues/6684), [#6644](https://github.com/JabRef/jabref/issues/6644), [#6102](https://github.com/JabRef/jabref/issues/6102), [#6000](https://github.com/JabRef/jabref/issues/6000)
- We fixed an issue where pdfs were re-indexed on each startup. [#9166](https://github.com/JabRef/jabref/pull/9166)
- We fixed an issue when using an unsafe character in the citation key, the auto-linking feature fails to link files. [#9267](https://github.com/JabRef/jabref/issues/9267)
- We fixed an issue where a message about changed metadata would occur on saving although nothing changed. [#9159](https://github.com/JabRef/jabref/issues/9159)
- We fixed an issue where the possibility to generate a subdatabase from an aux file was writing empty files when called from the commandline. [#9115](https://github.com/JabRef/jabref/issues/9115), [forum#3516](https://discourse.jabref.org/t/export-subdatabase-from-aux-file-on-macos-command-line/3516)
- We fixed an issue where author names with tilde accents (for example ñ) were marked as "Names are not in the standard BibTeX format". [#8071](https://github.com/JabRef/jabref/issues/8071)
- We fixed an issue where capitalize didn't capitalize words after hyphen characters. [#9157](https://github.com/JabRef/jabref/issues/9157)
- We fixed an issue where title case didn't capitalize words after en-dash characters and skip capitalization of conjunctions that comes after en-dash characters. [#9068](https://github.com/JabRef/jabref/pull/9068),[#9142](https://github.com/JabRef/jabref/pull/9142)
- We fixed an issue with the message that is displayed when fetcher returns an empty list of entries for given query. [#9195](https://github.com/JabRef/jabref/issues/9195)
- We fixed an issue where editing entry's "date" field in library mode "biblatex" causes an uncaught exception. [#8747](https://github.com/JabRef/jabref/issues/8747)
- We fixed an issue where importing from XMP would fail for certain PDFs. [#9383](https://github.com/JabRef/jabref/issues/9383)
- We fixed an issue that JabRef displayed the wrong group tree after loading. [koppor#637](https://github.com/koppor/jabref/issues/637)
- We fixed that sorting of entries in the maintable by special fields is updated immediately. [#9334](https://github.com/JabRef/jabref/issues/9334)
- We fixed the display of issue, number, eid and pages fields in the entry preview. [#8607](https://github.com/JabRef/jabref/pull/8607), [#8372](https://github.com/JabRef/jabref/issues/8372), [Koppor#514](https://github.com/koppor/jabref/issues/514), [forum#2390](https://discourse.jabref.org/t/unable-to-edit-my-bibtex-file-that-i-used-before-vers-5-1/2390), [forum#3462](https://discourse.jabref.org/t/jabref-5-6-need-help-with-export-from-jabref-to-microsoft-word-entry-preview-of-apa-7-not-rendering-correctly/3462)
- We fixed the page ranges checker to detect article numbers in the pages field (used at [Check Integrity](https://docs.jabref.org/finding-sorting-and-cleaning-entries/checkintegrity)). [#8607](https://github.com/JabRef/jabref/pull/8607)
- The [HtmlToLaTeXFormatter](https://docs.jabref.org/finding-sorting-and-cleaning-entries/saveactions#html-to-latex) keeps single `<` characters.
- We fixed a performance regression when opening large libraries. [#9041](https://github.com/JabRef/jabref/issues/9041)
- We fixed a bug where spaces are trimmed when highlighting differences in the Entries merge dialog. [koppor#371](https://github.com/koppor/jabref/issues/371)
- We fixed some visual glitches with the linked files editor field in the entry editor and increased its height. [#8823](https://github.com/JabRef/jabref/issues/8823)
- We fixed some visual inconsistencies (round corners of highlighted buttons). [#8806](https://github.com/JabRef/jabref/issues/8806)
- We fixed an issue where JabRef would not exit when a connection to a LibreOffice document was established previously and the document is still open. [#9075](https://github.com/JabRef/jabref/issues/9075)
- We fixed an issue about selecting the save order in the preferences. [#9147](https://github.com/JabRef/jabref/issues/9147)
- We fixed an issue where an exception when fetching a DOI was not logged correctly. [koppor#627](https://github.com/koppor/jabref/issues/627)
- We fixed an issue where a user could not open an attached file in a new unsaved library. [#9386](https://github.com/JabRef/jabref/issues/9386)
- We fixed a typo within a connection error message. [koppor#625](https://github.com/koppor/jabref/issues/625)
- We fixed an issue where journal abbreviations would not abbreviate journal titles with escaped ampersands (\\&). [#8948](https://github.com/JabRef/jabref/issues/8948)
- We fixed the readability of the file field in the dark theme. [#9340](https://github.com/JabRef/jabref/issues/9340)
- We fixed an issue where the 'close dialog' key binding was not closing the Preferences dialog. [#8888](https://github.com/jabref/jabref/issues/8888)
- We fixed an issue where a known journal's medline/dot-less abbreviation does not switch to the full name. [#9370](https://github.com/JabRef/jabref/issues/9370)
- We fixed an issue where hitting enter on the search field within the preferences dialog closed the dialog. [koppor#630](https://github.com/koppor/jabref/issues/630)
- We fixed the "Cleanup entries" dialog is partially visible. [#9223](https://github.com/JabRef/jabref/issues/9223)
- We fixed an issue where font size preferences did not apply correctly to preference dialog window and the menu bar. [#8386](https://github.com/JabRef/jabref/issues/8386) and [#9279](https://github.com/JabRef/jabref/issues/9279)
- We fixed the display of the "Customize Entry Types" dialog title. [#9198](https://github.com/JabRef/jabref/issues/9198)
- We fixed an issue where the CSS styles are missing in some dialogs. [#9150](https://github.com/JabRef/jabref/pull/9150)
- We fixed an issue where controls in the preferences dialog could outgrow the window. [#9017](https://github.com/JabRef/jabref/issues/9017)
- We fixed an issue where highlighted text color for entry merge dialogue was not clearly visible. [#9192](https://github.com/JabRef/jabref/issues/9192)

### Removed

- We removed "last-search-date" from the systematic literature review feature, because the last-search-date can be deducted from the git logs. [#9116](https://github.com/JabRef/jabref/pull/9116)
- We removed the [CiteseerX](https://docs.jabref.org/collect/import-using-online-bibliographic-database#citeseerx) fetcher, because the API used by JabRef is sundowned. [#9466](https://github.com/JabRef/jabref/pull/9466)

## [5.7] – 2022-08-05

### Added

- We added a fetcher for [Biodiversity Heritage Library](https://www.biodiversitylibrary.org/). [8539](https://github.com/JabRef/jabref/issues/8539)
- We added support for multiple messages in the snackbar. [#7340](https://github.com/JabRef/jabref/issues/7340)
- We added an extra option in the 'Find Unlinked Files' dialog view to ignore unnecessary files like Thumbs.db, DS_Store, etc. [koppor#373](https://github.com/koppor/jabref/issues/373)
- JabRef now writes log files. Linux: `$home/.cache/jabref/logs/version`, Windows: `%APPDATA%\..\Local\harawata\jabref\version\logs`, Mac: `Users/.../Library/Logs/jabref/version`
- We added an importer for Citavi backup files, support ".ctv5bak" and ".ctv6bak" file formats. [#8322](https://github.com/JabRef/jabref/issues/8322)
- We added a feature to drag selected entries and drop them to other opened inactive library tabs [koppor521](https://github.com/koppor/jabref/issues/521).
- We added support for the [biblatex-apa](https://github.com/plk/biblatex-apa) legal entry types `Legislation`, `Legadminmaterial`, `Jurisdiction`, `Constitution` and `Legal` [#8931](https://github.com/JabRef/jabref/issues/8931)

### Changed

- The file column in the main table now shows the corresponding defined icon for the linked file [8930](https://github.com/JabRef/jabref/issues/8930).
- We improved the color of the selected entries and the color of the summary in the Import Entries Dialog in the dark theme. [#7927](https://github.com/JabRef/jabref/issues/7927)
- We upgraded to Lucene 9.2 for the fulltext search.
  Thus, the now created search index cannot be read from older versions of JabRef anylonger.
  ⚠️ JabRef will recreate the index in a new folder for new files and this will take a long time for a huge library.
  Moreover, switching back and forth JabRef versions and meanwhile adding PDFs also requires rebuilding the index now and then.
  [#8868](https://github.com/JabRef/jabref/pull/8868)
- We improved the Latex2Unicode conversion [#8639](https://github.com/JabRef/jabref/pull/8639)
- Writing BibTeX data into a PDF (XMP) removes braces. [#8452](https://github.com/JabRef/jabref/issues/8452)
- Writing BibTeX data into a PDF (XMP) does not write the `file` field.
- Writing BibTeX data into a PDF (XMP) considers the configured keyword separator (and does not use "," as default any more)
- The Medline/Pubmed search now also supports the [default fields and operators for searching](https://docs.jabref.org/collect/import-using-online-bibliographic-database#search-syntax). [forum#3554](https://discourse.jabref.org/t/native-pubmed-search/3354)
- We improved group expansion arrow that prevent it from activating group when expanding or collapsing. [#7982](https://github.com/JabRef/jabref/issues/7982), [#3176](https://github.com/JabRef/jabref/issues/3176)
- When configured SSL certificates changed, JabRef warns the user to restart to apply the configuration.
- We improved the appearances and logic of the "Manage field names & content" dialog, and renamed it to "Automatic field editor". [#6536](https://github.com/JabRef/jabref/issues/6536)
- We improved the message explaining the options when modifying an automatic keyword group [#8911](https://github.com/JabRef/jabref/issues/8911)
- We moved the preferences option "Warn about duplicates on import" option from the tab "File" to the tab "Import and Export". [koppor#570](https://github.com/koppor/jabref/issues/570)
- When JabRef encounters `% Encoding: UTF-8` header, it is kept during writing (and not removed). [#8964](https://github.com/JabRef/jabref/pull/8964)
- We replace characters which cannot be decoded using the specified encoding by a (probably another) valid character. This happens if JabRef detects the wrong charset (e.g., UTF-8 instead of Windows 1252). One can use the [Integrity Check](https://docs.jabref.org/finding-sorting-and-cleaning-entries/checkintegrity) to find those characters.

### Fixed

- We fixed an issue where linked fails containing parts of the main file directory could not be opened. [#8991](https://github.com/JabRef/jabref/issues/8991)
- Linked files with an absolute path can be opened again. [#8991](https://github.com/JabRef/jabref/issues/8991)
- We fixed an issue where the user could not rate an entry in the main table when an entry was not yet ranked. [#5842](https://github.com/JabRef/jabref/issues/5842)
- We fixed an issue that caused JabRef to sometimes open multiple instances when "Remote Operation" is enabled. [#8653](https://github.com/JabRef/jabref/issues/8653)
- We fixed an issue where linked files with the filetype "application/pdf" in an entry were not shown with the correct PDF-Icon in the main table [8930](https://github.com/JabRef/jabref/issues/8930)
- We fixed an issue where "open folder" for linked files did not open the folder and did not select the file unter certain Linux desktop environments [#8679](https://github.com/JabRef/jabref/issues/8679), [#8849](https://github.com/JabRef/jabref/issues/8849)
- We fixed an issue where the content of a big shared database library is not shown [#8788](https://github.com/JabRef/jabref/issues/8788)
- We fixed the unnecessary horizontal scroll bar in group panel [#8467](https://github.com/JabRef/jabref/issues/8467)
- We fixed an issue where the notification bar message, icon and actions appeared to be invisible. [#8761](https://github.com/JabRef/jabref/issues/8761)
- We fixed an issue where deprecated fields tab is shown when the fields don't contain any values. [#8396](https://github.com/JabRef/jabref/issues/8396)
- We fixed an issue where an exception for DOI search occurred when the DOI contained urlencoded characters. [#8787](https://github.com/JabRef/jabref/issues/8787)
- We fixed an issue which allow us to select and open identifiers from a popup list in the maintable [#8758](https://github.com/JabRef/jabref/issues/8758), [8802](https://github.com/JabRef/jabref/issues/8802)
- We fixed an issue where the escape button had no functionality within the "Filter groups" textfield. [koppor#562](https://github.com/koppor/jabref/issues/562)
- We fixed an issue where the exception that there are invalid characters in filename. [#8786](https://github.com/JabRef/jabref/issues/8786)
- When the proxy configuration removed the proxy user/password, this change is applied immediately.
- We fixed an issue where removing several groups deletes only one of them. [#8390](https://github.com/JabRef/jabref/issues/8390)
- We fixed an issue where the Sidepane (groups, web search and open office) width is not remembered after restarting JabRef. [#8907](https://github.com/JabRef/jabref/issues/8907)
- We fixed a bug where switching between themes will cause an error/exception. [#8939](https://github.com/JabRef/jabref/pull/8939)
- We fixed a bug where files that were deleted in the source bibtex file were kept in the index. [#8962](https://github.com/JabRef/jabref/pull/8962)
- We fixed "Error while sending to JabRef" when the browser extension interacts with JabRef. [JabRef-Browser-Extension#479](https://github.com/JabRef/JabRef-Browser-Extension/issues/479)
- We fixed a bug where updating group view mode (intersection or union) requires re-selecting groups to take effect. [#6998](https://github.com/JabRef/jabref/issues/6998)
- We fixed a bug that prevented external group metadata changes from being merged. [#8873](https://github.com/JabRef/jabref/issues/8873)
- We fixed the shared database opening dialog to remember autosave folder and tick. [#7516](https://github.com/JabRef/jabref/issues/7516)
- We fixed an issue where name formatter could not be saved. [#9120](https://github.com/JabRef/jabref/issues/9120)
- We fixed a bug where after the export of Preferences, custom exports were duplicated. [#10176](https://github.com/JabRef/jabref/issues/10176)

### Removed

- We removed the social media buttons for our Twitter and Facebook pages. [#8774](https://github.com/JabRef/jabref/issues/8774)

## [5.6] – 2022-04-25

### Added

- We enabled the user to customize the API Key for some fetchers. [#6877](https://github.com/JabRef/jabref/issues/6877)
- We added an extra option when right-clicking an entry in the Entry List to copy either the DOI or the DOI url.
- We added a fetcher for [Directory of Open Access Books (DOAB)](https://doabooks.org/) [8576](https://github.com/JabRef/jabref/issues/8576)
- We added an extra option to ask the user whether they want to open to reveal the folder holding the saved file with the file selected. [#8195](https://github.com/JabRef/jabref/issues/8195)
- We added a new section to network preferences to allow using custom SSL certificates. [#8126](https://github.com/JabRef/jabref/issues/8126)
- We improved the version check to take also beta version into account and now redirect to the right changelog for the version.
- We added two new web and fulltext fetchers: SemanticScholar and ResearchGate.
- We added notifications on success and failure when writing metadata to a PDF-file. [#8276](https://github.com/JabRef/jabref/issues/8276)
- We added a cleanup action that escapes `$` (by adding a backslash in front). [#8673](https://github.com/JabRef/jabref/issues/8673)

### Changed

- We upgraded to Lucene 9.1 for the fulltext search.
  Thus, the now created search index cannot be read from older versions of JabRef any longer.
  ⚠️ JabRef will recreate the index in a new folder for new files and this will take a long time for a huge library.
  Moreover, switching back and forth JabRef versions and meanwhile adding PDFs also requires rebuilding the index now and then.
  [#8362](https://github.com/JabRef/jabref/pull/8362)
- We changed the list of CSL styles to those that support formatting bibliographies. [#8421](https://github.com/JabRef/jabref/issues/8421) [citeproc-java#116](https://github.com/michel-kraemer/citeproc-java/issues/116)
- The CSL preview styles now also support displaying data from cross references entries that are linked via the `crossref` field. [#7378](https://github.com/JabRef/jabref/issues/7378)
- We made the Search button in Web Search wider. We also skewed the panel titles to the left. [#8397](https://github.com/JabRef/jabref/issues/8397)
- We introduced a preference to disable fulltext indexing. [#8468](https://github.com/JabRef/jabref/issues/8468)
- When exporting entries, the encoding is always UTF-8.
- When embedding BibTeX data into a PDF, the encoding is always UTF-8.
- We replaced the [OttoBib](https://en.wikipedia.org/wiki/OttoBib) fetcher by a fetcher by [OpenLibrary](https://openlibrary.org/dev/docs/api/books). [#8652](https://github.com/JabRef/jabref/issues/8652)
- We first fetch ISBN data from OpenLibrary, if nothing found, ebook.de is tried.
- We now only show a warning when exiting for tasks that will not be recovered automatically upon relaunch of JabRef. [#8468](https://github.com/JabRef/jabref/issues/8468)

### Fixed

- We fixed an issue where right clicking multiple entries and pressing "Change entry type" would only change one entry. [#8654](https://github.com/JabRef/jabref/issues/8654)
- We fixed an issue where it was no longer possible to add or delete multiple files in the `file` field in the entry editor. [#8659](https://github.com/JabRef/jabref/issues/8659)
- We fixed an issue where the author's lastname was not used for the citation key generation if it started with a lowercase letter. [#8601](https://github.com/JabRef/jabref/issues/8601)
- We fixed an issue where custom "Protected terms" files were missing after a restart of JabRef. [#8608](https://github.com/JabRef/jabref/issues/8608)
- We fixed an issue where JabRef could not start due to a missing directory for the fulltex index. [#8579](https://github.com/JabRef/jabref/issues/8579)
- We fixed an issue where long article numbers in the `pages` field would cause an exception and preventing the citation style to display. [#8381](https://github.com/JabRef/jabref/issues/8381), [citeproc-java](https://github.com/michel-kraemer/citeproc-java/issues/114)
- We fixed an issue where online links in the file field were not detected correctly and could produce an exception. [#8510](https://github.com/JabRef/jabref/issues/8510)
- We fixed an issue where an exception could occur when saving the preferences [#7614](https://github.com/JabRef/jabref/issues/7614)
- We fixed an issue where "Copy DOI url" in the right-click menu of the Entry List would just copy the DOI and not the DOI url. [#8389](https://github.com/JabRef/jabref/issues/8389)
- We fixed an issue where opening the console from the drop-down menu would cause an exception. [#8466](https://github.com/JabRef/jabref/issues/8466)
- We fixed an issue when reading non-UTF-8 encoded. When no encoding header is present, the encoding is now detected from the file content (and the preference option is disregarded). [#8417](https://github.com/JabRef/jabref/issues/8417)
- We fixed an issue where pasting a URL was replacing `+` signs by spaces making the URL unreachable. [#8448](https://github.com/JabRef/jabref/issues/8448)
- We fixed an issue where creating subsidiary files from aux files created with some versions of biblatex would produce incorrect results. [#8513](https://github.com/JabRef/jabref/issues/8513)
- We fixed an issue where opening the changelog from withing JabRef led to a 404 error. [#8563](https://github.com/JabRef/jabref/issues/8563)
- We fixed an issue where not all found unlinked local files were imported correctly due to some race condition. [#8444](https://github.com/JabRef/jabref/issues/8444)
- We fixed an issue where Merge entries dialog exceeds screen boundaries.
- We fixed an issue where the app lags when selecting an entry after a fresh start. [#8446](https://github.com/JabRef/jabref/issues/8446)
- We fixed an issue where no citationkey was generated on import, pasting a doi or an entry on the main table. [8406](https://github.com/JabRef/jabref/issues/8406), [koppor#553](https://github.com/koppor/jabref/issues/553)
- We fixed an issue where accent search does not perform consistently. [#6815](https://github.com/JabRef/jabref/issues/6815)
- We fixed an issue where the incorrect entry was selected when "New Article" is pressed while search filters are active. [#8674](https://github.com/JabRef/jabref/issues/8674)
- We fixed an issue where "Write BibTeXEntry metadata to PDF" button remains enabled while writing to PDF is in-progress. [#8691](https://github.com/JabRef/jabref/issues/8691)

### Removed

- We removed the option to copy CSL Citation styles data as `XSL_FO`, `ASCIIDOC`, and `RTF` as these have not been working since a long time and are no longer supported in the external library used for processing the styles. [#7378](https://github.com/JabRef/jabref/issues/7378)
- We removed the option to configure the default encoding. The default encoding is now hard-coded to the modern UTF-8 encoding.

## [5.5] – 2022-01-17

### Changed

- We integrated the external file types dialog directly inside the preferences. [#8341](https://github.com/JabRef/jabref/pull/8341)
- We disabled the add group button color change after adding 10 new groups. [#8051](https://github.com/JabRef/jabref/issues/8051)
- We inverted the logic for resolving [BibTeX strings](https://docs.jabref.org/advanced/strings). This helps to keep `#` chars. By default String resolving is only activated for a couple of standard fields. The list of fields can be modified in the preferences. [#7010](https://github.com/JabRef/jabref/issues/7010), [#7012](https://github.com/JabRef/jabref/issues/7012), [#8303](https://github.com/JabRef/jabref/issues/8303)
- We moved the search box in preview preferences closer to the available citation styles list. [#8370](https://github.com/JabRef/jabref/pull/8370)
- Changing the preference to show the preview panel as a separate tab now has effect without restarting JabRef. [#8370](https://github.com/JabRef/jabref/pull/8370)
- We enabled switching themes in JabRef without the need to restart JabRef. [#7335](https://github.com/JabRef/jabref/pull/7335)
- We added support for the field `day`, `rights`, `coverage` and `language` when reading XMP data in Dublin Core format. [#8491](https://github.com/JabRef/jabref/issues/8491)

### Fixed

- We fixed an issue where the preferences for "Search and store files relative to library file location" where ignored when the "Main file directory" field was not empty [#8385](https://github.com/JabRef/jabref/issues/8385)
- We fixed an issue where `#`chars in certain fields would be interpreted as BibTeX strings [#7010](https://github.com/JabRef/jabref/issues/7010), [#7012](https://github.com/JabRef/jabref/issues/7012), [#8303](https://github.com/JabRef/jabref/issues/8303)
- We fixed an issue where the fulltext search on an empty library with no documents would lead to an exception [koppor#522](https://github.com/koppor/jabref/issues/522)
- We fixed an issue where clicking on "Accept changes" in the merge dialog would lead to an exception [forum#2418](https://discourse.jabref.org/t/the-library-has-been-modified-by-another-program/2418/8)
- We fixed an issue where clicking on headings in the entry preview could lead to an exception. [#8292](https://github.com/JabRef/jabref/issues/8292)
- We fixed an issue where IntegrityCheck used the system's character encoding instead of the one set by the library or in preferences [#8022](https://github.com/JabRef/jabref/issues/8022)
- We fixed an issue about empty metadata in library properties when called from the right click menu. [#8358](https://github.com/JabRef/jabref/issues/8358)
- We fixed an issue where someone could add a duplicate field in the customize entry type dialog. [#8194](https://github.com/JabRef/jabref/issues/8194)
- We fixed a typo in the library properties tab: "String constants". There, one can configure [BibTeX string constants](https://docs.jabref.org/advanced/strings).
- We fixed an issue when writing a non-UTF-8 encoded file: The header is written again. [#8417](https://github.com/JabRef/jabref/issues/8417)
- We fixed an issue where folder creation during systemic literature review failed due to an illegal fetcher name. [#8552](https://github.com/JabRef/jabref/pull/8552)

## [5.4] – 2021-12-20

### Added

- We added confirmation dialog when user wants to close a library where any empty entries are detected. [#8096](https://github.com/JabRef/jabref/issues/8096)
- We added import support for CFF files. [#7945](https://github.com/JabRef/jabref/issues/7945)
- We added the option to copy the DOI of an entry directly from the context menu copy submenu. [#7826](https://github.com/JabRef/jabref/issues/7826)
- We added a fulltext search feature. [#2838](https://github.com/JabRef/jabref/pull/2838)
- We improved the deduction of bib-entries from imported fulltext pdfs. [#7947](https://github.com/JabRef/jabref/pull/7947)
- We added unprotect_terms to the list of bracketed pattern modifiers [#7826](https://github.com/JabRef/jabref/pull/7960)
- We added a dialog that allows to parse metadata from linked pdfs. [#7929](https://github.com/JabRef/jabref/pull/7929)
- We added an icon picker in group edit dialog. [#6142](https://github.com/JabRef/jabref/issues/6142)
- We added a preference to Opt-In to JabRef's online metadata extraction service (Grobid) usage. [#8002](https://github.com/JabRef/jabref/pull/8002)
- We readded the possibility to display the search results of all databases ("Global Search"). It is shown in a separate window. [#4096](https://github.com/JabRef/jabref/issues/4096)
- We readded the possibility to keep the search string when switching tabs. It is implemented by a toggle button. [#4096](https://github.com/JabRef/jabref/issues/4096#issuecomment-575986882)
- We allowed the user to also preview the available citation styles in the preferences besides the selected ones [#8108](https://github.com/JabRef/jabref/issues/8108)
- We added an option to search the available citation styles by name in the preferences [#8108](https://github.com/JabRef/jabref/issues/8108)
- We added an option to generate bib-entries from ID through a popover in the toolbar. [#4183](https://github.com/JabRef/jabref/issues/4183)
- We added a menu option in the right click menu of the main table tabs to display the library properties. [#6527](https://github.com/JabRef/jabref/issues/6527)
- When a `.bib` file ("library") was saved successfully, a notification is shown

### Changed

- Local library settings may overwrite the setting "Search and store files relative to library file location" [#8179](https://github.com/JabRef/jabref/issues/8179)
- The option "Fit table horizontally on screen" in the "Entry table" preferences is now disabled by default [#8148](https://github.com/JabRef/jabref/pull/8148)
- We improved the preferences and descriptions in the "Linked files" preferences tab [#8148](https://github.com/JabRef/jabref/pull/8148)
- We slightly changed the layout of the Journal tab in the preferences for ui consistency. [#7937](https://github.com/JabRef/jabref/pull/7937)
- The JabRefHost on Windows now writes a temporary file and calls `-importToOpen` instead of passing the bibtex via `-importBibtex`. [#7374](https://github.com/JabRef/jabref/issues/7374), [JabRef Browser Ext #274](https://github.com/JabRef/JabRef-Browser-Extension/issues/274)
- We reordered some entries in the right-click menu of the main table. [#6099](https://github.com/JabRef/jabref/issues/6099)
- We merged the barely used ImportSettingsTab and the CustomizationTab in the preferences into one single tab and moved the option to allow Integers in Edition Fields in Bibtex-Mode to the EntryEditor tab. [#7849](https://github.com/JabRef/jabref/pull/7849)
- We moved the export order in the preferences from `File` to `Import and Export`. [#7935](https://github.com/JabRef/jabref/pull/7935)
- We reworked the export order in the preferences and the save order in the library preferences. You can now set more than three sort criteria in your library preferences. [#7935](https://github.com/JabRef/jabref/pull/7935)
- The metadata-to-pdf actions now also embeds the bibfile to the PDF. [#8037](https://github.com/JabRef/jabref/pull/8037)
- The snap was updated to use the core20 base and to use lzo compression for better startup performance [#8109](https://github.com/JabRef/jabref/pull/8109)
- We moved the union/intersection view button in the group sidepane to the left of the other controls. [#8202](https://github.com/JabRef/jabref/pull/8202)
- We improved the Drag and Drop behavior in the "Customize Entry Types" Dialog [#6338](https://github.com/JabRef/jabref/issues/6338)
- When determining the URL of an ArXiV eprint, the URL now points to the version [#8149](https://github.com/JabRef/jabref/pull/8149)
- We Included all standard fields with citation key when exporting to Old OpenOffice/LibreOffice Calc Format [#8176](https://github.com/JabRef/jabref/pull/8176)
- In case the database is encoded with `UTF8`, the `% Encoding` marker is not written anymore
- The written `.bib` file has the same line endings [#390](https://github.com/koppor/jabref/issues/390)
- The written `.bib` file always has a final line break
- The written `.bib` file keeps the newline separator of the loaded `.bib` file
- We present options to manually enter an article or return to the New Entry menu when the fetcher DOI fails to find an entry for an ID [#7870](https://github.com/JabRef/jabref/issues/7870)
- We trim white space and non-ASCII characters from DOI [#8127](https://github.com/JabRef/jabref/issues/8127)
- The duplicate checker now inspects other fields in case no difference in the required and optional fields are found.
- We reworked the library properties dialog and integrated the `Library > Preamble`, `Library > Citation key pattern` and `Library > String constants dialogs` [#8264](https://github.com/JabRef/jabref/pulls/8264)
- We improved the startup time of JabRef by switching from the logging library `log4j2` to `tinylog` [#8007](https://github.com/JabRef/jabref/issues/8007)

### Fixed

- We fixed an issue where an exception occurred when pasting an entry with a publication date-range of the form 1910/1917 [#7864](https://github.com/JabRef/jabref/issues/7864)
- We fixed an issue where an exception occurred when a preview style was edited and afterwards another preview style selected. [#8280](https://github.com/JabRef/jabref/issues/8280)
- We fixed an issue where the actions to move a file to a directory were incorrectly disabled. [#7908](https://github.com/JabRef/jabref/issues/7908)
- We fixed an issue where an exception occurred when a linked online file was edited in the entry editor [#8008](https://github.com/JabRef/jabref/issues/8008)
- We fixed an issue when checking for a new version when JabRef is used behind a corporate proxy. [#7884](https://github.com/JabRef/jabref/issues/7884)
- We fixed some icons that were drawn in the wrong color when JabRef used a custom theme. [#7853](https://github.com/JabRef/jabref/issues/7853)
- We fixed an issue where the `Aux file` on `Edit group` doesn't support relative sub-directories path to import. [#7719](https://github.com/JabRef/jabref/issues/7719).
- We fixed an issue where it was impossible to add or modify groups. [#7912](https://github.com/JabRef/jabref/pull/793://github.com/JabRef/jabref/pull/7921)
- We fixed an issue about the visible side pane components being out of sync with the view menu. [#8115](https://github.com/JabRef/jabref/issues/8115)
- We fixed an issue where the side pane would not close when all its components were closed. [#8082](https://github.com/JabRef/jabref/issues/8082)
- We fixed an issue where exported entries from a Citavi bib containing URLs could not be imported [#7882](https://github.com/JabRef/jabref/issues/7882)
- We fixed an issue where the icons in the search bar had the same color, toggled as well as untoggled. [#8014](https://github.com/JabRef/jabref/pull/8014)
- We fixed an issue where typing an invalid UNC path into the "Main file directory" text field caused an error. [#8107](https://github.com/JabRef/jabref/issues/8107)
- We fixed an issue where "Open Folder" didn't select the file on macOS in Finder [#8130](https://github.com/JabRef/jabref/issues/8130)
- We fixed an issue where importing PDFs resulted in an uncaught exception [#8143](https://github.com/JabRef/jabref/issues/8143)
- We fixed "The library has been modified by another program" showing up when line breaks change [#4877](https://github.com/JabRef/jabref/issues/4877)
- The default directory of the "LaTeX Citations" tab is now the directory of the currently opened database (and not the directory chosen at the last open file dialog or the last database save) [koppor#538](https://github.com/koppor/jabref/issues/538)
- When writing a bib file, the `NegativeArraySizeException` should not occur [#8231](https://github.com/JabRef/jabref/issues/8231) [#8265](https://github.com/JabRef/jabref/issues/8265)
- We fixed an issue where some menu entries were available without entries selected. [#4795](https://github.com/JabRef/jabref/issues/4795)
- We fixed an issue where right-clicking on a tab and selecting close will close the focused tab even if it is not the tab we right-clicked [#8193](https://github.com/JabRef/jabref/pull/8193)
- We fixed an issue where selecting a citation style in the preferences would sometimes produce an exception [#7860](https://github.com/JabRef/jabref/issues/7860)
- We fixed an issue where an exception would occur when clicking on a DOI link in the preview pane [#7706](https://github.com/JabRef/jabref/issues/7706)
- We fixed an issue where XMP and embedded BibTeX export would not work [#8278](https://github.com/JabRef/jabref/issues/8278)
- We fixed an issue where the XMP and embedded BibTeX import of a file containing multiple schemas failed [#8278](https://github.com/JabRef/jabref/issues/8278)
- We fixed an issue where writing embedded BibTeX import fails due to write protection or bibtex already being present [#8332](https://github.com/JabRef/jabref/pull/8332)
- We fixed an issue where pdf-paths and the pdf-indexer could get out of sync [#8182](https://github.com/JabRef/jabref/issues/8182)
- We fixed an issue where Status-Logger error messages appeared during the startup of JabRef [#5475](https://github.com/JabRef/jabref/issues/5475)

### Removed

- We removed two orphaned preferences options [#8164](https://github.com/JabRef/jabref/pull/8164)
- We removed the functionality of the `--debug` commandline options. Use the java command line switch `-Dtinylog.level=debug` for debug output instead. [#8226](https://github.com/JabRef/jabref/pull/8226)

## [5.3] – 2021-07-05

### Added

- We added a progress counter to the title bar in Possible Duplicates dialog window. [#7366](https://github.com/JabRef/jabref/issues/7366)
- We added new "Customization" tab to the preferences which includes option to choose a custom address for DOI access. [#7337](https://github.com/JabRef/jabref/issues/7337)
- We added zbmath to the public databases from which the bibliographic information of an existing entry can be updated. [#7437](https://github.com/JabRef/jabref/issues/7437)
- We showed to the find Unlinked Files Dialog the date of the files' most recent modification. [#4652](https://github.com/JabRef/jabref/issues/4652)
- We added to the find Unlinked Files function a filter to show only files based on date of last modification (Last Year, Last Month, Last Week, Last Day). [#4652](https://github.com/JabRef/jabref/issues/4652)
- We added to the find Unlinked Files function a filter that sorts the files based on the date of last modification(Sort by Newest, Sort by Oldest First). [#4652](https://github.com/JabRef/jabref/issues/4652)
- We added the possibility to add a new entry via its zbMath ID (zbMATH can be chosen as ID type in the "Select entry type" window). [#7202](https://github.com/JabRef/jabref/issues/7202)
- We added the extension support and the external application support (For Texshow, Texmaker and LyX) to the flatpak [#7248](https://github.com/JabRef/jabref/pull/7248)
- We added some symbols and keybindings to the context menu in the entry editor. [#7268](https://github.com/JabRef/jabref/pull/7268)
- We added keybindings for setting and clearing the read status. [#7264](https://github.com/JabRef/jabref/issues/7264)
- We added two new fields to track the creation and most recent modification date and time for each entry. [koppor#130](https://github.com/koppor/jabref/issues/130)
- We added a feature that allows the user to copy highlighted text in the preview window. [#6962](https://github.com/JabRef/jabref/issues/6962)
- We added a feature that allows you to create new BibEntry via paste arxivId [#2292](https://github.com/JabRef/jabref/issues/2292)
- We added support for conducting automated and systematic literature search across libraries and git support for persistence [#369](https://github.com/koppor/jabref/issues/369)
- We added a add group functionality at the bottom of the side pane. [#4682](https://github.com/JabRef/jabref/issues/4682)
- We added a feature that allows the user to choose whether to trust the target site when unable to find a valid certification path from the file download site. [#7616](https://github.com/JabRef/jabref/issues/7616)
- We added a feature that allows the user to open all linked files of multiple selected entries by "Open file" option. [#6966](https://github.com/JabRef/jabref/issues/6966)
- We added a keybinding preset for new entries. [#7705](https://github.com/JabRef/jabref/issues/7705)
- We added a select all button for the library import function. [#7786](https://github.com/JabRef/jabref/issues/7786)
- We added a search feature for journal abbreviations. [#7804](https://github.com/JabRef/jabref/pull/7804)
- We added auto-key-generation progress to the background task list. [#7267](https://github.com/JabRef/jabref/issues/7267)
- We added the option to write XMP metadata to pdfs from the CLI. [7814](https://github.com/JabRef/jabref/pull/7814)

### Changed

- The export to MS Office XML now exports the author field as `Inventor` if the bibtex entry type is `patent` [#7830](https://github.com/JabRef/jabref/issues/7830)
- We changed the EndNote importer to import the field `label` to the corresponding bibtex field `endnote-label` [forum#2734](https://discourse.jabref.org/t/importing-endnote-label-field-to-jabref-from-xml-file/2734)
- The keywords added via "Manage content selectors" are now displayed in alphabetical order. [#3791](https://github.com/JabRef/jabref/issues/3791)
- We improved the "Find unlinked files" dialog to show import results for each file. [#7209](https://github.com/JabRef/jabref/pull/7209)
- The content of the field `timestamp` is migrated to `creationdate`. In case one configured "udpate timestampe", it is migrated to `modificationdate`. [koppor#130](https://github.com/koppor/jabref/issues/130)
- The JabRef specific meta-data content in the main field such as priorities (prio1, prio2, ...) are migrated to their respective fields. They are removed from the keywords. [#6840](https://github.com/jabref/jabref/issues/6840)
- We fixed an issue where groups generated from authors' last names did not include all entries of the authors' [#5833](https://github.com/JabRef/jabref/issues/5833)
- The export to MS Office XML now uses the month name for the field `MonthAcessed` instead of the two digit number [#7354](https://github.com/JabRef/jabref/issues/7354)
- We included some standalone dialogs from the options menu in the main preference dialog and fixed some visual issues in the preferences dialog. [#7384](https://github.com/JabRef/jabref/pull/7384)
- We improved the linking of the `python3` interpreter via the shebang to dynamically use the systems default Python. Related to [JabRef-Browser-Extension #177](https://github.com/JabRef/JabRef-Browser-Extension/issues/177)
- Automatically found pdf files now have the linking button to the far left and uses a link icon with a plus instead of a briefcase. The file name also has lowered opacity(70%) until added. [#3607](https://github.com/JabRef/jabref/issues/3607)
- We simplified the select entry type form by splitting it into two parts ("Recommended" and "Others") based on internal usage data. [#6730](https://github.com/JabRef/jabref/issues/6730)
- We improved the submenu list by merging the'Remove group' having two options, with or without subgroups. [#4682](https://github.com/JabRef/jabref/issues/4682)
- The export to MS Office XML now uses the month name for the field `Month` instead of the two digit number [forum#2685](https://discourse.jabref.org/t/export-month-as-text-not-number/2685)
- We reintroduced missing default keybindings for new entries. [#7346](https://github.com/JabRef/jabref/issues/7346) [#7439](https://github.com/JabRef/jabref/issues/7439)
- Lists of available fields are now sorted alphabetically. [#7716](https://github.com/JabRef/jabref/issues/7716)
- The tooltip of the search field explaining the search is always shown. [#7279](https://github.com/JabRef/jabref/pull/7279)
- We rewrote the ACM fetcher to adapt to the new interface. [#5804](https://github.com/JabRef/jabref/issues/5804)
- We moved the select/collapse buttons in the unlinked files dialog into a context menu. [#7383](https://github.com/JabRef/jabref/issues/7383)
- We fixed an issue where journal abbreviations containing curly braces were not recognized [#7773](https://github.com/JabRef/jabref/issues/7773)

### Fixed

- We fixed an issue where some texts (e.g. descriptions) in dialogs could not be translated [#7854](https://github.com/JabRef/jabref/issues/7854)
- We fixed an issue where import hangs for ris files with "ER - " [#7737](https://github.com/JabRef/jabref/issues/7737)
- We fixed an issue where getting bibliograhpic data from DOI or another identifer did not respect the library mode (BibTeX/biblatex)[#6267](https://github.com/JabRef/jabref/issues/6267)
- We fixed an issue where importing entries would not respect the library mode (BibTeX/biblatex)[#1018](https://github.com/JabRef/jabref/issues/1018)
- We fixed an issue where an exception occurred when importing entries from a web search [#7606](https://github.com/JabRef/jabref/issues/7606)
- We fixed an issue where the table column sort order was not properly stored and resulted in unsorted eports [#7524](https://github.com/JabRef/jabref/issues/7524)
- We fixed an issue where the value of the field `school` or `institution` would be printed twice in the HTML Export [forum#2634](https://discourse.jabref.org/t/problem-with-exporting-techreport-phdthesis-mastersthesis-to-html/2634)
- We fixed an issue preventing to connect to a shared database. [#7570](https://github.com/JabRef/jabref/pull/7570)
- We fixed an issue preventing files from being dragged & dropped into an empty library. [#6851](https://github.com/JabRef/jabref/issues/6851)
- We fixed an issue where double-click onto PDF in file list under the 'General' tab section should just open the file. [#7465](https://github.com/JabRef/jabref/issues/7465)
- We fixed an issue where the dark theme did not extend to a group's custom color picker. [#7481](https://github.com/JabRef/jabref/issues/7481)
- We fixed an issue where choosing the fields on which autocompletion should not work in "Entry editor" preferences had no effect. [#7320](https://github.com/JabRef/jabref/issues/7320)
- We fixed an issue where the "Normalize page numbers" formatter did not replace en-dashes or em-dashes with a hyphen-minus sign. [#7239](https://github.com/JabRef/jabref/issues/7239)
- We fixed an issue with the style of highlighted check boxes while searching in preferences. [#7226](https://github.com/JabRef/jabref/issues/7226)
- We fixed an issue where the option "Move file to file directory" was disabled in the entry editor for all files [#7194](https://github.com/JabRef/jabref/issues/7194)
- We fixed an issue where application dialogs were opening in the wrong display when using multiple screens [#7273](https://github.com/JabRef/jabref/pull/7273)
- We fixed an issue where the "Find unlinked files" dialog would freeze JabRef on importing. [#7205](https://github.com/JabRef/jabref/issues/7205)
- We fixed an issue where the "Find unlinked files" would stop importing when importing a single file failed. [#7206](https://github.com/JabRef/jabref/issues/7206)
- We fixed an issue where JabRef froze for a few seconds in MacOS when DNS resolution timed out. [#7441](https://github.com/JabRef/jabref/issues/7441)
- We fixed an issue where an exception would be displayed for previewing and preferences when a custom theme has been configured but is missing [#7177](https://github.com/JabRef/jabref/issues/7177)
- We fixed an issue where URLs in `file` fields could not be handled on Windows. [#7359](https://github.com/JabRef/jabref/issues/7359)
- We fixed an issue where the regex based file search miss-interpreted specific symbols. [#4342](https://github.com/JabRef/jabref/issues/4342)
- We fixed an issue where the Harvard RTF exporter used the wrong default file extension. [4508](https://github.com/JabRef/jabref/issues/4508)
- We fixed an issue where the Harvard RTF exporter did not use the new authors formatter and therefore did not export "organization" authors correctly. [4508](https://github.com/JabRef/jabref/issues/4508)
- We fixed an issue where the field `urldate` was not exported to the corresponding fields `YearAccessed`, `MonthAccessed`, `DayAccessed` in MS Office XML [#7354](https://github.com/JabRef/jabref/issues/7354)
- We fixed an issue where the password for a shared SQL database was only remembered if it was the same as the username [#6869](https://github.com/JabRef/jabref/issues/6869)
- We fixed an issue where some custom exports did not use the new authors formatter and therefore did not export authors correctly [#7356](https://github.com/JabRef/jabref/issues/7356)
- We fixed an issue where alt+keyboard shortcuts do not work [#6994](https://github.com/JabRef/jabref/issues/6994)
- We fixed an issue about the file link editor did not allow to change the file name according to the default pattern after changing an entry. [#7525](https://github.com/JabRef/jabref/issues/7525)
- We fixed an issue where the file path is invisible in dark theme. [#7382](https://github.com/JabRef/jabref/issues/7382)
- We fixed an issue where the secondary sorting is not working for some special fields. [#7015](https://github.com/JabRef/jabref/issues/7015)
- We fixed an issue where changing the font size makes the font size field too small. [#7085](https://github.com/JabRef/jabref/issues/7085)
- We fixed an issue with TexGroups on Linux systems, where the modification of an aux-file did not trigger an auto-update for TexGroups. Furthermore, the detection of file modifications is now more reliable. [#7412](https://github.com/JabRef/jabref/pull/7412)
- We fixed an issue where the Unicode to Latex formatter produced wrong results for characters with a codepoint higher than Character.MAX_VALUE. [#7387](https://github.com/JabRef/jabref/issues/7387)
- We fixed an issue where a non valid value as font size results in an uncaught exception. [#7415](https://github.com/JabRef/jabref/issues/7415)
- We fixed an issue where "Merge citations" in the Openoffice/Libreoffice integration panel did not have a corresponding opposite. [#7454](https://github.com/JabRef/jabref/issues/7454)
- We fixed an issue where drag and drop of bib files for opening resulted in uncaught exceptions [#7464](https://github.com/JabRef/jabref/issues/7464)
- We fixed an issue where columns shrink in width when we try to enlarge JabRef window. [#6818](https://github.com/JabRef/jabref/issues/6818)
- We fixed an issue where Content selector does not seem to work for custom fields. [#6819](https://github.com/JabRef/jabref/issues/6819)
- We fixed an issue where font size of the preferences dialog does not update with the rest of the GUI. [#7416](https://github.com/JabRef/jabref/issues/7416)
- We fixed an issue in which a linked online file consisting of a web page was saved as an invalid pdf file upon being downloaded. The user is now notified when downloading a linked file results in an HTML file. [#7452](https://github.com/JabRef/jabref/issues/7452)
- We fixed an issue where opening BibTex file (doubleclick) from Folder with spaces not working. [#6487](https://github.com/JabRef/jabref/issues/6487)
- We fixed the header title in the Add Group/Subgroup Dialog box. [#4682](https://github.com/JabRef/jabref/issues/4682)
- We fixed an issue with saving large `.bib` files [#7265](https://github.com/JabRef/jabref/issues/7265)
- We fixed an issue with very large page numbers [#7590](https://github.com/JabRef/jabref/issues/7590)
- We fixed an issue where the file extension is missing on saving the library file on linux [#7451](https://github.com/JabRef/jabref/issues/7451)
- We fixed an issue with opacity of disabled icon-buttons [#7195](https://github.com/JabRef/jabref/issues/7195)
- We fixed an issue where journal abbreviations in UTF-8 were not recognized [#5850](https://github.com/JabRef/jabref/issues/5850)
- We fixed an issue where the article title with curly brackets fails to download the arXiv link (pdf file). [#7633](https://github.com/JabRef/jabref/issues/7633)
- We fixed an issue with toggle of special fields does not work for sorted entries [#7016](https://github.com/JabRef/jabref/issues/7016)
- We fixed an issue with the default path of external application. [#7641](https://github.com/JabRef/jabref/issues/7641)
- We fixed an issue where urls must be embedded in a style tag when importing EndNote style Xml files. Now it can parse url with or without a style tag. [#6199](https://github.com/JabRef/jabref/issues/6199)
- We fixed an issue where the article title with colon fails to download the arXiv link (pdf file). [#7660](https://github.com/JabRef/jabref/issues/7660)
- We fixed an issue where the keybinding for delete entry did not work on the main table [7580](https://github.com/JabRef/jabref/pull/7580)
- We fixed an issue where the RFC fetcher is not compatible with the draft [7305](https://github.com/JabRef/jabref/issues/7305)
- We fixed an issue where duplicate files (both file names and contents are the same) is downloaded and add to linked files [#6197](https://github.com/JabRef/jabref/issues/6197)
- We fixed an issue where changing the appearance of the preview tab did not trigger a restart warning. [#5464](https://github.com/JabRef/jabref/issues/5464)
- We fixed an issue where editing "Custom preview style" triggers exception. [#7526](https://github.com/JabRef/jabref/issues/7526)
- We fixed the [SAO/NASA Astrophysics Data System](https://docs.jabref.org/collect/import-using-online-bibliographic-database#sao-nasa-astrophysics-data-system) fetcher. [#7867](https://github.com/JabRef/jabref/pull/7867)
- We fixed an issue where a title with multiple applied formattings in EndNote was not imported correctly [forum#2734](https://discourse.jabref.org/t/importing-endnote-label-field-to-jabref-from-xml-file/2734)
- We fixed an issue where a `report` in EndNote was imported as `article` [forum#2734](https://discourse.jabref.org/t/importing-endnote-label-field-to-jabref-from-xml-file/2734)
- We fixed an issue where the field `publisher` in EndNote was not imported in JabRef [forum#2734](https://discourse.jabref.org/t/importing-endnote-label-field-to-jabref-from-xml-file/2734)

### Removed

- We removed add group button beside the filter group tab. [#4682](https://github.com/JabRef/jabref/issues/4682)

## [5.2] – 2020-12-24

### Added

- We added a validation to check if the current database location is shared, preventing an exception when Pulling Changes From Shared Database. [#6959](https://github.com/JabRef/jabref/issues/6959)
- We added a query parser and mapping layer to enable conversion of queries formulated in simplified lucene syntax by the user into api queries. [#6799](https://github.com/JabRef/jabref/pull/6799)
- We added some basic functionality to customise the look of JabRef by importing a css theme file. [#5790](https://github.com/JabRef/jabref/issues/5790)
- We added connection check function in network preference setting [#6560](https://github.com/JabRef/jabref/issues/6560)
- We added support for exporting to YAML. [#6974](https://github.com/JabRef/jabref/issues/6974)
- We added a DOI format and organization check to detect [American Physical Society](https://journals.aps.org/) journals to copy the article ID to the page field for cases where the page numbers are missing. [#7019](https://github.com/JabRef/jabref/issues/7019)
- We added an error message in the New Entry dialog that is shown in case the fetcher did not find anything . [#7000](https://github.com/JabRef/jabref/issues/7000)
- We added a new formatter to output shorthand month format. [#6579](https://github.com/JabRef/jabref/issues/6579)
- We added support for the new Microsoft Edge browser in all platforms. [#7056](https://github.com/JabRef/jabref/pull/7056)
- We reintroduced emacs/bash-like keybindings. [#6017](https://github.com/JabRef/jabref/issues/6017)
- We added a feature to provide automated cross library search using a cross library query language. This provides support for the search step of systematic literature reviews (SLRs). [koppor#369](https://github.com/koppor/jabref/issues/369)

### Changed

- We changed the default preferences for OpenOffice/LibreOffice integration to automatically sync the bibliography when inserting new citations in a OpenOffic/LibreOffice document. [#6957](https://github.com/JabRef/jabref/issues/6957)
- We restructured the 'File' tab and extracted some parts into the 'Linked files' tab [#6779](https://github.com/JabRef/jabref/pull/6779)
- JabRef now offers journal lists from <https://abbrv.jabref.org>. JabRef the lists which use a dot inside the abbreviations. [#5749](https://github.com/JabRef/jabref/pull/5749)
- We removed two useless preferences in the groups preferences dialog. [#6836](https://github.com/JabRef/jabref/pull/6836)
- Synchronization of SpecialFields to keywords is now disabled by default. [#6621](https://github.com/JabRef/jabref/issues/6621)
- JabRef no longer opens the entry editor with the first entry on startup [#6855](https://github.com/JabRef/jabref/issues/6855)
- We completed the rebranding of `bibtexkey` as `citationkey` which was started in JabRef 5.1.
- JabRef no longer opens the entry editor with the first entry on startup [#6855](https://github.com/JabRef/jabref/issues/6855)
- Fetch by ID: (long) "SAO/NASA Astrophysics Data System" replaced by (short) "SAO/NASA ADS" [#6876](https://github.com/JabRef/jabref/pull/6876)
- We changed the title of the window "Manage field names and content" to have the same title as the corresponding menu item [#6895](https://github.com/JabRef/jabref/pull/6895)
- We renamed the menus "View -> Previous citation style" and "View -> Next citation style" into "View -> Previous preview style" and "View -> Next preview style" and renamed the "Preview" style to "Customized preview style". [#6899](https://github.com/JabRef/jabref/pull/6899)
- We changed the default preference option "Search and store files relative to library file location" to on, as this seems to be a more intuitive behaviour. [#6863](https://github.com/JabRef/jabref/issues/6863)
- We changed the title of the window "Manage field names and content": to have the same title as the corresponding menu item [#6895](https://github.com/JabRef/jabref/pull/6895)
- We improved the detection of "short" DOIs [6880](https://github.com/JabRef/jabref/issues/6880)
- We improved the duplicate detection when identifiers like DOI or arxiv are semantiaclly the same, but just syntactically differ (e.g. with or without http(s):// prefix). [#6707](https://github.com/JabRef/jabref/issues/6707)
- We improved JabRef start up time [6057](https://github.com/JabRef/jabref/issues/6057)
- We changed in the group interface "Generate groups from keywords in a BibTeX field" by "Generate groups from keywords in the following field". [#6983](https://github.com/JabRef/jabref/issues/6983)
- We changed the name of a group type from "Searching for keywords" to "Searching for a keyword". [6995](https://github.com/JabRef/jabref/pull/6995)
- We changed the way JabRef displays the title of a tab and of the window. [4161](https://github.com/JabRef/jabref/issues/4161)
- We changed connect timeouts for server requests to 30 seconds in general and 5 seconds for GROBID server (special) and improved user notifications on connection issues. [7026](https://github.com/JabRef/jabref/pull/7026)
- We changed the order of the library tab context menu items. [#7171](https://github.com/JabRef/jabref/issues/7171)
- We changed the way linked files are opened on Linux to use the native openFile method, compatible with confined packages. [7037](https://github.com/JabRef/jabref/pull/7037)
- We refined the entry preview to show the full names of authors and editors, to list the editor only if no author is present, have the year earlier. [#7083](https://github.com/JabRef/jabref/issues/7083)

### Fixed

- We fixed an issue changing the icon link_variation_off that is not meaningful. [#6834](https://github.com/JabRef/jabref/issues/6834)
- We fixed an issue where the `.sav` file was not deleted upon exiting JabRef. [#6109](https://github.com/JabRef/jabref/issues/6109)
- We fixed a linked identifier icon inconsistency. [#6705](https://github.com/JabRef/jabref/issues/6705)
- We fixed the wrong behavior that font size changes are not reflected in dialogs. [#6039](https://github.com/JabRef/jabref/issues/6039)
- We fixed the failure to Copy citation key and link. [#5835](https://github.com/JabRef/jabref/issues/5835)
- We fixed an issue where the sort order of the entry table was reset after a restart of JabRef. [#6898](https://github.com/JabRef/jabref/pull/6898)
- We fixed an issue where no longer a warning was displayed when inserting references into LibreOffice with an invalid "ReferenceParagraphFormat". [#6907](https://github.com/JabRef/jabref/pull/60907).
- We fixed an issue where a selected field was not removed after the first click in the custom entry types dialog. [#6934](https://github.com/JabRef/jabref/issues/6934)
- We fixed an issue where a remove icon was shown for standard entry types in the custom entry types dialog. [#6906](https://github.com/JabRef/jabref/issues/6906)
- We fixed an issue where it was impossible to connect to OpenOffice/LibreOffice on Mac OSX. [#6970](https://github.com/JabRef/jabref/pull/6970)
- We fixed an issue with the python script used by browser plugins that failed to locate JabRef if not installed in its default location. [#6963](https://github.com/JabRef/jabref/pull/6963/files)
- We fixed an issue where spaces and newlines in an isbn would generate an exception. [#6456](https://github.com/JabRef/jabref/issues/6456)
- We fixed an issue where identity column header had incorrect foreground color in the Dark theme. [#6796](https://github.com/JabRef/jabref/issues/6796)
- We fixed an issue where the RIS exporter added extra blank lines.[#7007](https://github.com/JabRef/jabref/pull/7007/files)
- We fixed an issue where clicking on Collapse All button in the Search for Unlinked Local Files expanded the directory structure erroneously [#6848](https://github.com/JabRef/jabref/issues/6848)
- We fixed an issue, when pulling changes from shared database via shortcut caused creation of a new tech report [6867](https://github.com/JabRef/jabref/issues/6867)
- We fixed an issue where the JabRef GUI does not highlight the "All entries" group on start-up [#6691](https://github.com/JabRef/jabref/issues/6691)
- We fixed an issue where a custom dark theme was not applied to the entry preview tab [7068](https://github.com/JabRef/jabref/issues/7068)
- We fixed an issue where modifications to the Custom preview layout in the preferences were not saved [#6447](https://github.com/JabRef/jabref/issues/6447)
- We fixed an issue where errors from imports were not shown to the user [#7084](https://github.com/JabRef/jabref/pull/7084)
- We fixed an issue where the EndNote XML Import would fail on empty keywords tags [forum#2387](https://discourse.jabref.org/t/importing-in-unknown-format-fails-to-import-xml-library-from-bookends-export/2387)
- We fixed an issue where the color of groups of type "free search expression" not persisting after restarting the application [#6999](https://github.com/JabRef/jabref/issues/6999)
- We fixed an issue where modifications in the source tab where not saved without switching to another field before saving the library [#6622](https://github.com/JabRef/jabref/issues/6622)
- We fixed an issue where the "Document Viewer" did not show the first page of the opened pdf document and did not show the correct total number of pages [#7108](https://github.com/JabRef/jabref/issues/7108)
- We fixed an issue where the context menu was not updated after a file link was changed. [#5777](https://github.com/JabRef/jabref/issues/5777)
- We fixed an issue where the password for a shared SQL database was not remembered [#6869](https://github.com/JabRef/jabref/issues/6869)
- We fixed an issue where newly added entires were not synced to a shared SQL database [#7176](https://github.com/JabRef/jabref/issues/7176)
- We fixed an issue where the PDF-Content importer threw an exception when no DOI number is present at the first page of the PDF document [#7203](https://github.com/JabRef/jabref/issues/7203)
- We fixed an issue where groups created from aux files did not update on file changes [#6394](https://github.com/JabRef/jabref/issues/6394)
- We fixed an issue where authors that only have last names were incorrectly identified as institutes when generating citation keys [#7199](https://github.com/JabRef/jabref/issues/7199)
- We fixed an issue where institutes were incorrectly identified as universities when generating citation keys [#6942](https://github.com/JabRef/jabref/issues/6942)

### Removed

- We removed the Google Scholar fetcher and the ACM fetcher do not work due to traffic limitations [#6369](https://github.com/JabRef/jabref/issues/6369)
- We removed the menu entry "Manage external file types" because it's already in 'Preferences' dialog [#6991](https://github.com/JabRef/jabref/issues/6991)
- We removed the integrity check "Abbreviation detected" for the field journal/journaltitle in the entry editor [#3925](https://github.com/JabRef/jabref/issues/3925)

## [5.1] – 2020-08-30

### Added

- We added a new fetcher to enable users to search mEDRA DOIs [#6602](https://github.com/JabRef/jabref/issues/6602)
- We added a new fetcher to enable users to search "[Collection of Computer Science Bibliographies](https://en.wikipedia.org/wiki/Collection_of_Computer_Science_Bibliographies)". [#6638](https://github.com/JabRef/jabref/issues/6638)
- We added default values for delimiters in Add Subgroup window [#6624](https://github.com/JabRef/jabref/issues/6624)
- We improved responsiveness of general fields specification dialog window. [#6604](https://github.com/JabRef/jabref/issues/6604)
- We added support for importing ris file and load DOI [#6530](https://github.com/JabRef/jabref/issues/6530)
- We added the Library properties to a context menu on the library tabs [#6485](https://github.com/JabRef/jabref/issues/6485)
- We added a new field in the preferences in 'BibTeX key generator' for unwanted characters that can be user-specified. [#6295](https://github.com/JabRef/jabref/issues/6295)
- We added support for searching ShortScience for an entry through the user's browser. [#6018](https://github.com/JabRef/jabref/pull/6018)
- We updated EditionChecker to permit edition to start with a number. [#6144](https://github.com/JabRef/jabref/issues/6144)
- We added tooltips for most fields in the entry editor containing a short description. [#5847](https://github.com/JabRef/jabref/issues/5847)
- We added support for basic markdown in custom formatted previews [#6194](https://github.com/JabRef/jabref/issues/6194)
- We now show the number of items found and selected to import in the online search dialog. [#6248](https://github.com/JabRef/jabref/pull/6248)
- We created a new install screen for macOS. [#5759](https://github.com/JabRef/jabref/issues/5759)
- We added a new integrity check for duplicate DOIs. [koppor#339](https://github.com/koppor/jabref/issues/339)
- We implemented an option to download fulltext files while importing. [#6381](https://github.com/JabRef/jabref/pull/6381)
- We added a progress-indicator showing the average progress of background tasks to the toolbar. Clicking it reveals a pop-over with a list of running background tasks. [6443](https://github.com/JabRef/jabref/pull/6443)
- We fixed the bug when strike the delete key in the text field. [#6421](https://github.com/JabRef/jabref/issues/6421)
- We added a BibTex key modifier for truncating strings. [#3915](https://github.com/JabRef/jabref/issues/3915)
- We added support for jumping to target entry when typing letter/digit after sorting a column in maintable [#6146](https://github.com/JabRef/jabref/issues/6146)
- We added a new fetcher to enable users to search all available E-Libraries simultaneously. [koppor#369](https://github.com/koppor/jabref/issues/369)
- We added the field "entrytype" to the export sort criteria [#6531](https://github.com/JabRef/jabref/pull/6531)
- We added the possibility to change the display order of the fields in the entry editor. The order can now be configured using drag and drop in the "Customize entry types" dialog [#6152](https://github.com/JabRef/jabref/pull/6152)
- We added native support for biblatex-software [#6574](https://github.com/JabRef/jabref/issues/6574)
- We added a missing restart warning for AutoComplete in the preferences dialog. [#6351](https://github.com/JabRef/jabref/issues/6351)
- We added a note to the citation key pattern preferences dialog as a temporary workaround for a JavaFX bug, about committing changes in a table cell, if the focus is lost. [#5825](https://github.com/JabRef/jabref/issues/5825)
- We added support for customized fallback fields in bracketed patterns. [#7111](https://github.com/JabRef/jabref/issues/7111)

### Changed

- We improved the arXiv fetcher. Now it should find entries even more reliably and does no longer include the version (e.g `v1`) in the `eprint` field. [forum#1941](https://discourse.jabref.org/t/remove-version-in-arxiv-import/1941)
- We moved the group search bar and the button "New group" from bottom to top position to make it more prominent. [#6112](https://github.com/JabRef/jabref/pull/6112)
- When JabRef finds a `.sav` file without changes, there is no dialog asking for acceptance of changes anymore.
- We changed the buttons for import/export/show all/reset of preferences to smaller icon buttons in the preferences dialog. [#6130](https://github.com/JabRef/jabref/pull/6130)
- We moved the functionality "Manage field names & content" from the "Library" menu to the "Edit" menu, because it affects the selected entries and not the whole library
- We merged the functionality "Append contents from a BibTeX library into the currently viewed library" into the "Import into database" functionality. Fixes [#6049](https://github.com/JabRef/jabref/issues/6049).
- We changed the directory where fulltext downloads are stored to the directory set in the import-tab in preferences. [#6381](https://github.com/JabRef/jabref/pull/6381)
- We improved the error message for invalid jstyles. [#6303](https://github.com/JabRef/jabref/issues/6303)
- We changed the section name of 'Advanced' to 'Network' in the preferences and removed some obsolete options.[#6489](https://github.com/JabRef/jabref/pull/6489)
- We improved the context menu of the column "Linked identifiers" of the main table, by truncating their texts, if they are too long. [#6499](https://github.com/JabRef/jabref/issues/6499)
- We merged the main table tabs in the preferences dialog. [#6518](https://github.com/JabRef/jabref/pull/6518)
- We changed the command line option 'generateBibtexKeys' to the more generic term 'generateCitationKeys' while the short option remains 'g'.[#6545](https://github.com/JabRef/jabref/pull/6545)
- We improved the "Possible duplicate entries" window to remember its size and position throughout a session. [#6582](https://github.com/JabRef/jabref/issues/6582)
- We divided the toolbar into small parts, so if the application window is to small, only a part of the toolbar is moved into the chevron popup. [#6682](https://github.com/JabRef/jabref/pull/6682)
- We changed the layout for of the buttons in the Open Office side panel to ensure that the button text is always visible, specially when resizing. [#6639](https://github.com/JabRef/jabref/issues/6639)
- We merged the two new library commands in the file menu to one which always creates a new library in the default library mode. [#6359](https://github.com/JabRef/jabref/pull/6539#issuecomment-641056536)

### Fixed

- We fixed an issue where entry preview tab has no name in drop down list. [#6591](https://github.com/JabRef/jabref/issues/6591)
- We fixed to only search file links in the BIB file location directory when preferences has corresponding checkbox checked. [#5891](https://github.com/JabRef/jabref/issues/5891)
- We fixed wrong button order (Apply and Cancel) in ManageProtectedTermsDialog.
- We fixed an issue with incompatible characters at BibTeX key [#6257](https://github.com/JabRef/jabref/issues/6257)
- We fixed an issue where dash (`-`) was reported as illegal BibTeX key [#6295](https://github.com/JabRef/jabref/issues/6295)
- We greatly improved the performance of the overall application and many operations. [#5071](https://github.com/JabRef/jabref/issues/5071)
- We fixed an issue where sort by priority was broken. [#6222](https://github.com/JabRef/jabref/issues/6222)
- We fixed an issue where opening a library from the recent libraries menu was not possible. [#5939](https://github.com/JabRef/jabref/issues/5939)
- We fixed an issue with inconsistent capitalization of file extensions when downloading files. [#6115](https://github.com/JabRef/jabref/issues/6115)
- We fixed the display of language and encoding in the preferences dialog. [#6130](https://github.com/JabRef/jabref/pull/6130)
- Now the link and/or the link description in the column "linked files" of the main table gets truncated or wrapped, if too long, otherwise display issues arise. [#6178](https://github.com/JabRef/jabref/issues/6178)
- We fixed the issue that groups panel does not keep size when resizing window. [#6180](https://github.com/JabRef/jabref/issues/6180)
- We fixed an error that sometimes occurred when using the context menu. [#6085](https://github.com/JabRef/jabref/issues/6085)
- We fixed an issue where search full-text documents downloaded files with same name, overwriting existing files. [#6174](https://github.com/JabRef/jabref/pull/6174)
- We fixed an issue when importing into current library an erroneous message "import cancelled" is displayed even though import is successful. [#6266](https://github.com/JabRef/jabref/issues/6266)
- We fixed an issue where custom jstyles for Open/LibreOffice where not saved correctly. [#6170](https://github.com/JabRef/jabref/issues/6170)
- We fixed an issue where the INSPIRE fetcher was no longer working [#6229](https://github.com/JabRef/jabref/issues/6229)
- We fixed an issue where custom exports with an uppercase file extension could not be selected for "Copy...-> Export to Clipboard" [#6285](https://github.com/JabRef/jabref/issues/6285)
- We fixed the display of icon both in the main table and linked file editor. [#6169](https://github.com/JabRef/jabref/issues/6169)
- We fixed an issue where the windows installer did not create an entry in the start menu [bug report in the forum](https://discourse.jabref.org/t/error-while-fetching-from-doi/2018/3)
- We fixed an issue where only the field `abstract` and `comment` were declared as multiline fields. Other fields can now be configured in the preferences using "Do not wrap the following fields when saving" [4373](https://github.com/JabRef/jabref/issues/4373)
- We fixed an issue where JabRef switched to discrete graphics under macOS [#5935](https://github.com/JabRef/jabref/issues/5935)
- We fixed an issue where the Preferences entry preview will be unexpected modified leads to Value too long exception [#6198](https://github.com/JabRef/jabref/issues/6198)
- We fixed an issue where custom jstyles for Open/LibreOffice would only be valid if a layout line for the entry type `default` was at the end of the layout section [#6303](https://github.com/JabRef/jabref/issues/6303)
- We fixed an issue where a new entry is not shown in the library if a search is active [#6297](https://github.com/JabRef/jabref/issues/6297)
- We fixed an issue where long directory names created from patterns could create an exception. [#3915](https://github.com/JabRef/jabref/issues/3915)
- We fixed an issue where sort on numeric cases was broken. [#6349](https://github.com/JabRef/jabref/issues/6349)
- We fixed an issue where year and month fields were not cleared when converting to biblatex [#6224](https://github.com/JabRef/jabref/issues/6224)
- We fixed an issue where an "Not on FX thread" exception occurred when saving on linux [#6453](https://github.com/JabRef/jabref/issues/6453)
- We fixed an issue where the library sort order was lost. [#6091](https://github.com/JabRef/jabref/issues/6091)
- We fixed an issue where brackets in regular expressions were not working. [6469](https://github.com/JabRef/jabref/pull/6469)
- We fixed an issue where multiple background task popups stacked over each other.. [#6472](https://github.com/JabRef/jabref/issues/6472)
- We fixed an issue where LaTeX citations for specific commands (`\autocite`s) of biblatex-mla were not recognized. [#6476](https://github.com/JabRef/jabref/issues/6476)
- We fixed an issue where drag and drop was not working on empty database. [#6487](https://github.com/JabRef/jabref/issues/6487)
- We fixed an issue where the name fields were not updated after the preferences changed. [#6515](https://github.com/JabRef/jabref/issues/6515)
- We fixed an issue where "null" appeared in generated BibTeX keys. [#6459](https://github.com/JabRef/jabref/issues/6459)
- We fixed an issue where the authors' names were incorrectly displayed in the authors' column when they were bracketed. [#6465](https://github.com/JabRef/jabref/issues/6465) [#6459](https://github.com/JabRef/jabref/issues/6459)
- We fixed an issue where importing certain unlinked files would result in an exception [#5815](https://github.com/JabRef/jabref/issues/5815)
- We fixed an issue where downloaded files would be moved to a directory named after the citationkey when no file directory pattern is specified [#6589](https://github.com/JabRef/jabref/issues/6589)
- We fixed an issue with the creation of a group of cited entries which incorrectly showed the message that the library had been modified externally whenever saving the library. [#6420](https://github.com/JabRef/jabref/issues/6420)
- We fixed an issue with the creation of a group of cited entries. Now the file path to an aux file gets validated. [#6585](https://github.com/JabRef/jabref/issues/6585)
- We fixed an issue on Linux systems where the application would crash upon inotify failure. Now, the user is prompted with a warning, and given the choice to continue the session. [#6073](https://github.com/JabRef/jabref/issues/6073)
- We moved the search modifier buttons into the search bar, as they were not accessible, if autocompletion was disabled. [#6625](https://github.com/JabRef/jabref/issues/6625)
- We fixed an issue about duplicated group color indicators [#6175](https://github.com/JabRef/jabref/issues/6175)
- We fixed an issue where entries with the entry type Misc from an imported aux file would not be saved correctly to the bib file on disk [#6405](https://github.com/JabRef/jabref/issues/6405)
- We fixed an issue where percent sign ('%') was not formatted properly by the HTML formatter [#6753](https://github.com/JabRef/jabref/issues/6753)
- We fixed an issue with the [SAO/NASA Astrophysics Data System](https://docs.jabref.org/collect/add-entry-using-an-id#sao-nasa-a-ds) fetcher where `\textbackslash` appeared at the end of the abstract.
- We fixed an issue with the Science Direct fetcher where PDFs could not be downloaded. Fixes [#5860](https://github.com/JabRef/jabref/issues/5860)
- We fixed an issue with the Library of Congress importer.
- We fixed the [link to the external libraries listing](https://github.com/JabRef/jabref/blob/master/external-libraries.md) in the about dialog
- We fixed an issue regarding pasting on Linux. [#6293](https://github.com/JabRef/jabref/issues/6293)

### Removed

- We removed the option of the "enforce legal key". [#6295](https://github.com/JabRef/jabref/issues/6295)
- We removed the obsolete `External programs / Open PDF` section in the preferences, as the default application to open PDFs is now set in the `Manage external file types` dialog. [#6130](https://github.com/JabRef/jabref/pull/6130)
- We removed the option to configure whether a `.bib.bak` file should be generated upon save. It is now always enabled. Documentation at <https://docs.jabref.org/advanced/autosave>. [#6092](https://github.com/JabRef/jabref/issues/6092)
- We removed the built-in list of IEEE journal abbreviations using BibTeX strings. If you still want to use them, you have to download them separately from <https://abbrv.jabref.org>.

## [5.0] – 2020-03-06

### Changed

- Added browser integration to the snap package for firefox/chromium browsers. [#6062](https://github.com/JabRef/jabref/pull/6062)
- We reintroduced the possibility to extract references from plain text (using [GROBID](https://grobid.readthedocs.io/en/latest/)). [#5614](https://github.com/JabRef/jabref/pull/5614)
- We changed the open office panel to show buttons in rows of three instead of going straight down to save space as the button expanded out to take up unnecessary horizontal space. [#5479](https://github.com/JabRef/jabref/issues/5479)
- We cleaned up the group add/edit dialog. [#5826](https://github.com/JabRef/jabref/pull/5826)
- We reintroduced the index column. [#5844](https://github.com/JabRef/jabref/pull/5844)
- Filenames of external files can no longer contain curly braces. [#5926](https://github.com/JabRef/jabref/pull/5926)
- We made the filters more easily accessible in the integrity check dialog. [#5955](https://github.com/JabRef/jabref/pull/5955)
- We reimplemented and improved the dialog "Customize entry types". [#4719](https://github.com/JabRef/jabref/issues/4719)
- We added an [American Physical Society](https://journals.aps.org/) fetcher. [#818](https://github.com/JabRef/jabref/issues/818)
- We added possibility to enable/disable items quantity in groups. [#6042](https://github.com/JabRef/jabref/issues/6042)

### Fixed

- We fixed an issue where the command line console was always opened in the background. [#5474](https://github.com/JabRef/jabref/issues/5474)
- We fixed and issue where pdf files will not open under some KDE linux distributions when using okular. [#5253](https://github.com/JabRef/jabref/issues/5253)
- We fixed an issue where the Medline fetcher was only working when JabRef was running from source. [#5645](https://github.com/JabRef/jabref/issues/5645)
- We fixed some visual issues in the dark theme. [#5764](https://github.com/JabRef/jabref/pull/5764) [#5753](https://github.com/JabRef/jabref/issues/5753)
- We fixed an issue where non-default previews didn't handle unicode characters. [#5779](https://github.com/JabRef/jabref/issues/5779)
- We improved the performance, especially changing field values in the entry should feel smoother now. [#5843](https://github.com/JabRef/jabref/issues/5843)
- We fixed an issue where the ampersand character wasn't rendering correctly on previews. [#3840](https://github.com/JabRef/jabref/issues/3840)
- We fixed an issue where an erroneous "The library has been modified by another program" message was shown when saving. [#4877](https://github.com/JabRef/jabref/issues/4877)
- We fixed an issue where the file extension was missing after downloading a file (we now fall-back to pdf). [#5816](https://github.com/JabRef/jabref/issues/5816)
- We fixed an issue where cleaning up entries broke web URLs, if "Make paths of linked files relative (if possible)" was enabled, which resulted in various other issues subsequently. [#5861](https://github.com/JabRef/jabref/issues/5861)
- We fixed an issue where the tab "Required fields" of the entry editor did not show all required fields, if at least two of the defined required fields are linked with a logical or. [#5859](https://github.com/JabRef/jabref/issues/5859)
- We fixed several issues concerning managing external file types: Now everything is usable and fully functional. Previously, there were problems with the radio buttons, with saving the settings and with loading an input field value. Furthermore, different behavior for Windows and other operating systems was given, which was unified as well. [#5846](https://github.com/JabRef/jabref/issues/5846)
- We fixed an issue where entries containing Unicode charaters were not parsed correctly [#5899](https://github.com/JabRef/jabref/issues/5899)
- We fixed an issue where an entry containing an external filename with curly braces could not be saved. Curly braces are now longer allowed in filenames. [#5899](https://github.com/JabRef/jabref/issues/5899)
- We fixed an issue where changing the type of an entry did not update the main table [#5906](https://github.com/JabRef/jabref/issues/5906)
- We fixed an issue in the optics of the library properties, that cropped the dialog on scaled displays. [#5969](https://github.com/JabRef/jabref/issues/5969)
- We fixed an issue where changing the type of an entry did not update the main table. [#5906](https://github.com/JabRef/jabref/issues/5906)
- We fixed an issue where opening a library from the recent libraries menu was not possible. [#5939](https://github.com/JabRef/jabref/issues/5939)
- We fixed an issue where the most bottom group in the list got lost, if it was dragged on itself. [#5983](https://github.com/JabRef/jabref/issues/5983)
- We fixed an issue where changing entry type doesn't always work when biblatex source is shown. [#5905](https://github.com/JabRef/jabref/issues/5905)
- We fixed an issue where the group and the link column were not updated after changing the entry in the main table. [#5985](https://github.com/JabRef/jabref/issues/5985)
- We fixed an issue where reordering the groups was not possible after inserting an article. [#6008](https://github.com/JabRef/jabref/issues/6008)
- We fixed an issue where citation styles except the default "Preview" could not be used. [#5622](https://github.com/JabRef/jabref/issues/5622)
- We fixed an issue where a warning was displayed when the title content is made up of two sentences. [#5832](https://github.com/JabRef/jabref/issues/5832)
- We fixed an issue where an exception was thrown when adding a save action without a selected formatter in the library properties [#6069](https://github.com/JabRef/jabref/issues/6069)
- We fixed an issue where JabRef's icon was missing in the Export to clipboard Dialog. [#6286](https://github.com/JabRef/jabref/issues/6286)
- We fixed an issue when an "Abstract field" was duplicating text, when importing from RIS file (Neurons) [#6065](https://github.com/JabRef/jabref/issues/6065)
- We fixed an issue where adding the addition of a new entry was not completely validated [#6370](https://github.com/JabRef/jabref/issues/6370)
- We fixed an issue where the blue and red text colors in the Merge entries dialog were not quite visible [#6334](https://github.com/JabRef/jabref/issues/6334)
- We fixed an issue where underscore character was removed from the file name in the Recent Libraries list in File menu [#6383](https://github.com/JabRef/jabref/issues/6383)
- We fixed an issue where few keyboard shortcuts regarding new entries were missing [#6403](https://github.com/JabRef/jabref/issues/6403)

### Removed

- Ampersands are no longer escaped by default in the `bib` file. If you want to keep the current behaviour, you can use the new "Escape Ampersands" formatter as a save action. [#5869](https://github.com/JabRef/jabref/issues/5869)
- The "Merge Entries" entry was removed from the Quality Menu. Users should use the right-click menu instead. [#6021](https://github.com/JabRef/jabref/pull/6021)

## [5.0-beta] – 2019-12-15

### Changed

- We added a short DOI field formatter which shortens DOI to more human-readable form. [koppor#343](https://github.com/koppor/jabref/issues/343)
- We improved the display of group memberships by adding multiple colored bars if the entry belongs to more than one group. [#4574](https://github.com/JabRef/jabref/issues/4574)
- We added an option to show the preview as an extra tab in the entry editor (instead of in a split view). [#5244](https://github.com/JabRef/jabref/issues/5244)
- A custom Open/LibreOffice jstyle file now requires a layout line for the entry type `default` [#5452](https://github.com/JabRef/jabref/issues/5452)
- The entry editor is now open by default when JabRef starts up. [#5460](https://github.com/JabRef/jabref/issues/5460)
- Customized entry types are now serialized in alphabetical order in the bib file.
- We added a new ADS fetcher to use the new ADS API. [#4949](https://github.com/JabRef/jabref/issues/4949)
- We added support of the [X11 primary selection](https://unix.stackexchange.com/a/139193/18033) [#2389](https://github.com/JabRef/jabref/issues/2389)
- We added support to switch between biblatex and bibtex library types. [#5550](https://github.com/JabRef/jabref/issues/5550)
- We changed the save action buttons to be easier to understand. [#5565](https://github.com/JabRef/jabref/issues/5565)
- We made the columns for groups, files and uri in the main table reorderable and merged the clickable icon columns for uri, url, doi and eprint. [#5544](https://github.com/JabRef/jabref/pull/5544)
- We reduced the number of write actions performed when autosave is enabled [#5679](https://github.com/JabRef/jabref/issues/5679)
- We made the column sort order in the main table persistent [#5730](https://github.com/JabRef/jabref/pull/5730)
- When an entry is modified on disk, the change dialog now shows the merge dialog to highlight the changes [#5688](https://github.com/JabRef/jabref/pull/5688)

### Fixed

- Inherit fields from cross-referenced entries as specified by biblatex. [#5045](https://github.com/JabRef/jabref/issues/5045)
- We fixed an issue where it was no longer possible to connect to LibreOffice. [#5261](https://github.com/JabRef/jabref/issues/5261)
- The "All entries group" is no longer shown when no library is open.
- We fixed an exception which occurred when closing JabRef. [#5348](https://github.com/JabRef/jabref/issues/5348)
- We fixed an issue where JabRef reports incorrectly about customized entry types. [#5332](https://github.com/JabRef/jabref/issues/5332)
- We fixed a few problems that prevented JabFox to communicate with JabRef. [#4737](https://github.com/JabRef/jabref/issues/4737) [#4303](https://github.com/JabRef/jabref/issues/4303)
- We fixed an error where the groups containing an entry loose their highlight color when scrolling. [#5022](https://github.com/JabRef/jabref/issues/5022)
- We fixed an error where scrollbars were not shown. [#5374](https://github.com/JabRef/jabref/issues/5374)
- We fixed an error where an exception was thrown when merging entries. [#5169](https://github.com/JabRef/jabref/issues/5169)
- We fixed an error where certain metadata items were not serialized alphabetically.
- After assigning an entry to a group, the item count is now properly colored to reflect the new membership of the entry. [#3112](https://github.com/JabRef/jabref/issues/3112)
- The group panel is now properly updated when switching between libraries (or when closing/opening one). [#3142](https://github.com/JabRef/jabref/issues/3142)
- We fixed an error where the number of matched entries shown in the group pane was not updated correctly. [#4441](https://github.com/JabRef/jabref/issues/4441)
- We fixed an error where the wrong file is renamed and linked when using the "Copy, rename and link" action. [#5653](https://github.com/JabRef/jabref/issues/5653)
- We fixed a "null" error when writing XMP metadata. [#5449](https://github.com/JabRef/jabref/issues/5449)
- We fixed an issue where empty keywords lead to a strange display of automatic keyword groups. [#5333](https://github.com/JabRef/jabref/issues/5333)
- We fixed an error where the default color of a new group was white instead of dark gray. [#4868](https://github.com/JabRef/jabref/issues/4868)
- We fixed an issue where the first field in the entry editor got the focus while performing a different action (like searching). [#5084](https://github.com/JabRef/jabref/issues/5084)
- We fixed an issue where multiple entries were highlighted in the web search result after scrolling. [#5035](https://github.com/JabRef/jabref/issues/5035)
- We fixed an issue where the hover indication in the web search pane was not working. [#5277](https://github.com/JabRef/jabref/issues/5277)
- We fixed an error mentioning "javafx.controls/com.sun.javafx.scene.control" that was thrown when interacting with the toolbar.
- We fixed an error where a cleared search was restored after switching libraries. [#4846](https://github.com/JabRef/jabref/issues/4846)
- We fixed an exception which occurred when trying to open a non-existing file from the "Recent files"-menu [#5334](https://github.com/JabRef/jabref/issues/5334)
- We fixed an issues where the search highlight in the entry preview did not worked. [#5069](https://github.com/JabRef/jabref/issues/5069)
- The context menu for fields in the entry editor is back. [#5254](https://github.com/JabRef/jabref/issues/5254)
- We fixed an exception which occurred when trying to open a non-existing file from the "Recent files"-menu [#5334](https://github.com/JabRef/jabref/issues/5334)
- We fixed a problem where the "editor" information has been duplicated during saving a .bib-Database. [#5359](https://github.com/JabRef/jabref/issues/5359)
- We re-introduced the feature to switch between different preview styles. [#5221](https://github.com/JabRef/jabref/issues/5221)
- We fixed various issues (including [#5263](https://github.com/JabRef/jabref/issues/5263)) related to copying entries to the clipboard
- We fixed some display errors in the preferences dialog and replaced some of the controls [#5033](https://github.com/JabRef/jabref/pull/5033) [#5047](https://github.com/JabRef/jabref/pull/5047) [#5062](https://github.com/JabRef/jabref/pull/5062) [#5141](https://github.com/JabRef/jabref/pull/5141) [#5185](https://github.com/JabRef/jabref/pull/5185) [#5265](https://github.com/JabRef/jabref/pull/5265) [#5315](https://github.com/JabRef/jabref/pull/5315) [#5360](https://github.com/JabRef/jabref/pull/5360)
- We fixed an exception which occurred when trying to import entries without an open library. [#5447](https://github.com/JabRef/jabref/issues/5447)
- The "Automatically set file links" feature now follows symbolic links. [#5664](https://github.com/JabRef/jabref/issues/5664)
- After successful import of one or multiple bib entries the main table scrolls to the first imported entry [#5383](https://github.com/JabRef/jabref/issues/5383)
- We fixed an exception which occurred when an invalid jstyle was loaded. [#5452](https://github.com/JabRef/jabref/issues/5452)
- We fixed an issue where the command line arguments `importBibtex` and `importToOpen` did not import into the currently open library, but opened a new one. [#5537](https://github.com/JabRef/jabref/issues/5537)
- We fixed an error where the preview theme did not adapt to the "Dark" mode [#5463](https://github.com/JabRef/jabref/issues/5463)
- We fixed an issue where multiple entries were allowed in the "crossref" field [#5284](https://github.com/JabRef/jabref/issues/5284)
- We fixed an issue where the merge dialog showed the wrong text colour in "Dark" mode [#5516](https://github.com/JabRef/jabref/issues/5516)
- We fixed visibility issues with the scrollbar and group selection highlight in "Dark" mode, and enabled "Dark" mode for the OpenOffice preview in the style selection window. [#5522](https://github.com/JabRef/jabref/issues/5522)
- We fixed an issue where the author field was not correctly parsed during bibtex key-generation. [#5551](https://github.com/JabRef/jabref/issues/5551)
- We fixed an issue where notifications where shown during autosave. [#5555](https://github.com/JabRef/jabref/issues/5555)
- We fixed an issue where the side pane was not remembering its position. [#5615](https://github.com/JabRef/jabref/issues/5615)
- We fixed an issue where JabRef could not interact with [Oracle XE](https://www.oracle.com/de/database/technologies/appdev/xe.html) in the [shared SQL database setup](https://docs.jabref.org/collaborative-work/sqldatabase).
- We fixed an issue where the toolbar icons were hidden on smaller screens.
- We fixed an issue where renaming referenced files for bib entries with long titles was not possible. [#5603](https://github.com/JabRef/jabref/issues/5603)
- We fixed an issue where a window which is on an external screen gets unreachable when external screen is removed. [#5037](https://github.com/JabRef/jabref/issues/5037)
- We fixed a bug where the selection of groups was lost after drag and drop. [#2868](https://github.com/JabRef/jabref/issues/2868)
- We fixed an issue where the custom entry types didn't show the correct display name [#5651](https://github.com/JabRef/jabref/issues/5651)

### Removed

- We removed some obsolete notifications. [#5555](https://github.com/JabRef/jabref/issues/5555)
- We removed an internal step in the [ISBN-to-BibTeX fetcher](https://docs.jabref.org/collect/add-entry-using-an-id#isbn): The [ISBN to BibTeX Converter](https://manas.tungare.name/software/isbn-to-bibtex) by [@manastungare](https://github.com/manastungare) is not used anymore, because it is offline: "people using this tool have not been generating enough sales for Amazon."
- We removed the option to control the default drag and drop behaviour. You can use the modifier keys (like CtrL or Alt) instead.

## [5.0-alpha] – 2019-08-25

### Changed

- We added eventitle, eventdate and venue fields to `@unpublished` entry type.
- We added `@software` and `@dataSet` entry type to biblatex.
- All fields are now properly sorted alphabetically (in the subgroups of required/optional fields) when the entry is written to the bib file.
- We fixed an issue where some importers used the field `pubstatus` instead of the standard BibTeX field `pubstate`.
- We changed the latex command removal for docbook exporter. [#3838](https://github.com/JabRef/jabref/issues/3838)
- We changed the location of some fields in the entry editor (you might need to reset your preferences for these changes to come into effect)
  - Journal/Year/Month in biblatex mode -> Deprecated (if filled)
  - DOI/URL: General -> Optional
  - Internal fields like ranking, read status and priority: Other -> General
  - Moreover, empty deprecated fields are no longer shown
- Added server timezone parameter when connecting to a shared database.
- We updated the dialog for setting up general fields.
- URL field formatting is updated. All whitespace chars, located at the beginning/ending of the URL, are trimmed automatically
- We changed the behavior of the field formatting dialog such that the `bibtexkey` is not changed when formatting all fields or all text fields.
- We added a "Move file to file directory and rename file" option for simultaneously moving and renaming of document file. [#4166](https://github.com/JabRef/jabref/issues/4166)
- Use integrated graphics card instead of discrete on macOS [#4070](https://github.com/JabRef/jabref/issues/4070)
- We added a cleanup operation that detects an arXiv identifier in the note, journal or URL field and moves it to the `eprint` field.
  Because of this change, the last-used cleanup operations were reset.
- We changed the minimum required version of Java to 1.8.0_171, as this is the latest release for which the automatic Java update works. [#4093](https://github.com/JabRef/jabref/issues/4093)
- The special fields like `Printed` and `Read status` now show gray icons when the row is hovered.
- We added a button in the tab header which allows you to close the database with one click. [#494](https://github.com/JabRef/jabref/issues/494)
- Sorting in the main table now takes information from cross-referenced entries into account. [#2808](https://github.com/JabRef/jabref/issues/2808)
- If a group has a color specified, then entries matched by this group have a small colored bar in front of them in the main table.
- Change default icon for groups to a circle because a colored version of the old icon was hard to distinguish from its black counterpart.
- In the main table, the context menu appears now when you press the "context menu" button on the keyboard. [feature request in the forum](https://discourse.jabref.org/t/how-to-enable-keyboard-context-key-windows)
- We added icons to the group side panel to quickly switch between `union` and `intersection` group view mode. [#3269](https://github.com/JabRef/jabref/issues/3269).
- We use `https` for [fetching from most online bibliographic database](https://docs.jabref.org/collect/import-using-online-bibliographic-database).
- We changed the default keyboard shortcuts for moving between entries when the entry editor is active to ̀<kbd>alt</kbd> + <kbd>up/down</kbd>.
- Opening a new file now prompts the directory of the currently selected file, instead of the directory of the last opened file.
- Window state is saved on close and restored on start.
- We made the MathSciNet fetcher more reliable.
- We added the ISBN fetcher to the list of fetcher available under "Update with bibliographic information from the web" in the entry editor toolbar.
- Files without a defined external file type are now directly opened with the default application of the operating system
- We streamlined the process to rename and move files by removing the confirmation dialogs.
- We removed the redundant new lines of markings and wrapped the summary in the File annotation tab. [#3823](https://github.com/JabRef/jabref/issues/3823)
- We add auto URL formatting when user paste link to URL field in entry editor. [koppor#254](https://github.com/koppor/jabref/issues/254)
- We added a minimum height for the entry editor so that it can no longer be hidden by accident. [#4279](https://github.com/JabRef/jabref/issues/4279)
- We added a new keyboard shortcut so that the entry editor could be closed by <kbd>Ctrl</kbd> + <kbd>E</kbd>. [#4222](https://github.com/JabRef/jabref/issues/4222)
- We added an option in the preference dialog box, that allows user to pick the dark or light theme option. [#4130](https://github.com/JabRef/jabref/issues/4130)
- We updated the Related Articles tab to accept JSON from the new version of the Mr. DLib service
- We added an option in the preference dialog box that allows user to choose behavior after dragging and dropping files in Entry Editor. [#4356](https://github.com/JabRef/jabref/issues/4356)
- We added the ability to have an export preference where previously "File"-->"Export"/"Export selected entries" would not save the user's preference[#4495](https://github.com/JabRef/jabref/issues/4495)
- We optimized the code responsible for connecting to an external database, which should lead to huge improvements in performance.
- For automatically created groups, added ability to filter groups by entry type. [#4539](https://github.com/JabRef/jabref/issues/4539)
- We added the ability to add field names from the Preferences Dialog [#4546](https://github.com/JabRef/jabref/issues/4546)
- We added the ability to change the column widths directly in the main table. [#4546](https://github.com/JabRef/jabref/issues/4546)
- We added a description of how recommendations were chosen and better error handling to Related Articles tab
- We added the ability to execute default action in dialog by using with <kbd>Ctrl</kbd> + <kbd>Enter</kbd> combination [#4496](https://github.com/JabRef/jabref/issues/4496)
- We grouped and reordered the Main Menu (File, Edit, Library, Quality, Tools, and View tabs & icons). [#4666](https://github.com/JabRef/jabref/issues/4666) [#4667](https://github.com/JabRef/jabref/issues/4667) [#4668](https://github.com/JabRef/jabref/issues/4668) [#4669](https://github.com/JabRef/jabref/issues/4669) [#4670](https://github.com/JabRef/jabref/issues/4670) [#4671](https://github.com/JabRef/jabref/issues/4671) [#4672](https://github.com/JabRef/jabref/issues/4672) [#4673](https://github.com/JabRef/jabref/issues/4673)
- We added additional modifiers (capitalize, titlecase and sentencecase) to the Bibtex key generator. [#1506](https://github.com/JabRef/jabref/issues/1506)
- We have migrated from the mysql jdbc connector to the mariadb one for better authentication scheme support. [#4745](https://github.com/JabRef/jabref/issues/4745)
- We grouped the toolbar icons and changed the Open Library and Copy icons. [#4584](https://github.com/JabRef/jabref/issues/4584)
- We added a browse button next to the path text field for aux-based groups. [#4586](https://github.com/JabRef/jabref/issues/4586)
- We changed the title of Group Dialog to "Add subgroup" from "Edit group" when we select Add subgroup option.
- We enable import button only if entries are selected. [#4755](https://github.com/JabRef/jabref/issues/4755)
- We made modifications to improve the contrast of UI elements. [#4583](https://github.com/JabRef/jabref/issues/4583)
- We added a warning for empty BibTeX keys in the entry editor. [#4440](https://github.com/JabRef/jabref/issues/4440)
- We added an option in the settings to set the default action in JabRef when right clicking on any entry in any database and selecting "Open folder". [#4763](https://github.com/JabRef/jabref/issues/4763)
- The Medline fetcher now normalizes the author names according to the BibTeX-Standard [#4345](https://github.com/JabRef/jabref/issues/4345)
- We added an option on the Linked File Viewer to rename the attached file of an entry directly on the JabRef. [#4844](https://github.com/JabRef/jabref/issues/4844)
- We added an option in the preference dialog box that allows user to enable helpful tooltips.[#3599](https://github.com/JabRef/jabref/issues/3599)
- We reworked the functionality for extracting BibTeX entries from plain text, because our used service [freecite shut down](https://library.brown.edu/libweb/freecite_notice.php). [#5206](https://github.com/JabRef/jabref/pull/5206)
- We moved the dropdown menu for selecting the push-application from the toolbar into the external application preferences. [#674](https://github.com/JabRef/jabref/issues/674)
- We removed the alphabetical ordering of the custom tabs and updated the error message when trying to create a general field with a name containing an illegal character. [#5019](https://github.com/JabRef/jabref/issues/5019)
- We added a context menu to the bib(la)tex-source-editor to copy'n'paste. [#5007](https://github.com/JabRef/jabref/pull/5007)
- We added a tool that allows searching for citations in LaTeX files. It scans directories and shows which entries are used, how many times and where.
- We added a 'LaTeX citations' tab to the entry editor, to search for citations to the active entry in the LaTeX file directory. It can be disabled in the preferences dialog.
- We added an option in preferences to allow for integers in field "edition" when running database in bibtex mode. [#4680](https://github.com/JabRef/jabref/issues/4680)
- We added the ability to use negation in export filter layouts. [#5138](https://github.com/JabRef/jabref/pull/5138)
- Focus on Name Area instead of 'OK' button whenever user presses 'Add subgroup'. [#6307](https://github.com/JabRef/jabref/issues/6307)
- We changed the behavior of merging that the entry which has "smaller" bibkey will be selected. [#7395](https://github.com/JabRef/jabref/issues/7395)

### Fixed

- We fixed an issue where JabRef died silently for the user without enough inotify instances [#4874](https://github.com/JabRef/jabref/issues/4874)
- We fixed an issue where corresponding groups are sometimes not highlighted when clicking on entries [#3112](https://github.com/JabRef/jabref/issues/3112)
- We fixed an issue where custom exports could not be selected in the 'Export (selected) entries' dialog [#4013](https://github.com/JabRef/jabref/issues/4013)
- Italic text is now rendered correctly. [#3356](https://github.com/JabRef/jabref/issues/3356)
- The entry editor no longer gets corrupted after using the source tab. [#3532](https://github.com/JabRef/jabref/issues/3532) [#3608](https://github.com/JabRef/jabref/issues/3608) [#3616](https://github.com/JabRef/jabref/issues/3616)
- We fixed multiple issues where entries did not show up after import if a search was active. [#1513](https://github.com/JabRef/jabref/issues/1513) [#3219](https://github.com/JabRef/jabref/issues/3219))
- We fixed an issue where the group tree was not updated correctly after an entry was changed. [#3618](https://github.com/JabRef/jabref/issues/3618)
- We fixed an issue where a right-click in the main table selected a wrong entry. [#3267](https://github.com/JabRef/jabref/issues/3267)
- We fixed an issue where in rare cases entries where overlayed in the main table. [#3281](https://github.com/JabRef/jabref/issues/3281)
- We fixed an issue where selecting a group messed up the focus of the main table and the entry editor. [#3367](https://github.com/JabRef/jabref/issues/3367)
- We fixed an issue where composite author names were sorted incorrectly. [#2828](https://github.com/JabRef/jabref/issues/2828)
- We fixed an issue where commands followed by `-` didn't work. [#3805](https://github.com/JabRef/jabref/issues/3805)
- We fixed an issue where a non-existing aux file in a group made it impossible to open the library. [#4735](https://github.com/JabRef/jabref/issues/4735)
- We fixed an issue where some journal names were wrongly marked as abbreviated. [#4115](https://github.com/JabRef/jabref/issues/4115)
- We fixed an issue where the custom file column were sorted incorrectly. [#3119](https://github.com/JabRef/jabref/issues/3119)
- We improved the parsing of author names whose infix is abbreviated without a dot. [#4864](https://github.com/JabRef/jabref/issues/4864)
- We fixed an issues where the entry losses focus when a field is edited and at the same time used for sorting. [#3373](https://github.com/JabRef/jabref/issues/3373)
- We fixed an issue where the menu on Mac OS was not displayed in the usual Mac-specific way. [#3146](https://github.com/JabRef/jabref/issues/3146)
- We improved the integrity check for page numbers. [#4113](https://github.com/JabRef/jabref/issues/4113) and [feature request in the forum](https://discourse.jabref.org/t/pages-field-allow-use-of-en-dash/1199)
- We fixed an issue where the order of fields in customized entry types was not saved correctly. [#4033](https://github.com/JabRef/jabref/issues/4033)
- We fixed an issue where renaming a group did not change the group name in the interface. [#3189](https://github.com/JabRef/jabref/issues/3189)
- We fixed an issue where the groups tree of the last database was still shown even after the database was already closed.
- We fixed an issue where the "Open file dialog" may disappear behind other windows. [#3410](https://github.com/JabRef/jabref/issues/3410)
- We fixed an issue where the number of entries matched was not updated correctly upon adding or removing an entry. [#3537](https://github.com/JabRef/jabref/issues/3537)
- We fixed an issue where the default icon of a group was not colored correctly.
- We fixed an issue where the first field in entry editor was not focused when adding a new entry. [#4024](https://github.com/JabRef/jabref/issues/4024)
- We reworked the "Edit file" dialog to make it resizeable and improved the workflow for adding and editing files [#2970](https://github.com/JabRef/jabref/issues/2970)
- We fixed an issue where custom name formatters were no longer found correctly. [#3531](https://github.com/JabRef/jabref/issues/3531)
- We fixed an issue where the month was not shown in the preview. [#3239](https://github.com/JabRef/jabref/issues/3239)
- Rewritten logic to detect a second jabref instance. [#4023](https://github.com/JabRef/jabref/issues/4023)
- We fixed an issue where the "Convert to BibTeX-Cleanup" moved the content of the `file` field to the `pdf` field [#4120](https://github.com/JabRef/jabref/issues/4120)
- We fixed an issue where the preview pane in entry preview in preferences wasn't showing the citation style selected [#3849](https://github.com/JabRef/jabref/issues/3849)
- We fixed an issue where the default entry preview style still contained the field `review`. The field `review` in the style is now replaced with comment to be consistent with the entry editor [#4098](https://github.com/JabRef/jabref/issues/4098)
- We fixed an issue where users were vulnerable to XXE attacks during parsing [#4229](https://github.com/JabRef/jabref/issues/4229)
- We fixed an issue where files added via the "Attach file" contextmenu of an entry were not made relative. [#4201](https://github.com/JabRef/jabref/issues/4201) and [#4241](https://github.com/JabRef/jabref/issues/4241)
- We fixed an issue where author list parser can't generate bibtex for Chinese author. [#4169](https://github.com/JabRef/jabref/issues/4169)
- We fixed an issue where the list of XMP Exclusion fields in the preferences was not be saved [#4072](https://github.com/JabRef/jabref/issues/4072)
- We fixed an issue where the ArXiv Fetcher did not support HTTP URLs [koppor#328](https://github.com/koppor/jabref/issues/328)
- We fixed an issue where only one PDF file could be imported [#4422](https://github.com/JabRef/jabref/issues/4422)
- We fixed an issue where "Move to group" would always move the first entry in the library and not the selected [#4414](https://github.com/JabRef/jabref/issues/4414)
- We fixed an issue where an older dialog appears when downloading full texts from the quality menu. [#4489](https://github.com/JabRef/jabref/issues/4489)
- We fixed an issue where right clicking on any entry in any database and selecting "Open folder" results in the NullPointer exception. [#4763](https://github.com/JabRef/jabref/issues/4763)
- We fixed an issue where option 'open terminal here' with custom command was passing the wrong argument. [#4802](https://github.com/JabRef/jabref/issues/4802)
- We fixed an issue where ranking an entry would generate an IllegalArgumentException. [#4754](https://github.com/JabRef/jabref/issues/4754)
- We fixed an issue where special characters where removed from non-label key generation pattern parts [#4767](https://github.com/JabRef/jabref/issues/4767)
- We fixed an issue where the RIS import would overwite the article date with the value of the acessed date [#4816](https://github.com/JabRef/jabref/issues/4816)
- We fixed an issue where an NullPointer exception was thrown when a referenced entry in an Open/Libre Office document was no longer present in the library. Now an error message with the reference marker of the missing entry is shown. [#4932](https://github.com/JabRef/jabref/issues/4932)
- We fixed an issue where a database exception related to a missing timezone was too big. [#4827](https://github.com/JabRef/jabref/issues/4827)
- We fixed an issue where the IEEE fetcher returned an error if no keywords were present in the result from the IEEE website [#4997](https://github.com/JabRef/jabref/issues/4997)
- We fixed an issue where the command line help text had several errors, and arguments and descriptions have been rewritten to simplify and detail them better. [#2016](https://github.com/JabRef/jabref/issues/2016)
- We fixed an issue where the same menu for changing entry type had two different sizes and weights. [#4977](https://github.com/JabRef/jabref/issues/4977)
- We fixed an issue where the "Attach file" dialog, in the right-click menu for an entry, started on the working directory instead of the user's main directory. [#4995](https://github.com/JabRef/jabref/issues/4995)
- We fixed an issue where the JabRef Icon in the macOS launchpad was not displayed correctly [#5003](https://github.com/JabRef/jabref/issues/5003)
- We fixed an issue where the "Search for unlinked local files" would throw an exception when parsing the content of a PDF-file with missing "series" information [#5128](https://github.com/JabRef/jabref/issues/5128)
- We fixed an issue where the XMP Importer would incorrectly return an empty default entry when importing pdfs [#6577](https://github.com/JabRef/jabref/issues/6577)
- We fixed an issue where opening the menu 'Library properties' marked the library as modified [#6451](https://github.com/JabRef/jabref/issues/6451)
- We fixed an issue when importing resulted in an exception [#7343](https://github.com/JabRef/jabref/issues/7343)
- We fixed an issue where the field in the Field formatter dropdown selection were sorted in random order. [#7710](https://github.com/JabRef/jabref/issues/7710)

### Removed

- The feature to "mark entries" was removed and merged with the groups functionality. For migration, a group is created for every value of the `__markedentry` field and the entry is added to this group.
- The number column was removed.
- We removed the global search feature.
- We removed the coloring of cells in the main table according to whether the field is optional/required.
- We removed the feature to find and resolve duplicate BibTeX keys (as this use case is already covered by the integrity check).
- We removed a few commands from the right-click menu that are not needed often and thus don't need to be placed that prominently:
  - Print entry preview: available through entry preview
  - All commands related to marking: marking is not yet reimplemented
  - Set/clear/append/rename fields: available through Edit menu
  - Manage keywords: available through the Edit menu
  - Copy linked files to folder: available through File menu
  - Add/move/remove from group: removed completely (functionality still available through group interface)
- We removed the option to change the column widths in the preferences dialog. [#4546](https://github.com/JabRef/jabref/issues/4546)

## Older versions

The changelog of JabRef 4.x is available at the [v4.3.1 tag](https://github.com/JabRef/jabref/blob/v4.3.1/CHANGELOG.md).
The changelog of JabRef 3.x is available at the [v3.8.2 tag](https://github.com/JabRef/jabref/blob/v3.8.2/CHANGELOG.md).
The changelog of JabRef 2.11 and all previous versions is available as [text file in the v2.11.1 tag](https://github.com/JabRef/jabref/blob/v2.11.1/CHANGELOG).

[Unreleased]: https://github.com/JabRef/jabref/compare/v5.12...HEAD
[5.12]: https://github.com/JabRef/jabref/compare/v5.11...v5.12
[5.11]: https://github.com/JabRef/jabref/compare/v5.10...v5.11
[5.10]: https://github.com/JabRef/jabref/compare/v5.9...v5.10
[5.9]: https://github.com/JabRef/jabref/compare/v5.8...v5.9
[5.8]: https://github.com/JabRef/jabref/compare/v5.7...v5.8
[5.7]: https://github.com/JabRef/jabref/compare/v5.6...v5.7
[5.6]: https://github.com/JabRef/jabref/compare/v5.5...v5.6
[5.5]: https://github.com/JabRef/jabref/compare/v5.4...v5.5
[5.4]: https://github.com/JabRef/jabref/compare/v5.3...v5.4
[5.3]: https://github.com/JabRef/jabref/compare/v5.2...v5.3
[5.2]: https://github.com/JabRef/jabref/compare/v5.1...v5.2
[5.1]: https://github.com/JabRef/jabref/compare/v5.0...v5.1
[5.0]: https://github.com/JabRef/jabref/compare/v5.0-beta...v5.0
[5.0-beta]: https://github.com/JabRef/jabref/compare/v5.0-alpha...v5.0-beta
[5.0-alpha]: https://github.com/JabRef/jabref/compare/v4.3...v5.0-alpha
<!-- markdownlint-disable-file MD012 MD024 MD033 MD053 --><|MERGE_RESOLUTION|>--- conflicted
+++ resolved
@@ -11,11 +11,8 @@
 
 ### Added
 
-<<<<<<< HEAD
+- When importing entries form the "Citation relations" tab, the field [cites](https://docs.jabref.org/advanced/entryeditor/entrylinks) is now filled according to the relationship between the entries. [#10572](https://github.com/JabRef/jabref/pull/10752)
 - We added a popup, as well as a preferences setting item, so users can choose whether to delete files linked to selected entries when they delete entries. [#10509](https://github.com/JabRef/jabref/issues/10509)
-=======
-- When importing entries form the "Citation relations" tab, the field [cites](https://docs.jabref.org/advanced/entryeditor/entrylinks) is now filled according to the relationship between the entries. [#10572](https://github.com/JabRef/jabref/pull/10752)
->>>>>>> b5210284
 
 ### Changed
 
