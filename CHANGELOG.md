--- conflicted
+++ resolved
@@ -13,22 +13,16 @@
 
 - We added a new "Add JabRef suggested groups" option in the context menu of "All entries". [#12659](https://github.com/JabRef/jabref/issues/12659)
 - We added an option to create entries directly from Bib(La)TeX sources to the 'Create New Entry' tool. [#8808](https://github.com/JabRef/jabref/issues/8808)
-<<<<<<< HEAD
-- We added a new button to toggle the file path between an absolute and relative formats in context of library properties. [#13031](https://github.com/JabRef/jabref/issues/13031)
-=======
 - We added the provision to choose different CSL bibliography body formats (e.g. First Line Indent, Hanging Indent, Bibliography 1, etc.) in the LibreOffice integration. [#13049](https://github.com/JabRef/jabref/issues/13049)
 - We added "Bibliography Heading" to the available CSL bibliography header formats in the LibreOffice integration. [#13049](https://github.com/JabRef/jabref/issues/13049)
->>>>>>> 56f90049
+- We added a new button to toggle the file path between an absolute and relative formats in context of library properties. [#13031](https://github.com/JabRef/jabref/issues/13031)
 
 ### Changed
 
 - We merged the 'New Entry', 'Import by ID', and 'New Entry from Plain Text' tools into a single 'Create New Entry' tool. [#8808](https://github.com/JabRef/jabref/issues/8808)
-<<<<<<< HEAD
-- We changed path output display to show the relative path with respect to library path in context of library properties. [#13031](https://github.com/JabRef/jabref/issues/13031)
-=======
 - We renamed the "Body Text" CSL bibliography header format name to "Text body" as per internal LibreOffice conventions. [#13074](https://github.com/JabRef/jabref/pull/13074)
 - We moved the "Modify bibliography title" option from the CSL styles tab of the Select Style dialog to the OpenOffice/LibreOffice side panel and renamed it to "Bibliography properties". [#13074](https://github.com/JabRef/jabref/pull/13074)
->>>>>>> 56f90049
+- We changed path output display to show the relative path with respect to library path in context of library properties. [#13031](https://github.com/JabRef/jabref/issues/13031)
 
 ### Fixed
 
