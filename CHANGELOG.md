--- conflicted
+++ resolved
@@ -52,11 +52,8 @@
  - We fixed an issue where errors in citation styles triggered an exception when opening the preferences dialog [#3389](https://github.com/JabRef/jabref/issues/3389)
  - We fixed an issue where entries were displayed twice after insertion into a shared database. [#3164](https://github.com/JabRef/jabref/issues/3164)
  - We fixed an issue where special fields (such as `printed`) could not be cleared when syncing special fields via the keywords [#3432](https://github.com/JabRef/jabref/issues/3432)
-<<<<<<< HEAD
+ - We fixed an issue where the tooltip of the global search bar showed html tags instead of formatting the text [#3381](https://github.com/JabRef/jabref/issues/3381)
  - We fixed an issue where timestamps were not updated for changed entries [#2810](https://github.com/JabRef/jabref/issues/2810)
-=======
- - We fixed an issue where the tooltip of the global search bar showed html tags instead of formatting the text [#3381](https://github.com/JabRef/jabref/issues/3381)
->>>>>>> e944c7aa
 
  ### Removed
 
