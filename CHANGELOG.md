# Changelog

All notable changes to this project will be documented in this file.
The format is based on [Keep a Changelog](https://keepachangelog.com/en/1.0.0/).
We refer to [GitHub issues](https://github.com/JabRef/jabref/issues) by using `#NUM`.
In case, there is no issue present, the pull request implementing the feature is linked.

Note that this project **does not** adhere to [Semantic Versioning](https://semver.org/).

## [Unreleased]

### Added

- We converted the "Custom API key" list to a table to be more accessible. [#10926](https://github.com/JabRef/jabref/issues/10926)
- We added a "refresh" button for the LaTeX citations tab in the entry editor. [#10584](https://github.com/JabRef/jabref/issues/10584)
- We added the possibility to show the BibTeX source in the [web search](https://docs.jabref.org/collect/import-using-online-bibliographic-database) import screen. [#560](https://github.com/koppor/jabref/issues/560)
- We added a fetcher for [ISIDORE](https://isidore.science/), simply paste in the link into the text field or the last 6 digits in the link that identify that paper. [#10423](https://github.com/JabRef/jabref/issues/10423)
- When importing entries form the "Citation relations" tab, the field [cites](https://docs.jabref.org/advanced/entryeditor/entrylinks) is now filled according to the relationship between the entries. [#10572](https://github.com/JabRef/jabref/pull/10752)
- We added a new group icon column to the main table showing the icons of the entry's groups. [#10801](https://github.com/JabRef/jabref/pull/10801)
- When deleting an entry, the files linked to the entry are now optionally deleted as well. [#10509](https://github.com/JabRef/jabref/issues/10509)
- We added support to move the file to the system trash (instead of deleting it). [#10591](https://github.com/JabRef/jabref/pull/10591)
- We added ability to jump to an entry in the command line using `-j CITATIONKEY`. [koppor#540](https://github.com/koppor/jabref/issues/540)
- We added a new boolean to the style files for Openoffice/Libreoffice integration to switch between ZERO_WIDTH_SPACE (default) and no space. [#10843](https://github.com/JabRef/jabref/pull/10843)
- When pasting HTML into the abstract or a comment field, the hypertext is automatically converted to Markdown. [#10558](https://github.com/JabRef/jabref/issues/10558)
- We added the possibility to redownload files that had been present but are no longer in the specified location. [#10848](https://github.com/JabRef/jabref/issues/10848)
- We added the citation key pattern `[camelN]`. Equivalent to the first N words of the `[camel]` pattern.
<<<<<<< HEAD
- We added 'langid' field which is important for hyphenation and casing. [#10868](https://github.com/JabRef/jabref/issues/10868).
=======
- We added importing of static groups and linked files from BibDesk .bib files. [#10381](https://github.com/JabRef/jabref/issues/10381)
- We added ability to export in CFF (Citation File Format) [#10661](https://github.com/JabRef/jabref/issues/10661).
- We added ability to push entries to TeXworks. [#3197](https://github.com/JabRef/jabref/issues/3197)
- We added the ability to zoom in and out in the document viewer using <kbd>Ctrl</kbd> + <kbd>Scroll</kbd>. [#10964](https://github.com/JabRef/jabref/pull/10964)
- We added a Cleanup for removing non-existent files and grouped the related options [#10929](https://github.com/JabRef/jabref/issues/10929)
- We added the functionality to parse the bibliography of PDFs using the GROBID online service. [#10200](https://github.com/JabRef/jabref/issues/10200)
- We added support for BibTeX String constants during copy & paste between libraries [#10872](https://github.com/JabRef/jabref/issues/10872)
>>>>>>> 49eb6b2a

### Changed

- The "Automatically open folders of attached files" preference default status has been changed to enabled on Windows. [koppor#56](https://github.com/koppor/jabref/issues/56)
- The Custom export format now uses the custom DOI base URI in the preferences for the `DOICheck`, if activated [forum#4084](https://discourse.jabref.org/t/export-html-disregards-custom-doi-base-uri/4084)
- The index directories for full text search have now more readable names to increase debugging possibilities using Apache Lucense's Lurk. [#10193](https://github.com/JabRef/jabref/issues/10193)
- The fulltext search also indexes files ending with .pdf (but do not having an explicit file type set). [#10193](https://github.com/JabRef/jabref/issues/10193)
- We changed the arrangement of the lists in the "Citation relations" tab. `Cites` are now on the left and `Cited by` on the right [#10572](https://github.com/JabRef/jabref/pull/10752)
- Sub libraries based on `aux` file can now also be generated if some citations are not found library. [#10775](https://github.com/JabRef/jabref/pull/10775)
- We rearranged the tab order in the entry editor and renamed the "Scite Tab" to "Citation information". [#10821](https://github.com/JabRef/jabref/issues/10821)
- We changed the duplicate handling in the Import entries dialog. Potential duplicate entries are marked with an icon and importing will now trigger the merge dialog [#10914](https://github.com/JabRef/jabref/pull/10914)
- We made the command "Push to TexShop" more robust to allow cite commands with a character before the first slash. [forum#2699](https://discourse.jabref.org/t/push-to-texshop-mac/2699/17?u=siedlerchr)
- We only show the notification "Saving library..." if the library contains more than 2000 entries. [#9803](https://github.com/JabRef/jabref/issues/9803)
- JabRef now keeps previous log files upon start. [#11023](https://github.com/JabRef/jabref/pull/11023)
- When normalizing author names, complete enclosing braces are kept. [#10031](https://github.com/JabRef/jabref/issues/10031)
- We enhanced the dialog for adding new fields in the content selector with a selection box containing a list of standard fields. [#10912](https://github.com/JabRef/jabref/pull/10912)
- We store the citation relations in an LRU cache to avoid bloating the memory and out-of-memory exceptions. [#10958](https://github.com/JabRef/jabref/issues/10958)
- Keywords filed are now displayed as tags. [#10910](https://github.com/JabRef/jabref/pull/10910)
- Citation relations now get more information, and have quick access to view the articles in a browser without adding them to the library [#10869](https://github.com/JabRef/jabref/issues/10869)

### Fixed

- We fixed an issue where the fulltext search button in entry editor used to disappear on click till the search is completed. [#10425](https://github.com/JabRef/jabref/issues/10425)
- We fixed an issue where attempting to cancel the importing/generation of an entry from id is ignored. [#10508](https://github.com/JabRef/jabref/issues/10508)
- We fixed an issue where the preview panel showing the wrong entry (an entry that is not selected in the entry table). [#9172](https://github.com/JabRef/jabref/issues/9172)
- We fixed an issue where HTML-reserved characters like '&' and '<', in addition to HTML entities like '&amp;' were not rendered correctly in entry preview. [#10677](https://github.com/JabRef/jabref/issues/10677)
- The last page of a PDF is now indexed by the full text search. [#10193](https://github.com/JabRef/jabref/issues/10193)
- The entry editor respects the configured custom tabs when showing "Other fields". [#11012](https://github.com/JabRef/jabref/pull/11012)
- The default owner of an entry can be changed again. [#10924](https://github.com/JabRef/jabref/issues/10924)
- We fixed an issue where the duplicate check did not take umlauts or other LaTeX-encoded characters into account. [#10744](https://github.com/JabRef/jabref/pull/10744)
- We fixed the colors of the icon on hover for unset special fields. [#10431](https://github.com/JabRef/jabref/issues/10431)
- We fixed an issue where the CrossRef field did not work if autocompletion was disabled [#8145](https://github.com/JabRef/jabref/issues/8145)
- In biblatex mode, JabRef distinguishes between "Optional fields" and "Optional fields 2" again. [#11022](https://github.com/JabRef/jabref/pull/11022)
- We fixed an issue where exporting`@electronic` and `@online` entry types to the Office XMl would duplicate the field `title`  [#10807](https://github.com/JabRef/jabref/issues/10807)
- We fixed an issue where the `CommentsTab` was not properly formatted when the `defaultOwner` contained capital or special letters. [#10870](https://github.com/JabRef/jabref/issues/10870)
- We fixed an issue where the `File -> Close library` menu item was not disabled when no library was open. [#10948](https://github.com/JabRef/jabref/issues/10948)
- We fixed an issue where the Document Viewer would show the PDF in only half the window when maximized. [#10934](https://github.com/JabRef/jabref/issues/10934)
- Clicking on the crossref and related tags in the entry editor jumps to the linked entry. [#5484](https://github.com/JabRef/jabref/issues/5484) [#9369](https://github.com/JabRef/jabref/issues/9369)
- We fixed an issue where JabRef could not parse absolute file paths from Zotero exports. [#10959](https://github.com/JabRef/jabref/issues/10959)
- We fixed an issue where an exception occured when toggling between "Live" or "Locked" in the internal Document Viewer. [#10935](https://github.com/JabRef/jabref/issues/10935)
- Fixed an issue on Windows where the browser extension reported failure to send an entry to JabRef even though it was sent properly. [JabRef-Browser-Extension#493](https://github.com/JabRef/JabRef-Browser-Extension/issues/493)

### Removed

## [5.12] – 2023-12-24

### Added

- We added a scite.ai tab in the entry editor that retrieves 'Smart Citation' tallies for citations that have a DOI. [koppor#375](https://github.com/koppor/jabref/issues/375)  
- We added a dropdown menu to let users change the reference library during AUX file import. [#10472](https://github.com/JabRef/jabref/issues/10472)
- We added a button to let users reset the cite command to the default value. [#10569](https://github.com/JabRef/jabref/issues/10569)
- We added the option to use System Preference for Light/Dark Theme [#8729](https://github.com/JabRef/jabref/issues/8729).
- We added [scholar.archive.org](https://scholar.archive.org/) as a new fetcher. [#10498](https://github.com/JabRef/jabref/issues/10498)
- We integrated predatory journal checking as part of the Integrity Checker based on the [check-bib-for-predatory](https://github.com/CfKu/check-bib-for-predatory). [koppor#348](https://github.com/koppor/jabref/issues/348)
- We added a 'More options' section in the main table right click menu opening the preferences dialog. [#9432](https://github.com/JabRef/jabref/issues/9432)
- When creating a new group, it inherits the icon of the parent group. [#10521](https://github.com/JabRef/jabref/pull/10521)

### Changed

- We moved the location of the 'Open only one instance of JabRef' preference option from "Network" to "General". [#9306](https://github.com/JabRef/jabref/issues/9306)
- The two previews in the change resolver dialog now have their scrollbars synchronized. [#9576](https://github.com/JabRef/jabref/issues/9576).
- We changed the setting of the keyword separator to accept a single character only. [#177](https://github.com/koppor/jabref/issues/177)
- We replaced "SearchAll" in Web Search by "Search Selected". [#10556](https://github.com/JabRef/jabref/issues/10556)
- Short DOI formatter now checks, if the value is already formatted. If so, it returns the value instead of calling the ShortDOIService again. [#10589](https://github.com/JabRef/jabref/issues/10589)
- We upgraded to JavaFX 21.0.1. As a consequence JabRef requires now macOS 11 or later and GTK 3.8 or later on Linux [10627](https://github.com/JabRef/jabref/pull/10627).
- A user-specific comment fields is not enabled by default, but can be enabled using the "Add" button. [#10424](https://github.com/JabRef/jabref/issues/10424)
- We upgraded to Lucene 9.9 for the fulltext search. The search index will be rebuild. [#10686](https://github.com/JabRef/jabref/pull/10686)
- When using "Copy..." -> "Copy citation key", the delimiter configured at "Push applications" is respected. [#10707](https://github.com/JabRef/jabref/pull/10707)

### Fixed

- We fixed an issue where the added protected term has unwanted leading and trailing whitespaces, where the formatted text has unwanted empty brackets and where the word at the cursor in the textbox can be added to the list. [#10415](https://github.com/JabRef/jabref/issues/10415)
- We fixed an issue where in the merge dialog the file field of entries was not correctly merged when the first and second entry both contained values inside the file field. [#10572](https://github.com/JabRef/jabref/issues/10572)
- We fixed some small inconsistencies in the user interface. [#10507](https://github.com/JabRef/jabref/issues/10507) [#10458](https://github.com/JabRef/jabref/issues/10458) [#10660](https://github.com/JabRef/jabref/issues/10660)
- We fixed the issue where the Hayagriva YAML exporter would not include a parent field for the publisher/series. [#10596](https://github.com/JabRef/jabref/issues/10596)
- We fixed issues in the external file type dialog w.r.t. duplicate entries in the case of a language switch. [#10271](https://github.com/JabRef/jabref/issues/10271)
- We fixed an issue where the right-click action "Copy cite..." did not respect the configured citation command under "External Programs" -> "[Push Applications](https://docs.jabref.org/cite/pushtoapplications)" [#10615](https://github.com/JabRef/jabref/issues/10615)

### Removed

- We removed duplicate filtering and sorting operations in the MainTable when editing BibEntries. [#10619](https://github.com/JabRef/jabref/pull/10619)

## [5.11] – 2023-10-22

### Added

- We added the ability to sort subgroups in Z-A order, as well as by ascending and descending number of subgroups. [#10249](https://github.com/JabRef/jabref/issues/10249)
- We added the possibility to find (and add) papers that cite or are cited by a given paper. [#6187](https://github.com/JabRef/jabref/issues/6187)
- We added an error-specific message for when a download from a URL fails. [#9826](https://github.com/JabRef/jabref/issues/9826)
- We added support for customizing the citation command (e.g., `[@key1,@key2]`) when [pushing to external applications](https://docs.jabref.org/cite/pushtoapplications). [#10133](https://github.com/JabRef/jabref/issues/10133)
- We added an integrity check for more special characters. [#8712](https://github.com/JabRef/jabref/issues/8712)
- We added protected terms described as "Computer science". [#10222](https://github.com/JabRef/jabref/pull/10222)
- We added a link "Get more themes..." in the preferences to that points to [themes.jabref.org](https://themes.jabref.org) allowing the user to download new themes. [#10243](https://github.com/JabRef/jabref/issues/10243)
- We added a fetcher for [LOBID](https://lobid.org/resources/api) resources. [koppor#386](https://github.com/koppor/jabref/issues/386)
- When in `biblatex` mode, the [integrity check](https://docs.jabref.org/finding-sorting-and-cleaning-entries/checkintegrity) for journal titles now also checks the field `journal`.
- We added support for exporting to Hayagriva YAML format. [#10382](https://github.com/JabRef/jabref/issues/10382)
- We added support for pushing citations to [TeXShop](https://pages.uoregon.edu/koch/texshop/) on macOS [forum#2699](https://discourse.jabref.org/t/push-to-texshop-mac/2699).
- We added the 'Bachelor's thesis' type for Biblatex's 'Thesis' EntryType [#10029](https://github.com/JabRef/jabref/issues/10029).

### Changed

- The export formats `listrefs`, `tablerefs`, `tablerefsabsbib`, now use the ISO date format in the footer [#10383](https://github.com/JabRef/jabref/pull/10383).
- When searching for an identifier in the "Web search", the title of the search window is now "Identifier-based Web Search". [#10391](https://github.com/JabRef/jabref/pull/10391)
- The ampersand checker now skips verbatim fields (`file`, `url`, ...). [#10419](https://github.com/JabRef/jabref/pull/10419)
- If no existing document is selected for exporting "XMP annotated pdf" JabRef will now create a new PDF file with a sample text and the metadata. [#10102](https://github.com/JabRef/jabref/issues/10102)
- We modified the DOI cleanup to infer the DOI from an ArXiV ID if it's present. [#10426](https://github.com/JabRef/jabref/issues/10426)
- The ISI importer uses the field `comment` for notes (instead of `review). [#10478](https://github.com/JabRef/jabref/pull/10478)
- If no existing document is selected for exporting "Embedded BibTeX pdf" JabRef will now create a new PDF file with a sample text and the metadata. [#10101](https://github.com/JabRef/jabref/issues/10101)
- Translated titles format no longer raise a warning. [#10459](https://github.com/JabRef/jabref/issues/10459)
- We re-added the empty grey containers in the groups panel to keep an indicator for the current selected group, if displaying of group item count is turned off [#9972](https://github.com/JabRef/jabref/issues/9972)

### Fixed

- We fixed an issue where "Move URL in note field to url field" in the cleanup dialog caused an exception if no note field was present [forum#3999](https://discourse.jabref.org/t/cleanup-entries-cant-get-it-to-work/3999)
- It is possible again to use "current table sort order" for the order of entries when saving. [#9869](https://github.com/JabRef/jabref/issues/9869)
- Passwords can be stored in GNOME key ring. [#10274](https://github.com/JabRef/jabref/issues/10274)
- We fixed an issue where groups based on an aux file could not be created due to an exception [#10350](https://github.com/JabRef/jabref/issues/10350)
- We fixed an issue where the JabRef browser extension could not communicate with JabRef under macOS due to missing files. You should use the `.pkg` for the first installation as it updates all necessary files for the extension [#10308](https://github.com/JabRef/jabref/issues/10308)
- We fixed an issue where the ISBN fetcher returned the entrytype `misc` for certain ISBN numbers [#10348](https://github.com/JabRef/jabref/issues/10348)
- We fixed a bug where an exception was raised when saving less than three export save orders in the preference. [#10157](https://github.com/JabRef/jabref/issues/10157)
- We fixed an issue where it was possible to create a group with no name or with a group separator inside the name [#9776](https://github.com/JabRef/jabref/issues/9776)
- Biblatex's `journaltitle` is now also respected for showing the journal information. [#10397](https://github.com/JabRef/jabref/issues/10397)
- JabRef does not hang anymore when exporting via CLI. [#10380](https://github.com/JabRef/jabref/issues/10380)
- We fixed an issue where it was not possible to save a library on a network share under macOS due to an exception when acquiring a file lock [#10452](https://github.com/JabRef/jabref/issues/10452)
- We fixed an issue where exporting "XMP annotated pdf" without selecting an existing document would produce an exception. [#10102](https://github.com/JabRef/jabref/issues/10102)
- We fixed an issue where the "Enabled" column in the "Protected terms files" tab in the preferences could not be resized [#10285](https://github.com/JabRef/jabref/issues/10285)
- We fixed an issue where after creation of a new library, the new library was not focused. [koppor#592](https://github.com/koppor/jabref/issues/592)
- We fixed an issue where double clicking on an url in the file field would trigger an exception instead of opening the browser [#10480](https://github.com/JabRef/jabref/pull/10480)
- We fixed an issue where scrolling was impossible on dragging a citation on the groups panel. [#9754](https://github.com/JabRef/jabref/issues/9754)
- We fixed an issue where exporting "Embedded BibTeX pdf" without selecting an existing document would produce an exception. [#10101](https://github.com/JabRef/jabref/issues/10101)
- We fixed an issue where there was a failure to access the url link for "eprint" for the ArXiv entry.[#10474](https://github.com/JabRef/jabref/issues/10474)
- We fixed an issue where it was not possible to connect to a shared database once a group with entries was added or other metadata modified [#10336](https://github.com/JabRef/jabref/issues/10336)
- We fixed an issue where middle-button paste in X not always worked [#7905](https://github.com/JabRef/jabref/issues/7905)

## [5.10] – 2023-09-02

### Added

- We added a field showing the BibTeX/biblatex source for added and deleted entries in the "External Changes Resolver" dialog. [#9509](https://github.com/JabRef/jabref/issues/9509)
- We added user-specific comment field so that multiple users can make separate comments. [#543](https://github.com/koppor/jabref/issues/543)
- We added a search history list in the search field's right click menu. [#7906](https://github.com/JabRef/jabref/issues/7906)
- We added a full text fetcher for IACR eprints. [#9651](https://github.com/JabRef/jabref/pull/9651)
- We added "Attach file from URL" to right-click context menu to download and store a file with the reference library. [#9646](https://github.com/JabRef/jabref/issues/9646)
- We enabled updating an existing entry with data from InspireHEP. [#9351](https://github.com/JabRef/jabref/issues/9351)
- We added a fetcher for the Bibliotheksverbund Bayern (experimental). [#9641](https://github.com/JabRef/jabref/pull/9641)
- We added support for more biblatex date formats for parsing dates. [#2753](https://github.com/JabRef/jabref/issues/2753)
- We added support for multiple languages for exporting to and importing references from MS Office. [#9699](https://github.com/JabRef/jabref/issues/9699)
- We enabled scrolling in the groups list when dragging a group on another group. [#2869](https://github.com/JabRef/jabref/pull/2869)
- We added the option to automatically download online files when a new entry is created from an existing ID (e.g., DOI). The option can be disabled in the preferences under "Import and Export". [#9756](https://github.com/JabRef/jabref/issues/9756)
- We added a new Integrity check for unescaped ampersands. [koppor#585](https://github.com/koppor/jabref/issues/585)
- We added support for parsing `$\backslash$` in file paths (as exported by Mendeley). [forum#3470](https://discourse.jabref.org/t/mendeley-bib-import-with-linked-files/3470)
- We added the possibility to automatically fetch entries when an ISBN is pasted on the main table. [#9864](https://github.com/JabRef/jabref/issues/9864)
- We added the option to disable the automatic linking of files in the entry editor [#5105](https://github.com/JabRef/jabref/issues/5105)
- We added the link icon for ISBNs in linked identifiers column. [#9819](https://github.com/JabRef/jabref/issues/9819)
- We added key binding to focus on groups <kbd>alt</kbd> + <kbd>s</kbd> [#9863](https://github.com/JabRef/jabref/issues/9863)
- We added the option to unprotect a text selection, which strips all pairs of curly braces away. [#9950](https://github.com/JabRef/jabref/issues/9950)
- We added drag and drop events for field 'Groups' in entry editor panel. [#569](https://github.com/koppor/jabref/issues/569)
- We added support for parsing MathML in the Medline importer. [#4273](https://github.com/JabRef/jabref/issues/4273)
- We added the ability to search for an identifier (DOI, ISBN, ArXiv ID) directly from 'Web Search'. [#7575](https://github.com/JabRef/jabref/issues/7575) [#9674](https://github.com/JabRef/jabref/issues/9674)
- We added a cleanup activity that identifies a URL or a last-visited-date in the `note` field and moves it to the `url` and `urldate` field respectively. [koppor#216](https://github.com/koppor/jabref/issues/216)
- We enabled the user to change the name of a field in a custom entry type by double-clicking on it. [#9840](https://github.com/JabRef/jabref/issues/9840)
- We added some preferences options to disable online activity. [#10064](https://github.com/JabRef/jabref/issues/10064)
- We integrated two mail actions ("As Email" and "To Kindle") under a new "Send" option in the right-click & Tools menus. The Kindle option creates an email targeted to the user's Kindle email, which can be set in preferences under "External programs" [#6186](https://github.com/JabRef/jabref/issues/6186)
- We added an option to clear recent libraries' history. [#10003](https://github.com/JabRef/jabref/issues/10003)
- We added an option to encrypt and remember the proxy password. [#8055](https://github.com/JabRef/jabref/issues/8055)[#10044](https://github.com/JabRef/jabref/issues/10044)
- We added support for showing journal information, via info buttons next to the `Journal` and `ISSN` fields in the entry editor. [#6189](https://github.com/JabRef/jabref/issues/6189)
- We added support for pushing citations to Sublime Text 3 [#10098](https://github.com/JabRef/jabref/issues/10098)
- We added support for the Finnish language. [#10183](https://github.com/JabRef/jabref/pull/10183)
- We added the option to automatically replaces illegal characters in the filename when adding a file to JabRef. [#10182](https://github.com/JabRef/jabref/issues/10182)
- We added a privacy policy. [#10064](https://github.com/JabRef/jabref/issues/10064)
- We added a tooltip to show the number of entries in a group [#10208](https://github.com/JabRef/jabref/issues/10208)
- We fixed an issue where it was no longer possible to add or remove selected entries to groups via context menu [#10404](https://github.com/JabRef/jabref/issues/10404), [#10317](https://github.com/JabRef/jabref/issues/10317) [#10374](https://github.com/JabRef/jabref/issues/10374)

### Changed

- We replaced "Close" by "Close library" and placed it after "Save all" in the File menu. [#10043](https://github.com/JabRef/jabref/pull/10043)
- We upgraded to Lucene 9.7 for the fulltext search. The search index will be rebuild. [#9584](https://github.com/JabRef/jabref/pull/10036)
- 'Get full text' now also checks the file url. [#568](https://github.com/koppor/jabref/issues/568)
- JabRef writes a new backup file only if there is a change. Before, JabRef created a backup upon start. [#9679](https://github.com/JabRef/jabref/pull/9679)
- We modified the `Add Group` dialog to use the most recently selected group hierarchical context. [#9141](https://github.com/JabRef/jabref/issues/9141)
- We refined the 'main directory not found' error message. [#9625](https://github.com/JabRef/jabref/pull/9625)
- JabRef writes a new backup file only if there is a change. Before, JabRef created a backup upon start. [#9679](https://github.com/JabRef/jabref/pull/9679)
- Backups of libraries are not stored per JabRef version, but collected together. [#9676](https://github.com/JabRef/jabref/pull/9676)
- We streamlined the paths for logs and backups: The parent path fragment is always `logs` or `backups`.
- `log.txt` now contains an entry if a BibTeX entry could not be parsed.
- `log.txt` now contains debug messages. Debugging needs to be enabled explicitly. [#9678](https://github.com/JabRef/jabref/pull/9678)
- `log.txt` does not contain entries for non-found files during PDF indexing. [#9678](https://github.com/JabRef/jabref/pull/9678)
- The hostname is now determined using environment variables (`COMPUTERNAME`/`HOSTNAME`) first. [#9910](https://github.com/JabRef/jabref/pull/9910)
- We improved the Medline importer to correctly import ISO dates for `revised`. [#9536](https://github.com/JabRef/jabref/issues/9536)
- To avoid cluttering of the directory, We always delete the `.sav` file upon successful write. [#9675](https://github.com/JabRef/jabref/pull/9675)
- We improved the unlinking/deletion of multiple linked files of an entry using the <kbd>Delete</kbd> key. [#9473](https://github.com/JabRef/jabref/issues/9473)
- The field names of customized entry types are now exchanged preserving the case. [#9993](https://github.com/JabRef/jabref/pull/9993)
- We moved the custom entry types dialog into the preferences dialog. [#9760](https://github.com/JabRef/jabref/pull/9760)
- We moved the manage content selectors dialog to the library properties. [#9768](https://github.com/JabRef/jabref/pull/9768)
- We moved the preferences menu command from the options menu to the file menu. [#9768](https://github.com/JabRef/jabref/pull/9768)
- We reworked the cross ref labels in the entry editor and added a right click menu. [#10046](https://github.com/JabRef/jabref/pull/10046)
- We reorganized the order of tabs and settings in the library properties. [#9836](https://github.com/JabRef/jabref/pull/9836)
- We changed the handling of an "overflow" of authors at `[authIniN]`: JabRef uses `+` to indicate an overflow. Example: `[authIni2]` produces `A+` (instead of `AB`) for `Aachen and Berlin and Chemnitz`. [#9703](https://github.com/JabRef/jabref/pull/9703)
- We moved the preferences option to open the last edited files on startup to the 'General' tab. [#9808](https://github.com/JabRef/jabref/pull/9808)
- We improved the recognition of DOIs when pasting a link containing a DOI on the maintable. [#9864](https://github.com/JabRef/jabref/issues/9864s)
- We reordered the preferences dialog. [#9839](https://github.com/JabRef/jabref/pull/9839)
- We split the 'Import and Export' tab into 'Web Search' and 'Export'. [#9839](https://github.com/JabRef/jabref/pull/9839)
- We moved the option to run JabRef in memory stick mode into the preferences dialog toolbar. [#9866](https://github.com/JabRef/jabref/pull/9866)
- In case the library contains empty entries, they are not written to disk. [#8645](https://github.com/JabRef/jabref/issues/8645)
- The formatter `remove_unicode_ligatures` is now called `replace_unicode_ligatures`. [#9890](https://github.com/JabRef/jabref/pull/9890)
- We improved the error message when no terminal was found. [#9607](https://github.com/JabRef/jabref/issues/9607)
- In the context of the "systematic literature functionality", we changed the name "database" to "catalog" to use a separate term for online catalogs in comparison to SQL databases. [#9951](https://github.com/JabRef/jabref/pull/9951)
- We now show more fields (including Special Fields) in the dropdown selection for "Save sort order" in the library properties and for "Export sort order" in the preferences. [#10010](https://github.com/JabRef/jabref/issues/10010)
- We now encrypt and store the custom API keys in the OS native credential store. [#10044](https://github.com/JabRef/jabref/issues/10044)
- We changed the behavior of group addition/edit, so that sorting by alphabetical order is not performed by default after the modification. [#10017](https://github.com/JabRef/jabref/issues/10017)
- We fixed an issue with spacing in the cleanup dialogue. [#10081](https://github.com/JabRef/jabref/issues/10081)
- The GVK fetcher now uses the new [K10plus](https://www.bszgbv.de/services/k10plus/) database. [#10189](https://github.com/JabRef/jabref/pull/10189)

### Fixed

- We fixed an issue where clicking the group expansion pane/arrow caused the node to be selected, when it should just expand/detract the node. [#10111](https://github.com/JabRef/jabref/pull/10111)
- We fixed an issue where the browser import would add ' characters before the BibTeX entry on Linux. [#9588](https://github.com/JabRef/jabref/issues/9588)
- We fixed an issue where searching for a specific term with the DOAB fetcher lead to an exception. [#9571](https://github.com/JabRef/jabref/issues/9571)
- We fixed an issue where the "Import" -> "Library to import to" did not show the correct library name if two opened libraries had the same suffix. [#9567](https://github.com/JabRef/jabref/issues/9567)
- We fixed an issue where the rpm-Version of JabRef could not be properly uninstalled and reinstalled. [#9558](https://github.com/JabRef/jabref/issues/9558), [#9603](https://github.com/JabRef/jabref/issues/9603)
- We fixed an issue where the command line export using `--exportMatches` flag does not create an output bib file. [#9581](https://github.com/JabRef/jabref/issues/9581)
- We fixed an issue where custom field in the custom entry types could not be set to mulitline. [#9609](https://github.com/JabRef/jabref/issues/9609)
- We fixed an issue where the Office XML exporter did not resolve BibTeX-Strings when exporting entries. [forum#3741](https://discourse.jabref.org/t/exporting-bibtex-constant-strings-to-ms-office-2007-xml/3741)
- We fixed an issue where the Merge Entries Toolbar configuration was not saved after hitting 'Merge Entries' button. [#9091](https://github.com/JabRef/jabref/issues/9091)
- We fixed an issue where the password is stored in clear text if the user wants to use a proxy with authentication. [#8055](https://github.com/JabRef/jabref/issues/8055)
- JabRef is now more relaxed when parsing field content: In case a field content ended with `\`, the combination `\}` was treated as plain `}`. [#9668](https://github.com/JabRef/jabref/issues/9668)
- We resolved an issue that cut off the number of group entries when it exceeded four digits. [#8797](https://github.com/JabRef/jabref/issues/8797)
- We fixed the issue where the size of the global search window was not retained after closing. [#9362](https://github.com/JabRef/jabref/issues/9362)
- We fixed an issue where the Global Search UI preview is still white in dark theme. [#9362](https://github.com/JabRef/jabref/issues/9362)
- We fixed the double paste issue when <kbd>Cmd</kbd> + <kbd>v</kbd> is pressed on 'New entry from plaintext' dialog. [#9367](https://github.com/JabRef/jabref/issues/9367)
- We fixed an issue where the pin button on the Global Search dialog was located at the bottom and not at the top. [#9362](https://github.com/JabRef/jabref/issues/9362)
- We fixed the log text color in the event log console when using dark mode. [#9732](https://github.com/JabRef/jabref/issues/9732)
- We fixed an issue where searching for unlinked files would include the current library's .bib file. [#9735](https://github.com/JabRef/jabref/issues/9735)
- We fixed an issue where it was no longer possible to connect to a shared mysql database due to an exception. [#9761](https://github.com/JabRef/jabref/issues/9761)
- We fixed an issue where an exception was thrown for the user after <kbd>Ctrl</kbd>+<kbd>Z</kbd> command. [#9737](https://github.com/JabRef/jabref/issues/9737)
- We fixed the citation key generation for [`[authors]`, `[authshort]`, `[authorsAlpha]`, `[authIniN]`, `[authEtAl]`, `[auth.etal]`](https://docs.jabref.org/setup/citationkeypatterns#special-field-markers) to handle `and others` properly. [koppor#626](https://github.com/koppor/jabref/issues/626)
- We fixed the Save/save as file type shows BIBTEX_DB instead of "Bibtex library". [#9372](https://github.com/JabRef/jabref/issues/9372)
- We fixed the default main file directory for non-English Linux users. [#8010](https://github.com/JabRef/jabref/issues/8010)
- We fixed an issue when overwriting the owner was disabled. [#9896](https://github.com/JabRef/jabref/pull/9896)
- We fixed an issue regarding recording redundant prefixes in search history. [#9685](https://github.com/JabRef/jabref/issues/9685)
- We fixed an issue where passing a URL containing a DOI led to a "No entry found" notification. [#9821](https://github.com/JabRef/jabref/issues/9821)
- We fixed some minor visual inconsistencies and issues in the preferences dialog. [#9866](https://github.com/JabRef/jabref/pull/9866)
- The order of save actions is now retained. [#9890](https://github.com/JabRef/jabref/pull/9890)
- We fixed an issue where the order of save actions was not retained in the bib file. [#9890](https://github.com/JabRef/jabref/pull/9890)
- We fixed an issue in the preferences 'External file types' tab ignoring a custom application path in the edit dialog. [#9895](https://github.com/JabRef/jabref/issues/9895)
- We fixed an issue in the preferences where custom columns could be added to the entry table with no qualifier. [#9913](https://github.com/JabRef/jabref/issues/9913)
- We fixed an issue where the encoding header in a bib file was not respected when the file contained a BOM (Byte Order Mark). [#9926](https://github.com/JabRef/jabref/issues/9926)
- We fixed an issue where cli help output for import and export format was inconsistent. [koppor#429](https://github.com/koppor/jabref/issues/429)
- We fixed an issue where the user could select multiple conflicting options for autocompletion at once. [#10181](https://github.com/JabRef/jabref/issues/10181)
- We fixed an issue where no preview could be generated for some entry types and led to an exception. [#9947](https://github.com/JabRef/jabref/issues/9947)
- We fixed an issue where the Linux terminal working directory argument was malformed and therefore ignored upon opening a terminal [#9953](https://github.com/JabRef/jabref/issues/9953)
- We fixed an issue under Linux where under some systems the file instead of the folder was opened. [#9607](https://github.com/JabRef/jabref/issues/9607)
- We fixed an issue where an Automatic Keyword Group could not be deleted in the UI. [#9778](https://github.com/JabRef/jabref/issues/9778)
- We fixed an issue where the citation key pattern `[edtrN_M]` returned the wrong editor. [#9946](https://github.com/JabRef/jabref/pull/9946)
- We fixed an issue where empty grey containers would remain in the groups panel, if displaying of group item count is turned off. [#9972](https://github.com/JabRef/jabref/issues/9972)
- We fixed an issue where fetching an ISBN could lead to application freezing when the fetcher did not return any results. [#9979](https://github.com/JabRef/jabref/issues/9979)
- We fixed an issue where closing a library containing groups and entries caused an exception [#9997](https://github.com/JabRef/jabref/issues/9997)
- We fixed a bug where the editor for strings in a bibliography file did not sort the entries by their keys [#10083](https://github.com/JabRef/jabref/pull/10083)
- We fixed an issues where clicking on the empty space of specific context menu entries would not trigger the associated action. [#8388](https://github.com/JabRef/jabref/issues/8388)
- We fixed an issue where JabRef would not remember whether the window was in fullscreen. [#4939](https://github.com/JabRef/jabref/issues/4939)
- We fixed an issue where the ACM Portal search sometimes would not return entries for some search queries when the article author had no given name. [#10107](https://github.com/JabRef/jabref/issues/10107)
- We fixed an issue that caused high CPU usage and a zombie process after quitting JabRef because of author names autocompletion. [#10159](https://github.com/JabRef/jabref/pull/10159)
- We fixed an issue where files with illegal characters in the filename could be added to JabRef. [#10182](https://github.com/JabRef/jabref/issues/10182)
- We fixed that checked-out radio buttons under "specified keywords" were not displayed as checked after closing and reopening the "edit group" window. [#10248](https://github.com/JabRef/jabref/issues/10248)
- We fixed that when editing groups, checked-out properties such as case sensitive and regular expression (under "Free search expression") were not displayed checked. [#10108](https://github.com/JabRef/jabref/issues/10108)

### Removed

- We removed the support of BibTeXML. [#9540](https://github.com/JabRef/jabref/issues/9540)
- We removed support for Markdown syntax for strikethrough and task lists in comment fields. [#9726](https://github.com/JabRef/jabref/pull/9726)
- We removed the options menu, because the two contents were moved to the File menu or the properties of the library. [#9768](https://github.com/JabRef/jabref/pull/9768)
- We removed the 'File' tab in the preferences and moved its contents to the 'Export' tab. [#9839](https://github.com/JabRef/jabref/pull/9839)
- We removed the "[Collection of Computer Science Bibliographies](https://en.wikipedia.org/wiki/Collection_of_Computer_Science_Bibliographies)" fetcher the websits is no longer available. [#6638](https://github.com/JabRef/jabref/issues/6638)

## [5.9] – 2023-01-06

### Added

- We added a dropdown menu to let users change the library they want to import into during import. [#6177](https://github.com/JabRef/jabref/issues/6177)
- We added the possibility to add/remove a preview style from the selected list using a double click. [#9490](https://github.com/JabRef/jabref/issues/9490)
- We added the option to define fields as "multine" directly in the custom entry types dialog. [#6448](https://github.com/JabRef/jabref/issues/6448)
- We changed the minWidth and the minHeight of the main window, so it won't have a width and/or a height with the value 0. [#9606](https://github.com/JabRef/jabref/issues/9606)

### Changed

- We changed database structure: in MySQL/MariaDB we renamed tables by adding a `JABREF_` prefix, and in PGSQL we moved tables in `jabref` schema. We added `VersionDBStructure` variable in `METADATA` table to indicate current version of structure, this variable is needed for automatic migration. [#9312](https://github.com/JabRef/jabref/issues/9312)
- We moved some preferences options to a new tab in the preferences dialog. [#9442](https://github.com/JabRef/jabref/pull/9308)
- We renamed "Medline abbreviation" to "dotless abbreviation". [#9504](https://github.com/JabRef/jabref/pull/9504)
- We now have more "dots" in the offered journal abbreviations. [#9504](https://github.com/JabRef/jabref/pull/9504)
- We now disable the button "Full text search" in the Searchbar by default [#9527](https://github.com/JabRef/jabref/pull/9527)


### Fixed

- The tab "deprecated fields" is shown in biblatex-mode only. [#7757](https://github.com/JabRef/jabref/issues/7757)
- In case a journal name of an IEEE journal is abbreviated, the "normal" abbreviation is used - and not the one of the IEEE BibTeX strings. [abbrv#91](https://github.com/JabRef/abbrv.jabref.org/issues/91)
- We fixed a performance issue when loading large lists of custom journal abbreviations. [#8928](https://github.com/JabRef/jabref/issues/8928)
- We fixed an issue where the last opened libraries were not remembered when a new unsaved library was open as well. [#9190](https://github.com/JabRef/jabref/issues/9190)
- We fixed an issue where no context menu for the group "All entries" was present. [forum#3682](https://discourse.jabref.org/t/how-sort-groups-a-z-not-subgroups/3682)
- We fixed an issue where extra curly braces in some fields would trigger an exception when selecting the entry or doing an integrity check. [#9475](https://github.com/JabRef/jabref/issues/9475), [#9503](https://github.com/JabRef/jabref/issues/9503)
- We fixed an issue where entering a date in the format "YYYY/MM" in the entry editor date field caused an exception. [#9492](https://github.com/JabRef/jabref/issues/9492)
- For portable versions, the `.deb` file now works on plain debian again. [#9472](https://github.com/JabRef/jabref/issues/9472)
- We fixed an issue where the download of linked online files failed after an import of entries for certain urls. [#9518](https://github.com/JabRef/jabref/issues/9518)
- We fixed an issue where an exception occurred when manually downloading a file from an URL in the entry editor. [#9521](https://github.com/JabRef/jabref/issues/9521)
- We fixed an issue with open office csv file formatting where commas in the abstract field where not escaped. [#9087](https://github.com/JabRef/jabref/issues/9087)
- We fixed an issue with deleting groups where subgroups different from the selected group were deleted. [#9281](https://github.com/JabRef/jabref/issues/9281)

## [5.8] – 2022-12-18

### Added

- We integrated a new three-way merge UI for merging entries in the Entries Merger Dialog, the Duplicate Resolver Dialog, the Entry Importer Dialog, and the External Changes Resolver Dialog. [#8945](https://github.com/JabRef/jabref/pull/8945)
- We added the ability to merge groups, keywords, comments and files when merging entries. [#9022](https://github.com/JabRef/jabref/pull/9022)
- We added a warning message next to the authors field in the merge dialog to warn users when the authors are the same but formatted differently. [#8745](https://github.com/JabRef/jabref/issues/8745)
- The default file directory of a library is used as default directory for [unlinked file lookup](https://docs.jabref.org/collect/findunlinkedfiles#link-the-pdfs-to-your-bib-library). [koppor#546](https://github.com/koppor/jabref/issues/546)
- The properties of an existing systematic literature review (SLR) can be edited. [koppor#604](https://github.com/koppor/jabref/issues/604)
- An systematic literature review (SLR) can now be started from the SLR itself. [#9131](https://github.com/JabRef/jabref/pull/9131), [koppor#601](https://github.com/koppor/jabref/issues/601)
- On startup, JabRef notifies the user if there were parsing errors during opening.
- We added support for the field `fjournal` (in `@article`) for abbreviation and unabbreviation functionalities. [#321](https://github.com/JabRef/jabref/pull/321)
- In case a backup is found, the filename of the backup is shown and one can navigate to the file. [#9311](https://github.com/JabRef/jabref/pull/9311)
- We added support for the Ukrainian and Arabic languages. [#9236](https://github.com/JabRef/jabref/pull/9236), [#9243](https://github.com/JabRef/jabref/pull/9243)

### Changed

- We improved the Citavi Importer to also import so called Knowledge-items into the field `comment` of the corresponding entry [#9025](https://github.com/JabRef/jabref/issues/9025)
- We modified the change case sub-menus and their corresponding tips (displayed when you stay long over the menu) to properly reflect exemplified cases. [#9339](https://github.com/Jabref/jabref/issues/9339)
- We call backup files `.bak` and temporary writing files now `.sav`.
- JabRef keeps 10 older versions of a `.bib` file in the [user data dir](https://github.com/harawata/appdirs#supported-directories) (instead of a single `.sav` (now: `.bak`) file in the directory of the `.bib` file)
- We improved the External Changes Resolver dialog to be more usaable. [#9021](https://github.com/JabRef/jabref/pull/9021)
- We simplified the actions to fast-resolve duplicates to 'Keep Left', 'Keep Right', 'Keep Both' and 'Keep Merged'. [#9056](https://github.com/JabRef/jabref/issues/9056)
- The fallback directory of the file folder now is the general file directory. In case there was a directory configured for a library and this directory was not found, JabRef placed the PDF next to the .bib file and not into the general file directory.
- The global default directory for storing PDFs is now the documents folder in the user's home.
- When adding or editing a subgroup it is placed w.r.t. to alphabetical ordering rather than at the end. [koppor#577](https://github.com/koppor/jabref/issues/577)
- Groups context menu now shows appropriate options depending on number of subgroups. [koppor#579](https://github.com/koppor/jabref/issues/579)
- We modified the "Delete file" dialog and added the full file path to the dialog text. The file path in the title was changed to file name only. [koppor#534](https://github.com/koppor/jabref/issues/534)
- Download from URL now automatically fills with URL from clipboard. [koppor#535](https://github.com/koppor/jabref/issues/535)
- We added HTML and Markdown files to Find Unlinked Files and removed BibTeX. [koppor#547](https://github.com/koppor/jabref/issues/547)
- ArXiv fetcher now retrieves additional data from related DOIs (both ArXiv and user-assigned). [#9170](https://github.com/JabRef/jabref/pull/9170)
- We modified the Directory of Open Access Books (DOAB) fetcher so that it will now also fetch the ISBN when possible. [#8708](https://github.com/JabRef/jabref/issues/8708)
- Genres are now mapped correctly to entry types when importing MODS files. [#9185](https://github.com/JabRef/jabref/issues/9185)
- We changed the button label from "Return to JabRef" to "Return to library" to better indicate the purpose of the action.
- We changed the color of found text from red to high-contrast colors (background: yellow; font color: purple). [koppor#552](https://github.com/koppor/jabref/issues/552)
- We fixed an issue where the wrong icon for a successful import of a bib entry was shown. [#9308](https://github.com/JabRef/jabref/pull/9308)
- We changed the messages after importing unlinked local files to past tense. [koppor#548](https://github.com/koppor/jabref/issues/548)
- We fixed an issue where the wrong icon for a successful import of a bib entry was shown [#9308](https://github.com/JabRef/jabref/pull/9308)
- In the context of the [Cleanup dialog](https://docs.jabref.org/finding-sorting-and-cleaning-entries/cleanupentries) we changed the text of the conversion of BibTeX to biblatex (and vice versa) to make it more clear. [koppor#545](https://github.com/koppor/jabref/issues/545)
- We removed wrapping of string constants when writing to a `.bib` file.
- In the context of a systematic literature review (SLR), a user can now add arbitrary data into `study.yml`. JabRef just ignores this data. [#9124](https://github.com/JabRef/jabref/pull/9124)
- In the context of a systematic literature review (SLR), we reworked the "Define study" parameters dialog. [#9123](https://github.com/JabRef/jabref/pull/9123)
- We upgraded to Lucene 9.4 for the fulltext search. The search index will be rebuild. [#9213](https://github.com/JabRef/jabref/pull/9213)
- We disabled the "change case" menu for empty fields. [#9214](https://github.com/JabRef/jabref/issues/9214)
- We disabled the conversion menu for empty fields. [#9200](https://github.com/JabRef/jabref/issues/9200)

### Fixed

- We fixed an issue where applied save actions on saving the library file would lead to the dialog "The library has been modified by another program" popping up. [#4877](https://github.com/JabRef/jabref/issues/4877)
- We fixed issues with save actions not correctly loaded when opening the library. [#9122](https://github.com/JabRef/jabref/pull/9122)
- We fixed the behavior of "Discard changes" when reopening a modified library. [#9361](https://github.com/JabRef/jabref/issues/9361)
- We fixed several bugs regarding the manual and the autosave of library files that could lead to exceptions. [#9067](https://github.com/JabRef/jabref/pull/9067), [#8484](https://github.com/JabRef/jabref/issues/8484), [#8746](https://github.com/JabRef/jabref/issues/8746), [#6684](https://github.com/JabRef/jabref/issues/6684), [#6644](https://github.com/JabRef/jabref/issues/6644), [#6102](https://github.com/JabRef/jabref/issues/6102), [#6000](https://github.com/JabRef/jabref/issues/6000)
- We fixed an issue where pdfs were re-indexed on each startup. [#9166](https://github.com/JabRef/jabref/pull/9166)
- We fixed an issue when using an unsafe character in the citation key, the auto-linking feature fails to link files. [#9267](https://github.com/JabRef/jabref/issues/9267)
- We fixed an issue where a message about changed metadata would occur on saving although nothing changed. [#9159](https://github.com/JabRef/jabref/issues/9159)
- We fixed an issue where the possibility to generate a subdatabase from an aux file was writing empty files when called from the commandline. [#9115](https://github.com/JabRef/jabref/issues/9115), [forum#3516](https://discourse.jabref.org/t/export-subdatabase-from-aux-file-on-macos-command-line/3516)
- We fixed an issue where author names with tilde accents (for example ñ) were marked as "Names are not in the standard BibTeX format". [#8071](https://github.com/JabRef/jabref/issues/8071)
- We fixed an issue where capitalize didn't capitalize words after hyphen characters. [#9157](https://github.com/JabRef/jabref/issues/9157)
- We fixed an issue where title case didn't capitalize words after en-dash characters and skip capitalization of conjunctions that comes after en-dash characters. [#9068](https://github.com/JabRef/jabref/pull/9068),[#9142](https://github.com/JabRef/jabref/pull/9142)
- We fixed an issue with the message that is displayed when fetcher returns an empty list of entries for given query. [#9195](https://github.com/JabRef/jabref/issues/9195)
- We fixed an issue where editing entry's "date" field in library mode "biblatex" causes an uncaught exception. [#8747](https://github.com/JabRef/jabref/issues/8747)
- We fixed an issue where importing from XMP would fail for certain PDFs. [#9383](https://github.com/JabRef/jabref/issues/9383)
- We fixed an issue that JabRef displayed the wrong group tree after loading. [koppor#637](https://github.com/koppor/jabref/issues/637)
- We fixed that sorting of entries in the maintable by special fields is updated immediately. [#9334](https://github.com/JabRef/jabref/issues/9334)
- We fixed the display of issue, number, eid and pages fields in the entry preview. [#8607](https://github.com/JabRef/jabref/pull/8607), [#8372](https://github.com/JabRef/jabref/issues/8372), [Koppor#514](https://github.com/koppor/jabref/issues/514), [forum#2390](https://discourse.jabref.org/t/unable-to-edit-my-bibtex-file-that-i-used-before-vers-5-1/2390), [forum#3462](https://discourse.jabref.org/t/jabref-5-6-need-help-with-export-from-jabref-to-microsoft-word-entry-preview-of-apa-7-not-rendering-correctly/3462)
- We fixed the page ranges checker to detect article numbers in the pages field (used at [Check Integrity](https://docs.jabref.org/finding-sorting-and-cleaning-entries/checkintegrity)). [#8607](https://github.com/JabRef/jabref/pull/8607)
- The [HtmlToLaTeXFormatter](https://docs.jabref.org/finding-sorting-and-cleaning-entries/saveactions#html-to-latex) keeps single `<` characters.
- We fixed a performance regression when opening large libraries. [#9041](https://github.com/JabRef/jabref/issues/9041)
- We fixed a bug where spaces are trimmed when highlighting differences in the Entries merge dialog. [koppor#371](https://github.com/koppor/jabref/issues/371)
- We fixed some visual glitches with the linked files editor field in the entry editor and increased its height. [#8823](https://github.com/JabRef/jabref/issues/8823)
- We fixed some visual inconsistencies (round corners of highlighted buttons). [#8806](https://github.com/JabRef/jabref/issues/8806)
- We fixed an issue where JabRef would not exit when a connection to a LibreOffice document was established previously and the document is still open. [#9075](https://github.com/JabRef/jabref/issues/9075)
- We fixed an issue about selecting the save order in the preferences. [#9147](https://github.com/JabRef/jabref/issues/9147)
- We fixed an issue where an exception when fetching a DOI was not logged correctly. [koppor#627](https://github.com/koppor/jabref/issues/627)
- We fixed an issue where a user could not open an attached file in a new unsaved library. [#9386](https://github.com/JabRef/jabref/issues/9386)
- We fixed a typo within a connection error message. [koppor#625](https://github.com/koppor/jabref/issues/625)
- We fixed an issue where journal abbreviations would not abbreviate journal titles with escaped ampersands (\\&). [#8948](https://github.com/JabRef/jabref/issues/8948)
- We fixed the readability of the file field in the dark theme. [#9340](https://github.com/JabRef/jabref/issues/9340)
- We fixed an issue where the 'close dialog' key binding was not closing the Preferences dialog. [#8888](https://github.com/jabref/jabref/issues/8888)
- We fixed an issue where a known journal's medline/dot-less abbreviation does not switch to the full name. [#9370](https://github.com/JabRef/jabref/issues/9370)
- We fixed an issue where hitting enter on the search field within the preferences dialog closed the dialog. [koppor#630](https://github.com/koppor/jabref/issues/630)
- We fixed the "Cleanup entries" dialog is partially visible. [#9223](https://github.com/JabRef/jabref/issues/9223)
- We fixed an issue where font size preferences did not apply correctly to preference dialog window and the menu bar. [#8386](https://github.com/JabRef/jabref/issues/8386) and [#9279](https://github.com/JabRef/jabref/issues/9279)
- We fixed the display of the "Customize Entry Types" dialog title. [#9198](https://github.com/JabRef/jabref/issues/9198)
- We fixed an issue where the CSS styles are missing in some dialogs. [#9150](https://github.com/JabRef/jabref/pull/9150)
- We fixed an issue where controls in the preferences dialog could outgrow the window. [#9017](https://github.com/JabRef/jabref/issues/9017)
- We fixed an issue where highlighted text color for entry merge dialogue was not clearly visible. [#9192](https://github.com/JabRef/jabref/issues/9192)

### Removed

- We removed "last-search-date" from the systematic literature review feature, because the last-search-date can be deducted from the git logs. [#9116](https://github.com/JabRef/jabref/pull/9116)
- We removed the [CiteseerX](https://docs.jabref.org/collect/import-using-online-bibliographic-database#citeseerx) fetcher, because the API used by JabRef is sundowned. [#9466](https://github.com/JabRef/jabref/pull/9466)

## [5.7] – 2022-08-05

### Added

- We added a fetcher for [Biodiversity Heritage Library](https://www.biodiversitylibrary.org/). [8539](https://github.com/JabRef/jabref/issues/8539)
- We added support for multiple messages in the snackbar. [#7340](https://github.com/JabRef/jabref/issues/7340)
- We added an extra option in the 'Find Unlinked Files' dialog view to ignore unnecessary files like Thumbs.db, DS_Store, etc. [koppor#373](https://github.com/koppor/jabref/issues/373)
- JabRef now writes log files. Linux: `$home/.cache/jabref/logs/version`, Windows: `%APPDATA%\..\Local\harawata\jabref\version\logs`, Mac: `Users/.../Library/Logs/jabref/version`
- We added an importer for Citavi backup files, support ".ctv5bak" and ".ctv6bak" file formats. [#8322](https://github.com/JabRef/jabref/issues/8322)
- We added a feature to drag selected entries and drop them to other opened inactive library tabs [koppor521](https://github.com/koppor/jabref/issues/521).
- We added support for the [biblatex-apa](https://github.com/plk/biblatex-apa) legal entry types `Legislation`, `Legadminmaterial`, `Jurisdiction`, `Constitution` and `Legal` [#8931](https://github.com/JabRef/jabref/issues/8931)

### Changed

- The file column in the main table now shows the corresponding defined icon for the linked file [8930](https://github.com/JabRef/jabref/issues/8930).
- We improved the color of the selected entries and the color of the summary in the Import Entries Dialog in the dark theme. [#7927](https://github.com/JabRef/jabref/issues/7927)
- We upgraded to Lucene 9.2 for the fulltext search.
  Thus, the now created search index cannot be read from older versions of JabRef anylonger.
  ⚠️ JabRef will recreate the index in a new folder for new files and this will take a long time for a huge library.
  Moreover, switching back and forth JabRef versions and meanwhile adding PDFs also requires rebuilding the index now and then.
  [#8868](https://github.com/JabRef/jabref/pull/8868)
- We improved the Latex2Unicode conversion [#8639](https://github.com/JabRef/jabref/pull/8639)
- Writing BibTeX data into a PDF (XMP) removes braces. [#8452](https://github.com/JabRef/jabref/issues/8452)
- Writing BibTeX data into a PDF (XMP) does not write the `file` field.
- Writing BibTeX data into a PDF (XMP) considers the configured keyword separator (and does not use "," as default any more)
- The Medline/Pubmed search now also supports the [default fields and operators for searching](https://docs.jabref.org/collect/import-using-online-bibliographic-database#search-syntax). [forum#3554](https://discourse.jabref.org/t/native-pubmed-search/3354)
- We improved group expansion arrow that prevent it from activating group when expanding or collapsing. [#7982](https://github.com/JabRef/jabref/issues/7982), [#3176](https://github.com/JabRef/jabref/issues/3176)
- When configured SSL certificates changed, JabRef warns the user to restart to apply the configuration.
- We improved the appearances and logic of the "Manage field names & content" dialog, and renamed it to "Automatic field editor". [#6536](https://github.com/JabRef/jabref/issues/6536)
- We improved the message explaining the options when modifying an automatic keyword group [#8911](https://github.com/JabRef/jabref/issues/8911)
- We moved the preferences option "Warn about duplicates on import" option from the tab "File" to the tab "Import and Export". [koppor#570](https://github.com/koppor/jabref/issues/570)
- When JabRef encounters `% Encoding: UTF-8` header, it is kept during writing (and not removed). [#8964](https://github.com/JabRef/jabref/pull/8964)
- We replace characters which cannot be decoded using the specified encoding by a (probably another) valid character. This happens if JabRef detects the wrong charset (e.g., UTF-8 instead of Windows 1252). One can use the [Integrity Check](https://docs.jabref.org/finding-sorting-and-cleaning-entries/checkintegrity) to find those characters.

### Fixed

- We fixed an issue where linked fails containing parts of the main file directory could not be opened. [#8991](https://github.com/JabRef/jabref/issues/8991)
- Linked files with an absolute path can be opened again. [#8991](https://github.com/JabRef/jabref/issues/8991)
- We fixed an issue where the user could not rate an entry in the main table when an entry was not yet ranked. [#5842](https://github.com/JabRef/jabref/issues/5842)
- We fixed an issue that caused JabRef to sometimes open multiple instances when "Remote Operation" is enabled. [#8653](https://github.com/JabRef/jabref/issues/8653)
- We fixed an issue where linked files with the filetype "application/pdf" in an entry were not shown with the correct PDF-Icon in the main table [8930](https://github.com/JabRef/jabref/issues/8930)
- We fixed an issue where "open folder" for linked files did not open the folder and did not select the file unter certain Linux desktop environments [#8679](https://github.com/JabRef/jabref/issues/8679), [#8849](https://github.com/JabRef/jabref/issues/8849)
- We fixed an issue where the content of a big shared database library is not shown [#8788](https://github.com/JabRef/jabref/issues/8788)
- We fixed the unnecessary horizontal scroll bar in group panel [#8467](https://github.com/JabRef/jabref/issues/8467)
- We fixed an issue where the notification bar message, icon and actions appeared to be invisible. [#8761](https://github.com/JabRef/jabref/issues/8761)
- We fixed an issue where deprecated fields tab is shown when the fields don't contain any values. [#8396](https://github.com/JabRef/jabref/issues/8396)
- We fixed an issue where an exception for DOI search occurred when the DOI contained urlencoded characters. [#8787](https://github.com/JabRef/jabref/issues/8787)
- We fixed an issue which allow us to select and open identifiers from a popup list in the maintable [#8758](https://github.com/JabRef/jabref/issues/8758), [8802](https://github.com/JabRef/jabref/issues/8802)
- We fixed an issue where the escape button had no functionality within the "Filter groups" textfield. [koppor#562](https://github.com/koppor/jabref/issues/562)
- We fixed an issue where the exception that there are invalid characters in filename. [#8786](https://github.com/JabRef/jabref/issues/8786)
- When the proxy configuration removed the proxy user/password, this change is applied immediately.
- We fixed an issue where removing several groups deletes only one of them. [#8390](https://github.com/JabRef/jabref/issues/8390)
- We fixed an issue where the Sidepane (groups, web search and open office) width is not remembered after restarting JabRef. [#8907](https://github.com/JabRef/jabref/issues/8907)
- We fixed a bug where switching between themes will cause an error/exception. [#8939](https://github.com/JabRef/jabref/pull/8939)
- We fixed a bug where files that were deleted in the source bibtex file were kept in the index. [#8962](https://github.com/JabRef/jabref/pull/8962)
- We fixed "Error while sending to JabRef" when the browser extension interacts with JabRef. [JabRef-Browser-Extension#479](https://github.com/JabRef/JabRef-Browser-Extension/issues/479)
- We fixed a bug where updating group view mode (intersection or union) requires re-selecting groups to take effect. [#6998](https://github.com/JabRef/jabref/issues/6998)
- We fixed a bug that prevented external group metadata changes from being merged. [#8873](https://github.com/JabRef/jabref/issues/8873)
- We fixed the shared database opening dialog to remember autosave folder and tick. [#7516](https://github.com/JabRef/jabref/issues/7516)
- We fixed an issue where name formatter could not be saved. [#9120](https://github.com/JabRef/jabref/issues/9120)
- We fixed a bug where after the export of Preferences, custom exports were duplicated. [#10176](https://github.com/JabRef/jabref/issues/10176)

### Removed

- We removed the social media buttons for our Twitter and Facebook pages. [#8774](https://github.com/JabRef/jabref/issues/8774)

## [5.6] – 2022-04-25

### Added

- We enabled the user to customize the API Key for some fetchers. [#6877](https://github.com/JabRef/jabref/issues/6877)
- We added an extra option when right-clicking an entry in the Entry List to copy either the DOI or the DOI url.
- We added a fetcher for [Directory of Open Access Books (DOAB)](https://doabooks.org/) [8576](https://github.com/JabRef/jabref/issues/8576)
- We added an extra option to ask the user whether they want to open to reveal the folder holding the saved file with the file selected. [#8195](https://github.com/JabRef/jabref/issues/8195)
- We added a new section to network preferences to allow using custom SSL certificates. [#8126](https://github.com/JabRef/jabref/issues/8126)
- We improved the version check to take also beta version into account and now redirect to the right changelog for the version.
- We added two new web and fulltext fetchers: SemanticScholar and ResearchGate.
- We added notifications on success and failure when writing metadata to a PDF-file. [#8276](https://github.com/JabRef/jabref/issues/8276)
- We added a cleanup action that escapes `$` (by adding a backslash in front). [#8673](https://github.com/JabRef/jabref/issues/8673)

### Changed

- We upgraded to Lucene 9.1 for the fulltext search.
  Thus, the now created search index cannot be read from older versions of JabRef any longer.
  ⚠️ JabRef will recreate the index in a new folder for new files and this will take a long time for a huge library.
  Moreover, switching back and forth JabRef versions and meanwhile adding PDFs also requires rebuilding the index now and then.
  [#8362](https://github.com/JabRef/jabref/pull/8362)
- We changed the list of CSL styles to those that support formatting bibliographies. [#8421](https://github.com/JabRef/jabref/issues/8421) [citeproc-java#116](https://github.com/michel-kraemer/citeproc-java/issues/116)
- The CSL preview styles now also support displaying data from cross references entries that are linked via the `crossref` field. [#7378](https://github.com/JabRef/jabref/issues/7378)
- We made the Search button in Web Search wider. We also skewed the panel titles to the left. [#8397](https://github.com/JabRef/jabref/issues/8397)
- We introduced a preference to disable fulltext indexing. [#8468](https://github.com/JabRef/jabref/issues/8468)
- When exporting entries, the encoding is always UTF-8.
- When embedding BibTeX data into a PDF, the encoding is always UTF-8.
- We replaced the [OttoBib](https://en.wikipedia.org/wiki/OttoBib) fetcher by a fetcher by [OpenLibrary](https://openlibrary.org/dev/docs/api/books). [#8652](https://github.com/JabRef/jabref/issues/8652)
- We first fetch ISBN data from OpenLibrary, if nothing found, ebook.de is tried.
- We now only show a warning when exiting for tasks that will not be recovered automatically upon relaunch of JabRef. [#8468](https://github.com/JabRef/jabref/issues/8468)

### Fixed

- We fixed an issue where right clicking multiple entries and pressing "Change entry type" would only change one entry. [#8654](https://github.com/JabRef/jabref/issues/8654)
- We fixed an issue where it was no longer possible to add or delete multiple files in the `file` field in the entry editor. [#8659](https://github.com/JabRef/jabref/issues/8659)
- We fixed an issue where the author's lastname was not used for the citation key generation if it started with a lowercase letter. [#8601](https://github.com/JabRef/jabref/issues/8601)
- We fixed an issue where custom "Protected terms" files were missing after a restart of JabRef. [#8608](https://github.com/JabRef/jabref/issues/8608)
- We fixed an issue where JabRef could not start due to a missing directory for the fulltex index. [#8579](https://github.com/JabRef/jabref/issues/8579)
- We fixed an issue where long article numbers in the `pages` field would cause an exception and preventing the citation style to display. [#8381](https://github.com/JabRef/jabref/issues/8381), [citeproc-java](https://github.com/michel-kraemer/citeproc-java/issues/114)
- We fixed an issue where online links in the file field were not detected correctly and could produce an exception. [#8510](https://github.com/JabRef/jabref/issues/8510)
- We fixed an issue where an exception could occur when saving the preferences [#7614](https://github.com/JabRef/jabref/issues/7614)
- We fixed an issue where "Copy DOI url" in the right-click menu of the Entry List would just copy the DOI and not the DOI url. [#8389](https://github.com/JabRef/jabref/issues/8389)
- We fixed an issue where opening the console from the drop-down menu would cause an exception. [#8466](https://github.com/JabRef/jabref/issues/8466)
- We fixed an issue when reading non-UTF-8 encoded. When no encoding header is present, the encoding is now detected from the file content (and the preference option is disregarded). [#8417](https://github.com/JabRef/jabref/issues/8417)
- We fixed an issue where pasting a URL was replacing `+` signs by spaces making the URL unreachable. [#8448](https://github.com/JabRef/jabref/issues/8448)
- We fixed an issue where creating subsidiary files from aux files created with some versions of biblatex would produce incorrect results. [#8513](https://github.com/JabRef/jabref/issues/8513)
- We fixed an issue where opening the changelog from withing JabRef led to a 404 error. [#8563](https://github.com/JabRef/jabref/issues/8563)
- We fixed an issue where not all found unlinked local files were imported correctly due to some race condition. [#8444](https://github.com/JabRef/jabref/issues/8444)
- We fixed an issue where Merge entries dialog exceeds screen boundaries.
- We fixed an issue where the app lags when selecting an entry after a fresh start. [#8446](https://github.com/JabRef/jabref/issues/8446)
- We fixed an issue where no citationkey was generated on import, pasting a doi or an entry on the main table. [8406](https://github.com/JabRef/jabref/issues/8406), [koppor#553](https://github.com/koppor/jabref/issues/553)
- We fixed an issue where accent search does not perform consistently. [#6815](https://github.com/JabRef/jabref/issues/6815)
- We fixed an issue where the incorrect entry was selected when "New Article" is pressed while search filters are active. [#8674](https://github.com/JabRef/jabref/issues/8674)
- We fixed an issue where "Write BibTeXEntry metadata to PDF" button remains enabled while writing to PDF is in-progress. [#8691](https://github.com/JabRef/jabref/issues/8691)

### Removed

- We removed the option to copy CSL Citation styles data as `XSL_FO`, `ASCIIDOC`, and `RTF` as these have not been working since a long time and are no longer supported in the external library used for processing the styles. [#7378](https://github.com/JabRef/jabref/issues/7378)
- We removed the option to configure the default encoding. The default encoding is now hard-coded to the modern UTF-8 encoding.

## [5.5] – 2022-01-17

### Changed

- We integrated the external file types dialog directly inside the preferences. [#8341](https://github.com/JabRef/jabref/pull/8341)
- We disabled the add group button color change after adding 10 new groups. [#8051](https://github.com/JabRef/jabref/issues/8051)
- We inverted the logic for resolving [BibTeX strings](https://docs.jabref.org/advanced/strings). This helps to keep `#` chars. By default String resolving is only activated for a couple of standard fields. The list of fields can be modified in the preferences. [#7010](https://github.com/JabRef/jabref/issues/7010), [#7012](https://github.com/JabRef/jabref/issues/7012), [#8303](https://github.com/JabRef/jabref/issues/8303)
- We moved the search box in preview preferences closer to the available citation styles list. [#8370](https://github.com/JabRef/jabref/pull/8370)
- Changing the preference to show the preview panel as a separate tab now has effect without restarting JabRef. [#8370](https://github.com/JabRef/jabref/pull/8370)
- We enabled switching themes in JabRef without the need to restart JabRef. [#7335](https://github.com/JabRef/jabref/pull/7335)
- We added support for the field `day`, `rights`, `coverage` and `language` when reading XMP data in Dublin Core format. [#8491](https://github.com/JabRef/jabref/issues/8491)

### Fixed

- We fixed an issue where the preferences for "Search and store files relative to library file location" where ignored when the "Main file directory" field was not empty [#8385](https://github.com/JabRef/jabref/issues/8385)
- We fixed an issue where `#`chars in certain fields would be interpreted as BibTeX strings [#7010](https://github.com/JabRef/jabref/issues/7010), [#7012](https://github.com/JabRef/jabref/issues/7012), [#8303](https://github.com/JabRef/jabref/issues/8303)
- We fixed an issue where the fulltext search on an empty library with no documents would lead to an exception [koppor#522](https://github.com/koppor/jabref/issues/522)
- We fixed an issue where clicking on "Accept changes" in the merge dialog would lead to an exception [forum#2418](https://discourse.jabref.org/t/the-library-has-been-modified-by-another-program/2418/8)
- We fixed an issue where clicking on headings in the entry preview could lead to an exception. [#8292](https://github.com/JabRef/jabref/issues/8292)
- We fixed an issue where IntegrityCheck used the system's character encoding instead of the one set by the library or in preferences [#8022](https://github.com/JabRef/jabref/issues/8022)
- We fixed an issue about empty metadata in library properties when called from the right click menu. [#8358](https://github.com/JabRef/jabref/issues/8358)
- We fixed an issue where someone could add a duplicate field in the customize entry type dialog. [#8194](https://github.com/JabRef/jabref/issues/8194)
- We fixed a typo in the library properties tab: "String constants". There, one can configure [BibTeX string constants](https://docs.jabref.org/advanced/strings).
- We fixed an issue when writing a non-UTF-8 encoded file: The header is written again. [#8417](https://github.com/JabRef/jabref/issues/8417)
- We fixed an issue where folder creation during systemic literature review failed due to an illegal fetcher name. [#8552](https://github.com/JabRef/jabref/pull/8552)

## [5.4] – 2021-12-20

### Added

- We added confirmation dialog when user wants to close a library where any empty entries are detected. [#8096](https://github.com/JabRef/jabref/issues/8096)
- We added import support for CFF files. [#7945](https://github.com/JabRef/jabref/issues/7945)
- We added the option to copy the DOI of an entry directly from the context menu copy submenu. [#7826](https://github.com/JabRef/jabref/issues/7826)
- We added a fulltext search feature. [#2838](https://github.com/JabRef/jabref/pull/2838)
- We improved the deduction of bib-entries from imported fulltext pdfs. [#7947](https://github.com/JabRef/jabref/pull/7947)
- We added unprotect_terms to the list of bracketed pattern modifiers [#7826](https://github.com/JabRef/jabref/pull/7960)
- We added a dialog that allows to parse metadata from linked pdfs. [#7929](https://github.com/JabRef/jabref/pull/7929)
- We added an icon picker in group edit dialog. [#6142](https://github.com/JabRef/jabref/issues/6142)
- We added a preference to Opt-In to JabRef's online metadata extraction service (Grobid) usage. [#8002](https://github.com/JabRef/jabref/pull/8002)
- We readded the possibility to display the search results of all databases ("Global Search"). It is shown in a separate window. [#4096](https://github.com/JabRef/jabref/issues/4096)
- We readded the possibility to keep the search string when switching tabs. It is implemented by a toggle button. [#4096](https://github.com/JabRef/jabref/issues/4096#issuecomment-575986882)
- We allowed the user to also preview the available citation styles in the preferences besides the selected ones [#8108](https://github.com/JabRef/jabref/issues/8108)
- We added an option to search the available citation styles by name in the preferences [#8108](https://github.com/JabRef/jabref/issues/8108)
- We added an option to generate bib-entries from ID through a popover in the toolbar. [#4183](https://github.com/JabRef/jabref/issues/4183)
- We added a menu option in the right click menu of the main table tabs to display the library properties. [#6527](https://github.com/JabRef/jabref/issues/6527)
- When a `.bib` file ("library") was saved successfully, a notification is shown

### Changed

- Local library settings may overwrite the setting "Search and store files relative to library file location" [#8179](https://github.com/JabRef/jabref/issues/8179)
- The option "Fit table horizontally on screen" in the "Entry table" preferences is now disabled by default [#8148](https://github.com/JabRef/jabref/pull/8148)
- We improved the preferences and descriptions in the "Linked files" preferences tab [#8148](https://github.com/JabRef/jabref/pull/8148)
- We slightly changed the layout of the Journal tab in the preferences for ui consistency. [#7937](https://github.com/JabRef/jabref/pull/7937)
- The JabRefHost on Windows now writes a temporary file and calls `-importToOpen` instead of passing the bibtex via `-importBibtex`. [#7374](https://github.com/JabRef/jabref/issues/7374), [JabRef Browser Ext #274](https://github.com/JabRef/JabRef-Browser-Extension/issues/274)
- We reordered some entries in the right-click menu of the main table. [#6099](https://github.com/JabRef/jabref/issues/6099)
- We merged the barely used ImportSettingsTab and the CustomizationTab in the preferences into one single tab and moved the option to allow Integers in Edition Fields in Bibtex-Mode to the EntryEditor tab. [#7849](https://github.com/JabRef/jabref/pull/7849)
- We moved the export order in the preferences from `File` to `Import and Export`. [#7935](https://github.com/JabRef/jabref/pull/7935)
- We reworked the export order in the preferences and the save order in the library preferences. You can now set more than three sort criteria in your library preferences. [#7935](https://github.com/JabRef/jabref/pull/7935)
- The metadata-to-pdf actions now also embeds the bibfile to the PDF. [#8037](https://github.com/JabRef/jabref/pull/8037)
- The snap was updated to use the core20 base and to use lzo compression for better startup performance [#8109](https://github.com/JabRef/jabref/pull/8109)
- We moved the union/intersection view button in the group sidepane to the left of the other controls. [#8202](https://github.com/JabRef/jabref/pull/8202)
- We improved the Drag and Drop behavior in the "Customize Entry Types" Dialog [#6338](https://github.com/JabRef/jabref/issues/6338)
- When determining the URL of an ArXiV eprint, the URL now points to the version [#8149](https://github.com/JabRef/jabref/pull/8149)
- We Included all standard fields with citation key when exporting to Old OpenOffice/LibreOffice Calc Format [#8176](https://github.com/JabRef/jabref/pull/8176)
- In case the database is encoded with `UTF8`, the `% Encoding` marker is not written anymore
- The written `.bib` file has the same line endings [#390](https://github.com/koppor/jabref/issues/390)
- The written `.bib` file always has a final line break
- The written `.bib` file keeps the newline separator of the loaded `.bib` file
- We present options to manually enter an article or return to the New Entry menu when the fetcher DOI fails to find an entry for an ID [#7870](https://github.com/JabRef/jabref/issues/7870)
- We trim white space and non-ASCII characters from DOI [#8127](https://github.com/JabRef/jabref/issues/8127)
- The duplicate checker now inspects other fields in case no difference in the required and optional fields are found.
- We reworked the library properties dialog and integrated the `Library > Preamble`, `Library > Citation key pattern` and `Library > String constants dialogs` [#8264](https://github.com/JabRef/jabref/pulls/8264)
- We improved the startup time of JabRef by switching from the logging library `log4j2` to `tinylog` [#8007](https://github.com/JabRef/jabref/issues/8007)

### Fixed

- We fixed an issue where an exception occurred when pasting an entry with a publication date-range of the form 1910/1917 [#7864](https://github.com/JabRef/jabref/issues/7864)
- We fixed an issue where an exception occurred when a preview style was edited and afterwards another preview style selected. [#8280](https://github.com/JabRef/jabref/issues/8280)
- We fixed an issue where the actions to move a file to a directory were incorrectly disabled. [#7908](https://github.com/JabRef/jabref/issues/7908)
- We fixed an issue where an exception occurred when a linked online file was edited in the entry editor [#8008](https://github.com/JabRef/jabref/issues/8008)
- We fixed an issue when checking for a new version when JabRef is used behind a corporate proxy. [#7884](https://github.com/JabRef/jabref/issues/7884)
- We fixed some icons that were drawn in the wrong color when JabRef used a custom theme. [#7853](https://github.com/JabRef/jabref/issues/7853)
- We fixed an issue where the `Aux file` on `Edit group` doesn't support relative sub-directories path to import. [#7719](https://github.com/JabRef/jabref/issues/7719).
- We fixed an issue where it was impossible to add or modify groups. [#7912](https://github.com/JabRef/jabref/pull/793://github.com/JabRef/jabref/pull/7921)
- We fixed an issue about the visible side pane components being out of sync with the view menu. [#8115](https://github.com/JabRef/jabref/issues/8115)
- We fixed an issue where the side pane would not close when all its components were closed. [#8082](https://github.com/JabRef/jabref/issues/8082)
- We fixed an issue where exported entries from a Citavi bib containing URLs could not be imported [#7882](https://github.com/JabRef/jabref/issues/7882)
- We fixed an issue where the icons in the search bar had the same color, toggled as well as untoggled. [#8014](https://github.com/JabRef/jabref/pull/8014)
- We fixed an issue where typing an invalid UNC path into the "Main file directory" text field caused an error. [#8107](https://github.com/JabRef/jabref/issues/8107)
- We fixed an issue where "Open Folder" didn't select the file on macOS in Finder [#8130](https://github.com/JabRef/jabref/issues/8130)
- We fixed an issue where importing PDFs resulted in an uncaught exception [#8143](https://github.com/JabRef/jabref/issues/8143)
- We fixed "The library has been modified by another program" showing up when line breaks change [#4877](https://github.com/JabRef/jabref/issues/4877)
- The default directory of the "LaTeX Citations" tab is now the directory of the currently opened database (and not the directory chosen at the last open file dialog or the last database save) [koppor#538](https://github.com/koppor/jabref/issues/538)
- When writing a bib file, the `NegativeArraySizeException` should not occur [#8231](https://github.com/JabRef/jabref/issues/8231) [#8265](https://github.com/JabRef/jabref/issues/8265)
- We fixed an issue where some menu entries were available without entries selected. [#4795](https://github.com/JabRef/jabref/issues/4795)
- We fixed an issue where right-clicking on a tab and selecting close will close the focused tab even if it is not the tab we right-clicked [#8193](https://github.com/JabRef/jabref/pull/8193)
- We fixed an issue where selecting a citation style in the preferences would sometimes produce an exception [#7860](https://github.com/JabRef/jabref/issues/7860)
- We fixed an issue where an exception would occur when clicking on a DOI link in the preview pane [#7706](https://github.com/JabRef/jabref/issues/7706)
- We fixed an issue where XMP and embedded BibTeX export would not work [#8278](https://github.com/JabRef/jabref/issues/8278)
- We fixed an issue where the XMP and embedded BibTeX import of a file containing multiple schemas failed [#8278](https://github.com/JabRef/jabref/issues/8278)
- We fixed an issue where writing embedded BibTeX import fails due to write protection or bibtex already being present [#8332](https://github.com/JabRef/jabref/pull/8332)
- We fixed an issue where pdf-paths and the pdf-indexer could get out of sync [#8182](https://github.com/JabRef/jabref/issues/8182)
- We fixed an issue where Status-Logger error messages appeared during the startup of JabRef [#5475](https://github.com/JabRef/jabref/issues/5475)

### Removed

- We removed two orphaned preferences options [#8164](https://github.com/JabRef/jabref/pull/8164)
- We removed the functionality of the `--debug` commandline options. Use the java command line switch `-Dtinylog.level=debug` for debug output instead. [#8226](https://github.com/JabRef/jabref/pull/8226)

## [5.3] – 2021-07-05

### Added

- We added a progress counter to the title bar in Possible Duplicates dialog window. [#7366](https://github.com/JabRef/jabref/issues/7366)
- We added new "Customization" tab to the preferences which includes option to choose a custom address for DOI access. [#7337](https://github.com/JabRef/jabref/issues/7337)
- We added zbmath to the public databases from which the bibliographic information of an existing entry can be updated. [#7437](https://github.com/JabRef/jabref/issues/7437)
- We showed to the find Unlinked Files Dialog the date of the files' most recent modification. [#4652](https://github.com/JabRef/jabref/issues/4652)
- We added to the find Unlinked Files function a filter to show only files based on date of last modification (Last Year, Last Month, Last Week, Last Day). [#4652](https://github.com/JabRef/jabref/issues/4652)
- We added to the find Unlinked Files function a filter that sorts the files based on the date of last modification(Sort by Newest, Sort by Oldest First). [#4652](https://github.com/JabRef/jabref/issues/4652)
- We added the possibility to add a new entry via its zbMath ID (zbMATH can be chosen as ID type in the "Select entry type" window). [#7202](https://github.com/JabRef/jabref/issues/7202)
- We added the extension support and the external application support (For Texshow, Texmaker and LyX) to the flatpak [#7248](https://github.com/JabRef/jabref/pull/7248)
- We added some symbols and keybindings to the context menu in the entry editor. [#7268](https://github.com/JabRef/jabref/pull/7268)
- We added keybindings for setting and clearing the read status. [#7264](https://github.com/JabRef/jabref/issues/7264)
- We added two new fields to track the creation and most recent modification date and time for each entry. [koppor#130](https://github.com/koppor/jabref/issues/130)
- We added a feature that allows the user to copy highlighted text in the preview window. [#6962](https://github.com/JabRef/jabref/issues/6962)
- We added a feature that allows you to create new BibEntry via paste arxivId [#2292](https://github.com/JabRef/jabref/issues/2292)
- We added support for conducting automated and systematic literature search across libraries and git support for persistence [#369](https://github.com/koppor/jabref/issues/369)
- We added a add group functionality at the bottom of the side pane. [#4682](https://github.com/JabRef/jabref/issues/4682)
- We added a feature that allows the user to choose whether to trust the target site when unable to find a valid certification path from the file download site. [#7616](https://github.com/JabRef/jabref/issues/7616)
- We added a feature that allows the user to open all linked files of multiple selected entries by "Open file" option. [#6966](https://github.com/JabRef/jabref/issues/6966)
- We added a keybinding preset for new entries. [#7705](https://github.com/JabRef/jabref/issues/7705)
- We added a select all button for the library import function. [#7786](https://github.com/JabRef/jabref/issues/7786)
- We added a search feature for journal abbreviations. [#7804](https://github.com/JabRef/jabref/pull/7804)
- We added auto-key-generation progress to the background task list. [#7267](https://github.com/JabRef/jabref/issues/7267)
- We added the option to write XMP metadata to pdfs from the CLI. [7814](https://github.com/JabRef/jabref/pull/7814)

### Changed

- The export to MS Office XML now exports the author field as `Inventor` if the bibtex entry type is `patent` [#7830](https://github.com/JabRef/jabref/issues/7830)
- We changed the EndNote importer to import the field `label` to the corresponding bibtex field `endnote-label` [forum#2734](https://discourse.jabref.org/t/importing-endnote-label-field-to-jabref-from-xml-file/2734)
- The keywords added via "Manage content selectors" are now displayed in alphabetical order. [#3791](https://github.com/JabRef/jabref/issues/3791)
- We improved the "Find unlinked files" dialog to show import results for each file. [#7209](https://github.com/JabRef/jabref/pull/7209)
- The content of the field `timestamp` is migrated to `creationdate`. In case one configured "udpate timestampe", it is migrated to `modificationdate`. [koppor#130](https://github.com/koppor/jabref/issues/130)
- The JabRef specific meta-data content in the main field such as priorities (prio1, prio2, ...) are migrated to their respective fields. They are removed from the keywords. [#6840](https://github.com/jabref/jabref/issues/6840)
- We fixed an issue where groups generated from authors' last names did not include all entries of the authors' [#5833](https://github.com/JabRef/jabref/issues/5833)
- The export to MS Office XML now uses the month name for the field `MonthAcessed` instead of the two digit number [#7354](https://github.com/JabRef/jabref/issues/7354)
- We included some standalone dialogs from the options menu in the main preference dialog and fixed some visual issues in the preferences dialog. [#7384](https://github.com/JabRef/jabref/pull/7384)
- We improved the linking of the `python3` interpreter via the shebang to dynamically use the systems default Python. Related to [JabRef-Browser-Extension #177](https://github.com/JabRef/JabRef-Browser-Extension/issues/177)
- Automatically found pdf files now have the linking button to the far left and uses a link icon with a plus instead of a briefcase. The file name also has lowered opacity(70%) until added. [#3607](https://github.com/JabRef/jabref/issues/3607)
- We simplified the select entry type form by splitting it into two parts ("Recommended" and "Others") based on internal usage data. [#6730](https://github.com/JabRef/jabref/issues/6730)
- We improved the submenu list by merging the'Remove group' having two options, with or without subgroups. [#4682](https://github.com/JabRef/jabref/issues/4682)
- The export to MS Office XML now uses the month name for the field `Month` instead of the two digit number [forum#2685](https://discourse.jabref.org/t/export-month-as-text-not-number/2685)
- We reintroduced missing default keybindings for new entries. [#7346](https://github.com/JabRef/jabref/issues/7346) [#7439](https://github.com/JabRef/jabref/issues/7439)
- Lists of available fields are now sorted alphabetically. [#7716](https://github.com/JabRef/jabref/issues/7716)
- The tooltip of the search field explaining the search is always shown. [#7279](https://github.com/JabRef/jabref/pull/7279)
- We rewrote the ACM fetcher to adapt to the new interface. [#5804](https://github.com/JabRef/jabref/issues/5804)
- We moved the select/collapse buttons in the unlinked files dialog into a context menu. [#7383](https://github.com/JabRef/jabref/issues/7383)
- We fixed an issue where journal abbreviations containing curly braces were not recognized [#7773](https://github.com/JabRef/jabref/issues/7773)

### Fixed

- We fixed an issue where some texts (e.g. descriptions) in dialogs could not be translated [#7854](https://github.com/JabRef/jabref/issues/7854)
- We fixed an issue where import hangs for ris files with "ER - " [#7737](https://github.com/JabRef/jabref/issues/7737)
- We fixed an issue where getting bibliograhpic data from DOI or another identifer did not respect the library mode (BibTeX/biblatex)[#6267](https://github.com/JabRef/jabref/issues/6267)
- We fixed an issue where importing entries would not respect the library mode (BibTeX/biblatex)[#1018](https://github.com/JabRef/jabref/issues/1018)
- We fixed an issue where an exception occurred when importing entries from a web search [#7606](https://github.com/JabRef/jabref/issues/7606)
- We fixed an issue where the table column sort order was not properly stored and resulted in unsorted eports [#7524](https://github.com/JabRef/jabref/issues/7524)
- We fixed an issue where the value of the field `school` or `institution` would be printed twice in the HTML Export [forum#2634](https://discourse.jabref.org/t/problem-with-exporting-techreport-phdthesis-mastersthesis-to-html/2634)
- We fixed an issue preventing to connect to a shared database. [#7570](https://github.com/JabRef/jabref/pull/7570)
- We fixed an issue preventing files from being dragged & dropped into an empty library. [#6851](https://github.com/JabRef/jabref/issues/6851)
- We fixed an issue where double-click onto PDF in file list under the 'General' tab section should just open the file. [#7465](https://github.com/JabRef/jabref/issues/7465)
- We fixed an issue where the dark theme did not extend to a group's custom color picker. [#7481](https://github.com/JabRef/jabref/issues/7481)
- We fixed an issue where choosing the fields on which autocompletion should not work in "Entry editor" preferences had no effect. [#7320](https://github.com/JabRef/jabref/issues/7320)
- We fixed an issue where the "Normalize page numbers" formatter did not replace en-dashes or em-dashes with a hyphen-minus sign. [#7239](https://github.com/JabRef/jabref/issues/7239)
- We fixed an issue with the style of highlighted check boxes while searching in preferences. [#7226](https://github.com/JabRef/jabref/issues/7226)
- We fixed an issue where the option "Move file to file directory" was disabled in the entry editor for all files [#7194](https://github.com/JabRef/jabref/issues/7194)
- We fixed an issue where application dialogs were opening in the wrong display when using multiple screens [#7273](https://github.com/JabRef/jabref/pull/7273)
- We fixed an issue where the "Find unlinked files" dialog would freeze JabRef on importing. [#7205](https://github.com/JabRef/jabref/issues/7205)
- We fixed an issue where the "Find unlinked files" would stop importing when importing a single file failed. [#7206](https://github.com/JabRef/jabref/issues/7206)
- We fixed an issue where JabRef froze for a few seconds in MacOS when DNS resolution timed out. [#7441](https://github.com/JabRef/jabref/issues/7441)
- We fixed an issue where an exception would be displayed for previewing and preferences when a custom theme has been configured but is missing [#7177](https://github.com/JabRef/jabref/issues/7177)
- We fixed an issue where URLs in `file` fields could not be handled on Windows. [#7359](https://github.com/JabRef/jabref/issues/7359)
- We fixed an issue where the regex based file search miss-interpreted specific symbols. [#4342](https://github.com/JabRef/jabref/issues/4342)
- We fixed an issue where the Harvard RTF exporter used the wrong default file extension. [4508](https://github.com/JabRef/jabref/issues/4508)
- We fixed an issue where the Harvard RTF exporter did not use the new authors formatter and therefore did not export "organization" authors correctly. [4508](https://github.com/JabRef/jabref/issues/4508)
- We fixed an issue where the field `urldate` was not exported to the corresponding fields `YearAccessed`, `MonthAccessed`, `DayAccessed` in MS Office XML [#7354](https://github.com/JabRef/jabref/issues/7354)
- We fixed an issue where the password for a shared SQL database was only remembered if it was the same as the username [#6869](https://github.com/JabRef/jabref/issues/6869)
- We fixed an issue where some custom exports did not use the new authors formatter and therefore did not export authors correctly [#7356](https://github.com/JabRef/jabref/issues/7356)
- We fixed an issue where alt+keyboard shortcuts do not work [#6994](https://github.com/JabRef/jabref/issues/6994)
- We fixed an issue about the file link editor did not allow to change the file name according to the default pattern after changing an entry. [#7525](https://github.com/JabRef/jabref/issues/7525)
- We fixed an issue where the file path is invisible in dark theme. [#7382](https://github.com/JabRef/jabref/issues/7382)
- We fixed an issue where the secondary sorting is not working for some special fields. [#7015](https://github.com/JabRef/jabref/issues/7015)
- We fixed an issue where changing the font size makes the font size field too small. [#7085](https://github.com/JabRef/jabref/issues/7085)
- We fixed an issue with TexGroups on Linux systems, where the modification of an aux-file did not trigger an auto-update for TexGroups. Furthermore, the detection of file modifications is now more reliable. [#7412](https://github.com/JabRef/jabref/pull/7412)
- We fixed an issue where the Unicode to Latex formatter produced wrong results for characters with a codepoint higher than Character.MAX_VALUE. [#7387](https://github.com/JabRef/jabref/issues/7387)
- We fixed an issue where a non valid value as font size results in an uncaught exception. [#7415](https://github.com/JabRef/jabref/issues/7415)
- We fixed an issue where "Merge citations" in the Openoffice/Libreoffice integration panel did not have a corresponding opposite. [#7454](https://github.com/JabRef/jabref/issues/7454)
- We fixed an issue where drag and drop of bib files for opening resulted in uncaught exceptions [#7464](https://github.com/JabRef/jabref/issues/7464)
- We fixed an issue where columns shrink in width when we try to enlarge JabRef window. [#6818](https://github.com/JabRef/jabref/issues/6818)
- We fixed an issue where Content selector does not seem to work for custom fields. [#6819](https://github.com/JabRef/jabref/issues/6819)
- We fixed an issue where font size of the preferences dialog does not update with the rest of the GUI. [#7416](https://github.com/JabRef/jabref/issues/7416)
- We fixed an issue in which a linked online file consisting of a web page was saved as an invalid pdf file upon being downloaded. The user is now notified when downloading a linked file results in an HTML file. [#7452](https://github.com/JabRef/jabref/issues/7452)
- We fixed an issue where opening BibTex file (doubleclick) from Folder with spaces not working. [#6487](https://github.com/JabRef/jabref/issues/6487)
- We fixed the header title in the Add Group/Subgroup Dialog box. [#4682](https://github.com/JabRef/jabref/issues/4682)
- We fixed an issue with saving large `.bib` files [#7265](https://github.com/JabRef/jabref/issues/7265)
- We fixed an issue with very large page numbers [#7590](https://github.com/JabRef/jabref/issues/7590)
- We fixed an issue where the file extension is missing on saving the library file on linux [#7451](https://github.com/JabRef/jabref/issues/7451)
- We fixed an issue with opacity of disabled icon-buttons [#7195](https://github.com/JabRef/jabref/issues/7195)
- We fixed an issue where journal abbreviations in UTF-8 were not recognized [#5850](https://github.com/JabRef/jabref/issues/5850)
- We fixed an issue where the article title with curly brackets fails to download the arXiv link (pdf file). [#7633](https://github.com/JabRef/jabref/issues/7633)
- We fixed an issue with toggle of special fields does not work for sorted entries [#7016](https://github.com/JabRef/jabref/issues/7016)
- We fixed an issue with the default path of external application. [#7641](https://github.com/JabRef/jabref/issues/7641)
- We fixed an issue where urls must be embedded in a style tag when importing EndNote style Xml files. Now it can parse url with or without a style tag. [#6199](https://github.com/JabRef/jabref/issues/6199)
- We fixed an issue where the article title with colon fails to download the arXiv link (pdf file). [#7660](https://github.com/JabRef/jabref/issues/7660)
- We fixed an issue where the keybinding for delete entry did not work on the main table [7580](https://github.com/JabRef/jabref/pull/7580)
- We fixed an issue where the RFC fetcher is not compatible with the draft [7305](https://github.com/JabRef/jabref/issues/7305)
- We fixed an issue where duplicate files (both file names and contents are the same) is downloaded and add to linked files [#6197](https://github.com/JabRef/jabref/issues/6197)
- We fixed an issue where changing the appearance of the preview tab did not trigger a restart warning. [#5464](https://github.com/JabRef/jabref/issues/5464)
- We fixed an issue where editing "Custom preview style" triggers exception. [#7526](https://github.com/JabRef/jabref/issues/7526)
- We fixed the [SAO/NASA Astrophysics Data System](https://docs.jabref.org/collect/import-using-online-bibliographic-database#sao-nasa-astrophysics-data-system) fetcher. [#7867](https://github.com/JabRef/jabref/pull/7867)
- We fixed an issue where a title with multiple applied formattings in EndNote was not imported correctly [forum#2734](https://discourse.jabref.org/t/importing-endnote-label-field-to-jabref-from-xml-file/2734)
- We fixed an issue where a `report` in EndNote was imported as `article` [forum#2734](https://discourse.jabref.org/t/importing-endnote-label-field-to-jabref-from-xml-file/2734)
- We fixed an issue where the field `publisher` in EndNote was not imported in JabRef [forum#2734](https://discourse.jabref.org/t/importing-endnote-label-field-to-jabref-from-xml-file/2734)

### Removed

- We removed add group button beside the filter group tab. [#4682](https://github.com/JabRef/jabref/issues/4682)

## [5.2] – 2020-12-24

### Added

- We added a validation to check if the current database location is shared, preventing an exception when Pulling Changes From Shared Database. [#6959](https://github.com/JabRef/jabref/issues/6959)
- We added a query parser and mapping layer to enable conversion of queries formulated in simplified lucene syntax by the user into api queries. [#6799](https://github.com/JabRef/jabref/pull/6799)
- We added some basic functionality to customise the look of JabRef by importing a css theme file. [#5790](https://github.com/JabRef/jabref/issues/5790)
- We added connection check function in network preference setting [#6560](https://github.com/JabRef/jabref/issues/6560)
- We added support for exporting to YAML. [#6974](https://github.com/JabRef/jabref/issues/6974)
- We added a DOI format and organization check to detect [American Physical Society](https://journals.aps.org/) journals to copy the article ID to the page field for cases where the page numbers are missing. [#7019](https://github.com/JabRef/jabref/issues/7019)
- We added an error message in the New Entry dialog that is shown in case the fetcher did not find anything . [#7000](https://github.com/JabRef/jabref/issues/7000)
- We added a new formatter to output shorthand month format. [#6579](https://github.com/JabRef/jabref/issues/6579)
- We added support for the new Microsoft Edge browser in all platforms. [#7056](https://github.com/JabRef/jabref/pull/7056)
- We reintroduced emacs/bash-like keybindings. [#6017](https://github.com/JabRef/jabref/issues/6017)
- We added a feature to provide automated cross library search using a cross library query language. This provides support for the search step of systematic literature reviews (SLRs). [koppor#369](https://github.com/koppor/jabref/issues/369)

### Changed

- We changed the default preferences for OpenOffice/LibreOffice integration to automatically sync the bibliography when inserting new citations in a OpenOffic/LibreOffice document. [#6957](https://github.com/JabRef/jabref/issues/6957)
- We restructured the 'File' tab and extracted some parts into the 'Linked files' tab [#6779](https://github.com/JabRef/jabref/pull/6779)
- JabRef now offers journal lists from <https://abbrv.jabref.org>. JabRef the lists which use a dot inside the abbreviations. [#5749](https://github.com/JabRef/jabref/pull/5749)
- We removed two useless preferences in the groups preferences dialog. [#6836](https://github.com/JabRef/jabref/pull/6836)
- Synchronization of SpecialFields to keywords is now disabled by default. [#6621](https://github.com/JabRef/jabref/issues/6621)
- JabRef no longer opens the entry editor with the first entry on startup [#6855](https://github.com/JabRef/jabref/issues/6855)
- We completed the rebranding of `bibtexkey` as `citationkey` which was started in JabRef 5.1.
- JabRef no longer opens the entry editor with the first entry on startup [#6855](https://github.com/JabRef/jabref/issues/6855)
- Fetch by ID: (long) "SAO/NASA Astrophysics Data System" replaced by (short) "SAO/NASA ADS" [#6876](https://github.com/JabRef/jabref/pull/6876)
- We changed the title of the window "Manage field names and content" to have the same title as the corresponding menu item [#6895](https://github.com/JabRef/jabref/pull/6895)
- We renamed the menus "View -> Previous citation style" and "View -> Next citation style" into "View -> Previous preview style" and "View -> Next preview style" and renamed the "Preview" style to "Customized preview style". [#6899](https://github.com/JabRef/jabref/pull/6899)
- We changed the default preference option "Search and store files relative to library file location" to on, as this seems to be a more intuitive behaviour. [#6863](https://github.com/JabRef/jabref/issues/6863)
- We changed the title of the window "Manage field names and content": to have the same title as the corresponding menu item [#6895](https://github.com/JabRef/jabref/pull/6895)
- We improved the detection of "short" DOIs [6880](https://github.com/JabRef/jabref/issues/6880)
- We improved the duplicate detection when identifiers like DOI or arxiv are semantiaclly the same, but just syntactically differ (e.g. with or without http(s):// prefix). [#6707](https://github.com/JabRef/jabref/issues/6707)
- We improved JabRef start up time [6057](https://github.com/JabRef/jabref/issues/6057)
- We changed in the group interface "Generate groups from keywords in a BibTeX field" by "Generate groups from keywords in the following field". [#6983](https://github.com/JabRef/jabref/issues/6983)
- We changed the name of a group type from "Searching for keywords" to "Searching for a keyword". [6995](https://github.com/JabRef/jabref/pull/6995)
- We changed the way JabRef displays the title of a tab and of the window. [4161](https://github.com/JabRef/jabref/issues/4161)
- We changed connect timeouts for server requests to 30 seconds in general and 5 seconds for GROBID server (special) and improved user notifications on connection issues. [7026](https://github.com/JabRef/jabref/pull/7026)
- We changed the order of the library tab context menu items. [#7171](https://github.com/JabRef/jabref/issues/7171)
- We changed the way linked files are opened on Linux to use the native openFile method, compatible with confined packages. [7037](https://github.com/JabRef/jabref/pull/7037)
- We refined the entry preview to show the full names of authors and editors, to list the editor only if no author is present, have the year earlier. [#7083](https://github.com/JabRef/jabref/issues/7083)

### Fixed

- We fixed an issue changing the icon link_variation_off that is not meaningful. [#6834](https://github.com/JabRef/jabref/issues/6834)
- We fixed an issue where the `.sav` file was not deleted upon exiting JabRef. [#6109](https://github.com/JabRef/jabref/issues/6109)
- We fixed a linked identifier icon inconsistency. [#6705](https://github.com/JabRef/jabref/issues/6705)
- We fixed the wrong behavior that font size changes are not reflected in dialogs. [#6039](https://github.com/JabRef/jabref/issues/6039)
- We fixed the failure to Copy citation key and link. [#5835](https://github.com/JabRef/jabref/issues/5835)
- We fixed an issue where the sort order of the entry table was reset after a restart of JabRef. [#6898](https://github.com/JabRef/jabref/pull/6898)
- We fixed an issue where no longer a warning was displayed when inserting references into LibreOffice with an invalid "ReferenceParagraphFormat". [#6907](https://github.com/JabRef/jabref/pull/60907).
- We fixed an issue where a selected field was not removed after the first click in the custom entry types dialog. [#6934](https://github.com/JabRef/jabref/issues/6934)
- We fixed an issue where a remove icon was shown for standard entry types in the custom entry types dialog. [#6906](https://github.com/JabRef/jabref/issues/6906)
- We fixed an issue where it was impossible to connect to OpenOffice/LibreOffice on Mac OSX. [#6970](https://github.com/JabRef/jabref/pull/6970)
- We fixed an issue with the python script used by browser plugins that failed to locate JabRef if not installed in its default location. [#6963](https://github.com/JabRef/jabref/pull/6963/files)
- We fixed an issue where spaces and newlines in an isbn would generate an exception. [#6456](https://github.com/JabRef/jabref/issues/6456)
- We fixed an issue where identity column header had incorrect foreground color in the Dark theme. [#6796](https://github.com/JabRef/jabref/issues/6796)
- We fixed an issue where the RIS exporter added extra blank lines.[#7007](https://github.com/JabRef/jabref/pull/7007/files)
- We fixed an issue where clicking on Collapse All button in the Search for Unlinked Local Files expanded the directory structure erroneously [#6848](https://github.com/JabRef/jabref/issues/6848)
- We fixed an issue, when pulling changes from shared database via shortcut caused creation of a new tech report [6867](https://github.com/JabRef/jabref/issues/6867)
- We fixed an issue where the JabRef GUI does not highlight the "All entries" group on start-up [#6691](https://github.com/JabRef/jabref/issues/6691)
- We fixed an issue where a custom dark theme was not applied to the entry preview tab [7068](https://github.com/JabRef/jabref/issues/7068)
- We fixed an issue where modifications to the Custom preview layout in the preferences were not saved [#6447](https://github.com/JabRef/jabref/issues/6447)
- We fixed an issue where errors from imports were not shown to the user [#7084](https://github.com/JabRef/jabref/pull/7084)
- We fixed an issue where the EndNote XML Import would fail on empty keywords tags [forum#2387](https://discourse.jabref.org/t/importing-in-unknown-format-fails-to-import-xml-library-from-bookends-export/2387)
- We fixed an issue where the color of groups of type "free search expression" not persisting after restarting the application [#6999](https://github.com/JabRef/jabref/issues/6999)
- We fixed an issue where modifications in the source tab where not saved without switching to another field before saving the library [#6622](https://github.com/JabRef/jabref/issues/6622)
- We fixed an issue where the "Document Viewer" did not show the first page of the opened pdf document and did not show the correct total number of pages [#7108](https://github.com/JabRef/jabref/issues/7108)
- We fixed an issue where the context menu was not updated after a file link was changed. [#5777](https://github.com/JabRef/jabref/issues/5777)
- We fixed an issue where the password for a shared SQL database was not remembered [#6869](https://github.com/JabRef/jabref/issues/6869)
- We fixed an issue where newly added entires were not synced to a shared SQL database [#7176](https://github.com/JabRef/jabref/issues/7176)
- We fixed an issue where the PDF-Content importer threw an exception when no DOI number is present at the first page of the PDF document [#7203](https://github.com/JabRef/jabref/issues/7203)
- We fixed an issue where groups created from aux files did not update on file changes [#6394](https://github.com/JabRef/jabref/issues/6394)
- We fixed an issue where authors that only have last names were incorrectly identified as institutes when generating citation keys [#7199](https://github.com/JabRef/jabref/issues/7199)
- We fixed an issue where institutes were incorrectly identified as universities when generating citation keys [#6942](https://github.com/JabRef/jabref/issues/6942)

### Removed

- We removed the Google Scholar fetcher and the ACM fetcher do not work due to traffic limitations [#6369](https://github.com/JabRef/jabref/issues/6369)
- We removed the menu entry "Manage external file types" because it's already in 'Preferences' dialog [#6991](https://github.com/JabRef/jabref/issues/6991)
- We removed the integrity check "Abbreviation detected" for the field journal/journaltitle in the entry editor [#3925](https://github.com/JabRef/jabref/issues/3925)

## [5.1] – 2020-08-30

### Added

- We added a new fetcher to enable users to search mEDRA DOIs [#6602](https://github.com/JabRef/jabref/issues/6602)
- We added a new fetcher to enable users to search "[Collection of Computer Science Bibliographies](https://en.wikipedia.org/wiki/Collection_of_Computer_Science_Bibliographies)". [#6638](https://github.com/JabRef/jabref/issues/6638)
- We added default values for delimiters in Add Subgroup window [#6624](https://github.com/JabRef/jabref/issues/6624)
- We improved responsiveness of general fields specification dialog window. [#6604](https://github.com/JabRef/jabref/issues/6604)
- We added support for importing ris file and load DOI [#6530](https://github.com/JabRef/jabref/issues/6530)
- We added the Library properties to a context menu on the library tabs [#6485](https://github.com/JabRef/jabref/issues/6485)
- We added a new field in the preferences in 'BibTeX key generator' for unwanted characters that can be user-specified. [#6295](https://github.com/JabRef/jabref/issues/6295)
- We added support for searching ShortScience for an entry through the user's browser. [#6018](https://github.com/JabRef/jabref/pull/6018)
- We updated EditionChecker to permit edition to start with a number. [#6144](https://github.com/JabRef/jabref/issues/6144)
- We added tooltips for most fields in the entry editor containing a short description. [#5847](https://github.com/JabRef/jabref/issues/5847)
- We added support for basic markdown in custom formatted previews [#6194](https://github.com/JabRef/jabref/issues/6194)
- We now show the number of items found and selected to import in the online search dialog. [#6248](https://github.com/JabRef/jabref/pull/6248)
- We created a new install screen for macOS. [#5759](https://github.com/JabRef/jabref/issues/5759)
- We added a new integrity check for duplicate DOIs. [koppor#339](https://github.com/koppor/jabref/issues/339)
- We implemented an option to download fulltext files while importing. [#6381](https://github.com/JabRef/jabref/pull/6381)
- We added a progress-indicator showing the average progress of background tasks to the toolbar. Clicking it reveals a pop-over with a list of running background tasks. [6443](https://github.com/JabRef/jabref/pull/6443)
- We fixed the bug when strike the delete key in the text field. [#6421](https://github.com/JabRef/jabref/issues/6421)
- We added a BibTex key modifier for truncating strings. [#3915](https://github.com/JabRef/jabref/issues/3915)
- We added support for jumping to target entry when typing letter/digit after sorting a column in maintable [#6146](https://github.com/JabRef/jabref/issues/6146)
- We added a new fetcher to enable users to search all available E-Libraries simultaneously. [koppor#369](https://github.com/koppor/jabref/issues/369)
- We added the field "entrytype" to the export sort criteria [#6531](https://github.com/JabRef/jabref/pull/6531)
- We added the possibility to change the display order of the fields in the entry editor. The order can now be configured using drag and drop in the "Customize entry types" dialog [#6152](https://github.com/JabRef/jabref/pull/6152)
- We added native support for biblatex-software [#6574](https://github.com/JabRef/jabref/issues/6574)
- We added a missing restart warning for AutoComplete in the preferences dialog. [#6351](https://github.com/JabRef/jabref/issues/6351)
- We added a note to the citation key pattern preferences dialog as a temporary workaround for a JavaFX bug, about committing changes in a table cell, if the focus is lost. [#5825](https://github.com/JabRef/jabref/issues/5825)
- We added support for customized fallback fields in bracketed patterns. [#7111](https://github.com/JabRef/jabref/issues/7111)

### Changed

- We improved the arXiv fetcher. Now it should find entries even more reliably and does no longer include the version (e.g `v1`) in the `eprint` field. [forum#1941](https://discourse.jabref.org/t/remove-version-in-arxiv-import/1941)
- We moved the group search bar and the button "New group" from bottom to top position to make it more prominent. [#6112](https://github.com/JabRef/jabref/pull/6112)
- When JabRef finds a `.sav` file without changes, there is no dialog asking for acceptance of changes anymore.
- We changed the buttons for import/export/show all/reset of preferences to smaller icon buttons in the preferences dialog. [#6130](https://github.com/JabRef/jabref/pull/6130)
- We moved the functionality "Manage field names & content" from the "Library" menu to the "Edit" menu, because it affects the selected entries and not the whole library
- We merged the functionality "Append contents from a BibTeX library into the currently viewed library" into the "Import into database" functionality. Fixes [#6049](https://github.com/JabRef/jabref/issues/6049).
- We changed the directory where fulltext downloads are stored to the directory set in the import-tab in preferences. [#6381](https://github.com/JabRef/jabref/pull/6381)
- We improved the error message for invalid jstyles. [#6303](https://github.com/JabRef/jabref/issues/6303)
- We changed the section name of 'Advanced' to 'Network' in the preferences and removed some obsolete options.[#6489](https://github.com/JabRef/jabref/pull/6489)
- We improved the context menu of the column "Linked identifiers" of the main table, by truncating their texts, if they are too long. [#6499](https://github.com/JabRef/jabref/issues/6499)
- We merged the main table tabs in the preferences dialog. [#6518](https://github.com/JabRef/jabref/pull/6518)
- We changed the command line option 'generateBibtexKeys' to the more generic term 'generateCitationKeys' while the short option remains 'g'.[#6545](https://github.com/JabRef/jabref/pull/6545)
- We improved the "Possible duplicate entries" window to remember its size and position throughout a session. [#6582](https://github.com/JabRef/jabref/issues/6582)
- We divided the toolbar into small parts, so if the application window is to small, only a part of the toolbar is moved into the chevron popup. [#6682](https://github.com/JabRef/jabref/pull/6682)
- We changed the layout for of the buttons in the Open Office side panel to ensure that the button text is always visible, specially when resizing. [#6639](https://github.com/JabRef/jabref/issues/6639)
- We merged the two new library commands in the file menu to one which always creates a new library in the default library mode. [#6359](https://github.com/JabRef/jabref/pull/6539#issuecomment-641056536)

### Fixed

- We fixed an issue where entry preview tab has no name in drop down list. [#6591](https://github.com/JabRef/jabref/issues/6591)
- We fixed to only search file links in the BIB file location directory when preferences has corresponding checkbox checked. [#5891](https://github.com/JabRef/jabref/issues/5891)
- We fixed wrong button order (Apply and Cancel) in ManageProtectedTermsDialog.
- We fixed an issue with incompatible characters at BibTeX key [#6257](https://github.com/JabRef/jabref/issues/6257)
- We fixed an issue where dash (`-`) was reported as illegal BibTeX key [#6295](https://github.com/JabRef/jabref/issues/6295)
- We greatly improved the performance of the overall application and many operations. [#5071](https://github.com/JabRef/jabref/issues/5071)
- We fixed an issue where sort by priority was broken. [#6222](https://github.com/JabRef/jabref/issues/6222)
- We fixed an issue where opening a library from the recent libraries menu was not possible. [#5939](https://github.com/JabRef/jabref/issues/5939)
- We fixed an issue with inconsistent capitalization of file extensions when downloading files. [#6115](https://github.com/JabRef/jabref/issues/6115)
- We fixed the display of language and encoding in the preferences dialog. [#6130](https://github.com/JabRef/jabref/pull/6130)
- Now the link and/or the link description in the column "linked files" of the main table gets truncated or wrapped, if too long, otherwise display issues arise. [#6178](https://github.com/JabRef/jabref/issues/6178)
- We fixed the issue that groups panel does not keep size when resizing window. [#6180](https://github.com/JabRef/jabref/issues/6180)
- We fixed an error that sometimes occurred when using the context menu. [#6085](https://github.com/JabRef/jabref/issues/6085)
- We fixed an issue where search full-text documents downloaded files with same name, overwriting existing files. [#6174](https://github.com/JabRef/jabref/pull/6174)
- We fixed an issue when importing into current library an erroneous message "import cancelled" is displayed even though import is successful. [#6266](https://github.com/JabRef/jabref/issues/6266)
- We fixed an issue where custom jstyles for Open/LibreOffice where not saved correctly. [#6170](https://github.com/JabRef/jabref/issues/6170)
- We fixed an issue where the INSPIRE fetcher was no longer working [#6229](https://github.com/JabRef/jabref/issues/6229)
- We fixed an issue where custom exports with an uppercase file extension could not be selected for "Copy...-> Export to Clipboard" [#6285](https://github.com/JabRef/jabref/issues/6285)
- We fixed the display of icon both in the main table and linked file editor. [#6169](https://github.com/JabRef/jabref/issues/6169)
- We fixed an issue where the windows installer did not create an entry in the start menu [bug report in the forum](https://discourse.jabref.org/t/error-while-fetching-from-doi/2018/3)
- We fixed an issue where only the field `abstract` and `comment` were declared as multiline fields. Other fields can now be configured in the preferences using "Do not wrap the following fields when saving" [4373](https://github.com/JabRef/jabref/issues/4373)
- We fixed an issue where JabRef switched to discrete graphics under macOS [#5935](https://github.com/JabRef/jabref/issues/5935)
- We fixed an issue where the Preferences entry preview will be unexpected modified leads to Value too long exception [#6198](https://github.com/JabRef/jabref/issues/6198)
- We fixed an issue where custom jstyles for Open/LibreOffice would only be valid if a layout line for the entry type `default` was at the end of the layout section [#6303](https://github.com/JabRef/jabref/issues/6303)
- We fixed an issue where a new entry is not shown in the library if a search is active [#6297](https://github.com/JabRef/jabref/issues/6297)
- We fixed an issue where long directory names created from patterns could create an exception. [#3915](https://github.com/JabRef/jabref/issues/3915)
- We fixed an issue where sort on numeric cases was broken. [#6349](https://github.com/JabRef/jabref/issues/6349)
- We fixed an issue where year and month fields were not cleared when converting to biblatex [#6224](https://github.com/JabRef/jabref/issues/6224)
- We fixed an issue where an "Not on FX thread" exception occurred when saving on linux [#6453](https://github.com/JabRef/jabref/issues/6453)
- We fixed an issue where the library sort order was lost. [#6091](https://github.com/JabRef/jabref/issues/6091)
- We fixed an issue where brackets in regular expressions were not working. [6469](https://github.com/JabRef/jabref/pull/6469)
- We fixed an issue where multiple background task popups stacked over each other.. [#6472](https://github.com/JabRef/jabref/issues/6472)
- We fixed an issue where LaTeX citations for specific commands (`\autocite`s) of biblatex-mla were not recognized. [#6476](https://github.com/JabRef/jabref/issues/6476)
- We fixed an issue where drag and drop was not working on empty database. [#6487](https://github.com/JabRef/jabref/issues/6487)
- We fixed an issue where the name fields were not updated after the preferences changed. [#6515](https://github.com/JabRef/jabref/issues/6515)
- We fixed an issue where "null" appeared in generated BibTeX keys. [#6459](https://github.com/JabRef/jabref/issues/6459)
- We fixed an issue where the authors' names were incorrectly displayed in the authors' column when they were bracketed. [#6465](https://github.com/JabRef/jabref/issues/6465) [#6459](https://github.com/JabRef/jabref/issues/6459)
- We fixed an issue where importing certain unlinked files would result in an exception [#5815](https://github.com/JabRef/jabref/issues/5815)
- We fixed an issue where downloaded files would be moved to a directory named after the citationkey when no file directory pattern is specified [#6589](https://github.com/JabRef/jabref/issues/6589)
- We fixed an issue with the creation of a group of cited entries which incorrectly showed the message that the library had been modified externally whenever saving the library. [#6420](https://github.com/JabRef/jabref/issues/6420)
- We fixed an issue with the creation of a group of cited entries. Now the file path to an aux file gets validated. [#6585](https://github.com/JabRef/jabref/issues/6585)
- We fixed an issue on Linux systems where the application would crash upon inotify failure. Now, the user is prompted with a warning, and given the choice to continue the session. [#6073](https://github.com/JabRef/jabref/issues/6073)
- We moved the search modifier buttons into the search bar, as they were not accessible, if autocompletion was disabled. [#6625](https://github.com/JabRef/jabref/issues/6625)
- We fixed an issue about duplicated group color indicators [#6175](https://github.com/JabRef/jabref/issues/6175)
- We fixed an issue where entries with the entry type Misc from an imported aux file would not be saved correctly to the bib file on disk [#6405](https://github.com/JabRef/jabref/issues/6405)
- We fixed an issue where percent sign ('%') was not formatted properly by the HTML formatter [#6753](https://github.com/JabRef/jabref/issues/6753)
- We fixed an issue with the [SAO/NASA Astrophysics Data System](https://docs.jabref.org/collect/add-entry-using-an-id#sao-nasa-a-ds) fetcher where `\textbackslash` appeared at the end of the abstract.
- We fixed an issue with the Science Direct fetcher where PDFs could not be downloaded. Fixes [#5860](https://github.com/JabRef/jabref/issues/5860)
- We fixed an issue with the Library of Congress importer.
- We fixed the [link to the external libraries listing](https://github.com/JabRef/jabref/blob/master/external-libraries.md) in the about dialog
- We fixed an issue regarding pasting on Linux. [#6293](https://github.com/JabRef/jabref/issues/6293)

### Removed

- We removed the option of the "enforce legal key". [#6295](https://github.com/JabRef/jabref/issues/6295)
- We removed the obsolete `External programs / Open PDF` section in the preferences, as the default application to open PDFs is now set in the `Manage external file types` dialog. [#6130](https://github.com/JabRef/jabref/pull/6130)
- We removed the option to configure whether a `.bib.bak` file should be generated upon save. It is now always enabled. Documentation at <https://docs.jabref.org/advanced/autosave>. [#6092](https://github.com/JabRef/jabref/issues/6092)
- We removed the built-in list of IEEE journal abbreviations using BibTeX strings. If you still want to use them, you have to download them separately from <https://abbrv.jabref.org>.

## [5.0] – 2020-03-06

### Changed

- Added browser integration to the snap package for firefox/chromium browsers. [#6062](https://github.com/JabRef/jabref/pull/6062)
- We reintroduced the possibility to extract references from plain text (using [GROBID](https://grobid.readthedocs.io/en/latest/)). [#5614](https://github.com/JabRef/jabref/pull/5614)
- We changed the open office panel to show buttons in rows of three instead of going straight down to save space as the button expanded out to take up unnecessary horizontal space. [#5479](https://github.com/JabRef/jabref/issues/5479)
- We cleaned up the group add/edit dialog. [#5826](https://github.com/JabRef/jabref/pull/5826)
- We reintroduced the index column. [#5844](https://github.com/JabRef/jabref/pull/5844)
- Filenames of external files can no longer contain curly braces. [#5926](https://github.com/JabRef/jabref/pull/5926)
- We made the filters more easily accessible in the integrity check dialog. [#5955](https://github.com/JabRef/jabref/pull/5955)
- We reimplemented and improved the dialog "Customize entry types". [#4719](https://github.com/JabRef/jabref/issues/4719)
- We added an [American Physical Society](https://journals.aps.org/) fetcher. [#818](https://github.com/JabRef/jabref/issues/818)
- We added possibility to enable/disable items quantity in groups. [#6042](https://github.com/JabRef/jabref/issues/6042)

### Fixed

- We fixed an issue where the command line console was always opened in the background. [#5474](https://github.com/JabRef/jabref/issues/5474)
- We fixed and issue where pdf files will not open under some KDE linux distributions when using okular. [#5253](https://github.com/JabRef/jabref/issues/5253)
- We fixed an issue where the Medline fetcher was only working when JabRef was running from source. [#5645](https://github.com/JabRef/jabref/issues/5645)
- We fixed some visual issues in the dark theme. [#5764](https://github.com/JabRef/jabref/pull/5764) [#5753](https://github.com/JabRef/jabref/issues/5753)
- We fixed an issue where non-default previews didn't handle unicode characters. [#5779](https://github.com/JabRef/jabref/issues/5779)
- We improved the performance, especially changing field values in the entry should feel smoother now. [#5843](https://github.com/JabRef/jabref/issues/5843)
- We fixed an issue where the ampersand character wasn't rendering correctly on previews. [#3840](https://github.com/JabRef/jabref/issues/3840)
- We fixed an issue where an erroneous "The library has been modified by another program" message was shown when saving. [#4877](https://github.com/JabRef/jabref/issues/4877)
- We fixed an issue where the file extension was missing after downloading a file (we now fall-back to pdf). [#5816](https://github.com/JabRef/jabref/issues/5816)
- We fixed an issue where cleaning up entries broke web URLs, if "Make paths of linked files relative (if possible)" was enabled, which resulted in various other issues subsequently. [#5861](https://github.com/JabRef/jabref/issues/5861)
- We fixed an issue where the tab "Required fields" of the entry editor did not show all required fields, if at least two of the defined required fields are linked with a logical or. [#5859](https://github.com/JabRef/jabref/issues/5859)
- We fixed several issues concerning managing external file types: Now everything is usable and fully functional. Previously, there were problems with the radio buttons, with saving the settings and with loading an input field value. Furthermore, different behavior for Windows and other operating systems was given, which was unified as well. [#5846](https://github.com/JabRef/jabref/issues/5846)
- We fixed an issue where entries containing Unicode charaters were not parsed correctly [#5899](https://github.com/JabRef/jabref/issues/5899)
- We fixed an issue where an entry containing an external filename with curly braces could not be saved. Curly braces are now longer allowed in filenames. [#5899](https://github.com/JabRef/jabref/issues/5899)
- We fixed an issue where changing the type of an entry did not update the main table [#5906](https://github.com/JabRef/jabref/issues/5906)
- We fixed an issue in the optics of the library properties, that cropped the dialog on scaled displays. [#5969](https://github.com/JabRef/jabref/issues/5969)
- We fixed an issue where changing the type of an entry did not update the main table. [#5906](https://github.com/JabRef/jabref/issues/5906)
- We fixed an issue where opening a library from the recent libraries menu was not possible. [#5939](https://github.com/JabRef/jabref/issues/5939)
- We fixed an issue where the most bottom group in the list got lost, if it was dragged on itself. [#5983](https://github.com/JabRef/jabref/issues/5983)
- We fixed an issue where changing entry type doesn't always work when biblatex source is shown. [#5905](https://github.com/JabRef/jabref/issues/5905)
- We fixed an issue where the group and the link column were not updated after changing the entry in the main table. [#5985](https://github.com/JabRef/jabref/issues/5985)
- We fixed an issue where reordering the groups was not possible after inserting an article. [#6008](https://github.com/JabRef/jabref/issues/6008)
- We fixed an issue where citation styles except the default "Preview" could not be used. [#5622](https://github.com/JabRef/jabref/issues/5622)
- We fixed an issue where a warning was displayed when the title content is made up of two sentences. [#5832](https://github.com/JabRef/jabref/issues/5832)
- We fixed an issue where an exception was thrown when adding a save action without a selected formatter in the library properties [#6069](https://github.com/JabRef/jabref/issues/6069)
- We fixed an issue where JabRef's icon was missing in the Export to clipboard Dialog. [#6286](https://github.com/JabRef/jabref/issues/6286)
- We fixed an issue when an "Abstract field" was duplicating text, when importing from RIS file (Neurons) [#6065](https://github.com/JabRef/jabref/issues/6065)
- We fixed an issue where adding the addition of a new entry was not completely validated [#6370](https://github.com/JabRef/jabref/issues/6370)
- We fixed an issue where the blue and red text colors in the Merge entries dialog were not quite visible [#6334](https://github.com/JabRef/jabref/issues/6334)
- We fixed an issue where underscore character was removed from the file name in the Recent Libraries list in File menu [#6383](https://github.com/JabRef/jabref/issues/6383)
- We fixed an issue where few keyboard shortcuts regarding new entries were missing [#6403](https://github.com/JabRef/jabref/issues/6403)

### Removed

- Ampersands are no longer escaped by default in the `bib` file. If you want to keep the current behaviour, you can use the new "Escape Ampersands" formatter as a save action. [#5869](https://github.com/JabRef/jabref/issues/5869)
- The "Merge Entries" entry was removed from the Quality Menu. Users should use the right-click menu instead. [#6021](https://github.com/JabRef/jabref/pull/6021)

## [5.0-beta] – 2019-12-15

### Changed

- We added a short DOI field formatter which shortens DOI to more human-readable form. [koppor#343](https://github.com/koppor/jabref/issues/343)
- We improved the display of group memberships by adding multiple colored bars if the entry belongs to more than one group. [#4574](https://github.com/JabRef/jabref/issues/4574)
- We added an option to show the preview as an extra tab in the entry editor (instead of in a split view). [#5244](https://github.com/JabRef/jabref/issues/5244)
- A custom Open/LibreOffice jstyle file now requires a layout line for the entry type `default` [#5452](https://github.com/JabRef/jabref/issues/5452)
- The entry editor is now open by default when JabRef starts up. [#5460](https://github.com/JabRef/jabref/issues/5460)
- Customized entry types are now serialized in alphabetical order in the bib file.
- We added a new ADS fetcher to use the new ADS API. [#4949](https://github.com/JabRef/jabref/issues/4949)
- We added support of the [X11 primary selection](https://unix.stackexchange.com/a/139193/18033) [#2389](https://github.com/JabRef/jabref/issues/2389)
- We added support to switch between biblatex and bibtex library types. [#5550](https://github.com/JabRef/jabref/issues/5550)
- We changed the save action buttons to be easier to understand. [#5565](https://github.com/JabRef/jabref/issues/5565)
- We made the columns for groups, files and uri in the main table reorderable and merged the clickable icon columns for uri, url, doi and eprint. [#5544](https://github.com/JabRef/jabref/pull/5544)
- We reduced the number of write actions performed when autosave is enabled [#5679](https://github.com/JabRef/jabref/issues/5679)
- We made the column sort order in the main table persistent [#5730](https://github.com/JabRef/jabref/pull/5730)
- When an entry is modified on disk, the change dialog now shows the merge dialog to highlight the changes [#5688](https://github.com/JabRef/jabref/pull/5688)

### Fixed

- Inherit fields from cross-referenced entries as specified by biblatex. [#5045](https://github.com/JabRef/jabref/issues/5045)
- We fixed an issue where it was no longer possible to connect to LibreOffice. [#5261](https://github.com/JabRef/jabref/issues/5261)
- The "All entries group" is no longer shown when no library is open.
- We fixed an exception which occurred when closing JabRef. [#5348](https://github.com/JabRef/jabref/issues/5348)
- We fixed an issue where JabRef reports incorrectly about customized entry types. [#5332](https://github.com/JabRef/jabref/issues/5332)
- We fixed a few problems that prevented JabFox to communicate with JabRef. [#4737](https://github.com/JabRef/jabref/issues/4737) [#4303](https://github.com/JabRef/jabref/issues/4303)
- We fixed an error where the groups containing an entry loose their highlight color when scrolling. [#5022](https://github.com/JabRef/jabref/issues/5022)
- We fixed an error where scrollbars were not shown. [#5374](https://github.com/JabRef/jabref/issues/5374)
- We fixed an error where an exception was thrown when merging entries. [#5169](https://github.com/JabRef/jabref/issues/5169)
- We fixed an error where certain metadata items were not serialized alphabetically.
- After assigning an entry to a group, the item count is now properly colored to reflect the new membership of the entry. [#3112](https://github.com/JabRef/jabref/issues/3112)
- The group panel is now properly updated when switching between libraries (or when closing/opening one). [#3142](https://github.com/JabRef/jabref/issues/3142)
- We fixed an error where the number of matched entries shown in the group pane was not updated correctly. [#4441](https://github.com/JabRef/jabref/issues/4441)
- We fixed an error where the wrong file is renamed and linked when using the "Copy, rename and link" action. [#5653](https://github.com/JabRef/jabref/issues/5653)
- We fixed a "null" error when writing XMP metadata. [#5449](https://github.com/JabRef/jabref/issues/5449)
- We fixed an issue where empty keywords lead to a strange display of automatic keyword groups. [#5333](https://github.com/JabRef/jabref/issues/5333)
- We fixed an error where the default color of a new group was white instead of dark gray. [#4868](https://github.com/JabRef/jabref/issues/4868)
- We fixed an issue where the first field in the entry editor got the focus while performing a different action (like searching). [#5084](https://github.com/JabRef/jabref/issues/5084)
- We fixed an issue where multiple entries were highlighted in the web search result after scrolling. [#5035](https://github.com/JabRef/jabref/issues/5035)
- We fixed an issue where the hover indication in the web search pane was not working. [#5277](https://github.com/JabRef/jabref/issues/5277)
- We fixed an error mentioning "javafx.controls/com.sun.javafx.scene.control" that was thrown when interacting with the toolbar.
- We fixed an error where a cleared search was restored after switching libraries. [#4846](https://github.com/JabRef/jabref/issues/4846)
- We fixed an exception which occurred when trying to open a non-existing file from the "Recent files"-menu [#5334](https://github.com/JabRef/jabref/issues/5334)
- We fixed an issues where the search highlight in the entry preview did not worked. [#5069](https://github.com/JabRef/jabref/issues/5069)
- The context menu for fields in the entry editor is back. [#5254](https://github.com/JabRef/jabref/issues/5254)
- We fixed an exception which occurred when trying to open a non-existing file from the "Recent files"-menu [#5334](https://github.com/JabRef/jabref/issues/5334)
- We fixed a problem where the "editor" information has been duplicated during saving a .bib-Database. [#5359](https://github.com/JabRef/jabref/issues/5359)
- We re-introduced the feature to switch between different preview styles. [#5221](https://github.com/JabRef/jabref/issues/5221)
- We fixed various issues (including [#5263](https://github.com/JabRef/jabref/issues/5263)) related to copying entries to the clipboard
- We fixed some display errors in the preferences dialog and replaced some of the controls [#5033](https://github.com/JabRef/jabref/pull/5033) [#5047](https://github.com/JabRef/jabref/pull/5047) [#5062](https://github.com/JabRef/jabref/pull/5062) [#5141](https://github.com/JabRef/jabref/pull/5141) [#5185](https://github.com/JabRef/jabref/pull/5185) [#5265](https://github.com/JabRef/jabref/pull/5265) [#5315](https://github.com/JabRef/jabref/pull/5315) [#5360](https://github.com/JabRef/jabref/pull/5360)
- We fixed an exception which occurred when trying to import entries without an open library. [#5447](https://github.com/JabRef/jabref/issues/5447)
- The "Automatically set file links" feature now follows symbolic links. [#5664](https://github.com/JabRef/jabref/issues/5664)
- After successful import of one or multiple bib entries the main table scrolls to the first imported entry [#5383](https://github.com/JabRef/jabref/issues/5383)
- We fixed an exception which occurred when an invalid jstyle was loaded. [#5452](https://github.com/JabRef/jabref/issues/5452)
- We fixed an issue where the command line arguments `importBibtex` and `importToOpen` did not import into the currently open library, but opened a new one. [#5537](https://github.com/JabRef/jabref/issues/5537)
- We fixed an error where the preview theme did not adapt to the "Dark" mode [#5463](https://github.com/JabRef/jabref/issues/5463)
- We fixed an issue where multiple entries were allowed in the "crossref" field [#5284](https://github.com/JabRef/jabref/issues/5284)
- We fixed an issue where the merge dialog showed the wrong text colour in "Dark" mode [#5516](https://github.com/JabRef/jabref/issues/5516)
- We fixed visibility issues with the scrollbar and group selection highlight in "Dark" mode, and enabled "Dark" mode for the OpenOffice preview in the style selection window. [#5522](https://github.com/JabRef/jabref/issues/5522)
- We fixed an issue where the author field was not correctly parsed during bibtex key-generation. [#5551](https://github.com/JabRef/jabref/issues/5551)
- We fixed an issue where notifications where shown during autosave. [#5555](https://github.com/JabRef/jabref/issues/5555)
- We fixed an issue where the side pane was not remembering its position. [#5615](https://github.com/JabRef/jabref/issues/5615)
- We fixed an issue where JabRef could not interact with [Oracle XE](https://www.oracle.com/de/database/technologies/appdev/xe.html) in the [shared SQL database setup](https://docs.jabref.org/collaborative-work/sqldatabase).
- We fixed an issue where the toolbar icons were hidden on smaller screens.
- We fixed an issue where renaming referenced files for bib entries with long titles was not possible. [#5603](https://github.com/JabRef/jabref/issues/5603)
- We fixed an issue where a window which is on an external screen gets unreachable when external screen is removed. [#5037](https://github.com/JabRef/jabref/issues/5037)
- We fixed a bug where the selection of groups was lost after drag and drop. [#2868](https://github.com/JabRef/jabref/issues/2868)
- We fixed an issue where the custom entry types didn't show the correct display name [#5651](https://github.com/JabRef/jabref/issues/5651)

### Removed

- We removed some obsolete notifications. [#5555](https://github.com/JabRef/jabref/issues/5555)
- We removed an internal step in the [ISBN-to-BibTeX fetcher](https://docs.jabref.org/collect/add-entry-using-an-id#isbn): The [ISBN to BibTeX Converter](https://manas.tungare.name/software/isbn-to-bibtex) by [@manastungare](https://github.com/manastungare) is not used anymore, because it is offline: "people using this tool have not been generating enough sales for Amazon."
- We removed the option to control the default drag and drop behaviour. You can use the modifier keys (like CtrL or Alt) instead.

## [5.0-alpha] – 2019-08-25

### Changed

- We added eventitle, eventdate and venue fields to `@unpublished` entry type.
- We added `@software` and `@dataSet` entry type to biblatex.
- All fields are now properly sorted alphabetically (in the subgroups of required/optional fields) when the entry is written to the bib file.
- We fixed an issue where some importers used the field `pubstatus` instead of the standard BibTeX field `pubstate`.
- We changed the latex command removal for docbook exporter. [#3838](https://github.com/JabRef/jabref/issues/3838)
- We changed the location of some fields in the entry editor (you might need to reset your preferences for these changes to come into effect)
  - Journal/Year/Month in biblatex mode -> Deprecated (if filled)
  - DOI/URL: General -> Optional
  - Internal fields like ranking, read status and priority: Other -> General
  - Moreover, empty deprecated fields are no longer shown
- Added server timezone parameter when connecting to a shared database.
- We updated the dialog for setting up general fields.
- URL field formatting is updated. All whitespace chars, located at the beginning/ending of the URL, are trimmed automatically
- We changed the behavior of the field formatting dialog such that the `bibtexkey` is not changed when formatting all fields or all text fields.
- We added a "Move file to file directory and rename file" option for simultaneously moving and renaming of document file. [#4166](https://github.com/JabRef/jabref/issues/4166)
- Use integrated graphics card instead of discrete on macOS [#4070](https://github.com/JabRef/jabref/issues/4070)
- We added a cleanup operation that detects an arXiv identifier in the note, journal or URL field and moves it to the `eprint` field.
  Because of this change, the last-used cleanup operations were reset.
- We changed the minimum required version of Java to 1.8.0_171, as this is the latest release for which the automatic Java update works. [#4093](https://github.com/JabRef/jabref/issues/4093)
- The special fields like `Printed` and `Read status` now show gray icons when the row is hovered.
- We added a button in the tab header which allows you to close the database with one click. [#494](https://github.com/JabRef/jabref/issues/494)
- Sorting in the main table now takes information from cross-referenced entries into account. [#2808](https://github.com/JabRef/jabref/issues/2808)
- If a group has a color specified, then entries matched by this group have a small colored bar in front of them in the main table.
- Change default icon for groups to a circle because a colored version of the old icon was hard to distinguish from its black counterpart.
- In the main table, the context menu appears now when you press the "context menu" button on the keyboard. [feature request in the forum](https://discourse.jabref.org/t/how-to-enable-keyboard-context-key-windows)
- We added icons to the group side panel to quickly switch between `union` and `intersection` group view mode. [#3269](https://github.com/JabRef/jabref/issues/3269).
- We use `https` for [fetching from most online bibliographic database](https://docs.jabref.org/collect/import-using-online-bibliographic-database).
- We changed the default keyboard shortcuts for moving between entries when the entry editor is active to ̀<kbd>alt</kbd> + <kbd>up/down</kbd>.
- Opening a new file now prompts the directory of the currently selected file, instead of the directory of the last opened file.
- Window state is saved on close and restored on start.
- We made the MathSciNet fetcher more reliable.
- We added the ISBN fetcher to the list of fetcher available under "Update with bibliographic information from the web" in the entry editor toolbar.
- Files without a defined external file type are now directly opened with the default application of the operating system
- We streamlined the process to rename and move files by removing the confirmation dialogs.
- We removed the redundant new lines of markings and wrapped the summary in the File annotation tab. [#3823](https://github.com/JabRef/jabref/issues/3823)
- We add auto URL formatting when user paste link to URL field in entry editor. [koppor#254](https://github.com/koppor/jabref/issues/254)
- We added a minimum height for the entry editor so that it can no longer be hidden by accident. [#4279](https://github.com/JabRef/jabref/issues/4279)
- We added a new keyboard shortcut so that the entry editor could be closed by <kbd>Ctrl</kbd> + <kbd>E</kbd>. [#4222](https://github.com/JabRef/jabref/issues/4222)
- We added an option in the preference dialog box, that allows user to pick the dark or light theme option. [#4130](https://github.com/JabRef/jabref/issues/4130)
- We updated the Related Articles tab to accept JSON from the new version of the Mr. DLib service
- We added an option in the preference dialog box that allows user to choose behavior after dragging and dropping files in Entry Editor. [#4356](https://github.com/JabRef/jabref/issues/4356)
- We added the ability to have an export preference where previously "File"-->"Export"/"Export selected entries" would not save the user's preference[#4495](https://github.com/JabRef/jabref/issues/4495)
- We optimized the code responsible for connecting to an external database, which should lead to huge improvements in performance.
- For automatically created groups, added ability to filter groups by entry type. [#4539](https://github.com/JabRef/jabref/issues/4539)
- We added the ability to add field names from the Preferences Dialog [#4546](https://github.com/JabRef/jabref/issues/4546)
- We added the ability to change the column widths directly in the main table. [#4546](https://github.com/JabRef/jabref/issues/4546)
- We added a description of how recommendations were chosen and better error handling to Related Articles tab
- We added the ability to execute default action in dialog by using with <kbd>Ctrl</kbd> + <kbd>Enter</kbd> combination [#4496](https://github.com/JabRef/jabref/issues/4496)
- We grouped and reordered the Main Menu (File, Edit, Library, Quality, Tools, and View tabs & icons). [#4666](https://github.com/JabRef/jabref/issues/4666) [#4667](https://github.com/JabRef/jabref/issues/4667) [#4668](https://github.com/JabRef/jabref/issues/4668) [#4669](https://github.com/JabRef/jabref/issues/4669) [#4670](https://github.com/JabRef/jabref/issues/4670) [#4671](https://github.com/JabRef/jabref/issues/4671) [#4672](https://github.com/JabRef/jabref/issues/4672) [#4673](https://github.com/JabRef/jabref/issues/4673)
- We added additional modifiers (capitalize, titlecase and sentencecase) to the Bibtex key generator. [#1506](https://github.com/JabRef/jabref/issues/1506)
- We have migrated from the mysql jdbc connector to the mariadb one for better authentication scheme support. [#4745](https://github.com/JabRef/jabref/issues/4745)
- We grouped the toolbar icons and changed the Open Library and Copy icons. [#4584](https://github.com/JabRef/jabref/issues/4584)
- We added a browse button next to the path text field for aux-based groups. [#4586](https://github.com/JabRef/jabref/issues/4586)
- We changed the title of Group Dialog to "Add subgroup" from "Edit group" when we select Add subgroup option.
- We enable import button only if entries are selected. [#4755](https://github.com/JabRef/jabref/issues/4755)
- We made modifications to improve the contrast of UI elements. [#4583](https://github.com/JabRef/jabref/issues/4583)
- We added a warning for empty BibTeX keys in the entry editor. [#4440](https://github.com/JabRef/jabref/issues/4440)
- We added an option in the settings to set the default action in JabRef when right clicking on any entry in any database and selecting "Open folder". [#4763](https://github.com/JabRef/jabref/issues/4763)
- The Medline fetcher now normalizes the author names according to the BibTeX-Standard [#4345](https://github.com/JabRef/jabref/issues/4345)
- We added an option on the Linked File Viewer to rename the attached file of an entry directly on the JabRef. [#4844](https://github.com/JabRef/jabref/issues/4844)
- We added an option in the preference dialog box that allows user to enable helpful tooltips.[#3599](https://github.com/JabRef/jabref/issues/3599)
- We reworked the functionality for extracting BibTeX entries from plain text, because our used service [freecite shut down](https://library.brown.edu/libweb/freecite_notice.php). [#5206](https://github.com/JabRef/jabref/pull/5206)
- We moved the dropdown menu for selecting the push-application from the toolbar into the external application preferences. [#674](https://github.com/JabRef/jabref/issues/674)
- We removed the alphabetical ordering of the custom tabs and updated the error message when trying to create a general field with a name containing an illegal character. [#5019](https://github.com/JabRef/jabref/issues/5019)
- We added a context menu to the bib(la)tex-source-editor to copy'n'paste. [#5007](https://github.com/JabRef/jabref/pull/5007)
- We added a tool that allows searching for citations in LaTeX files. It scans directories and shows which entries are used, how many times and where.
- We added a 'LaTeX citations' tab to the entry editor, to search for citations to the active entry in the LaTeX file directory. It can be disabled in the preferences dialog.
- We added an option in preferences to allow for integers in field "edition" when running database in bibtex mode. [#4680](https://github.com/JabRef/jabref/issues/4680)
- We added the ability to use negation in export filter layouts. [#5138](https://github.com/JabRef/jabref/pull/5138)
- Focus on Name Area instead of 'OK' button whenever user presses 'Add subgroup'. [#6307](https://github.com/JabRef/jabref/issues/6307)
- We changed the behavior of merging that the entry which has "smaller" bibkey will be selected. [#7395](https://github.com/JabRef/jabref/issues/7395)

### Fixed

- We fixed an issue where JabRef died silently for the user without enough inotify instances [#4874](https://github.com/JabRef/jabref/issues/4874)
- We fixed an issue where corresponding groups are sometimes not highlighted when clicking on entries [#3112](https://github.com/JabRef/jabref/issues/3112)
- We fixed an issue where custom exports could not be selected in the 'Export (selected) entries' dialog [#4013](https://github.com/JabRef/jabref/issues/4013)
- Italic text is now rendered correctly. [#3356](https://github.com/JabRef/jabref/issues/3356)
- The entry editor no longer gets corrupted after using the source tab. [#3532](https://github.com/JabRef/jabref/issues/3532) [#3608](https://github.com/JabRef/jabref/issues/3608) [#3616](https://github.com/JabRef/jabref/issues/3616)
- We fixed multiple issues where entries did not show up after import if a search was active. [#1513](https://github.com/JabRef/jabref/issues/1513) [#3219](https://github.com/JabRef/jabref/issues/3219))
- We fixed an issue where the group tree was not updated correctly after an entry was changed. [#3618](https://github.com/JabRef/jabref/issues/3618)
- We fixed an issue where a right-click in the main table selected a wrong entry. [#3267](https://github.com/JabRef/jabref/issues/3267)
- We fixed an issue where in rare cases entries where overlayed in the main table. [#3281](https://github.com/JabRef/jabref/issues/3281)
- We fixed an issue where selecting a group messed up the focus of the main table and the entry editor. [#3367](https://github.com/JabRef/jabref/issues/3367)
- We fixed an issue where composite author names were sorted incorrectly. [#2828](https://github.com/JabRef/jabref/issues/2828)
- We fixed an issue where commands followed by `-` didn't work. [#3805](https://github.com/JabRef/jabref/issues/3805)
- We fixed an issue where a non-existing aux file in a group made it impossible to open the library. [#4735](https://github.com/JabRef/jabref/issues/4735)
- We fixed an issue where some journal names were wrongly marked as abbreviated. [#4115](https://github.com/JabRef/jabref/issues/4115)
- We fixed an issue where the custom file column were sorted incorrectly. [#3119](https://github.com/JabRef/jabref/issues/3119)
- We improved the parsing of author names whose infix is abbreviated without a dot. [#4864](https://github.com/JabRef/jabref/issues/4864)
- We fixed an issues where the entry losses focus when a field is edited and at the same time used for sorting. [#3373](https://github.com/JabRef/jabref/issues/3373)
- We fixed an issue where the menu on Mac OS was not displayed in the usual Mac-specific way. [#3146](https://github.com/JabRef/jabref/issues/3146)
- We improved the integrity check for page numbers. [#4113](https://github.com/JabRef/jabref/issues/4113) and [feature request in the forum](https://discourse.jabref.org/t/pages-field-allow-use-of-en-dash/1199)
- We fixed an issue where the order of fields in customized entry types was not saved correctly. [#4033](https://github.com/JabRef/jabref/issues/4033)
- We fixed an issue where renaming a group did not change the group name in the interface. [#3189](https://github.com/JabRef/jabref/issues/3189)
- We fixed an issue where the groups tree of the last database was still shown even after the database was already closed.
- We fixed an issue where the "Open file dialog" may disappear behind other windows. [#3410](https://github.com/JabRef/jabref/issues/3410)
- We fixed an issue where the number of entries matched was not updated correctly upon adding or removing an entry. [#3537](https://github.com/JabRef/jabref/issues/3537)
- We fixed an issue where the default icon of a group was not colored correctly.
- We fixed an issue where the first field in entry editor was not focused when adding a new entry. [#4024](https://github.com/JabRef/jabref/issues/4024)
- We reworked the "Edit file" dialog to make it resizeable and improved the workflow for adding and editing files [#2970](https://github.com/JabRef/jabref/issues/2970)
- We fixed an issue where custom name formatters were no longer found correctly. [#3531](https://github.com/JabRef/jabref/issues/3531)
- We fixed an issue where the month was not shown in the preview. [#3239](https://github.com/JabRef/jabref/issues/3239)
- Rewritten logic to detect a second jabref instance. [#4023](https://github.com/JabRef/jabref/issues/4023)
- We fixed an issue where the "Convert to BibTeX-Cleanup" moved the content of the `file` field to the `pdf` field [#4120](https://github.com/JabRef/jabref/issues/4120)
- We fixed an issue where the preview pane in entry preview in preferences wasn't showing the citation style selected [#3849](https://github.com/JabRef/jabref/issues/3849)
- We fixed an issue where the default entry preview style still contained the field `review`. The field `review` in the style is now replaced with comment to be consistent with the entry editor [#4098](https://github.com/JabRef/jabref/issues/4098)
- We fixed an issue where users were vulnerable to XXE attacks during parsing [#4229](https://github.com/JabRef/jabref/issues/4229)
- We fixed an issue where files added via the "Attach file" contextmenu of an entry were not made relative. [#4201](https://github.com/JabRef/jabref/issues/4201) and [#4241](https://github.com/JabRef/jabref/issues/4241)
- We fixed an issue where author list parser can't generate bibtex for Chinese author. [#4169](https://github.com/JabRef/jabref/issues/4169)
- We fixed an issue where the list of XMP Exclusion fields in the preferences was not be saved [#4072](https://github.com/JabRef/jabref/issues/4072)
- We fixed an issue where the ArXiv Fetcher did not support HTTP URLs [koppor#328](https://github.com/koppor/jabref/issues/328)
- We fixed an issue where only one PDF file could be imported [#4422](https://github.com/JabRef/jabref/issues/4422)
- We fixed an issue where "Move to group" would always move the first entry in the library and not the selected [#4414](https://github.com/JabRef/jabref/issues/4414)
- We fixed an issue where an older dialog appears when downloading full texts from the quality menu. [#4489](https://github.com/JabRef/jabref/issues/4489)
- We fixed an issue where right clicking on any entry in any database and selecting "Open folder" results in the NullPointer exception. [#4763](https://github.com/JabRef/jabref/issues/4763)
- We fixed an issue where option 'open terminal here' with custom command was passing the wrong argument. [#4802](https://github.com/JabRef/jabref/issues/4802)
- We fixed an issue where ranking an entry would generate an IllegalArgumentException. [#4754](https://github.com/JabRef/jabref/issues/4754)
- We fixed an issue where special characters where removed from non-label key generation pattern parts [#4767](https://github.com/JabRef/jabref/issues/4767)
- We fixed an issue where the RIS import would overwite the article date with the value of the acessed date [#4816](https://github.com/JabRef/jabref/issues/4816)
- We fixed an issue where an NullPointer exception was thrown when a referenced entry in an Open/Libre Office document was no longer present in the library. Now an error message with the reference marker of the missing entry is shown. [#4932](https://github.com/JabRef/jabref/issues/4932)
- We fixed an issue where a database exception related to a missing timezone was too big. [#4827](https://github.com/JabRef/jabref/issues/4827)
- We fixed an issue where the IEEE fetcher returned an error if no keywords were present in the result from the IEEE website [#4997](https://github.com/JabRef/jabref/issues/4997)
- We fixed an issue where the command line help text had several errors, and arguments and descriptions have been rewritten to simplify and detail them better. [#2016](https://github.com/JabRef/jabref/issues/2016)
- We fixed an issue where the same menu for changing entry type had two different sizes and weights. [#4977](https://github.com/JabRef/jabref/issues/4977)
- We fixed an issue where the "Attach file" dialog, in the right-click menu for an entry, started on the working directory instead of the user's main directory. [#4995](https://github.com/JabRef/jabref/issues/4995)
- We fixed an issue where the JabRef Icon in the macOS launchpad was not displayed correctly [#5003](https://github.com/JabRef/jabref/issues/5003)
- We fixed an issue where the "Search for unlinked local files" would throw an exception when parsing the content of a PDF-file with missing "series" information [#5128](https://github.com/JabRef/jabref/issues/5128)
- We fixed an issue where the XMP Importer would incorrectly return an empty default entry when importing pdfs [#6577](https://github.com/JabRef/jabref/issues/6577)
- We fixed an issue where opening the menu 'Library properties' marked the library as modified [#6451](https://github.com/JabRef/jabref/issues/6451)
- We fixed an issue when importing resulted in an exception [#7343](https://github.com/JabRef/jabref/issues/7343)
- We fixed an issue where the field in the Field formatter dropdown selection were sorted in random order. [#7710](https://github.com/JabRef/jabref/issues/7710)

### Removed

- The feature to "mark entries" was removed and merged with the groups functionality. For migration, a group is created for every value of the `__markedentry` field and the entry is added to this group.
- The number column was removed.
- We removed the global search feature.
- We removed the coloring of cells in the main table according to whether the field is optional/required.
- We removed the feature to find and resolve duplicate BibTeX keys (as this use case is already covered by the integrity check).
- We removed a few commands from the right-click menu that are not needed often and thus don't need to be placed that prominently:
  - Print entry preview: available through entry preview
  - All commands related to marking: marking is not yet reimplemented
  - Set/clear/append/rename fields: available through Edit menu
  - Manage keywords: available through the Edit menu
  - Copy linked files to folder: available through File menu
  - Add/move/remove from group: removed completely (functionality still available through group interface)
- We removed the option to change the column widths in the preferences dialog. [#4546](https://github.com/JabRef/jabref/issues/4546)

## Older versions

The changelog of JabRef 4.x is available at the [v4.3.1 tag](https://github.com/JabRef/jabref/blob/v4.3.1/CHANGELOG.md).
The changelog of JabRef 3.x is available at the [v3.8.2 tag](https://github.com/JabRef/jabref/blob/v3.8.2/CHANGELOG.md).
The changelog of JabRef 2.11 and all previous versions is available as [text file in the v2.11.1 tag](https://github.com/JabRef/jabref/blob/v2.11.1/CHANGELOG).

[Unreleased]: https://github.com/JabRef/jabref/compare/v5.12...HEAD
[5.12]: https://github.com/JabRef/jabref/compare/v5.11...v5.12
[5.11]: https://github.com/JabRef/jabref/compare/v5.10...v5.11
[5.10]: https://github.com/JabRef/jabref/compare/v5.9...v5.10
[5.9]: https://github.com/JabRef/jabref/compare/v5.8...v5.9
[5.8]: https://github.com/JabRef/jabref/compare/v5.7...v5.8
[5.7]: https://github.com/JabRef/jabref/compare/v5.6...v5.7
[5.6]: https://github.com/JabRef/jabref/compare/v5.5...v5.6
[5.5]: https://github.com/JabRef/jabref/compare/v5.4...v5.5
[5.4]: https://github.com/JabRef/jabref/compare/v5.3...v5.4
[5.3]: https://github.com/JabRef/jabref/compare/v5.2...v5.3
[5.2]: https://github.com/JabRef/jabref/compare/v5.1...v5.2
[5.1]: https://github.com/JabRef/jabref/compare/v5.0...v5.1
[5.0]: https://github.com/JabRef/jabref/compare/v5.0-beta...v5.0
[5.0-beta]: https://github.com/JabRef/jabref/compare/v5.0-alpha...v5.0-beta
[5.0-alpha]: https://github.com/JabRef/jabref/compare/v4.3...v5.0-alpha
<!-- markdownlint-disable-file MD012 MD024 MD033 MD053 --><|MERGE_RESOLUTION|>--- conflicted
+++ resolved
@@ -24,9 +24,6 @@
 - When pasting HTML into the abstract or a comment field, the hypertext is automatically converted to Markdown. [#10558](https://github.com/JabRef/jabref/issues/10558)
 - We added the possibility to redownload files that had been present but are no longer in the specified location. [#10848](https://github.com/JabRef/jabref/issues/10848)
 - We added the citation key pattern `[camelN]`. Equivalent to the first N words of the `[camel]` pattern.
-<<<<<<< HEAD
-- We added 'langid' field which is important for hyphenation and casing. [#10868](https://github.com/JabRef/jabref/issues/10868).
-=======
 - We added importing of static groups and linked files from BibDesk .bib files. [#10381](https://github.com/JabRef/jabref/issues/10381)
 - We added ability to export in CFF (Citation File Format) [#10661](https://github.com/JabRef/jabref/issues/10661).
 - We added ability to push entries to TeXworks. [#3197](https://github.com/JabRef/jabref/issues/3197)
@@ -34,7 +31,7 @@
 - We added a Cleanup for removing non-existent files and grouped the related options [#10929](https://github.com/JabRef/jabref/issues/10929)
 - We added the functionality to parse the bibliography of PDFs using the GROBID online service. [#10200](https://github.com/JabRef/jabref/issues/10200)
 - We added support for BibTeX String constants during copy & paste between libraries [#10872](https://github.com/JabRef/jabref/issues/10872)
->>>>>>> 49eb6b2a
+- We added the field `langid` which is important for hyphenation and casing in LaTeX. [#10868](https://github.com/JabRef/jabref/issues/10868).
 
 ### Changed
 
