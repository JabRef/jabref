--- conflicted
+++ resolved
@@ -16,11 +16,8 @@
 - We added a button to let users reset the cite command to the default value. [#10569](https://github.com/JabRef/jabref/issues/10569)
 - We added the option to use System Preference for Light/Dark Theme [#8729](https://github.com/JabRef/jabref/issues/8729).
 - We added [scholar.archive.org](https://scholar.archive.org/) as a new fetcher. [#10498](https://github.com/JabRef/jabref/issues/10498)
-<<<<<<< HEAD
 - We integrated predatory journal checking as part of the Integrity Checker based on the [check-bib-for-predatory](https://github.com/CfKu/check-bib-for-predatory). [koppor#348](https://github.com/koppor/jabref/issues/348)
-=======
 - We added a 'More options' section in the main table right click menu opening the preferences dialog. [#9432](https://github.com/JabRef/jabref/issues/9432)
->>>>>>> 1185fdae
 
 ### Changed
 
