
# Changelog

All notable changes to this project will be documented in this file.
The format is based on [Keep a Changelog](https://keepachangelog.com/en/1.0.0/).
We refer to [GitHub issues](https://github.com/JabRef/jabref/issues) by using `#NUM`.
In case, there is no issue present, the pull request implementing the feature is linked.

Note that this project **does not** adhere to [Semantic Versioning](http://semver.org/).

## [Unreleased]

### Added

- We added a query parser and mapping layer to enable conversion of queries formulated in simplified lucene syntax by the user into api queries. [#6799](https://github.com/JabRef/jabref/pull/6799)
- We added some basic functionality to customise the look of JabRef by importing a css theme file. [#5790](https://github.com/JabRef/jabref/issues/5790)
- We added connection check function in network preference setting [#6560](https://github.com/JabRef/jabref/issues/6560)
- We added a new fetcher to enable users to search jstor.org [#6627](https://github.com/JabRef/jabref/issues/6627)

### Changed

- We changed the default preferences for OpenOffice/LibreOffice integration to automatically sync the bibliography when
inserting new citations in a OpenOffic/LibreOffice document. [#6957](https://github.com/JabRef/jabref/issues/6957)
- We restructured the 'File' tab and extracted some parts into the 'Linked files' tab [#6779](https://github.com/JabRef/jabref/pull/6779)
- JabRef now offers journal lists from <https://abbrv.jabref.org>. JabRef the lists which use a dot inside the abbreviations. [#5749](https://github.com/JabRef/jabref/pull/5749)
- We removed two useless preferences in the groups preferences dialog. [#6836](https://github.com/JabRef/jabref/pull/6836)
- Synchronization of SpecialFields to keywords is now disabled by default. [#6621](https://github.com/JabRef/jabref/issues/6621)
- JabRef no longer opens the entry editor with the first entry on startup [#6855](https://github.com/JabRef/jabref/issues/6855)
- We completed the rebranding of `bibtexkey` as `citationkey` which was started in JabRef 5.1.
- JabRef no longer opens the entry editor with the first entry on startup [#6855](https://github.com/JabRef/jabref/issues/6855)
- Fetch by ID: (long) "SAO/NASA Astrophysics Data System" replaced by (short) "SAO/NASA ADS" [#6876](https://github.com/JabRef/jabref/pull/6876)
- We changed the title of the window "Manage field names and content" to have the same title as the corresponding menu item [#6895](https://github.com/JabRef/jabref/pull/6895)
- We renamed the menus "View -> Previous citation style" and "View -> Next citation style" into "View -> Previous preview style" and "View -> Next preview style" and renamed the "Preview" style to "Customized preview style". [#6899](https://github.com/JabRef/jabref/pull/6899)
- We changed the default preference option "Search and store files relative to library file location" to on, as this seems to be a more intuitive behaviour. [#6863](https://github.com/JabRef/jabref/issues/6863)
- We changed the title of the window  "Manage field names and content":  to have the same title as the corresponding menu item  [#6895](https://github.com/JabRef/jabref/pull/6895)
- We improved the detection of "short" DOIs [6880](https://github.com/JabRef/jabref/issues/6880)
- We improved the duplicate detection when identifiers like DOI or arxiv are semantiaclly the same, but just syntactically differ (e.g. with or without http(s):// prefix). [#6707](https://github.com/JabRef/jabref/issues/6707)
- We changed in the group interface "Generate groups from keywords in a BibTeX field" by "Generate groups from keywords in the following field". [#6983](https://github.com/JabRef/jabref/issues/6983)
- We changed the name of a group type from "Searching for keywords" to "Searching for a keyword". [6995](https://github.com/JabRef/jabref/pull/6995)
<<<<<<< HEAD
- We changed the way JabRef displays the title of a tab and of the window. [4161](https://github.com/JabRef/jabref/issues/4161)
=======
- We changed connect timeouts for server requests to 30 seconds in general and 5 seconds for GROBID server (special) and improved user notifications on connection issues. [7026](https://github.com/JabRef/jabref/pull/7026)
>>>>>>> 79f02212

### Fixed

- We fixed an issue changing the icon link_variation_off that is not meaningful. [#6834](https://github.com/JabRef/jabref/issues/6834)
- We fixed an issue where the `.sav` file was not deleted upon exiting JabRef. [#6109](https://github.com/JabRef/jabref/issues/6109)
- We fixed a linked identifier icon inconsistency. [#6705](https://github.com/JabRef/jabref/issues/6705)
- We fixed the wrong behavior that font size changes are not reflected in dialogs. [#6039](https://github.com/JabRef/jabref/issues/6039)
- We fixed the failure to Copy citation key and link. [#5835](https://github.com/JabRef/jabref/issues/5835)
- We fixed an issue where the sort order of the entry table was reset after a restart of JabRef. [#6898](https://github.com/JabRef/jabref/pull/6898)
- We fixed an issue where no longer a warning was displayed when inserting references into LibreOffice with an invalid "ReferenceParagraphFormat". [#6907](https://github.com/JabRef/jabref/pull/60907).
- We fixed an issue where a selected field was not removed after the first click in the custom entry types dialog. [#6934](https://github.com/JabRef/jabref/issues/6934)
- We fixed an issue where a remove icon was shown for standard entry types in the custom entry types dialog. [#6906](https://github.com/JabRef/jabref/issues/6906)
- We fixed an issue where it was impossible to connect to OpenOffice/LibreOffice on Mac OSX. [#6970](https://github.com/JabRef/jabref/pull/6970)
- We fixed an issue with the python script used by browser plugins that failed to locate JabRef if not installed in its default location. [#6963](https://github.com/JabRef/jabref/pull/6963/files)
- We fixed an issue where spaces and newlines in an isbn would generate an exception. [#6456](https://github.com/JabRef/jabref/issues/6456)
- We fixed an issue where identity column header had incorrect foreground color in the  Dark theme. [#6796](https://github.com/JabRef/jabref/issues/6796)
- We fixed an issue where clicking on Collapse All button in the Search for Unlinked Local Files expanded the directory structure erroneously [#6848](https://github.com/JabRef/jabref/issues/6848)
- We fixed an issue, when pulling changes from shared database via shortcut caused creation a new new tech report [6867](https://github.com/JabRef/jabref/issues/6867)
- We fixed an issue where the JabRef GUI does not highlight the "All entries" group on start-up [#6691](https://github.com/JabRef/jabref/issues/6691)

### Removed

- We removed the menu entry "Manage external file types" because it's already in 'Preferences' dialog [#6991](https://github.com/JabRef/jabref/issues/6991)

## [5.1] – 2020-08-30

### Added

- We added a new fetcher to enable users to search mEDRA DOIs [#6602](https://github.com/JabRef/jabref/issues/6602)
- We added a new fetcher to enable users to search "[Collection of Computer Science Bibliographies](https://liinwww.ira.uka.de/bibliography/index.html)". [#6638](https://github.com/JabRef/jabref/issues/6638)
- We added default values for delimiters in Add Subgroup window [#6624](https://github.com/JabRef/jabref/issues/6624)
- We improved responsiveness of general fields specification dialog window. [#6643](https://github.com/JabRef/jabref/issues/6604)
- We added support for importing ris file and load DOI [#6530](https://github.com/JabRef/jabref/issues/6530)
- We added the Library properties to a context menu on the library tabs [#6485](https://github.com/JabRef/jabref/issues/6485)
- We added a new field in the preferences in 'BibTeX key generator' for unwanted characters that can be user-specified. [#6295](https://github.com/JabRef/jabref/issues/6295)
- We added support for searching ShortScience for an entry through the user's browser. [#6018](https://github.com/JabRef/jabref/pull/6018)
- We updated EditionChecker to permit edition to start with a number. [#6144](https://github.com/JabRef/jabref/issues/6144)
- We added tooltips for most fields in the entry editor containing a short description. [#5847](https://github.com/JabRef/jabref/issues/5847)
- We added support for basic markdown in custom formatted previews [#6194](https://github.com/JabRef/jabref/issues/6194)
- We now show the number of items found and selected to import in the online search dialog. [#6248](https://github.com/JabRef/jabref/pull/6248)
- We created a new install screen for macOS. [#5759](https://github.com/JabRef/jabref/issues/5759)
- We added a new integrity check for duplicate DOIs. [koppor#339](https://github.com/koppor/jabref/issues/339)
- We implemented an option to download fulltext files while importing. [#6381](https://github.com/JabRef/jabref/pull/6381)
- We added a progress-indicator showing the average progress of background tasks to the toolbar. Clicking it reveals a pop-over with a list of running background tasks. [6443](https://github.com/JabRef/jabref/pull/6443)
- We fixed the bug when strike the delete key in the text field. [#6421](https://github.com/JabRef/jabref/issues/6421)
- We added a BibTex key modifier for truncating strings. [#3915](https://github.com/JabRef/jabref/issues/3915)
- We added support for jumping to target entry when typing letter/digit after sorting a column in maintable [#6146](https://github.com/JabRef/jabref/issues/6146)
- We added a new fetcher to enable users to search all available E-Libraries simultaneously. [koppor#369](https://github.com/koppor/jabref/issues/369)
- We added the field "entrytype" to the export sort criteria [#6531](https://github.com/JabRef/jabref/pull/6531)
- We added the possibility to change the display order of the fields in the entry editor. The order can now be configured using drag and drop in the "Customize entry types" dialog [#6152](https://github.com/JabRef/jabref/pull/6152)
- We added native support for biblatex-software [#6574](https://github.com/JabRef/jabref/issues/6574)
- We added a missing restart warning for AutoComplete in the preferences dialog. [#6351](https://github.com/JabRef/jabref/issues/6351)
- We added a note to the citation key pattern preferences dialog as a temporary workaround for a JavaFX bug, about committing changes in a table cell, if the focus is lost. [#5825](https://github.com/JabRef/jabref/issues/5825)

### Changed

- We improved the arXiv fetcher. Now it should find entries even more reliably and does no longer include the version (e.g `v1`) in the `eprint` field. [forum#1941](https://discourse.jabref.org/t/remove-version-in-arxiv-import/1941)
- We moved the group search bar and the button "New group" from bottom to top position to make it more prominent. [#6112](https://github.com/JabRef/jabref/pull/6112)
- When JabRef finds a `.sav` file without changes, there is no dialog asking for acceptance of changes anymore.
- We changed the buttons for import/export/show all/reset of preferences to smaller icon buttons in the preferences dialog. [#6130](https://github.com/JabRef/jabref/pull/6130)
- We moved the functionality "Manage field names & content" from the "Library" menu to the "Edit" menu, because it affects the selected entries and not the whole library
- We merged the functionality "Append contents from a BibTeX library into the currently viewed library" into the "Import into database" functionality. Fixes [#6049](https://github.com/JabRef/jabref/issues/6049).
- We changed the directory where fulltext downloads are stored to the directory set in the import-tab in preferences. [#6381](https://github.com/JabRef/jabref/pull/6381)
- We improved the error message for invalid jstyles. [#6303](https://github.com/JabRef/jabref/issues/6303)
- We changed the section name of 'Advanced' to 'Network' in the preferences and removed some obsolete options.[#6489](https://github.com/JabRef/jabref/pull/6489)
- We improved the context menu of the column "Linked identifiers" of the main table, by truncating their texts, if they are too long. [#6499](https://github.com/JabRef/jabref/issues/6499)
- We merged the main table tabs in the preferences dialog. [#6518](https://github.com/JabRef/jabref/pull/6518)
- We changed the command line option 'generateBibtexKeys' to the more generic term 'generateCitationKeys' while the short option remains 'g'.[#6545](https://github.com/JabRef/jabref/pull/6545)
- We improved the "Possible duplicate entries" window to remember its size and position throughout a session. [#6582](https://github.com/JabRef/jabref/issues/6582)
- We divided the toolbar into small parts, so if the application window is to small, only a part of the toolbar is moved into the chevron popup. [#6682](https://github.com/JabRef/jabref/pull/6682)
- We changed the layout for of the buttons in the Open Office side panel to ensure that the button text is always visible, specially when resizing. [#6639](https://github.com/JabRef/jabref/issues/6639)
- We merged the two new library commands in the file menu to one which always creates a new library in the default library mode. [#6359](https://github.com/JabRef/jabref/pull/6539#issuecomment-641056536)

### Fixed

- We fixed an issue where entry preview tab has no name in drop down list. [#6591](https://github.com/JabRef/jabref/issues/6591)
- We fixed to only search file links in the BIB file location directory when preferences has corresponding checkbox checked. [#5891](https://github.com/JabRef/jabref/issues/5891)
- We fixed wrong button order (Apply and Cancel) in ManageProtectedTermsDialog.
- We fixed an issue with incompatible characters at BibTeX key [#6257](https://github.com/JabRef/jabref/issues/6257)
- We fixed an issue where dash (`-`) was reported as illegal BibTeX key [#6295](https://github.com/JabRef/jabref/issues/6295)
- We greatly improved the performance of the overall application and many operations. [#5071](https://github.com/JabRef/jabref/issues/5071)
- We fixed an issue where sort by priority was broken. [#6222](https://github.com/JabRef/jabref/issues/6222)
- We fixed an issue where opening a library from the recent libraries menu was not possible. [#5939](https://github.com/JabRef/jabref/issues/5939)
- We fixed an issue with inconsistent capitalization of file extensions when downloading files. [#6115](https://github.com/JabRef/jabref/issues/6115)
- We fixed the display of language and encoding in the preferences dialog. [#6130](https://github.com/JabRef/jabref/pull/6130)
- Now the link and/or the link description in the column "linked files" of the main table gets truncated or wrapped, if too long, otherwise display issues arise. [#6178](https://github.com/JabRef/jabref/issues/6178)
- We fixed the issue that groups panel does not keep size when resizing window. [#6180](https://github.com/JabRef/jabref/issues/6180)
- We fixed an error that sometimes occurred when using the context menu. [#6085](https://github.com/JabRef/jabref/issues/6085)
- We fixed an issue where search full-text documents downloaded files with same name, overwriting existing files. [#6174](https://github.com/JabRef/jabref/pull/6174)
- We fixed an issue when importing into current library an erroneous message "import cancelled" is displayed even though import is successful. [#6266](https://github.com/JabRef/jabref/issues/6266)
- We fixed an issue where custom jstyles for Open/LibreOffice where not saved correctly. [#6170](https://github.com/JabRef/jabref/issues/6170)
- We fixed an issue where the INSPIRE fetcher was no longer working [#6229](https://github.com/JabRef/jabref/issues/6229)
- We fixed an issue where custom exports with an uppercase file extension could not be selected for "Copy...-> Export to Clipboard" [#6285](https://github.com/JabRef/jabref/issues/6285)
- We fixed the display of icon both in the main table and linked file editor. [#6169](https://github.com/JabRef/jabref/issues/6169)
- We fixed an issue where the windows installer did not create an entry in the start menu [bug report in the forum](https://discourse.jabref.org/t/error-while-fetching-from-doi/2018/3)
- We fixed an issue where only the field `abstract` and `comment` were declared as multiline fields. Other fields can now be configured in the preferences using "Do not wrap the following fields when saving" [4373](https://github.com/JabRef/jabref/issues/4373)
- We fixed an issue where JabRef switched to discrete graphics under macOS [#5935](https://github.com/JabRef/jabref/issues/5935)
- We fixed an issue where the Preferences entry preview will be unexpected modified leads to Value too long exception [#6198](https://github.com/JabRef/jabref/issues/6198)
- We fixed an issue where custom jstyles for Open/LibreOffice would only be valid if a layout line for the entry type `default` was at the end of the layout section [#6303](https://github.com/JabRef/jabref/issues/6303)
- We fixed an issue where a new entry is not shown in the library if a search is active [#6297](https://github.com/JabRef/jabref/issues/6297)
- We fixed an issue where long directory names created from patterns could create an exception. [#3915](https://github.com/JabRef/jabref/issues/3915)
- We fixed an issue where sort on numeric cases was broken. [#6349](https://github.com/JabRef/jabref/issues/6349)
- We fixed an issue where year and month fields were not cleared when converting to biblatex [#6224](https://github.com/JabRef/jabref/issues/6224)
- We fixed an issue where an "Not on FX thread" exception occured when saving on linux [#6453](https://github.com/JabRef/jabref/issues/6453)
- We fixed an issue where the library sort order was lost. [#6091](https://github.com/JabRef/jabref/issues/6091)
- We fixed an issue where brackets in regular expressions were not working. [6469](https://github.com/JabRef/jabref/pull/6469)
- We fixed an issue where multiple background task popups stacked over each other.. [#6472](https://github.com/JabRef/jabref/issues/6472)
- We fixed an issue where LaTeX citations for specific commands (\autocites) of biblatex-mla were not recognized. [#6476](https://github.com/JabRef/jabref/issues/6476)
- We fixed an issue where drag and drop was not working on empty database. [#6487](https://github.com/JabRef/jabref/issues/6487)
- We fixed an issue where the name fields were not updated after the preferences changed. [#6515](https://github.com/JabRef/jabref/issues/6515)
- We fixed an issue where "null" appeared in generated BibTeX keys. [#6459](https://github.com/JabRef/jabref/issues/6459)
- We fixed an issue where the authors' names were incorrectly displayed in the authors' column when they were bracketed. [#6465](https://github.com/JabRef/jabref/issues/6465) [#6459](https://github.com/JabRef/jabref/issues/6459)
- We fixed an issue where importing certain unlinked files would result in an exception [#5815](https://github.com/JabRef/jabref/issues/5815)
- We fixed an issue where downloaded files would be moved to a directory named after the citationkey when no file directory pattern is specified [#6589](https://github.com/JabRef/jabref/issues/6589)
- We fixed an issue with the creation of a group of cited entries which incorrectly showed the message that the library had been modified externally whenever saving the library. [#6420](https://github.com/JabRef/jabref/issues/6420)
- We fixed an issue with the creation of a group of cited entries. Now the file path to an aux file gets validated. [#6585](https://github.com/JabRef/jabref/issues/6585)
- We fixed an issue on Linux systems where the application would crash upon inotify failure. Now, the user is prompted with a warning, and given the choice to continue the session. [#6073](https://github.com/JabRef/jabref/issues/6073)
- We moved the search modifier buttons into the search bar, as they were not accessible, if autocompletion was disabled. [#6625](https://github.com/JabRef/jabref/issues/6625)
- We fixed an issue about duplicated group color indicators [#6175](https://github.com/JabRef/jabref/issues/6175)
- We fixed an issue where entries with the entry type Misc from an imported aux file would not be saved correctly to the bib file on disk [#6405](https://github.com/JabRef/jabref/issues/6405)
- We fixed an issue where percent sign ('%') was not formatted properly by the HTML formatter [#6753](https://github.com/JabRef/jabref/issues/6753)
- We fixed an issue with the [SAO/NASA Astrophysics Data System](https://docs.jabref.org/collect/import-using-online-bibliographic-database/ads) fetcher where `\textbackslash` appeared at the end of the abstract.
- We fixed an issue with the Science Direct fetcher where PDFs could not be downloaded. Fixes [#5860](https://github.com/JabRef/jabref/issues/5860)
- We fixed an issue with the Library of Congress importer.
- We fixed the [link to the external libraries listing](https://github.com/JabRef/jabref/blob/master/external-libraries.md) in the about dialog
- We fixed an issue regarding pasting on Linux. [#6293](https://github.com/JabRef/jabref/issues/6293)

### Removed

- We removed the option of the "enforce legal key". [#6295](https://github.com/JabRef/jabref/issues/6295)
- We removed the obsolete `External programs / Open PDF` section in the preferences, as the default application to open PDFs is now set in the `Manage external file types` dialog. [#6130](https://github.com/JabRef/jabref/pull/6130)
- We removed the option to configure whether a `.bib.bak` file should be generated upon save. It is now always enabled. Documentation at <https://docs.jabref.org/general/autosave>. [#6092](https://github.com/JabRef/jabref/issues/6092)
- We removed the built-in list of IEEE journal abbreviations using BibTeX strings. If you still want to use them, you have to download them separately from <https://abbrv.jabref.org>.

## [5.0] – 2020-03-06

### Changed

- Added browser integration to the snap package for firefox/chromium browsers. [#6062](https://github.com/JabRef/jabref/pull/6062)
- We reintroduced the possibility to extract references from plain text (using [GROBID](https://grobid.readthedocs.io/en/latest/)). [#5614](https://github.com/JabRef/jabref/pull/5614)
- We changed the open office panel to show buttons in rows of three instead of going straight down to save space as the button expanded out to take up unnecessary horizontal space. [#5479](https://github.com/JabRef/jabref/issues/5479)
- We cleaned up the group add/edit dialog. [#5826](https://github.com/JabRef/jabref/pull/5826)
- We reintroduced the index column. [#5844](https://github.com/JabRef/jabref/pull/5844)
- Filenames of external files can no longer contain curly braces. [#5926](https://github.com/JabRef/jabref/pull/5926)
- We made the filters more easily accessible in the integrity check dialog. [#5955](https://github.com/JabRef/jabref/pull/5955)
- We reimplemented and improved the dialog "Customize entry types". [#4719](https://github.com/JabRef/jabref/issues/4719)
- We added an [American Physical Society](https://journals.aps.org/) fetcher. [#818](https://github.com/JabRef/jabref/issues/818)
- We added possibility to enable/disable items quantity in groups. [#6042](https://github.com/JabRef/jabref/issues/6042)

### Fixed

- We fixed an issue where the command line console was always opened in the background. [#5474](https://github.com/JabRef/jabref/issues/5474)
- We fixed and issue where pdf files will not open under some KDE linux distributions when using okular. [#5253](https://github.com/JabRef/jabref/issues/5253)
- We fixed an issue where the Medline fetcher was only working when JabRef was running from source. [#5645](https://github.com/JabRef/jabref/issues/5645)
- We fixed some visual issues in the dark theme. [#5764](https://github.com/JabRef/jabref/pull/5764) [#5753](https://github.com/JabRef/jabref/issues/5753)
- We fixed an issue where non-default previews didn't handle unicode characters. [#5779](https://github.com/JabRef/jabref/issues/5779)
- We improved the performance, especially changing field values in the entry should feel smoother now. [#5843](https://github.com/JabRef/jabref/issues/5843)
- We fixed an issue where the ampersand character wasn't rendering correctly on previews. [#3840](https://github.com/JabRef/jabref/issues/3840)
- We fixed an issue where an erroneous "The library has been modified by another program" message was shown when saving. [#4877](https://github.com/JabRef/jabref/issues/4877)
- We fixed an issue where the file extension was missing after downloading a file (we now fall-back to pdf). [#5816](https://github.com/JabRef/jabref/issues/5816)
- We fixed an issue where cleaning up entries broke web URLs, if "Make paths of linked files relative (if possible)" was enabled, which resulted in various other issues subsequently. [#5861](https://github.com/JabRef/jabref/issues/5861)
- We fixed an issue where the tab "Required fields" of the entry editor did not show all required fields, if at least two of the defined required fields are linked with a logical or. [#5859](https://github.com/JabRef/jabref/issues/5859)
- We fixed several issues concerning managing external file types: Now everything is usable and fully functional. Previously, there were problems with the radio buttons, with saving the settings and with loading an input field value. Furthermore, different behavior for Windows and other operating systems was given, which was unified as well. [#5846](https://github.com/JabRef/jabref/issues/5846)
- We fixed an issue where entries containing Unicode charaters were not parsed correctly [#5899](https://github.com/JabRef/jabref/issues/5899)
- We fixed an issue where an entry containing an external filename with curly braces could not be saved. Curly braces are now longer allowed in filenames. [#5899](https://github.com/JabRef/jabref/issues/5899)
- We fixed an issue where changing the type of an entry did not update the main table [#5906](https://github.com/JabRef/jabref/issues/5906)
- We fixed an issue in the optics of the library properties, that cropped the dialog on scaled displays. [#5969](https://github.com/JabRef/jabref/issues/5969)
- We fixed an issue where changing the type of an entry did not update the main table. [#5906](https://github.com/JabRef/jabref/issues/5906)
- We fixed an issue where opening a library from the recent libraries menu was not possible. [#5939](https://github.com/JabRef/jabref/issues/5939)
- We fixed an issue where the most bottom group in the list got lost, if it was dragged on itself. [#5983](https://github.com/JabRef/jabref/issues/5983)
- We fixed an issue where changing entry type doesn't always work when biblatex source is shown. [#5905](https://github.com/JabRef/jabref/issues/5905)
- We fixed an issue where the group and the link column were not updated after changing the entry in the main table. [#5985](https://github.com/JabRef/jabref/issues/5985)
- We fixed an issue where reordering the groups was not possible after inserting an article. [#6008](https://github.com/JabRef/jabref/issues/6008)
- We fixed an issue where citation styles except the default "Preview" could not be used. [#56220](https://github.com/JabRef/jabref/issues/5622)
- We fixed an issue where a warning was displayed when the title content is made up of two sentences. [#5832](https://github.com/JabRef/jabref/issues/5832)
- We fixed an issue where an exception was thrown when adding a save action without a selected formatter in the library properties [#6069](https://github.com/JabRef/jabref/issues/6069)
- We fixed an issue where JabRef's icon was missing in the Export to clipboard Dialog. [#6286](https://github.com/JabRef/jabref/issues/6286)
- We fixed an issue when an "Abstract field" was duplicating text, when importing from RIS file (Neurons) [#6065](https://github.com/JabRef/jabref/issues/6065)
- We fixed an issue where adding the addition of a new entry was not completely validated [#6370](https://github.com/JabRef/jabref/issues/6370)
- We fixed an issue where the blue and red text colors in the Merge entries dialog were not quite visible [#6334](https://github.com/JabRef/jabref/issues/6334)
- We fixed an issue where underscore character was removed from the file name in the Recent Libraries list in File menu [#6383](https://github.com/JabRef/jabref/issues/6383)
- We fixed an issue where few keyboard shortcuts regarding new entries were missing [#6403](https://github.com/JabRef/jabref/issues/6403)

### Removed

- Ampersands are no longer escaped by default in the `bib` file. If you want to keep the current behaviour, you can use the new "Escape Ampersands" formatter as a save action. [#5869](https://github.com/JabRef/jabref/issues/5869)
- The "Merge Entries" entry was removed from the Quality Menu. Users should use the right-click menu instead. [#6021](https://github.com/JabRef/jabref/pull/6021)

## [5.0-beta] – 2019-12-15

### Changed

- We added a short DOI field formatter which shortens DOI to more human-readable form. [koppor#343](https://github.com/koppor/jabref/issues/343)
- We improved the display of group memberships by adding multiple colored bars if the entry belongs to more than one group. [#4574](https://github.com/JabRef/jabref/issues/4574)
- We added an option to show the preview as an extra tab in the entry editor (instead of in a split view). [#5244](https://github.com/JabRef/jabref/issues/5244)
- A custom Open/LibreOffice jstyle file now requires a layout line for the entry type `default` [#5452](https://github.com/JabRef/jabref/issues/5452)
- The entry editor is now open by default when JabRef starts up. [#5460](https://github.com/JabRef/jabref/issues/5460)
- Customized entry types are now serialized in alphabetical order in the bib file.
- We added a new ADS fetcher to use the new ADS API. [#4949](https://github.com/JabRef/jabref/issues/4949)
- We added support of the [X11 primary selection](https://unix.stackexchange.com/a/139193/18033) [#2389](https://github.com/JabRef/jabref/issues/2389)
- We added support to switch between biblatex and bibtex library types. [#5550](https://github.com/JabRef/jabref/issues/5550)
- We changed the save action buttons to be easier to understand. [#5565](https://github.com/JabRef/jabref/issues/5565)
- We made the columns for groups, files and uri in the main table reorderable and merged the clickable icon columns for uri, url, doi and eprint. [#5544](https://github.com/JabRef/jabref/pull/5544)
- We reduced the number of write actions performed when autosave is enabled [#5679](https://github.com/JabRef/jabref/issues/5679)
- We made the column sort order in the main table persistent [#5730](https://github.com/JabRef/jabref/pull/5730)
- When an entry is modified on disk, the change dialog now shows the merge dialog to highlight the changes [#5688](https://github.com/JabRef/jabref/pull/5688)

### Fixed

- Inherit fields from cross-referenced entries as specified by biblatex. [#5045](https://github.com/JabRef/jabref/issues/5045)
- We fixed an issue where it was no longer possible to connect to LibreOffice. [#5261](https://github.com/JabRef/jabref/issues/5261)
- The "All entries group" is no longer shown when no library is open.
- We fixed an exception which occurred when closing JabRef. [#5348](https://github.com/JabRef/jabref/issues/5348)
- We fixed an issue where JabRef reports incorrectly about customized entry types. [#5332](https://github.com/JabRef/jabref/issues/5332)
- We fixed a few problems that prevented JabFox to communicate with JabRef. [#4737](https://github.com/JabRef/jabref/issues/4737) [#4303](https://github.com/JabRef/jabref/issues/4303)
- We fixed an error where the groups containing an entry loose their highlight color when scrolling. [#5022](https://github.com/JabRef/jabref/issues/5022)
- We fixed an error where scrollbars were not shown. [#5374](https://github.com/JabRef/jabref/issues/5374)
- We fixed an error where an exception was thrown when merging entries. [#5169](https://github.com/JabRef/jabref/issues/5169)
- We fixed an error where certain metadata items were not serialized alphabetically.
- After assigning an entry to a group, the item count is now properly colored to reflect the new membership of the entry. [#3112](https://github.com/JabRef/jabref/issues/3112)
- The group panel is now properly updated when switching between libraries (or when closing/opening one). [#3142](https://github.com/JabRef/jabref/issues/3142)
- We fixed an error where the number of matched entries shown in the group pane was not updated correctly. [#4441](https://github.com/JabRef/jabref/issues/4441)
- We fixed an error where the wrong file is renamed and linked when using the "Copy, rename and link" action. [#5653](https://github.com/JabRef/jabref/issues/5653)
- We fixed a "null" error when writing XMP metadata. [#5449](https://github.com/JabRef/jabref/issues/5449)
- We fixed an issue where empty keywords lead to a strange display of automatic keyword groups. [#5333](https://github.com/JabRef/jabref/issues/5333)
- We fixed an error where the default color of a new group was white instead of dark gray. [#4868](https://github.com/JabRef/jabref/issues/4868)
- We fixed an issue where the first field in the entry editor got the focus while performing a different action (like searching). [#5084](https://github.com/JabRef/jabref/issues/5084)
- We fixed an issue where multiple entries were highlighted in the web search result after scrolling. [#5035](https://github.com/JabRef/jabref/issues/5035)
- We fixed an issue where the hover indication in the web search pane was not working. [#5277](https://github.com/JabRef/jabref/issues/5277)
- We fixed an error mentioning "javafx.controls/com.sun.javafx.scene.control" that was thrown when interacting with the toolbar.
- We fixed an error where a cleared search was restored after switching libraries. [#4846](https://github.com/JabRef/jabref/issues/4846)
- We fixed an exception which occurred when trying to open a non-existing file from the "Recent files"-menu [#5334](https://github.com/JabRef/jabref/issues/5334)
- We fixed an issues where the search highlight in the entry preview did not worked. [#5069](https://github.com/JabRef/jabref/issues/5069)
- The context menu for fields in the entry editor is back. [#5254](https://github.com/JabRef/jabref/issues/5254)
- We fixed an exception which occurred when trying to open a non-existing file from the "Recent files"-menu [#5334](https://github.com/JabRef/jabref/issues/5334)
- We fixed a problem where the "editor" information has been duplicated during saving a .bib-Database. [#5359](https://github.com/JabRef/jabref/issues/5359)
- We re-introduced the feature to switch between different preview styles. [#5221](https://github.com/JabRef/jabref/issues/5221)
- We fixed various issues (including [#5263](https://github.com/JabRef/jabref/issues/5263)) related to copying entries to the clipboard
- We fixed some display errors in the preferences dialog and replaced some of the controls [#5033](https://github.com/JabRef/jabref/pull/5033) [#5047](https://github.com/JabRef/jabref/pull/5047) [#5062](https://github.com/JabRef/jabref/pull/5062) [#5141](https://github.com/JabRef/jabref/pull/5141) [#5185](https://github.com/JabRef/jabref/pull/5185) [#5265](https://github.com/JabRef/jabref/pull/5265) [#5315](https://github.com/JabRef/jabref/pull/5315) [#5360](https://github.com/JabRef/jabref/pull/5360)
- We fixed an exception which occurred when trying to import entries without an open library. [#5447](https://github.com/JabRef/jabref/issues/5447)
- The "Automatically set file links" feature now follows symbolic links. [#5664](https://github.com/JabRef/jabref/issues/5664)
- After successful import of one or multiple bib entries the main table scrolls to the first imported entry [#5383](https://github.com/JabRef/jabref/issues/5383)
- We fixed an exception which occurred when an invalid jstyle was loaded. [#5452](https://github.com/JabRef/jabref/issues/5452)
- We fixed an issue where the command line arguments `importBibtex` and `importToOpen` did not import into the currently open library, but opened a new one. [#5537](https://github.com/JabRef/jabref/issues/5537)
- We fixed an error where the preview theme did not adapt to the "Dark" mode [#5463](https://github.com/JabRef/jabref/issues/5463)
- We fixed an issue where multiple entries were allowed in the "crossref" field [#5284](https://github.com/JabRef/jabref/issues/5284)
- We fixed an issue where the merge dialog showed the wrong text colour in "Dark" mode [#5516](https://github.com/JabRef/jabref/issues/5516)
- We fixed visibility issues with the scrollbar and group selection highlight in "Dark" mode, and enabled "Dark" mode for the OpenOffice preview in the style selection window. [#5522](https://github.com/JabRef/jabref/issues/5522)
- We fixed an issue where the author field was not correctly parsed during bibtex key-generation. [#5551](https://github.com/JabRef/jabref/issues/5551)
- We fixed an issue where notifications where shown during autosave. [#5555](https://github.com/JabRef/jabref/issues/5555)
- We fixed an issue where the side pane was not remembering its position. [#5615](https://github.com/JabRef/jabref/issues/5615)
- We fixed an issue where JabRef could not interact with [Oracle XE](https://www.oracle.com/de/database/technologies/appdev/xe.html) in the [shared SQL database setup](https://docs.jabref.org/collaborative-work/sqldatabase).
- We fixed an issue where the toolbar icons were hidden on smaller screens.
- We fixed an issue where renaming referenced files for bib entries with long titles was not possible. [#5603](https://github.com/JabRef/jabref/issues/5603)
- We fixed an issue where a window which is on an external screen gets unreachable when external screen is removed. [#5037](https://github.com/JabRef/jabref/issues/5037)
- We fixed a bug where the selection of groups was lost after drag and drop. [#2868](https://github.com/JabRef/jabref/issues/2868)
- We fixed an issue where the custom entry types didn't show the correct display name [#5651](https://github.com/JabRef/jabref/issues/5651)

### Removed

- We removed some obsolete notifications. [#5555](https://github.com/JabRef/jabref/issues/5555)
- We removed an internal step in the [ISBN-to-BibTeX fetcher](https://docs.jabref.org/import-using-publication-identifiers/isbntobibtex): The [ISBN to BibTeX Converter](https://manas.tungare.name/software/isbn-to-bibtex) by [@manastungare](https://github.com/manastungare) is not used anymore, because it is offline: "people using this tool have not been generating enough sales for Amazon."
- We removed the option to control the default drag and drop behaviour. You can use the modifier keys (like CtrL or Alt) instead.

## [5.0-alpha] – 2019-08-25

### Changed

- We added eventitle, eventdate and venue fields to `@unpublished` entry type.
- We added `@software` and `@dataSet` entry type to biblatex.
- All fields are now properly sorted alphabetically (in the subgroups of required/optional fields) when the entry is written to the bib file.
- We fixed an issue where some importers used the field `pubstatus` instead of the standard BibTeX field `pubstate`.
- We changed the latex command removal for docbook exporter. [#3838](https://github.com/JabRef/jabref/issues/3838)
- We changed the location of some fields in the entry editor (you might need to reset your preferences for these changes to come into effect)
  - Journal/Year/Month in biblatex mode -> Deprecated (if filled)
  - DOI/URL: General -> Optional
  - Internal fields like ranking, read status and priority: Other -> General
  - Moreover, empty deprecated fields are no longer shown
- Added server timezone parameter when connecting to a shared database.
- We updated the dialog for setting up general fields.
- URL field formatting is updated. All whitespace chars, located at the beginning/ending of the URL, are trimmed automatically
- We changed the behavior of the field formatting dialog such that the `bibtexkey` is not changed when formatting all fields or all text fields.
- We added a "Move file to file directory and rename file" option for simultaneously moving and renaming of document file. [#4166](https://github.com/JabRef/jabref/issues/4166)
- Use integrated graphics card instead of discrete on macOS [#4070](https://github.com/JabRef/jabref/issues/4070)
- We added a cleanup operation that detects an arXiv identifier in the note, journal or URL field and moves it to the `eprint` field.
  Because of this change, the last-used cleanup operations were reset.
- We changed the minimum required version of Java to 1.8.0_171, as this is the latest release for which the automatic Java update works.  [#4093](https://github.com/JabRef/jabref/issues/4093)
- The special fields like `Printed` and `Read status` now show gray icons when the row is hovered.
- We added a button in the tab header which allows you to close the database with one click. [#494](https://github.com/JabRef/jabref/issues/494)
- Sorting in the main table now takes information from cross-referenced entries into account. [#2808](https://github.com/JabRef/jabref/issues/2808)
- If a group has a color specified, then entries matched by this group have a small colored bar in front of them in the main table.
- Change default icon for groups to a circle because a colored version of the old icon was hard to distinguish from its black counterpart.
- In the main table, the context menu appears now when you press the "context menu" button on the keyboard. [feature request in the forum](http://discourse.jabref.org/t/how-to-enable-keyboard-context-key-windows)
- We added icons to the group side panel to quickly switch between `union` and `intersection` group view mode. [#3269](https://github.com/JabRef/jabref/issues/3269).
- We use `https` for [fetching from most online bibliographic database](https://docs.jabref.org/import-using-online-bibliographic-database).
- We changed the default keyboard shortcuts for moving between entries when the entry editor is active to ̀<kbd>alt</kbd> + <kbd>up/down</kbd>.
- Opening a new file now prompts the directory of the currently selected file, instead of the directory of the last opened file.
- Window state is saved on close and restored on start.
- We made the MathSciNet fetcher more reliable.
- We added the ISBN fetcher to the list of fetcher available under "Update with bibliographic information from the web" in the entry editor toolbar.
- Files without a defined external file type are now directly opened with the default application of the operating system
- We streamlined the process to rename and move files by removing the confirmation dialogs.
- We removed the redundant new lines of markings and wrapped the summary in the File annotation tab. [#3823](https://github.com/JabRef/jabref/issues/3823)
- We add auto URL formatting when user paste link to URL field in entry editor. [koppor#254](https://github.com/koppor/jabref/issues/254)
- We added a minimum height for the entry editor so that it can no longer be hidden by accident. [#4279](https://github.com/JabRef/jabref/issues/4279)
- We added a new keyboard shortcut so that the entry editor could be closed by <kbd>Ctrl</kbd> + <kbd>E</kbd>. [#4222](https://github.com/JabRef/jabref/issues/4222)
- We added an option in the preference dialog box, that allows user to pick the dark or light theme option. [#4130](https://github.com/JabRef/jabref/issues/4130)
- We updated the Related Articles tab to accept JSON from the new version of the Mr. DLib service
- We added an option in the preference dialog box that allows user to choose behavior after dragging and dropping files in Entry Editor. [#4356](https://github.com/JabRef/jabref/issues/4356)
- We added the ability to have an export preference where previously "File"-->"Export"/"Export selected entries" would not save the user's preference[#4495](https://github.com/JabRef/jabref/issues/4495)
- We optimized the code responsible for connecting to an external database, which should lead to huge improvements in performance.
- For automatically created groups, added ability to filter groups by entry type. [#4539](https://github.com/JabRef/jabref/issues/4539)
- We added the ability to add field names from the Preferences Dialog [#4546](https://github.com/JabRef/jabref/issues/4546)
- We added the ability to change the column widths directly in the main
. [#4546](https://github.com/JabRef/jabref/issues/4546)
- We added a description of how recommendations were chosen and better error handling to Related Articles tab
- We added the ability to execute default action in dialog by using with <kbd>Ctrl</kbd> + <kbd>Enter</kbd> combination [#4496](https://github.com/JabRef/jabref/issues/4496)
- We grouped and reordered the Main Menu (File, Edit, Library, Quality, Tools, and View tabs & icons). [#4666](https://github.com/JabRef/jabref/issues/4666) [#4667](https://github.com/JabRef/jabref/issues/4667) [#4668](https://github.com/JabRef/jabref/issues/4668) [#4669](https://github.com/JabRef/jabref/issues/4669) [#4670](https://github.com/JabRef/jabref/issues/4670) [#4671](https://github.com/JabRef/jabref/issues/4671) [#4672](https://github.com/JabRef/jabref/issues/4672) [#4673](https://github.com/JabRef/jabref/issues/4673)
- We added additional modifiers (capitalize, titlecase and sentencecase) to the Bibtex key generator. [#1506](https://github.com/JabRef/jabref/issues/1506)
- We have migrated from the mysql jdbc connector to the mariadb one for better authentication scheme support. [#4746](https://github.com/JabRef/jabref/issues/4745)
- We grouped the toolbar icons and changed the Open Library and Copy icons. [#4584](https://github.com/JabRef/jabref/issues/4584)
- We added a browse button next to the path text field for aux-based groups. [#4586](https://github.com/JabRef/jabref/issues/4586)
- We changed the title of Group Dialog to "Add subgroup" from "Edit group" when we select Add subgroup option.
- We enable import button only if entries are selected. [#4755](https://github.com/JabRef/jabref/issues/4755)
- We made modifications to improve the contrast of UI elements. [#4583](https://github.com/JabRef/jabref/issues/4583)
- We added a warning for empty BibTeX keys in the entry editor. [#4440](https://github.com/JabRef/jabref/issues/4440)
- We added an option in the settings to set the default action in JabRef when right clicking on any entry in any database and selecting "Open folder". [#4763](https://github.com/JabRef/jabref/issues/4763)
- The Medline fetcher now normalizes the author names according to the BibTeX-Standard [#4345](https://github.com/JabRef/jabref/issues/4345)
- We added an option on the Linked File Viewer to rename the attached file of an entry directly on the JabRef. [#4844](https://github.com/JabRef/jabref/issues/4844)
- We added an option in the preference dialog box that allows user to enable helpful tooltips.[#3599](https://github.com/JabRef/jabref/issues/3599)
- We reworked the functionality for extracting BibTeX entries from plain text, because our used service [freecite shut down](https://library.brown.edu/libweb/freecite_notice.php). [#5206](https://github.com/JabRef/jabref/pull/5206)
- We moved the dropdown menu for selecting the push-application from the toolbar into the external application preferences. [#674](https://github.com/JabRef/jabref/issues/674)
- We removed the alphabetical ordering of the custom tabs and updated the error message when trying to create a general field with a name containing an illegal character. [#5019](https://github.com/JabRef/jabref/issues/5019)
- We added a context menu to the bib(la)tex-source-editor to copy'n'paste. [#5007](https://github.com/JabRef/jabref/pull/5007)
- We added a tool that allows searching for citations in LaTeX files. It scans directories and shows which entries are used, how many times and where.
- We added a 'LaTeX citations' tab to the entry editor, to search for citations to the active entry in the LaTeX file directory. It can be disabled in the preferences dialog.
- We added an option in preferences to allow for integers in field "edition" when running database in bibtex mode. [#4680](https://github.com/JabRef/jabref/issues/4680)
- We added the ability to use negation in export filter layouts. [#5138](https://github.com/JabRef/jabref/pull/5138)
- Focus on Name Area instead of 'OK' button whenever user presses 'Add subgroup'. [#6307](https://github.com/JabRef/jabref/issues/6307)

### Fixed

- We fixed an issue where JabRef died silently for the user without enough inotify instances [#4874](https://github.com/JabRef/jabref/issues/4847)
- We fixed an issue where corresponding groups are sometimes not highlighted when clicking on entries [#3112](https://github.com/JabRef/jabref/issues/3112)
- We fixed an issue where custom exports could not be selected in the 'Export (selected) entries' dialog [#4013](https://github.com/JabRef/jabref/issues/4013)
- Italic text is now rendered correctly. [#3356](https://github.com/JabRef/jabref/issues/3356)
- The entry editor no longer gets corrupted after using the source tab. [#3532](https://github.com/JabRef/jabref/issues/3532) [#3608](https://github.com/JabRef/jabref/issues/3608) [#3616](https://github.com/JabRef/jabref/issues/3616)
- We fixed multiple issues where entries did not show up after import if a search was active. [#1513](https://github.com/JabRef/jabref/issues/1513) [#3219](https://github.com/JabRef/jabref/issues/3219))
- We fixed an issue where the group tree was not updated correctly after an entry was changed. [#3618](https://github.com/JabRef/jabref/issues/3618)
- We fixed an issue where a right-click in the main table selected a wrong entry. [#3267](https://github.com/JabRef/jabref/issues/3267)
- We fixed an issue where in rare cases entries where overlayed in the main table. [#3281](https://github.com/JabRef/jabref/issues/3281)
- We fixed an issue where selecting a group messed up the focus of the main table and the entry editor. [#3367](https://github.com/JabRef/jabref/issues/3367)
- We fixed an issue where composite author names were sorted incorrectly. [#2828](https://github.com/JabRef/jabref/issues/2828)
- We fixed an issue where commands followed by `-` didn't work. [#3805](https://github.com/JabRef/jabref/issues/3805)
- We fixed an issue where a non-existing aux file in a group made it impossible to open the library. [#4735](https://github.com/JabRef/jabref/issues/4735)
- We fixed an issue where some journal names were wrongly marked as abbreviated. [#4115](https://github.com/JabRef/jabref/issues/4115)
- We fixed an issue where the custom file column were sorted incorrectly. [#3119](https://github.com/JabRef/jabref/issues/3119)
- We improved the parsing of author names whose infix is abbreviated without a dot. [#4864](https://github.com/JabRef/jabref/issues/4864)
- We fixed an issues where the entry losses focus when a field is edited and at the same time used for sorting. [#3373](https://github.com/JabRef/jabref/issues/3373)
- We fixed an issue where the menu on Mac OS was not displayed in the usual Mac-specific way. [#3146](https://github.com/JabRef/jabref/issues/3146)
- We improved the integrity check for page numbers. [#4113](https://github.com/JabRef/jabref/issues/4113) and [feature request in the forum](http://discourse.jabref.org/t/pages-field-allow-use-of-en-dash/1199)
- We fixed an issue where the order of fields in customized entry types was not saved correctly. [#4033](http://github.com/JabRef/jabref/issues/4033)
- We fixed an issue where renaming a group did not change the group name in the interface. [#3189](https://github.com/JabRef/jabref/issues/3189)
- We fixed an issue where the groups tree of the last database was still shown even after the database was already closed.
- We fixed an issue where the "Open file dialog" may disappear behind other windows. [#3410](https://github.com/JabRef/jabref/issues/3410)
- We fixed an issue where the number of entries matched was not updated correctly upon adding or removing an entry. [#3537](https://github.com/JabRef/jabref/issues/3537)
- We fixed an issue where the default icon of a group was not colored correctly.
- We fixed an issue where the first field in entry editor was not focused when adding a new entry. [#4024](https://github.com/JabRef/jabref/issues/4024)
- We reworked the "Edit file" dialog to make it resizeable and improved the workflow for adding and editing files [#2970](https://github.com/JabRef/jabref/issues/2970)
- We fixed an issue where custom name formatters were no longer found correctly. [#3531](https://github.com/JabRef/jabref/issues/3531)
- We fixed an issue where the month was not shown in the preview. [#3239](https://github.com/JabRef/jabref/issues/3239)
- Rewritten logic to detect a second jabref instance. [#4023](https://github.com/JabRef/jabref/issues/4023)
- We fixed an issue where the "Convert to BibTeX-Cleanup" moved the content of the `file` field to the `pdf` field [#4120](https://github.com/JabRef/jabref/issues/4120)
- We fixed an issue where the preview pane in entry preview in preferences wasn't showing the citation style selected [#3849](https://github.com/JabRef/jabref/issues/3849)
- We fixed an issue where the default entry preview style still contained the field `review`. The field `review` in the style is now replaced with comment to be consistent with the entry editor [#4098](https://github.com/JabRef/jabref/issues/4098)
- We fixed an issue where users were vulnerable to XXE attacks during parsing [#4229](https://github.com/JabRef/jabref/issues/4229)
- We fixed an issue where files added via the "Attach file" contextmenu of an entry were not made relative. [#4201](https://github.com/JabRef/jabref/issues/4201) and [#4241](https://github.com/JabRef/jabref/issues/4241)
- We fixed an issue where author list parser can't generate bibtex for Chinese author. [#4169](https://github.com/JabRef/jabref/issues/4169)
- We fixed an issue where the list of XMP Exclusion fields in the preferences was not be saved [#4072](https://github.com/JabRef/jabref/issues/4072)
- We fixed an issue where the ArXiv Fetcher did not support HTTP URLs [koppor#328](https://github.com/koppor/jabref/issues/328)
- We fixed an issue where only one PDF file could be imported [#4422](https://github.com/JabRef/jabref/issues/4422)
- We fixed an issue where "Move to group" would always move the first entry in the library and not the selected [#4414](https://github.com/JabRef/jabref/issues/4414)
- We fixed an issue where an older dialog appears when downloading full texts from the quality menu. [#4489](https://github.com/JabRef/jabref/issues/4489)
- We fixed an issue where right clicking on any entry in any database and selecting "Open folder" results in the NullPointer exception. [#4763](https://github.com/JabRef/jabref/issues/4763)
- We fixed an issue where option 'open terminal here' with custom command was passing the wrong argument. [#4802](https://github.com/JabRef/jabref/issues/4802)
- We fixed an issue where ranking an entry would generate an IllegalArgumentException. [#4754](https://github.com/JabRef/jabref/issues/4754)
- We fixed an issue where special characters where removed from non-label key generation pattern parts [#4767](https://github.com/JabRef/jabref/issues/4767)
- We fixed an issue where the RIS import would overwite the article date with the value of the acessed date [#4816](https://github.com/JabRef/jabref/issues/4816)
- We fixed an issue where an NullPointer exception was thrown when a referenced entry in an Open/Libre Office document was no longer present in the library. Now an error message with the reference marker of the missing entry is shown. [#4932](https://github.com/JabRef/jabref/issues/4932)
- We fixed an issue where a database exception related to a missing timezone was too big. [#4827](https://github.com/JabRef/jabref/issues/4827)
- We fixed an issue where the IEEE fetcher returned an error if no keywords were present in the result from the IEEE website [#4997](https://github.com/JabRef/jabref/issues/4997)
- We fixed an issue where the command line help text had several errors, and arguments and descriptions have been rewritten to simplify and detail them better. [#4932](https://github.com/JabRef/jabref/issues/2016)
- We fixed an issue where the same menu for changing entry type had two different sizes and weights. [#4977](https://github.com/JabRef/jabref/issues/4977)
- We fixed an issue where the "Attach file" dialog, in the right-click menu for an entry, started on the working directory instead of the user's main directory. [#4995](https://github.com/JabRef/jabref/issues/4995)
- We fixed an issue where the JabRef Icon in the macOS launchpad was not displayed correctly [#5003](https://github.com/JabRef/jabref/issues/5003)
- We fixed an issue where the "Search for unlinked local files" would throw an exception when parsing the content of a PDF-file with missing "series" information [#5128](https://github.com/JabRef/jabref/issues/5128)
- We fixed an issue where the XMP Importer would incorrectly return an empty default entry when importing pdfs [#6577](https://github.com/JabRef/jabref/issues/6577)
- We fixed an issue where opening the menu 'Library properties' marked the library as modified [#6451](https://github.com/JabRef/jabref/issues/6451)

### Removed

- The feature to "mark entries" was removed and merged with the groups functionality.  For migration, a group is created for every value of the `__markedentry` field and the entry is added to this group.
- The number column was removed.
- We removed the global search feature.
- We removed the coloring of cells in the main table according to whether the field is optional/required.
- We removed the feature to find and resolve duplicate BibTeX keys (as this use case is already covered by the integrity check).
- We removed a few commands from the right-click menu that are not needed often and thus don't need to be placed that prominently:
  - Print entry preview: available through entry preview
  - All commands related to marking: marking is not yet reimplemented
  - Set/clear/append/rename fields: available through Edit menu
  - Manage keywords: available through the Edit menu
  - Copy linked files to folder: available through File menu
  - Add/move/remove from group: removed completely (functionality still available through group interface)
- We removed the option to change the column widths in the preferences dialog. [#4546](https://github.com/JabRef/jabref/issues/4546)

## Older versions

The changelog of JabRef 4.x is available at the [v4.3.1 tag](https://github.com/JabRef/jabref/blob/v4.3.1/CHANGELOG.md).
The changelog of JabRef 3.x is available at the [v3.8.2 tag](https://github.com/JabRef/jabref/blob/v3.8.2/CHANGELOG.md).
The changelog of JabRef 2.11 and all previous versions is available as [text file in the v2.11.1 tag](https://github.com/JabRef/jabref/blob/v2.11.1/CHANGELOG).

[Unreleased]: https://github.com/JabRef/jabref/compare/v5.1...HEAD
[5.1]: https://github.com/JabRef/jabref/compare/v5.0...v5.1
[5.0]: https://github.com/JabRef/jabref/compare/v5.0-beta...v5.0
[5.0-beta]: https://github.com/JabRef/jabref/compare/v5.0-alpha...v5.0-beta
[5.0-alpha]: https://github.com/JabRef/jabref/compare/v4.3...v5.0-alpha

<!-- markdownlint-disable-file MD024 MD033 --><|MERGE_RESOLUTION|>--- conflicted
+++ resolved
@@ -37,11 +37,8 @@
 - We improved the duplicate detection when identifiers like DOI or arxiv are semantiaclly the same, but just syntactically differ (e.g. with or without http(s):// prefix). [#6707](https://github.com/JabRef/jabref/issues/6707)
 - We changed in the group interface "Generate groups from keywords in a BibTeX field" by "Generate groups from keywords in the following field". [#6983](https://github.com/JabRef/jabref/issues/6983)
 - We changed the name of a group type from "Searching for keywords" to "Searching for a keyword". [6995](https://github.com/JabRef/jabref/pull/6995)
-<<<<<<< HEAD
 - We changed the way JabRef displays the title of a tab and of the window. [4161](https://github.com/JabRef/jabref/issues/4161)
-=======
 - We changed connect timeouts for server requests to 30 seconds in general and 5 seconds for GROBID server (special) and improved user notifications on connection issues. [7026](https://github.com/JabRef/jabref/pull/7026)
->>>>>>> 79f02212
 
 ### Fixed
 
