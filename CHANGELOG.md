# Changelog

All notable changes to this project will be documented in this file.
The format is based on [Keep a Changelog](https://keepachangelog.com/en/1.0.0/).
We refer to [GitHub issues](https://github.com/JabRef/jabref/issues) by using `#NUM`.
In case, there is no issue present, the pull request implementing the feature is linked.

Note that this project **does not** adhere to [Semantic Versioning](https://semver.org/).

## [Unreleased]

### Added

<<<<<<< HEAD
- We reintroduced the floating search in the main table. [#11326](https://github.com/JabRef/jabref/pull/11326)
- We made new groups automatically to focus upon creation. [#11449](https://github.com/JabRef/jabref/issues/11449)
=======
- We added support for selecting and using CSL Styles in JabRef's OpenOffice/LibreOffice integration for inserting bibliographic and in-text citations into a document. [#2146](https://github.com/JabRef/jabref/issues/2146), [#8893](https://github.com/JabRef/jabref/issues/8893)
>>>>>>> f859deea

### Changed

- The search in the library now displays probable search hits instead of exact matches. Sorting by hit score can be done by the new score table column. [#11326](https://github.com/JabRef/jabref/pull/11326)

### Fixed

### Removed










## [5.15] – 2024-07-10

### Added

- We made new groups automatically to focus upon creation. [#11449](https://github.com/JabRef/jabref/issues/11449)

### Fixed

- We fixed an issue where JabRef was no longer built for Intel based macs (x86) [#11468](https://github.com/JabRef/jabref/issues/11468)
- We fixed usage when using running on Snapcraft. [#11465](https://github.com/JabRef/jabref/issues/11465)
- We fixed detection for `soffice.exe` on Windows. [#11478](https://github.com/JabRef/jabref/pull/11478)
- We fixed an issue where saving preferences when importing preferences on first run in a snap did not work [forum#4399](https://discourse.jabref.org/t/how-to-report-problems-in-the-distributed-version-5-14-ensuring-that-one-can-no-longer-work-with-jabref/4399/5)

## [5.14] – 2024-07-08

### Added

- We added support for offline extracting references from PDFs following the IEEE format. [#11156](https://github.com/JabRef/jabref/pull/11156)
- We added a new keyboard shortcut  <kbd>ctrl</kbd> + <kbd>,</kbd> to open the preferences. [#11154](https://github.com/JabRef/jabref/pull/11154)
- We added value selection (such as for month) for content selectors in custom entry types. [#11109](https://github.com/JabRef/jabref/issues/11109)
- We added a duplicate checker for the Citation Relations tab. [#10414](https://github.com/JabRef/jabref/issues/10414)
- We added tooltip on main table cells that shows cell content or cell content and entry preview if set in preferences. [10925](https://github.com/JabRef/jabref/issues/10925)
- Added a formatter to remove word enclosing braces. [#11222](https://github.com/JabRef/jabref/issues/11222)
- We added the ability to add a keyword/crossref when typing the separator character (e.g., comma) in the keywords/crossref fields. [#11178](https://github.com/JabRef/jabref/issues/11178)
- We added an exporter and improved the importer for Endnote XML format. [#11137](https://github.com/JabRef/jabref/issues/11137)
- We added support for using BibTeX Style files (BST) in the Preview. [#11102](https://github.com/JabRef/jabref/issues/11102)
- We added support for automatically update LaTeX citations when a LaTeX file is created, removed, or modified. [#10585](https://github.com/JabRef/jabref/issues/10585)

### Changed

- We replaced the word "Key bindings" with "Keyboard shortcuts" in the Preferences tab. [#11153](https://github.com/JabRef/jabref/pull/11153)
- We slightly improved the duplicate check if ISBNs are present. [#8885](https://github.com/JabRef/jabref/issues/8885)
- JabRef no longer downloads HTML files of websites when a PDF was not found. [#10149](https://github.com/JabRef/jabref/issues/10149)
- We added the HTTP message (in addition to the response code) if an error is encountered. [#11341](https://github.com/JabRef/jabref/pull/11341)
- We made label wrap text to fit view size when reviewing external group changes. [#11220](https://github.com/JabRef/jabref/issues/11220)

### Fixed

- We fixed an issue where entry type with duplicate fields prevented opening existing libraries with custom entry types. [#11127](https://github.com/JabRef/jabref/issues/11127)
- We fixed an issue where Markdown rendering removed braces from the text. [#10928](https://github.com/JabRef/jabref/issues/10928)
- We fixed an issue when the file was flagged as changed on disk in the case of content selectors or groups. [#9064](https://github.com/JabRef/jabref/issues/9064)
- We fixed crash on opening the entry editor when auto-completion is enabled. [#11188](https://github.com/JabRef/jabref/issues/11188)
- We fixed the usage of the key binding for "Clear search" (default: <kbd>Escape</kbd>). [#10764](https://github.com/JabRef/jabref/issues/10764)
- We fixed an issue where library shown as unsaved and marked (*) after accepting changes made externally to the file. [#11027](https://github.com/JabRef/jabref/issues/11027)
- We fixed an issue where drag and dropping entries from one library to another was not always working. [#11254](https://github.com/JabRef/jabref/issues/11254)
- We fixed an issue where drag and dropping entries created a shallow copy. [#11160](https://github.com/JabRef/jabref/issues/11160)
- We fixed an issue where imports to a custom group would only work for the first entry [#11085](https://github.com/JabRef/jabref/issues/11085), [#11269](https://github.com/JabRef/jabref/issues/11269)
- We fixed an issue when cursor jumped to the beginning of the line. [#5904](https://github.com/JabRef/jabref/issues/5904)
- We fixed an issue where a new entry was not added to the selected group [#8933](https://github.com/JabRef/jabref/issues/8933)
- We fixed an issue where the horizontal position of the Entry Preview inside the entry editor was not remembered across restarts [#11281](https://github.com/JabRef/jabref/issues/11281)
- We fixed an issue where the search index was not updated after linking PDF files. [#11317](https://github.com/JabRef/jabref/pull/11317)
- We fixed rendering of (first) author with a single letter surname. [forum#4330](https://discourse.jabref.org/t/correct-rendering-of-first-author-with-a-single-letter-surname/4330)
- We fixed that the import of the related articles tab sometimes used the wrong library mode. [#11282](https://github.com/JabRef/jabref/pull/11282)
- We fixed an issue where the entry editor context menu was not shown correctly when JabRef is opened on a second, extended screen [#11323](https://github.com/JabRef/jabref/issues/11323), [#11174](https://github.com/JabRef/jabref/issues/11174)
- We fixed an issue where the value of "Override default font settings" was not applied on startup [#11344](https://github.com/JabRef/jabref/issues/11344)
- We fixed an issue when "Library changed on disk" appeared after a save by JabRef. [#4877](https://github.com/JabRef/jabref/issues/4877)  
- We fixed an issue where the Pubmed/Medline Plain importer would not respect the user defined keyword separator [#11413](https://github.com/JabRef/jabref/issues/11413)
- We fixed an issue where the value of "Override default font settings" was not applied on startup [#11344](https://github.com/JabRef/jabref/issues/11344)
- We fixed an issue where DatabaseChangeDetailsView was not scrollable when reviewing external metadata changes [#11220](https://github.com/JabRef/jabref/issues/11220)
- We fixed undo/redo for text fields. [#11420](https://github.com/JabRef/jabref/issues/11420)
- We fixed an issue where clicking on a page number in the search results tab opens a wrong file in the document viewer. [#11432](https://github.com/JabRef/jabref/pull/11432)

### Removed

- We removed the misleading message "Doing a cleanup for X entries" when opening the Cleanup entries dialog [#11463](https://github.com/JabRef/jabref/pull/11463)

## [5.13] – 2024-04-01

### Added

- We converted the "Custom API key" list to a table to be more accessible. [#10926](https://github.com/JabRef/jabref/issues/10926)
- We added a "refresh" button for the LaTeX citations tab in the entry editor. [#10584](https://github.com/JabRef/jabref/issues/10584)
- We added the possibility to show the BibTeX source in the [web search](https://docs.jabref.org/collect/import-using-online-bibliographic-database) import screen. [#560](https://github.com/koppor/jabref/issues/560)
- We added a fetcher for [ISIDORE](https://isidore.science/), simply paste in the link into the text field or the last 6 digits in the link that identify that paper. [#10423](https://github.com/JabRef/jabref/issues/10423)
- When importing entries form the "Citation relations" tab, the field [cites](https://docs.jabref.org/advanced/entryeditor/entrylinks) is now filled according to the relationship between the entries. [#10572](https://github.com/JabRef/jabref/pull/10752)
- We added a new integrity check and clean up option for strings having Unicode characters not encoded in [Unicode "Normalization Form Canonical Composition" (NFC)](https://en.wikipedia.org/wiki/Unicode_equivalence#Normal_forms"). [#10506](https://github.com/JabRef/jabref/issues/10506)
- We added a new group icon column to the main table showing the icons of the entry's groups. [#10801](https://github.com/JabRef/jabref/pull/10801)
- When deleting an entry, the files linked to the entry are now optionally deleted as well. [#10509](https://github.com/JabRef/jabref/issues/10509)
- We added support to move the file to the system trash (instead of deleting it). [#10591](https://github.com/JabRef/jabref/pull/10591)
- We added ability to jump to an entry in the command line using `-j CITATIONKEY`. [koppor#540](https://github.com/koppor/jabref/issues/540)
- We added a new boolean to the style files for Openoffice/Libreoffice integration to switch between ZERO_WIDTH_SPACE (default) and no space. [#10843](https://github.com/JabRef/jabref/pull/10843)
- When pasting HTML into the abstract or a comment field, the hypertext is automatically converted to Markdown. [#10558](https://github.com/JabRef/jabref/issues/10558)
- We added the possibility to redownload files that had been present but are no longer in the specified location. [#10848](https://github.com/JabRef/jabref/issues/10848)
- We added the citation key pattern `[camelN]`. Equivalent to the first N words of the `[camel]` pattern.
- We added importing of static groups and linked files from BibDesk .bib files. [#10381](https://github.com/JabRef/jabref/issues/10381)
- We added ability to export in CFF (Citation File Format) [#10661](https://github.com/JabRef/jabref/issues/10661).
- We added ability to push entries to TeXworks. [#3197](https://github.com/JabRef/jabref/issues/3197)
- We added the ability to zoom in and out in the document viewer using <kbd>Ctrl</kbd> + <kbd>Scroll</kbd>. [#10964](https://github.com/JabRef/jabref/pull/10964)
- We added a Cleanup for removing non-existent files and grouped the related options [#10929](https://github.com/JabRef/jabref/issues/10929)
- We added the functionality to parse the bibliography of PDFs using the GROBID online service. [#10200](https://github.com/JabRef/jabref/issues/10200)
- We added a seperated search bar for the global search window. [#11032](https://github.com/JabRef/jabref/pull/11032)
- We added ability to double-click on an entry in the global search window to select the corresponding entry in the main table. [#11010](https://github.com/JabRef/jabref/pull/11010)
- We added support for BibTeX String constants during copy & paste between libraries. [#10872](https://github.com/JabRef/jabref/issues/10872)
- We added the field `langid` which is important for hyphenation and casing in LaTeX. [#10868](https://github.com/JabRef/jabref/issues/10868)
- Event log entries can now be copied via a context menu. [#11100](https://github.com/JabRef/jabref/issues/11100)

### Changed

- The "Automatically open folders of attached files" preference default status has been changed to enabled on Windows. [koppor#56](https://github.com/koppor/jabref/issues/56)
- The Custom export format now uses the custom DOI base URI in the preferences for the `DOICheck`, if activated [forum#4084](https://discourse.jabref.org/t/export-html-disregards-custom-doi-base-uri/4084)
- The index directories for full text search have now more readable names to increase debugging possibilities using Apache Lucense's Lurk. [#10193](https://github.com/JabRef/jabref/issues/10193)
- The fulltext search also indexes files ending with .pdf (but do not having an explicit file type set). [#10193](https://github.com/JabRef/jabref/issues/10193)
- We changed the arrangement of the lists in the "Citation relations" tab. `Cites` are now on the left and `Cited by` on the right [#10572](https://github.com/JabRef/jabref/pull/10752)
- Sub libraries based on `aux` file can now also be generated if some citations are not found library. [#10775](https://github.com/JabRef/jabref/pull/10775)
- We rearranged the tab order in the entry editor and renamed the "Scite Tab" to "Citation information". [#10821](https://github.com/JabRef/jabref/issues/10821)
- We changed the duplicate handling in the Import entries dialog. Potential duplicate entries are marked with an icon and importing will now trigger the merge dialog [#10914](https://github.com/JabRef/jabref/pull/10914)
- We made the command "Push to TexShop" more robust to allow cite commands with a character before the first slash. [forum#2699](https://discourse.jabref.org/t/push-to-texshop-mac/2699/17?u=siedlerchr)
- We only show the notification "Saving library..." if the library contains more than 2000 entries. [#9803](https://github.com/JabRef/jabref/issues/9803)
- JabRef now keeps previous log files upon start. [#11023](https://github.com/JabRef/jabref/pull/11023)
- When normalizing author names, complete enclosing braces are kept. [#10031](https://github.com/JabRef/jabref/issues/10031)
- We enhanced the dialog for adding new fields in the content selector with a selection box containing a list of standard fields. [#10912](https://github.com/JabRef/jabref/pull/10912)
- We store the citation relations in an LRU cache to avoid bloating the memory and out-of-memory exceptions. [#10958](https://github.com/JabRef/jabref/issues/10958)
- Keywords field are now displayed as tags. [#10910](https://github.com/JabRef/jabref/pull/10910)
- Citation relations now get more information, and have quick access to view the articles in a browser without adding them to the library [#10869](https://github.com/JabRef/jabref/issues/10869)
- Importer/Exporter for CFF format now supports JabRef `cites` and `related` relationships, as well as all fields from the CFF specification. [#10993](https://github.com/JabRef/jabref/issues/10993)
- The XMP-Exporter no longer writes the content of the `file`-field. [#11083](https://github.com/JabRef/jabref/pull/11083)
- We added notes, checks and warnings for the case of selection of non-empty directories while starting a new Systematic Literature Review. [#600](https://github.com/koppor/jabref/issues/600)
- Text in the import dialog (web search results) will now be wrapped to prevent horizontal scrolling. [#10931](https://github.com/JabRef/jabref/issues/10931)
- We improved the error handling when invalid bibdesk-files are encountered [#11117](https://github.com/JabRef/jabref/issues/11117)

### Fixed

- We fixed an issue where the fulltext search button in entry editor used to disappear on click till the search is completed. [#10425](https://github.com/JabRef/jabref/issues/10425)
- We fixed an issue where attempting to cancel the importing/generation of an entry from id is ignored. [#10508](https://github.com/JabRef/jabref/issues/10508)
- We fixed an issue where the preview panel showing the wrong entry (an entry that is not selected in the entry table). [#9172](https://github.com/JabRef/jabref/issues/9172)
- We fixed an issue where HTML-reserved characters like '&' and '<', in addition to HTML entities like '&amp;' were not rendered correctly in entry preview. [#10677](https://github.com/JabRef/jabref/issues/10677)
- The last page of a PDF is now indexed by the full text search. [#10193](https://github.com/JabRef/jabref/issues/10193)
- The entry editor respects the configured custom tabs when showing "Other fields". [#11012](https://github.com/JabRef/jabref/pull/11012)
- The default owner of an entry can be changed again. [#10924](https://github.com/JabRef/jabref/issues/10924)
- We fixed an issue where the duplicate check did not take umlauts or other LaTeX-encoded characters into account. [#10744](https://github.com/JabRef/jabref/pull/10744)
- We fixed the colors of the icon on hover for unset special fields. [#10431](https://github.com/JabRef/jabref/issues/10431)
- We fixed an issue where the CrossRef field did not work if autocompletion was disabled [#8145](https://github.com/JabRef/jabref/issues/8145)
- In biblatex mode, JabRef distinguishes between "Optional fields" and "Optional fields 2" again. [#11022](https://github.com/JabRef/jabref/pull/11022)
- We fixed an issue where exporting`@electronic` and `@online` entry types to the Office XMl would duplicate the field `title`  [#10807](https://github.com/JabRef/jabref/issues/10807)
- We fixed an issue where the `CommentsTab` was not properly formatted when the `defaultOwner` contained capital or special letters. [#10870](https://github.com/JabRef/jabref/issues/10870)
- We fixed an issue where the `File -> Close library` menu item was not disabled when no library was open. [#10948](https://github.com/JabRef/jabref/issues/10948)
- We fixed an issue where the Document Viewer would show the PDF in only half the window when maximized. [#10934](https://github.com/JabRef/jabref/issues/10934)
- Clicking on the crossref and related tags in the entry editor jumps to the linked entry. [#5484](https://github.com/JabRef/jabref/issues/5484) [#9369](https://github.com/JabRef/jabref/issues/9369)
- We fixed an issue where JabRef could not parse absolute file paths from Zotero exports. [#10959](https://github.com/JabRef/jabref/issues/10959)
- We fixed an issue where an exception occured when toggling between "Live" or "Locked" in the internal Document Viewer. [#10935](https://github.com/JabRef/jabref/issues/10935)
- When fetching article information fom IEEE Xplore, the em dash is now converted correctly. [koppor#286](https://github.com/koppor/jabref/issues/286)
- Fixed an issue on Windows where the browser extension reported failure to send an entry to JabRef even though it was sent properly. [JabRef-Browser-Extension#493](https://github.com/JabRef/JabRef-Browser-Extension/issues/493)
- Fixed an issue on Windows where TeXworks path was not resolved if it was installed with MiKTeX. [#10977](https://github.com/JabRef/jabref/issues/10977)
- We fixed an issue with where JabRef would throw an error when using MathSciNet search, as it was unable to parse the fetched JSON coreectly. [10996](https://github.com/JabRef/jabref/issues/10996)
- We fixed an issue where the "Import by ID" function would throw an error when a DOI that contains URL-encoded characters was entered. [#10648](https://github.com/JabRef/jabref/issues/10648)
- We fixed an issue with handling of an "overflow" of authors at `[authIniN]`. [#11087](https://github.com/JabRef/jabref/issues/11087)
- We fixed an issue where an exception occurred when selecting entries in the web search results. [#11081](https://github.com/JabRef/jabref/issues/11081)
- When a new library is unsaved, there is now no warning when fetching entries with PDFs. [#11075](https://github.com/JabRef/jabref/issues/11075)
- We fixed an issue where the message "The libary has been modified by another program" occurred when editing library metadata and saving the library. [#4877](https://github.com/JabRef/jabref/issues/4877)

### Removed

- We removed the predatory journal checks due to a high rate of false positives. [#11066](https://github.com/JabRef/jabref/pull/11066)

## [5.12] – 2023-12-24

### Added

- We added a scite.ai tab in the entry editor that retrieves 'Smart Citation' tallies for citations that have a DOI. [koppor#375](https://github.com/koppor/jabref/issues/375)  
- We added a dropdown menu to let users change the reference library during AUX file import. [#10472](https://github.com/JabRef/jabref/issues/10472)
- We added a button to let users reset the cite command to the default value. [#10569](https://github.com/JabRef/jabref/issues/10569)
- We added the option to use System Preference for Light/Dark Theme [#8729](https://github.com/JabRef/jabref/issues/8729).
- We added [scholar.archive.org](https://scholar.archive.org/) as a new fetcher. [#10498](https://github.com/JabRef/jabref/issues/10498)
- We integrated predatory journal checking as part of the Integrity Checker based on the [check-bib-for-predatory](https://github.com/CfKu/check-bib-for-predatory). [koppor#348](https://github.com/koppor/jabref/issues/348)
- We added a 'More options' section in the main table right click menu opening the preferences dialog. [#9432](https://github.com/JabRef/jabref/issues/9432)
- When creating a new group, it inherits the icon of the parent group. [#10521](https://github.com/JabRef/jabref/pull/10521)

### Changed

- We moved the location of the 'Open only one instance of JabRef' preference option from "Network" to "General". [#9306](https://github.com/JabRef/jabref/issues/9306)
- The two previews in the change resolver dialog now have their scrollbars synchronized. [#9576](https://github.com/JabRef/jabref/issues/9576).
- We changed the setting of the keyword separator to accept a single character only. [#177](https://github.com/koppor/jabref/issues/177)
- We replaced "SearchAll" in Web Search by "Search Selected". [#10556](https://github.com/JabRef/jabref/issues/10556)
- Short DOI formatter now checks, if the value is already formatted. If so, it returns the value instead of calling the ShortDOIService again. [#10589](https://github.com/JabRef/jabref/issues/10589)
- We upgraded to JavaFX 21.0.1. As a consequence JabRef requires now macOS 11 or later and GTK 3.8 or later on Linux [10627](https://github.com/JabRef/jabref/pull/10627).
- A user-specific comment fields is not enabled by default, but can be enabled using the "Add" button. [#10424](https://github.com/JabRef/jabref/issues/10424)
- We upgraded to Lucene 9.9 for the fulltext search. The search index will be rebuild. [#10686](https://github.com/JabRef/jabref/pull/10686)
- When using "Copy..." -> "Copy citation key", the delimiter configured at "Push applications" is respected. [#10707](https://github.com/JabRef/jabref/pull/10707)

### Fixed

- We fixed an issue where the added protected term has unwanted leading and trailing whitespaces, where the formatted text has unwanted empty brackets and where the word at the cursor in the textbox can be added to the list. [#10415](https://github.com/JabRef/jabref/issues/10415)
- We fixed an issue where in the merge dialog the file field of entries was not correctly merged when the first and second entry both contained values inside the file field. [#10572](https://github.com/JabRef/jabref/issues/10572)
- We fixed some small inconsistencies in the user interface. [#10507](https://github.com/JabRef/jabref/issues/10507) [#10458](https://github.com/JabRef/jabref/issues/10458) [#10660](https://github.com/JabRef/jabref/issues/10660)
- We fixed the issue where the Hayagriva YAML exporter would not include a parent field for the publisher/series. [#10596](https://github.com/JabRef/jabref/issues/10596)
- We fixed issues in the external file type dialog w.r.t. duplicate entries in the case of a language switch. [#10271](https://github.com/JabRef/jabref/issues/10271)
- We fixed an issue where the right-click action "Copy cite..." did not respect the configured citation command under "External Programs" -> "[Push Applications](https://docs.jabref.org/cite/pushtoapplications)" [#10615](https://github.com/JabRef/jabref/issues/10615)

### Removed

- We removed duplicate filtering and sorting operations in the MainTable when editing BibEntries. [#10619](https://github.com/JabRef/jabref/pull/10619)

## [5.11] – 2023-10-22

### Added

- We added the ability to sort subgroups in Z-A order, as well as by ascending and descending number of subgroups. [#10249](https://github.com/JabRef/jabref/issues/10249)
- We added the possibility to find (and add) papers that cite or are cited by a given paper. [#6187](https://github.com/JabRef/jabref/issues/6187)
- We added an error-specific message for when a download from a URL fails. [#9826](https://github.com/JabRef/jabref/issues/9826)
- We added support for customizing the citation command (e.g., `[@key1,@key2]`) when [pushing to external applications](https://docs.jabref.org/cite/pushtoapplications). [#10133](https://github.com/JabRef/jabref/issues/10133)
- We added an integrity check for more special characters. [#8712](https://github.com/JabRef/jabref/issues/8712)
- We added protected terms described as "Computer science". [#10222](https://github.com/JabRef/jabref/pull/10222)
- We added a link "Get more themes..." in the preferences to that points to [themes.jabref.org](https://themes.jabref.org) allowing the user to download new themes. [#10243](https://github.com/JabRef/jabref/issues/10243)
- We added a fetcher for [LOBID](https://lobid.org/resources/api) resources. [koppor#386](https://github.com/koppor/jabref/issues/386)
- When in `biblatex` mode, the [integrity check](https://docs.jabref.org/finding-sorting-and-cleaning-entries/checkintegrity) for journal titles now also checks the field `journal`.
- We added support for exporting to Hayagriva YAML format. [#10382](https://github.com/JabRef/jabref/issues/10382)
- We added support for pushing citations to [TeXShop](https://pages.uoregon.edu/koch/texshop/) on macOS [forum#2699](https://discourse.jabref.org/t/push-to-texshop-mac/2699).
- We added the 'Bachelor's thesis' type for Biblatex's 'Thesis' EntryType [#10029](https://github.com/JabRef/jabref/issues/10029).

### Changed

- The export formats `listrefs`, `tablerefs`, `tablerefsabsbib`, now use the ISO date format in the footer [#10383](https://github.com/JabRef/jabref/pull/10383).
- When searching for an identifier in the "Web search", the title of the search window is now "Identifier-based Web Search". [#10391](https://github.com/JabRef/jabref/pull/10391)
- The ampersand checker now skips verbatim fields (`file`, `url`, ...). [#10419](https://github.com/JabRef/jabref/pull/10419)
- If no existing document is selected for exporting "XMP annotated pdf" JabRef will now create a new PDF file with a sample text and the metadata. [#10102](https://github.com/JabRef/jabref/issues/10102)
- We modified the DOI cleanup to infer the DOI from an ArXiV ID if it's present. [#10426](https://github.com/JabRef/jabref/issues/10426)
- The ISI importer uses the field `comment` for notes (instead of `review). [#10478](https://github.com/JabRef/jabref/pull/10478)
- If no existing document is selected for exporting "Embedded BibTeX pdf" JabRef will now create a new PDF file with a sample text and the metadata. [#10101](https://github.com/JabRef/jabref/issues/10101)
- Translated titles format no longer raise a warning. [#10459](https://github.com/JabRef/jabref/issues/10459)
- We re-added the empty grey containers in the groups panel to keep an indicator for the current selected group, if displaying of group item count is turned off [#9972](https://github.com/JabRef/jabref/issues/9972)

### Fixed

- We fixed an issue where "Move URL in note field to url field" in the cleanup dialog caused an exception if no note field was present [forum#3999](https://discourse.jabref.org/t/cleanup-entries-cant-get-it-to-work/3999)
- It is possible again to use "current table sort order" for the order of entries when saving. [#9869](https://github.com/JabRef/jabref/issues/9869)
- Passwords can be stored in GNOME key ring. [#10274](https://github.com/JabRef/jabref/issues/10274)
- We fixed an issue where groups based on an aux file could not be created due to an exception [#10350](https://github.com/JabRef/jabref/issues/10350)
- We fixed an issue where the JabRef browser extension could not communicate with JabRef under macOS due to missing files. You should use the `.pkg` for the first installation as it updates all necessary files for the extension [#10308](https://github.com/JabRef/jabref/issues/10308)
- We fixed an issue where the ISBN fetcher returned the entrytype `misc` for certain ISBN numbers [#10348](https://github.com/JabRef/jabref/issues/10348)
- We fixed a bug where an exception was raised when saving less than three export save orders in the preference. [#10157](https://github.com/JabRef/jabref/issues/10157)
- We fixed an issue where it was possible to create a group with no name or with a group separator inside the name [#9776](https://github.com/JabRef/jabref/issues/9776)
- Biblatex's `journaltitle` is now also respected for showing the journal information. [#10397](https://github.com/JabRef/jabref/issues/10397)
- JabRef does not hang anymore when exporting via CLI. [#10380](https://github.com/JabRef/jabref/issues/10380)
- We fixed an issue where it was not possible to save a library on a network share under macOS due to an exception when acquiring a file lock [#10452](https://github.com/JabRef/jabref/issues/10452)
- We fixed an issue where exporting "XMP annotated pdf" without selecting an existing document would produce an exception. [#10102](https://github.com/JabRef/jabref/issues/10102)
- We fixed an issue where the "Enabled" column in the "Protected terms files" tab in the preferences could not be resized [#10285](https://github.com/JabRef/jabref/issues/10285)
- We fixed an issue where after creation of a new library, the new library was not focused. [koppor#592](https://github.com/koppor/jabref/issues/592)
- We fixed an issue where double clicking on an url in the file field would trigger an exception instead of opening the browser [#10480](https://github.com/JabRef/jabref/pull/10480)
- We fixed an issue where scrolling was impossible on dragging a citation on the groups panel. [#9754](https://github.com/JabRef/jabref/issues/9754)
- We fixed an issue where exporting "Embedded BibTeX pdf" without selecting an existing document would produce an exception. [#10101](https://github.com/JabRef/jabref/issues/10101)
- We fixed an issue where there was a failure to access the url link for "eprint" for the ArXiv entry.[#10474](https://github.com/JabRef/jabref/issues/10474)
- We fixed an issue where it was not possible to connect to a shared database once a group with entries was added or other metadata modified [#10336](https://github.com/JabRef/jabref/issues/10336)
- We fixed an issue where middle-button paste in X not always worked [#7905](https://github.com/JabRef/jabref/issues/7905)

## [5.10] – 2023-09-02

### Added

- We added a field showing the BibTeX/biblatex source for added and deleted entries in the "External Changes Resolver" dialog. [#9509](https://github.com/JabRef/jabref/issues/9509)
- We added user-specific comment field so that multiple users can make separate comments. [#543](https://github.com/koppor/jabref/issues/543)
- We added a search history list in the search field's right click menu. [#7906](https://github.com/JabRef/jabref/issues/7906)
- We added a full text fetcher for IACR eprints. [#9651](https://github.com/JabRef/jabref/pull/9651)
- We added "Attach file from URL" to right-click context menu to download and store a file with the reference library. [#9646](https://github.com/JabRef/jabref/issues/9646)
- We enabled updating an existing entry with data from InspireHEP. [#9351](https://github.com/JabRef/jabref/issues/9351)
- We added a fetcher for the Bibliotheksverbund Bayern (experimental). [#9641](https://github.com/JabRef/jabref/pull/9641)
- We added support for more biblatex date formats for parsing dates. [#2753](https://github.com/JabRef/jabref/issues/2753)
- We added support for multiple languages for exporting to and importing references from MS Office. [#9699](https://github.com/JabRef/jabref/issues/9699)
- We enabled scrolling in the groups list when dragging a group on another group. [#2869](https://github.com/JabRef/jabref/pull/2869)
- We added the option to automatically download online files when a new entry is created from an existing ID (e.g., DOI). The option can be disabled in the preferences under "Import and Export". [#9756](https://github.com/JabRef/jabref/issues/9756)
- We added a new Integrity check for unescaped ampersands. [koppor#585](https://github.com/koppor/jabref/issues/585)
- We added support for parsing `$\backslash$` in file paths (as exported by Mendeley). [forum#3470](https://discourse.jabref.org/t/mendeley-bib-import-with-linked-files/3470)
- We added the possibility to automatically fetch entries when an ISBN is pasted on the main table. [#9864](https://github.com/JabRef/jabref/issues/9864)
- We added the option to disable the automatic linking of files in the entry editor [#5105](https://github.com/JabRef/jabref/issues/5105)
- We added the link icon for ISBNs in linked identifiers column. [#9819](https://github.com/JabRef/jabref/issues/9819)
- We added key binding to focus on groups <kbd>alt</kbd> + <kbd>s</kbd> [#9863](https://github.com/JabRef/jabref/issues/9863)
- We added the option to unprotect a text selection, which strips all pairs of curly braces away. [#9950](https://github.com/JabRef/jabref/issues/9950)
- We added drag and drop events for field 'Groups' in entry editor panel. [#569](https://github.com/koppor/jabref/issues/569)
- We added support for parsing MathML in the Medline importer. [#4273](https://github.com/JabRef/jabref/issues/4273)
- We added the ability to search for an identifier (DOI, ISBN, ArXiv ID) directly from 'Web Search'. [#7575](https://github.com/JabRef/jabref/issues/7575) [#9674](https://github.com/JabRef/jabref/issues/9674)
- We added a cleanup activity that identifies a URL or a last-visited-date in the `note` field and moves it to the `url` and `urldate` field respectively. [koppor#216](https://github.com/koppor/jabref/issues/216)
- We enabled the user to change the name of a field in a custom entry type by double-clicking on it. [#9840](https://github.com/JabRef/jabref/issues/9840)
- We added some preferences options to disable online activity. [#10064](https://github.com/JabRef/jabref/issues/10064)
- We integrated two mail actions ("As Email" and "To Kindle") under a new "Send" option in the right-click & Tools menus. The Kindle option creates an email targeted to the user's Kindle email, which can be set in preferences under "External programs" [#6186](https://github.com/JabRef/jabref/issues/6186)
- We added an option to clear recent libraries' history. [#10003](https://github.com/JabRef/jabref/issues/10003)
- We added an option to encrypt and remember the proxy password. [#8055](https://github.com/JabRef/jabref/issues/8055)[#10044](https://github.com/JabRef/jabref/issues/10044)
- We added support for showing journal information, via info buttons next to the `Journal` and `ISSN` fields in the entry editor. [#6189](https://github.com/JabRef/jabref/issues/6189)
- We added support for pushing citations to Sublime Text 3 [#10098](https://github.com/JabRef/jabref/issues/10098)
- We added support for the Finnish language. [#10183](https://github.com/JabRef/jabref/pull/10183)
- We added the option to automatically replaces illegal characters in the filename when adding a file to JabRef. [#10182](https://github.com/JabRef/jabref/issues/10182)
- We added a privacy policy. [#10064](https://github.com/JabRef/jabref/issues/10064)
- We added a tooltip to show the number of entries in a group [#10208](https://github.com/JabRef/jabref/issues/10208)
- We fixed an issue where it was no longer possible to add or remove selected entries to groups via context menu [#10404](https://github.com/JabRef/jabref/issues/10404), [#10317](https://github.com/JabRef/jabref/issues/10317) [#10374](https://github.com/JabRef/jabref/issues/10374)

### Changed

- We replaced "Close" by "Close library" and placed it after "Save all" in the File menu. [#10043](https://github.com/JabRef/jabref/pull/10043)
- We upgraded to Lucene 9.7 for the fulltext search. The search index will be rebuild. [#9584](https://github.com/JabRef/jabref/pull/10036)
- 'Get full text' now also checks the file url. [#568](https://github.com/koppor/jabref/issues/568)
- JabRef writes a new backup file only if there is a change. Before, JabRef created a backup upon start. [#9679](https://github.com/JabRef/jabref/pull/9679)
- We modified the `Add Group` dialog to use the most recently selected group hierarchical context. [#9141](https://github.com/JabRef/jabref/issues/9141)
- We refined the 'main directory not found' error message. [#9625](https://github.com/JabRef/jabref/pull/9625)
- JabRef writes a new backup file only if there is a change. Before, JabRef created a backup upon start. [#9679](https://github.com/JabRef/jabref/pull/9679)
- Backups of libraries are not stored per JabRef version, but collected together. [#9676](https://github.com/JabRef/jabref/pull/9676)
- We streamlined the paths for logs and backups: The parent path fragment is always `logs` or `backups`.
- `log.txt` now contains an entry if a BibTeX entry could not be parsed.
- `log.txt` now contains debug messages. Debugging needs to be enabled explicitly. [#9678](https://github.com/JabRef/jabref/pull/9678)
- `log.txt` does not contain entries for non-found files during PDF indexing. [#9678](https://github.com/JabRef/jabref/pull/9678)
- The hostname is now determined using environment variables (`COMPUTERNAME`/`HOSTNAME`) first. [#9910](https://github.com/JabRef/jabref/pull/9910)
- We improved the Medline importer to correctly import ISO dates for `revised`. [#9536](https://github.com/JabRef/jabref/issues/9536)
- To avoid cluttering of the directory, We always delete the `.sav` file upon successful write. [#9675](https://github.com/JabRef/jabref/pull/9675)
- We improved the unlinking/deletion of multiple linked files of an entry using the <kbd>Delete</kbd> key. [#9473](https://github.com/JabRef/jabref/issues/9473)
- The field names of customized entry types are now exchanged preserving the case. [#9993](https://github.com/JabRef/jabref/pull/9993)
- We moved the custom entry types dialog into the preferences dialog. [#9760](https://github.com/JabRef/jabref/pull/9760)
- We moved the manage content selectors dialog to the library properties. [#9768](https://github.com/JabRef/jabref/pull/9768)
- We moved the preferences menu command from the options menu to the file menu. [#9768](https://github.com/JabRef/jabref/pull/9768)
- We reworked the cross ref labels in the entry editor and added a right click menu. [#10046](https://github.com/JabRef/jabref/pull/10046)
- We reorganized the order of tabs and settings in the library properties. [#9836](https://github.com/JabRef/jabref/pull/9836)
- We changed the handling of an "overflow" of authors at `[authIniN]`: JabRef uses `+` to indicate an overflow. Example: `[authIni2]` produces `A+` (instead of `AB`) for `Aachen and Berlin and Chemnitz`. [#9703](https://github.com/JabRef/jabref/pull/9703)
- We moved the preferences option to open the last edited files on startup to the 'General' tab. [#9808](https://github.com/JabRef/jabref/pull/9808)
- We improved the recognition of DOIs when pasting a link containing a DOI on the maintable. [#9864](https://github.com/JabRef/jabref/issues/9864s)
- We reordered the preferences dialog. [#9839](https://github.com/JabRef/jabref/pull/9839)
- We split the 'Import and Export' tab into 'Web Search' and 'Export'. [#9839](https://github.com/JabRef/jabref/pull/9839)
- We moved the option to run JabRef in memory stick mode into the preferences dialog toolbar. [#9866](https://github.com/JabRef/jabref/pull/9866)
- In case the library contains empty entries, they are not written to disk. [#8645](https://github.com/JabRef/jabref/issues/8645)
- The formatter `remove_unicode_ligatures` is now called `replace_unicode_ligatures`. [#9890](https://github.com/JabRef/jabref/pull/9890)
- We improved the error message when no terminal was found. [#9607](https://github.com/JabRef/jabref/issues/9607)
- In the context of the "systematic literature functionality", we changed the name "database" to "catalog" to use a separate term for online catalogs in comparison to SQL databases. [#9951](https://github.com/JabRef/jabref/pull/9951)
- We now show more fields (including Special Fields) in the dropdown selection for "Save sort order" in the library properties and for "Export sort order" in the preferences. [#10010](https://github.com/JabRef/jabref/issues/10010)
- We now encrypt and store the custom API keys in the OS native credential store. [#10044](https://github.com/JabRef/jabref/issues/10044)
- We changed the behavior of group addition/edit, so that sorting by alphabetical order is not performed by default after the modification. [#10017](https://github.com/JabRef/jabref/issues/10017)
- We fixed an issue with spacing in the cleanup dialogue. [#10081](https://github.com/JabRef/jabref/issues/10081)
- The GVK fetcher now uses the new [K10plus](https://www.bszgbv.de/services/k10plus/) database. [#10189](https://github.com/JabRef/jabref/pull/10189)

### Fixed

- We fixed an issue where clicking the group expansion pane/arrow caused the node to be selected, when it should just expand/detract the node. [#10111](https://github.com/JabRef/jabref/pull/10111)
- We fixed an issue where the browser import would add ' characters before the BibTeX entry on Linux. [#9588](https://github.com/JabRef/jabref/issues/9588)
- We fixed an issue where searching for a specific term with the DOAB fetcher lead to an exception. [#9571](https://github.com/JabRef/jabref/issues/9571)
- We fixed an issue where the "Import" -> "Library to import to" did not show the correct library name if two opened libraries had the same suffix. [#9567](https://github.com/JabRef/jabref/issues/9567)
- We fixed an issue where the rpm-Version of JabRef could not be properly uninstalled and reinstalled. [#9558](https://github.com/JabRef/jabref/issues/9558), [#9603](https://github.com/JabRef/jabref/issues/9603)
- We fixed an issue where the command line export using `--exportMatches` flag does not create an output bib file. [#9581](https://github.com/JabRef/jabref/issues/9581)
- We fixed an issue where custom field in the custom entry types could not be set to mulitline. [#9609](https://github.com/JabRef/jabref/issues/9609)
- We fixed an issue where the Office XML exporter did not resolve BibTeX-Strings when exporting entries. [forum#3741](https://discourse.jabref.org/t/exporting-bibtex-constant-strings-to-ms-office-2007-xml/3741)
- We fixed an issue where the Merge Entries Toolbar configuration was not saved after hitting 'Merge Entries' button. [#9091](https://github.com/JabRef/jabref/issues/9091)
- We fixed an issue where the password is stored in clear text if the user wants to use a proxy with authentication. [#8055](https://github.com/JabRef/jabref/issues/8055)
- JabRef is now more relaxed when parsing field content: In case a field content ended with `\`, the combination `\}` was treated as plain `}`. [#9668](https://github.com/JabRef/jabref/issues/9668)
- We resolved an issue that cut off the number of group entries when it exceeded four digits. [#8797](https://github.com/JabRef/jabref/issues/8797)
- We fixed the issue where the size of the global search window was not retained after closing. [#9362](https://github.com/JabRef/jabref/issues/9362)
- We fixed an issue where the Global Search UI preview is still white in dark theme. [#9362](https://github.com/JabRef/jabref/issues/9362)
- We fixed the double paste issue when <kbd>Cmd</kbd> + <kbd>v</kbd> is pressed on 'New entry from plaintext' dialog. [#9367](https://github.com/JabRef/jabref/issues/9367)
- We fixed an issue where the pin button on the Global Search dialog was located at the bottom and not at the top. [#9362](https://github.com/JabRef/jabref/issues/9362)
- We fixed the log text color in the event log console when using dark mode. [#9732](https://github.com/JabRef/jabref/issues/9732)
- We fixed an issue where searching for unlinked files would include the current library's .bib file. [#9735](https://github.com/JabRef/jabref/issues/9735)
- We fixed an issue where it was no longer possible to connect to a shared mysql database due to an exception. [#9761](https://github.com/JabRef/jabref/issues/9761)
- We fixed an issue where an exception was thrown for the user after <kbd>Ctrl</kbd>+<kbd>Z</kbd> command. [#9737](https://github.com/JabRef/jabref/issues/9737)
- We fixed the citation key generation for [`[authors]`, `[authshort]`, `[authorsAlpha]`, `[authIniN]`, `[authEtAl]`, `[auth.etal]`](https://docs.jabref.org/setup/citationkeypatterns#special-field-markers) to handle `and others` properly. [koppor#626](https://github.com/koppor/jabref/issues/626)
- We fixed the Save/save as file type shows BIBTEX_DB instead of "Bibtex library". [#9372](https://github.com/JabRef/jabref/issues/9372)
- We fixed the default main file directory for non-English Linux users. [#8010](https://github.com/JabRef/jabref/issues/8010)
- We fixed an issue when overwriting the owner was disabled. [#9896](https://github.com/JabRef/jabref/pull/9896)
- We fixed an issue regarding recording redundant prefixes in search history. [#9685](https://github.com/JabRef/jabref/issues/9685)
- We fixed an issue where passing a URL containing a DOI led to a "No entry found" notification. [#9821](https://github.com/JabRef/jabref/issues/9821)
- We fixed some minor visual inconsistencies and issues in the preferences dialog. [#9866](https://github.com/JabRef/jabref/pull/9866)
- The order of save actions is now retained. [#9890](https://github.com/JabRef/jabref/pull/9890)
- We fixed an issue where the order of save actions was not retained in the bib file. [#9890](https://github.com/JabRef/jabref/pull/9890)
- We fixed an issue in the preferences 'External file types' tab ignoring a custom application path in the edit dialog. [#9895](https://github.com/JabRef/jabref/issues/9895)
- We fixed an issue in the preferences where custom columns could be added to the entry table with no qualifier. [#9913](https://github.com/JabRef/jabref/issues/9913)
- We fixed an issue where the encoding header in a bib file was not respected when the file contained a BOM (Byte Order Mark). [#9926](https://github.com/JabRef/jabref/issues/9926)
- We fixed an issue where cli help output for import and export format was inconsistent. [koppor#429](https://github.com/koppor/jabref/issues/429)
- We fixed an issue where the user could select multiple conflicting options for autocompletion at once. [#10181](https://github.com/JabRef/jabref/issues/10181)
- We fixed an issue where no preview could be generated for some entry types and led to an exception. [#9947](https://github.com/JabRef/jabref/issues/9947)
- We fixed an issue where the Linux terminal working directory argument was malformed and therefore ignored upon opening a terminal [#9953](https://github.com/JabRef/jabref/issues/9953)
- We fixed an issue under Linux where under some systems the file instead of the folder was opened. [#9607](https://github.com/JabRef/jabref/issues/9607)
- We fixed an issue where an Automatic Keyword Group could not be deleted in the UI. [#9778](https://github.com/JabRef/jabref/issues/9778)
- We fixed an issue where the citation key pattern `[edtrN_M]` returned the wrong editor. [#9946](https://github.com/JabRef/jabref/pull/9946)
- We fixed an issue where empty grey containers would remain in the groups panel, if displaying of group item count is turned off. [#9972](https://github.com/JabRef/jabref/issues/9972)
- We fixed an issue where fetching an ISBN could lead to application freezing when the fetcher did not return any results. [#9979](https://github.com/JabRef/jabref/issues/9979)
- We fixed an issue where closing a library containing groups and entries caused an exception [#9997](https://github.com/JabRef/jabref/issues/9997)
- We fixed a bug where the editor for strings in a bibliography file did not sort the entries by their keys [#10083](https://github.com/JabRef/jabref/pull/10083)
- We fixed an issues where clicking on the empty space of specific context menu entries would not trigger the associated action. [#8388](https://github.com/JabRef/jabref/issues/8388)
- We fixed an issue where JabRef would not remember whether the window was in fullscreen. [#4939](https://github.com/JabRef/jabref/issues/4939)
- We fixed an issue where the ACM Portal search sometimes would not return entries for some search queries when the article author had no given name. [#10107](https://github.com/JabRef/jabref/issues/10107)
- We fixed an issue that caused high CPU usage and a zombie process after quitting JabRef because of author names autocompletion. [#10159](https://github.com/JabRef/jabref/pull/10159)
- We fixed an issue where files with illegal characters in the filename could be added to JabRef. [#10182](https://github.com/JabRef/jabref/issues/10182)
- We fixed that checked-out radio buttons under "specified keywords" were not displayed as checked after closing and reopening the "edit group" window. [#10248](https://github.com/JabRef/jabref/issues/10248)
- We fixed that when editing groups, checked-out properties such as case sensitive and regular expression (under "Free search expression") were not displayed checked. [#10108](https://github.com/JabRef/jabref/issues/10108)

### Removed

- We removed the support of BibTeXML. [#9540](https://github.com/JabRef/jabref/issues/9540)
- We removed support for Markdown syntax for strikethrough and task lists in comment fields. [#9726](https://github.com/JabRef/jabref/pull/9726)
- We removed the options menu, because the two contents were moved to the File menu or the properties of the library. [#9768](https://github.com/JabRef/jabref/pull/9768)
- We removed the 'File' tab in the preferences and moved its contents to the 'Export' tab. [#9839](https://github.com/JabRef/jabref/pull/9839)
- We removed the "[Collection of Computer Science Bibliographies](https://en.wikipedia.org/wiki/Collection_of_Computer_Science_Bibliographies)" fetcher the websits is no longer available. [#6638](https://github.com/JabRef/jabref/issues/6638)

## [5.9] – 2023-01-06

### Added

- We added a dropdown menu to let users change the library they want to import into during import. [#6177](https://github.com/JabRef/jabref/issues/6177)
- We added the possibility to add/remove a preview style from the selected list using a double click. [#9490](https://github.com/JabRef/jabref/issues/9490)
- We added the option to define fields as "multine" directly in the custom entry types dialog. [#6448](https://github.com/JabRef/jabref/issues/6448)
- We changed the minWidth and the minHeight of the main window, so it won't have a width and/or a height with the value 0. [#9606](https://github.com/JabRef/jabref/issues/9606)

### Changed

- We changed database structure: in MySQL/MariaDB we renamed tables by adding a `JABREF_` prefix, and in PGSQL we moved tables in `jabref` schema. We added `VersionDBStructure` variable in `METADATA` table to indicate current version of structure, this variable is needed for automatic migration. [#9312](https://github.com/JabRef/jabref/issues/9312)
- We moved some preferences options to a new tab in the preferences dialog. [#9442](https://github.com/JabRef/jabref/pull/9308)
- We renamed "Medline abbreviation" to "dotless abbreviation". [#9504](https://github.com/JabRef/jabref/pull/9504)
- We now have more "dots" in the offered journal abbreviations. [#9504](https://github.com/JabRef/jabref/pull/9504)
- We now disable the button "Full text search" in the Searchbar by default [#9527](https://github.com/JabRef/jabref/pull/9527)


### Fixed

- The tab "deprecated fields" is shown in biblatex-mode only. [#7757](https://github.com/JabRef/jabref/issues/7757)
- In case a journal name of an IEEE journal is abbreviated, the "normal" abbreviation is used - and not the one of the IEEE BibTeX strings. [abbrv#91](https://github.com/JabRef/abbrv.jabref.org/issues/91)
- We fixed a performance issue when loading large lists of custom journal abbreviations. [#8928](https://github.com/JabRef/jabref/issues/8928)
- We fixed an issue where the last opened libraries were not remembered when a new unsaved library was open as well. [#9190](https://github.com/JabRef/jabref/issues/9190)
- We fixed an issue where no context menu for the group "All entries" was present. [forum#3682](https://discourse.jabref.org/t/how-sort-groups-a-z-not-subgroups/3682)
- We fixed an issue where extra curly braces in some fields would trigger an exception when selecting the entry or doing an integrity check. [#9475](https://github.com/JabRef/jabref/issues/9475), [#9503](https://github.com/JabRef/jabref/issues/9503)
- We fixed an issue where entering a date in the format "YYYY/MM" in the entry editor date field caused an exception. [#9492](https://github.com/JabRef/jabref/issues/9492)
- For portable versions, the `.deb` file now works on plain debian again. [#9472](https://github.com/JabRef/jabref/issues/9472)
- We fixed an issue where the download of linked online files failed after an import of entries for certain urls. [#9518](https://github.com/JabRef/jabref/issues/9518)
- We fixed an issue where an exception occurred when manually downloading a file from an URL in the entry editor. [#9521](https://github.com/JabRef/jabref/issues/9521)
- We fixed an issue with open office csv file formatting where commas in the abstract field where not escaped. [#9087](https://github.com/JabRef/jabref/issues/9087)
- We fixed an issue with deleting groups where subgroups different from the selected group were deleted. [#9281](https://github.com/JabRef/jabref/issues/9281)

## [5.8] – 2022-12-18

### Added

- We integrated a new three-way merge UI for merging entries in the Entries Merger Dialog, the Duplicate Resolver Dialog, the Entry Importer Dialog, and the External Changes Resolver Dialog. [#8945](https://github.com/JabRef/jabref/pull/8945)
- We added the ability to merge groups, keywords, comments and files when merging entries. [#9022](https://github.com/JabRef/jabref/pull/9022)
- We added a warning message next to the authors field in the merge dialog to warn users when the authors are the same but formatted differently. [#8745](https://github.com/JabRef/jabref/issues/8745)
- The default file directory of a library is used as default directory for [unlinked file lookup](https://docs.jabref.org/collect/findunlinkedfiles#link-the-pdfs-to-your-bib-library). [koppor#546](https://github.com/koppor/jabref/issues/546)
- The properties of an existing systematic literature review (SLR) can be edited. [koppor#604](https://github.com/koppor/jabref/issues/604)
- An systematic literature review (SLR) can now be started from the SLR itself. [#9131](https://github.com/JabRef/jabref/pull/9131), [koppor#601](https://github.com/koppor/jabref/issues/601)
- On startup, JabRef notifies the user if there were parsing errors during opening.
- We added support for the field `fjournal` (in `@article`) for abbreviation and unabbreviation functionalities. [#321](https://github.com/JabRef/jabref/pull/321)
- In case a backup is found, the filename of the backup is shown and one can navigate to the file. [#9311](https://github.com/JabRef/jabref/pull/9311)
- We added support for the Ukrainian and Arabic languages. [#9236](https://github.com/JabRef/jabref/pull/9236), [#9243](https://github.com/JabRef/jabref/pull/9243)

### Changed

- We improved the Citavi Importer to also import so called Knowledge-items into the field `comment` of the corresponding entry [#9025](https://github.com/JabRef/jabref/issues/9025)
- We modified the change case sub-menus and their corresponding tips (displayed when you stay long over the menu) to properly reflect exemplified cases. [#9339](https://github.com/Jabref/jabref/issues/9339)
- We call backup files `.bak` and temporary writing files now `.sav`.
- JabRef keeps 10 older versions of a `.bib` file in the [user data dir](https://github.com/harawata/appdirs#supported-directories) (instead of a single `.sav` (now: `.bak`) file in the directory of the `.bib` file)
- We improved the External Changes Resolver dialog to be more usaable. [#9021](https://github.com/JabRef/jabref/pull/9021)
- We simplified the actions to fast-resolve duplicates to 'Keep Left', 'Keep Right', 'Keep Both' and 'Keep Merged'. [#9056](https://github.com/JabRef/jabref/issues/9056)
- The fallback directory of the file folder now is the general file directory. In case there was a directory configured for a library and this directory was not found, JabRef placed the PDF next to the .bib file and not into the general file directory.
- The global default directory for storing PDFs is now the documents folder in the user's home.
- When adding or editing a subgroup it is placed w.r.t. to alphabetical ordering rather than at the end. [koppor#577](https://github.com/koppor/jabref/issues/577)
- Groups context menu now shows appropriate options depending on number of subgroups. [koppor#579](https://github.com/koppor/jabref/issues/579)
- We modified the "Delete file" dialog and added the full file path to the dialog text. The file path in the title was changed to file name only. [koppor#534](https://github.com/koppor/jabref/issues/534)
- Download from URL now automatically fills with URL from clipboard. [koppor#535](https://github.com/koppor/jabref/issues/535)
- We added HTML and Markdown files to Find Unlinked Files and removed BibTeX. [koppor#547](https://github.com/koppor/jabref/issues/547)
- ArXiv fetcher now retrieves additional data from related DOIs (both ArXiv and user-assigned). [#9170](https://github.com/JabRef/jabref/pull/9170)
- We modified the Directory of Open Access Books (DOAB) fetcher so that it will now also fetch the ISBN when possible. [#8708](https://github.com/JabRef/jabref/issues/8708)
- Genres are now mapped correctly to entry types when importing MODS files. [#9185](https://github.com/JabRef/jabref/issues/9185)
- We changed the button label from "Return to JabRef" to "Return to library" to better indicate the purpose of the action.
- We changed the color of found text from red to high-contrast colors (background: yellow; font color: purple). [koppor#552](https://github.com/koppor/jabref/issues/552)
- We fixed an issue where the wrong icon for a successful import of a bib entry was shown. [#9308](https://github.com/JabRef/jabref/pull/9308)
- We changed the messages after importing unlinked local files to past tense. [koppor#548](https://github.com/koppor/jabref/issues/548)
- We fixed an issue where the wrong icon for a successful import of a bib entry was shown [#9308](https://github.com/JabRef/jabref/pull/9308)
- In the context of the [Cleanup dialog](https://docs.jabref.org/finding-sorting-and-cleaning-entries/cleanupentries) we changed the text of the conversion of BibTeX to biblatex (and vice versa) to make it more clear. [koppor#545](https://github.com/koppor/jabref/issues/545)
- We removed wrapping of string constants when writing to a `.bib` file.
- In the context of a systematic literature review (SLR), a user can now add arbitrary data into `study.yml`. JabRef just ignores this data. [#9124](https://github.com/JabRef/jabref/pull/9124)
- In the context of a systematic literature review (SLR), we reworked the "Define study" parameters dialog. [#9123](https://github.com/JabRef/jabref/pull/9123)
- We upgraded to Lucene 9.4 for the fulltext search. The search index will be rebuild. [#9213](https://github.com/JabRef/jabref/pull/9213)
- We disabled the "change case" menu for empty fields. [#9214](https://github.com/JabRef/jabref/issues/9214)
- We disabled the conversion menu for empty fields. [#9200](https://github.com/JabRef/jabref/issues/9200)

### Fixed

- We fixed an issue where applied save actions on saving the library file would lead to the dialog "The library has been modified by another program" popping up. [#4877](https://github.com/JabRef/jabref/issues/4877)
- We fixed issues with save actions not correctly loaded when opening the library. [#9122](https://github.com/JabRef/jabref/pull/9122)
- We fixed the behavior of "Discard changes" when reopening a modified library. [#9361](https://github.com/JabRef/jabref/issues/9361)
- We fixed several bugs regarding the manual and the autosave of library files that could lead to exceptions. [#9067](https://github.com/JabRef/jabref/pull/9067), [#8484](https://github.com/JabRef/jabref/issues/8484), [#8746](https://github.com/JabRef/jabref/issues/8746), [#6684](https://github.com/JabRef/jabref/issues/6684), [#6644](https://github.com/JabRef/jabref/issues/6644), [#6102](https://github.com/JabRef/jabref/issues/6102), [#6000](https://github.com/JabRef/jabref/issues/6000)
- We fixed an issue where pdfs were re-indexed on each startup. [#9166](https://github.com/JabRef/jabref/pull/9166)
- We fixed an issue when using an unsafe character in the citation key, the auto-linking feature fails to link files. [#9267](https://github.com/JabRef/jabref/issues/9267)
- We fixed an issue where a message about changed metadata would occur on saving although nothing changed. [#9159](https://github.com/JabRef/jabref/issues/9159)
- We fixed an issue where the possibility to generate a subdatabase from an aux file was writing empty files when called from the commandline. [#9115](https://github.com/JabRef/jabref/issues/9115), [forum#3516](https://discourse.jabref.org/t/export-subdatabase-from-aux-file-on-macos-command-line/3516)
- We fixed an issue where author names with tilde accents (for example ñ) were marked as "Names are not in the standard BibTeX format". [#8071](https://github.com/JabRef/jabref/issues/8071)
- We fixed an issue where capitalize didn't capitalize words after hyphen characters. [#9157](https://github.com/JabRef/jabref/issues/9157)
- We fixed an issue where title case didn't capitalize words after en-dash characters and skip capitalization of conjunctions that comes after en-dash characters. [#9068](https://github.com/JabRef/jabref/pull/9068),[#9142](https://github.com/JabRef/jabref/pull/9142)
- We fixed an issue with the message that is displayed when fetcher returns an empty list of entries for given query. [#9195](https://github.com/JabRef/jabref/issues/9195)
- We fixed an issue where editing entry's "date" field in library mode "biblatex" causes an uncaught exception. [#8747](https://github.com/JabRef/jabref/issues/8747)
- We fixed an issue where importing from XMP would fail for certain PDFs. [#9383](https://github.com/JabRef/jabref/issues/9383)
- We fixed an issue that JabRef displayed the wrong group tree after loading. [koppor#637](https://github.com/koppor/jabref/issues/637)
- We fixed that sorting of entries in the maintable by special fields is updated immediately. [#9334](https://github.com/JabRef/jabref/issues/9334)
- We fixed the display of issue, number, eid and pages fields in the entry preview. [#8607](https://github.com/JabRef/jabref/pull/8607), [#8372](https://github.com/JabRef/jabref/issues/8372), [Koppor#514](https://github.com/koppor/jabref/issues/514), [forum#2390](https://discourse.jabref.org/t/unable-to-edit-my-bibtex-file-that-i-used-before-vers-5-1/2390), [forum#3462](https://discourse.jabref.org/t/jabref-5-6-need-help-with-export-from-jabref-to-microsoft-word-entry-preview-of-apa-7-not-rendering-correctly/3462)
- We fixed the page ranges checker to detect article numbers in the pages field (used at [Check Integrity](https://docs.jabref.org/finding-sorting-and-cleaning-entries/checkintegrity)). [#8607](https://github.com/JabRef/jabref/pull/8607)
- The [HtmlToLaTeXFormatter](https://docs.jabref.org/finding-sorting-and-cleaning-entries/saveactions#html-to-latex) keeps single `<` characters.
- We fixed a performance regression when opening large libraries. [#9041](https://github.com/JabRef/jabref/issues/9041)
- We fixed a bug where spaces are trimmed when highlighting differences in the Entries merge dialog. [koppor#371](https://github.com/koppor/jabref/issues/371)
- We fixed some visual glitches with the linked files editor field in the entry editor and increased its height. [#8823](https://github.com/JabRef/jabref/issues/8823)
- We fixed some visual inconsistencies (round corners of highlighted buttons). [#8806](https://github.com/JabRef/jabref/issues/8806)
- We fixed an issue where JabRef would not exit when a connection to a LibreOffice document was established previously and the document is still open. [#9075](https://github.com/JabRef/jabref/issues/9075)
- We fixed an issue about selecting the save order in the preferences. [#9147](https://github.com/JabRef/jabref/issues/9147)
- We fixed an issue where an exception when fetching a DOI was not logged correctly. [koppor#627](https://github.com/koppor/jabref/issues/627)
- We fixed an issue where a user could not open an attached file in a new unsaved library. [#9386](https://github.com/JabRef/jabref/issues/9386)
- We fixed a typo within a connection error message. [koppor#625](https://github.com/koppor/jabref/issues/625)
- We fixed an issue where journal abbreviations would not abbreviate journal titles with escaped ampersands (\\&). [#8948](https://github.com/JabRef/jabref/issues/8948)
- We fixed the readability of the file field in the dark theme. [#9340](https://github.com/JabRef/jabref/issues/9340)
- We fixed an issue where the 'close dialog' key binding was not closing the Preferences dialog. [#8888](https://github.com/jabref/jabref/issues/8888)
- We fixed an issue where a known journal's medline/dot-less abbreviation does not switch to the full name. [#9370](https://github.com/JabRef/jabref/issues/9370)
- We fixed an issue where hitting enter on the search field within the preferences dialog closed the dialog. [koppor#630](https://github.com/koppor/jabref/issues/630)
- We fixed the "Cleanup entries" dialog is partially visible. [#9223](https://github.com/JabRef/jabref/issues/9223)
- We fixed an issue where font size preferences did not apply correctly to preference dialog window and the menu bar. [#8386](https://github.com/JabRef/jabref/issues/8386) and [#9279](https://github.com/JabRef/jabref/issues/9279)
- We fixed the display of the "Customize Entry Types" dialog title. [#9198](https://github.com/JabRef/jabref/issues/9198)
- We fixed an issue where the CSS styles are missing in some dialogs. [#9150](https://github.com/JabRef/jabref/pull/9150)
- We fixed an issue where controls in the preferences dialog could outgrow the window. [#9017](https://github.com/JabRef/jabref/issues/9017)
- We fixed an issue where highlighted text color for entry merge dialogue was not clearly visible. [#9192](https://github.com/JabRef/jabref/issues/9192)

### Removed

- We removed "last-search-date" from the systematic literature review feature, because the last-search-date can be deducted from the git logs. [#9116](https://github.com/JabRef/jabref/pull/9116)
- We removed the [CiteseerX](https://docs.jabref.org/collect/import-using-online-bibliographic-database#citeseerx) fetcher, because the API used by JabRef is sundowned. [#9466](https://github.com/JabRef/jabref/pull/9466)

## [5.7] – 2022-08-05

### Added

- We added a fetcher for [Biodiversity Heritage Library](https://www.biodiversitylibrary.org/). [8539](https://github.com/JabRef/jabref/issues/8539)
- We added support for multiple messages in the snackbar. [#7340](https://github.com/JabRef/jabref/issues/7340)
- We added an extra option in the 'Find Unlinked Files' dialog view to ignore unnecessary files like Thumbs.db, DS_Store, etc. [koppor#373](https://github.com/koppor/jabref/issues/373)
- JabRef now writes log files. Linux: `$home/.cache/jabref/logs/version`, Windows: `%APPDATA%\..\Local\harawata\jabref\version\logs`, Mac: `Users/.../Library/Logs/jabref/version`
- We added an importer for Citavi backup files, support ".ctv5bak" and ".ctv6bak" file formats. [#8322](https://github.com/JabRef/jabref/issues/8322)
- We added a feature to drag selected entries and drop them to other opened inactive library tabs [koppor521](https://github.com/koppor/jabref/issues/521).
- We added support for the [biblatex-apa](https://github.com/plk/biblatex-apa) legal entry types `Legislation`, `Legadminmaterial`, `Jurisdiction`, `Constitution` and `Legal` [#8931](https://github.com/JabRef/jabref/issues/8931)

### Changed

- The file column in the main table now shows the corresponding defined icon for the linked file [8930](https://github.com/JabRef/jabref/issues/8930).
- We improved the color of the selected entries and the color of the summary in the Import Entries Dialog in the dark theme. [#7927](https://github.com/JabRef/jabref/issues/7927)
- We upgraded to Lucene 9.2 for the fulltext search.
  Thus, the now created search index cannot be read from older versions of JabRef anylonger.
  ⚠️ JabRef will recreate the index in a new folder for new files and this will take a long time for a huge library.
  Moreover, switching back and forth JabRef versions and meanwhile adding PDFs also requires rebuilding the index now and then.
  [#8868](https://github.com/JabRef/jabref/pull/8868)
- We improved the Latex2Unicode conversion [#8639](https://github.com/JabRef/jabref/pull/8639)
- Writing BibTeX data into a PDF (XMP) removes braces. [#8452](https://github.com/JabRef/jabref/issues/8452)
- Writing BibTeX data into a PDF (XMP) does not write the `file` field.
- Writing BibTeX data into a PDF (XMP) considers the configured keyword separator (and does not use "," as default any more)
- The Medline/Pubmed search now also supports the [default fields and operators for searching](https://docs.jabref.org/collect/import-using-online-bibliographic-database#search-syntax). [forum#3554](https://discourse.jabref.org/t/native-pubmed-search/3354)
- We improved group expansion arrow that prevent it from activating group when expanding or collapsing. [#7982](https://github.com/JabRef/jabref/issues/7982), [#3176](https://github.com/JabRef/jabref/issues/3176)
- When configured SSL certificates changed, JabRef warns the user to restart to apply the configuration.
- We improved the appearances and logic of the "Manage field names & content" dialog, and renamed it to "Automatic field editor". [#6536](https://github.com/JabRef/jabref/issues/6536)
- We improved the message explaining the options when modifying an automatic keyword group [#8911](https://github.com/JabRef/jabref/issues/8911)
- We moved the preferences option "Warn about duplicates on import" option from the tab "File" to the tab "Import and Export". [koppor#570](https://github.com/koppor/jabref/issues/570)
- When JabRef encounters `% Encoding: UTF-8` header, it is kept during writing (and not removed). [#8964](https://github.com/JabRef/jabref/pull/8964)
- We replace characters which cannot be decoded using the specified encoding by a (probably another) valid character. This happens if JabRef detects the wrong charset (e.g., UTF-8 instead of Windows 1252). One can use the [Integrity Check](https://docs.jabref.org/finding-sorting-and-cleaning-entries/checkintegrity) to find those characters.

### Fixed

- We fixed an issue where linked fails containing parts of the main file directory could not be opened. [#8991](https://github.com/JabRef/jabref/issues/8991)
- Linked files with an absolute path can be opened again. [#8991](https://github.com/JabRef/jabref/issues/8991)
- We fixed an issue where the user could not rate an entry in the main table when an entry was not yet ranked. [#5842](https://github.com/JabRef/jabref/issues/5842)
- We fixed an issue that caused JabRef to sometimes open multiple instances when "Remote Operation" is enabled. [#8653](https://github.com/JabRef/jabref/issues/8653)
- We fixed an issue where linked files with the filetype "application/pdf" in an entry were not shown with the correct PDF-Icon in the main table [8930](https://github.com/JabRef/jabref/issues/8930)
- We fixed an issue where "open folder" for linked files did not open the folder and did not select the file unter certain Linux desktop environments [#8679](https://github.com/JabRef/jabref/issues/8679), [#8849](https://github.com/JabRef/jabref/issues/8849)
- We fixed an issue where the content of a big shared database library is not shown [#8788](https://github.com/JabRef/jabref/issues/8788)
- We fixed the unnecessary horizontal scroll bar in group panel [#8467](https://github.com/JabRef/jabref/issues/8467)
- We fixed an issue where the notification bar message, icon and actions appeared to be invisible. [#8761](https://github.com/JabRef/jabref/issues/8761)
- We fixed an issue where deprecated fields tab is shown when the fields don't contain any values. [#8396](https://github.com/JabRef/jabref/issues/8396)
- We fixed an issue where an exception for DOI search occurred when the DOI contained urlencoded characters. [#8787](https://github.com/JabRef/jabref/issues/8787)
- We fixed an issue which allow us to select and open identifiers from a popup list in the maintable [#8758](https://github.com/JabRef/jabref/issues/8758), [8802](https://github.com/JabRef/jabref/issues/8802)
- We fixed an issue where the escape button had no functionality within the "Filter groups" textfield. [koppor#562](https://github.com/koppor/jabref/issues/562)
- We fixed an issue where the exception that there are invalid characters in filename. [#8786](https://github.com/JabRef/jabref/issues/8786)
- When the proxy configuration removed the proxy user/password, this change is applied immediately.
- We fixed an issue where removing several groups deletes only one of them. [#8390](https://github.com/JabRef/jabref/issues/8390)
- We fixed an issue where the Sidepane (groups, web search and open office) width is not remembered after restarting JabRef. [#8907](https://github.com/JabRef/jabref/issues/8907)
- We fixed a bug where switching between themes will cause an error/exception. [#8939](https://github.com/JabRef/jabref/pull/8939)
- We fixed a bug where files that were deleted in the source bibtex file were kept in the index. [#8962](https://github.com/JabRef/jabref/pull/8962)
- We fixed "Error while sending to JabRef" when the browser extension interacts with JabRef. [JabRef-Browser-Extension#479](https://github.com/JabRef/JabRef-Browser-Extension/issues/479)
- We fixed a bug where updating group view mode (intersection or union) requires re-selecting groups to take effect. [#6998](https://github.com/JabRef/jabref/issues/6998)
- We fixed a bug that prevented external group metadata changes from being merged. [#8873](https://github.com/JabRef/jabref/issues/8873)
- We fixed the shared database opening dialog to remember autosave folder and tick. [#7516](https://github.com/JabRef/jabref/issues/7516)
- We fixed an issue where name formatter could not be saved. [#9120](https://github.com/JabRef/jabref/issues/9120)
- We fixed a bug where after the export of Preferences, custom exports were duplicated. [#10176](https://github.com/JabRef/jabref/issues/10176)

### Removed

- We removed the social media buttons for our Twitter and Facebook pages. [#8774](https://github.com/JabRef/jabref/issues/8774)

## [5.6] – 2022-04-25

### Added

- We enabled the user to customize the API Key for some fetchers. [#6877](https://github.com/JabRef/jabref/issues/6877)
- We added an extra option when right-clicking an entry in the Entry List to copy either the DOI or the DOI url.
- We added a fetcher for [Directory of Open Access Books (DOAB)](https://doabooks.org/) [8576](https://github.com/JabRef/jabref/issues/8576)
- We added an extra option to ask the user whether they want to open to reveal the folder holding the saved file with the file selected. [#8195](https://github.com/JabRef/jabref/issues/8195)
- We added a new section to network preferences to allow using custom SSL certificates. [#8126](https://github.com/JabRef/jabref/issues/8126)
- We improved the version check to take also beta version into account and now redirect to the right changelog for the version.
- We added two new web and fulltext fetchers: SemanticScholar and ResearchGate.
- We added notifications on success and failure when writing metadata to a PDF-file. [#8276](https://github.com/JabRef/jabref/issues/8276)
- We added a cleanup action that escapes `$` (by adding a backslash in front). [#8673](https://github.com/JabRef/jabref/issues/8673)

### Changed

- We upgraded to Lucene 9.1 for the fulltext search.
  Thus, the now created search index cannot be read from older versions of JabRef any longer.
  ⚠️ JabRef will recreate the index in a new folder for new files and this will take a long time for a huge library.
  Moreover, switching back and forth JabRef versions and meanwhile adding PDFs also requires rebuilding the index now and then.
  [#8362](https://github.com/JabRef/jabref/pull/8362)
- We changed the list of CSL styles to those that support formatting bibliographies. [#8421](https://github.com/JabRef/jabref/issues/8421) [citeproc-java#116](https://github.com/michel-kraemer/citeproc-java/issues/116)
- The CSL preview styles now also support displaying data from cross references entries that are linked via the `crossref` field. [#7378](https://github.com/JabRef/jabref/issues/7378)
- We made the Search button in Web Search wider. We also skewed the panel titles to the left. [#8397](https://github.com/JabRef/jabref/issues/8397)
- We introduced a preference to disable fulltext indexing. [#8468](https://github.com/JabRef/jabref/issues/8468)
- When exporting entries, the encoding is always UTF-8.
- When embedding BibTeX data into a PDF, the encoding is always UTF-8.
- We replaced the [OttoBib](https://en.wikipedia.org/wiki/OttoBib) fetcher by a fetcher by [OpenLibrary](https://openlibrary.org/dev/docs/api/books). [#8652](https://github.com/JabRef/jabref/issues/8652)
- We first fetch ISBN data from OpenLibrary, if nothing found, ebook.de is tried.
- We now only show a warning when exiting for tasks that will not be recovered automatically upon relaunch of JabRef. [#8468](https://github.com/JabRef/jabref/issues/8468)

### Fixed

- We fixed an issue where right clicking multiple entries and pressing "Change entry type" would only change one entry. [#8654](https://github.com/JabRef/jabref/issues/8654)
- We fixed an issue where it was no longer possible to add or delete multiple files in the `file` field in the entry editor. [#8659](https://github.com/JabRef/jabref/issues/8659)
- We fixed an issue where the author's lastname was not used for the citation key generation if it started with a lowercase letter. [#8601](https://github.com/JabRef/jabref/issues/8601)
- We fixed an issue where custom "Protected terms" files were missing after a restart of JabRef. [#8608](https://github.com/JabRef/jabref/issues/8608)
- We fixed an issue where JabRef could not start due to a missing directory for the fulltex index. [#8579](https://github.com/JabRef/jabref/issues/8579)
- We fixed an issue where long article numbers in the `pages` field would cause an exception and preventing the citation style to display. [#8381](https://github.com/JabRef/jabref/issues/8381), [citeproc-java](https://github.com/michel-kraemer/citeproc-java/issues/114)
- We fixed an issue where online links in the file field were not detected correctly and could produce an exception. [#8510](https://github.com/JabRef/jabref/issues/8510)
- We fixed an issue where an exception could occur when saving the preferences [#7614](https://github.com/JabRef/jabref/issues/7614)
- We fixed an issue where "Copy DOI url" in the right-click menu of the Entry List would just copy the DOI and not the DOI url. [#8389](https://github.com/JabRef/jabref/issues/8389)
- We fixed an issue where opening the console from the drop-down menu would cause an exception. [#8466](https://github.com/JabRef/jabref/issues/8466)
- We fixed an issue when reading non-UTF-8 encoded. When no encoding header is present, the encoding is now detected from the file content (and the preference option is disregarded). [#8417](https://github.com/JabRef/jabref/issues/8417)
- We fixed an issue where pasting a URL was replacing `+` signs by spaces making the URL unreachable. [#8448](https://github.com/JabRef/jabref/issues/8448)
- We fixed an issue where creating subsidiary files from aux files created with some versions of biblatex would produce incorrect results. [#8513](https://github.com/JabRef/jabref/issues/8513)
- We fixed an issue where opening the changelog from withing JabRef led to a 404 error. [#8563](https://github.com/JabRef/jabref/issues/8563)
- We fixed an issue where not all found unlinked local files were imported correctly due to some race condition. [#8444](https://github.com/JabRef/jabref/issues/8444)
- We fixed an issue where Merge entries dialog exceeds screen boundaries.
- We fixed an issue where the app lags when selecting an entry after a fresh start. [#8446](https://github.com/JabRef/jabref/issues/8446)
- We fixed an issue where no citationkey was generated on import, pasting a doi or an entry on the main table. [8406](https://github.com/JabRef/jabref/issues/8406), [koppor#553](https://github.com/koppor/jabref/issues/553)
- We fixed an issue where accent search does not perform consistently. [#6815](https://github.com/JabRef/jabref/issues/6815)
- We fixed an issue where the incorrect entry was selected when "New Article" is pressed while search filters are active. [#8674](https://github.com/JabRef/jabref/issues/8674)
- We fixed an issue where "Write BibTeXEntry metadata to PDF" button remains enabled while writing to PDF is in-progress. [#8691](https://github.com/JabRef/jabref/issues/8691)

### Removed

- We removed the option to copy CSL Citation styles data as `XSL_FO`, `ASCIIDOC`, and `RTF` as these have not been working since a long time and are no longer supported in the external library used for processing the styles. [#7378](https://github.com/JabRef/jabref/issues/7378)
- We removed the option to configure the default encoding. The default encoding is now hard-coded to the modern UTF-8 encoding.

## [5.5] – 2022-01-17

### Changed

- We integrated the external file types dialog directly inside the preferences. [#8341](https://github.com/JabRef/jabref/pull/8341)
- We disabled the add group button color change after adding 10 new groups. [#8051](https://github.com/JabRef/jabref/issues/8051)
- We inverted the logic for resolving [BibTeX strings](https://docs.jabref.org/advanced/strings). This helps to keep `#` chars. By default String resolving is only activated for a couple of standard fields. The list of fields can be modified in the preferences. [#7010](https://github.com/JabRef/jabref/issues/7010), [#7012](https://github.com/JabRef/jabref/issues/7012), [#8303](https://github.com/JabRef/jabref/issues/8303)
- We moved the search box in preview preferences closer to the available citation styles list. [#8370](https://github.com/JabRef/jabref/pull/8370)
- Changing the preference to show the preview panel as a separate tab now has effect without restarting JabRef. [#8370](https://github.com/JabRef/jabref/pull/8370)
- We enabled switching themes in JabRef without the need to restart JabRef. [#7335](https://github.com/JabRef/jabref/pull/7335)
- We added support for the field `day`, `rights`, `coverage` and `language` when reading XMP data in Dublin Core format. [#8491](https://github.com/JabRef/jabref/issues/8491)

### Fixed

- We fixed an issue where the preferences for "Search and store files relative to library file location" where ignored when the "Main file directory" field was not empty [#8385](https://github.com/JabRef/jabref/issues/8385)
- We fixed an issue where `#`chars in certain fields would be interpreted as BibTeX strings [#7010](https://github.com/JabRef/jabref/issues/7010), [#7012](https://github.com/JabRef/jabref/issues/7012), [#8303](https://github.com/JabRef/jabref/issues/8303)
- We fixed an issue where the fulltext search on an empty library with no documents would lead to an exception [koppor#522](https://github.com/koppor/jabref/issues/522)
- We fixed an issue where clicking on "Accept changes" in the merge dialog would lead to an exception [forum#2418](https://discourse.jabref.org/t/the-library-has-been-modified-by-another-program/2418/8)
- We fixed an issue where clicking on headings in the entry preview could lead to an exception. [#8292](https://github.com/JabRef/jabref/issues/8292)
- We fixed an issue where IntegrityCheck used the system's character encoding instead of the one set by the library or in preferences [#8022](https://github.com/JabRef/jabref/issues/8022)
- We fixed an issue about empty metadata in library properties when called from the right click menu. [#8358](https://github.com/JabRef/jabref/issues/8358)
- We fixed an issue where someone could add a duplicate field in the customize entry type dialog. [#8194](https://github.com/JabRef/jabref/issues/8194)
- We fixed a typo in the library properties tab: "String constants". There, one can configure [BibTeX string constants](https://docs.jabref.org/advanced/strings).
- We fixed an issue when writing a non-UTF-8 encoded file: The header is written again. [#8417](https://github.com/JabRef/jabref/issues/8417)
- We fixed an issue where folder creation during systemic literature review failed due to an illegal fetcher name. [#8552](https://github.com/JabRef/jabref/pull/8552)

## [5.4] – 2021-12-20

### Added

- We added confirmation dialog when user wants to close a library where any empty entries are detected. [#8096](https://github.com/JabRef/jabref/issues/8096)
- We added import support for CFF files. [#7945](https://github.com/JabRef/jabref/issues/7945)
- We added the option to copy the DOI of an entry directly from the context menu copy submenu. [#7826](https://github.com/JabRef/jabref/issues/7826)
- We added a fulltext search feature. [#2838](https://github.com/JabRef/jabref/pull/2838)
- We improved the deduction of bib-entries from imported fulltext pdfs. [#7947](https://github.com/JabRef/jabref/pull/7947)
- We added unprotect_terms to the list of bracketed pattern modifiers [#7826](https://github.com/JabRef/jabref/pull/7960)
- We added a dialog that allows to parse metadata from linked pdfs. [#7929](https://github.com/JabRef/jabref/pull/7929)
- We added an icon picker in group edit dialog. [#6142](https://github.com/JabRef/jabref/issues/6142)
- We added a preference to Opt-In to JabRef's online metadata extraction service (Grobid) usage. [#8002](https://github.com/JabRef/jabref/pull/8002)
- We readded the possibility to display the search results of all databases ("Global Search"). It is shown in a separate window. [#4096](https://github.com/JabRef/jabref/issues/4096)
- We readded the possibility to keep the search string when switching tabs. It is implemented by a toggle button. [#4096](https://github.com/JabRef/jabref/issues/4096#issuecomment-575986882)
- We allowed the user to also preview the available citation styles in the preferences besides the selected ones [#8108](https://github.com/JabRef/jabref/issues/8108)
- We added an option to search the available citation styles by name in the preferences [#8108](https://github.com/JabRef/jabref/issues/8108)
- We added an option to generate bib-entries from ID through a popover in the toolbar. [#4183](https://github.com/JabRef/jabref/issues/4183)
- We added a menu option in the right click menu of the main table tabs to display the library properties. [#6527](https://github.com/JabRef/jabref/issues/6527)
- When a `.bib` file ("library") was saved successfully, a notification is shown

### Changed

- Local library settings may overwrite the setting "Search and store files relative to library file location" [#8179](https://github.com/JabRef/jabref/issues/8179)
- The option "Fit table horizontally on screen" in the "Entry table" preferences is now disabled by default [#8148](https://github.com/JabRef/jabref/pull/8148)
- We improved the preferences and descriptions in the "Linked files" preferences tab [#8148](https://github.com/JabRef/jabref/pull/8148)
- We slightly changed the layout of the Journal tab in the preferences for ui consistency. [#7937](https://github.com/JabRef/jabref/pull/7937)
- The JabRefHost on Windows now writes a temporary file and calls `-importToOpen` instead of passing the bibtex via `-importBibtex`. [#7374](https://github.com/JabRef/jabref/issues/7374), [JabRef Browser Ext #274](https://github.com/JabRef/JabRef-Browser-Extension/issues/274)
- We reordered some entries in the right-click menu of the main table. [#6099](https://github.com/JabRef/jabref/issues/6099)
- We merged the barely used ImportSettingsTab and the CustomizationTab in the preferences into one single tab and moved the option to allow Integers in Edition Fields in Bibtex-Mode to the EntryEditor tab. [#7849](https://github.com/JabRef/jabref/pull/7849)
- We moved the export order in the preferences from `File` to `Import and Export`. [#7935](https://github.com/JabRef/jabref/pull/7935)
- We reworked the export order in the preferences and the save order in the library preferences. You can now set more than three sort criteria in your library preferences. [#7935](https://github.com/JabRef/jabref/pull/7935)
- The metadata-to-pdf actions now also embeds the bibfile to the PDF. [#8037](https://github.com/JabRef/jabref/pull/8037)
- The snap was updated to use the core20 base and to use lzo compression for better startup performance [#8109](https://github.com/JabRef/jabref/pull/8109)
- We moved the union/intersection view button in the group sidepane to the left of the other controls. [#8202](https://github.com/JabRef/jabref/pull/8202)
- We improved the Drag and Drop behavior in the "Customize Entry Types" Dialog [#6338](https://github.com/JabRef/jabref/issues/6338)
- When determining the URL of an ArXiV eprint, the URL now points to the version [#8149](https://github.com/JabRef/jabref/pull/8149)
- We Included all standard fields with citation key when exporting to Old OpenOffice/LibreOffice Calc Format [#8176](https://github.com/JabRef/jabref/pull/8176)
- In case the database is encoded with `UTF8`, the `% Encoding` marker is not written anymore
- The written `.bib` file has the same line endings [#390](https://github.com/koppor/jabref/issues/390)
- The written `.bib` file always has a final line break
- The written `.bib` file keeps the newline separator of the loaded `.bib` file
- We present options to manually enter an article or return to the New Entry menu when the fetcher DOI fails to find an entry for an ID [#7870](https://github.com/JabRef/jabref/issues/7870)
- We trim white space and non-ASCII characters from DOI [#8127](https://github.com/JabRef/jabref/issues/8127)
- The duplicate checker now inspects other fields in case no difference in the required and optional fields are found.
- We reworked the library properties dialog and integrated the `Library > Preamble`, `Library > Citation key pattern` and `Library > String constants dialogs` [#8264](https://github.com/JabRef/jabref/pulls/8264)
- We improved the startup time of JabRef by switching from the logging library `log4j2` to `tinylog` [#8007](https://github.com/JabRef/jabref/issues/8007)

### Fixed

- We fixed an issue where an exception occurred when pasting an entry with a publication date-range of the form 1910/1917 [#7864](https://github.com/JabRef/jabref/issues/7864)
- We fixed an issue where an exception occurred when a preview style was edited and afterwards another preview style selected. [#8280](https://github.com/JabRef/jabref/issues/8280)
- We fixed an issue where the actions to move a file to a directory were incorrectly disabled. [#7908](https://github.com/JabRef/jabref/issues/7908)
- We fixed an issue where an exception occurred when a linked online file was edited in the entry editor [#8008](https://github.com/JabRef/jabref/issues/8008)
- We fixed an issue when checking for a new version when JabRef is used behind a corporate proxy. [#7884](https://github.com/JabRef/jabref/issues/7884)
- We fixed some icons that were drawn in the wrong color when JabRef used a custom theme. [#7853](https://github.com/JabRef/jabref/issues/7853)
- We fixed an issue where the `Aux file` on `Edit group` doesn't support relative sub-directories path to import. [#7719](https://github.com/JabRef/jabref/issues/7719).
- We fixed an issue where it was impossible to add or modify groups. [#7912](https://github.com/JabRef/jabref/pull/793://github.com/JabRef/jabref/pull/7921)
- We fixed an issue about the visible side pane components being out of sync with the view menu. [#8115](https://github.com/JabRef/jabref/issues/8115)
- We fixed an issue where the side pane would not close when all its components were closed. [#8082](https://github.com/JabRef/jabref/issues/8082)
- We fixed an issue where exported entries from a Citavi bib containing URLs could not be imported [#7882](https://github.com/JabRef/jabref/issues/7882)
- We fixed an issue where the icons in the search bar had the same color, toggled as well as untoggled. [#8014](https://github.com/JabRef/jabref/pull/8014)
- We fixed an issue where typing an invalid UNC path into the "Main file directory" text field caused an error. [#8107](https://github.com/JabRef/jabref/issues/8107)
- We fixed an issue where "Open Folder" didn't select the file on macOS in Finder [#8130](https://github.com/JabRef/jabref/issues/8130)
- We fixed an issue where importing PDFs resulted in an uncaught exception [#8143](https://github.com/JabRef/jabref/issues/8143)
- We fixed "The library has been modified by another program" showing up when line breaks change [#4877](https://github.com/JabRef/jabref/issues/4877)
- The default directory of the "LaTeX Citations" tab is now the directory of the currently opened database (and not the directory chosen at the last open file dialog or the last database save) [koppor#538](https://github.com/koppor/jabref/issues/538)
- When writing a bib file, the `NegativeArraySizeException` should not occur [#8231](https://github.com/JabRef/jabref/issues/8231) [#8265](https://github.com/JabRef/jabref/issues/8265)
- We fixed an issue where some menu entries were available without entries selected. [#4795](https://github.com/JabRef/jabref/issues/4795)
- We fixed an issue where right-clicking on a tab and selecting close will close the focused tab even if it is not the tab we right-clicked [#8193](https://github.com/JabRef/jabref/pull/8193)
- We fixed an issue where selecting a citation style in the preferences would sometimes produce an exception [#7860](https://github.com/JabRef/jabref/issues/7860)
- We fixed an issue where an exception would occur when clicking on a DOI link in the preview pane [#7706](https://github.com/JabRef/jabref/issues/7706)
- We fixed an issue where XMP and embedded BibTeX export would not work [#8278](https://github.com/JabRef/jabref/issues/8278)
- We fixed an issue where the XMP and embedded BibTeX import of a file containing multiple schemas failed [#8278](https://github.com/JabRef/jabref/issues/8278)
- We fixed an issue where writing embedded BibTeX import fails due to write protection or bibtex already being present [#8332](https://github.com/JabRef/jabref/pull/8332)
- We fixed an issue where pdf-paths and the pdf-indexer could get out of sync [#8182](https://github.com/JabRef/jabref/issues/8182)
- We fixed an issue where Status-Logger error messages appeared during the startup of JabRef [#5475](https://github.com/JabRef/jabref/issues/5475)

### Removed

- We removed two orphaned preferences options [#8164](https://github.com/JabRef/jabref/pull/8164)
- We removed the functionality of the `--debug` commandline options. Use the java command line switch `-Dtinylog.level=debug` for debug output instead. [#8226](https://github.com/JabRef/jabref/pull/8226)

## [5.3] – 2021-07-05

### Added

- We added a progress counter to the title bar in Possible Duplicates dialog window. [#7366](https://github.com/JabRef/jabref/issues/7366)
- We added new "Customization" tab to the preferences which includes option to choose a custom address for DOI access. [#7337](https://github.com/JabRef/jabref/issues/7337)
- We added zbmath to the public databases from which the bibliographic information of an existing entry can be updated. [#7437](https://github.com/JabRef/jabref/issues/7437)
- We showed to the find Unlinked Files Dialog the date of the files' most recent modification. [#4652](https://github.com/JabRef/jabref/issues/4652)
- We added to the find Unlinked Files function a filter to show only files based on date of last modification (Last Year, Last Month, Last Week, Last Day). [#4652](https://github.com/JabRef/jabref/issues/4652)
- We added to the find Unlinked Files function a filter that sorts the files based on the date of last modification(Sort by Newest, Sort by Oldest First). [#4652](https://github.com/JabRef/jabref/issues/4652)
- We added the possibility to add a new entry via its zbMath ID (zbMATH can be chosen as ID type in the "Select entry type" window). [#7202](https://github.com/JabRef/jabref/issues/7202)
- We added the extension support and the external application support (For Texshow, Texmaker and LyX) to the flatpak [#7248](https://github.com/JabRef/jabref/pull/7248)
- We added some symbols and keybindings to the context menu in the entry editor. [#7268](https://github.com/JabRef/jabref/pull/7268)
- We added keybindings for setting and clearing the read status. [#7264](https://github.com/JabRef/jabref/issues/7264)
- We added two new fields to track the creation and most recent modification date and time for each entry. [koppor#130](https://github.com/koppor/jabref/issues/130)
- We added a feature that allows the user to copy highlighted text in the preview window. [#6962](https://github.com/JabRef/jabref/issues/6962)
- We added a feature that allows you to create new BibEntry via paste arxivId [#2292](https://github.com/JabRef/jabref/issues/2292)
- We added support for conducting automated and systematic literature search across libraries and git support for persistence [#369](https://github.com/koppor/jabref/issues/369)
- We added a add group functionality at the bottom of the side pane. [#4682](https://github.com/JabRef/jabref/issues/4682)
- We added a feature that allows the user to choose whether to trust the target site when unable to find a valid certification path from the file download site. [#7616](https://github.com/JabRef/jabref/issues/7616)
- We added a feature that allows the user to open all linked files of multiple selected entries by "Open file" option. [#6966](https://github.com/JabRef/jabref/issues/6966)
- We added a keybinding preset for new entries. [#7705](https://github.com/JabRef/jabref/issues/7705)
- We added a select all button for the library import function. [#7786](https://github.com/JabRef/jabref/issues/7786)
- We added a search feature for journal abbreviations. [#7804](https://github.com/JabRef/jabref/pull/7804)
- We added auto-key-generation progress to the background task list. [#7267](https://github.com/JabRef/jabref/issues/7267)
- We added the option to write XMP metadata to pdfs from the CLI. [7814](https://github.com/JabRef/jabref/pull/7814)

### Changed

- The export to MS Office XML now exports the author field as `Inventor` if the bibtex entry type is `patent` [#7830](https://github.com/JabRef/jabref/issues/7830)
- We changed the EndNote importer to import the field `label` to the corresponding bibtex field `endnote-label` [forum#2734](https://discourse.jabref.org/t/importing-endnote-label-field-to-jabref-from-xml-file/2734)
- The keywords added via "Manage content selectors" are now displayed in alphabetical order. [#3791](https://github.com/JabRef/jabref/issues/3791)
- We improved the "Find unlinked files" dialog to show import results for each file. [#7209](https://github.com/JabRef/jabref/pull/7209)
- The content of the field `timestamp` is migrated to `creationdate`. In case one configured "udpate timestampe", it is migrated to `modificationdate`. [koppor#130](https://github.com/koppor/jabref/issues/130)
- The JabRef specific meta-data content in the main field such as priorities (prio1, prio2, ...) are migrated to their respective fields. They are removed from the keywords. [#6840](https://github.com/jabref/jabref/issues/6840)
- We fixed an issue where groups generated from authors' last names did not include all entries of the authors' [#5833](https://github.com/JabRef/jabref/issues/5833)
- The export to MS Office XML now uses the month name for the field `MonthAcessed` instead of the two digit number [#7354](https://github.com/JabRef/jabref/issues/7354)
- We included some standalone dialogs from the options menu in the main preference dialog and fixed some visual issues in the preferences dialog. [#7384](https://github.com/JabRef/jabref/pull/7384)
- We improved the linking of the `python3` interpreter via the shebang to dynamically use the systems default Python. Related to [JabRef-Browser-Extension #177](https://github.com/JabRef/JabRef-Browser-Extension/issues/177)
- Automatically found pdf files now have the linking button to the far left and uses a link icon with a plus instead of a briefcase. The file name also has lowered opacity(70%) until added. [#3607](https://github.com/JabRef/jabref/issues/3607)
- We simplified the select entry type form by splitting it into two parts ("Recommended" and "Others") based on internal usage data. [#6730](https://github.com/JabRef/jabref/issues/6730)
- We improved the submenu list by merging the'Remove group' having two options, with or without subgroups. [#4682](https://github.com/JabRef/jabref/issues/4682)
- The export to MS Office XML now uses the month name for the field `Month` instead of the two digit number [forum#2685](https://discourse.jabref.org/t/export-month-as-text-not-number/2685)
- We reintroduced missing default keybindings for new entries. [#7346](https://github.com/JabRef/jabref/issues/7346) [#7439](https://github.com/JabRef/jabref/issues/7439)
- Lists of available fields are now sorted alphabetically. [#7716](https://github.com/JabRef/jabref/issues/7716)
- The tooltip of the search field explaining the search is always shown. [#7279](https://github.com/JabRef/jabref/pull/7279)
- We rewrote the ACM fetcher to adapt to the new interface. [#5804](https://github.com/JabRef/jabref/issues/5804)
- We moved the select/collapse buttons in the unlinked files dialog into a context menu. [#7383](https://github.com/JabRef/jabref/issues/7383)
- We fixed an issue where journal abbreviations containing curly braces were not recognized [#7773](https://github.com/JabRef/jabref/issues/7773)

### Fixed

- We fixed an issue where some texts (e.g. descriptions) in dialogs could not be translated [#7854](https://github.com/JabRef/jabref/issues/7854)
- We fixed an issue where import hangs for ris files with "ER - " [#7737](https://github.com/JabRef/jabref/issues/7737)
- We fixed an issue where getting bibliograhpic data from DOI or another identifer did not respect the library mode (BibTeX/biblatex)[#6267](https://github.com/JabRef/jabref/issues/6267)
- We fixed an issue where importing entries would not respect the library mode (BibTeX/biblatex)[#1018](https://github.com/JabRef/jabref/issues/1018)
- We fixed an issue where an exception occurred when importing entries from a web search [#7606](https://github.com/JabRef/jabref/issues/7606)
- We fixed an issue where the table column sort order was not properly stored and resulted in unsorted eports [#7524](https://github.com/JabRef/jabref/issues/7524)
- We fixed an issue where the value of the field `school` or `institution` would be printed twice in the HTML Export [forum#2634](https://discourse.jabref.org/t/problem-with-exporting-techreport-phdthesis-mastersthesis-to-html/2634)
- We fixed an issue preventing to connect to a shared database. [#7570](https://github.com/JabRef/jabref/pull/7570)
- We fixed an issue preventing files from being dragged & dropped into an empty library. [#6851](https://github.com/JabRef/jabref/issues/6851)
- We fixed an issue where double-click onto PDF in file list under the 'General' tab section should just open the file. [#7465](https://github.com/JabRef/jabref/issues/7465)
- We fixed an issue where the dark theme did not extend to a group's custom color picker. [#7481](https://github.com/JabRef/jabref/issues/7481)
- We fixed an issue where choosing the fields on which autocompletion should not work in "Entry editor" preferences had no effect. [#7320](https://github.com/JabRef/jabref/issues/7320)
- We fixed an issue where the "Normalize page numbers" formatter did not replace en-dashes or em-dashes with a hyphen-minus sign. [#7239](https://github.com/JabRef/jabref/issues/7239)
- We fixed an issue with the style of highlighted check boxes while searching in preferences. [#7226](https://github.com/JabRef/jabref/issues/7226)
- We fixed an issue where the option "Move file to file directory" was disabled in the entry editor for all files [#7194](https://github.com/JabRef/jabref/issues/7194)
- We fixed an issue where application dialogs were opening in the wrong display when using multiple screens [#7273](https://github.com/JabRef/jabref/pull/7273)
- We fixed an issue where the "Find unlinked files" dialog would freeze JabRef on importing. [#7205](https://github.com/JabRef/jabref/issues/7205)
- We fixed an issue where the "Find unlinked files" would stop importing when importing a single file failed. [#7206](https://github.com/JabRef/jabref/issues/7206)
- We fixed an issue where JabRef froze for a few seconds in MacOS when DNS resolution timed out. [#7441](https://github.com/JabRef/jabref/issues/7441)
- We fixed an issue where an exception would be displayed for previewing and preferences when a custom theme has been configured but is missing [#7177](https://github.com/JabRef/jabref/issues/7177)
- We fixed an issue where URLs in `file` fields could not be handled on Windows. [#7359](https://github.com/JabRef/jabref/issues/7359)
- We fixed an issue where the regex based file search miss-interpreted specific symbols. [#4342](https://github.com/JabRef/jabref/issues/4342)
- We fixed an issue where the Harvard RTF exporter used the wrong default file extension. [4508](https://github.com/JabRef/jabref/issues/4508)
- We fixed an issue where the Harvard RTF exporter did not use the new authors formatter and therefore did not export "organization" authors correctly. [4508](https://github.com/JabRef/jabref/issues/4508)
- We fixed an issue where the field `urldate` was not exported to the corresponding fields `YearAccessed`, `MonthAccessed`, `DayAccessed` in MS Office XML [#7354](https://github.com/JabRef/jabref/issues/7354)
- We fixed an issue where the password for a shared SQL database was only remembered if it was the same as the username [#6869](https://github.com/JabRef/jabref/issues/6869)
- We fixed an issue where some custom exports did not use the new authors formatter and therefore did not export authors correctly [#7356](https://github.com/JabRef/jabref/issues/7356)
- We fixed an issue where alt+keyboard shortcuts do not work [#6994](https://github.com/JabRef/jabref/issues/6994)
- We fixed an issue about the file link editor did not allow to change the file name according to the default pattern after changing an entry. [#7525](https://github.com/JabRef/jabref/issues/7525)
- We fixed an issue where the file path is invisible in dark theme. [#7382](https://github.com/JabRef/jabref/issues/7382)
- We fixed an issue where the secondary sorting is not working for some special fields. [#7015](https://github.com/JabRef/jabref/issues/7015)
- We fixed an issue where changing the font size makes the font size field too small. [#7085](https://github.com/JabRef/jabref/issues/7085)
- We fixed an issue with TexGroups on Linux systems, where the modification of an aux-file did not trigger an auto-update for TexGroups. Furthermore, the detection of file modifications is now more reliable. [#7412](https://github.com/JabRef/jabref/pull/7412)
- We fixed an issue where the Unicode to Latex formatter produced wrong results for characters with a codepoint higher than Character.MAX_VALUE. [#7387](https://github.com/JabRef/jabref/issues/7387)
- We fixed an issue where a non valid value as font size results in an uncaught exception. [#7415](https://github.com/JabRef/jabref/issues/7415)
- We fixed an issue where "Merge citations" in the Openoffice/Libreoffice integration panel did not have a corresponding opposite. [#7454](https://github.com/JabRef/jabref/issues/7454)
- We fixed an issue where drag and drop of bib files for opening resulted in uncaught exceptions [#7464](https://github.com/JabRef/jabref/issues/7464)
- We fixed an issue where columns shrink in width when we try to enlarge JabRef window. [#6818](https://github.com/JabRef/jabref/issues/6818)
- We fixed an issue where Content selector does not seem to work for custom fields. [#6819](https://github.com/JabRef/jabref/issues/6819)
- We fixed an issue where font size of the preferences dialog does not update with the rest of the GUI. [#7416](https://github.com/JabRef/jabref/issues/7416)
- We fixed an issue in which a linked online file consisting of a web page was saved as an invalid pdf file upon being downloaded. The user is now notified when downloading a linked file results in an HTML file. [#7452](https://github.com/JabRef/jabref/issues/7452)
- We fixed an issue where opening BibTex file (doubleclick) from Folder with spaces not working. [#6487](https://github.com/JabRef/jabref/issues/6487)
- We fixed the header title in the Add Group/Subgroup Dialog box. [#4682](https://github.com/JabRef/jabref/issues/4682)
- We fixed an issue with saving large `.bib` files [#7265](https://github.com/JabRef/jabref/issues/7265)
- We fixed an issue with very large page numbers [#7590](https://github.com/JabRef/jabref/issues/7590)
- We fixed an issue where the file extension is missing on saving the library file on linux [#7451](https://github.com/JabRef/jabref/issues/7451)
- We fixed an issue with opacity of disabled icon-buttons [#7195](https://github.com/JabRef/jabref/issues/7195)
- We fixed an issue where journal abbreviations in UTF-8 were not recognized [#5850](https://github.com/JabRef/jabref/issues/5850)
- We fixed an issue where the article title with curly brackets fails to download the arXiv link (pdf file). [#7633](https://github.com/JabRef/jabref/issues/7633)
- We fixed an issue with toggle of special fields does not work for sorted entries [#7016](https://github.com/JabRef/jabref/issues/7016)
- We fixed an issue with the default path of external application. [#7641](https://github.com/JabRef/jabref/issues/7641)
- We fixed an issue where urls must be embedded in a style tag when importing EndNote style Xml files. Now it can parse url with or without a style tag. [#6199](https://github.com/JabRef/jabref/issues/6199)
- We fixed an issue where the article title with colon fails to download the arXiv link (pdf file). [#7660](https://github.com/JabRef/jabref/issues/7660)
- We fixed an issue where the keybinding for delete entry did not work on the main table [7580](https://github.com/JabRef/jabref/pull/7580)
- We fixed an issue where the RFC fetcher is not compatible with the draft [7305](https://github.com/JabRef/jabref/issues/7305)
- We fixed an issue where duplicate files (both file names and contents are the same) is downloaded and add to linked files [#6197](https://github.com/JabRef/jabref/issues/6197)
- We fixed an issue where changing the appearance of the preview tab did not trigger a restart warning. [#5464](https://github.com/JabRef/jabref/issues/5464)
- We fixed an issue where editing "Custom preview style" triggers exception. [#7526](https://github.com/JabRef/jabref/issues/7526)
- We fixed the [SAO/NASA Astrophysics Data System](https://docs.jabref.org/collect/import-using-online-bibliographic-database#sao-nasa-astrophysics-data-system) fetcher. [#7867](https://github.com/JabRef/jabref/pull/7867)
- We fixed an issue where a title with multiple applied formattings in EndNote was not imported correctly [forum#2734](https://discourse.jabref.org/t/importing-endnote-label-field-to-jabref-from-xml-file/2734)
- We fixed an issue where a `report` in EndNote was imported as `article` [forum#2734](https://discourse.jabref.org/t/importing-endnote-label-field-to-jabref-from-xml-file/2734)
- We fixed an issue where the field `publisher` in EndNote was not imported in JabRef [forum#2734](https://discourse.jabref.org/t/importing-endnote-label-field-to-jabref-from-xml-file/2734)

### Removed

- We removed add group button beside the filter group tab. [#4682](https://github.com/JabRef/jabref/issues/4682)

## [5.2] – 2020-12-24

### Added

- We added a validation to check if the current database location is shared, preventing an exception when Pulling Changes From Shared Database. [#6959](https://github.com/JabRef/jabref/issues/6959)
- We added a query parser and mapping layer to enable conversion of queries formulated in simplified lucene syntax by the user into api queries. [#6799](https://github.com/JabRef/jabref/pull/6799)
- We added some basic functionality to customise the look of JabRef by importing a css theme file. [#5790](https://github.com/JabRef/jabref/issues/5790)
- We added connection check function in network preference setting [#6560](https://github.com/JabRef/jabref/issues/6560)
- We added support for exporting to YAML. [#6974](https://github.com/JabRef/jabref/issues/6974)
- We added a DOI format and organization check to detect [American Physical Society](https://journals.aps.org/) journals to copy the article ID to the page field for cases where the page numbers are missing. [#7019](https://github.com/JabRef/jabref/issues/7019)
- We added an error message in the New Entry dialog that is shown in case the fetcher did not find anything . [#7000](https://github.com/JabRef/jabref/issues/7000)
- We added a new formatter to output shorthand month format. [#6579](https://github.com/JabRef/jabref/issues/6579)
- We added support for the new Microsoft Edge browser in all platforms. [#7056](https://github.com/JabRef/jabref/pull/7056)
- We reintroduced emacs/bash-like keybindings. [#6017](https://github.com/JabRef/jabref/issues/6017)
- We added a feature to provide automated cross library search using a cross library query language. This provides support for the search step of systematic literature reviews (SLRs). [koppor#369](https://github.com/koppor/jabref/issues/369)

### Changed

- We changed the default preferences for OpenOffice/LibreOffice integration to automatically sync the bibliography when inserting new citations in a OpenOffic/LibreOffice document. [#6957](https://github.com/JabRef/jabref/issues/6957)
- We restructured the 'File' tab and extracted some parts into the 'Linked files' tab [#6779](https://github.com/JabRef/jabref/pull/6779)
- JabRef now offers journal lists from <https://abbrv.jabref.org>. JabRef the lists which use a dot inside the abbreviations. [#5749](https://github.com/JabRef/jabref/pull/5749)
- We removed two useless preferences in the groups preferences dialog. [#6836](https://github.com/JabRef/jabref/pull/6836)
- Synchronization of SpecialFields to keywords is now disabled by default. [#6621](https://github.com/JabRef/jabref/issues/6621)
- JabRef no longer opens the entry editor with the first entry on startup [#6855](https://github.com/JabRef/jabref/issues/6855)
- We completed the rebranding of `bibtexkey` as `citationkey` which was started in JabRef 5.1.
- JabRef no longer opens the entry editor with the first entry on startup [#6855](https://github.com/JabRef/jabref/issues/6855)
- Fetch by ID: (long) "SAO/NASA Astrophysics Data System" replaced by (short) "SAO/NASA ADS" [#6876](https://github.com/JabRef/jabref/pull/6876)
- We changed the title of the window "Manage field names and content" to have the same title as the corresponding menu item [#6895](https://github.com/JabRef/jabref/pull/6895)
- We renamed the menus "View -> Previous citation style" and "View -> Next citation style" into "View -> Previous preview style" and "View -> Next preview style" and renamed the "Preview" style to "Customized preview style". [#6899](https://github.com/JabRef/jabref/pull/6899)
- We changed the default preference option "Search and store files relative to library file location" to on, as this seems to be a more intuitive behaviour. [#6863](https://github.com/JabRef/jabref/issues/6863)
- We changed the title of the window "Manage field names and content": to have the same title as the corresponding menu item [#6895](https://github.com/JabRef/jabref/pull/6895)
- We improved the detection of "short" DOIs [6880](https://github.com/JabRef/jabref/issues/6880)
- We improved the duplicate detection when identifiers like DOI or arxiv are semantiaclly the same, but just syntactically differ (e.g. with or without http(s):// prefix). [#6707](https://github.com/JabRef/jabref/issues/6707)
- We improved JabRef start up time [6057](https://github.com/JabRef/jabref/issues/6057)
- We changed in the group interface "Generate groups from keywords in a BibTeX field" by "Generate groups from keywords in the following field". [#6983](https://github.com/JabRef/jabref/issues/6983)
- We changed the name of a group type from "Searching for keywords" to "Searching for a keyword". [6995](https://github.com/JabRef/jabref/pull/6995)
- We changed the way JabRef displays the title of a tab and of the window. [4161](https://github.com/JabRef/jabref/issues/4161)
- We changed connect timeouts for server requests to 30 seconds in general and 5 seconds for GROBID server (special) and improved user notifications on connection issues. [7026](https://github.com/JabRef/jabref/pull/7026)
- We changed the order of the library tab context menu items. [#7171](https://github.com/JabRef/jabref/issues/7171)
- We changed the way linked files are opened on Linux to use the native openFile method, compatible with confined packages. [7037](https://github.com/JabRef/jabref/pull/7037)
- We refined the entry preview to show the full names of authors and editors, to list the editor only if no author is present, have the year earlier. [#7083](https://github.com/JabRef/jabref/issues/7083)

### Fixed

- We fixed an issue changing the icon link_variation_off that is not meaningful. [#6834](https://github.com/JabRef/jabref/issues/6834)
- We fixed an issue where the `.sav` file was not deleted upon exiting JabRef. [#6109](https://github.com/JabRef/jabref/issues/6109)
- We fixed a linked identifier icon inconsistency. [#6705](https://github.com/JabRef/jabref/issues/6705)
- We fixed the wrong behavior that font size changes are not reflected in dialogs. [#6039](https://github.com/JabRef/jabref/issues/6039)
- We fixed the failure to Copy citation key and link. [#5835](https://github.com/JabRef/jabref/issues/5835)
- We fixed an issue where the sort order of the entry table was reset after a restart of JabRef. [#6898](https://github.com/JabRef/jabref/pull/6898)
- We fixed an issue where no longer a warning was displayed when inserting references into LibreOffice with an invalid "ReferenceParagraphFormat". [#6907](https://github.com/JabRef/jabref/pull/60907).
- We fixed an issue where a selected field was not removed after the first click in the custom entry types dialog. [#6934](https://github.com/JabRef/jabref/issues/6934)
- We fixed an issue where a remove icon was shown for standard entry types in the custom entry types dialog. [#6906](https://github.com/JabRef/jabref/issues/6906)
- We fixed an issue where it was impossible to connect to OpenOffice/LibreOffice on Mac OSX. [#6970](https://github.com/JabRef/jabref/pull/6970)
- We fixed an issue with the python script used by browser plugins that failed to locate JabRef if not installed in its default location. [#6963](https://github.com/JabRef/jabref/pull/6963/files)
- We fixed an issue where spaces and newlines in an isbn would generate an exception. [#6456](https://github.com/JabRef/jabref/issues/6456)
- We fixed an issue where identity column header had incorrect foreground color in the Dark theme. [#6796](https://github.com/JabRef/jabref/issues/6796)
- We fixed an issue where the RIS exporter added extra blank lines.[#7007](https://github.com/JabRef/jabref/pull/7007/files)
- We fixed an issue where clicking on Collapse All button in the Search for Unlinked Local Files expanded the directory structure erroneously [#6848](https://github.com/JabRef/jabref/issues/6848)
- We fixed an issue, when pulling changes from shared database via shortcut caused creation of a new tech report [6867](https://github.com/JabRef/jabref/issues/6867)
- We fixed an issue where the JabRef GUI does not highlight the "All entries" group on start-up [#6691](https://github.com/JabRef/jabref/issues/6691)
- We fixed an issue where a custom dark theme was not applied to the entry preview tab [7068](https://github.com/JabRef/jabref/issues/7068)
- We fixed an issue where modifications to the Custom preview layout in the preferences were not saved [#6447](https://github.com/JabRef/jabref/issues/6447)
- We fixed an issue where errors from imports were not shown to the user [#7084](https://github.com/JabRef/jabref/pull/7084)
- We fixed an issue where the EndNote XML Import would fail on empty keywords tags [forum#2387](https://discourse.jabref.org/t/importing-in-unknown-format-fails-to-import-xml-library-from-bookends-export/2387)
- We fixed an issue where the color of groups of type "free search expression" not persisting after restarting the application [#6999](https://github.com/JabRef/jabref/issues/6999)
- We fixed an issue where modifications in the source tab where not saved without switching to another field before saving the library [#6622](https://github.com/JabRef/jabref/issues/6622)
- We fixed an issue where the "Document Viewer" did not show the first page of the opened pdf document and did not show the correct total number of pages [#7108](https://github.com/JabRef/jabref/issues/7108)
- We fixed an issue where the context menu was not updated after a file link was changed. [#5777](https://github.com/JabRef/jabref/issues/5777)
- We fixed an issue where the password for a shared SQL database was not remembered [#6869](https://github.com/JabRef/jabref/issues/6869)
- We fixed an issue where newly added entires were not synced to a shared SQL database [#7176](https://github.com/JabRef/jabref/issues/7176)
- We fixed an issue where the PDF-Content importer threw an exception when no DOI number is present at the first page of the PDF document [#7203](https://github.com/JabRef/jabref/issues/7203)
- We fixed an issue where groups created from aux files did not update on file changes [#6394](https://github.com/JabRef/jabref/issues/6394)
- We fixed an issue where authors that only have last names were incorrectly identified as institutes when generating citation keys [#7199](https://github.com/JabRef/jabref/issues/7199)
- We fixed an issue where institutes were incorrectly identified as universities when generating citation keys [#6942](https://github.com/JabRef/jabref/issues/6942)

### Removed

- We removed the Google Scholar fetcher and the ACM fetcher do not work due to traffic limitations [#6369](https://github.com/JabRef/jabref/issues/6369)
- We removed the menu entry "Manage external file types" because it's already in 'Preferences' dialog [#6991](https://github.com/JabRef/jabref/issues/6991)
- We removed the integrity check "Abbreviation detected" for the field journal/journaltitle in the entry editor [#3925](https://github.com/JabRef/jabref/issues/3925)

## [5.1] – 2020-08-30

### Added

- We added a new fetcher to enable users to search mEDRA DOIs [#6602](https://github.com/JabRef/jabref/issues/6602)
- We added a new fetcher to enable users to search "[Collection of Computer Science Bibliographies](https://en.wikipedia.org/wiki/Collection_of_Computer_Science_Bibliographies)". [#6638](https://github.com/JabRef/jabref/issues/6638)
- We added default values for delimiters in Add Subgroup window [#6624](https://github.com/JabRef/jabref/issues/6624)
- We improved responsiveness of general fields specification dialog window. [#6604](https://github.com/JabRef/jabref/issues/6604)
- We added support for importing ris file and load DOI [#6530](https://github.com/JabRef/jabref/issues/6530)
- We added the Library properties to a context menu on the library tabs [#6485](https://github.com/JabRef/jabref/issues/6485)
- We added a new field in the preferences in 'BibTeX key generator' for unwanted characters that can be user-specified. [#6295](https://github.com/JabRef/jabref/issues/6295)
- We added support for searching ShortScience for an entry through the user's browser. [#6018](https://github.com/JabRef/jabref/pull/6018)
- We updated EditionChecker to permit edition to start with a number. [#6144](https://github.com/JabRef/jabref/issues/6144)
- We added tooltips for most fields in the entry editor containing a short description. [#5847](https://github.com/JabRef/jabref/issues/5847)
- We added support for basic markdown in custom formatted previews [#6194](https://github.com/JabRef/jabref/issues/6194)
- We now show the number of items found and selected to import in the online search dialog. [#6248](https://github.com/JabRef/jabref/pull/6248)
- We created a new install screen for macOS. [#5759](https://github.com/JabRef/jabref/issues/5759)
- We added a new integrity check for duplicate DOIs. [koppor#339](https://github.com/koppor/jabref/issues/339)
- We implemented an option to download fulltext files while importing. [#6381](https://github.com/JabRef/jabref/pull/6381)
- We added a progress-indicator showing the average progress of background tasks to the toolbar. Clicking it reveals a pop-over with a list of running background tasks. [6443](https://github.com/JabRef/jabref/pull/6443)
- We fixed the bug when strike the delete key in the text field. [#6421](https://github.com/JabRef/jabref/issues/6421)
- We added a BibTex key modifier for truncating strings. [#3915](https://github.com/JabRef/jabref/issues/3915)
- We added support for jumping to target entry when typing letter/digit after sorting a column in maintable [#6146](https://github.com/JabRef/jabref/issues/6146)
- We added a new fetcher to enable users to search all available E-Libraries simultaneously. [koppor#369](https://github.com/koppor/jabref/issues/369)
- We added the field "entrytype" to the export sort criteria [#6531](https://github.com/JabRef/jabref/pull/6531)
- We added the possibility to change the display order of the fields in the entry editor. The order can now be configured using drag and drop in the "Customize entry types" dialog [#6152](https://github.com/JabRef/jabref/pull/6152)
- We added native support for biblatex-software [#6574](https://github.com/JabRef/jabref/issues/6574)
- We added a missing restart warning for AutoComplete in the preferences dialog. [#6351](https://github.com/JabRef/jabref/issues/6351)
- We added a note to the citation key pattern preferences dialog as a temporary workaround for a JavaFX bug, about committing changes in a table cell, if the focus is lost. [#5825](https://github.com/JabRef/jabref/issues/5825)
- We added support for customized fallback fields in bracketed patterns. [#7111](https://github.com/JabRef/jabref/issues/7111)

### Changed

- We improved the arXiv fetcher. Now it should find entries even more reliably and does no longer include the version (e.g `v1`) in the `eprint` field. [forum#1941](https://discourse.jabref.org/t/remove-version-in-arxiv-import/1941)
- We moved the group search bar and the button "New group" from bottom to top position to make it more prominent. [#6112](https://github.com/JabRef/jabref/pull/6112)
- When JabRef finds a `.sav` file without changes, there is no dialog asking for acceptance of changes anymore.
- We changed the buttons for import/export/show all/reset of preferences to smaller icon buttons in the preferences dialog. [#6130](https://github.com/JabRef/jabref/pull/6130)
- We moved the functionality "Manage field names & content" from the "Library" menu to the "Edit" menu, because it affects the selected entries and not the whole library
- We merged the functionality "Append contents from a BibTeX library into the currently viewed library" into the "Import into database" functionality. Fixes [#6049](https://github.com/JabRef/jabref/issues/6049).
- We changed the directory where fulltext downloads are stored to the directory set in the import-tab in preferences. [#6381](https://github.com/JabRef/jabref/pull/6381)
- We improved the error message for invalid jstyles. [#6303](https://github.com/JabRef/jabref/issues/6303)
- We changed the section name of 'Advanced' to 'Network' in the preferences and removed some obsolete options.[#6489](https://github.com/JabRef/jabref/pull/6489)
- We improved the context menu of the column "Linked identifiers" of the main table, by truncating their texts, if they are too long. [#6499](https://github.com/JabRef/jabref/issues/6499)
- We merged the main table tabs in the preferences dialog. [#6518](https://github.com/JabRef/jabref/pull/6518)
- We changed the command line option 'generateBibtexKeys' to the more generic term 'generateCitationKeys' while the short option remains 'g'.[#6545](https://github.com/JabRef/jabref/pull/6545)
- We improved the "Possible duplicate entries" window to remember its size and position throughout a session. [#6582](https://github.com/JabRef/jabref/issues/6582)
- We divided the toolbar into small parts, so if the application window is to small, only a part of the toolbar is moved into the chevron popup. [#6682](https://github.com/JabRef/jabref/pull/6682)
- We changed the layout for of the buttons in the Open Office side panel to ensure that the button text is always visible, specially when resizing. [#6639](https://github.com/JabRef/jabref/issues/6639)
- We merged the two new library commands in the file menu to one which always creates a new library in the default library mode. [#6359](https://github.com/JabRef/jabref/pull/6539#issuecomment-641056536)

### Fixed

- We fixed an issue where entry preview tab has no name in drop down list. [#6591](https://github.com/JabRef/jabref/issues/6591)
- We fixed to only search file links in the BIB file location directory when preferences has corresponding checkbox checked. [#5891](https://github.com/JabRef/jabref/issues/5891)
- We fixed wrong button order (Apply and Cancel) in ManageProtectedTermsDialog.
- We fixed an issue with incompatible characters at BibTeX key [#6257](https://github.com/JabRef/jabref/issues/6257)
- We fixed an issue where dash (`-`) was reported as illegal BibTeX key [#6295](https://github.com/JabRef/jabref/issues/6295)
- We greatly improved the performance of the overall application and many operations. [#5071](https://github.com/JabRef/jabref/issues/5071)
- We fixed an issue where sort by priority was broken. [#6222](https://github.com/JabRef/jabref/issues/6222)
- We fixed an issue where opening a library from the recent libraries menu was not possible. [#5939](https://github.com/JabRef/jabref/issues/5939)
- We fixed an issue with inconsistent capitalization of file extensions when downloading files. [#6115](https://github.com/JabRef/jabref/issues/6115)
- We fixed the display of language and encoding in the preferences dialog. [#6130](https://github.com/JabRef/jabref/pull/6130)
- Now the link and/or the link description in the column "linked files" of the main table gets truncated or wrapped, if too long, otherwise display issues arise. [#6178](https://github.com/JabRef/jabref/issues/6178)
- We fixed the issue that groups panel does not keep size when resizing window. [#6180](https://github.com/JabRef/jabref/issues/6180)
- We fixed an error that sometimes occurred when using the context menu. [#6085](https://github.com/JabRef/jabref/issues/6085)
- We fixed an issue where search full-text documents downloaded files with same name, overwriting existing files. [#6174](https://github.com/JabRef/jabref/pull/6174)
- We fixed an issue when importing into current library an erroneous message "import cancelled" is displayed even though import is successful. [#6266](https://github.com/JabRef/jabref/issues/6266)
- We fixed an issue where custom jstyles for Open/LibreOffice where not saved correctly. [#6170](https://github.com/JabRef/jabref/issues/6170)
- We fixed an issue where the INSPIRE fetcher was no longer working [#6229](https://github.com/JabRef/jabref/issues/6229)
- We fixed an issue where custom exports with an uppercase file extension could not be selected for "Copy...-> Export to Clipboard" [#6285](https://github.com/JabRef/jabref/issues/6285)
- We fixed the display of icon both in the main table and linked file editor. [#6169](https://github.com/JabRef/jabref/issues/6169)
- We fixed an issue where the windows installer did not create an entry in the start menu [bug report in the forum](https://discourse.jabref.org/t/error-while-fetching-from-doi/2018/3)
- We fixed an issue where only the field `abstract` and `comment` were declared as multiline fields. Other fields can now be configured in the preferences using "Do not wrap the following fields when saving" [4373](https://github.com/JabRef/jabref/issues/4373)
- We fixed an issue where JabRef switched to discrete graphics under macOS [#5935](https://github.com/JabRef/jabref/issues/5935)
- We fixed an issue where the Preferences entry preview will be unexpected modified leads to Value too long exception [#6198](https://github.com/JabRef/jabref/issues/6198)
- We fixed an issue where custom jstyles for Open/LibreOffice would only be valid if a layout line for the entry type `default` was at the end of the layout section [#6303](https://github.com/JabRef/jabref/issues/6303)
- We fixed an issue where a new entry is not shown in the library if a search is active [#6297](https://github.com/JabRef/jabref/issues/6297)
- We fixed an issue where long directory names created from patterns could create an exception. [#3915](https://github.com/JabRef/jabref/issues/3915)
- We fixed an issue where sort on numeric cases was broken. [#6349](https://github.com/JabRef/jabref/issues/6349)
- We fixed an issue where year and month fields were not cleared when converting to biblatex [#6224](https://github.com/JabRef/jabref/issues/6224)
- We fixed an issue where an "Not on FX thread" exception occurred when saving on linux [#6453](https://github.com/JabRef/jabref/issues/6453)
- We fixed an issue where the library sort order was lost. [#6091](https://github.com/JabRef/jabref/issues/6091)
- We fixed an issue where brackets in regular expressions were not working. [6469](https://github.com/JabRef/jabref/pull/6469)
- We fixed an issue where multiple background task popups stacked over each other.. [#6472](https://github.com/JabRef/jabref/issues/6472)
- We fixed an issue where LaTeX citations for specific commands (`\autocite`s) of biblatex-mla were not recognized. [#6476](https://github.com/JabRef/jabref/issues/6476)
- We fixed an issue where drag and drop was not working on empty database. [#6487](https://github.com/JabRef/jabref/issues/6487)
- We fixed an issue where the name fields were not updated after the preferences changed. [#6515](https://github.com/JabRef/jabref/issues/6515)
- We fixed an issue where "null" appeared in generated BibTeX keys. [#6459](https://github.com/JabRef/jabref/issues/6459)
- We fixed an issue where the authors' names were incorrectly displayed in the authors' column when they were bracketed. [#6465](https://github.com/JabRef/jabref/issues/6465) [#6459](https://github.com/JabRef/jabref/issues/6459)
- We fixed an issue where importing certain unlinked files would result in an exception [#5815](https://github.com/JabRef/jabref/issues/5815)
- We fixed an issue where downloaded files would be moved to a directory named after the citationkey when no file directory pattern is specified [#6589](https://github.com/JabRef/jabref/issues/6589)
- We fixed an issue with the creation of a group of cited entries which incorrectly showed the message that the library had been modified externally whenever saving the library. [#6420](https://github.com/JabRef/jabref/issues/6420)
- We fixed an issue with the creation of a group of cited entries. Now the file path to an aux file gets validated. [#6585](https://github.com/JabRef/jabref/issues/6585)
- We fixed an issue on Linux systems where the application would crash upon inotify failure. Now, the user is prompted with a warning, and given the choice to continue the session. [#6073](https://github.com/JabRef/jabref/issues/6073)
- We moved the search modifier buttons into the search bar, as they were not accessible, if autocompletion was disabled. [#6625](https://github.com/JabRef/jabref/issues/6625)
- We fixed an issue about duplicated group color indicators [#6175](https://github.com/JabRef/jabref/issues/6175)
- We fixed an issue where entries with the entry type Misc from an imported aux file would not be saved correctly to the bib file on disk [#6405](https://github.com/JabRef/jabref/issues/6405)
- We fixed an issue where percent sign ('%') was not formatted properly by the HTML formatter [#6753](https://github.com/JabRef/jabref/issues/6753)
- We fixed an issue with the [SAO/NASA Astrophysics Data System](https://docs.jabref.org/collect/add-entry-using-an-id#sao-nasa-a-ds) fetcher where `\textbackslash` appeared at the end of the abstract.
- We fixed an issue with the Science Direct fetcher where PDFs could not be downloaded. Fixes [#5860](https://github.com/JabRef/jabref/issues/5860)
- We fixed an issue with the Library of Congress importer.
- We fixed the [link to the external libraries listing](https://github.com/JabRef/jabref/blob/master/external-libraries.md) in the about dialog
- We fixed an issue regarding pasting on Linux. [#6293](https://github.com/JabRef/jabref/issues/6293)

### Removed

- We removed the option of the "enforce legal key". [#6295](https://github.com/JabRef/jabref/issues/6295)
- We removed the obsolete `External programs / Open PDF` section in the preferences, as the default application to open PDFs is now set in the `Manage external file types` dialog. [#6130](https://github.com/JabRef/jabref/pull/6130)
- We removed the option to configure whether a `.bib.bak` file should be generated upon save. It is now always enabled. Documentation at <https://docs.jabref.org/advanced/autosave>. [#6092](https://github.com/JabRef/jabref/issues/6092)
- We removed the built-in list of IEEE journal abbreviations using BibTeX strings. If you still want to use them, you have to download them separately from <https://abbrv.jabref.org>.

## [5.0] – 2020-03-06

### Changed

- Added browser integration to the snap package for firefox/chromium browsers. [#6062](https://github.com/JabRef/jabref/pull/6062)
- We reintroduced the possibility to extract references from plain text (using [GROBID](https://grobid.readthedocs.io/en/latest/)). [#5614](https://github.com/JabRef/jabref/pull/5614)
- We changed the open office panel to show buttons in rows of three instead of going straight down to save space as the button expanded out to take up unnecessary horizontal space. [#5479](https://github.com/JabRef/jabref/issues/5479)
- We cleaned up the group add/edit dialog. [#5826](https://github.com/JabRef/jabref/pull/5826)
- We reintroduced the index column. [#5844](https://github.com/JabRef/jabref/pull/5844)
- Filenames of external files can no longer contain curly braces. [#5926](https://github.com/JabRef/jabref/pull/5926)
- We made the filters more easily accessible in the integrity check dialog. [#5955](https://github.com/JabRef/jabref/pull/5955)
- We reimplemented and improved the dialog "Customize entry types". [#4719](https://github.com/JabRef/jabref/issues/4719)
- We added an [American Physical Society](https://journals.aps.org/) fetcher. [#818](https://github.com/JabRef/jabref/issues/818)
- We added possibility to enable/disable items quantity in groups. [#6042](https://github.com/JabRef/jabref/issues/6042)

### Fixed

- We fixed an issue where the command line console was always opened in the background. [#5474](https://github.com/JabRef/jabref/issues/5474)
- We fixed and issue where pdf files will not open under some KDE linux distributions when using okular. [#5253](https://github.com/JabRef/jabref/issues/5253)
- We fixed an issue where the Medline fetcher was only working when JabRef was running from source. [#5645](https://github.com/JabRef/jabref/issues/5645)
- We fixed some visual issues in the dark theme. [#5764](https://github.com/JabRef/jabref/pull/5764) [#5753](https://github.com/JabRef/jabref/issues/5753)
- We fixed an issue where non-default previews didn't handle unicode characters. [#5779](https://github.com/JabRef/jabref/issues/5779)
- We improved the performance, especially changing field values in the entry should feel smoother now. [#5843](https://github.com/JabRef/jabref/issues/5843)
- We fixed an issue where the ampersand character wasn't rendering correctly on previews. [#3840](https://github.com/JabRef/jabref/issues/3840)
- We fixed an issue where an erroneous "The library has been modified by another program" message was shown when saving. [#4877](https://github.com/JabRef/jabref/issues/4877)
- We fixed an issue where the file extension was missing after downloading a file (we now fall-back to pdf). [#5816](https://github.com/JabRef/jabref/issues/5816)
- We fixed an issue where cleaning up entries broke web URLs, if "Make paths of linked files relative (if possible)" was enabled, which resulted in various other issues subsequently. [#5861](https://github.com/JabRef/jabref/issues/5861)
- We fixed an issue where the tab "Required fields" of the entry editor did not show all required fields, if at least two of the defined required fields are linked with a logical or. [#5859](https://github.com/JabRef/jabref/issues/5859)
- We fixed several issues concerning managing external file types: Now everything is usable and fully functional. Previously, there were problems with the radio buttons, with saving the settings and with loading an input field value. Furthermore, different behavior for Windows and other operating systems was given, which was unified as well. [#5846](https://github.com/JabRef/jabref/issues/5846)
- We fixed an issue where entries containing Unicode charaters were not parsed correctly [#5899](https://github.com/JabRef/jabref/issues/5899)
- We fixed an issue where an entry containing an external filename with curly braces could not be saved. Curly braces are now longer allowed in filenames. [#5899](https://github.com/JabRef/jabref/issues/5899)
- We fixed an issue where changing the type of an entry did not update the main table [#5906](https://github.com/JabRef/jabref/issues/5906)
- We fixed an issue in the optics of the library properties, that cropped the dialog on scaled displays. [#5969](https://github.com/JabRef/jabref/issues/5969)
- We fixed an issue where changing the type of an entry did not update the main table. [#5906](https://github.com/JabRef/jabref/issues/5906)
- We fixed an issue where opening a library from the recent libraries menu was not possible. [#5939](https://github.com/JabRef/jabref/issues/5939)
- We fixed an issue where the most bottom group in the list got lost, if it was dragged on itself. [#5983](https://github.com/JabRef/jabref/issues/5983)
- We fixed an issue where changing entry type doesn't always work when biblatex source is shown. [#5905](https://github.com/JabRef/jabref/issues/5905)
- We fixed an issue where the group and the link column were not updated after changing the entry in the main table. [#5985](https://github.com/JabRef/jabref/issues/5985)
- We fixed an issue where reordering the groups was not possible after inserting an article. [#6008](https://github.com/JabRef/jabref/issues/6008)
- We fixed an issue where citation styles except the default "Preview" could not be used. [#5622](https://github.com/JabRef/jabref/issues/5622)
- We fixed an issue where a warning was displayed when the title content is made up of two sentences. [#5832](https://github.com/JabRef/jabref/issues/5832)
- We fixed an issue where an exception was thrown when adding a save action without a selected formatter in the library properties [#6069](https://github.com/JabRef/jabref/issues/6069)
- We fixed an issue where JabRef's icon was missing in the Export to clipboard Dialog. [#6286](https://github.com/JabRef/jabref/issues/6286)
- We fixed an issue when an "Abstract field" was duplicating text, when importing from RIS file (Neurons) [#6065](https://github.com/JabRef/jabref/issues/6065)
- We fixed an issue where adding the addition of a new entry was not completely validated [#6370](https://github.com/JabRef/jabref/issues/6370)
- We fixed an issue where the blue and red text colors in the Merge entries dialog were not quite visible [#6334](https://github.com/JabRef/jabref/issues/6334)
- We fixed an issue where underscore character was removed from the file name in the Recent Libraries list in File menu [#6383](https://github.com/JabRef/jabref/issues/6383)
- We fixed an issue where few keyboard shortcuts regarding new entries were missing [#6403](https://github.com/JabRef/jabref/issues/6403)

### Removed

- Ampersands are no longer escaped by default in the `bib` file. If you want to keep the current behaviour, you can use the new "Escape Ampersands" formatter as a save action. [#5869](https://github.com/JabRef/jabref/issues/5869)
- The "Merge Entries" entry was removed from the Quality Menu. Users should use the right-click menu instead. [#6021](https://github.com/JabRef/jabref/pull/6021)

## [5.0-beta] – 2019-12-15

### Changed

- We added a short DOI field formatter which shortens DOI to more human-readable form. [koppor#343](https://github.com/koppor/jabref/issues/343)
- We improved the display of group memberships by adding multiple colored bars if the entry belongs to more than one group. [#4574](https://github.com/JabRef/jabref/issues/4574)
- We added an option to show the preview as an extra tab in the entry editor (instead of in a split view). [#5244](https://github.com/JabRef/jabref/issues/5244)
- A custom Open/LibreOffice jstyle file now requires a layout line for the entry type `default` [#5452](https://github.com/JabRef/jabref/issues/5452)
- The entry editor is now open by default when JabRef starts up. [#5460](https://github.com/JabRef/jabref/issues/5460)
- Customized entry types are now serialized in alphabetical order in the bib file.
- We added a new ADS fetcher to use the new ADS API. [#4949](https://github.com/JabRef/jabref/issues/4949)
- We added support of the [X11 primary selection](https://unix.stackexchange.com/a/139193/18033) [#2389](https://github.com/JabRef/jabref/issues/2389)
- We added support to switch between biblatex and bibtex library types. [#5550](https://github.com/JabRef/jabref/issues/5550)
- We changed the save action buttons to be easier to understand. [#5565](https://github.com/JabRef/jabref/issues/5565)
- We made the columns for groups, files and uri in the main table reorderable and merged the clickable icon columns for uri, url, doi and eprint. [#5544](https://github.com/JabRef/jabref/pull/5544)
- We reduced the number of write actions performed when autosave is enabled [#5679](https://github.com/JabRef/jabref/issues/5679)
- We made the column sort order in the main table persistent [#5730](https://github.com/JabRef/jabref/pull/5730)
- When an entry is modified on disk, the change dialog now shows the merge dialog to highlight the changes [#5688](https://github.com/JabRef/jabref/pull/5688)

### Fixed

- Inherit fields from cross-referenced entries as specified by biblatex. [#5045](https://github.com/JabRef/jabref/issues/5045)
- We fixed an issue where it was no longer possible to connect to LibreOffice. [#5261](https://github.com/JabRef/jabref/issues/5261)
- The "All entries group" is no longer shown when no library is open.
- We fixed an exception which occurred when closing JabRef. [#5348](https://github.com/JabRef/jabref/issues/5348)
- We fixed an issue where JabRef reports incorrectly about customized entry types. [#5332](https://github.com/JabRef/jabref/issues/5332)
- We fixed a few problems that prevented JabFox to communicate with JabRef. [#4737](https://github.com/JabRef/jabref/issues/4737) [#4303](https://github.com/JabRef/jabref/issues/4303)
- We fixed an error where the groups containing an entry loose their highlight color when scrolling. [#5022](https://github.com/JabRef/jabref/issues/5022)
- We fixed an error where scrollbars were not shown. [#5374](https://github.com/JabRef/jabref/issues/5374)
- We fixed an error where an exception was thrown when merging entries. [#5169](https://github.com/JabRef/jabref/issues/5169)
- We fixed an error where certain metadata items were not serialized alphabetically.
- After assigning an entry to a group, the item count is now properly colored to reflect the new membership of the entry. [#3112](https://github.com/JabRef/jabref/issues/3112)
- The group panel is now properly updated when switching between libraries (or when closing/opening one). [#3142](https://github.com/JabRef/jabref/issues/3142)
- We fixed an error where the number of matched entries shown in the group pane was not updated correctly. [#4441](https://github.com/JabRef/jabref/issues/4441)
- We fixed an error where the wrong file is renamed and linked when using the "Copy, rename and link" action. [#5653](https://github.com/JabRef/jabref/issues/5653)
- We fixed a "null" error when writing XMP metadata. [#5449](https://github.com/JabRef/jabref/issues/5449)
- We fixed an issue where empty keywords lead to a strange display of automatic keyword groups. [#5333](https://github.com/JabRef/jabref/issues/5333)
- We fixed an error where the default color of a new group was white instead of dark gray. [#4868](https://github.com/JabRef/jabref/issues/4868)
- We fixed an issue where the first field in the entry editor got the focus while performing a different action (like searching). [#5084](https://github.com/JabRef/jabref/issues/5084)
- We fixed an issue where multiple entries were highlighted in the web search result after scrolling. [#5035](https://github.com/JabRef/jabref/issues/5035)
- We fixed an issue where the hover indication in the web search pane was not working. [#5277](https://github.com/JabRef/jabref/issues/5277)
- We fixed an error mentioning "javafx.controls/com.sun.javafx.scene.control" that was thrown when interacting with the toolbar.
- We fixed an error where a cleared search was restored after switching libraries. [#4846](https://github.com/JabRef/jabref/issues/4846)
- We fixed an exception which occurred when trying to open a non-existing file from the "Recent files"-menu [#5334](https://github.com/JabRef/jabref/issues/5334)
- We fixed an issues where the search highlight in the entry preview did not worked. [#5069](https://github.com/JabRef/jabref/issues/5069)
- The context menu for fields in the entry editor is back. [#5254](https://github.com/JabRef/jabref/issues/5254)
- We fixed an exception which occurred when trying to open a non-existing file from the "Recent files"-menu [#5334](https://github.com/JabRef/jabref/issues/5334)
- We fixed a problem where the "editor" information has been duplicated during saving a .bib-Database. [#5359](https://github.com/JabRef/jabref/issues/5359)
- We re-introduced the feature to switch between different preview styles. [#5221](https://github.com/JabRef/jabref/issues/5221)
- We fixed various issues (including [#5263](https://github.com/JabRef/jabref/issues/5263)) related to copying entries to the clipboard
- We fixed some display errors in the preferences dialog and replaced some of the controls [#5033](https://github.com/JabRef/jabref/pull/5033) [#5047](https://github.com/JabRef/jabref/pull/5047) [#5062](https://github.com/JabRef/jabref/pull/5062) [#5141](https://github.com/JabRef/jabref/pull/5141) [#5185](https://github.com/JabRef/jabref/pull/5185) [#5265](https://github.com/JabRef/jabref/pull/5265) [#5315](https://github.com/JabRef/jabref/pull/5315) [#5360](https://github.com/JabRef/jabref/pull/5360)
- We fixed an exception which occurred when trying to import entries without an open library. [#5447](https://github.com/JabRef/jabref/issues/5447)
- The "Automatically set file links" feature now follows symbolic links. [#5664](https://github.com/JabRef/jabref/issues/5664)
- After successful import of one or multiple bib entries the main table scrolls to the first imported entry [#5383](https://github.com/JabRef/jabref/issues/5383)
- We fixed an exception which occurred when an invalid jstyle was loaded. [#5452](https://github.com/JabRef/jabref/issues/5452)
- We fixed an issue where the command line arguments `importBibtex` and `importToOpen` did not import into the currently open library, but opened a new one. [#5537](https://github.com/JabRef/jabref/issues/5537)
- We fixed an error where the preview theme did not adapt to the "Dark" mode [#5463](https://github.com/JabRef/jabref/issues/5463)
- We fixed an issue where multiple entries were allowed in the "crossref" field [#5284](https://github.com/JabRef/jabref/issues/5284)
- We fixed an issue where the merge dialog showed the wrong text colour in "Dark" mode [#5516](https://github.com/JabRef/jabref/issues/5516)
- We fixed visibility issues with the scrollbar and group selection highlight in "Dark" mode, and enabled "Dark" mode for the OpenOffice preview in the style selection window. [#5522](https://github.com/JabRef/jabref/issues/5522)
- We fixed an issue where the author field was not correctly parsed during bibtex key-generation. [#5551](https://github.com/JabRef/jabref/issues/5551)
- We fixed an issue where notifications where shown during autosave. [#5555](https://github.com/JabRef/jabref/issues/5555)
- We fixed an issue where the side pane was not remembering its position. [#5615](https://github.com/JabRef/jabref/issues/5615)
- We fixed an issue where JabRef could not interact with [Oracle XE](https://www.oracle.com/de/database/technologies/appdev/xe.html) in the [shared SQL database setup](https://docs.jabref.org/collaborative-work/sqldatabase).
- We fixed an issue where the toolbar icons were hidden on smaller screens.
- We fixed an issue where renaming referenced files for bib entries with long titles was not possible. [#5603](https://github.com/JabRef/jabref/issues/5603)
- We fixed an issue where a window which is on an external screen gets unreachable when external screen is removed. [#5037](https://github.com/JabRef/jabref/issues/5037)
- We fixed a bug where the selection of groups was lost after drag and drop. [#2868](https://github.com/JabRef/jabref/issues/2868)
- We fixed an issue where the custom entry types didn't show the correct display name [#5651](https://github.com/JabRef/jabref/issues/5651)

### Removed

- We removed some obsolete notifications. [#5555](https://github.com/JabRef/jabref/issues/5555)
- We removed an internal step in the [ISBN-to-BibTeX fetcher](https://docs.jabref.org/collect/add-entry-using-an-id#isbn): The [ISBN to BibTeX Converter](https://manas.tungare.name/software/isbn-to-bibtex) by [@manastungare](https://github.com/manastungare) is not used anymore, because it is offline: "people using this tool have not been generating enough sales for Amazon."
- We removed the option to control the default drag and drop behaviour. You can use the modifier keys (like CtrL or Alt) instead.

## [5.0-alpha] – 2019-08-25

### Changed

- We added eventitle, eventdate and venue fields to `@unpublished` entry type.
- We added `@software` and `@dataSet` entry type to biblatex.
- All fields are now properly sorted alphabetically (in the subgroups of required/optional fields) when the entry is written to the bib file.
- We fixed an issue where some importers used the field `pubstatus` instead of the standard BibTeX field `pubstate`.
- We changed the latex command removal for docbook exporter. [#3838](https://github.com/JabRef/jabref/issues/3838)
- We changed the location of some fields in the entry editor (you might need to reset your preferences for these changes to come into effect)
  - Journal/Year/Month in biblatex mode -> Deprecated (if filled)
  - DOI/URL: General -> Optional
  - Internal fields like ranking, read status and priority: Other -> General
  - Moreover, empty deprecated fields are no longer shown
- Added server timezone parameter when connecting to a shared database.
- We updated the dialog for setting up general fields.
- URL field formatting is updated. All whitespace chars, located at the beginning/ending of the URL, are trimmed automatically
- We changed the behavior of the field formatting dialog such that the `bibtexkey` is not changed when formatting all fields or all text fields.
- We added a "Move file to file directory and rename file" option for simultaneously moving and renaming of document file. [#4166](https://github.com/JabRef/jabref/issues/4166)
- Use integrated graphics card instead of discrete on macOS [#4070](https://github.com/JabRef/jabref/issues/4070)
- We added a cleanup operation that detects an arXiv identifier in the note, journal or URL field and moves it to the `eprint` field.
  Because of this change, the last-used cleanup operations were reset.
- We changed the minimum required version of Java to 1.8.0_171, as this is the latest release for which the automatic Java update works. [#4093](https://github.com/JabRef/jabref/issues/4093)
- The special fields like `Printed` and `Read status` now show gray icons when the row is hovered.
- We added a button in the tab header which allows you to close the database with one click. [#494](https://github.com/JabRef/jabref/issues/494)
- Sorting in the main table now takes information from cross-referenced entries into account. [#2808](https://github.com/JabRef/jabref/issues/2808)
- If a group has a color specified, then entries matched by this group have a small colored bar in front of them in the main table.
- Change default icon for groups to a circle because a colored version of the old icon was hard to distinguish from its black counterpart.
- In the main table, the context menu appears now when you press the "context menu" button on the keyboard. [feature request in the forum](https://discourse.jabref.org/t/how-to-enable-keyboard-context-key-windows)
- We added icons to the group side panel to quickly switch between `union` and `intersection` group view mode. [#3269](https://github.com/JabRef/jabref/issues/3269).
- We use `https` for [fetching from most online bibliographic database](https://docs.jabref.org/collect/import-using-online-bibliographic-database).
- We changed the default keyboard shortcuts for moving between entries when the entry editor is active to ̀<kbd>alt</kbd> + <kbd>up/down</kbd>.
- Opening a new file now prompts the directory of the currently selected file, instead of the directory of the last opened file.
- Window state is saved on close and restored on start.
- We made the MathSciNet fetcher more reliable.
- We added the ISBN fetcher to the list of fetcher available under "Update with bibliographic information from the web" in the entry editor toolbar.
- Files without a defined external file type are now directly opened with the default application of the operating system
- We streamlined the process to rename and move files by removing the confirmation dialogs.
- We removed the redundant new lines of markings and wrapped the summary in the File annotation tab. [#3823](https://github.com/JabRef/jabref/issues/3823)
- We add auto URL formatting when user paste link to URL field in entry editor. [koppor#254](https://github.com/koppor/jabref/issues/254)
- We added a minimum height for the entry editor so that it can no longer be hidden by accident. [#4279](https://github.com/JabRef/jabref/issues/4279)
- We added a new keyboard shortcut so that the entry editor could be closed by <kbd>Ctrl</kbd> + <kbd>E</kbd>. [#4222](https://github.com/JabRef/jabref/issues/4222)
- We added an option in the preference dialog box, that allows user to pick the dark or light theme option. [#4130](https://github.com/JabRef/jabref/issues/4130)
- We updated the Related Articles tab to accept JSON from the new version of the Mr. DLib service
- We added an option in the preference dialog box that allows user to choose behavior after dragging and dropping files in Entry Editor. [#4356](https://github.com/JabRef/jabref/issues/4356)
- We added the ability to have an export preference where previously "File"-->"Export"/"Export selected entries" would not save the user's preference[#4495](https://github.com/JabRef/jabref/issues/4495)
- We optimized the code responsible for connecting to an external database, which should lead to huge improvements in performance.
- For automatically created groups, added ability to filter groups by entry type. [#4539](https://github.com/JabRef/jabref/issues/4539)
- We added the ability to add field names from the Preferences Dialog [#4546](https://github.com/JabRef/jabref/issues/4546)
- We added the ability to change the column widths directly in the main table. [#4546](https://github.com/JabRef/jabref/issues/4546)
- We added a description of how recommendations were chosen and better error handling to Related Articles tab
- We added the ability to execute default action in dialog by using with <kbd>Ctrl</kbd> + <kbd>Enter</kbd> combination [#4496](https://github.com/JabRef/jabref/issues/4496)
- We grouped and reordered the Main Menu (File, Edit, Library, Quality, Tools, and View tabs & icons). [#4666](https://github.com/JabRef/jabref/issues/4666) [#4667](https://github.com/JabRef/jabref/issues/4667) [#4668](https://github.com/JabRef/jabref/issues/4668) [#4669](https://github.com/JabRef/jabref/issues/4669) [#4670](https://github.com/JabRef/jabref/issues/4670) [#4671](https://github.com/JabRef/jabref/issues/4671) [#4672](https://github.com/JabRef/jabref/issues/4672) [#4673](https://github.com/JabRef/jabref/issues/4673)
- We added additional modifiers (capitalize, titlecase and sentencecase) to the Bibtex key generator. [#1506](https://github.com/JabRef/jabref/issues/1506)
- We have migrated from the mysql jdbc connector to the mariadb one for better authentication scheme support. [#4745](https://github.com/JabRef/jabref/issues/4745)
- We grouped the toolbar icons and changed the Open Library and Copy icons. [#4584](https://github.com/JabRef/jabref/issues/4584)
- We added a browse button next to the path text field for aux-based groups. [#4586](https://github.com/JabRef/jabref/issues/4586)
- We changed the title of Group Dialog to "Add subgroup" from "Edit group" when we select Add subgroup option.
- We enable import button only if entries are selected. [#4755](https://github.com/JabRef/jabref/issues/4755)
- We made modifications to improve the contrast of UI elements. [#4583](https://github.com/JabRef/jabref/issues/4583)
- We added a warning for empty BibTeX keys in the entry editor. [#4440](https://github.com/JabRef/jabref/issues/4440)
- We added an option in the settings to set the default action in JabRef when right clicking on any entry in any database and selecting "Open folder". [#4763](https://github.com/JabRef/jabref/issues/4763)
- The Medline fetcher now normalizes the author names according to the BibTeX-Standard [#4345](https://github.com/JabRef/jabref/issues/4345)
- We added an option on the Linked File Viewer to rename the attached file of an entry directly on the JabRef. [#4844](https://github.com/JabRef/jabref/issues/4844)
- We added an option in the preference dialog box that allows user to enable helpful tooltips.[#3599](https://github.com/JabRef/jabref/issues/3599)
- We reworked the functionality for extracting BibTeX entries from plain text, because our used service [freecite shut down](https://library.brown.edu/libweb/freecite_notice.php). [#5206](https://github.com/JabRef/jabref/pull/5206)
- We moved the dropdown menu for selecting the push-application from the toolbar into the external application preferences. [#674](https://github.com/JabRef/jabref/issues/674)
- We removed the alphabetical ordering of the custom tabs and updated the error message when trying to create a general field with a name containing an illegal character. [#5019](https://github.com/JabRef/jabref/issues/5019)
- We added a context menu to the bib(la)tex-source-editor to copy'n'paste. [#5007](https://github.com/JabRef/jabref/pull/5007)
- We added a tool that allows searching for citations in LaTeX files. It scans directories and shows which entries are used, how many times and where.
- We added a 'LaTeX citations' tab to the entry editor, to search for citations to the active entry in the LaTeX file directory. It can be disabled in the preferences dialog.
- We added an option in preferences to allow for integers in field "edition" when running database in bibtex mode. [#4680](https://github.com/JabRef/jabref/issues/4680)
- We added the ability to use negation in export filter layouts. [#5138](https://github.com/JabRef/jabref/pull/5138)
- Focus on Name Area instead of 'OK' button whenever user presses 'Add subgroup'. [#6307](https://github.com/JabRef/jabref/issues/6307)
- We changed the behavior of merging that the entry which has "smaller" bibkey will be selected. [#7395](https://github.com/JabRef/jabref/issues/7395)

### Fixed

- We fixed an issue where JabRef died silently for the user without enough inotify instances [#4874](https://github.com/JabRef/jabref/issues/4874)
- We fixed an issue where corresponding groups are sometimes not highlighted when clicking on entries [#3112](https://github.com/JabRef/jabref/issues/3112)
- We fixed an issue where custom exports could not be selected in the 'Export (selected) entries' dialog [#4013](https://github.com/JabRef/jabref/issues/4013)
- Italic text is now rendered correctly. [#3356](https://github.com/JabRef/jabref/issues/3356)
- The entry editor no longer gets corrupted after using the source tab. [#3532](https://github.com/JabRef/jabref/issues/3532) [#3608](https://github.com/JabRef/jabref/issues/3608) [#3616](https://github.com/JabRef/jabref/issues/3616)
- We fixed multiple issues where entries did not show up after import if a search was active. [#1513](https://github.com/JabRef/jabref/issues/1513) [#3219](https://github.com/JabRef/jabref/issues/3219))
- We fixed an issue where the group tree was not updated correctly after an entry was changed. [#3618](https://github.com/JabRef/jabref/issues/3618)
- We fixed an issue where a right-click in the main table selected a wrong entry. [#3267](https://github.com/JabRef/jabref/issues/3267)
- We fixed an issue where in rare cases entries where overlayed in the main table. [#3281](https://github.com/JabRef/jabref/issues/3281)
- We fixed an issue where selecting a group messed up the focus of the main table and the entry editor. [#3367](https://github.com/JabRef/jabref/issues/3367)
- We fixed an issue where composite author names were sorted incorrectly. [#2828](https://github.com/JabRef/jabref/issues/2828)
- We fixed an issue where commands followed by `-` didn't work. [#3805](https://github.com/JabRef/jabref/issues/3805)
- We fixed an issue where a non-existing aux file in a group made it impossible to open the library. [#4735](https://github.com/JabRef/jabref/issues/4735)
- We fixed an issue where some journal names were wrongly marked as abbreviated. [#4115](https://github.com/JabRef/jabref/issues/4115)
- We fixed an issue where the custom file column were sorted incorrectly. [#3119](https://github.com/JabRef/jabref/issues/3119)
- We improved the parsing of author names whose infix is abbreviated without a dot. [#4864](https://github.com/JabRef/jabref/issues/4864)
- We fixed an issues where the entry losses focus when a field is edited and at the same time used for sorting. [#3373](https://github.com/JabRef/jabref/issues/3373)
- We fixed an issue where the menu on Mac OS was not displayed in the usual Mac-specific way. [#3146](https://github.com/JabRef/jabref/issues/3146)
- We improved the integrity check for page numbers. [#4113](https://github.com/JabRef/jabref/issues/4113) and [feature request in the forum](https://discourse.jabref.org/t/pages-field-allow-use-of-en-dash/1199)
- We fixed an issue where the order of fields in customized entry types was not saved correctly. [#4033](https://github.com/JabRef/jabref/issues/4033)
- We fixed an issue where renaming a group did not change the group name in the interface. [#3189](https://github.com/JabRef/jabref/issues/3189)
- We fixed an issue where the groups tree of the last database was still shown even after the database was already closed.
- We fixed an issue where the "Open file dialog" may disappear behind other windows. [#3410](https://github.com/JabRef/jabref/issues/3410)
- We fixed an issue where the number of entries matched was not updated correctly upon adding or removing an entry. [#3537](https://github.com/JabRef/jabref/issues/3537)
- We fixed an issue where the default icon of a group was not colored correctly.
- We fixed an issue where the first field in entry editor was not focused when adding a new entry. [#4024](https://github.com/JabRef/jabref/issues/4024)
- We reworked the "Edit file" dialog to make it resizeable and improved the workflow for adding and editing files [#2970](https://github.com/JabRef/jabref/issues/2970)
- We fixed an issue where custom name formatters were no longer found correctly. [#3531](https://github.com/JabRef/jabref/issues/3531)
- We fixed an issue where the month was not shown in the preview. [#3239](https://github.com/JabRef/jabref/issues/3239)
- Rewritten logic to detect a second jabref instance. [#4023](https://github.com/JabRef/jabref/issues/4023)
- We fixed an issue where the "Convert to BibTeX-Cleanup" moved the content of the `file` field to the `pdf` field [#4120](https://github.com/JabRef/jabref/issues/4120)
- We fixed an issue where the preview pane in entry preview in preferences wasn't showing the citation style selected [#3849](https://github.com/JabRef/jabref/issues/3849)
- We fixed an issue where the default entry preview style still contained the field `review`. The field `review` in the style is now replaced with comment to be consistent with the entry editor [#4098](https://github.com/JabRef/jabref/issues/4098)
- We fixed an issue where users were vulnerable to XXE attacks during parsing [#4229](https://github.com/JabRef/jabref/issues/4229)
- We fixed an issue where files added via the "Attach file" contextmenu of an entry were not made relative. [#4201](https://github.com/JabRef/jabref/issues/4201) and [#4241](https://github.com/JabRef/jabref/issues/4241)
- We fixed an issue where author list parser can't generate bibtex for Chinese author. [#4169](https://github.com/JabRef/jabref/issues/4169)
- We fixed an issue where the list of XMP Exclusion fields in the preferences was not be saved [#4072](https://github.com/JabRef/jabref/issues/4072)
- We fixed an issue where the ArXiv Fetcher did not support HTTP URLs [koppor#328](https://github.com/koppor/jabref/issues/328)
- We fixed an issue where only one PDF file could be imported [#4422](https://github.com/JabRef/jabref/issues/4422)
- We fixed an issue where "Move to group" would always move the first entry in the library and not the selected [#4414](https://github.com/JabRef/jabref/issues/4414)
- We fixed an issue where an older dialog appears when downloading full texts from the quality menu. [#4489](https://github.com/JabRef/jabref/issues/4489)
- We fixed an issue where right clicking on any entry in any database and selecting "Open folder" results in the NullPointer exception. [#4763](https://github.com/JabRef/jabref/issues/4763)
- We fixed an issue where option 'open terminal here' with custom command was passing the wrong argument. [#4802](https://github.com/JabRef/jabref/issues/4802)
- We fixed an issue where ranking an entry would generate an IllegalArgumentException. [#4754](https://github.com/JabRef/jabref/issues/4754)
- We fixed an issue where special characters where removed from non-label key generation pattern parts [#4767](https://github.com/JabRef/jabref/issues/4767)
- We fixed an issue where the RIS import would overwite the article date with the value of the acessed date [#4816](https://github.com/JabRef/jabref/issues/4816)
- We fixed an issue where an NullPointer exception was thrown when a referenced entry in an Open/Libre Office document was no longer present in the library. Now an error message with the reference marker of the missing entry is shown. [#4932](https://github.com/JabRef/jabref/issues/4932)
- We fixed an issue where a database exception related to a missing timezone was too big. [#4827](https://github.com/JabRef/jabref/issues/4827)
- We fixed an issue where the IEEE fetcher returned an error if no keywords were present in the result from the IEEE website [#4997](https://github.com/JabRef/jabref/issues/4997)
- We fixed an issue where the command line help text had several errors, and arguments and descriptions have been rewritten to simplify and detail them better. [#2016](https://github.com/JabRef/jabref/issues/2016)
- We fixed an issue where the same menu for changing entry type had two different sizes and weights. [#4977](https://github.com/JabRef/jabref/issues/4977)
- We fixed an issue where the "Attach file" dialog, in the right-click menu for an entry, started on the working directory instead of the user's main directory. [#4995](https://github.com/JabRef/jabref/issues/4995)
- We fixed an issue where the JabRef Icon in the macOS launchpad was not displayed correctly [#5003](https://github.com/JabRef/jabref/issues/5003)
- We fixed an issue where the "Search for unlinked local files" would throw an exception when parsing the content of a PDF-file with missing "series" information [#5128](https://github.com/JabRef/jabref/issues/5128)
- We fixed an issue where the XMP Importer would incorrectly return an empty default entry when importing pdfs [#6577](https://github.com/JabRef/jabref/issues/6577)
- We fixed an issue where opening the menu 'Library properties' marked the library as modified [#6451](https://github.com/JabRef/jabref/issues/6451)
- We fixed an issue when importing resulted in an exception [#7343](https://github.com/JabRef/jabref/issues/7343)
- We fixed an issue where the field in the Field formatter dropdown selection were sorted in random order. [#7710](https://github.com/JabRef/jabref/issues/7710)

### Removed

- The feature to "mark entries" was removed and merged with the groups functionality. For migration, a group is created for every value of the `__markedentry` field and the entry is added to this group.
- The number column was removed.
- We removed the global search feature.
- We removed the coloring of cells in the main table according to whether the field is optional/required.
- We removed the feature to find and resolve duplicate BibTeX keys (as this use case is already covered by the integrity check).
- We removed a few commands from the right-click menu that are not needed often and thus don't need to be placed that prominently:
  - Print entry preview: available through entry preview
  - All commands related to marking: marking is not yet reimplemented
  - Set/clear/append/rename fields: available through Edit menu
  - Manage keywords: available through the Edit menu
  - Copy linked files to folder: available through File menu
  - Add/move/remove from group: removed completely (functionality still available through group interface)
- We removed the option to change the column widths in the preferences dialog. [#4546](https://github.com/JabRef/jabref/issues/4546)

## Older versions

The changelog of JabRef 4.x is available at the [v4.3.1 tag](https://github.com/JabRef/jabref/blob/v4.3.1/CHANGELOG.md).
The changelog of JabRef 3.x is available at the [v3.8.2 tag](https://github.com/JabRef/jabref/blob/v3.8.2/CHANGELOG.md).
The changelog of JabRef 2.11 and all previous versions is available as [text file in the v2.11.1 tag](https://github.com/JabRef/jabref/blob/v2.11.1/CHANGELOG).

[Unreleased]: https://github.com/JabRef/jabref/compare/v5.15...HEAD
[5.15]: https://github.com/JabRef/jabref/compare/v5.14...v5.15
[5.14]: https://github.com/JabRef/jabref/compare/v5.13...v5.14
[5.13]: https://github.com/JabRef/jabref/compare/v5.12...v5.13
[5.12]: https://github.com/JabRef/jabref/compare/v5.11...v5.12
[5.11]: https://github.com/JabRef/jabref/compare/v5.10...v5.11
[5.10]: https://github.com/JabRef/jabref/compare/v5.9...v5.10
[5.9]: https://github.com/JabRef/jabref/compare/v5.8...v5.9
[5.8]: https://github.com/JabRef/jabref/compare/v5.7...v5.8
[5.7]: https://github.com/JabRef/jabref/compare/v5.6...v5.7
[5.6]: https://github.com/JabRef/jabref/compare/v5.5...v5.6
[5.5]: https://github.com/JabRef/jabref/compare/v5.4...v5.5
[5.4]: https://github.com/JabRef/jabref/compare/v5.3...v5.4
[5.3]: https://github.com/JabRef/jabref/compare/v5.2...v5.3
[5.2]: https://github.com/JabRef/jabref/compare/v5.1...v5.2
[5.1]: https://github.com/JabRef/jabref/compare/v5.0...v5.1
[5.0]: https://github.com/JabRef/jabref/compare/v5.0-beta...v5.0
[5.0-beta]: https://github.com/JabRef/jabref/compare/v5.0-alpha...v5.0-beta
[5.0-alpha]: https://github.com/JabRef/jabref/compare/v4.3...v5.0-alpha
<!-- markdownlint-disable-file MD012 MD024 MD033 MD053 --><|MERGE_RESOLUTION|>--- conflicted
+++ resolved
@@ -11,12 +11,9 @@
 
 ### Added
 
-<<<<<<< HEAD
 - We reintroduced the floating search in the main table. [#11326](https://github.com/JabRef/jabref/pull/11326)
 - We made new groups automatically to focus upon creation. [#11449](https://github.com/JabRef/jabref/issues/11449)
-=======
 - We added support for selecting and using CSL Styles in JabRef's OpenOffice/LibreOffice integration for inserting bibliographic and in-text citations into a document. [#2146](https://github.com/JabRef/jabref/issues/2146), [#8893](https://github.com/JabRef/jabref/issues/8893)
->>>>>>> f859deea
 
 ### Changed
 
