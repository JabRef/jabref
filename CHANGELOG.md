--- conflicted
+++ resolved
@@ -44,12 +44,9 @@
 
 ### Fixed
 
-<<<<<<< HEAD
 - We fixed an issue where an invalid DOI should not show "Connection error" [#8127](https://github.com/JabRef/jabref/issues/8127)
 - We fixed an issue where an exception ocurred when a linked online file was edited in the entry editor [#8008](https://github.com/JabRef/jabref/issues/8008)
-=======
 - We fixed an issue where an exception occurred when a linked online file was edited in the entry editor [#8008](https://github.com/JabRef/jabref/issues/8008)
->>>>>>> fd9cad8e
 - We fixed an issue when checking for a new version when JabRef is used behind a corporate proxy. [#7884](https://github.com/JabRef/jabref/issues/7884)
 - We fixed some icons that were drawn in the wrong color when JabRef used a custom theme. [#7853](https://github.com/JabRef/jabref/issues/7853)
 - We fixed an issue where the `Aux file` on `Edit group` doesn't support relative sub-directories path to import. [#7719](https://github.com/JabRef/jabref/issues/7719).
