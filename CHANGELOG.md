# Changelog
All notable changes to this project will be documented in this file.
This project **does not** adhere to [Semantic Versioning](http://semver.org/).
This file tries to follow the conventions proposed by [keepachangelog.com](http://keepachangelog.com/).
Here, the categories "Changed" for added and changed functionality,
"Fixed" for fixed functionality, and
"Removed" for removed functionality are used.

We refer to [GitHub issues](https://github.com/JabRef/jabref/issues) by using `#NUM`.


## [Unreleased]

### Changed

- Added 'Filter All' and 'Filter None' buttons with corresponding functionality to Quality Check tool.
- We increased the size of the keywords and file text areas in the entry editor

### Fixed
 - We re-added the "Normalize to BibTeX name format" context menu item [#3136](https://github.com/JabRef/jabref/issues/3136)
 - We fixed a memory leak in the source tab of the entry editor [#3113](https://github.com/JabRef/jabref/issues/3113)
 - We fixed a [java bug](https://bugs.openjdk.java.net/browse/JDK-8185792) where linux users could not enter accented characters in the entry editor and the search bar [#3028](https://github.com/JabRef/jabref/issues/3028)
 - We fixed a regression introduced in v4.0-beta2: A file can be dropped to the entry preview to attach it to the entry [koppor#245](https://github.com/koppor/jabref/issues/245)
 - We fixed an issue in the "Replace String" dialog (<kbd>Ctrl</kbd>+<kbd>R</kbd> where search and replace did not work for the `bibtexkey` field. [#3132](https://github.com/JabRef/jabref/issues/3132)
<<<<<<< HEAD
-  We fixed an issue in the entry editor where adding a term to a new protected terms list freezed JabRef completely. [#3157](https://github.com/JabRef/jabref/issues/3157)
-  We fixed an issue in the "Manage protected terms" dialog where an 'Open file' dialog instead of a 'Save file' dialog was shown when creating a new list. [#3157](https://github.com/JabRef/jabref/issues/3157)
### Removed
=======

>>>>>>> 2abf6512



















































## [4.0-beta3] – 2017-08-16

### Changed
- We made the font size in the entry editor and group panel customizable by "Menu and label font size". [#3034](https://github.com/JabRef/jabref/issues/3034)
- If fetched article is already in database, then the entry merge dialog is shown.
- An error message is now displayed if you try to create a group containing the keyword separator or if there is already a group with the same name. [#3075](https://github.com/JabRef/jabref/issues/3075) and [#1495](https://github.com/JabRef/jabref/issues/1495)
- The FileAnnotationsTab was re-implemented in JavaFx. [#3082](https://github.com/JabRef/jabref/pull/3082)
- Integrity warnings are now directly displayed in the entry editor.
- We added the functionality to have `regex` as modifier. [#457](https://github.com/JabRef/jabref/issues/457)

### Fixed

- We fixed an issue where the fetcher for the Astrophysics Data System (ADS) added some non-bibtex data to the entry returned from the search [#3035](https://github.com/JabRef/jabref/issues/3035)
- We improved the auto completion so that minor changes are not added as suggestions. [#2998](https://github.com/JabRef/jabref/issues/2998)
- We readded the undo mechanism for changes in the entry editor [#2973](https://github.com/JabRef/jabref/issues/2973)
- We fixed an issue where assigning an entry via drag and drop to a group caused JabRef to stop/freeze completely [#3036](https://github.com/JabRef/jabref/issues/3036)
- We fixed the shortcut <kbd>Ctrl</kbd>+<kbd>F</kbd> for the search field.
- We fixed an issue where `title_case` and `capitalize` modifiers did not work with shorttitle.
- We fixed an issue where the preferences could not be imported without a restart of JabRef [#3064](https://github.com/JabRef/jabref/issues/3064)
- We fixed an issue where <kbd>DEL</kbd>, <kbd>Ctrl</kbd>+<kbd>C</kbd>, <kbd>Ctrl</kbd>+<kbd>V</kbd> and <kbd>Ctrl</kbd>+<kbd>A</kbd> in the search field triggered corresponding actions in the main table [#3067](https://github.com/JabRef/jabref/issues/3067)
- We fixed an issue where JabRef freezed when editing an assigned file in the `General`-Tab [#2930, comment](https://github.com/JabRef/jabref/issues/2930#issuecomment-311050976)
- We fixed an issue where a file could not be assigned to an existing entry via the entry context menu action `Attach file` [#3080](https://github.com/JabRef/jabref/issues/3080)
- We fixed an issue where entry editor was not focused after opening up. [#3052](https://github.com/JabRef/jabref/issues/3052)
- We fixed an issue where changes in the source tab were not stored when selecting a new entry. [#3086](https://github.com/JabRef/jabref/issues/3086)
- We fixed an issue where the other tab was not updated when fields where changed in the source tab. [#3063](https://github.com/JabRef/jabref/issues/3063)
- We fixed an issue where the source tab was not updated after fetching data by DOI. [#3103](https://github.com/JabRef/jabref/issues/3103)
- We fixed an issue where the move to group operation did not remove the entry from other groups [#3101](https://github.com/JabRef/jabref/issues/3101)
- We fixed an issue where the main table was not updated when grouping changes [#1903](https://github.com/JabRef/jabref/issues/1903)

## [4.0-beta2] – 2017-07-18

### Changed
- We moved the `adsurl` field to `url` field when fetching with the ADS fetcher.
- We continued to improve the new groups interface:
  - You can now again select multiple groups (and a few related settings were added to the preferences) [#2786](https://github.com/JabRef/jabref/issues/2786).
  - We further improved performance of group operations, especially of the new filter feature [#2852](https://github.com/JabRef/jabref/issues/2852).
  - It is now possible to resort groups using drag & drop [#2785](https://github.com/JabRef/jabref/issues/2785).
- The entry editor got a fresh coat of paint:
  - Homogenize the size of text fields.
  - The buttons were changed to icons.
  - Completely new interface to add or modify linked files.
  - Removed the hidden feature that a double click in the editor inserted the current date.
  - Complete new implementation of the the auto complete feature.
- All authors and editors are separated using semicolons when exporting to csv. [#2762](https://github.com/JabRef/jabref/issues/2762)
- Improved wording of "Show recommendations: into "Show 'Related Articles' tab" in the preferences
- We added integration of the Library of Congress catalog as a fetcher based on the [LCCN identifier](https://en.wikipedia.org/wiki/Library_of_Congress_Control_Number). [Feature request 636 in the forum](http://discourse.jabref.org/t/loc-marc-mods-connection/636)
- The integrity check for person names now also tests that the names are specified in one of the standard BibTeX formats.
- Links in the Recommended Articles tab (Mr.DLib), when clicked, are now opened in the system's default browser. [2931](https://github.com/JabRef/jabref/issues/2931)
- We improved the duplicate checker such that different editions of the same publication are not marked as duplicates. [2960](https://github.com/JabRef/jabref/issues/2960)

### Fixed
- We fixed a bug that leaves .sav file after SaveAs [#2947](https://github.com/JabRef/jabref/issues/2947)
- We fixed the function "Edit - Copy BibTeX key and link" to pass a hyperlink rather than an HTML statement.
- We fixed the adding of a new entry from DOI which led to a connection error. The DOI resolution now uses HTTPS to protect the user's privacy.[#2879](https://github.com/JabRef/jabref/issues/2897)
- We fixed the IEEE Xplore web search functionality [#2789](https://github.com/JabRef/jabref/issues/2789)
- We fixed an error in the CrossRef fetcher that occurred if one of the fetched entries had no title
- We fixed an issue that prevented new entries to be automatically assigned to the currently selected group [#2783](https://github.com/JabRef/jabref/issues/2783).
- We fixed a bug that only allowed parsing positive timezones from a FileAnnotation [#2839](https://github.com/JabRef/jabref/issues/2839)
- We fixed a bug that did not allow the correct re-export of the MS-Office XML field `msbib-accessed` with a different date format [#2859](https://github.com/JabRef/jabref/issues/2859).
- We fixed some bugs that prevented the display of FileAnnotations that were created using the Foxit Reader. [#2839, comment](https://github.com/JabRef/jabref/issues/2839#issuecomment-302058227).
- We fixed an error that prevented the FileAnnotation tab to load when the entry had no bibtexkey [#2903](https://github.com/JabRef/jabref/issues/2903).
- We fixed a bug which which could result in an exception when opening/saving files from/to a nonexistent directory [#2917](https://github.com/JabRef/jabref/issues/2917).
- We fixed a bug where recursive RegExpBased search found a file in a subdirectory multiple times and non-recursive RegExpBased search erroneously found files in subdirectories.
- We fixed a bug where new groups information was not stored on save [#2932](https://github.com/JabRef/jabref/issues/2932)
- We fixed a bug where the language files for Brazilian Portugese could not be loaded and the GUI localization remained in English [#1128](https://github.com/JabRef/jabref/issues/1182)
- We fixed a bug where the database was not marked as dirty when entries or groups were changed [#2787](https://github.com/JabRef/jabref/issues/2787)
- We fixed a bug where editors in the DocBook export were not exported [#3020](https://github.com/JabRef/jabref/issues/3020)
- We fixed a bug where the source tab was not updated when one the fields was changed [#2888](https://github.com/JabRef/jabref/issues/2888)
- We restored the original functionality that when browsing through the MainTable, the Entry Editor remembers which tab was opened before [#2896](https://github.com/JabRef/jabref/issues/2896)

## [4.0-beta] – 2017-04-17

### Changed
- JabRef has a new logo! The logo was designed by "[AikTheOne](https://99designs.de/profiles/theonestudio)" - who was the winner of a design contest at 99designs.com
- Partly switched to a new UI technology ([JavaFX]).
  - Redesigned group panel.
    - Number of matched entries is always shown.
    - The background color of the hit counter signals whether the group contains all/any of the entries selected in the main table.
    - Added a possibility to filter the groups panel [#1904](https://github.com/JabRef/jabref/issues/1904)
    - Removed edit mode.
    - Removed the following commands in the right-click menu:
      - Expand/collapse subtree
      - Move up/down/left/right
    - Remove option to "highlight overlapping groups"
    - Moved the option to "Gray out non-hits" / "Hide non-hits" to the preferences
    - Removed the following options from the group preferences:
      - Show icons (icons can now be customized)
      - Show dynamic groups in italics (dynamic groups are not treated specially now)
      - Initially show groups tree expanded (always true now)
    - Expansion status of groups are saved across sessions. [#1428](https://github.com/JabRef/jabref/issues/1428)
  - Redesigned about dialog.
  - Redesigned key bindings dialog.
  - Redesigned journal abbreviations dialog.
  - New error console.
  - All file dialogs now use the native file selector of the OS. [#1711](https://github.com/JabRef/jabref/issues/1711)
- We added a few properties to a group:
    - Icon (with customizable color) that is shown in the groups panel (implements a [feature request in the forum](http://discourse.jabref.org/t/assign-colors-to-groups/321)).
    - Description text that is shown on mouse hover (implements old feature requests [489](https://sourceforge.net/p/jabref/feature-requests/489/) and [818](https://sourceforge.net/p/jabref/feature-requests/818/))
- We introduced "automatic groups" that automatically create subgroups based on a certain criteria (e.g., a subgroup for every author or keyword) and supports hierarchies. Implements [91](https://sourceforge.net/p/jabref/feature-requests/91/), [398](https://sourceforge.net/p/jabref/feature-requests/398/), [#1173](https://github.com/JabRef/jabref/issues/1173) and [#628](https://github.com/JabRef/jabref/issues/628).
- We added a document viewer which allows you to have a glance at your PDF documents directly from within JabRef.
- Using "Look up document identifier" in the quality menu, it is possible to look up DOIs, ArXiv ids and other identifiers for multiple entries.
- Comments in PDF files can now be displayed inside JabRef in a separate tab
- We separated the `Move file` and `Rename Pdfs` logic and context menu entries in the `General`-Tab for the Field `file` to improve the semantics
- We integrated support for the [paper recommender system Mr.DLib](http://help.jabref.org/en/EntryEditor#related-articles-tab) in a new tab in the entry editor.
- We renamed "database" to "library" to have a real distinction to SQL databases ("shared database") and `bib` files ("library"). [#2095](https://github.com/JabRef/jabref/issues/2095)
- We improved the UI customization possibilities:
    - It is now possible to customize the colors and the size of the icons (implements a [feature request in the forum](http://discourse.jabref.org/t/menu-and-buttons-with-a-dark-theme/405)).
    - Resizing the menu and label sizes has been improved.
    - Font sizes can now be increased <kbd>Ctrl</kbd> + <kbd>Plus</kbd>, decreased <kbd>Ctrl</kbd> + <kbd>Minus</kbd>, and reset to default <kbd>CTRL</kbd> + <kbd>0</kbd>.
- <kbd>F4</kbd> opens selected file in current JTable context not just from selected entry inside the main table [#2355](https://github.com/JabRef/jabref/issues/2355)
- We are happy to welcome [CrossRef](https://www.crossref.org/) as a new member of our fetcher family. [#2455](https://github.com/JabRef/jabref/issues/2455)
- We added MathSciNet as a ID-based fetcher in the `BibTeX -> New entry` dialog (implements a [feature request in the forum](http://discourse.jabref.org/t/allow-to-search-by-mr-number-mathscinet))
- Add tab which shows the MathSciNet review website if the `MRNumber` field is present.
- A scrollbar was added to the cleanup panel, as a result of issue [#2501](https://github.com/JabRef/jabref/issues/2501)
- Several scrollbars were added to the preference dialog which show up when content is too large [#2559](https://github.com/JabRef/jabref/issues/2559)
- We fixed and improved the auto detection of the [OpenOffice and LibreOffice connection](http://help.jabref.org/en/OpenOfficeIntegration)
- We added an option to copy the title of BibTeX entries to the clipboard through `Edit -> Copy title` (implements [#210](https://github.com/koppor/jabref/issues/210))
- The `Move linked files to default file directory`-Cleanup operation respects the `File directory pattern` setting
- We removed the ordinals-to-superscript formatter from the recommendations for biblatex save actions [#2596](https://github.com/JabRef/jabref/issues/2596)
- Improved MS-Office Import/Export
  - Improved author handling
  - The `day` part of the biblatex `date` field is now exported to the corresponding `day` field. [#2691](https://github.com/JabRef/jabref/issues/2691)
  - Entries with a single corporate author are now correctly exported to the corresponding `corporate` author field. [#1497](https://github.com/JabRef/jabref/issues/1497)
  - Now exports the field `volumes` and `pubstate`.
- The integrity checker reports now if a journal is not found in the abbreviation list
- JabRef will now no longer delete meta data it does not know, but keeps such entries and tries to keep their formatting as far as possible.
- Switch to the [latex2unicode library](https://github.com/tomtung/latex2unicode) for converting LaTeX to unicode
- Single underscores are not converted during the LaTeX to unicode conversion, which does not follow the rules of LaTeX, but is what users require. [#2664](https://github.com/JabRef/jabref/issues/2664)
- The bibtexkey field is not converted to unicode

### Fixed
 - ArXiV fetcher now checks similarity of entry when using DOI retrieval to avoid false positives [#2575](https://github.com/JabRef/jabref/issues/2575)
 - We fixed an issue of duplicate keys after using a fetcher, e.g., DOI or ISBN [#2867](https://github.com/JabRef/jabref/issues/2687)
 - We fixed an issue that prevented multiple parallel JabRef instances from terminating gracefully. [#2698](https://github.com/JabRef/jabref/issues/2698)
 - We fixed an issue where authors with multiple surnames were not presented correctly in the main table. [#2534](https://github.com/JabRef/jabref/issues/2534)
 - Repairs the handling of apostrophes in the LaTeX to unicode conversion. [#2500](https://github.com/JabRef/jabref/issues/2500)
 - Fix import of journal title in RIS format. [#2506](https://github.com/JabRef/jabref/issues/2506)
 - We fixed the export of the `number` field in MS-Office XML export. [#2509](https://github.com/JabRef/jabref/issues/2509)
 - The field `issue` is now always exported to the corresponding `issue` field in MS-Office XML.
 - We fixed the import of MS-Office XML files, when the `month` field contained an invalid value.
 - We fixed an issue with repeated escaping of the %-sign when running the LaTeXCleanup more than once. [#2451](https://github.com/JabRef/jabref/issues/2451)
 - Sciencedirect/Elsevier fetcher is now able to scrape new HTML structure [#2576](https://github.com/JabRef/jabref/issues/2576)
 - Fixed the synchronization logic of keywords and special fields and vice versa [#2580](https://github.com/JabRef/jabref/issues/2580)
 - We fixed an exception that prevented JabRef from starting in rare cases [bug report in the forum](http://discourse.jabref.org/t/jabref-not-opening/476).
 - We fixed an unhandled exception when saving an entry containing unbalanced braces [#2571](https://github.com/JabRef/jabref/issues/2571)
 - Fixed a display issue when removing a group with a long name [#1407](https://github.com/JabRef/jabref/issues/1407)
 - We fixed an issue where the "find unlinked files" functionality threw an error when only one PDF was imported but not assigned to an entry [#2577](https://github.com/JabRef/jabref/issues/2577)
 - We fixed issue where escaped braces were incorrectly counted when calculating brace balance in a field [#2561](https://github.com/JabRef/jabref/issues/2561)
 - We fixed an issue introduced with Version 3.8.2 where executing the `Rename PDFs`-cleanup operation moved the files to the file directory. [#2526](https://github.com/JabRef/jabref/issues/2526)
 - We improved the performance when opening a big library that still used the old groups format. Fixes an [issue raised in the forum](http://discourse.jabref.org/t/v3-8-2-x64-windows-problem-saving-large-bib-libraries/456).
 - We fixed an issue where the `Move linked files to default file directory`- cleanup operation did not move the files to the location of the bib-file. [#2454](https://github.com/JabRef/jabref/issues/2454)
 - We fixed an issue where executing `Move file` on a selected file in the `general`-tab could overwrite an existing file. [#2385](https://github.com/JabRef/jabref/issues/2358)
 - We fixed an issue with importing groups and subgroups [#2600](https://github.com/JabRef/jabref/issues/2600)
 - Fixed an issue where title-related key patterns did not correspond to the documentation. [#2604](https://github.com/JabRef/jabref/issues/2604) [#2589](https://github.com/JabRef/jabref/issues/2589)
 - We fixed an issue which prohibited the citation export to external programs on MacOS. [#2613](https://github.com/JabRef/jabref/issues/2613)
 - We fixed an issue where the file folder could not be changed when running `Get fulltext` in the `general`-tab. [#2572](https://github.com/JabRef/jabref/issues/2572)
 - Newly created libraries no longer have the executable bit set under POSIX/Linux systems. The file permissions are now set to `664 (-rw-rw-r--)`. [#2635](https://github.com/JabRef/jabref/issues/#2635)
 - Fixed an issue where names were split inconsistently with the BibTeX conventions [#2652](https://github.com/JabRef/jabref/issues/2652)
 - <kbd>Ctrl</kbd> + <kbd>A</kbd> now correctly selects all entries again. [#2615](https://github.com/JabRef/jabref/issues/#2615)
 - We fixed an issue where the dialog for selecting the main file directory in the preferences opened the wrong folder
 - OpenOffice text formatting now handles nested tags properly [#2483](https://github.com/JabRef/jabref/issues/#2483)
 - The group selection is no longer lost when switching tabs [#1104](https://github.com/JabRef/jabref/issues/1104)


## [3.8.2] – 2017-01-29

### Changed
- Added the option to update bibliographic information from DOI to the sidebar of the entryeditor. Implements [#2432](https://github.com/JabRef/jabref/issues/2432).
- The default shortcut for "Cleanup entries" is now <kbd>Alt</kbd> + <kbd>F8</kbd> since <kbd>F8</kbd> alone did not work.
  Please [reset your key bindings](http://help.jabref.org/en/CustomKeyBindings) to get <kbd>Alt</kbd> + <kbd>F8</kbd> as default.
  Fixes [#2251](https://github.com/JabRef/jabref/issues/2251).

### Fixed
- The formatter for normalizing pages now also can treat ACM pages such as `2:1--2:33`.
- Backslashes in content selectors are now correctly escaped. Fixes [#2426](https://github.com/JabRef/jabref/issues/2426).
- Non-ISO timestamp settings prevented the opening of the entry editor. Fixes [#2447](https://github.com/JabRef/jabref/issues/2447).
- When pressing <kbd>Ctrl</kbd> + <kbd>F</kbd> and the searchbar is already focused, the text will be selected.
- LaTeX symbols are now displayed as Unicode for the author column in the main table. `'n` and `\'{n}` are parsed correctly. Fixes [#2458](https://github.com/JabRef/jabref/issues/2458).
- If one deleted the current query it was not saved (every basepanel can have its own query). Fixes [#2468](https://github.com/JabRef/jabref/issues/2468).
- The [ACM fetcher](https://help.jabref.org/en/ACMPortal) does no longer add HTML code to the bib-file. Fixes [#2472](https://github.com/JabRef/jabref/issues/2472).
- When [finding unlinked files](https://help.jabref.org/en/FindUnlinkedFiles), JabRef does not freeze any more. Fixes [#2309]()https://github.com/JabRef/jabref/issues/2309).
- Collapse and expand all buttons in the group assignment dialog no longer lead to a crash of JabRef.
- The aux export command line function does no longer add duplicates of references that were resolved via `crossref`. Fixes [#2475](https://github.com/JabRef/jabref/issues/2475).
- When the database is changed externally, JabRef is no longer prevented from an orderly shutdown. Fixes [#2486](https://github.com/JabRef/jabref/issues/2486).
- Parsing of damaged metadata is now more robust and reports a more detailed error message. Fixes [#2477](https://github.com/JabRef/jabref/issues/2477).
- Dynamic groups with regular expression can be edited again. Fixes [#2481](https://github.com/JabRef/jabref/issues/2481).


## [3.8.1] – 2016-12-24

### Changed
- When [adding a new entry](https://help.jabref.org/en/BaseFrame#adding-a-new-entry), one can select "title" to create a full BibTeX entry based on a title.
- When [editing](https://help.jabref.org/en/EntryEditor) an article, the tab "Optional fields" now shows "ISSN".
- When editing a book, the tab "Optional fields" now shows "ISBN".
- When using "Copy citation (HTML)" and pasting into a text editor, plain text is always pasted.
- When using the "Download from URL" functionality, one is not limited to http(s) URLs, but can, for instance, enter ftp URLs.
- When using the "Look up full text documents" functionality, JabRef warns more explicitly about multiple requests.
- The entry received from DOI does no longer contain the DOI as URL. Implements [#2417](https://github.com/JabRef/jabref/issues/2417).
- We use following parameters for the JVM on Windows and OSX: `-XX:+UseG1GC -XX:+UseStringDeduplication -XX:StringTableSize=1000003`.

### Fixed
- Clicking on "Get Fulltext" button sets links correctly for the entry being edited. Fixes [#2391](https://github.com/JabRef/jabref/issues/2391).
- The [integrity check](https://help.jabref.org/en/CheckIntegrity) now determines the set of biblatex-only fields differently. Fixes [#2390](https://github.com/JabRef/jabref/issues/2390).
- The integrity check filter works again. Fixes [#2406](https://github.com/JabRef/jabref/issues/2406).
- The [ArXiv fetcher](http://help.jabref.org/en/arXiv) also accepts identifiers that include the "arXiv:" prefix. Fixes [#2427](https://github.com/JabRef/jabref/issues/2427).
- We fixed an issue where groups containing brackets were not working properly. Fixes [#2394](https://github.com/JabRef/jabref/issues/2394).
- Closing of subtrees in the groups panel using "close subtree" is working again. Fixes [#2319](https://github.com/JabRef/jabref/issues/2319).
- We fixed issues with the [timestamp](http://help.jabref.org/en/TimeStamp) field. However, clearing with the clear button is not possible if timestamp format does not match the current settings. Fixes [#2403](https://github.com/JabRef/jabref/issues/2403).
- The proxy settings are now also applied to HTTPS connections. Fixes [#2249](https://github.com/JabRef/jabref/issues/2249).


## [3.8] – 2016-12-16

### Changed
- Bibliographic information from web resources can now be used to complete existing entries.
  This functionality can be accessed via a new button in the entry editor.
- URLs can now be passed as arguments to the `-import` and `-importToOpen` command line options.
  The referenced file is downloaded and then imported as usual.
- We added integrity check to detect all bibtex keys which deviate from their generation pattern [#2206](https://github.com/JabRef/jabref/issues/2206)
- We added an integrity check that detects invalid DOIs [#1445](https://github.com/JabRef/jabref/issues/1445)
- We enhanced the integrity checks testing for biblatex-only fields to be aware of more fields (e.g., `location`).
- ISBNs not available at [ebook.de](https://www.ebook.de) are now resolved using <https://bibtex.chimbori.com/>. [#684](https://github.com/JabRef/jabref/issues/684)
- When using the ISBN fetcher, the names are now correctly rendered in BibTeX. [#2343](https://github.com/JabRef/jabref/issues/2343)
- We display both the field name `journaltitle` and `journal` in biblatex mode as `journaltitle` only was causing headaches. [#2209](https://github.com/JabRef/jabref/issues/2209)
- We changed the order of the cleanup operations so that the generated file name corresponds to the cleaned-up fields. [#1441](https://github.com/JabRef/jabref/issues/1441)
- Files can now be moved to subfolders named by a custom format pattern, e.g., based on `entrytype`.
  The pattern can be specified in the settings like the filename pattern. [#1092](https://github.com/JabRef/jabref/issues/1092)
- [#2375](https://github.com/JabRef/jabref/issues/2375) 'LaTeXCleanup' action does now escape % signs inside BibTeX fields
- Add the possibility to copy citations of multiple entries to the clipboard
- Custom EntryTypes are now stored independently for BibTeX and biblatex mode.
  - Upon the first start of JabRef 3.8 old entry type customizations will be converted to custom types for the set default database mode (BibTeX if not changed to biblatex)
- Upon opening a file with customized entry types it is now possible to choose which customizations should be stored in local preferences.
- The default emacs executable name on linux changed from `gnuclient` to `emacsclient`.
  [feature-request 433](https://sourceforge.net/p/jabref/feature-requests/433/)
- Replaces manual thread management with cached thread pool
- Windows and OSX binaries are now signed with a certificate.

### Fixed
- We fixed various problems with customized entry types:
  - Resetting the preferences now also resets custom entry types. [#2261](https://github.com/JabRef/jabref/issues/2261)
  - Importing preferences does no longer duplicate custom entry types. [#772](https://github.com/JabRef/jabref/issues/772)
  - Potenial problems upon resetting to defaults should be fixed. [#772](https://github.com/JabRef/jabref/issues/772)
  - Customized standard types (such as `@article`) are no longer listed as "custom" type in "New Entry" dialog.
  - Applying changes in the "Custom Entry Types" dialog is now faster. [#2318](https://github.com/JabRef/jabref/issues/2318)
- We fixed a few groups related issues:
  - "Remove entries from group" no longer removes entries from groups with similar names. [#2334](https://github.com/JabRef/jabref/issues/2334)
  - If an entry's group field contains 'a b' it is no longer considered a member the groups 'a', 'b', and 'a b'. [1873](https://github.com/JabRef/jabref/issues/1873)
  - Reading and writing now works for groups that contain special escaped characters in their names. [1681](https://github.com/JabRef/jabref/issues/1681)
- Fixed [#2221](https://github.com/JabRef/jabref/issues/2221): Customizable field content selectors due to popular demand. Content selectors now avoid duplicate words.
- We fixed an issue which prevented JabRef from closing using the "Quit" menu command. [#2336](https://github.com/JabRef/jabref/issues/2336)
- We fixed an issue where the file permissions of the .bib-file were changed upon saving [#2279](https://github.com/JabRef/jabref/issues/2279).
- We fixed an issue which prevented that a database was saved successfully if JabRef failed to generate new BibTeX-keys [#2285](https://github.com/JabRef/jabref/issues/2285).
- Update check now correctly notifies about new release if development version is used. [#2298](https://github.com/JabRef/jabref/issues/2298)
- Fixed [#2311](https://github.com/JabRef/jabref/issues/2311): The DBLP fetcher has been rewritten and is working again.
- Fixed [#2273](https://github.com/JabRef/jabref/issues/2273): Export via commandline in no-gui mode is now working again.
- We fixed an issue when JabRef restores its session and a shared database was used: The error message "No suitable driver found" will not appear.
- We fixed an issue which caused a metadata loss on reconnection to shared database. [#2219](https://github.com/JabRef/jabref/issues/2219)
- We fixed an issue which caused an internal error when leaving the file path field empty and connecting to a shared database.
- We fixed an issue where the biblatex Cleanup did not move the contents of the fields `year` and `month` to the field `date`. [#2335](https://github.com/JabRef/jabref/issues/2335)
- Fixed [#2378](https://github.com/JabRef/jabref/issues/2378): Saving of the Backup-Option in the Preferences does now work.
- We fixed an issue which prevented the preference dialog to open on systems with Java 9.


## [3.7] – 2016-11-14

### Changed
- Implementation of eventbased autosave and backup functionality and file synchronization for shared DBs. Related to [#344](https://github.com/JabRef/jabref/issues/344)
- Source tab in the entry editor displays "biblatex Source" when using biblatex mode
- [koppor#171](https://github.com/koppor/jabref/issues/171): Add Shortcuts to context menu
- Add session restoring functionality for shared database. Related to [#1703](https://github.com/JabRef/jabref/issues/1703)
- Implementation of LiveUpdate for PostgreSQL & Oracle systems. Related to [#970](https://github.com/JabRef/jabref/issues/970).
- [koppor#31](https://github.com/koppor/jabref/issues/31): Number column in the main table is always Left aligned
- Added support for [1.0.1 CitationStyles](http://citationstyles.org/)
- You can set and cycle between different preview styles (including CitationStyles)
- Added fetcher for [MathSciNet](http://www.ams.org/mathscinet), [zbMATH](https://www.zbmath.org/) and [Astrophysics Data System](http://www.adsabs.harvard.edu/)
- Improved search:
  - Search queries consisting of a normal query and a field-based query are now supported (for example, `JabRef AND author == you`)
  - Implemented [#825](https://github.com/JabRef/jabref/issues/825): Search Bar across all bib files instead each having its own
  - Implemented [#573](https://github.com/JabRef/jabref/issues/573): Add key shortcut for global search (<kbd>Ctrl</kbd> + <kbd>Shift</kbd> + <kbd>F</kbd>, if the searchfield is empty it will be focused instead)
  - The search result Window will now show which entry belongs to which bib file
  - The search result Window will now remember its location
  - The search result Window won't stay on top anymore if the main Window is focused and will be present in the taskbar
  - The user can jump from the searchbar to the maintable  with <kbd>Ctrl</kbd> + <kbd>Enter</kbd>
  - Implemented [#573 (comment)](https://github.com/JabRef/jabref/issues/573#issuecomment-232284156): Added shortcut: closing the search result window with <kbd>Ctrl</kbd> + <kbd>W</kbd>
- Added integrity check for fields with BibTeX keys, e.g., `crossref` and `related`, to check that the key exists
- Fields linking to other entries (e.g., `crossref` and `related`) have now specialized editors in the entry editor. Check the tabs "Other fields" and "General".
- [#1496](https://github.com/JabRef/jabref/issues/1496) Keep track of which entry a downloaded file belongs to
- Made it possible to download multiple entries in one action
- [#1506](https://github.com/JabRef/jabref/issues/1506) It is possible to apply two new key modifier `title_case` for Title Case, `capitalize` for Capitalized first character of each word (difference is that title case will leave prepositions etc in lower case), and `sentence_case` for normal sentence case (first word capitalized). In addition `lower_case` and `upper_case` can be used instead of `lower` and `upper`.
- Added two new pseudo-fields for search: `anykeyword` to search for a specific keyword and `anyfield` to search in all fields (useful in combination with search in specific fields)
- [#1813](https://github.com/JabRef/jabref/issues/1813) Import/Export preferences dialog default directory set to working directory
- [#1897](https://github.com/JabRef/jabref/issues/1897) Implemented integrity check for `year` field: Last four nonpunctuation characters should be numerals
- Address in MS-Office 2007 xml format is now imported as `location`
- [#1912](https://github.com/JabRef/jabref/issues/1912) Implemented integrity check for `edition` field: Should have the first letter capitalized (BibTeX), Should contain an integer or a literal (biblatex)
- The dialog for choosing new entries additionally supports ID-based entry generation. For instance, when searching for a DOI or ISBN, you have to press <kbd>Ctrl</kbd> + <kbd>N</kbd> instead of using the web search (<kbd>Alt</kbd> + <kbd>4</kbd>).
- `number` field is now exported as `number` field in MS-Office 2007 xml format, if no `issue` field is present and the entry type is not `patent`
- `note` field is now exported as `comments` field in MS-Office 2007 xml format
- `comments` field in MS-Office 2007 xml format is now imported as `note` field
- [#463](https://github.com/JabRef/jabref/issues/463): Disable menu-item and toolbar-buttons while no database is open
- Implemented integrity check for `note` and `howpublished` field: Should have the first letter capitalized (BibTeX)
- <kbd>Pos1</kbd> / <kbd>Home</kbd> now select the first/last entry in the main table and the search result frame.
- <kbd>Up</kbd> / <kbd>Down</kbd> / <kbd>Tab</kbd> / <kbd>Shift</kbd> + <kbd>Tab</kbd> in the search result frame have now the same functionality as in the main  table.
- Importer for MODS format added
- [#2012](https://github.com/JabRef/jabref/issues/2012) Implemented integrity check for `month` field: Should be an integer or normalized (biblatex), Should be normalized (BibTeX)
- [#1779](https://github.com/JabRef/jabref/issues/1779) Implemented integrity check for `bibtexkey` field: Empty BibTeX key
- Prohibit more than one connections to the same shared database.
- Implemented integrity check for `journaltitle` field: biblatex field only (BibTeX)
- [#463](https://github.com/JabRef/jabref/issues/463): Disable certain menu items, toolbar buttons and context menu items while multiple entries are selected
- [#490](https://github.com/JabRef/jabref/issues/490) Added right click menu to main table and entry editor to allow copying doi url
- [#549](https://github.com/JabRef/jabref/issues/549) Added new shortcut to copy the BibTeX key as a hyperlink to its url to the clipboard
- Complete vietnam language translation in menu
- Generalize German translation of database into "Datenbank"
- Improve language quality of the German translation of shared database
- Change "Recent files" to "Recent databases" to keep the file menu consistent
- Customized importer files need to be slightly changed since the class `ImportFormat` was renamed to `Importer`
- [koppor/#97] (https://github.com/koppor/jabref/issues/97): When importing preferences, the explorer will start where the preferences are last exported
- [koppor#5](https://github.com/koppor/jabref/issues/5) When entries are found while dropping a pdf with xmp meta data the found entries will be displayed in the import dialog
- [koppor#61](https://github.com/koppor/jabref/issues/61) Display gray background text in "Author" and "Editor" field to assist newcomers
- Updated Vietnamese translation
- Added greyed-out suggestion for `year`/`date`/`url` fields
- [#1908](https://github.com/JabRef/jabref/issues/1908) Add a shortcut for check integrity <kbd>Ctrl</kbd> + <kbd>F8</kbd>
- When creatig an entry based on an ISBN, but the ISBN is not available on ebook.de, the error message is now more clear.

### Fixed
- Fixed problem where closing brackets could not be used as texts in layout arguments
- Fixed NullPointerException when opening search result window for an untitled database
- Fixed selecting an entry out of multiple duplicates
- Entries in the SearchResultPanel will be shown correctly (Latex to Unicode)
- Suggestions in the autocomplete will be shown correctly (Latex to Unicode)
- Selecting an entry in the search result Window will now select the correct entry in the bib file
- Suggestions in the autocomplete (search) are now in Unicode
- Entries in the SearchResultDialog are now converted to Unicode
- Fixed NullPointerException when opening search result window for an untitled database
- Fixed entry table traversal with Tab (no column traversal thus no double jump)
- Fixed: When searching the first match will be selected if the current selection is no match
- Fixed [koppor#160](https://github.com/koppor/jabref/issues/160): Tooltips now working in the main table
- Fixed [koppor/#128](https://github.com/koppor/jabref/issues/128): Sensible default settings for "Enable save actions" and "Cleanup"
- Fixed loop when pulling changes (shared database) when current selected field has changed
- Fixed field `key` field is not exported to MS-Office 2008 xml format
- Fixed field `location` containing only city is not exported correctly to MS-Office 2007 xml format
- Fixed close action of entry editor not working after parsing error corrected
- Fixed RTFChars would only use "?" for characters with unicode over the value of 127, now it uses the base character (é -> e instead of ?)
- Fixed download files failed silently when an invalid directory is selected
- Fixed InvalidBackgroundColor flickering with <kbd>Ctrl</kbd> + <kbd>S</kbd> and File > Save database
- Fixed file menu displays wrong hotkey in the German translation
- Fixed [#617](https://github.com/JabRef/jabref/issues/617): `Enter` in global search opens the selected entry & `Enter` in search dialog window opens the selected entry
- Fixed [#1181](https://github.com/JabRef/jabref/issues/1181) and [#1504](https://github.com/JabRef/jabref/issues/1504): Improved "Normalize to BibTeX name format": Support separated names with commas and colons. Considered name affixes such as "Jr".
- Fixed [#1235](https://github.com/JabRef/jabref/issues/1235): Modified Key bindings do not work correctly
- Fixed [#1542](https://github.com/JabRef/jabref/issues/1542): Improved error messages when using fetcher
- Fixed [#1663](https://github.com/JabRef/jabref/issues/1663): Better multi-monitor support
- Fixed [#1757](https://github.com/JabRef/jabref/issues/1757): Crash after saving illegal argument in entry editor
- Fixed [#1808](https://github.com/JabRef/jabref/issues/1808): Font preference dialog now keeps changes
- Fixed [#1882](https://github.com/JabRef/jabref/issues/1882): Crash after saving illegal bibtexkey in entry editor
- Fixed [#1937](https://github.com/JabRef/jabref/issues/1937): If no help page for the current chosen language exists, the english help page will be shown
- Fixed [#1949](https://github.com/JabRef/jabref/issues/1949): Error message directs to the wrong preference tab
- Fixed [#1958](https://github.com/JabRef/jabref/issues/1958): Verbatim fields are no longer checked for HTML encoded characters by integrity checks
- Fixed [#1993](https://github.com/JabRef/jabref/issues/1993): Various optimizations regarding search performance
- Fixed [#2021](https://github.com/JabRef/jabref/issues/2021): All filetypes can be selected on MacOS again
- Fixed [#2054](https://github.com/JabRef/jabref/issues/2054): Ignoring a new version now works as expected
- Fixed [#2060](https://github.com/JabRef/jabref/issues/2060): Medline fetcher now imports data in UTF-8 encoding
- Fixed [#2064](https://github.com/JabRef/jabref/issues/2064): Not all `other fields` are shown on entry change of same type
- Fixed [#2089](https://github.com/JabRef/jabref/issues/2089): Fixed faulty cite key generation
- Fixed [#2090](https://github.com/JabRef/jabref/issues/#2090): If special fields were not selected, two menu item separator were shown
- Fixed [#2092](https://github.com/JabRef/jabref/issues/2092): "None"-button in date picker clears the date field
- Fixed [#2104](https://github.com/JabRef/jabref/issues/#2104): Crash after saving BibTeX source with parsing error
- Fixed [#2109](https://github.com/JabRef/jabref/issues/#2109): <kbd>Ctrl</kbd> + <kbd>S</kbd> doesn't trigger parsing error message
- Fixed [#2200](https://github.com/JabRef/jabref/issues/#2200): Sorting now uses the same unicode representation that is also used for showing the content in the maintable
- Fixed [#2201](https://github.com/JabRef/jabref/issues/#2201) and [#1825](https://github.com/JabRef/jabref/issues/#1825): Status of the Group panel is saved and reused for next startup of JabRef
- Fixed [#2228](https://github.com/JabRef/jabref/issues/2228): Fixed Medline fetcher no longer working. The fetcher now uses `https` for fetching

### Removed
- Removed 2nd preview style
- The non-supported feature of being able to define file directories for any extension is removed. Still, it should work for older databases using the legacy `ps` and `pdf` fields, although we strongly encourage using the `file` field.
- Automatic migration for the `evastar_pdf` field is removed.
- We removed the customizable "content selectors" since they are replaced by the auto-completion feature
- Removed optional fields from `other fields` (BibTeX), Removed deprecated fields from `other fields` (biblatex)


## [3.6] – 2016-08-26

### Changed
- [#462](https://github.com/JabRef/jabref/issues/462) Extend the OpenConsoleFeature by offering a selection between default terminal emulator and configurable command execution.
- [#970](https://github.com/JabRef/jabref/issues/970): Implementation of shared database support (full system) with event based synchronization for MySQL, PostgreSQL and Oracle database systems.
- [#1026](https://github.com/JabRef/jabref/issues/1026) JabRef does no longer delete user comments outside of BibTeX entries and strings
- [#1225](https://github.com/JabRef/jabref/issues/1225): Hotkeys are now consistent
- [#1249](https://github.com/JabRef/jabref/issues/1249) Date layout formatter added
- [#1345](https://github.com/JabRef/jabref/issues/1345) Cleanup ISSN
- [#1516](https://github.com/JabRef/jabref/issues/1516) Selected field names are written in uppercase in the entry editor
- [#1751](https://github.com/JabRef/jabref/issues/1751) Added tooltip to web search button
- [#1758](https://github.com/JabRef/jabref/issues/1758) Added a button to open Database Properties dialog help
- [#1841](https://github.com/JabRef/jabref/issues/1841) The "etal"-string in the Authors layout formatter can now be empty
- Added EntryTypeFormatter to add camel casing to entry type in layouts, e.g., InProceedings
- Added print entry preview to the right click menu
- Added links to JabRef internet resources
- Added integrity check to avoid non-ASCII characters in BibTeX files
- Added ISBN integrity checker
- Added filter to not show selected integrity checks
- Automatically generated group names are now converted from LaTeX to Unicode
- Enhance the entry customization dialog to give better visual feedback
- Externally fetched information can be merged for entries with an ISBN
- Externally fetched information can be merged for entries with an ArXiv eprint
- File open dialogs now use default extensions as primary file filter
- For developers: Moved the bst package into logic. This requires the regeneration of antlr sources, execute: `gradlew generateSource`
- It is now possible to generate a new BIB database from the citations in an OpenOffice/LibreOffice document
- It is now possible to add your own lists of protected terms, see Options -> Manage protected terms
- Improve focus of the maintable after a sidepane gets closed (Before it would focus the toolbar or it would focus the wrong entry)
- Table row height is adjusted on Windows which is useful for high resolution displays
- The field name in the layout files for entry type is changed from `bibtextype` to `entrytype`. Please update your existing files as support for `bibtextype` will be removed eventually.
- The contents of `crossref` and `related` will be automatically updated if a linked entry changes key
- The information shown in the main table now resolves crossrefs and strings and it can be shown which fields are resolved in this way (Preferences -> Appearance -> Color codes for resolved fields)
- The formatting of the main table is based on the actual field shown when using e.g. `title/author`
- The arXiv fetcher now also supports free-text search queries
- Undo/redo are enabled/disabled and show the action in the tool tip
- Unified dialogs for opening/saving files

### Fixed
- Fixed [#636](https://github.com/JabRef/jabref/issues/636): DOI in export filters
- Fixed [#1257](https://github.com/JabRef/jabref/issues/1324): Preferences for the BibTeX key generator set in a version prior to 3.2 are now migrated automatically to the new version
- Fixed [#1264](https://github.com/JabRef/jabref/issues/1264): S with caron does not render correctly
- Fixed [#1288](https://github.com/JabRef/jabref/issues/1288): Newly opened bib-file is not focused
- Fixed [#1321](https://github.com/JabRef/jabref/issues/1321): LaTeX commands in fields not displayed in the list of references
- Fixed [#1324](https://github.com/JabRef/jabref/issues/1324): Save-Dialog for Lookup fulltext document now opens in the specified working directory
- Fixed [#1499](https://github.com/JabRef/jabref/issues/1499): {} braces are now treated correctly in in author/editor
- Fixed [#1527](https://github.com/JabRef/jabref/issues/1527): 'Get BibTeX data from DOI' Removes Marking
- Fixed [#1519](https://github.com/JabRef/jabref/issues/1519): The word "Seiten" is automatically removed when fetching info from ISBN
- Fixed [#1531](https://github.com/JabRef/jabref/issues/1531): `\relax` can be used for abbreviation of author names
- Fixed [#1554](https://github.com/JabRef/jabref/issues/1554): Import dialog is no longer hidden behind main window
- Fixed [#1592](https://github.com/JabRef/jabref/issues/1592): LibreOffice: wrong numbers in citation labels
- Fixed [#1609](https://github.com/JabRef/jabref/issues/1324): Adding a file to an entry opened dialog in the parent folder of the working directory
- Fixed [#1632](https://github.com/JabRef/jabref/issues/1632): User comments (`@Comment`) with or without brackets are now kept
- Fixed [#1639](https://github.com/JabRef/jabref/issues/1639): Google Scholar fetching works again.
- Fixed [#1643](https://github.com/JabRef/jabref/issues/1643): Searching with double quotes in a specific field ignores the last character
- Fixed [#1669](https://github.com/JabRef/jabref/issues/1669): Dialog for manual connection to OpenOffice/LibreOffice works again on Linux
- Fixed [#1682](https://github.com/JabRef/jabref/issues/1682): An entry now must have a BibTeX key to be cited in OpenOffice/LibreOffice
- Fixed [#1687](https://github.com/JabRef/jabref/issues/1687): "month" field ascending/descending sorting swapped
- Fixed [#1716](https://github.com/JabRef/jabref/issues/1716): `@`-Symbols stored in BibTeX fields no longer break the database
- Fixed [#1750](https://github.com/JabRef/jabref/issues/1750): biblatex `date` field is now correctly exported as `year` in MS-Office 2007 xml format
- Fixed [#1760](https://github.com/JabRef/jabref/issues/1760): Preview updated correctly when selecting a single entry after selecting multiple entries
- Fixed [#1771](https://github.com/JabRef/jabref/issues/1771): Show all supported import types as default
- Fixed [#1804](https://github.com/JabRef/jabref/issues/1804): Integrity check no longer removes URL field by mistake
- Fixed: LaTeX characters in author names are now converted to Unicode before export in MS-Office 2007 xml format
- Fixed: `volume`, `journaltitle`, `issue` and `number`(for patents) fields are now exported correctly in MS-Office 2007 xml format
- Fixed NullPointerException when clicking OK without specifying a field name in set/clear/rename fields
- Fixed IndexOutOfBoundsException when trying to download a full text document without selecting an entry
- Fixed NullPointerException when trying to set a special field or mark an entry through the menu without having an open database
- Fixed NullPointerException when trying to synchronize file field with an entry without BibTeX key
- Fixed NullPointerException when importing PDFs and pressing cancel when selecting entry type
- Fixed a number of issues related to accessing the GUI from outside the EDT
- Fixed NullPointerException when using BibTeX key pattern `authFirstFull` and the author does not have a "von"-part
- Fixed NullPointerException when opening Customize entry type dialog without an open database
- LaTeX to Unicode converter now handles combining accents
- Fixed NullPointerException when clicking Browse in Journal abbreviations with empty text field
- Fixed NullPointerException when opening file in Plain text import
- Fixed NullPointerException when appending database
- Fixed NullPointerException when loading a style file that has not got a default style
- Date fields in the biblatex standard are now always formatted in the correct way, independent of the preferences
- The merge entry dialog showed wrong heading after merging from DOI
- Manage content selectors now saves edited existing lists again and only marks database as changed when the content selectors are changed
- When inserting a duplicate the right entry will be selected
- Preview panel height is now saved immediately, thus is shown correctly if the panel height is changed, closed and opened again

### Removed
- [#1610](https://github.com/JabRef/jabref/issues/1610) Removed the possibility to auto show or hide the groups interface
- It is not longer possible to choose to convert HTML sub- and superscripts to equations
- Removed option to open right-click menu with ctrl + left-click as it was not working
- Removed option to disable entry editor when multiple entries are selected as it was not working
- Removed option to show warning for empty key as it was not working
- Removed option to show warning for duplicate key as it was not working
- Removed preview toolbar (since long disabled)


## [3.5] – 2016-07-13

### Changed
- Implemented [#1356](https://github.com/JabRef/jabref/issues/1356): Added a formatter for converting HTML to Unicode
- Implemented [#661](https://github.com/JabRef/jabref/issues/661): Introducing a "check for updates" mechnism (manually/automatic at startup)
- Implemented [#1338](https://github.com/JabRef/jabref/issues/1338): clicking on a crossref in the main table selects the parent entry and added a button in the entry editor to select the parent entry.
- Implemented [#1485](https://github.com/JabRef/jabref/issues/1485): Biblatex field shorttitle is now exported/imported as standard field ShortTitle to Word bibliography
- Implemented [#1431](https://github.com/JabRef/jabref/issues/1431): Import dialog shows file extensions and filters the view
- When resolving duplicate BibTeX-keys there is now an "Ignore" button. "Cancel" and close key now quits the resolving.
- The [online forum](http://discourse.jabref.org/) is now directly accessible via the "Help" menu
- Updated German translation

### Fixed
- Fixed [#1530](https://github.com/JabRef/jabref/issues/1530): Unescaped hashes in the url field are ignored by the integrity checker
- Fixed [#405](https://github.com/JabRef/jabref/issues/405): Added more {} around capital letters in Unicode/HTML to LaTeX conversion to preserve them
- Fixed [#1476](https://github.com/JabRef/jabref/issues/1476): NPE when importing from SQL DB because of missing DatabaseMode
- Fixed [#1481](https://github.com/JabRef/jabref/issues/1481): Mac OS X binary seems broken for JabRef 3.4 release
- Fixed [#1430](https://github.com/JabRef/jabref/issues/1430): "review changes" did misinterpret changes
- Fixed [#1434](https://github.com/JabRef/jabref/issues/1434): Static groups are now longer displayed as dynamic ones
- Fixed [#1482](https://github.com/JabRef/jabref/issues/1482): Correct number of matched entries is displayed for refining subgroups
- Fixed [#1444](https://github.com/JabRef/jabref/issues/1444): Implement getExtension and getDescription for importers.
- Fixed [#1507](https://github.com/JabRef/jabref/issues/1507): Keywords are now separated by the delimiter specified in the preferences
- Fixed [#1484](https://github.com/JabRef/jabref/issues/1484): HTML export handles some UTF characters wrong
- Fixed [#1534](https://github.com/JabRef/jabref/issues/1534): "Mark entries imported into database" does not work correctly
- Fixed [#1500](https://github.com/JabRef/jabref/issues/1500): Renaming of explicit groups now changes entries accordingly
- Fixed issue where field changes were not undoable if the time stamp was updated on editing
- Springer fetcher now fetches the requested number of entries (not one less as before)
- Alleviate multiuser concurrency issue when near simultaneous saves occur to a shared database file


## [3.4] – 2016-06-02

### Changed
- Implemented [#629](https://github.com/JabRef/jabref/issues/629): Explicit groups are now written in the "groups" field of the entry instead of at the end of the bib file
- Main table now accepts pasted DOIs and tries to retrieve the entry
- Added support for several Biblatex-fields through drop-down lists with valid alternatives
- Added integrity checker for an odd number of unescaped '#'
- Implemented [feature request #384](https://sourceforge.net/p/jabref/features/384): The merge entries dialog now show all text and colored differences between the fields
- Implemented [#1233](https://github.com/JabRef/jabref/issues/1233): Group side pane now takes up all the remaining space
- Added integrity check detecting HTML-encoded characters
- Added missing help files
- Implemented [feature request #1294](https://github.com/JabRef/jabref/issues/1294): Added possibility to filter for `*.jstyle` files in OpenOffice/LibreOffice style selection dialog. Open style selection dialog in directory of last selected file
- Added integrity check for ISSN
- Add LaTeX to Unicode converter as cleanup operation
- Added an option in the about dialog to easily copy the version information of JabRef
- Integrity check table can be sorted by clicking on column headings
- Added \SOFTWARE\Jabref 'Path' registry entry for installation path inside the installer
- Added an additional icon to distinguish DOI and URL links ([feature request #696](https://github.com/JabRef/jabref/issues/696))
- Added nbib fields to Medlineplain importer and to MedlineImporter
- Implemented [#1342](https://github.com/JabRef/jabref/issues/1342): show description of case converters as tooltip
- Updated German translation

### Fixed
- Fixed [#473](https://github.com/JabRef/jabref/issues/473): Values in an entry containing symbols like ' are now properly escaped for exporting to the database
- Fixed [#1270](https://github.com/JabRef/jabref/issues/1270): Auto save is now working again as expected (without leaving a bunch of temporary files behind)
- Fixed [#1234](https://github.com/JabRef/jabref/issues/1234): NPE when getting information from retrieved DOI
- Fixed [#1245](https://github.com/JabRef/jabref/issues/1245): Empty jstyle properties can now be specified as ""
- Fixed [#1259](https://github.com/JabRef/jabref/issues/1259): NPE when sorting tabs
- Fixed display bug in the cleanup dialog: field formatters are now correctly displayed using their name
- Fixed [#1271](https://github.com/JabRef/jabref/issues/1271): Authors with compound first names are displayed properly
- Fixed: Selecting invalid jstyle causes NPE and prevents opening of style selection dialog
- Fixed: Move linked files to default directory works again
- Fixed [#1327](https://github.com/JabRef/jabref/issues/1327): PDF cleanup changes order of linked pdfs
- Fixed [#1313](https://github.com/JabRef/jabref/issues/1313): Remove UI for a configuration option which was no longer available
- Fixed [#1340](https://github.com/JabRef/jabref/issues/1340): Edit -> Mark Specific Color Dysfunctional on OSX
- Fixed [#1245](https://github.com/JabRef/jabref/issues/1245): Empty jstyle properties can now be specified as ""
- Fixed [#1364](https://github.com/JabRef/jabref/issues/1364): Windows: install to LOCALAPPDATA directory for non-admin users
- Fixed [#1365](https://github.com/JabRef/jabref/issues/1365): Default label pattern back to `[auth][year]`
- Fixed [#796](https://github.com/JabRef/jabref/issues/796): Undoing more than one entry at the same time is now working
- Fixed [#1122](https://github.com/JabRef/jabref/issues/1122): Group view is immediately updated after adding an entry to a group
- Fixed [#171](https://github.com/JabRef/jabref/issues/171): Dragging an entry to a group preserves scrolling
- Fixed [#1353](https://github.com/JabRef/jabref/issues/1353): Fetch-Preview did not display updated BibTeX-Key after clicking on `Generate Now`
- Fixed [#1381](https://github.com/JabRef/jabref/issues/1381): File links containing blanks are broken if non-default viewer is set
- Fixed sourceforge bug 1000: shorttitleINI can generate the initials of the shorttitle
- Fixed [#1394](https://github.com/JabRef/jabref/issues/1394): Personal journal abbrevations could not be saved
- Fixed [#1400](https://github.com/JabRef/jabref/issues/1400): Detect path constructs wrong path for Windows
- Fixed [#973](https://github.com/JabRef/jabref/issues/973): Add additional DOI field for English version of MS Office 2007 XML
- Fixed [#1412](https://github.com/JabRef/jabref/issues/1412): Save action *protect terms* protects terms within words unecessarily
- Fixed [#1420](https://github.com/JabRef/jabref/issues/1420): Auto downloader should respect file pattern and propose correct filename
- Fixed [#651](https://github.com/JabRef/jabref/issues/651): Improve parsing of author names containing braces
- Fixed [#1421](https://github.com/JabRef/jabref/issues/1421): Auto downloader should try to retrieve DOI if not present and fetch afterwards
- Fixed [#1457](https://github.com/JabRef/jabref/issues/1457): Support multiple words inside LaTeX commands to RTF export
- Entries retain their groupmembership when undoing their cut/deletion
- Fixed [#1450](https://github.com/JabRef/jabref/issues/1450): EntryEditor is restored in the correct size after preference changes
- Fixed [#421](https://github.com/JabRef/jabref/issues/421): Remove LaTeX commands from all BibTeX fields when exporting to Word Bibliography

### Removed
- Removed possibility to export entries/databases to an `.sql` file, as the logic cannot easily use the correct escape logic
- Removed support of old groups format, which was used prior to JabRef version 1.6. If you happen to have a 10 years old .bib file, then JabRef 3.3 can be used to convert it to the current format.
- Removed possibility to automatically add braces via Option - Preferences - File - Store the following fields with braces around capital letters. Please use save actions instead for adding braces automatically.
- Removed button to refresh groups view. This button shouldn't be needed anymore. Please report any cases where the groups view is not updated automatically.
- Medline and GVK importer no longer try to expand author initials (i.e.  `EH Wissler -> E. H. Wissler`).
- Removed not-working option "Select Matches" under Groups -> Settings.


## [3.3] – 2016-04-17

### Changed
- Migrated JabRef help to markdown at https://github.com/JabRef/help.jabref.org
- Add possibility to lookup DOI from BibTeX entry contents inside the DOI field
- PDFs can be automatically fetched from IEEE (given that you have access without logging in)
- The OpenOffice/LibreOffice style file handling is changed to have only a single list of available style and you need to add your custom styles again
- OpenOffice/LibreOffice style files are now always read and written with the same default encoding as for the database (found in the preferences)
- The user journal abbreviation list is now always read and written with the same default encoding as for the database (found in the preferences)
- The mass edit function "Set/clear/rename fields" is now in the Edit menu
- Implemented [#455](https://github.com/JabRef/jabref/issues/455): Add button in preference dialog to reset preferences
- Add ability to run arbitrary formatters as cleanup actions (some old cleanup jobs are replaced by this functionality)
- Add "Move linked files to default file directory" as cleanup procedure
- Implemented [#756](https://github.com/JabRef/jabref/issues/756): Add possibility to reformat all entries on save (under Preferences, File)
- All fields in a bib entry are written without any leading and trailing whitespace
- Comments and preamble are serialized with capitalized first letter, i.e. `@Comment` instead of `@comment` and `@Preamble` instead of `@PREAMBLE`.
- Global sorting options and preferences are removed. Databases can still be sorted on save, but this is configured locally and stored in the file
- OvidImporter now also imports fields: doi, issn, language and keywords
- Implemented [#647](https://github.com/JabRef/jabref/issues/647): The preview can now be copied
- [#459](https://github.com/JabRef/jabref/issues/459) Open default directory when trying to add files to an entry
- Implemented [#668](https://github.com/JabRef/jabref/issues/668): Replace clear with icon to reduce search bar width
- Improved layout for OSX: Toolbar buttons and search field
- BibTeX and biblatex mode is now file based and can be switched at runtime. The information is stored in the .bib file, and if it is not there detected by the entry types.
- Moved all quality-related database actions inside a new quality menu
- [#684](https://github.com/JabRef/jabref/issues/684): ISBNtoBibTex Error Message is now more clear
- Moved default bibliography mode to general preferences tab
- Add dialog to show all preferences in their raw form plus some filtering
- Added Ordinal formatter (1 -> 1st etc)
- [#492](https://github.com/JabRef/jabref/issues/492): If no text is marked, the whole field is copied. Preview of pasted text in tool tip
- [#454](https://github.com/JabRef/jabref/issues/454) Add a tab that shows all remaining entry fields that are not displayed in any other tab
- The LaTeX to Unicode/HTML functionality is much improved by covering many more cases
- Ability to convert from LaTeX to Unicode in right-click field menu
- Regex-based search is know only applied entirely and not split up to different regexes on whitespaces
- [#492](https://github.com/JabRef/jabref/issues/492): If no text is marked, the whole field is copied. Preview of pasted text in tool tip
- Integrity check now also checks broken file links, abbreviations in `journal` and `booktitle`, and incorrect use of proceedings with page numbers
- PdfContentImporter does not write the content of the first page into the review field any more
- Implemented [#462](https://github.com/JabRef/jabref/issues/462): Add new action to open console where opened database file is located. New button, menu entry and shortcut (CTRL+SHIFT+J) for this action have also been added.
- [#957](https://github.com/JabRef/jabref/issues/957) Improved usability of Export save order selection in Preferences and Database Properties
- [#958](https://github.com/JabRef/jabref/issues/958) Adjusted size and changed layout of database dialog
- [#1023](https://github.com/JabRef/jabref/issues/492) ArXiv fetcher now also fetches based on eprint id
- Moved "Get BibTeX data from DOI" from main table context menu to DOI field in entry editor
- Added open buttons to DOI and URL field
- Move Look & Feel settings from advanced to appearance tab in preferences
- JabRef installer now automatically determines the user rights and installs to home directory/program dir when user is restricted/admin
- Move PDF file directory configuration from external tab to file tab in preferences
- Implemented [#672](https://github.com/JabRef/jabref/issues/672): FileList now distributes its space dependent on the width of its columns
- Added missing German translations
- Swedish is added as a language option (still not a complete translation)
- [#969](https://github.com/JabRef/jabref/issues/969) Adding and replacing old event system mechanisms with Google Guava EventBus.

### Fixed
- Fixed [#318](https://github.com/JabRef/jabref/issues/318): Improve normalization of author names
- Fixed [#598](https://github.com/JabRef/jabref/issues/598) and [#402](https://github.com/JabRef/jabref/issues/402): No more issues with invalid icons for ExternalFileTypes in global search or after editing the settings
- Fixed [#883](https://github.com/JabRef/jabref/issues/883): No NPE during cleanup
- Fixed [#845](https://github.com/JabRef/jabref/issues/845): Add checkboxes for highlighting in groups menu, fixes other toggle highlighting as well for all toggle buttons
- Fixed [#890](https://github.com/JabRef/jabref/issues/890): No NPE when renaming file
- Fixed [#466](https://github.com/JabRef/jabref/issues/466): Rename PDF cleanup now also changes case of file name
- Fixed [#621](https://github.com/JabRef/jabref/issues/621) and [#669](https://github.com/JabRef/jabref/issues/669): Encoding and preamble now end with newline.
- Make BibTex parser more robust against missing newlines
- Fix bug that prevented the import of BibTex entries having only a key as content
- Fixed [#666](https://github.com/JabRef/jabref/issues/666): MS Office 2007 export is working again
- Fixed [#670](https://github.com/JabRef/jabref/issues/670): Expressions using enclosed quotes (`keywords="one two"`) did not work.
- Fixed [#667](https://github.com/JabRef/jabref/issues/667): URL field is not sanitized anymore upon opening in browser.
- Fixed [#687](https://github.com/JabRef/jabref/issues/687): Fixed NPE when closing JabRef with new unsaved database.
- Fixed [#680](https://github.com/JabRef/jabref/issues/680): Synchronize Files key binding works again.
- Fixed [#212](https://github.com/JabRef/jabref/issues/212): Added command line option `-g` for autogenerating bibtex keys
- Fixed [#213](https://github.com/JabRef/jabref/issues/212): Added command line option `-asfl` for autosetting file links
- Fixed [#671](https://github.com/JabRef/jabref/issues/671): Remember working directory of last import
- IEEEXplore fetcher replaces keyword separator with the preferred
- Fixed [#710](https://github.com/JabRef/jabref/issues/710): Fixed quit behavior under OSX
- "Merge from DOI" now honors removed fields
- Fixed [#778](https://github.com/JabRef/jabref/issues/778): Fixed NPE when exporting to `.sql` File
- Fixed [#824](https://github.com/JabRef/jabref/issues/824): MimeTypeDetector can now also handle local file links
- Fixed [#803](https://github.com/JabRef/jabref/issues/803): Fixed dynamically group, free-form search
- Fixed [#743](https://github.com/JabRef/jabref/issues/743): Logger not configured when JAR is started
- Fixed [#822](https://github.com/JabRef/jabref/issues/822): OSX - Exception when adding the icon to the dock
- Fixed [#609](https://github.com/JabRef/jabref/issues/609): Sort Arrows are shown in the main table if table is sorted
- Fixed [#685](https://github.com/JabRef/jabref/issues/685): Fixed MySQL exporting for more than one entry
- Fixed [#815](https://github.com/JabRef/jabref/issues/815): Curly Braces no longer ignored in OpenOffice/LibreOffice citation
- Fixed [#855](https://github.com/JabRef/jabref/issues/856): Fixed OpenOffice Manual connect - Clicking on browse does now work correctly
- Fixed [#649](https://github.com/JabRef/jabref/issues/649): Key bindings are now working in the preview panel
- Fixed [#410](https://github.com/JabRef/jabref/issues/410): Find unlinked files no longer freezes when extracting entry from PDF content
- Fixed [#936](https://github.com/JabRef/jabref/issues/936): Preview panel is now updated when an entry is cut/deleted
- Fixed [#1001](https://github.com/JabRef/jabref/issues/1001): No NPE when exporting a complete database
- Fixed [#991](https://github.com/JabRef/jabref/issues/991): Entry is now correctly removed from the BibDatabase
- Fixed [#1062](https://github.com/JabRef/jabref/issues/1062): Merge entry with DOI information now also applies changes to entry type
- Fixed [#535](https://github.com/JabRef/jabref/issues/535): Add merge action to right click menu
- Fixed [#1115](https://github.com/JabRef/jabref/issues/1115): Wrong warning message when importing duplicate entries
- Fixed [#935](https://github.com/JabRef/jabref/issues/935): PDFs, which are readable, but carry a protection for editing, are treated by the XMP parser and the importer generating a BibTeX entry based on the content.
- Fixed: Showing the preview panel with a single-click at startup

### Removed
- Removed JabRef offline help files which are replaced by the new online documentation at https://github.com/JabRef/help.jabref.org
- Fixed [#627](https://github.com/JabRef/jabref/issues/627): The `pdf` field is removed from the export formats, use the `file` field
- Removed configuration option to use database file directory as base directory for attached files and make it default instead
- Removed save session functionality as it just saved the last opened tabs which is done by default
- Removed CLI option `-l` to load a session
- Removed PDF preview functionality
- Removed Sixpackimporter it is not used in the wild anymore
- Removed double click listener from `doi` and `url` fields


## [3.2] – 2016-01-10

### Changed
- All import/open database warnings are now shown in a scrolling text area
- Add an integrity check to ensure that a url has a correct protocol, implements [#358](https://github.com/JabRef/jabref/issues/358)

### Fixed
- Changes in customized entry types are now directly reflected in the table when clicking "Apply" or "OK"
- Fixed [#608](https://github.com/JabRef/jabref/issues/608): Export works again
- Fixed [#417](https://github.com/JabRef/jabref/issues/417): Table now updates when switching groups
- Fixed [#534](https://github.com/JabRef/jabref/issues/534): No OpenOffice setup panel in preferences
- Fixed [#545](https://github.com/JabRef/jabref/issues/545): ACM fetcher works again
- Fixed [#593](https://github.com/JabRef/jabref/issues/593): Reference list generation works for OpenOffice/LibreOffice again
- Fixed [#598](https://github.com/JabRef/jabref/issues/598): Use default file icon for custom external file types
- Fixed [#607](https://github.com/JabRef/jabref/issues/607): OpenOffice/LibreOffice works on OSX again

### Removed
- OpenOffice/LibreOffice is removed from the push-to-application button and only accessed through the side panel


## [3.1] – 2015-12-24

### Changed
- Added new DoiResolution fetcher that tries to download full text PDF from DOI link
- Add options to close other/all databases in tab right-click menu
- Implements [#470](https://github.com/JabRef/jabref/issues/470): Show editor (as an alternative to author) and booktitle (as an alternative to journal) in the main table by default
- Restore focus to last focused tab on start
- Add ability to format/cleanup the date field
- Add support for proxy authentication via VM args and GUI settings, this implements [feature request 388](https://sourceforge.net/p/jabref/feature-requests/388/)
- Move Bibtex and Biblatex mode switcher to File menu
- Display active edit mode (BibTeX or Biblatex) at window title
- Implements [#444](https://github.com/JabRef/jabref/issues/444): The search is cleared by either clicking the clear-button or by pressing ESC with having focus in the search field.
- Icons are shown as Header for icon columns in the entry table ([#315](https://github.com/JabRef/jabref/issues/315))
- Tooltips are shown for header columns and contents which are too wide to be displayed in the entry table ([#384](https://github.com/JabRef/jabref/issues/384))
- Default order in entry table:  # | all file based icons (file, URL/DOI, ...) | all bibtex field based icons (bibtexkey, entrytype, author, title, ...) | all activated special field icons (ranking, quality, ...)
- Write all field keys in lower case. No more camel casing of field names. E.g., `title` is written instead of `Title`, `howpublished` instead of `HowPublished`, and `doi` instead of `DOI`. The configuration option `Use camel case for field names (e.g., "HowPublished" instead of "howpublished")` is gone.
- All field saving options are removed. There is no more customization of field sorting. '=' is now appended to the field key instead of its value. The intendation is aligned for an entry and not for the entire database. Entry names are written in title case format.
- Entries are only reformatted if they were changed during a session. There is no more mandatory reformatting of the entire database on save.
- Implements [#565](https://github.com/JabRef/jabref/issues/565): Highlighting matches works now also for regular expressions in preview panel and entry editor
- IEEEXplore search now downloads the full Bibtex record instead of parsing the fields from the HTML webpage result (fixes [bug 1146](https://sourceforge.net/p/jabref/bugs/1146/) and [bug 1267](https://sourceforge.net/p/jabref/bugs/1267/))
- Christmas color theme (red and green)
- Implements #444: The search is cleared by either clicking the clear-button or by pressing ESC with having focus in the search field.
- Added command line switch --debug to show more detailed logging messages

### Fixed
- Fixed [bug 482](https://sourceforge.net/p/jabref/bugs/482/) partly: escaped brackets are now parsed properly when opening a bib file
- Fixed [#479](https://github.com/JabRef/jabref/issues/479): Import works again
- Fixed [#434](https://github.com/JabRef/jabref/issues/434): Revert to old 'JabRef' installation folder name instead of 'jabref'
- Fixed [#435](https://github.com/JabRef/jabref/issues/435): Retrieve non open access ScienceDirect PDFs via HTTP DOM
- Fixed: Cleanup process aborts if linked file does not exists
- Fixed [#420](https://github.com/JabRef/jabref/issues/420): Reenable preference changes
- Fixed [#414](https://github.com/JabRef/jabref/issues/414): Rework biblatex entry types with correct required and optional fields
- Fixed [#413](https://github.com/JabRef/jabref/issues/413): Help links in released jar version are not working
- Fixes [#412](https://github.com/JabRef/jabref/issues/412): Biblatex preserves capital letters, checking whether letters may be converted to lowercase within the Integrity Check action is obsolete.
- Fixed [#437](https://github.com/JabRef/jabref/issues/437): The toolbar after the search field is now correctly wrapped when using a small window size for JabRef
- Fixed [#438](https://github.com/JabRef/jabref/issues/438): Cut, Copy and Paste are now translated correctly in the menu
- Fixed [#443](https://github.com/JabRef/jabref/issues/443)/[#445](https://github.com/JabRef/jabref/issues/445): Fixed sorting and moving special field columns
- Fixed [#498](https://github.com/JabRef/jabref/issues/498): non-working legacy PDF/PS column removed
- Fixed [#473](https://github.com/JabRef/jabref/issues/473): Import/export to external database works again
- Fixed [#526](https://github.com/JabRef/jabref/issues/526): OpenOffice/LibreOffice connection works again on Linux/OSX
- Fixed [#533](https://github.com/JabRef/jabref/issues/533): Preview parsed incorrectly when regular expression was enabled
- Fixed: MedlinePlain Importer made more resistant for malformed entries
- Fixed [#564](https://github.com/JabRef/jabref/issues/564): Cite command changes are immediately reflected in the push-to-application actions, and not only after restart

### Removed
- Removed BioMail format importer
- Removed file history size preference (never available from the UI)
- Removed jstorImporter because it's hardly ever used, even Jstor.org doesn't support/export said format anymore
- Removed ScifinderImporter because it's hardly ever used, and we could not get resource files to test against
- Removed option "Show one letter heading for icon columns" which is obsolete with the fix of [#315](https://github.com/JabRef/jabref/issues/315)/[#384](https://github.com/JabRef/jabref/issues/384)
- Removed table column "PDF/PS" which refers to legacy fields "ps" resp. "pdf" which are no longer supported (see also fix [#498](https://github.com/JabRef/jabref/issues/498))
- Removed the ability to export references on the CLI interface based on year ranges


## [3.0] – 2015-11-29

### Changed
 - Updated to support OpenOffice 4 and LibreOffice 5
 - Add toolbar icon for deleting an entry, and move menu item for this action to BibTeX
 - Better support for IEEEtranBSTCTL entries
 - Quick selection of month in entry editor
 - Unknown entry types will be converted to 'Misc' (was 'Other' before).
 - EntryTypes are now clustered per group on the 'new entry' GUI screen.
 - Tab shows the minimal unique folder name substring if multiple database files share the same name
 - Added a page numbers integrity checker
 - Position and size of certain dialogs are stored and restored.
 - Feature: Search Springer
 - Feature: Search DOAJ, Directory of Open Access Journals
 - Changes the old integrity check by improving the code base (+tests) and converting it to a simple issues table
 - Added combo box in MassSetFieldAction to simplify selecting the correct field name
 - Feature: Merge information from both entries on duplication detection
 - Always use import inspection dialog on import from file
 - All duplicate whitespaces / tabs / newlines are now removed from non-multiline fields
 - Improvements to search:
   - Search bar is now at the top
   - A summary of the search result is shown in textual form in the search bar
   - The search text field changes its color based on the search result (red if nothing is found, green if at least one entry is found)
   - Autocompletion suggestions are shown in a popup
   - Search options are available via a drop-down list, this implements [feature request 853](https://sourceforge.net/p/jabref/feature-requests/853/)
   - "Clear search" button also clears search field, this implements [feature request 601](https://sourceforge.net/p/jabref/feature-requests/601/)
   - Every search is done automatically (live) as soon as the search text is changed
   - Search is local by default. To do a global search, one has to do a local search and then this search can be done globally as well, opening a new window.
   - The local search results can be shown in a new window.
 - Feature: Merge information from a DOI generated BibTex entry to an entry
 - Added more characters to HTML/Unicode converter
 - Feature: Push citations to Texmaker ([bug 318](https://sourceforge.net/p/jabref/bugs/318/), [bug 582](https://sourceforge.net/p/jabref/bugs/582/))
 - Case changers improved to honor words (not yet more than single words) within {}
 - Feature: Added converters from HTML and Unicode to LaTeX on right click in text fields ([#191](https://github.com/JabRef/jabref/issues/191))
 - Feature: Add an option to the FileList context menu to delete an associated file from the file system
 - Feature: Field names "Doi", "Ee", and "Url" are now written as "DOI", "EE", and "URL"
 - The default language is now automatically set to the system's locale.
 - Use correct encoding names ([#155](https://github.com/JabRef/jabref/issues/155)) and replace old encoding names in bibtex files. This changes the file header.
 - No longer write JabRef version to BibTex file header.
 - No longer add blank lines inside a bibtex entry
 - Feature: When pasting a Google search URL, meta data will be automatically stripped before insertion.
 - Feature: PDF auto download from ACS, arXiv, ScienceDirect, SpringerLink, and Google Scholar
 - List of authors is now auto generated `scripts/generate-authors.sh` and inserted into L10N About.html
 - Streamline logging API: Replace usages of java.util.logging with commons.logging
 - Remove support for custom icon themes. The user has to use the default one.
 - Solved [feature request 767](https://sourceforge.net/p/jabref/feature-requests/767/): New subdatabase based on AUX file (biblatex)
 - Feature: DOItoBibTeX fetcher now also handles HTTP URLs
 - Feature: "Normalize to BibTeX name format" also removes newlines
 - Tweak of preference defaults
   - Autolink requires that the filename starts with the given BibTeX key and the default filename patterns is key followed by title
   - Default sorting changed
   - Default label pattern changed from `[auth][year]` to `[authors3][year]`
 - Feature: case changers now leave protected areas (enclosed with curly brackets) alone
 - BREAKING: The BibTeX key generator settings from previous versions are lost
 - BREAKING: LabelPatterns `[auth.etal]`, `[authEtAl]`, `[authors]`, `[authorsN]`, `[authorLast]` and more to omit spaces and commas (and work as described at http://jabref.sourceforge.net/help/LabelPatterns.php)
 - BREAKING: `[keywordN]` returns the Nth keyword (as described in the help) and not the first N keywords
 - BREAKING: If field consists of blanks only or an emtpy string, it is not written at all
 - Feature: new LabelPattern `[authFirstFull]` returning the last name of the first author and also a "van" or "von" if it exists
 - Feature: all new lines when writing an entry are obeying the globally configured new line (File -> newline separator). Affects fields: abstract and review
 - Feature: `[veryShortTitle]` and `[shortTitle]` also skip words like "in", "among", "before", ...
 - Feature: New LabelPattern `[keywordsN]`, where N is optional. Returns the first N keywords. If no N is specified ("`[keywords]`"), all keywords are returned. Spaces are removed.
 - Update supported LookAndFeels
 - Show replaced journal abbreviations on console
 - Integrated [GVK-Plugin](http://www.gbv.de/wikis/cls/Jabref-GVK-Plugin)
 - The three options to manage file references are moved to their own separated group in the Tools menu.
 - Default preferences: Remote server (port 6050) always started on first JabRef instance. This prevents JabRef loaded twice when opening a bib file.

### Fixed
 - Fixed the bug that the file encoding was not correctly determined from the first (or second) line
 - Fixed [#325](https://github.com/JabRef/jabref/issues/325): Deactivating AutoCompletion crashes EntryEditor
 - Fixed bug when having added and then removed a personal journal list, an exception is always shown on startup
 - Fixed a bug in the IEEEXploreFetcher
 - Fixed [bug 1282](https://sourceforge.net/p/jabref/bugs/1282/) related to backslashes duplication.
 - Fixed [bug 1285](https://sourceforge.net/p/jabref/bugs/1285/): Editing position is not lost on saving
 - Fixed [bug 1297](https://sourceforge.net/p/jabref/bugs/1297/): No console message on closing
 - Fixed [#194](https://github.com/JabRef/jabref/issues/194): JabRef starts again on Win XP and Win Vista
 - Fixed: Tooltips are now shown for the #-field when the bibtex entry is incomplete.
 - Fixed [#173](https://github.com/JabRef/jabref/issues/173): Personal journal abbreviation list is not loaded twice
 - Bugfix: Preview of external journal abbreviation list now displays the correct list
 - Fixed [#223](https://github.com/JabRef/jabref/issues/223): Window is displayed in visible area even when having multiple screens
 - Localization tweaks: "can not" -> "cannot" and "file name" -> "filename"
 - Fixed: When reconfiguring the BibTeX key generator, changes are applied instantly without requiring a restart of JabRef
 - Fixed [#250](https://github.com/JabRef/jabref/issues/250): No hard line breaks after 70 chars in serialized JabRef meta data
 - Fixed [bug 1296](https://sourceforge.net/p/jabref/bugs/1296/): External links in the help open in the standard browser
 - Fixed behavior of opening files: If an existing database is opened, it is focused now instead of opening it twice.

### Removed
 - Entry type 'Other' is not selectable anymore as it is no real entry type. Will be converted to 'Misc'.
 - BREAKING: Remove plugin functionality.
 - The key bindings for searching specific databases are removed
 - Remove option to toggle native file dialog on mac by making JabRef always use native file dialogs on mac
 - Remove options to set PDF and PS directories per .bib database as the general options have also been deleted.
 - Remove option to disable renaming in FileChooser dialogs.
 - Remove option to hide the BibTeX Code tab in the entry editor.
 - Remove option to set a custom icon for the external file types. This is not possible anymore with the new icon font.
 - Remove legacy options to sync files in the "pdf" or "ps" field
 - Remove button to merge entries and keep the old ones.
 - Remove non-compact rank symbols in favor of compact rank
 - Remove Mr.DLib support as MR.DLib will be shut down in 2015
 - Remove support for key bindings per external application by allowing only the key binding "push to application" for the currently selected external application.
 - Remove "edit preamble" from toolbar
 - Remove support to the move-to-SysTray action
 - Remove incremental search
 - Remove option to disable autocompleters for search and make this always one
 - Remove option to highlight matches and make this always one when not using regex or grammar-based search
 - Remove non-working web searches: JSTOR and Sciencedirect (planned to be fixed for the next release)
 - Remove option Tools -> Open PDF or PS which is replaced by Tools -> Open File

## 2.80 – never released

Version 2.80 was intended as intermediate step to JabRef 3.0.
Since much functionality has changed during development, a release of this version was skipped.

## 2.11

The changelog of 2.11 and versions before is maintained as [text file](https://github.com/JabRef/jabref/blob/v2.11.1/CHANGELOG) in the [v2.11.1 tag](https://github.com/JabRef/jabref/tree/v2.11.1).

[unreleased]: https://github.com/JabRef/jabref/compare/v4.0-beta3...HEAD
[4.0-beta3]: https://github.com/JabRef/jabref/compare/v4.0-beta2...v4.0-beta3
[4.0-beta2]: https://github.com/JabRef/jabref/compare/v4.0-beta...v4.0-beta2
[4.0-beta]: https://github.com/JabRef/jabref/compare/v3.8.2...v4.0-beta
[3.8.2]: https://github.com/JabRef/jabref/compare/v3.8.1...v3.8.2
[3.8.1]: https://github.com/JabRef/jabref/compare/v3.8...v3.8.1
[3.8]: https://github.com/JabRef/jabref/compare/v3.7...v3.8
[3.7]: https://github.com/JabRef/jabref/compare/v3.6...v3.7
[3.6]: https://github.com/JabRef/jabref/compare/v3.5...v3.6
[3.5]: https://github.com/JabRef/jabref/compare/v3.4...v3.5
[3.4]: https://github.com/JabRef/jabref/compare/v3.3...v3.4
[3.3]: https://github.com/JabRef/jabref/compare/v3.2...v3.3
[3.2]: https://github.com/JabRef/jabref/compare/v3.1...v3.2
[3.1]: https://github.com/JabRef/jabref/compare/v3.0...v3.1
[3.0]: https://github.com/JabRef/jabref/compare/v2.11.1...v3.0
[dev_2.11]: https://github.com/JabRef/jabref/compare/v2.11.1...dev_2.11
[2.11.1]: https://github.com/JabRef/jabref/compare/v2.11...v2.11.1
[JavaFX]: https://en.wikipedia.org/wiki/JavaFX<|MERGE_RESOLUTION|>--- conflicted
+++ resolved
@@ -22,13 +22,9 @@
  - We fixed a [java bug](https://bugs.openjdk.java.net/browse/JDK-8185792) where linux users could not enter accented characters in the entry editor and the search bar [#3028](https://github.com/JabRef/jabref/issues/3028)
  - We fixed a regression introduced in v4.0-beta2: A file can be dropped to the entry preview to attach it to the entry [koppor#245](https://github.com/koppor/jabref/issues/245)
  - We fixed an issue in the "Replace String" dialog (<kbd>Ctrl</kbd>+<kbd>R</kbd> where search and replace did not work for the `bibtexkey` field. [#3132](https://github.com/JabRef/jabref/issues/3132)
-<<<<<<< HEAD
 -  We fixed an issue in the entry editor where adding a term to a new protected terms list freezed JabRef completely. [#3157](https://github.com/JabRef/jabref/issues/3157)
 -  We fixed an issue in the "Manage protected terms" dialog where an 'Open file' dialog instead of a 'Save file' dialog was shown when creating a new list. [#3157](https://github.com/JabRef/jabref/issues/3157)
 ### Removed
-=======
-
->>>>>>> 2abf6512
 
 
 
