--- conflicted
+++ resolved
@@ -11,11 +11,8 @@
 
 ### Added
 
-<<<<<<< HEAD
 - We added a new fetcher to enable users to search mEDRA DOIs [#6602](https://github.com/JabRef/jabref/issues/6602)
-=======
 - We improved responsiveness of general fields specification dialog window. [#6643](https://github.com/JabRef/jabref/issues/6604)
->>>>>>> 593b2353
 - We added support for importing ris file and load DOI [#6530](https://github.com/JabRef/jabref/issues/6530)
 - We added the Library properties to a context menu on the library tabs [#6485](https://github.com/JabRef/jabref/issues/6485)
 - We added a new field in the preferences in 'BibTeX key generator' for unwanted characters that can be user-specified. [#6295](https://github.com/JabRef/jabref/issues/6295)
