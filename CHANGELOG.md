--- conflicted
+++ resolved
@@ -82,13 +82,10 @@
 - We fixed an issue where unescaped braces in the arXiv fetcher were not treated. [#11704](https://github.com/JabRef/jabref/issues/11704)
 - We fixed an issue where HTML instead of the fulltext pdf was downloaded when importing arXiv entries. [#4913](https://github.com/JabRef/jabref/issues/4913)
 - We fixed an issue where the keywords and crossref fields were not properly focused. [#11177](https://github.com/JabRef/jabref/issues/11177)
-<<<<<<< HEAD
 - We fixed an issue where listeners were being attached without being released later leading to a memory leak. [#11809](https://github.com/JabRef/jabref/issues/11809)
-- We fixed an issue where the Undo/Redo buttons were active when all libraries were closed. [#11837](https://github.com/JabRef/jabref/issues/11837)
-=======
+- We fixed an issue where the Undo/Redo buttons were active even when all libraries are closed. [#11837](https://github.com/JabRef/jabref/issues/11837)
 - We fixed an issue where recently opened files were not displayed in the main menu properly. [#9042](https://github.com/JabRef/jabref/issues/9042)
 - We fixed an issue where the DOI lookup would show an error when a DOI was found for an entry. [#11850](https://github.com/JabRef/jabref/issues/11850)
->>>>>>> d3c7e512
 
 ### Removed
 
