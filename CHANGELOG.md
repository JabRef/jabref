--- conflicted
+++ resolved
@@ -65,13 +65,10 @@
 - We fixed an issue where the full-text search results were incomplete. [#8626](https://github.com/JabRef/jabref/issues/8626)
 - We fixed an issue where search result highlighting was incorrectly highlighting the boolean operators. [#11595](https://github.com/JabRef/jabref/issues/11595)
 - We fixed an issue where search result highlighting was broken at complex searches. [#8067](https://github.com/JabRef/jabref/issues/8067)
-<<<<<<< HEAD
 - We fixed an exception when searching for unlinked files.
 - We fixed an issue where unescaped braces in the arXiv fetcher were not treated [#11704](https://github.com/JabRef/jabref/issues/11704)
-=======
 - We fixed an issue where two contradicting notifications were shown when cutting an entry in the main table. [#11724](https://github.com/JabRef/jabref/pull/11724)
 - We fixed an issue where unescaped braces in the arXiv fetcher were not treated. [#11704](https://github.com/JabRef/jabref/issues/11704)
->>>>>>> aa130531
 
 ### Removed
 
