--- conflicted
+++ resolved
@@ -24,11 +24,8 @@
 
 ### Fixed
 
-<<<<<<< HEAD
 - We fixed an issue wehre long article numbers in the `pages` field would cause an exception and preventing the citation style to display [#8381](https://github.com/JabRef/jabref/issues/8381), [citeproc-java](https://github.com/michel-kraemer/citeproc-java/issues/114)
-=======
 - We fixed an issue where online links in the file field were not detected correctly and could produce an exception [#8150](https://github.com/JabRef/jabref/issues/8510)
->>>>>>> 5149ee1e
 - We fixed an issue where an exception could occur when saving the preferences [#7614](https://github.com/JabRef/jabref/issues/7614)
 - We fixed an issue where "Copy DOI url" in the right-click menu of the Entry List would just copy the DOI and not the DOI url. [#8389](https://github.com/JabRef/jabref/issues/8389)
 - We fixed an issue where opening the console from the drop-down menu would cause an exception. [#8466](https://github.com/JabRef/jabref/issues/8466)
