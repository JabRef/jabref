--- conflicted
+++ resolved
@@ -49,11 +49,8 @@
 - Fixed field `location` containing only city is not exported correctly to MS-Office 2007 xml format
 - Fixed field `key` field is not exported to MS-Office 2008 xml format
 - Fixed download files failed silently when an invalid directory is selected
-<<<<<<< HEAD
 - Fixed [#1949](https://github.com/JabRef/jabref/issues/1949): Error message directs to the wrong preference tab
-=======
 - Fixed InvalidBackgroundColor flickering with Ctrl-s and File > Save database
->>>>>>> 51d78268
 
 ### Removed
 - The non-supported feature of being able to define file directories for any extension is removed. Still, it should work for older databases using the legacy `ps` and `pdf` fields, although we strongly encourage using the `file` field. 
