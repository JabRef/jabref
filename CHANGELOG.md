
# Changelog

All notable changes to this project will be documented in this file.
The format is based on [Keep a Changelog](https://keepachangelog.com/en/1.0.0/).
We refer to [GitHub issues](https://github.com/JabRef/jabref/issues) by using `#NUM`.
In case, there is no issue present, the pull request implementing the feature is linked.

Note that this project **does not** adhere to [Semantic Versioning](http://semver.org/).

## [Unreleased]

### Added

- We added a query parser and mapping layer to enable conversion of queries formulated in simplified lucene syntax by the user into api queries. [#6799](https://github.com/JabRef/jabref/pull/6799)
- We added some basic functionality to customise the look of JabRef by importing a css theme file. [#5790](https://github.com/JabRef/jabref/issues/5790)

### Changed

- JabRef now offers journal lists from <https://abbrv.jabref.org>. JabRef the lists which use a dot inside the abbreviations. [#5749](https://github.com/JabRef/jabref/pull/5749)

### Fixed

<<<<<<< HEAD
- We fixed a linked identifier icon inconsistency. [#6705](https://github.com/JabRef/jabref/issues/6705)
=======
- We fixed the wrong behavior that font size changes are not reflected in dialogs. [#6039](https://github.com/JabRef/jabref/issues/6039)
>>>>>>> 26870b74

### Removed


## [5.1] – 2020-08-30

### Added

- We added a new fetcher to enable users to search mEDRA DOIs [#6602](https://github.com/JabRef/jabref/issues/6602)
- We added a new fetcher to enable users to search "[Collection of Computer Science Bibliographies](https://liinwww.ira.uka.de/bibliography/index.html)". [#6638](https://github.com/JabRef/jabref/issues/6638)
- We added default values for delimiters in Add Subgroup window [#6624](https://github.com/JabRef/jabref/issues/6624)
- We improved responsiveness of general fields specification dialog window. [#6643](https://github.com/JabRef/jabref/issues/6604)
- We added support for importing ris file and load DOI [#6530](https://github.com/JabRef/jabref/issues/6530)
- We added the Library properties to a context menu on the library tabs [#6485](https://github.com/JabRef/jabref/issues/6485)
- We added a new field in the preferences in 'BibTeX key generator' for unwanted characters that can be user-specified. [#6295](https://github.com/JabRef/jabref/issues/6295)
- We added support for searching ShortScience for an entry through the user's browser. [#6018](https://github.com/JabRef/jabref/pull/6018)
- We updated EditionChecker to permit edition to start with a number. [#6144](https://github.com/JabRef/jabref/issues/6144)
- We added tooltips for most fields in the entry editor containing a short description. [#5847](https://github.com/JabRef/jabref/issues/5847)
- We added support for basic markdown in custom formatted previews [#6194](https://github.com/JabRef/jabref/issues/6194)
- We now show the number of items found and selected to import in the online search dialog. [#6248](https://github.com/JabRef/jabref/pull/6248)
- We created a new install screen for macOS. [#5759](https://github.com/JabRef/jabref/issues/5759)
- We added a new integrity check for duplicate DOIs. [koppor#339](https://github.com/koppor/jabref/issues/339)
- We implemented an option to download fulltext files while importing. [#6381](https://github.com/JabRef/jabref/pull/6381)
- We added a progress-indicator showing the average progress of background tasks to the toolbar. Clicking it reveals a pop-over with a list of running background tasks. [6443](https://github.com/JabRef/jabref/pull/6443)
- We fixed the bug when strike the delete key in the text field. [#6421](https://github.com/JabRef/jabref/issues/6421)
- We added a BibTex key modifier for truncating strings. [#3915](https://github.com/JabRef/jabref/issues/3915)
- We added support for jumping to target entry when typing letter/digit after sorting a column in maintable [#6146](https://github.com/JabRef/jabref/issues/6146)
- We added a new fetcher to enable users to search all available E-Libraries simultaneously. [koppor#369](https://github.com/koppor/jabref/issues/369)
- We added the field "entrytype" to the export sort criteria [#6531](https://github.com/JabRef/jabref/pull/6531)
- We added the possibility to change the display order of the fields in the entry editor. The order can now be configured using drag and drop in the "Customize entry types" dialog [#6152](https://github.com/JabRef/jabref/pull/6152)
- We added native support for biblatex-software [#6574](https://github.com/JabRef/jabref/issues/6574)
- We added a missing restart warning for AutoComplete in the preferences dialog. [#6351](https://github.com/JabRef/jabref/issues/6351)
- We added a note to the citation key pattern preferences dialog as a temporary workaround for a JavaFX bug, about committing changes in a table cell, if the focus is lost. [#5825](https://github.com/JabRef/jabref/issues/5825)

### Changed

- We improved the arXiv fetcher. Now it should find entries even more reliably and does no longer include the version (e.g `v1`) in the `eprint` field. [forum#1941](https://discourse.jabref.org/t/remove-version-in-arxiv-import/1941)
- We moved the group search bar and the button "New group" from bottom to top position to make it more prominent. [#6112](https://github.com/JabRef/jabref/pull/6112)
- When JabRef finds a `.sav` file without changes, there is no dialog asking for acceptance of changes anymore.
- We changed the buttons for import/export/show all/reset of preferences to smaller icon buttons in the preferences dialog. [#6130](https://github.com/JabRef/jabref/pull/6130)
- We moved the functionality "Manage field names & content" from the "Library" menu to the "Edit" menu, because it affects the selected entries and not the whole library
- We merged the functionality "Append contents from a BibTeX library into the currently viewed library" into the "Import into database" functionality. Fixes [#6049](https://github.com/JabRef/jabref/issues/6049).
- We changed the directory where fulltext downloads are stored to the directory set in the import-tab in preferences. [#6381](https://github.com/JabRef/jabref/pull/6381)
- We improved the error message for invalid jstyles. [#6303](https://github.com/JabRef/jabref/issues/6303)
- We changed the section name of 'Advanced' to 'Network' in the preferences and removed some obsolete options.[#6489](https://github.com/JabRef/jabref/pull/6489)
- We improved the context menu of the column "Linked identifiers" of the main table, by truncating their texts, if they are too long. [#6499](https://github.com/JabRef/jabref/issues/6499)
- We merged the main table tabs in the preferences dialog. [#6518](https://github.com/JabRef/jabref/pull/6518)
- We changed the command line option 'generateBibtexKeys' to the more generic term 'generateCitationKeys' while the short option remains 'g'.[#6545](https://github.com/JabRef/jabref/pull/6545)
- We improved the "Possible duplicate entries" window to remember its size and position throughout a session. [#6582](https://github.com/JabRef/jabref/issues/6582)
- We divided the toolbar into small parts, so if the application window is to small, only a part of the toolbar is moved into the chevron popup. [#6682](https://github.com/JabRef/jabref/pull/6682)
- We changed the layout for of the buttons in the Open Office side panel to ensure that the button text is always visible, specially when resizing. [#6639](https://github.com/JabRef/jabref/issues/6639)
- We merged the two new library commands in the file menu to one which always creates a new library in the default library mode. [#6359](https://github.com/JabRef/jabref/pull/6539#issuecomment-641056536)

### Fixed

- We fixed an issue where entry preview tab has no name in drop down list. [#6591](https://github.com/JabRef/jabref/issues/6591)
- We fixed to only search file links in the BIB file location directory when preferences has corresponding checkbox checked. [#5891](https://github.com/JabRef/jabref/issues/5891)
- We fixed wrong button order (Apply and Cancel) in ManageProtectedTermsDialog.
- We fixed an issue with incompatible characters at BibTeX key [#6257](https://github.com/JabRef/jabref/issues/6257)
- We fixed an issue where dash (`-`) was reported as illegal BibTeX key [#6295](https://github.com/JabRef/jabref/issues/6295)
- We greatly improved the performance of the overall application and many operations. [#5071](https://github.com/JabRef/jabref/issues/5071)
- We fixed an issue where sort by priority was broken. [#6222](https://github.com/JabRef/jabref/issues/6222)
- We fixed an issue where opening a library from the recent libraries menu was not possible. [#5939](https://github.com/JabRef/jabref/issues/5939)
- We fixed an issue with inconsistent capitalization of file extensions when downloading files. [#6115](https://github.com/JabRef/jabref/issues/6115)
- We fixed the display of language and encoding in the preferences dialog. [#6130](https://github.com/JabRef/jabref/pull/6130)
- Now the link and/or the link description in the column "linked files" of the main table gets truncated or wrapped, if too long, otherwise display issues arise. [#6178](https://github.com/JabRef/jabref/issues/6178)
- We fixed the issue that groups panel does not keep size when resizing window. [#6180](https://github.com/JabRef/jabref/issues/6180)
- We fixed an error that sometimes occurred when using the context menu. [#6085](https://github.com/JabRef/jabref/issues/6085)
- We fixed an issue where search full-text documents downloaded files with same name, overwriting existing files. [#6174](https://github.com/JabRef/jabref/pull/6174)
- We fixed an issue when importing into current library an erroneous message "import cancelled" is displayed even though import is successful. [#6266](https://github.com/JabRef/jabref/issues/6266)
- We fixed an issue where custom jstyles for Open/LibreOffice where not saved correctly. [#6170](https://github.com/JabRef/jabref/issues/6170)
- We fixed an issue where the INSPIRE fetcher was no longer working [#6229](https://github.com/JabRef/jabref/issues/6229)
- We fixed an issue where custom exports with an uppercase file extension could not be selected for "Copy...-> Export to Clipboard" [#6285](https://github.com/JabRef/jabref/issues/6285)
- We fixed the display of icon both in the main table and linked file editor. [#6169](https://github.com/JabRef/jabref/issues/6169)
- We fixed an issue where the windows installer did not create an entry in the start menu [bug report in the forum](https://discourse.jabref.org/t/error-while-fetching-from-doi/2018/3)
- We fixed an issue where only the field `abstract` and `comment` were declared as multiline fields. Other fields can now be configured in the preferences using "Do not wrap the following fields when saving" [4373](https://github.com/JabRef/jabref/issues/4373)
- We fixed an issue where JabRef switched to discrete graphics under macOS [#5935](https://github.com/JabRef/jabref/issues/5935)
- We fixed an issue where the Preferences entry preview will be unexpected modified leads to Value too long exception [#6198](https://github.com/JabRef/jabref/issues/6198)
- We fixed an issue where custom jstyles for Open/LibreOffice would only be valid if a layout line for the entry type `default` was at the end of the layout section [#6303](https://github.com/JabRef/jabref/issues/6303)
- We fixed an issue where a new entry is not shown in the library if a search is active [#6297](https://github.com/JabRef/jabref/issues/6297)
- We fixed an issue where long directory names created from patterns could create an exception. [#3915](https://github.com/JabRef/jabref/issues/3915)
- We fixed an issue where sort on numeric cases was broken. [#6349](https://github.com/JabRef/jabref/issues/6349)
- We fixed an issue where year and month fields were not cleared when converting to biblatex [#6224](https://github.com/JabRef/jabref/issues/6224)
- We fixed an issue where an "Not on FX thread" exception occured when saving on linux [#6453](https://github.com/JabRef/jabref/issues/6453)
- We fixed an issue where the library sort order was lost. [#6091](https://github.com/JabRef/jabref/issues/6091)
- We fixed an issue where brackets in regular expressions were not working. [6469](https://github.com/JabRef/jabref/pull/6469)
- We fixed an issue where multiple background task popups stacked over each other.. [#6472](https://github.com/JabRef/jabref/issues/6472)
- We fixed an issue where LaTeX citations for specific commands (\autocites) of biblatex-mla were not recognized. [#6476](https://github.com/JabRef/jabref/issues/6476)
- We fixed an issue where drag and drop was not working on empty database. [#6487](https://github.com/JabRef/jabref/issues/6487)
- We fixed an issue where the name fields were not updated after the preferences changed. [#6515](https://github.com/JabRef/jabref/issues/6515)
- We fixed an issue where "null" appeared in generated BibTeX keys. [#6459](https://github.com/JabRef/jabref/issues/6459)
- We fixed an issue where the authors' names were incorrectly displayed in the authors' column when they were bracketed. [#6465](https://github.com/JabRef/jabref/issues/6465) [#6459](https://github.com/JabRef/jabref/issues/6459)
- We fixed an issue where importing certain unlinked files would result in an exception [#5815](https://github.com/JabRef/jabref/issues/5815)
- We fixed an issue where downloaded files would be moved to a directory named after the citationkey when no file directory pattern is specified [#6589](https://github.com/JabRef/jabref/issues/6589)
- We fixed an issue with the creation of a group of cited entries which incorrectly showed the message that the library had been modified externally whenever saving the library. [#6420](https://github.com/JabRef/jabref/issues/6420)
- We fixed an issue with the creation of a group of cited entries. Now the file path to an aux file gets validated. [#6585](https://github.com/JabRef/jabref/issues/6585)
- We fixed an issue on Linux systems where the application would crash upon inotify failure. Now, the user is prompted with a warning, and given the choice to continue the session. [#6073](https://github.com/JabRef/jabref/issues/6073)
- We moved the search modifier buttons into the search bar, as they were not accessible, if autocompletion was disabled. [#6625](https://github.com/JabRef/jabref/issues/6625)
- We fixed an issue about duplicated group color indicators [#6175](https://github.com/JabRef/jabref/issues/6175)
- We fixed an issue where entries with the entry type Misc from an imported aux file would not be saved correctly to the bib file on disk [#6405](https://github.com/JabRef/jabref/issues/6405)
- We fixed an issue where percent sign ('%') was not formatted properly by the HTML formatter [#6753](https://github.com/JabRef/jabref/issues/6753)
- We fixed an issue with the [SAO/NASA Astrophysics Data System](https://docs.jabref.org/collect/import-using-online-bibliographic-database/ads) fetcher where `\textbackslash` appeared at the end of the abstract.
- We fixed an issue with the Science Direct fetcher where PDFs could not be downloaded. Fixes [#5860](https://github.com/JabRef/jabref/issues/5860)
- We fixed an issue with the Library of Congress importer.
- We fixed the [link to the external libraries listing](https://github.com/JabRef/jabref/blob/master/external-libraries.md) in the about dialog
- We fixed an issue regarding pasting on Linux. [#6293](https://github.com/JabRef/jabref/issues/6293)

### Removed

- We removed the option of the "enforce legal key". [#6295](https://github.com/JabRef/jabref/issues/6295)
- We removed the obsolete `External programs / Open PDF` section in the preferences, as the default application to open PDFs is now set in the `Manage external file types` dialog. [#6130](https://github.com/JabRef/jabref/pull/6130)
- We removed the option to configure whether a `.bib.bak` file should be generated upon save. It is now always enabled. Documentation at <https://docs.jabref.org/general/autosave>. [#6092](https://github.com/JabRef/jabref/issues/6092)
- We removed the built-in list of IEEE journal abbreviations using BibTeX strings. If you still want to use them, you have to download them separately from <https://abbrv.jabref.org>.

## [5.0] – 2020-03-06

### Changed

- Added browser integration to the snap package for firefox/chromium browsers. [#6062](https://github.com/JabRef/jabref/pull/6062)
- We reintroduced the possibility to extract references from plain text (using [GROBID](https://grobid.readthedocs.io/en/latest/)). [#5614](https://github.com/JabRef/jabref/pull/5614)
- We changed the open office panel to show buttons in rows of three instead of going straight down to save space as the button expanded out to take up unnecessary horizontal space. [#5479](https://github.com/JabRef/jabref/issues/5479)
- We cleaned up the group add/edit dialog. [#5826](https://github.com/JabRef/jabref/pull/5826)
- We reintroduced the index column. [#5844](https://github.com/JabRef/jabref/pull/5844)
- Filenames of external files can no longer contain curly braces. [#5926](https://github.com/JabRef/jabref/pull/5926)
- We made the filters more easily accessible in the integrity check dialog. [#5955](https://github.com/JabRef/jabref/pull/5955)
- We reimplemented and improved the dialog "Customize entry types". [#4719](https://github.com/JabRef/jabref/issues/4719)
- We added an [American Physical Society](https://journals.aps.org/) fetcher. [#818](https://github.com/JabRef/jabref/issues/818)
- We added possibility to enable/disable items quantity in groups. [#6042](https://github.com/JabRef/jabref/issues/6042)

### Fixed

- We fixed an issue where the command line console was always opened in the background. [#5474](https://github.com/JabRef/jabref/issues/5474)
- We fixed and issue where pdf files will not open under some KDE linux distributions when using okular. [#5253](https://github.com/JabRef/jabref/issues/5253)
- We fixed an issue where the Medline fetcher was only working when JabRef was running from source. [#5645](https://github.com/JabRef/jabref/issues/5645)
- We fixed some visual issues in the dark theme. [#5764](https://github.com/JabRef/jabref/pull/5764) [#5753](https://github.com/JabRef/jabref/issues/5753)
- We fixed an issue where non-default previews didn't handle unicode characters. [#5779](https://github.com/JabRef/jabref/issues/5779)
- We improved the performance, especially changing field values in the entry should feel smoother now. [#5843](https://github.com/JabRef/jabref/issues/5843)
- We fixed an issue where the ampersand character wasn't rendering correctly on previews. [#3840](https://github.com/JabRef/jabref/issues/3840)
- We fixed an issue where an erroneous "The library has been modified by another program" message was shown when saving. [#4877](https://github.com/JabRef/jabref/issues/4877)
- We fixed an issue where the file extension was missing after downloading a file (we now fall-back to pdf). [#5816](https://github.com/JabRef/jabref/issues/5816)
- We fixed an issue where cleaning up entries broke web URLs, if "Make paths of linked files relative (if possible)" was enabled, which resulted in various other issues subsequently. [#5861](https://github.com/JabRef/jabref/issues/5861)
- We fixed an issue where the tab "Required fields" of the entry editor did not show all required fields, if at least two of the defined required fields are linked with a logical or. [#5859](https://github.com/JabRef/jabref/issues/5859)
- We fixed several issues concerning managing external file types: Now everything is usable and fully functional. Previously, there were problems with the radio buttons, with saving the settings and with loading an input field value. Furthermore, different behavior for Windows and other operating systems was given, which was unified as well. [#5846](https://github.com/JabRef/jabref/issues/5846)
- We fixed an issue where entries containing Unicode charaters were not parsed correctly [#5899](https://github.com/JabRef/jabref/issues/5899)
- We fixed an issue where an entry containing an external filename with curly braces could not be saved. Curly braces are now longer allowed in filenames. [#5899](https://github.com/JabRef/jabref/issues/5899)
- We fixed an issue where changing the type of an entry did not update the main table [#5906](https://github.com/JabRef/jabref/issues/5906)
- We fixed an issue in the optics of the library properties, that cropped the dialog on scaled displays. [#5969](https://github.com/JabRef/jabref/issues/5969)
- We fixed an issue where changing the type of an entry did not update the main table. [#5906](https://github.com/JabRef/jabref/issues/5906)
- We fixed an issue where opening a library from the recent libraries menu was not possible. [#5939](https://github.com/JabRef/jabref/issues/5939)
- We fixed an issue where the most bottom group in the list got lost, if it was dragged on itself. [#5983](https://github.com/JabRef/jabref/issues/5983)
- We fixed an issue where changing entry type doesn't always work when biblatex source is shown. [#5905](https://github.com/JabRef/jabref/issues/5905)
- We fixed an issue where the group and the link column were not updated after changing the entry in the main table. [#5985](https://github.com/JabRef/jabref/issues/5985)
- We fixed an issue where reordering the groups was not possible after inserting an article. [#6008](https://github.com/JabRef/jabref/issues/6008)
- We fixed an issue where citation styles except the default "Preview" could not be used. [#56220](https://github.com/JabRef/jabref/issues/5622)
- We fixed an issue where a warning was displayed when the title content is made up of two sentences. [#5832](https://github.com/JabRef/jabref/issues/5832)
- We fixed an issue where an exception was thrown when adding a save action without a selected formatter in the library properties [#6069](https://github.com/JabRef/jabref/issues/6069)
- We fixed an issue where JabRef's icon was missing in the Export to clipboard Dialog. [#6286](https://github.com/JabRef/jabref/issues/6286)
- We fixed an issue when an "Abstract field" was duplicating text, when importing from RIS file (Neurons) [#6065](https://github.com/JabRef/jabref/issues/6065)
- We fixed an issue where adding the addition of a new entry was not completely validated [#6370](https://github.com/JabRef/jabref/issues/6370)
- We fixed an issue where the blue and red text colors in the Merge entries dialog were not quite visible [#6334](https://github.com/JabRef/jabref/issues/6334)
- We fixed an issue where underscore character was removed from the file name in the Recent Libraries list in File menu [#6383](https://github.com/JabRef/jabref/issues/6383)
- We fixed an issue where few keyboard shortcuts regarding new entries were missing [#6403](https://github.com/JabRef/jabref/issues/6403)

### Removed

- Ampersands are no longer escaped by default in the `bib` file. If you want to keep the current behaviour, you can use the new "Escape Ampersands" formatter as a save action. [#5869](https://github.com/JabRef/jabref/issues/5869)
- The "Merge Entries" entry was removed from the Quality Menu. Users should use the right-click menu instead. [#6021](https://github.com/JabRef/jabref/pull/6021)

## [5.0-beta] – 2019-12-15

### Changed

- We added a short DOI field formatter which shortens DOI to more human-readable form. [koppor#343](https://github.com/koppor/jabref/issues/343)
- We improved the display of group memberships by adding multiple colored bars if the entry belongs to more than one group. [#4574](https://github.com/JabRef/jabref/issues/4574)
- We added an option to show the preview as an extra tab in the entry editor (instead of in a split view). [#5244](https://github.com/JabRef/jabref/issues/5244)
- A custom Open/LibreOffice jstyle file now requires a layout line for the entry type `default` [#5452](https://github.com/JabRef/jabref/issues/5452)
- The entry editor is now open by default when JabRef starts up. [#5460](https://github.com/JabRef/jabref/issues/5460)
- Customized entry types are now serialized in alphabetical order in the bib file.
- We added a new ADS fetcher to use the new ADS API. [#4949](https://github.com/JabRef/jabref/issues/4949)
- We added support of the [X11 primary selection](https://unix.stackexchange.com/a/139193/18033) [#2389](https://github.com/JabRef/jabref/issues/2389)
- We added support to switch between biblatex and bibtex library types. [#5550](https://github.com/JabRef/jabref/issues/5550)
- We changed the save action buttons to be easier to understand. [#5565](https://github.com/JabRef/jabref/issues/5565)
- We made the columns for groups, files and uri in the main table reorderable and merged the clickable icon columns for uri, url, doi and eprint. [#5544](https://github.com/JabRef/jabref/pull/5544)
- We reduced the number of write actions performed when autosave is enabled [#5679](https://github.com/JabRef/jabref/issues/5679)
- We made the column sort order in the main table persistent [#5730](https://github.com/JabRef/jabref/pull/5730)
- When an entry is modified on disk, the change dialog now shows the merge dialog to highlight the changes [#5688](https://github.com/JabRef/jabref/pull/5688)

### Fixed

- Inherit fields from cross-referenced entries as specified by biblatex. [#5045](https://github.com/JabRef/jabref/issues/5045)
- We fixed an issue where it was no longer possible to connect to LibreOffice. [#5261](https://github.com/JabRef/jabref/issues/5261)
- The "All entries group" is no longer shown when no library is open.
- We fixed an exception which occurred when closing JabRef. [#5348](https://github.com/JabRef/jabref/issues/5348)
- We fixed an issue where JabRef reports incorrectly about customized entry types. [#5332](https://github.com/JabRef/jabref/issues/5332)
- We fixed a few problems that prevented JabFox to communicate with JabRef. [#4737](https://github.com/JabRef/jabref/issues/4737) [#4303](https://github.com/JabRef/jabref/issues/4303)
- We fixed an error where the groups containing an entry loose their highlight color when scrolling. [#5022](https://github.com/JabRef/jabref/issues/5022)
- We fixed an error where scrollbars were not shown. [#5374](https://github.com/JabRef/jabref/issues/5374)
- We fixed an error where an exception was thrown when merging entries. [#5169](https://github.com/JabRef/jabref/issues/5169)
- We fixed an error where certain metadata items were not serialized alphabetically.
- After assigning an entry to a group, the item count is now properly colored to reflect the new membership of the entry. [#3112](https://github.com/JabRef/jabref/issues/3112)
- The group panel is now properly updated when switching between libraries (or when closing/opening one). [#3142](https://github.com/JabRef/jabref/issues/3142)
- We fixed an error where the number of matched entries shown in the group pane was not updated correctly. [#4441](https://github.com/JabRef/jabref/issues/4441)
- We fixed an error where the wrong file is renamed and linked when using the "Copy, rename and link" action. [#5653](https://github.com/JabRef/jabref/issues/5653)
- We fixed a "null" error when writing XMP metadata. [#5449](https://github.com/JabRef/jabref/issues/5449)
- We fixed an issue where empty keywords lead to a strange display of automatic keyword groups. [#5333](https://github.com/JabRef/jabref/issues/5333)
- We fixed an error where the default color of a new group was white instead of dark gray. [#4868](https://github.com/JabRef/jabref/issues/4868)
- We fixed an issue where the first field in the entry editor got the focus while performing a different action (like searching). [#5084](https://github.com/JabRef/jabref/issues/5084)
- We fixed an issue where multiple entries were highlighted in the web search result after scrolling. [#5035](https://github.com/JabRef/jabref/issues/5035)
- We fixed an issue where the hover indication in the web search pane was not working. [#5277](https://github.com/JabRef/jabref/issues/5277)
- We fixed an error mentioning "javafx.controls/com.sun.javafx.scene.control" that was thrown when interacting with the toolbar.
- We fixed an error where a cleared search was restored after switching libraries. [#4846](https://github.com/JabRef/jabref/issues/4846)
- We fixed an exception which occurred when trying to open a non-existing file from the "Recent files"-menu [#5334](https://github.com/JabRef/jabref/issues/5334)
- We fixed an issues where the search highlight in the entry preview did not worked. [#5069](https://github.com/JabRef/jabref/issues/5069)
- The context menu for fields in the entry editor is back. [#5254](https://github.com/JabRef/jabref/issues/5254)
- We fixed an exception which occurred when trying to open a non-existing file from the "Recent files"-menu [#5334](https://github.com/JabRef/jabref/issues/5334)
- We fixed a problem where the "editor" information has been duplicated during saving a .bib-Database. [#5359](https://github.com/JabRef/jabref/issues/5359)
- We re-introduced the feature to switch between different preview styles. [#5221](https://github.com/JabRef/jabref/issues/5221)
- We fixed various issues (including [#5263](https://github.com/JabRef/jabref/issues/5263)) related to copying entries to the clipboard
- We fixed some display errors in the preferences dialog and replaced some of the controls [#5033](https://github.com/JabRef/jabref/pull/5033) [#5047](https://github.com/JabRef/jabref/pull/5047) [#5062](https://github.com/JabRef/jabref/pull/5062) [#5141](https://github.com/JabRef/jabref/pull/5141) [#5185](https://github.com/JabRef/jabref/pull/5185) [#5265](https://github.com/JabRef/jabref/pull/5265) [#5315](https://github.com/JabRef/jabref/pull/5315) [#5360](https://github.com/JabRef/jabref/pull/5360)
- We fixed an exception which occurred when trying to import entries without an open library. [#5447](https://github.com/JabRef/jabref/issues/5447)
- The "Automatically set file links" feature now follows symbolic links. [#5664](https://github.com/JabRef/jabref/issues/5664)
- After successful import of one or multiple bib entries the main table scrolls to the first imported entry [#5383](https://github.com/JabRef/jabref/issues/5383)
- We fixed an exception which occurred when an invalid jstyle was loaded. [#5452](https://github.com/JabRef/jabref/issues/5452)
- We fixed an issue where the command line arguments `importBibtex` and `importToOpen` did not import into the currently open library, but opened a new one. [#5537](https://github.com/JabRef/jabref/issues/5537)
- We fixed an error where the preview theme did not adapt to the "Dark" mode [#5463](https://github.com/JabRef/jabref/issues/5463)
- We fixed an issue where multiple entries were allowed in the "crossref" field [#5284](https://github.com/JabRef/jabref/issues/5284)
- We fixed an issue where the merge dialog showed the wrong text colour in "Dark" mode [#5516](https://github.com/JabRef/jabref/issues/5516)
- We fixed visibility issues with the scrollbar and group selection highlight in "Dark" mode, and enabled "Dark" mode for the OpenOffice preview in the style selection window. [#5522](https://github.com/JabRef/jabref/issues/5522)
- We fixed an issue where the author field was not correctly parsed during bibtex key-generation. [#5551](https://github.com/JabRef/jabref/issues/5551)
- We fixed an issue where notifications where shown during autosave. [#5555](https://github.com/JabRef/jabref/issues/5555)
- We fixed an issue where the side pane was not remembering its position. [#5615](https://github.com/JabRef/jabref/issues/5615)
- We fixed an issue where JabRef could not interact with [Oracle XE](https://www.oracle.com/de/database/technologies/appdev/xe.html) in the [shared SQL database setup](https://docs.jabref.org/collaborative-work/sqldatabase).
- We fixed an issue where the toolbar icons were hidden on smaller screens.
- We fixed an issue where renaming referenced files for bib entries with long titles was not possible. [#5603](https://github.com/JabRef/jabref/issues/5603)
- We fixed an issue where a window which is on an external screen gets unreachable when external screen is removed. [#5037](https://github.com/JabRef/jabref/issues/5037)
- We fixed a bug where the selection of groups was lost after drag and drop. [#2868](https://github.com/JabRef/jabref/issues/2868)
- We fixed an issue where the custom entry types didn't show the correct display name [#5651](https://github.com/JabRef/jabref/issues/5651)

### Removed

- We removed some obsolete notifications. [#5555](https://github.com/JabRef/jabref/issues/5555)
- We removed an internal step in the [ISBN-to-BibTeX fetcher](https://docs.jabref.org/import-using-publication-identifiers/isbntobibtex): The [ISBN to BibTeX Converter](https://manas.tungare.name/software/isbn-to-bibtex) by [@manastungare](https://github.com/manastungare) is not used anymore, because it is offline: "people using this tool have not been generating enough sales for Amazon."
- We removed the option to control the default drag and drop behaviour. You can use the modifier keys (like CtrL or Alt) instead.

## [5.0-alpha] – 2019-08-25

### Changed

- We added eventitle, eventdate and venue fields to `@unpublished` entry type.
- We added `@software` and `@dataSet` entry type to biblatex.
- All fields are now properly sorted alphabetically (in the subgroups of required/optional fields) when the entry is written to the bib file.
- We fixed an issue where some importers used the field `pubstatus` instead of the standard BibTeX field `pubstate`.
- We changed the latex command removal for docbook exporter. [#3838](https://github.com/JabRef/jabref/issues/3838)
- We changed the location of some fields in the entry editor (you might need to reset your preferences for these changes to come into effect)
  - Journal/Year/Month in biblatex mode -> Deprecated (if filled)
  - DOI/URL: General -> Optional
  - Internal fields like ranking, read status and priority: Other -> General
  - Moreover, empty deprecated fields are no longer shown
- Added server timezone parameter when connecting to a shared database.
- We updated the dialog for setting up general fields.
- URL field formatting is updated. All whitespace chars, located at the beginning/ending of the URL, are trimmed automatically
- We changed the behavior of the field formatting dialog such that the `bibtexkey` is not changed when formatting all fields or all text fields.
- We added a "Move file to file directory and rename file" option for simultaneously moving and renaming of document file. [#4166](https://github.com/JabRef/jabref/issues/4166)
- Use integrated graphics card instead of discrete on macOS [#4070](https://github.com/JabRef/jabref/issues/4070)
- We added a cleanup operation that detects an arXiv identifier in the note, journal or URL field and moves it to the `eprint` field.
  Because of this change, the last-used cleanup operations were reset.
- We changed the minimum required version of Java to 1.8.0_171, as this is the latest release for which the automatic Java update works.  [#4093](https://github.com/JabRef/jabref/issues/4093)
- The special fields like `Printed` and `Read status` now show gray icons when the row is hovered.
- We added a button in the tab header which allows you to close the database with one click. [#494](https://github.com/JabRef/jabref/issues/494)
- Sorting in the main table now takes information from cross-referenced entries into account. [#2808](https://github.com/JabRef/jabref/issues/2808)
- If a group has a color specified, then entries matched by this group have a small colored bar in front of them in the main table.
- Change default icon for groups to a circle because a colored version of the old icon was hard to distinguish from its black counterpart.
- In the main table, the context menu appears now when you press the "context menu" button on the keyboard. [feature request in the forum](http://discourse.jabref.org/t/how-to-enable-keyboard-context-key-windows)
- We added icons to the group side panel to quickly switch between `union` and `intersection` group view mode. [#3269](https://github.com/JabRef/jabref/issues/3269).
- We use `https` for [fetching from most online bibliographic database](https://docs.jabref.org/import-using-online-bibliographic-database).
- We changed the default keyboard shortcuts for moving between entries when the entry editor is active to ̀<kbd>alt</kbd> + <kbd>up/down</kbd>.
- Opening a new file now prompts the directory of the currently selected file, instead of the directory of the last opened file.
- Window state is saved on close and restored on start.
- We made the MathSciNet fetcher more reliable.
- We added the ISBN fetcher to the list of fetcher available under "Update with bibliographic information from the web" in the entry editor toolbar.
- Files without a defined external file type are now directly opened with the default application of the operating system
- We streamlined the process to rename and move files by removing the confirmation dialogs.
- We removed the redundant new lines of markings and wrapped the summary in the File annotation tab. [#3823](https://github.com/JabRef/jabref/issues/3823)
- We add auto URL formatting when user paste link to URL field in entry editor. [koppor#254](https://github.com/koppor/jabref/issues/254)
- We added a minimum height for the entry editor so that it can no longer be hidden by accident. [#4279](https://github.com/JabRef/jabref/issues/4279)
- We added a new keyboard shortcut so that the entry editor could be closed by <kbd>Ctrl</kbd> + <kbd>E</kbd>. [#4222](https://github.com/JabRef/jabref/issues/4222)
- We added an option in the preference dialog box, that allows user to pick the dark or light theme option. [#4130](https://github.com/JabRef/jabref/issues/4130)
- We updated the Related Articles tab to accept JSON from the new version of the Mr. DLib service
- We added an option in the preference dialog box that allows user to choose behavior after dragging and dropping files in Entry Editor. [#4356](https://github.com/JabRef/jabref/issues/4356)
- We added the ability to have an export preference where previously "File"-->"Export"/"Export selected entries" would not save the user's preference[#4495](https://github.com/JabRef/jabref/issues/4495)
- We optimized the code responsible for connecting to an external database, which should lead to huge improvements in performance.
- For automatically created groups, added ability to filter groups by entry type. [#4539](https://github.com/JabRef/jabref/issues/4539)
- We added the ability to add field names from the Preferences Dialog [#4546](https://github.com/JabRef/jabref/issues/4546)
- We added the ability to change the column widths directly in the main
. [#4546](https://github.com/JabRef/jabref/issues/4546)
- We added a description of how recommendations were chosen and better error handling to Related Articles tab
- We added the ability to execute default action in dialog by using with <kbd>Ctrl</kbd> + <kbd>Enter</kbd> combination [#4496](https://github.com/JabRef/jabref/issues/4496)
- We grouped and reordered the Main Menu (File, Edit, Library, Quality, Tools, and View tabs & icons). [#4666](https://github.com/JabRef/jabref/issues/4666) [#4667](https://github.com/JabRef/jabref/issues/4667) [#4668](https://github.com/JabRef/jabref/issues/4668) [#4669](https://github.com/JabRef/jabref/issues/4669) [#4670](https://github.com/JabRef/jabref/issues/4670) [#4671](https://github.com/JabRef/jabref/issues/4671) [#4672](https://github.com/JabRef/jabref/issues/4672) [#4673](https://github.com/JabRef/jabref/issues/4673)
- We added additional modifiers (capitalize, titlecase and sentencecase) to the Bibtex key generator. [#1506](https://github.com/JabRef/jabref/issues/1506)
- We have migrated from the mysql jdbc connector to the mariadb one for better authentication scheme support. [#4746](https://github.com/JabRef/jabref/issues/4745)
- We grouped the toolbar icons and changed the Open Library and Copy icons. [#4584](https://github.com/JabRef/jabref/issues/4584)
- We added a browse button next to the path text field for aux-based groups. [#4586](https://github.com/JabRef/jabref/issues/4586)
- We changed the title of Group Dialog to "Add subgroup" from "Edit group" when we select Add subgroup option.
- We enable import button only if entries are selected. [#4755](https://github.com/JabRef/jabref/issues/4755)
- We made modifications to improve the contrast of UI elements. [#4583](https://github.com/JabRef/jabref/issues/4583)
- We added a warning for empty BibTeX keys in the entry editor. [#4440](https://github.com/JabRef/jabref/issues/4440)
- We added an option in the settings to set the default action in JabRef when right clicking on any entry in any database and selecting "Open folder". [#4763](https://github.com/JabRef/jabref/issues/4763)
- The Medline fetcher now normalizes the author names according to the BibTeX-Standard [#4345](https://github.com/JabRef/jabref/issues/4345)
- We added an option on the Linked File Viewer to rename the attached file of an entry directly on the JabRef. [#4844](https://github.com/JabRef/jabref/issues/4844)
- We added an option in the preference dialog box that allows user to enable helpful tooltips.[#3599](https://github.com/JabRef/jabref/issues/3599)
- We reworked the functionality for extracting BibTeX entries from plain text, because our used service [freecite shut down](https://library.brown.edu/libweb/freecite_notice.php). [#5206](https://github.com/JabRef/jabref/pull/5206)
- We moved the dropdown menu for selecting the push-application from the toolbar into the external application preferences. [#674](https://github.com/JabRef/jabref/issues/674)
- We removed the alphabetical ordering of the custom tabs and updated the error message when trying to create a general field with a name containing an illegal character. [#5019](https://github.com/JabRef/jabref/issues/5019)
- We added a context menu to the bib(la)tex-source-editor to copy'n'paste. [#5007](https://github.com/JabRef/jabref/pull/5007)
- We added a tool that allows searching for citations in LaTeX files. It scans directories and shows which entries are used, how many times and where.
- We added a 'LaTeX citations' tab to the entry editor, to search for citations to the active entry in the LaTeX file directory. It can be disabled in the preferences dialog.
- We added an option in preferences to allow for integers in field "edition" when running database in bibtex mode. [#4680](https://github.com/JabRef/jabref/issues/4680)
- We added the ability to use negation in export filter layouts. [#5138](https://github.com/JabRef/jabref/pull/5138)
- Focus on Name Area instead of 'OK' button whenever user presses 'Add subgroup'. [#6307](https://github.com/JabRef/jabref/issues/6307)

### Fixed

- We fixed an issue where JabRef died silently for the user without enough inotify instances [#4874](https://github.com/JabRef/jabref/issues/4847)
- We fixed an issue where corresponding groups are sometimes not highlighted when clicking on entries [#3112](https://github.com/JabRef/jabref/issues/3112)
- We fixed an issue where custom exports could not be selected in the 'Export (selected) entries' dialog [#4013](https://github.com/JabRef/jabref/issues/4013)
- Italic text is now rendered correctly. [#3356](https://github.com/JabRef/jabref/issues/3356)
- The entry editor no longer gets corrupted after using the source tab. [#3532](https://github.com/JabRef/jabref/issues/3532) [#3608](https://github.com/JabRef/jabref/issues/3608) [#3616](https://github.com/JabRef/jabref/issues/3616)
- We fixed multiple issues where entries did not show up after import if a search was active. [#1513](https://github.com/JabRef/jabref/issues/1513) [#3219](https://github.com/JabRef/jabref/issues/3219))
- We fixed an issue where the group tree was not updated correctly after an entry was changed. [#3618](https://github.com/JabRef/jabref/issues/3618)
- We fixed an issue where a right-click in the main table selected a wrong entry. [#3267](https://github.com/JabRef/jabref/issues/3267)
- We fixed an issue where in rare cases entries where overlayed in the main table. [#3281](https://github.com/JabRef/jabref/issues/3281)
- We fixed an issue where selecting a group messed up the focus of the main table and the entry editor. [#3367](https://github.com/JabRef/jabref/issues/3367)
- We fixed an issue where composite author names were sorted incorrectly. [#2828](https://github.com/JabRef/jabref/issues/2828)
- We fixed an issue where commands followed by `-` didn't work. [#3805](https://github.com/JabRef/jabref/issues/3805)
- We fixed an issue where a non-existing aux file in a group made it impossible to open the library. [#4735](https://github.com/JabRef/jabref/issues/4735)
- We fixed an issue where some journal names were wrongly marked as abbreviated. [#4115](https://github.com/JabRef/jabref/issues/4115)
- We fixed an issue where the custom file column were sorted incorrectly. [#3119](https://github.com/JabRef/jabref/issues/3119)
- We improved the parsing of author names whose infix is abbreviated without a dot. [#4864](https://github.com/JabRef/jabref/issues/4864)
- We fixed an issues where the entry losses focus when a field is edited and at the same time used for sorting. [#3373](https://github.com/JabRef/jabref/issues/3373)
- We fixed an issue where the menu on Mac OS was not displayed in the usual Mac-specific way. [#3146](https://github.com/JabRef/jabref/issues/3146)
- We improved the integrity check for page numbers. [#4113](https://github.com/JabRef/jabref/issues/4113) and [feature request in the forum](http://discourse.jabref.org/t/pages-field-allow-use-of-en-dash/1199)
- We fixed an issue where the order of fields in customized entry types was not saved correctly. [#4033](http://github.com/JabRef/jabref/issues/4033)
- We fixed an issue where renaming a group did not change the group name in the interface. [#3189](https://github.com/JabRef/jabref/issues/3189)
- We fixed an issue where the groups tree of the last database was still shown even after the database was already closed.
- We fixed an issue where the "Open file dialog" may disappear behind other windows. [#3410](https://github.com/JabRef/jabref/issues/3410)
- We fixed an issue where the number of entries matched was not updated correctly upon adding or removing an entry. [#3537](https://github.com/JabRef/jabref/issues/3537)
- We fixed an issue where the default icon of a group was not colored correctly.
- We fixed an issue where the first field in entry editor was not focused when adding a new entry. [#4024](https://github.com/JabRef/jabref/issues/4024)
- We reworked the "Edit file" dialog to make it resizeable and improved the workflow for adding and editing files [#2970](https://github.com/JabRef/jabref/issues/2970)
- We fixed an issue where custom name formatters were no longer found correctly. [#3531](https://github.com/JabRef/jabref/issues/3531)
- We fixed an issue where the month was not shown in the preview. [#3239](https://github.com/JabRef/jabref/issues/3239)
- Rewritten logic to detect a second jabref instance. [#4023](https://github.com/JabRef/jabref/issues/4023)
- We fixed an issue where the "Convert to BibTeX-Cleanup" moved the content of the `file` field to the `pdf` field [#4120](https://github.com/JabRef/jabref/issues/4120)
- We fixed an issue where the preview pane in entry preview in preferences wasn't showing the citation style selected [#3849](https://github.com/JabRef/jabref/issues/3849)
- We fixed an issue where the default entry preview style still contained the field `review`. The field `review` in the style is now replaced with comment to be consistent with the entry editor [#4098](https://github.com/JabRef/jabref/issues/4098)
- We fixed an issue where users were vulnerable to XXE attacks during parsing [#4229](https://github.com/JabRef/jabref/issues/4229)
- We fixed an issue where files added via the "Attach file" contextmenu of an entry were not made relative. [#4201](https://github.com/JabRef/jabref/issues/4201) and [#4241](https://github.com/JabRef/jabref/issues/4241)
- We fixed an issue where author list parser can't generate bibtex for Chinese author. [#4169](https://github.com/JabRef/jabref/issues/4169)
- We fixed an issue where the list of XMP Exclusion fields in the preferences was not be saved [#4072](https://github.com/JabRef/jabref/issues/4072)
- We fixed an issue where the ArXiv Fetcher did not support HTTP URLs [koppor#328](https://github.com/koppor/jabref/issues/328)
- We fixed an issue where only one PDF file could be imported [#4422](https://github.com/JabRef/jabref/issues/4422)
- We fixed an issue where "Move to group" would always move the first entry in the library and not the selected [#4414](https://github.com/JabRef/jabref/issues/4414)
- We fixed an issue where an older dialog appears when downloading full texts from the quality menu. [#4489](https://github.com/JabRef/jabref/issues/4489)
- We fixed an issue where right clicking on any entry in any database and selecting "Open folder" results in the NullPointer exception. [#4763](https://github.com/JabRef/jabref/issues/4763)
- We fixed an issue where option 'open terminal here' with custom command was passing the wrong argument. [#4802](https://github.com/JabRef/jabref/issues/4802)
- We fixed an issue where ranking an entry would generate an IllegalArgumentException. [#4754](https://github.com/JabRef/jabref/issues/4754)
- We fixed an issue where special characters where removed from non-label key generation pattern parts [#4767](https://github.com/JabRef/jabref/issues/4767)
- We fixed an issue where the RIS import would overwite the article date with the value of the acessed date [#4816](https://github.com/JabRef/jabref/issues/4816)
- We fixed an issue where an NullPointer exception was thrown when a referenced entry in an Open/Libre Office document was no longer present in the library. Now an error message with the reference marker of the missing entry is shown. [#4932](https://github.com/JabRef/jabref/issues/4932)
- We fixed an issue where a database exception related to a missing timezone was too big. [#4827](https://github.com/JabRef/jabref/issues/4827)
- We fixed an issue where the IEEE fetcher returned an error if no keywords were present in the result from the IEEE website [#4997](https://github.com/JabRef/jabref/issues/4997)
- We fixed an issue where the command line help text had several errors, and arguments and descriptions have been rewritten to simplify and detail them better. [#4932](https://github.com/JabRef/jabref/issues/2016)
- We fixed an issue where the same menu for changing entry type had two different sizes and weights. [#4977](https://github.com/JabRef/jabref/issues/4977)
- We fixed an issue where the "Attach file" dialog, in the right-click menu for an entry, started on the working directory instead of the user's main directory. [#4995](https://github.com/JabRef/jabref/issues/4995)
- We fixed an issue where the JabRef Icon in the macOS launchpad was not displayed correctly [#5003](https://github.com/JabRef/jabref/issues/5003)
- We fixed an issue where the "Search for unlinked local files" would throw an exception when parsing the content of a PDF-file with missing "series" information [#5128](https://github.com/JabRef/jabref/issues/5128)
- We fixed an issue where the XMP Importer would incorrectly return an empty default entry when importing pdfs [#6577](https://github.com/JabRef/jabref/issues/6577)
- We fixed an issue where opening the menu 'Library properties' marked the library as modified [#6451](https://github.com/JabRef/jabref/issues/6451)

### Removed

- The feature to "mark entries" was removed and merged with the groups functionality.  For migration, a group is created for every value of the `__markedentry` field and the entry is added to this group.
- The number column was removed.
- We removed the global search feature.
- We removed the coloring of cells in the main table according to whether the field is optional/required.
- We removed the feature to find and resolve duplicate BibTeX keys (as this use case is already covered by the integrity check).
- We removed a few commands from the right-click menu that are not needed often and thus don't need to be placed that prominently:
  - Print entry preview: available through entry preview
  - All commands related to marking: marking is not yet reimplemented
  - Set/clear/append/rename fields: available through Edit menu
  - Manage keywords: available through the Edit menu
  - Copy linked files to folder: available through File menu
  - Add/move/remove from group: removed completely (functionality still available through group interface)
- We removed the option to change the column widths in the preferences dialog. [#4546](https://github.com/JabRef/jabref/issues/4546)

## Older versions

The changelog of JabRef 4.x is available at the [v4.3.1 tag](https://github.com/JabRef/jabref/blob/v4.3.1/CHANGELOG.md).
The changelog of JabRef 3.x is available at the [v3.8.2 tag](https://github.com/JabRef/jabref/blob/v3.8.2/CHANGELOG.md).
The changelog of JabRef 2.11 and all previous versions is available as [text file in the v2.11.1 tag](https://github.com/JabRef/jabref/blob/v2.11.1/CHANGELOG).

[Unreleased]: https://github.com/JabRef/jabref/compare/v5.1...HEAD
[5.1]: https://github.com/JabRef/jabref/compare/v5.0...v5.1
[5.0]: https://github.com/JabRef/jabref/compare/v5.0-beta...v5.0
[5.0-beta]: https://github.com/JabRef/jabref/compare/v5.0-alpha...v5.0-beta
[5.0-alpha]: https://github.com/JabRef/jabref/compare/v4.3...v5.0-alpha

<!-- markdownlint-disable-file MD024 MD033 --><|MERGE_RESOLUTION|>--- conflicted
+++ resolved
@@ -21,11 +21,8 @@
 
 ### Fixed
 
-<<<<<<< HEAD
 - We fixed a linked identifier icon inconsistency. [#6705](https://github.com/JabRef/jabref/issues/6705)
-=======
 - We fixed the wrong behavior that font size changes are not reflected in dialogs. [#6039](https://github.com/JabRef/jabref/issues/6039)
->>>>>>> 26870b74
 
 ### Removed
 
