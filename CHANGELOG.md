--- conflicted
+++ resolved
@@ -84,12 +84,9 @@
 - We fixed the keyboard navigation in the entry editor: pressing <kbd>Shift</kbd> + <kbd>Tab</kbd> on the first field now correctly focuses the last field of the previous tab. [#14513](https://github.com/JabRef/jabref/issues/14513)
 - We fixed a crash when importing preferences from older JabRef versions. [#14497](https://github.com/JabRef/jabref/issues/14497)
 - We fixed an issue where reordering linked files via drag and drop was no longer possible. [#14627](https://github.com/JabRef/jabref/pull/14627)
-<<<<<<< HEAD
 - We fixed empty entries list when exporting AI chat from a group. [#14647](https://github.com/JabRef/jabref/issues/14647)
-=======
 - `JabRef.bat` is present again. [#14636](https://github.com/JabRef/jabref/issues/14636)
 - We fixed an issue where the warning dialog is mixed Chinese/English after switching to zh_CN [#14654](https://github.com/JabRef/jabref/issues/14654)
->>>>>>> 72b6c76c
 
 ### Removed
 
