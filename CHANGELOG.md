
# Changelog

All notable changes to this project will be documented in this file.
The format is based on [Keep a Changelog](https://keepachangelog.com/en/1.0.0/).
We refer to [GitHub issues](https://github.com/JabRef/jabref/issues) by using `#NUM`.
In case, there is no issue present, the pull request implementing the feature is linked.

Note that this project **does not** adhere to [Semantic Versioning](http://semver.org/).

## [Unreleased]

### Added

- We added a query parser and mapping layer to enable conversion of queries formulated in simplified lucene syntax by the user into api queries. [#6799](https://github.com/JabRef/jabref/pull/6799)
- We added some basic functionality to customise the look of JabRef by importing a css theme file. [#5790](https://github.com/JabRef/jabref/issues/5790)
- We added connection check function in network preference setting [#6560](https://github.com/JabRef/jabref/issues/6560)

### Changed

- We restructured the 'File' tab and extracted some parts into the 'Linked files' tab [#6779](https://github.com/JabRef/jabref/pull/6779)
- JabRef now offers journal lists from <https://abbrv.jabref.org>. JabRef the lists which use a dot inside the abbreviations. [#5749](https://github.com/JabRef/jabref/pull/5749)
- We removed two useless preferences in the groups preferences dialog. [#6836](https://github.com/JabRef/jabref/pull/6836)
- Synchronization of SpecialFields to keywords is now disabled by default. [#6621](https://github.com/JabRef/jabref/issues/6621)
- JabRef no longer opens the entry editor with the first entry on startup [#6855](https://github.com/JabRef/jabref/issues/6855)
- We completed the rebranding of `bibtexkey` as `citationkey` which was started in JabRef 5.1.
- JabRef no longer opens the entry editor with the first entry on startup [#6855](https://github.com/JabRef/jabref/issues/6855)
- Fetch by ID: (long) "SAO/NASA Astrophysics Data System" replaced by (short) "SAO/NASA ADS" [#6876](https://github.com/JabRef/jabref/pull/6876)
- We changed the title of the window  "Manage field names and content":  to have the same title as the corresponding menu item  [#6895](https://github.com/JabRef/jabref/pull/6895)
- Improved detection of "short" DOIs [6880](https://github.com/JabRef/jabref/issues/6880)

### Fixed

- We fixed an issue changing the icon link_variation_off that is not meaningful. [#6834][https://github.com/JabRef/jabref/issues/6834]
- We fixed an issue where the `.sav` file was not deleted upon exiting JabRef. [#6109](https://github.com/JabRef/jabref/issues/6109)
- We fixed a linked identifier icon inconsistency. [#6705](https://github.com/JabRef/jabref/issues/6705)
- We fixed the wrong behavior that font size changes are not reflected in dialogs. [#6039](https://github.com/JabRef/jabref/issues/6039)
- We fixed an issue where the sort order of the entry table was reset after a restart of JabRef. [#6898](https://github.com/JabRef/jabref/pull/6898)
- We fixed an issue where no longer a warning was displayed when inserting references into LibreOffice with an invalid "ReferenceParagraphFormat". [#6907](https://github.com/JabRef/jabref/pull/60907).
<<<<<<< HEAD
- We fixed an issue where in entry types editor selected field was not removed after first click [#6934](https://github.com/JabRef/jabref/issues/6934)
=======
- We fixed an issue where a remove icon was shown for standard entry types in the custom entry types dialog [6906](https://github.com/JabRef/jabref/issues/6906)
>>>>>>> 0480a89c

### Removed

## [5.1] – 2020-08-30

### Added

- We added a new fetcher to enable users to search mEDRA DOIs [#6602](https://github.com/JabRef/jabref/issues/6602)
- We added a new fetcher to enable users to search "[Collection of Computer Science Bibliographies](https://liinwww.ira.uka.de/bibliography/index.html)". [#6638](https://github.com/JabRef/jabref/issues/6638)
- We added default values for delimiters in Add Subgroup window [#6624](https://github.com/JabRef/jabref/issues/6624)
- We improved responsiveness of general fields specification dialog window. [#6643](https://github.com/JabRef/jabref/issues/6604)
- We added support for importing ris file and load DOI [#6530](https://github.com/JabRef/jabref/issues/6530)
- We added the Library properties to a context menu on the library tabs [#6485](https://github.com/JabRef/jabref/issues/6485)
- We added a new field in the preferences in 'BibTeX key generator' for unwanted characters that can be user-specified. [#6295](https://github.com/JabRef/jabref/issues/6295)
- We added support for searching ShortScience for an entry through the user's browser. [#6018](https://github.com/JabRef/jabref/pull/6018)
- We updated EditionChecker to permit edition to start with a number. [#6144](https://github.com/JabRef/jabref/issues/6144)
- We added tooltips for most fields in the entry editor containing a short description. [#5847](https://github.com/JabRef/jabref/issues/5847)
- We added support for basic markdown in custom formatted previews [#6194](https://github.com/JabRef/jabref/issues/6194)
- We now show the number of items found and selected to import in the online search dialog. [#6248](https://github.com/JabRef/jabref/pull/6248)
- We created a new install screen for macOS. [#5759](https://github.com/JabRef/jabref/issues/5759)
- We added a new integrity check for duplicate DOIs. [koppor#339](https://github.com/koppor/jabref/issues/339)
- We implemented an option to download fulltext files while importing. [#6381](https://github.com/JabRef/jabref/pull/6381)
- We added a progress-indicator showing the average progress of background tasks to the toolbar. Clicking it reveals a pop-over with a list of running background tasks. [6443](https://github.com/JabRef/jabref/pull/6443)
- We fixed the bug when strike the delete key in the text field. [#6421](https://github.com/JabRef/jabref/issues/6421)
- We added a BibTex key modifier for truncating strings. [#3915](https://github.com/JabRef/jabref/issues/3915)
- We added support for jumping to target entry when typing letter/digit after sorting a column in maintable [#6146](https://github.com/JabRef/jabref/issues/6146)
- We added a new fetcher to enable users to search all available E-Libraries simultaneously. [koppor#369](https://github.com/koppor/jabref/issues/369)
- We added the field "entrytype" to the export sort criteria [#6531](https://github.com/JabRef/jabref/pull/6531)
- We added the possibility to change the display order of the fields in the entry editor. The order can now be configured using drag and drop in the "Customize entry types" dialog [#6152](https://github.com/JabRef/jabref/pull/6152)
- We added native support for biblatex-software [#6574](https://github.com/JabRef/jabref/issues/6574)
- We added a missing restart warning for AutoComplete in the preferences dialog. [#6351](https://github.com/JabRef/jabref/issues/6351)
- We added a note to the citation key pattern preferences dialog as a temporary workaround for a JavaFX bug, about committing changes in a table cell, if the focus is lost. [#5825](https://github.com/JabRef/jabref/issues/5825)

### Changed

- We improved the arXiv fetcher. Now it should find entries even more reliably and does no longer include the version (e.g `v1`) in the `eprint` field. [forum#1941](https://discourse.jabref.org/t/remove-version-in-arxiv-import/1941)
- We moved the group search bar and the button "New group" from bottom to top position to make it more prominent. [#6112](https://github.com/JabRef/jabref/pull/6112)
- When JabRef finds a `.sav` file without changes, there is no dialog asking for acceptance of changes anymore.
- We changed the buttons for import/export/show all/reset of preferences to smaller icon buttons in the preferences dialog. [#6130](https://github.com/JabRef/jabref/pull/6130)
- We moved the functionality "Manage field names & content" from the "Library" menu to the "Edit" menu, because it affects the selected entries and not the whole library
- We merged the functionality "Append contents from a BibTeX library into the currently viewed library" into the "Import into database" functionality. Fixes [#6049](https://github.com/JabRef/jabref/issues/6049).
- We changed the directory where fulltext downloads are stored to the directory set in the import-tab in preferences. [#6381](https://github.com/JabRef/jabref/pull/6381)
- We improved the error message for invalid jstyles. [#6303](https://github.com/JabRef/jabref/issues/6303)
- We changed the section name of 'Advanced' to 'Network' in the preferences and removed some obsolete options.[#6489](https://github.com/JabRef/jabref/pull/6489)
- We improved the context menu of the column "Linked identifiers" of the main table, by truncating their texts, if they are too long. [#6499](https://github.com/JabRef/jabref/issues/6499)
- We merged the main table tabs in the preferences dialog. [#6518](https://github.com/JabRef/jabref/pull/6518)
- We changed the command line option 'generateBibtexKeys' to the more generic term 'generateCitationKeys' while the short option remains 'g'.[#6545](https://github.com/JabRef/jabref/pull/6545)
- We improved the "Possible duplicate entries" window to remember its size and position throughout a session. [#6582](https://github.com/JabRef/jabref/issues/6582)
- We divided the toolbar into small parts, so if the application window is to small, only a part of the toolbar is moved into the chevron popup. [#6682](https://github.com/JabRef/jabref/pull/6682)
- We changed the layout for of the buttons in the Open Office side panel to ensure that the button text is always visible, specially when resizing. [#6639](https://github.com/JabRef/jabref/issues/6639)
- We merged the two new library commands in the file menu to one which always creates a new library in the default library mode. [#6359](https://github.com/JabRef/jabref/pull/6539#issuecomment-641056536)

### Fixed

- We fixed an issue where entry preview tab has no name in drop down list. [#6591](https://github.com/JabRef/jabref/issues/6591)
- We fixed to only search file links in the BIB file location directory when preferences has corresponding checkbox checked. [#5891](https://github.com/JabRef/jabref/issues/5891)
- We fixed wrong button order (Apply and Cancel) in ManageProtectedTermsDialog.
- We fixed an issue with incompatible characters at BibTeX key [#6257](https://github.com/JabRef/jabref/issues/6257)
- We fixed an issue where dash (`-`) was reported as illegal BibTeX key [#6295](https://github.com/JabRef/jabref/issues/6295)
- We greatly improved the performance of the overall application and many operations. [#5071](https://github.com/JabRef/jabref/issues/5071)
- We fixed an issue where sort by priority was broken. [#6222](https://github.com/JabRef/jabref/issues/6222)
- We fixed an issue where opening a library from the recent libraries menu was not possible. [#5939](https://github.com/JabRef/jabref/issues/5939)
- We fixed an issue with inconsistent capitalization of file extensions when downloading files. [#6115](https://github.com/JabRef/jabref/issues/6115)
- We fixed the display of language and encoding in the preferences dialog. [#6130](https://github.com/JabRef/jabref/pull/6130)
- Now the link and/or the link description in the column "linked files" of the main table gets truncated or wrapped, if too long, otherwise display issues arise. [#6178](https://github.com/JabRef/jabref/issues/6178)
- We fixed the issue that groups panel does not keep size when resizing window. [#6180](https://github.com/JabRef/jabref/issues/6180)
- We fixed an error that sometimes occurred when using the context menu. [#6085](https://github.com/JabRef/jabref/issues/6085)
- We fixed an issue where search full-text documents downloaded files with same name, overwriting existing files. [#6174](https://github.com/JabRef/jabref/pull/6174)
- We fixed an issue when importing into current library an erroneous message "import cancelled" is displayed even though import is successful. [#6266](https://github.com/JabRef/jabref/issues/6266)
- We fixed an issue where custom jstyles for Open/LibreOffice where not saved correctly. [#6170](https://github.com/JabRef/jabref/issues/6170)
- We fixed an issue where the INSPIRE fetcher was no longer working [#6229](https://github.com/JabRef/jabref/issues/6229)
- We fixed an issue where custom exports with an uppercase file extension could not be selected for "Copy...-> Export to Clipboard" [#6285](https://github.com/JabRef/jabref/issues/6285)
- We fixed the display of icon both in the main table and linked file editor. [#6169](https://github.com/JabRef/jabref/issues/6169)
- We fixed an issue where the windows installer did not create an entry in the start menu [bug report in the forum](https://discourse.jabref.org/t/error-while-fetching-from-doi/2018/3)
- We fixed an issue where only the field `abstract` and `comment` were declared as multiline fields. Other fields can now be configured in the preferences using "Do not wrap the following fields when saving" [4373](https://github.com/JabRef/jabref/issues/4373)
- We fixed an issue where JabRef switched to discrete graphics under macOS [#5935](https://github.com/JabRef/jabref/issues/5935)
- We fixed an issue where the Preferences entry preview will be unexpected modified leads to Value too long exception [#6198](https://github.com/JabRef/jabref/issues/6198)
- We fixed an issue where custom jstyles for Open/LibreOffice would only be valid if a layout line for the entry type `default` was at the end of the layout section [#6303](https://github.com/JabRef/jabref/issues/6303)
- We fixed an issue where a new entry is not shown in the library if a search is active [#6297](https://github.com/JabRef/jabref/issues/6297)
- We fixed an issue where long directory names created from patterns could create an exception. [#3915](https://github.com/JabRef/jabref/issues/3915)
- We fixed an issue where sort on numeric cases was broken. [#6349](https://github.com/JabRef/jabref/issues/6349)
- We fixed an issue where year and month fields were not cleared when converting to biblatex [#6224](https://github.com/JabRef/jabref/issues/6224)
- We fixed an issue where an "Not on FX thread" exception occured when saving on linux [#6453](https://github.com/JabRef/jabref/issues/6453)
- We fixed an issue where the library sort order was lost. [#6091](https://github.com/JabRef/jabref/issues/6091)
- We fixed an issue where brackets in regular expressions were not working. [6469](https://github.com/JabRef/jabref/pull/6469)
- We fixed an issue where multiple background task popups stacked over each other.. [#6472](https://github.com/JabRef/jabref/issues/6472)
- We fixed an issue where LaTeX citations for specific commands (\autocites) of biblatex-mla were not recognized. [#6476](https://github.com/JabRef/jabref/issues/6476)
- We fixed an issue where drag and drop was not working on empty database. [#6487](https://github.com/JabRef/jabref/issues/6487)
- We fixed an issue where the name fields were not updated after the preferences changed. [#6515](https://github.com/JabRef/jabref/issues/6515)
- We fixed an issue where "null" appeared in generated BibTeX keys. [#6459](https://github.com/JabRef/jabref/issues/6459)
- We fixed an issue where the authors' names were incorrectly displayed in the authors' column when they were bracketed. [#6465](https://github.com/JabRef/jabref/issues/6465) [#6459](https://github.com/JabRef/jabref/issues/6459)
- We fixed an issue where importing certain unlinked files would result in an exception [#5815](https://github.com/JabRef/jabref/issues/5815)
- We fixed an issue where downloaded files would be moved to a directory named after the citationkey when no file directory pattern is specified [#6589](https://github.com/JabRef/jabref/issues/6589)
- We fixed an issue with the creation of a group of cited entries which incorrectly showed the message that the library had been modified externally whenever saving the library. [#6420](https://github.com/JabRef/jabref/issues/6420)
- We fixed an issue with the creation of a group of cited entries. Now the file path to an aux file gets validated. [#6585](https://github.com/JabRef/jabref/issues/6585)
- We fixed an issue on Linux systems where the application would crash upon inotify failure. Now, the user is prompted with a warning, and given the choice to continue the session. [#6073](https://github.com/JabRef/jabref/issues/6073)
- We moved the search modifier buttons into the search bar, as they were not accessible, if autocompletion was disabled. [#6625](https://github.com/JabRef/jabref/issues/6625)
- We fixed an issue about duplicated group color indicators [#6175](https://github.com/JabRef/jabref/issues/6175)
- We fixed an issue where entries with the entry type Misc from an imported aux file would not be saved correctly to the bib file on disk [#6405](https://github.com/JabRef/jabref/issues/6405)
- We fixed an issue where percent sign ('%') was not formatted properly by the HTML formatter [#6753](https://github.com/JabRef/jabref/issues/6753)
- We fixed an issue with the [SAO/NASA Astrophysics Data System](https://docs.jabref.org/collect/import-using-online-bibliographic-database/ads) fetcher where `\textbackslash` appeared at the end of the abstract.
- We fixed an issue with the Science Direct fetcher where PDFs could not be downloaded. Fixes [#5860](https://github.com/JabRef/jabref/issues/5860)
- We fixed an issue with the Library of Congress importer.
- We fixed the [link to the external libraries listing](https://github.com/JabRef/jabref/blob/master/external-libraries.md) in the about dialog
- We fixed an issue regarding pasting on Linux. [#6293](https://github.com/JabRef/jabref/issues/6293)

### Removed

- We removed the option of the "enforce legal key". [#6295](https://github.com/JabRef/jabref/issues/6295)
- We removed the obsolete `External programs / Open PDF` section in the preferences, as the default application to open PDFs is now set in the `Manage external file types` dialog. [#6130](https://github.com/JabRef/jabref/pull/6130)
- We removed the option to configure whether a `.bib.bak` file should be generated upon save. It is now always enabled. Documentation at <https://docs.jabref.org/general/autosave>. [#6092](https://github.com/JabRef/jabref/issues/6092)
- We removed the built-in list of IEEE journal abbreviations using BibTeX strings. If you still want to use them, you have to download them separately from <https://abbrv.jabref.org>.

## [5.0] – 2020-03-06

### Changed

- Added browser integration to the snap package for firefox/chromium browsers. [#6062](https://github.com/JabRef/jabref/pull/6062)
- We reintroduced the possibility to extract references from plain text (using [GROBID](https://grobid.readthedocs.io/en/latest/)). [#5614](https://github.com/JabRef/jabref/pull/5614)
- We changed the open office panel to show buttons in rows of three instead of going straight down to save space as the button expanded out to take up unnecessary horizontal space. [#5479](https://github.com/JabRef/jabref/issues/5479)
- We cleaned up the group add/edit dialog. [#5826](https://github.com/JabRef/jabref/pull/5826)
- We reintroduced the index column. [#5844](https://github.com/JabRef/jabref/pull/5844)
- Filenames of external files can no longer contain curly braces. [#5926](https://github.com/JabRef/jabref/pull/5926)
- We made the filters more easily accessible in the integrity check dialog. [#5955](https://github.com/JabRef/jabref/pull/5955)
- We reimplemented and improved the dialog "Customize entry types". [#4719](https://github.com/JabRef/jabref/issues/4719)
- We added an [American Physical Society](https://journals.aps.org/) fetcher. [#818](https://github.com/JabRef/jabref/issues/818)
- We added possibility to enable/disable items quantity in groups. [#6042](https://github.com/JabRef/jabref/issues/6042)

### Fixed

- We fixed an issue where the command line console was always opened in the background. [#5474](https://github.com/JabRef/jabref/issues/5474)
- We fixed and issue where pdf files will not open under some KDE linux distributions when using okular. [#5253](https://github.com/JabRef/jabref/issues/5253)
- We fixed an issue where the Medline fetcher was only working when JabRef was running from source. [#5645](https://github.com/JabRef/jabref/issues/5645)
- We fixed some visual issues in the dark theme. [#5764](https://github.com/JabRef/jabref/pull/5764) [#5753](https://github.com/JabRef/jabref/issues/5753)
- We fixed an issue where non-default previews didn't handle unicode characters. [#5779](https://github.com/JabRef/jabref/issues/5779)
- We improved the performance, especially changing field values in the entry should feel smoother now. [#5843](https://github.com/JabRef/jabref/issues/5843)
- We fixed an issue where the ampersand character wasn't rendering correctly on previews. [#3840](https://github.com/JabRef/jabref/issues/3840)
- We fixed an issue where an erroneous "The library has been modified by another program" message was shown when saving. [#4877](https://github.com/JabRef/jabref/issues/4877)
- We fixed an issue where the file extension was missing after downloading a file (we now fall-back to pdf). [#5816](https://github.com/JabRef/jabref/issues/5816)
- We fixed an issue where cleaning up entries broke web URLs, if "Make paths of linked files relative (if possible)" was enabled, which resulted in various other issues subsequently. [#5861](https://github.com/JabRef/jabref/issues/5861)
- We fixed an issue where the tab "Required fields" of the entry editor did not show all required fields, if at least two of the defined required fields are linked with a logical or. [#5859](https://github.com/JabRef/jabref/issues/5859)
- We fixed several issues concerning managing external file types: Now everything is usable and fully functional. Previously, there were problems with the radio buttons, with saving the settings and with loading an input field value. Furthermore, different behavior for Windows and other operating systems was given, which was unified as well. [#5846](https://github.com/JabRef/jabref/issues/5846)
- We fixed an issue where entries containing Unicode charaters were not parsed correctly [#5899](https://github.com/JabRef/jabref/issues/5899)
- We fixed an issue where an entry containing an external filename with curly braces could not be saved. Curly braces are now longer allowed in filenames. [#5899](https://github.com/JabRef/jabref/issues/5899)
- We fixed an issue where changing the type of an entry did not update the main table [#5906](https://github.com/JabRef/jabref/issues/5906)
- We fixed an issue in the optics of the library properties, that cropped the dialog on scaled displays. [#5969](https://github.com/JabRef/jabref/issues/5969)
- We fixed an issue where changing the type of an entry did not update the main table. [#5906](https://github.com/JabRef/jabref/issues/5906)
- We fixed an issue where opening a library from the recent libraries menu was not possible. [#5939](https://github.com/JabRef/jabref/issues/5939)
- We fixed an issue where the most bottom group in the list got lost, if it was dragged on itself. [#5983](https://github.com/JabRef/jabref/issues/5983)
- We fixed an issue where changing entry type doesn't always work when biblatex source is shown. [#5905](https://github.com/JabRef/jabref/issues/5905)
- We fixed an issue where the group and the link column were not updated after changing the entry in the main table. [#5985](https://github.com/JabRef/jabref/issues/5985)
- We fixed an issue where reordering the groups was not possible after inserting an article. [#6008](https://github.com/JabRef/jabref/issues/6008)
- We fixed an issue where citation styles except the default "Preview" could not be used. [#56220](https://github.com/JabRef/jabref/issues/5622)
- We fixed an issue where a warning was displayed when the title content is made up of two sentences. [#5832](https://github.com/JabRef/jabref/issues/5832)
- We fixed an issue where an exception was thrown when adding a save action without a selected formatter in the library properties [#6069](https://github.com/JabRef/jabref/issues/6069)
- We fixed an issue where JabRef's icon was missing in the Export to clipboard Dialog. [#6286](https://github.com/JabRef/jabref/issues/6286)
- We fixed an issue when an "Abstract field" was duplicating text, when importing from RIS file (Neurons) [#6065](https://github.com/JabRef/jabref/issues/6065)
- We fixed an issue where adding the addition of a new entry was not completely validated [#6370](https://github.com/JabRef/jabref/issues/6370)
- We fixed an issue where the blue and red text colors in the Merge entries dialog were not quite visible [#6334](https://github.com/JabRef/jabref/issues/6334)
- We fixed an issue where underscore character was removed from the file name in the Recent Libraries list in File menu [#6383](https://github.com/JabRef/jabref/issues/6383)
- We fixed an issue where few keyboard shortcuts regarding new entries were missing [#6403](https://github.com/JabRef/jabref/issues/6403)

### Removed

- Ampersands are no longer escaped by default in the `bib` file. If you want to keep the current behaviour, you can use the new "Escape Ampersands" formatter as a save action. [#5869](https://github.com/JabRef/jabref/issues/5869)
- The "Merge Entries" entry was removed from the Quality Menu. Users should use the right-click menu instead. [#6021](https://github.com/JabRef/jabref/pull/6021)

## [5.0-beta] – 2019-12-15

### Changed

- We added a short DOI field formatter which shortens DOI to more human-readable form. [koppor#343](https://github.com/koppor/jabref/issues/343)
- We improved the display of group memberships by adding multiple colored bars if the entry belongs to more than one group. [#4574](https://github.com/JabRef/jabref/issues/4574)
- We added an option to show the preview as an extra tab in the entry editor (instead of in a split view). [#5244](https://github.com/JabRef/jabref/issues/5244)
- A custom Open/LibreOffice jstyle file now requires a layout line for the entry type `default` [#5452](https://github.com/JabRef/jabref/issues/5452)
- The entry editor is now open by default when JabRef starts up. [#5460](https://github.com/JabRef/jabref/issues/5460)
- Customized entry types are now serialized in alphabetical order in the bib file.
- We added a new ADS fetcher to use the new ADS API. [#4949](https://github.com/JabRef/jabref/issues/4949)
- We added support of the [X11 primary selection](https://unix.stackexchange.com/a/139193/18033) [#2389](https://github.com/JabRef/jabref/issues/2389)
- We added support to switch between biblatex and bibtex library types. [#5550](https://github.com/JabRef/jabref/issues/5550)
- We changed the save action buttons to be easier to understand. [#5565](https://github.com/JabRef/jabref/issues/5565)
- We made the columns for groups, files and uri in the main table reorderable and merged the clickable icon columns for uri, url, doi and eprint. [#5544](https://github.com/JabRef/jabref/pull/5544)
- We reduced the number of write actions performed when autosave is enabled [#5679](https://github.com/JabRef/jabref/issues/5679)
- We made the column sort order in the main table persistent [#5730](https://github.com/JabRef/jabref/pull/5730)
- When an entry is modified on disk, the change dialog now shows the merge dialog to highlight the changes [#5688](https://github.com/JabRef/jabref/pull/5688)

### Fixed

- Inherit fields from cross-referenced entries as specified by biblatex. [#5045](https://github.com/JabRef/jabref/issues/5045)
- We fixed an issue where it was no longer possible to connect to LibreOffice. [#5261](https://github.com/JabRef/jabref/issues/5261)
- The "All entries group" is no longer shown when no library is open.
- We fixed an exception which occurred when closing JabRef. [#5348](https://github.com/JabRef/jabref/issues/5348)
- We fixed an issue where JabRef reports incorrectly about customized entry types. [#5332](https://github.com/JabRef/jabref/issues/5332)
- We fixed a few problems that prevented JabFox to communicate with JabRef. [#4737](https://github.com/JabRef/jabref/issues/4737) [#4303](https://github.com/JabRef/jabref/issues/4303)
- We fixed an error where the groups containing an entry loose their highlight color when scrolling. [#5022](https://github.com/JabRef/jabref/issues/5022)
- We fixed an error where scrollbars were not shown. [#5374](https://github.com/JabRef/jabref/issues/5374)
- We fixed an error where an exception was thrown when merging entries. [#5169](https://github.com/JabRef/jabref/issues/5169)
- We fixed an error where certain metadata items were not serialized alphabetically.
- After assigning an entry to a group, the item count is now properly colored to reflect the new membership of the entry. [#3112](https://github.com/JabRef/jabref/issues/3112)
- The group panel is now properly updated when switching between libraries (or when closing/opening one). [#3142](https://github.com/JabRef/jabref/issues/3142)
- We fixed an error where the number of matched entries shown in the group pane was not updated correctly. [#4441](https://github.com/JabRef/jabref/issues/4441)
- We fixed an error where the wrong file is renamed and linked when using the "Copy, rename and link" action. [#5653](https://github.com/JabRef/jabref/issues/5653)
- We fixed a "null" error when writing XMP metadata. [#5449](https://github.com/JabRef/jabref/issues/5449)
- We fixed an issue where empty keywords lead to a strange display of automatic keyword groups. [#5333](https://github.com/JabRef/jabref/issues/5333)
- We fixed an error where the default color of a new group was white instead of dark gray. [#4868](https://github.com/JabRef/jabref/issues/4868)
- We fixed an issue where the first field in the entry editor got the focus while performing a different action (like searching). [#5084](https://github.com/JabRef/jabref/issues/5084)
- We fixed an issue where multiple entries were highlighted in the web search result after scrolling. [#5035](https://github.com/JabRef/jabref/issues/5035)
- We fixed an issue where the hover indication in the web search pane was not working. [#5277](https://github.com/JabRef/jabref/issues/5277)
- We fixed an error mentioning "javafx.controls/com.sun.javafx.scene.control" that was thrown when interacting with the toolbar.
- We fixed an error where a cleared search was restored after switching libraries. [#4846](https://github.com/JabRef/jabref/issues/4846)
- We fixed an exception which occurred when trying to open a non-existing file from the "Recent files"-menu [#5334](https://github.com/JabRef/jabref/issues/5334)
- We fixed an issues where the search highlight in the entry preview did not worked. [#5069](https://github.com/JabRef/jabref/issues/5069)
- The context menu for fields in the entry editor is back. [#5254](https://github.com/JabRef/jabref/issues/5254)
- We fixed an exception which occurred when trying to open a non-existing file from the "Recent files"-menu [#5334](https://github.com/JabRef/jabref/issues/5334)
- We fixed a problem where the "editor" information has been duplicated during saving a .bib-Database. [#5359](https://github.com/JabRef/jabref/issues/5359)
- We re-introduced the feature to switch between different preview styles. [#5221](https://github.com/JabRef/jabref/issues/5221)
- We fixed various issues (including [#5263](https://github.com/JabRef/jabref/issues/5263)) related to copying entries to the clipboard
- We fixed some display errors in the preferences dialog and replaced some of the controls [#5033](https://github.com/JabRef/jabref/pull/5033) [#5047](https://github.com/JabRef/jabref/pull/5047) [#5062](https://github.com/JabRef/jabref/pull/5062) [#5141](https://github.com/JabRef/jabref/pull/5141) [#5185](https://github.com/JabRef/jabref/pull/5185) [#5265](https://github.com/JabRef/jabref/pull/5265) [#5315](https://github.com/JabRef/jabref/pull/5315) [#5360](https://github.com/JabRef/jabref/pull/5360)
- We fixed an exception which occurred when trying to import entries without an open library. [#5447](https://github.com/JabRef/jabref/issues/5447)
- The "Automatically set file links" feature now follows symbolic links. [#5664](https://github.com/JabRef/jabref/issues/5664)
- After successful import of one or multiple bib entries the main table scrolls to the first imported entry [#5383](https://github.com/JabRef/jabref/issues/5383)
- We fixed an exception which occurred when an invalid jstyle was loaded. [#5452](https://github.com/JabRef/jabref/issues/5452)
- We fixed an issue where the command line arguments `importBibtex` and `importToOpen` did not import into the currently open library, but opened a new one. [#5537](https://github.com/JabRef/jabref/issues/5537)
- We fixed an error where the preview theme did not adapt to the "Dark" mode [#5463](https://github.com/JabRef/jabref/issues/5463)
- We fixed an issue where multiple entries were allowed in the "crossref" field [#5284](https://github.com/JabRef/jabref/issues/5284)
- We fixed an issue where the merge dialog showed the wrong text colour in "Dark" mode [#5516](https://github.com/JabRef/jabref/issues/5516)
- We fixed visibility issues with the scrollbar and group selection highlight in "Dark" mode, and enabled "Dark" mode for the OpenOffice preview in the style selection window. [#5522](https://github.com/JabRef/jabref/issues/5522)
- We fixed an issue where the author field was not correctly parsed during bibtex key-generation. [#5551](https://github.com/JabRef/jabref/issues/5551)
- We fixed an issue where notifications where shown during autosave. [#5555](https://github.com/JabRef/jabref/issues/5555)
- We fixed an issue where the side pane was not remembering its position. [#5615](https://github.com/JabRef/jabref/issues/5615)
- We fixed an issue where JabRef could not interact with [Oracle XE](https://www.oracle.com/de/database/technologies/appdev/xe.html) in the [shared SQL database setup](https://docs.jabref.org/collaborative-work/sqldatabase).
- We fixed an issue where the toolbar icons were hidden on smaller screens.
- We fixed an issue where renaming referenced files for bib entries with long titles was not possible. [#5603](https://github.com/JabRef/jabref/issues/5603)
- We fixed an issue where a window which is on an external screen gets unreachable when external screen is removed. [#5037](https://github.com/JabRef/jabref/issues/5037)
- We fixed a bug where the selection of groups was lost after drag and drop. [#2868](https://github.com/JabRef/jabref/issues/2868)
- We fixed an issue where the custom entry types didn't show the correct display name [#5651](https://github.com/JabRef/jabref/issues/5651)

### Removed

- We removed some obsolete notifications. [#5555](https://github.com/JabRef/jabref/issues/5555)
- We removed an internal step in the [ISBN-to-BibTeX fetcher](https://docs.jabref.org/import-using-publication-identifiers/isbntobibtex): The [ISBN to BibTeX Converter](https://manas.tungare.name/software/isbn-to-bibtex) by [@manastungare](https://github.com/manastungare) is not used anymore, because it is offline: "people using this tool have not been generating enough sales for Amazon."
- We removed the option to control the default drag and drop behaviour. You can use the modifier keys (like CtrL or Alt) instead.

## [5.0-alpha] – 2019-08-25

### Changed

- We added eventitle, eventdate and venue fields to `@unpublished` entry type.
- We added `@software` and `@dataSet` entry type to biblatex.
- All fields are now properly sorted alphabetically (in the subgroups of required/optional fields) when the entry is written to the bib file.
- We fixed an issue where some importers used the field `pubstatus` instead of the standard BibTeX field `pubstate`.
- We changed the latex command removal for docbook exporter. [#3838](https://github.com/JabRef/jabref/issues/3838)
- We changed the location of some fields in the entry editor (you might need to reset your preferences for these changes to come into effect)
  - Journal/Year/Month in biblatex mode -> Deprecated (if filled)
  - DOI/URL: General -> Optional
  - Internal fields like ranking, read status and priority: Other -> General
  - Moreover, empty deprecated fields are no longer shown
- Added server timezone parameter when connecting to a shared database.
- We updated the dialog for setting up general fields.
- URL field formatting is updated. All whitespace chars, located at the beginning/ending of the URL, are trimmed automatically
- We changed the behavior of the field formatting dialog such that the `bibtexkey` is not changed when formatting all fields or all text fields.
- We added a "Move file to file directory and rename file" option for simultaneously moving and renaming of document file. [#4166](https://github.com/JabRef/jabref/issues/4166)
- Use integrated graphics card instead of discrete on macOS [#4070](https://github.com/JabRef/jabref/issues/4070)
- We added a cleanup operation that detects an arXiv identifier in the note, journal or URL field and moves it to the `eprint` field.
  Because of this change, the last-used cleanup operations were reset.
- We changed the minimum required version of Java to 1.8.0_171, as this is the latest release for which the automatic Java update works.  [#4093](https://github.com/JabRef/jabref/issues/4093)
- The special fields like `Printed` and `Read status` now show gray icons when the row is hovered.
- We added a button in the tab header which allows you to close the database with one click. [#494](https://github.com/JabRef/jabref/issues/494)
- Sorting in the main table now takes information from cross-referenced entries into account. [#2808](https://github.com/JabRef/jabref/issues/2808)
- If a group has a color specified, then entries matched by this group have a small colored bar in front of them in the main table.
- Change default icon for groups to a circle because a colored version of the old icon was hard to distinguish from its black counterpart.
- In the main table, the context menu appears now when you press the "context menu" button on the keyboard. [feature request in the forum](http://discourse.jabref.org/t/how-to-enable-keyboard-context-key-windows)
- We added icons to the group side panel to quickly switch between `union` and `intersection` group view mode. [#3269](https://github.com/JabRef/jabref/issues/3269).
- We use `https` for [fetching from most online bibliographic database](https://docs.jabref.org/import-using-online-bibliographic-database).
- We changed the default keyboard shortcuts for moving between entries when the entry editor is active to ̀<kbd>alt</kbd> + <kbd>up/down</kbd>.
- Opening a new file now prompts the directory of the currently selected file, instead of the directory of the last opened file.
- Window state is saved on close and restored on start.
- We made the MathSciNet fetcher more reliable.
- We added the ISBN fetcher to the list of fetcher available under "Update with bibliographic information from the web" in the entry editor toolbar.
- Files without a defined external file type are now directly opened with the default application of the operating system
- We streamlined the process to rename and move files by removing the confirmation dialogs.
- We removed the redundant new lines of markings and wrapped the summary in the File annotation tab. [#3823](https://github.com/JabRef/jabref/issues/3823)
- We add auto URL formatting when user paste link to URL field in entry editor. [koppor#254](https://github.com/koppor/jabref/issues/254)
- We added a minimum height for the entry editor so that it can no longer be hidden by accident. [#4279](https://github.com/JabRef/jabref/issues/4279)
- We added a new keyboard shortcut so that the entry editor could be closed by <kbd>Ctrl</kbd> + <kbd>E</kbd>. [#4222](https://github.com/JabRef/jabref/issues/4222)
- We added an option in the preference dialog box, that allows user to pick the dark or light theme option. [#4130](https://github.com/JabRef/jabref/issues/4130)
- We updated the Related Articles tab to accept JSON from the new version of the Mr. DLib service
- We added an option in the preference dialog box that allows user to choose behavior after dragging and dropping files in Entry Editor. [#4356](https://github.com/JabRef/jabref/issues/4356)
- We added the ability to have an export preference where previously "File"-->"Export"/"Export selected entries" would not save the user's preference[#4495](https://github.com/JabRef/jabref/issues/4495)
- We optimized the code responsible for connecting to an external database, which should lead to huge improvements in performance.
- For automatically created groups, added ability to filter groups by entry type. [#4539](https://github.com/JabRef/jabref/issues/4539)
- We added the ability to add field names from the Preferences Dialog [#4546](https://github.com/JabRef/jabref/issues/4546)
- We added the ability to change the column widths directly in the main
. [#4546](https://github.com/JabRef/jabref/issues/4546)
- We added a description of how recommendations were chosen and better error handling to Related Articles tab
- We added the ability to execute default action in dialog by using with <kbd>Ctrl</kbd> + <kbd>Enter</kbd> combination [#4496](https://github.com/JabRef/jabref/issues/4496)
- We grouped and reordered the Main Menu (File, Edit, Library, Quality, Tools, and View tabs & icons). [#4666](https://github.com/JabRef/jabref/issues/4666) [#4667](https://github.com/JabRef/jabref/issues/4667) [#4668](https://github.com/JabRef/jabref/issues/4668) [#4669](https://github.com/JabRef/jabref/issues/4669) [#4670](https://github.com/JabRef/jabref/issues/4670) [#4671](https://github.com/JabRef/jabref/issues/4671) [#4672](https://github.com/JabRef/jabref/issues/4672) [#4673](https://github.com/JabRef/jabref/issues/4673)
- We added additional modifiers (capitalize, titlecase and sentencecase) to the Bibtex key generator. [#1506](https://github.com/JabRef/jabref/issues/1506)
- We have migrated from the mysql jdbc connector to the mariadb one for better authentication scheme support. [#4746](https://github.com/JabRef/jabref/issues/4745)
- We grouped the toolbar icons and changed the Open Library and Copy icons. [#4584](https://github.com/JabRef/jabref/issues/4584)
- We added a browse button next to the path text field for aux-based groups. [#4586](https://github.com/JabRef/jabref/issues/4586)
- We changed the title of Group Dialog to "Add subgroup" from "Edit group" when we select Add subgroup option.
- We enable import button only if entries are selected. [#4755](https://github.com/JabRef/jabref/issues/4755)
- We made modifications to improve the contrast of UI elements. [#4583](https://github.com/JabRef/jabref/issues/4583)
- We added a warning for empty BibTeX keys in the entry editor. [#4440](https://github.com/JabRef/jabref/issues/4440)
- We added an option in the settings to set the default action in JabRef when right clicking on any entry in any database and selecting "Open folder". [#4763](https://github.com/JabRef/jabref/issues/4763)
- The Medline fetcher now normalizes the author names according to the BibTeX-Standard [#4345](https://github.com/JabRef/jabref/issues/4345)
- We added an option on the Linked File Viewer to rename the attached file of an entry directly on the JabRef. [#4844](https://github.com/JabRef/jabref/issues/4844)
- We added an option in the preference dialog box that allows user to enable helpful tooltips.[#3599](https://github.com/JabRef/jabref/issues/3599)
- We reworked the functionality for extracting BibTeX entries from plain text, because our used service [freecite shut down](https://library.brown.edu/libweb/freecite_notice.php). [#5206](https://github.com/JabRef/jabref/pull/5206)
- We moved the dropdown menu for selecting the push-application from the toolbar into the external application preferences. [#674](https://github.com/JabRef/jabref/issues/674)
- We removed the alphabetical ordering of the custom tabs and updated the error message when trying to create a general field with a name containing an illegal character. [#5019](https://github.com/JabRef/jabref/issues/5019)
- We added a context menu to the bib(la)tex-source-editor to copy'n'paste. [#5007](https://github.com/JabRef/jabref/pull/5007)
- We added a tool that allows searching for citations in LaTeX files. It scans directories and shows which entries are used, how many times and where.
- We added a 'LaTeX citations' tab to the entry editor, to search for citations to the active entry in the LaTeX file directory. It can be disabled in the preferences dialog.
- We added an option in preferences to allow for integers in field "edition" when running database in bibtex mode. [#4680](https://github.com/JabRef/jabref/issues/4680)
- We added the ability to use negation in export filter layouts. [#5138](https://github.com/JabRef/jabref/pull/5138)
- Focus on Name Area instead of 'OK' button whenever user presses 'Add subgroup'. [#6307](https://github.com/JabRef/jabref/issues/6307)

### Fixed

- We fixed an issue where JabRef died silently for the user without enough inotify instances [#4874](https://github.com/JabRef/jabref/issues/4847)
- We fixed an issue where corresponding groups are sometimes not highlighted when clicking on entries [#3112](https://github.com/JabRef/jabref/issues/3112)
- We fixed an issue where custom exports could not be selected in the 'Export (selected) entries' dialog [#4013](https://github.com/JabRef/jabref/issues/4013)
- Italic text is now rendered correctly. [#3356](https://github.com/JabRef/jabref/issues/3356)
- The entry editor no longer gets corrupted after using the source tab. [#3532](https://github.com/JabRef/jabref/issues/3532) [#3608](https://github.com/JabRef/jabref/issues/3608) [#3616](https://github.com/JabRef/jabref/issues/3616)
- We fixed multiple issues where entries did not show up after import if a search was active. [#1513](https://github.com/JabRef/jabref/issues/1513) [#3219](https://github.com/JabRef/jabref/issues/3219))
- We fixed an issue where the group tree was not updated correctly after an entry was changed. [#3618](https://github.com/JabRef/jabref/issues/3618)
- We fixed an issue where a right-click in the main table selected a wrong entry. [#3267](https://github.com/JabRef/jabref/issues/3267)
- We fixed an issue where in rare cases entries where overlayed in the main table. [#3281](https://github.com/JabRef/jabref/issues/3281)
- We fixed an issue where selecting a group messed up the focus of the main table and the entry editor. [#3367](https://github.com/JabRef/jabref/issues/3367)
- We fixed an issue where composite author names were sorted incorrectly. [#2828](https://github.com/JabRef/jabref/issues/2828)
- We fixed an issue where commands followed by `-` didn't work. [#3805](https://github.com/JabRef/jabref/issues/3805)
- We fixed an issue where a non-existing aux file in a group made it impossible to open the library. [#4735](https://github.com/JabRef/jabref/issues/4735)
- We fixed an issue where some journal names were wrongly marked as abbreviated. [#4115](https://github.com/JabRef/jabref/issues/4115)
- We fixed an issue where the custom file column were sorted incorrectly. [#3119](https://github.com/JabRef/jabref/issues/3119)
- We improved the parsing of author names whose infix is abbreviated without a dot. [#4864](https://github.com/JabRef/jabref/issues/4864)
- We fixed an issues where the entry losses focus when a field is edited and at the same time used for sorting. [#3373](https://github.com/JabRef/jabref/issues/3373)
- We fixed an issue where the menu on Mac OS was not displayed in the usual Mac-specific way. [#3146](https://github.com/JabRef/jabref/issues/3146)
- We improved the integrity check for page numbers. [#4113](https://github.com/JabRef/jabref/issues/4113) and [feature request in the forum](http://discourse.jabref.org/t/pages-field-allow-use-of-en-dash/1199)
- We fixed an issue where the order of fields in customized entry types was not saved correctly. [#4033](http://github.com/JabRef/jabref/issues/4033)
- We fixed an issue where renaming a group did not change the group name in the interface. [#3189](https://github.com/JabRef/jabref/issues/3189)
- We fixed an issue where the groups tree of the last database was still shown even after the database was already closed.
- We fixed an issue where the "Open file dialog" may disappear behind other windows. [#3410](https://github.com/JabRef/jabref/issues/3410)
- We fixed an issue where the number of entries matched was not updated correctly upon adding or removing an entry. [#3537](https://github.com/JabRef/jabref/issues/3537)
- We fixed an issue where the default icon of a group was not colored correctly.
- We fixed an issue where the first field in entry editor was not focused when adding a new entry. [#4024](https://github.com/JabRef/jabref/issues/4024)
- We reworked the "Edit file" dialog to make it resizeable and improved the workflow for adding and editing files [#2970](https://github.com/JabRef/jabref/issues/2970)
- We fixed an issue where custom name formatters were no longer found correctly. [#3531](https://github.com/JabRef/jabref/issues/3531)
- We fixed an issue where the month was not shown in the preview. [#3239](https://github.com/JabRef/jabref/issues/3239)
- Rewritten logic to detect a second jabref instance. [#4023](https://github.com/JabRef/jabref/issues/4023)
- We fixed an issue where the "Convert to BibTeX-Cleanup" moved the content of the `file` field to the `pdf` field [#4120](https://github.com/JabRef/jabref/issues/4120)
- We fixed an issue where the preview pane in entry preview in preferences wasn't showing the citation style selected [#3849](https://github.com/JabRef/jabref/issues/3849)
- We fixed an issue where the default entry preview style still contained the field `review`. The field `review` in the style is now replaced with comment to be consistent with the entry editor [#4098](https://github.com/JabRef/jabref/issues/4098)
- We fixed an issue where users were vulnerable to XXE attacks during parsing [#4229](https://github.com/JabRef/jabref/issues/4229)
- We fixed an issue where files added via the "Attach file" contextmenu of an entry were not made relative. [#4201](https://github.com/JabRef/jabref/issues/4201) and [#4241](https://github.com/JabRef/jabref/issues/4241)
- We fixed an issue where author list parser can't generate bibtex for Chinese author. [#4169](https://github.com/JabRef/jabref/issues/4169)
- We fixed an issue where the list of XMP Exclusion fields in the preferences was not be saved [#4072](https://github.com/JabRef/jabref/issues/4072)
- We fixed an issue where the ArXiv Fetcher did not support HTTP URLs [koppor#328](https://github.com/koppor/jabref/issues/328)
- We fixed an issue where only one PDF file could be imported [#4422](https://github.com/JabRef/jabref/issues/4422)
- We fixed an issue where "Move to group" would always move the first entry in the library and not the selected [#4414](https://github.com/JabRef/jabref/issues/4414)
- We fixed an issue where an older dialog appears when downloading full texts from the quality menu. [#4489](https://github.com/JabRef/jabref/issues/4489)
- We fixed an issue where right clicking on any entry in any database and selecting "Open folder" results in the NullPointer exception. [#4763](https://github.com/JabRef/jabref/issues/4763)
- We fixed an issue where option 'open terminal here' with custom command was passing the wrong argument. [#4802](https://github.com/JabRef/jabref/issues/4802)
- We fixed an issue where ranking an entry would generate an IllegalArgumentException. [#4754](https://github.com/JabRef/jabref/issues/4754)
- We fixed an issue where special characters where removed from non-label key generation pattern parts [#4767](https://github.com/JabRef/jabref/issues/4767)
- We fixed an issue where the RIS import would overwite the article date with the value of the acessed date [#4816](https://github.com/JabRef/jabref/issues/4816)
- We fixed an issue where an NullPointer exception was thrown when a referenced entry in an Open/Libre Office document was no longer present in the library. Now an error message with the reference marker of the missing entry is shown. [#4932](https://github.com/JabRef/jabref/issues/4932)
- We fixed an issue where a database exception related to a missing timezone was too big. [#4827](https://github.com/JabRef/jabref/issues/4827)
- We fixed an issue where the IEEE fetcher returned an error if no keywords were present in the result from the IEEE website [#4997](https://github.com/JabRef/jabref/issues/4997)
- We fixed an issue where the command line help text had several errors, and arguments and descriptions have been rewritten to simplify and detail them better. [#4932](https://github.com/JabRef/jabref/issues/2016)
- We fixed an issue where the same menu for changing entry type had two different sizes and weights. [#4977](https://github.com/JabRef/jabref/issues/4977)
- We fixed an issue where the "Attach file" dialog, in the right-click menu for an entry, started on the working directory instead of the user's main directory. [#4995](https://github.com/JabRef/jabref/issues/4995)
- We fixed an issue where the JabRef Icon in the macOS launchpad was not displayed correctly [#5003](https://github.com/JabRef/jabref/issues/5003)
- We fixed an issue where the "Search for unlinked local files" would throw an exception when parsing the content of a PDF-file with missing "series" information [#5128](https://github.com/JabRef/jabref/issues/5128)
- We fixed an issue where the XMP Importer would incorrectly return an empty default entry when importing pdfs [#6577](https://github.com/JabRef/jabref/issues/6577)
- We fixed an issue where opening the menu 'Library properties' marked the library as modified [#6451](https://github.com/JabRef/jabref/issues/6451)

### Removed

- The feature to "mark entries" was removed and merged with the groups functionality.  For migration, a group is created for every value of the `__markedentry` field and the entry is added to this group.
- The number column was removed.
- We removed the global search feature.
- We removed the coloring of cells in the main table according to whether the field is optional/required.
- We removed the feature to find and resolve duplicate BibTeX keys (as this use case is already covered by the integrity check).
- We removed a few commands from the right-click menu that are not needed often and thus don't need to be placed that prominently:
  - Print entry preview: available through entry preview
  - All commands related to marking: marking is not yet reimplemented
  - Set/clear/append/rename fields: available through Edit menu
  - Manage keywords: available through the Edit menu
  - Copy linked files to folder: available through File menu
  - Add/move/remove from group: removed completely (functionality still available through group interface)
- We removed the option to change the column widths in the preferences dialog. [#4546](https://github.com/JabRef/jabref/issues/4546)

## Older versions

The changelog of JabRef 4.x is available at the [v4.3.1 tag](https://github.com/JabRef/jabref/blob/v4.3.1/CHANGELOG.md).
The changelog of JabRef 3.x is available at the [v3.8.2 tag](https://github.com/JabRef/jabref/blob/v3.8.2/CHANGELOG.md).
The changelog of JabRef 2.11 and all previous versions is available as [text file in the v2.11.1 tag](https://github.com/JabRef/jabref/blob/v2.11.1/CHANGELOG).

[Unreleased]: https://github.com/JabRef/jabref/compare/v5.1...HEAD
[5.1]: https://github.com/JabRef/jabref/compare/v5.0...v5.1
[5.0]: https://github.com/JabRef/jabref/compare/v5.0-beta...v5.0
[5.0-beta]: https://github.com/JabRef/jabref/compare/v5.0-alpha...v5.0-beta
[5.0-alpha]: https://github.com/JabRef/jabref/compare/v4.3...v5.0-alpha

<!-- markdownlint-disable-file MD024 MD033 --><|MERGE_RESOLUTION|>--- conflicted
+++ resolved
@@ -37,11 +37,8 @@
 - We fixed the wrong behavior that font size changes are not reflected in dialogs. [#6039](https://github.com/JabRef/jabref/issues/6039)
 - We fixed an issue where the sort order of the entry table was reset after a restart of JabRef. [#6898](https://github.com/JabRef/jabref/pull/6898)
 - We fixed an issue where no longer a warning was displayed when inserting references into LibreOffice with an invalid "ReferenceParagraphFormat". [#6907](https://github.com/JabRef/jabref/pull/60907).
-<<<<<<< HEAD
-- We fixed an issue where in entry types editor selected field was not removed after first click [#6934](https://github.com/JabRef/jabref/issues/6934)
-=======
+- We fixed an issue where a selected field was not removed after the first click in the custom entry types dialog [#6934](https://github.com/JabRef/jabref/issues/6934)
 - We fixed an issue where a remove icon was shown for standard entry types in the custom entry types dialog [6906](https://github.com/JabRef/jabref/issues/6906)
->>>>>>> 0480a89c
 
 ### Removed
 
