--- conflicted
+++ resolved
@@ -28,12 +28,8 @@
 
 ### Fixed
 
-<<<<<<< HEAD
 - We fixed an issue where entry type with duplicate fields prevented opening existing libraries with custom entry types. [#11127](https://github.com/JabRef/jabref/issues/11127)
-=======
-- We fixed an issue where entry type with duplicate fields prevented opening existing libraries with custom entry types [#11127](https://github.com/JabRef/jabref/issues/11127)
 - We fixed an issue where Markdown rendering removed braces from the text. [#10928](https://github.com/JabRef/jabref/issues/10928)
->>>>>>> 3de7e146
 - We fixed an issue when the file was flagged as changed on disk in the case of content selectors or groups. [#9064](https://github.com/JabRef/jabref/issues/9064)
 - We fixed crash on opening the entry editor when auto-completion is enabled. [#11188](https://github.com/JabRef/jabref/issues/11188)
 - We fixed the usage of the key binding for "Clear search" (default: <kbd>Escape</kbd>). [#10764](https://github.com/JabRef/jabref/issues/10764)
