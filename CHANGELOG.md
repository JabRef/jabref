--- conflicted
+++ resolved
@@ -41,11 +41,8 @@
 - We fixed an issue where in rare cases entries where overlayed in the main table. https://github.com/JabRef/jabref/issues/3281
 - We fixed an issue where selecting a group messed up the focus of the main table / entry editor. https://github.com/JabRef/jabref/issues/3367
 - We fixed an issue where composite author names were sorted incorrectly. https://github.com/JabRef/jabref/issues/2828
-<<<<<<< HEAD
 - We fixed an issue where commands followed by `-` didn't work. [#3805](https://github.com/JabRef/jabref/issues/3805)
-=======
 - We fixed an issue where some journal names were wrongly marked as abbreviated. [#4115](https://github.com/JabRef/jabref/issues/4115)
->>>>>>> 8777c16a
 - We fixed an issue where the custom file column were sorted incorrectly. https://github.com/JabRef/jabref/issues/3119
 - We fixed an issues where the entry losses focus when a field is edited and at the same time used for sorting. https://github.com/JabRef/jabref/issues/3373
 - We fixed an issue where the menu on Mac OS was not displayed in the usual Mac-specific way. https://github.com/JabRef/jabref/issues/3146
