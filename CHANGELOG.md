--- conflicted
+++ resolved
@@ -12,12 +12,8 @@
 ### Added
 
 - We added a field showing the BibTeX/biblatex source for added and deleted entries in the "External Changes Resolver" dialog. [#9509](https://github.com/JabRef/jabref/issues/9509)
-<<<<<<< HEAD
 - We added user specific comment field so that user can make comments with username suffix.[#543](https://github.com/koppor/jabref/issues/543)
-- We added a search history list in the search field's right click menu [#7906](https://github.com/JabRef/jabref/issues/7906)
-=======
 - We added a search history list in the search field's right click menu. [#7906](https://github.com/JabRef/jabref/issues/7906)
->>>>>>> 8437a708
 - We added a full text fetcher for IACR eprints. [#9651](https://github.com/JabRef/jabref/pull/9651)
 - We added "Attach file from URL" to right-click context menu to download and store a file with the reference library. [#9646](https://github.com/JabRef/jabref/issues/9646)
 - We enabled updating an existing entry with data from InspireHEP. [#9351](https://github.com/JabRef/jabref/issues/9351)
