--- conflicted
+++ resolved
@@ -50,13 +50,10 @@
 - [#1779](https://github.com/JabRef/jabref/issues/1779) Implemented integrity check for `bibtexkey` field: Empty BibTeX key
 - Prohibit more than one connections to the same shared database.
 - Implemented integrity check for `journaltitle` field: BibLaTeX field only (BibTeX)
-<<<<<<< HEAD
-- Added all BibLaTeX fields to `other fields` (BibTeX)
-=======
 - [#463](https://github.com/JabRef/jabref/issues/463): Disable certain menu items, toolbar buttons and context menu items while multiple entries are selected
 - [#490](https://github.com/JabRef/jabref/issues/490) Added right click menu to main table and entry editor to allow copying doi url
 - [#549](https://github.com/JabRef/jabref/issues/549) Added new shortcut to copy the BibTeX key as a hyperlink to its url to the clipboard
->>>>>>> b8d1c2e1
+- Added all BibLaTeX fields to `other fields` (BibTeX)
 
 ### Fixed
 - Fixed [koppor#160](https://github.com/koppor/jabref/issues/160): Tooltips now working in the main table
@@ -90,12 +87,8 @@
 - Removed 2nd preview style
 - The non-supported feature of being able to define file directories for any extension is removed. Still, it should work for older databases using the legacy `ps` and `pdf` fields, although we strongly encourage using the `file` field.
 - Automatic migration for the `evastar_pdf` field is removed.
-<<<<<<< HEAD
+- We removed the customizable "content selectors" since they are replaced by the auto-completion feature
 - Removed optional fields from `other fields` (BibTeX), Removed deprecated fields from `other fields` (BibLaTeX)
-
-=======
-- We removed the customizable "content selectors" since they are replaced by the auto-completion feature
->>>>>>> b8d1c2e1
 
 
 
