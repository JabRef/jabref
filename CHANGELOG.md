
# Changelog
All notable changes to this project will be documented in this file.
This project **does not** adhere to [Semantic Versioning](http://semver.org/).
This file tries to follow the conventions proposed by [keepachangelog.com](http://keepachangelog.com/).
Here, the categories "Changed" for added and changed functionality,
"Fixed" for fixed functionality, and
"Removed" for removed functionality are used.

We refer to [GitHub issues](https://github.com/JabRef/jabref/issues) by using `#NUM`.


## [Unreleased]

### Changed
<<<<<<< HEAD
If fetched article is already in database the ImportInspectionDialog is started
We changed confirmation dialog for delete entities, so now it is offered possibility to remove article from selected group
=======
- We added bracketed expresion support for file search patterns, import file name patterns and file directory patters, in addition to bibtexkey patterns.
- We added support for '[entrytype]' bracketed expression.
- Updated French translation
- We improved the handling of abstracts in the "Astrophysics Data System" fetcher. [#2471](https://github.com/JabRef/jabref/issues/2471)
- We added support for pasting entries in different formats [#3143](https://github.com/JabRef/jabref/issues/3143)
- In the annotation tab, PDF files are now monitored for new or changed annotation. A manual reload is no longer necessary. [#3292](https://github.com/JabRef/jabref/issues/3292)
- We increased the relative size of the "abstract" field in the entry editor. [Feature request in the forum](http://discourse.jabref.org/t/entry-preview-in-version-4/827)
- Crossreferenced entries are now used when a BibTex key is generated for an entry with empty fields. [#2811](https://github.com/JabRef/jabref/issues/2811)
- We now set the WM_CLASS of the UI to org-jabref-JabRefMain to allow certain Un*x window managers to properly identify its windows
- We changed the default paths for the OpenOffice/LibreOffice binaries to the default path for LibreOffice
- File annotation tab now removes newlines and hyphens before newlines from content and displays an empty String instead of N/A if no contents are found. [#3280](https://github.com/JabRef/jabref/issues/3280)
- We moved the groups field from the "Other fields" tab to "General" (you may have to reset your editor preferences under Options > Set up general fields)
- We no longer create a new entry editor when selecting a new entry to increase performance. [#3187](https://github.com/JabRef/jabref/pull/3187)
- We added the possibility to copy linked files from entries to a single output folder [#2539](https://github.com/JabRef/jabref/pull/2593)
- We increased performance and decreased the memory footprint of the entry editor drastically. [#3331](https://github.com/JabRef/jabref/pull/3331)
- Late initialization of the context menus in the entry editor. This improves performance and memory footprint further [#3340](https://github.com/JabRef/jabref/pull/3340)
- Integrity check "Abbreviation Detection" detects abbreviated names for journals and booktitles based on the internal list instead of only looking for "." signs. Fixes [#3144](https://github.com/JabRef/jabref/issues/3144).
- We added a dialog to show that JabRef is working on checking integrity. [#3358](https://github.com/JabRef/jabref/issues/3358)
- We added an option to mass append to fields via the Quality -> set/clear/append/rename fields dialog. [#2721](https://github.com/JabRef/jabref/issues/2721)
- We added a check on startup to ensure JabRef is run with an adequate Java version. [3310](https://github.com/JabRef/jabref/issues/3310)
>>>>>>> 7f2b5f64

### Fixed
 - We fixed the translation of \textendash in the entry preview [#3307](https://github.com/JabRef/jabref/issues/3307)
 - We fixed an issue where JabRef would not terminated after asking to collect anonymous statistics [#2955 comment](https://github.com/JabRef/jabref/issues/2955#issuecomment-334591123)
 - We fixed an issue where JabRef would not shut down when started with the '-n' (No GUI) option. [#3247](https://github.com/JabRef/jabref/issues/3247)
 - We improved the way metadata is updated in remote databases. [#3235](https://github.com/JabRef/jabref/issues/3235)
 - We improved font rendering of the Entry Editor for Linux based systems [#3295](https://github.com/JabRef/jabref/issues/3295)
 - We fixed an issue where JabRef would freeze when trying to replace the original entry after a merge with new information from identifiers like DOI/ISBN etc. [3294](https://github.com/JabRef/jabref/issues/3294)
 - We no longer allow to add a field multiple times in customized entry types and thereby fix an issue in the entry editor that resulted from having a field multiple times. [#3046](https://github.com/JabRef/jabref/issues/3046)
 - We fixed an issue where JabRef would not show the translated content at some points, although there existed a translation
 - We fixed an issue where editing in the source tab would override content of other entries [#3352](https://github.com/JabRef/jabref/issues/3352#issue-268580818)
 - We fixed an issue where file links created under windows could not be opened on Linux/OSX [#3311](https://github.com/JabRef/jabref/issues/3311)
 - We fixed several issues with the automatic linking of files in the entry editor where files were not found or not correctly saved in the bibtex source [#3346](https://github.com/JabRef/jabref/issues/3346)
 - We fixed an issue where fetching entries from crossref that had no titles caused an error [#3376](https://github.com/JabRef/jabref/issues/3376)
 - We fixed an issue where the same Java Look and Feel would be listed more than once in the Preferences. [#3391](https://github.com/JabRef/jabref/issues/3391)
 - We fixed an issue where errors in citation styles triggered an exception when opening the preferences dialog [#3389](https://github.com/JabRef/jabref/issues/3389)
 - We fixed an issue where entries were displayed twice after insertion into a shared database. [#3164](https://github.com/JabRef/jabref/issues/3164)
 - We fixed an issue where special fields (such as `printed`) could not be cleared when syncing special fields via the keywords [#3432](https://github.com/JabRef/jabref/issues/3432)


 ### Removed














































## [4.0] - 2017-10-04

### Changed

- We added a textArea to see versionInfo in the About JabRef Dialog. [#2942](https://github.com/JabRef/jabref/issues/2942)
- We turned the validation feature in the entry editor off by default, because of a bug in the library we have been using [#3145](https://github.com/JabRef/jabref/issues/3145)
- Added 'Filter All' and 'Filter None' buttons with corresponding functionality to Quality Check tool.
- We increased the size of the keywords and file text areas in the entry editor
- When the entry that is currently shown in the entry editor is deleted externally, the editor is now closed automatically [#2946](https://github.com/JabRef/jabref/issues/2946)
- We added reordering of file and link entries in the `General`-Tab [3165, comment](https://github.com/JabRef/jabref/issues/3165#issuecomment-326269715)
- We added autcompletion for the `crossref` field on basis of the BibTeX-key. To accept such an autcompleted key as new entry-link, you have to press <kbd>Enter</kbd> two times, otherwise the field data is not stored in the library file.[koppor#257](https://github.com/koppor/jabref/issues/257)
- We added drag and drop support for adding files directly in the `General`-Tab. The dragged files are currently only linked from their existing directory. For more advanced features use the `Add files` dialog. [#koppor#244](https://github.com/koppor/jabref/issues/244)
- We added the file description filed back to the list of files in the `General`-Tab [#2930, comment](https://github.com/JabRef/jabref/issues/2930#issuecomment-328328172)
- Added an error dialog if the file is open in another process and cannot be renamed. [#3229]
- On Windows, the `JabRef.exe` executable can now be used to start JabRef from the command line. By default, no output is shown unless the new "-console" option is specified.

### Fixed

- We re-added the "Normalize to BibTeX name format" context menu item [#3136](https://github.com/JabRef/jabref/issues/3136)
- We fixed a memory leak in the source tab of the entry editor [#3113](https://github.com/JabRef/jabref/issues/3113)
- We fixed a [java bug](https://bugs.openjdk.java.net/browse/JDK-8185792) where linux users could not enter accented characters in the entry editor and the search bar [#3028](https://github.com/JabRef/jabref/issues/3028)
- We fixed a regression introduced in v4.0-beta2: A file can be dropped to the entry preview to attach it to the entry [koppor#245](https://github.com/koppor/jabref/issues/245)
- We fixed an issue in the "Replace String" dialog (<kbd>Ctrl</kbd>+<kbd>R</kbd> where search and replace did not work for the `bibtexkey` field. [#3132](https://github.com/JabRef/jabref/issues/3132)
- We fixed an issue in the entry editor where adding a term to a new protected terms list freezed JabRef completely. [#3157](https://github.com/JabRef/jabref/issues/3157)
- We fixed an issue in the "Manage protected terms" dialog where an 'Open file' dialog instead of a 'Save file' dialog was shown when creating a new list. [#3157](https://github.com/JabRef/jabref/issues/3157)
- We fixed an issue where unparseable dates of the FileAnnotations caused the FileAnnotationsTab to crash.
- We fixed an issue where a new protected terms list was not available immediately after its addition. [#3161](https://github.com/JabRef/jabref/issues/3161)
- We fixed an issue where an online file link could not be removed from an entry [#3165](https://github.com/JabRef/jabref/issues/3165)
- We fixed an issue where an online file link did not open the browser and created an error [#3165](https://github.com/JabRef/jabref/issues/3165)
- We fixed an issue where the arrow keys in the search bar did not work as expected [#3081](https://github.com/JabRef/jabref/issues/3081)
- We fixed wrong hotkey being displayed at "automatically file links" in the entry editor
- We fixed an issue where metadata syncing with local and shared database were unstable. It will also fix syncing groups and sub-groups in database. [#2284](https://github.com/JabRef/jabref/issues/2284)
- We fixed an issue where renaming a linked file would fail silently if a file with the same name existed.  Added support for overriding existing file at user discretion. [#3172] (https://github.com/JabRef/jabref/issues/3172)
- We fixed an issue where the "Remove group and subgroups" operation did not remove group information from entries in the group [#3190](https://github.com/JabRef/jabref/issues/3190)
- We fixed an issue where it was possible to leave the entry editor with an imbalance of braces. [#3167](https://github.com/JabRef/jabref/issues/3167)
- Renaming files now truncates the filename to not exceed the limit of 255 chars [#2622](https://github.com/JabRef/jabref/issues/2622)
- We improved the handling of hyphens in names. [#2775](https://github.com/JabRef/jabref/issues/2775)
- We fixed an issue where an entered file description was not written to the bib-file [#3208](https://github.com/JabRef/jabref/issues/3208)
- We improved the auto completion in the search bar. [koppor#253](https://github.com/koppor/jabref/issues/253)
- We fixed renaming files which are not in the main directory. [#3230](https://github.com/JabRef/jabref/issues/3230)

### Removed
- We removed support for LatexEditor, as it is not under active development. [#3199](https://github.com/JabRef/jabref/issues/3199)


## [4.0-beta3] – 2017-08-16

### Changed
- We made the font size in the entry editor and group panel customizable by "Menu and label font size". [#3034](https://github.com/JabRef/jabref/issues/3034)
- If fetched article is already in database, then the entry merge dialog is shown.
- An error message is now displayed if you try to create a group containing the keyword separator or if there is already a group with the same name. [#3075](https://github.com/JabRef/jabref/issues/3075) and [#1495](https://github.com/JabRef/jabref/issues/1495)
- The FileAnnotationsTab was re-implemented in JavaFx. [#3082](https://github.com/JabRef/jabref/pull/3082)
- Integrity warnings are now directly displayed in the entry editor.
- We added the functionality to have `regex` as modifier. [#457](https://github.com/JabRef/jabref/issues/457)

### Fixed

- We fixed an issue where the fetcher for the Astrophysics Data System (ADS) added some non-bibtex data to the entry returned from the search [#3035](https://github.com/JabRef/jabref/issues/3035)
- We improved the auto completion so that minor changes are not added as suggestions. [#2998](https://github.com/JabRef/jabref/issues/2998)
- We readded the undo mechanism for changes in the entry editor [#2973](https://github.com/JabRef/jabref/issues/2973)
- We fixed an issue where assigning an entry via drag and drop to a group caused JabRef to stop/freeze completely [#3036](https://github.com/JabRef/jabref/issues/3036)
- We fixed the shortcut <kbd>Ctrl</kbd>+<kbd>F</kbd> for the search field.
- We fixed an issue where `title_case` and `capitalize` modifiers did not work with shorttitle.
- We fixed an issue where the preferences could not be imported without a restart of JabRef [#3064](https://github.com/JabRef/jabref/issues/3064)
- We fixed an issue where <kbd>DEL</kbd>, <kbd>Ctrl</kbd>+<kbd>C</kbd>, <kbd>Ctrl</kbd>+<kbd>V</kbd> and <kbd>Ctrl</kbd>+<kbd>A</kbd> in the search field triggered corresponding actions in the main table [#3067](https://github.com/JabRef/jabref/issues/3067)
- We fixed an issue where JabRef freezed when editing an assigned file in the `General`-Tab [#2930, comment](https://github.com/JabRef/jabref/issues/2930#issuecomment-311050976)
- We fixed an issue where a file could not be assigned to an existing entry via the entry context menu action `Attach file` [#3080](https://github.com/JabRef/jabref/issues/3080)
- We fixed an issue where entry editor was not focused after opening up. [#3052](https://github.com/JabRef/jabref/issues/3052)
- We fixed an issue where changes in the source tab were not stored when selecting a new entry. [#3086](https://github.com/JabRef/jabref/issues/3086)
- We fixed an issue where the other tab was not updated when fields where changed in the source tab. [#3063](https://github.com/JabRef/jabref/issues/3063)
- We fixed an issue where the source tab was not updated after fetching data by DOI. [#3103](https://github.com/JabRef/jabref/issues/3103)
- We fixed an issue where the move to group operation did not remove the entry from other groups [#3101](https://github.com/JabRef/jabref/issues/3101)
- We fixed an issue where the main table was not updated when grouping changes [#1903](https://github.com/JabRef/jabref/issues/1903)

## [4.0-beta2] – 2017-07-18

### Changed
- We moved the `adsurl` field to `url` field when fetching with the ADS fetcher.
- We continued to improve the new groups interface:
  - You can now again select multiple groups (and a few related settings were added to the preferences) [#2786](https://github.com/JabRef/jabref/issues/2786).
  - We further improved performance of group operations, especially of the new filter feature [#2852](https://github.com/JabRef/jabref/issues/2852).
  - It is now possible to resort groups using drag & drop [#2785](https://github.com/JabRef/jabref/issues/2785).
- The entry editor got a fresh coat of paint:
  - Homogenize the size of text fields.
  - The buttons were changed to icons.
  - Completely new interface to add or modify linked files.
  - Removed the hidden feature that a double click in the editor inserted the current date.
  - Complete new implementation of the the auto complete feature.
- All authors and editors are separated using semicolons when exporting to csv. [#2762](https://github.com/JabRef/jabref/issues/2762)
- Improved wording of "Show recommendations: into "Show 'Related Articles' tab" in the preferences
- We added integration of the Library of Congress catalog as a fetcher based on the [LCCN identifier](https://en.wikipedia.org/wiki/Library_of_Congress_Control_Number). [Feature request 636 in the forum](http://discourse.jabref.org/t/loc-marc-mods-connection/636)
- The integrity check for person names now also tests that the names are specified in one of the standard BibTeX formats.
- Links in the Recommended Articles tab (Mr.DLib), when clicked, are now opened in the system's default browser. [2931](https://github.com/JabRef/jabref/issues/2931)
- We improved the duplicate checker such that different editions of the same publication are not marked as duplicates. [2960](https://github.com/JabRef/jabref/issues/2960)

### Fixed
- We fixed a bug that leaves .sav file after SaveAs [#2947](https://github.com/JabRef/jabref/issues/2947)
- We fixed the function "Edit - Copy BibTeX key and link" to pass a hyperlink rather than an HTML statement.
- We fixed the adding of a new entry from DOI which led to a connection error. The DOI resolution now uses HTTPS to protect the user's privacy.[#2879](https://github.com/JabRef/jabref/issues/2897)
- We fixed the IEEE Xplore web search functionality [#2789](https://github.com/JabRef/jabref/issues/2789)
- We fixed an error in the CrossRef fetcher that occurred if one of the fetched entries had no title
- We fixed an issue that prevented new entries to be automatically assigned to the currently selected group [#2783](https://github.com/JabRef/jabref/issues/2783).
- We fixed a bug that only allowed parsing positive timezones from a FileAnnotation [#2839](https://github.com/JabRef/jabref/issues/2839)
- We fixed a bug that did not allow the correct re-export of the MS-Office XML field `msbib-accessed` with a different date format [#2859](https://github.com/JabRef/jabref/issues/2859).
- We fixed some bugs that prevented the display of FileAnnotations that were created using the Foxit Reader. [#2839, comment](https://github.com/JabRef/jabref/issues/2839#issuecomment-302058227).
- We fixed an error that prevented the FileAnnotation tab to load when the entry had no bibtexkey [#2903](https://github.com/JabRef/jabref/issues/2903).
- We fixed a bug which which could result in an exception when opening/saving files from/to a nonexistent directory [#2917](https://github.com/JabRef/jabref/issues/2917).
- We fixed a bug where recursive RegExpBased search found a file in a subdirectory multiple times and non-recursive RegExpBased search erroneously found files in subdirectories.
- We fixed a bug where new groups information was not stored on save [#2932](https://github.com/JabRef/jabref/issues/2932)
- We fixed a bug where the language files for Brazilian Portugese could not be loaded and the GUI localization remained in English [#1128](https://github.com/JabRef/jabref/issues/1182)
- We fixed a bug where the database was not marked as dirty when entries or groups were changed [#2787](https://github.com/JabRef/jabref/issues/2787)
- We fixed a bug where editors in the DocBook export were not exported [#3020](https://github.com/JabRef/jabref/issues/3020)
- We fixed a bug where the source tab was not updated when one the fields was changed [#2888](https://github.com/JabRef/jabref/issues/2888)
- We restored the original functionality that when browsing through the MainTable, the Entry Editor remembers which tab was opened before [#2896](https://github.com/JabRef/jabref/issues/2896)

## [4.0-beta] – 2017-04-17

### Changed
- JabRef has a new logo! The logo was designed by "[AikTheOne](https://99designs.de/profiles/theonestudio)" - who was the winner of a design contest at 99designs.com
- Partly switched to a new UI technology ([JavaFX]).
  - Redesigned group panel.
    - Number of matched entries is always shown.
    - The background color of the hit counter signals whether the group contains all/any of the entries selected in the main table.
    - Added a possibility to filter the groups panel [#1904](https://github.com/JabRef/jabref/issues/1904)
    - Removed edit mode.
    - Removed the following commands in the right-click menu:
      - Expand/collapse subtree
      - Move up/down/left/right
    - Remove option to "highlight overlapping groups"
    - Moved the option to "Gray out non-hits" / "Hide non-hits" to the preferences
    - Removed the following options from the group preferences:
      - Show icons (icons can now be customized)
      - Show dynamic groups in italics (dynamic groups are not treated specially now)
      - Initially show groups tree expanded (always true now)
    - Expansion status of groups are saved across sessions. [#1428](https://github.com/JabRef/jabref/issues/1428)
  - Redesigned about dialog.
  - Redesigned key bindings dialog.
  - Redesigned journal abbreviations dialog.
  - New error console.
  - All file dialogs now use the native file selector of the OS. [#1711](https://github.com/JabRef/jabref/issues/1711)
- We added a few properties to a group:
    - Icon (with customizable color) that is shown in the groups panel (implements a [feature request in the forum](http://discourse.jabref.org/t/assign-colors-to-groups/321)).
    - Description text that is shown on mouse hover (implements old feature requests [489](https://sourceforge.net/p/jabref/feature-requests/489/) and [818](https://sourceforge.net/p/jabref/feature-requests/818/))
- We introduced "automatic groups" that automatically create subgroups based on a certain criteria (e.g., a subgroup for every author or keyword) and supports hierarchies. Implements [91](https://sourceforge.net/p/jabref/feature-requests/91/), [398](https://sourceforge.net/p/jabref/feature-requests/398/), [#1173](https://github.com/JabRef/jabref/issues/1173) and [#628](https://github.com/JabRef/jabref/issues/628).
- We added a document viewer which allows you to have a glance at your PDF documents directly from within JabRef.
- Using "Look up document identifier" in the quality menu, it is possible to look up DOIs, ArXiv ids and other identifiers for multiple entries.
- Comments in PDF files can now be displayed inside JabRef in a separate tab
- We separated the `Move file` and `Rename Pdfs` logic and context menu entries in the `General`-Tab for the Field `file` to improve the semantics
- We integrated support for the [paper recommender system Mr.DLib](http://help.jabref.org/en/EntryEditor#related-articles-tab) in a new tab in the entry editor.
- We renamed "database" to "library" to have a real distinction to SQL databases ("shared database") and `bib` files ("library"). [#2095](https://github.com/JabRef/jabref/issues/2095)
- We improved the UI customization possibilities:
    - It is now possible to customize the colors and the size of the icons (implements a [feature request in the forum](http://discourse.jabref.org/t/menu-and-buttons-with-a-dark-theme/405)).
    - Resizing the menu and label sizes has been improved.
    - Font sizes can now be increased <kbd>Ctrl</kbd> + <kbd>Plus</kbd>, decreased <kbd>Ctrl</kbd> + <kbd>Minus</kbd>, and reset to default <kbd>CTRL</kbd> + <kbd>0</kbd>.
- <kbd>F4</kbd> opens selected file in current JTable context not just from selected entry inside the main table [#2355](https://github.com/JabRef/jabref/issues/2355)
- We are happy to welcome [CrossRef](https://www.crossref.org/) as a new member of our fetcher family. [#2455](https://github.com/JabRef/jabref/issues/2455)
- We added MathSciNet as a ID-based fetcher in the `BibTeX -> New entry` dialog (implements a [feature request in the forum](http://discourse.jabref.org/t/allow-to-search-by-mr-number-mathscinet))
- Add tab which shows the MathSciNet review website if the `MRNumber` field is present.
- A scrollbar was added to the cleanup panel, as a result of issue [#2501](https://github.com/JabRef/jabref/issues/2501)
- Several scrollbars were added to the preference dialog which show up when content is too large [#2559](https://github.com/JabRef/jabref/issues/2559)
- We fixed and improved the auto detection of the [OpenOffice and LibreOffice connection](http://help.jabref.org/en/OpenOfficeIntegration)
- We added an option to copy the title of BibTeX entries to the clipboard through `Edit -> Copy title` (implements [#210](https://github.com/koppor/jabref/issues/210))
- The `Move linked files to default file directory`-Cleanup operation respects the `File directory pattern` setting
- We removed the ordinals-to-superscript formatter from the recommendations for biblatex save actions [#2596](https://github.com/JabRef/jabref/issues/2596)
- Improved MS-Office Import/Export
  - Improved author handling
  - The `day` part of the biblatex `date` field is now exported to the corresponding `day` field. [#2691](https://github.com/JabRef/jabref/issues/2691)
  - Entries with a single corporate author are now correctly exported to the corresponding `corporate` author field. [#1497](https://github.com/JabRef/jabref/issues/1497)
  - Now exports the field `volumes` and `pubstate`.
- The integrity checker reports now if a journal is not found in the abbreviation list
- JabRef will now no longer delete meta data it does not know, but keeps such entries and tries to keep their formatting as far as possible.
- Switch to the [latex2unicode library](https://github.com/tomtung/latex2unicode) for converting LaTeX to unicode
- Single underscores are not converted during the LaTeX to unicode conversion, which does not follow the rules of LaTeX, but is what users require. [#2664](https://github.com/JabRef/jabref/issues/2664)
- The bibtexkey field is not converted to unicode

### Fixed
 - ArXiV fetcher now checks similarity of entry when using DOI retrieval to avoid false positives [#2575](https://github.com/JabRef/jabref/issues/2575)
 - We fixed an issue of duplicate keys after using a fetcher, e.g., DOI or ISBN [#2867](https://github.com/JabRef/jabref/issues/2687)
 - We fixed an issue that prevented multiple parallel JabRef instances from terminating gracefully. [#2698](https://github.com/JabRef/jabref/issues/2698)
 - We fixed an issue where authors with multiple surnames were not presented correctly in the main table. [#2534](https://github.com/JabRef/jabref/issues/2534)
 - Repairs the handling of apostrophes in the LaTeX to unicode conversion. [#2500](https://github.com/JabRef/jabref/issues/2500)
 - Fix import of journal title in RIS format. [#2506](https://github.com/JabRef/jabref/issues/2506)
 - We fixed the export of the `number` field in MS-Office XML export. [#2509](https://github.com/JabRef/jabref/issues/2509)
 - The field `issue` is now always exported to the corresponding `issue` field in MS-Office XML.
 - We fixed the import of MS-Office XML files, when the `month` field contained an invalid value.
 - We fixed an issue with repeated escaping of the %-sign when running the LaTeXCleanup more than once. [#2451](https://github.com/JabRef/jabref/issues/2451)
 - Sciencedirect/Elsevier fetcher is now able to scrape new HTML structure [#2576](https://github.com/JabRef/jabref/issues/2576)
 - Fixed the synchronization logic of keywords and special fields and vice versa [#2580](https://github.com/JabRef/jabref/issues/2580)
 - We fixed an exception that prevented JabRef from starting in rare cases [bug report in the forum](http://discourse.jabref.org/t/jabref-not-opening/476).
 - We fixed an unhandled exception when saving an entry containing unbalanced braces [#2571](https://github.com/JabRef/jabref/issues/2571)
 - Fixed a display issue when removing a group with a long name [#1407](https://github.com/JabRef/jabref/issues/1407)
 - We fixed an issue where the "find unlinked files" functionality threw an error when only one PDF was imported but not assigned to an entry [#2577](https://github.com/JabRef/jabref/issues/2577)
 - We fixed issue where escaped braces were incorrectly counted when calculating brace balance in a field [#2561](https://github.com/JabRef/jabref/issues/2561)
 - We fixed an issue introduced with Version 3.8.2 where executing the `Rename PDFs`-cleanup operation moved the files to the file directory. [#2526](https://github.com/JabRef/jabref/issues/2526)
 - We improved the performance when opening a big library that still used the old groups format. Fixes an [issue raised in the forum](http://discourse.jabref.org/t/v3-8-2-x64-windows-problem-saving-large-bib-libraries/456).
 - We fixed an issue where the `Move linked files to default file directory`- cleanup operation did not move the files to the location of the bib-file. [#2454](https://github.com/JabRef/jabref/issues/2454)
 - We fixed an issue where executing `Move file` on a selected file in the `general`-tab could overwrite an existing file. [#2385](https://github.com/JabRef/jabref/issues/2358)
 - We fixed an issue with importing groups and subgroups [#2600](https://github.com/JabRef/jabref/issues/2600)
 - Fixed an issue where title-related key patterns did not correspond to the documentation. [#2604](https://github.com/JabRef/jabref/issues/2604) [#2589](https://github.com/JabRef/jabref/issues/2589)
 - We fixed an issue which prohibited the citation export to external programs on MacOS. [#2613](https://github.com/JabRef/jabref/issues/2613)
 - We fixed an issue where the file folder could not be changed when running `Get fulltext` in the `general`-tab. [#2572](https://github.com/JabRef/jabref/issues/2572)
 - Newly created libraries no longer have the executable bit set under POSIX/Linux systems. The file permissions are now set to `664 (-rw-rw-r--)`. [#2635](https://github.com/JabRef/jabref/issues/#2635)
 - Fixed an issue where names were split inconsistently with the BibTeX conventions [#2652](https://github.com/JabRef/jabref/issues/2652)
 - <kbd>Ctrl</kbd> + <kbd>A</kbd> now correctly selects all entries again. [#2615](https://github.com/JabRef/jabref/issues/#2615)
 - We fixed an issue where the dialog for selecting the main file directory in the preferences opened the wrong folder
 - OpenOffice text formatting now handles nested tags properly [#2483](https://github.com/JabRef/jabref/issues/#2483)
 - The group selection is no longer lost when switching tabs [#1104](https://github.com/JabRef/jabref/issues/1104)


## Older versions

The changelog of versions 3.x is available at the [v3.8.2 tag](https://github.com/JabRef/jabref/blob/v3.8.2/CHANGELOG.md).
The changelog of 2.11 and versions before is available as [text file in the v2.11.1 tag](https://github.com/JabRef/jabref/blob/v2.11.1/CHANGELOG).

[Unreleased]: https://github.com/JabRef/jabref/compare/v4.0...HEAD
[4.0]: https://github.com/JabRef/jabref/compare/v4.0-beta3...v4.0
[4.0-beta3]: https://github.com/JabRef/jabref/compare/v4.0-beta2...v4.0-beta3
[4.0-beta2]: https://github.com/JabRef/jabref/compare/v4.0-beta...v4.0-beta2
[4.0-beta]: https://github.com/JabRef/jabref/compare/v3.8.2...v4.0-beta
[2.11.1]: https://github.com/JabRef/jabref/compare/v2.11...v2.11.1
[JavaFX]: https://en.wikipedia.org/wiki/JavaFX<|MERGE_RESOLUTION|>--- conflicted
+++ resolved
@@ -13,10 +13,6 @@
 ## [Unreleased]
 
 ### Changed
-<<<<<<< HEAD
-If fetched article is already in database the ImportInspectionDialog is started
-We changed confirmation dialog for delete entities, so now it is offered possibility to remove article from selected group
-=======
 - We added bracketed expresion support for file search patterns, import file name patterns and file directory patters, in addition to bibtexkey patterns.
 - We added support for '[entrytype]' bracketed expression.
 - Updated French translation
@@ -37,7 +33,7 @@
 - We added a dialog to show that JabRef is working on checking integrity. [#3358](https://github.com/JabRef/jabref/issues/3358)
 - We added an option to mass append to fields via the Quality -> set/clear/append/rename fields dialog. [#2721](https://github.com/JabRef/jabref/issues/2721)
 - We added a check on startup to ensure JabRef is run with an adequate Java version. [3310](https://github.com/JabRef/jabref/issues/3310)
->>>>>>> 7f2b5f64
+- We changed confirmation dialog for delete entities, so now it is offered possibility to remove article from selected group
 
 ### Fixed
  - We fixed the translation of \textendash in the entry preview [#3307](https://github.com/JabRef/jabref/issues/3307)
