--- conflicted
+++ resolved
@@ -60,11 +60,8 @@
 
 ### Fixed
 
-<<<<<<< HEAD
 - We fixed an issue where the identifier type dropdown in the "New Entry" dialog did not automatically update when typing an identifier. [#14660](https://github.com/JabRef/jabref/issues/14660)
-=======
 - We fixed an issue where the AI export button was enabled even when the chat history was empty. [#14640](https://github.com/JabRef/jabref/issues/14640)
->>>>>>> c74c21fc
 - We fixed an issue where pressing <kbd>ESC</kbd> in the preferences dialog would not always close the dialog. [#8888](https://github.com/JabRef/jabref/issues/8888)
 - We fixed the checkbox in merge dialog "Treat duplicates the same way" to make it functional. [#14224](https://github.com/JabRef/jabref/pull/14224)
 - We fixed the fallback window height (786 → 768) in JabRefGUI. [#14295](https://github.com/JabRef/jabref/pull/14295)
