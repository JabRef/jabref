--- conflicted
+++ resolved
@@ -67,11 +67,8 @@
 - For portable versions, the `.deb` file now works on plain debian again. [#9472](https://github.com/JabRef/jabref/issues/9472)
 - We fixed an issue where the download of linked online files failed after an import of entries for certain urls. [#9518](https://github.com/JabRef/jabref/issues/9518)
 - We fixed an issue where an exception occured when manually downloading a file from an URL in the entry editor. [#9521](https://github.com/JabRef/jabref/issues/9521)
-<<<<<<< HEAD
-- We fixed an issue with open office csv file formatting for abstract column. [#9570][https://github.com/JabRef/jabref/pull/9570]
-=======
+- We fixed an issue with open office csv file formatting where commas in the abstract field where not escaped. [#9087][https://github.com/JabRef/jabref/issues/9087]
 - We fixed an issue with deleting groups where subgroups different from the selected group were deleted. [#9281][https://github.com/JabRef/jabref/issues/9281]
->>>>>>> b575aae1
 
 ## [5.8] - 2022-12-18
 
