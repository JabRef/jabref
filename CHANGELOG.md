# Changelog

All notable changes to this project will be documented in this file.
The format is based on [Keep a Changelog](https://keepachangelog.com/en/1.0.0/).
We refer to [GitHub issues](https://github.com/JabRef/jabref/issues) by using `#NUM`.
In case, there is no issue present, the pull request implementing the feature is linked.

Note that this project **does not** adhere to [Semantic Versioning](https://semver.org/).

## [Unreleased]

### Added

- We added a new functionality that displays a drop-down list of matching suggestions when typing a citation key pattern. [#12502](https://github.com/JabRef/jabref/issues/12502)
- We added a new CLI that supports txt, csv, and console-based output for consistency in BibTeX entries. [#11984](https://github.com/JabRef/jabref/issues/11984)
- We added a new dialog for bibliography consistency check. [#11950](https://github.com/JabRef/jabref/issues/11950)
- We added a feature for copying entries to libraries, available via the context menu, with an option to include cross-references. [#12374](https://github.com/JabRef/jabref/pull/12374)
<<<<<<< HEAD
- We added a new "Copy citation (text)" button in the context menu of the preview . [#12551]
- We added a new "Export to clipboard" button in the context menu of the preview . [#12551]
=======
- We added an integrity check if a URL appears in a title. [#12354](https://github.com/JabRef/jabref/issues/12354)
>>>>>>> e78ff2cc

### Changed

- We moved the "Generate a new key for imported entries" option from the "Web search" tab to the "Citation key generator" tab in preferences. [#12436](https://github.com/JabRef/jabref/pull/12436)
- We improved the offline parsing of BibTeX data from PDF-documents. [#12278](https://github.com/JabRef/jabref/issues/12278)
- The tab bar is now hidden when only one library is open. [#9971](https://github.com/JabRef/jabref/issues/9971)
- When working with CSL styles in LibreOffice, citing with a new style now updates all other citations in the document to have the currently selected style. [#12472](https://github.com/JabRef/jabref/pull/12472)
- We improved the user comments field visibility so that it remains displayed if it contains text. Additionally, users can now easily toggle the field on or off via buttons unless disabled in preferences. [#11021](https://github.com/JabRef/jabref/issues/11021)
- The LibreOffice integration for CSL styles is now more performant. [#12472](https://github.com/JabRef/jabref/pull/12472)
- The "automatically sync bibliography when citing" feature of the LibreOffice integration is now disabled by default (can be enabled in settings). [#12472](https://github.com/JabRef/jabref/pull/12472)
- For the Citation key generator patterns, we reverted how `[authorsAlpha]` would behave to the original pattern and renamed the LNI-based pattern introduced in V6.0-alpha to `[authorsAlphaLNI]`. [#12499](https://github.com/JabRef/jabref/pull/12499)
- We keep the list of recent files if one files could not be found. [#12517](https://github.com/JabRef/jabref/pull/12517)
- During the import process, the labels indicating individual paragraphs within an abstract returned by PubMed/Medline XML are preserved. [#12527](https://github.com/JabRef/jabref/issues/12527)
- We changed the "Copy Preview" button to "Copy citation (html) in the context menu of the preview . [#12551]

### Fixed

- We fixed an issue where the file renaming dialog was not resizable and its size was too small for long file names. [#12518](https://github.com/JabRef/jabref/pull/12518)
- We fixed an issue where the name of the untitled database was shown as a blank space in the right-click context menu's "Copy to" option. [#12459](https://github.com/JabRef/jabref/pull/12459)
- We fixed an issue where the F3 shortcut key did not work without opening the right-click context menu. [#12417](https://github.com/JabRef/jabref/pull/12417)
- We fixed an issue where a bib file with UFF-8 charset was wrongly loaded with a different charset [forum#5369](https://discourse.jabref.org/t/jabref-5-15-opens-bib-files-with-shift-jis-encoding-instead-of-utf-8/5369/)
- We fixed an issue where new entries were inserted in the middle of the table instead of at the end. [#12371](https://github.com/JabRef/jabref/pull/12371)
- We fixed an issue where removing the sort from the table did not restore the original order. [#12371](https://github.com/JabRef/jabref/pull/12371)
- We fixed an issue where citation keys containing superscript (`^`) and subscript (`_`) characters in text mode were incorrectly flagged by the integrity checker. [#12391](https://github.com/JabRef/jabref/pull/12391)
- We fixed an issue where JabRef icon merges with dark background [#7771](https://github.com/JabRef/jabref/issues/7771)
- We fixed an issue where an entry's group was no longer highlighted on selection [#12413](https://github.com/JabRef/jabref/issues/12413)
- We fixed an issue where BibTeX Strings were not included in the backup file [#12462](https://github.com/JabRef/jabref/issues/12462)
- We fixed an issue where mixing JStyle and CSL style citations in LibreOffice caused two separate bibliography sections to be generated. [#12262](https://github.com/JabRef/jabref/issues/12262)
- We fixed an issue in the LibreOffice integration where the formatting of text (e.g. superscript) was lost when using certain numeric CSL styles. [melting-pot#772](https://github.com/JabRef/jabref-issue-melting-pot/issues/772)
- We fixed an issue where CSL style citations with citation keys having special characters (such as hyphens or colons) would not be recognized as valid by JabRef. [forum#5431](https://discourse.jabref.org/t/error-when-connecting-to-libreoffice/5431)
- We fixed an issue where the `[authorsAlpha]` pattern in Citation key generator would not behave as per the user documentation. [#12312](https://github.com/JabRef/jabref/issues/12312)
- We fixed an issue where import at "Search for unlinked local files" would re-add already imported files. [#12274](https://github.com/JabRef/jabref/issues/12274)

### Removed

- "Web of Science" [journal abbreviation list](https://docs.jabref.org/advanced/journalabbreviations) was removed. [abbrv.jabref.org#176](https://github.com/JabRef/abbrv.jabref.org/issues/176)

## [6.0-alpha] – 2024-12-23

### Added

- We added a Markdown export layout. [#12220](https://github.com/JabRef/jabref/pull/12220)
- We added a "view as BibTeX" option before importing an entry from the citation relation tab. [#11826](https://github.com/JabRef/jabref/issues/11826)
- We added support finding LaTeX-encoded special characters based on plain Unicode and vice versa. [#11542](https://github.com/JabRef/jabref/pull/11542)
- When a search hits a file, the file icon of that entry is changed accordingly. [#11542](https://github.com/JabRef/jabref/pull/11542)
- We added an AI-based chat for entries with linked PDF files. [#11430](https://github.com/JabRef/jabref/pull/11430)
- We added an AI-based summarization possibility for entries with linked PDF files. [#11430](https://github.com/JabRef/jabref/pull/11430)
- We added an AI section in JabRef's [preferences](https://docs.jabref.org/ai/preferences). [#11430](https://github.com/JabRef/jabref/pull/11430)
- We added AI providers: OpenAI, Mistral AI, Hugging Face and Google. [#11430](https://github.com/JabRef/jabref/pull/11430), [#11736](https://github.com/JabRef/jabref/pull/11736)
- We added AI providers: [Ollama](https://docs.jabref.org/ai/local-llm#step-by-step-guide-for-ollama) and GPT4All, which add the possibility to use local LLMs privately on your own device. [#11430](https://github.com/JabRef/jabref/pull/11430), [#11870](https://github.com/JabRef/jabref/issues/11870)
- We added support for selecting and using CSL Styles in JabRef's OpenOffice/LibreOffice integration for inserting bibliographic and in-text citations into a document. [#2146](https://github.com/JabRef/jabref/issues/2146), [#8893](https://github.com/JabRef/jabref/issues/8893)
- We added "Tools > New library based on references in PDF file" ... to create a new library based on the references section in a PDF file. [#11522](https://github.com/JabRef/jabref/pull/11522)
- When converting the references section of a paper (PDF file), more than the last page is treated. [#11522](https://github.com/JabRef/jabref/pull/11522)
- Added the functionality to invoke offline reference parsing explicitly. [#11565](https://github.com/JabRef/jabref/pull/11565)
- The dialog for [adding an entry using reference text](https://docs.jabref.org/collect/newentryfromplaintext) is now filled with the clipboard contents as default. [#11565](https://github.com/JabRef/jabref/pull/11565)
- Added minimal support for [biblatex data annotation](https://mirrors.ctan.org/macros/latex/contrib/biblatex/doc/biblatex.pdf#subsection.3.7) fields in `.layout` files. [#11505](https://github.com/JabRef/jabref/issues/11505)
- Added saving of selected options in the [Lookup -> Search for unlinked local files dialog](https://docs.jabref.org/collect/findunlinkedfiles#link-the-pdfs-to-your-bib-library). [#11439](https://github.com/JabRef/jabref/issues/11439)
- We enabled creating a new file link manually. [#11017](https://github.com/JabRef/jabref/issues/11017)
- We added a toggle button to invert the selected groups. [#9073](https://github.com/JabRef/jabref/issues/9073)
- We reintroduced the floating search in the main table. [#4237](https://github.com/JabRef/jabref/issues/4237)
- We improved [cleanup](https://docs.jabref.org/finding-sorting-and-cleaning-entries/cleanupentries) of `arXiv` IDs in distributed in the fields `note`, `version`, `institution`, and `eid` fields. [#11306](https://github.com/JabRef/jabref/issues/11306)
- We added a switch not to store the linked file URL, because it caused troubles at other apps. [#11735](https://github.com/JabRef/jabref/pull/11735)
- When starting a new SLR, the selected catalogs now persist within and across JabRef sessions. [koppor#614](https://github.com/koppor/jabref/issues/614)
- We added support for drag'n'drop on an entry in the maintable to an external application to get the entry preview dropped. [#11846](https://github.com/JabRef/jabref/pull/11846)
- We added the functionality to double click on a [LaTeX citation](https://docs.jabref.org/advanced/entryeditor/latex-citations) to jump to the respective line in the LaTeX editor. [#11996](https://github.com/JabRef/jabref/issues/11996)
- We added a different background color to the search bar to indicate when the search syntax is wrong. [#11658](https://github.com/JabRef/jabref/pull/11658)
- We added a setting which always adds the literal "Cited on pages" text before each JStyle citation. [#11691](https://github.com/jabref/jabref/issues/11691)
- We added a new plain citation parser that uses LLMs. [#11825](https://github.com/JabRef/jabref/issues/11825)
- We added support for `langid` field for biblatex libraries. [#10868](https://github.com/JabRef/jabref/issues/10868)
- We added support for modifier keys when dropping a file on an entry in the main table. [#12001](https://github.com/JabRef/jabref/pull/12001)
- We added an importer for SSRN URLs. [#12021](https://github.com/JabRef/jabref/pull/12021)
- We added a compare button to the duplicates in the citation relations tab to open the "Possible duplicate entries" window. [#11192](https://github.com/JabRef/jabref/issues/11192)
- We added automatic browser extension install on Windows for Chrome and Edge. [#6076](https://github.com/JabRef/jabref/issues/6076)
- We added support to automatically open a `.bib` file in the current/parent folder if no other library is opened. [koppor#377](https://github.com/koppor/jabref/issues/377)
- We added a search bar for filtering keyboard shortcuts. [#11686](https://github.com/JabRef/jabref/issues/11686)
- We added new modifiers `camel_case`, `camel_case_n`, `short_title`, and `very_short_title` for the [citation key generator](https://docs.jabref.org/setup/citationkeypatterns). [#11367](https://github.com/JabRef/jabref/issues/11367)
- By double clicking on a local citation in the Citation Relations Tab you can now jump the linked entry. [#11955](https://github.com/JabRef/jabref/pull/11955)
- We use the menu icon for background tasks as a progress indicator to visualise an import's progress when dragging and dropping several PDF files into the main table. [#12072](https://github.com/JabRef/jabref/pull/12072)
- The PDF content importer now supports importing title from upto the second page of the PDF. [#12139](https://github.com/JabRef/jabref/issues/12139)

### Changed

- A search in "any" fields ignores the [groups](https://docs.jabref.org/finding-sorting-and-cleaning-entries/groups). [#7996](https://github.com/JabRef/jabref/issues/7996)
- When a communication error with an [online service](https://docs.jabref.org/collect/import-using-online-bibliographic-database) occurs, JabRef displays the HTTP error. [#11223](https://github.com/JabRef/jabref/issues/11223)
- The Pubmed/Medline Plain importer now imports the PMID field as well [#11488](https://github.com/JabRef/jabref/issues/11488)
- The 'Check for updates' menu bar button is now always enabled. [#11485](https://github.com/JabRef/jabref/pull/11485)
- JabRef respects the [configuration for storing files relative to the .bib file](https://docs.jabref.org/finding-sorting-and-cleaning-entries/filelinks#directories-for-files) in more cases. [#11492](https://github.com/JabRef/jabref/pull/11492)
- JabRef does not show finished background tasks in the status bar popup. [#11821](https://github.com/JabRef/jabref/pull/11821)
- We enhanced the indexing speed. [#11502](https://github.com/JabRef/jabref/pull/11502)
- When dropping a file into the main table, after copy or move, the file is now put in the [configured directory and renamed according to the configured patterns](https://docs.jabref.org/finding-sorting-and-cleaning-entries/filelinks#filename-format-and-file-directory-pattern). [#12001](https://github.com/JabRef/jabref/pull/12001)
- ⚠️ Renamed command line parameters `embeddBibfileInPdf` to `embedBibFileInPdf`, `writeMetadatatoPdf` to `writeMetadataToPdf`, and `writeXMPtoPdf` to `writeXmpToPdf`. [#11575](https://github.com/JabRef/jabref/pull/11575)
- The browse button for a Custom theme now opens in the directory of the current used CSS file. [#11597](https://github.com/JabRef/jabref/pull/11597)
- The browse button for a Custom exporter now opens in the directory of the current used exporter file. [#11717](https://github.com/JabRef/jabref/pull/11717)
- ⚠️ We relaxed the escaping requirements for [bracketed patterns](https://docs.jabref.org/setup/citationkeypatterns), which are used for the [citaton key generator](https://docs.jabref.org/advanced/entryeditor#autogenerate-citation-key) and [filename and directory patterns](https://docs.jabref.org/finding-sorting-and-cleaning-entries/filelinks#auto-linking-files). One only needs to write `\"` if a quote sign should be escaped. All other escapings are not necessary (and working) any more. [#11967](https://github.com/JabRef/jabref/pull/11967)
- When importing BibTeX data starging from on a PDF, the XMP metadata takes precedence over Grobid data. [#11992](https://github.com/JabRef/jabref/pull/11992)
- JabRef now uses TLS 1.2 for all HTTPS connections. [#11852](https://github.com/JabRef/jabref/pull/11852)
- We improved the functionality of getting BibTeX data out of PDF files. [#11999](https://github.com/JabRef/jabref/issues/11999)
- We improved the display of long messages in the integrity check dialog. [#11619](https://github.com/JabRef/jabref/pull/11619)
- We improved the undo/redo buttons in the main toolbar and main menu to be disabled when there is nothing to undo/redo. [#8807](https://github.com/JabRef/jabref/issues/8807)
- We improved the DOI detection in PDF imports. [#11782](https://github.com/JabRef/jabref/pull/11782)
- We improved the performance when pasting and importing entries in an existing library. [#11843](https://github.com/JabRef/jabref/pull/11843)
- When fulltext search is selected but indexing is deactivated, a dialog is now shown asking if the user wants to enable indexing now [#9491](https://github.com/JabRef/jabref/issues/9491)
- We changed instances of 'Search Selected' to 'Search Pre-configured' in Web Search Preferences UI. [#11871](https://github.com/JabRef/jabref/pull/11871)
- We added a new CSS style class `main-table` for the main table. [#11881](https://github.com/JabRef/jabref/pull/11881)
- When renaming a file, the old extension is now used if there is none provided in the new name. [#11903](https://github.com/JabRef/jabref/issues/11903)
- When importing a file using "Find Unlinked Files", when one or more file directories are available, the file path will be relativized where possible [koppor#549](https://github.com/koppor/jabref/issues/549)
- We added minimum window sizing for windows dedicated to creating new entries [#11944](https://github.com/JabRef/jabref/issues/11944)
- We changed the name of the library-based file directory from 'General File Directory' to 'Library-specific File Directory' per issue. [#571](https://github.com/koppor/jabref/issues/571)
- We changed the defualt [unwanted charachters](https://docs.jabref.org/setup/citationkeypatterns#removing-unwanted-characters) in the citation key generator and allow a dash (`-`) and colon (`:`) being part of a citation key. [#12144](https://github.com/JabRef/jabref/pull/12144)
- The CitationKey column is now a default shown column for the entry table. [#10510](https://github.com/JabRef/jabref/issues/10510)
- We disabled the actions "Open Terminal here" and "Reveal in file explorer" for unsaved libraries. [#11920](https://github.com/JabRef/jabref/issues/11920)
- JabRef now opens the corresponding directory in the library properties when "Browse" is clicked. [#12223](https://github.com/JabRef/jabref/pull/12223)
- We changed the icon for macOS to be more consistent with Apple's Guidelines [#8443](https://github.com/JabRef/jabref/issues/8443)

### Fixed

- We fixed an issue where certain actions were not disabled when no libraries were open. [#11923](https://github.com/JabRef/jabref/issues/11923)
- We fixed an issue where the "Check for updates" preference was not saved. [#11485](https://github.com/JabRef/jabref/pull/11485)
- We fixed an issue where an exception was thrown after changing "show preview as a tab" in the preferences. [#11515](https://github.com/JabRef/jabref/pull/11515)
- We fixed an issue where JabRef put file paths as absolute path when an entry was created using drag and drop of a PDF file. [#11173](https://github.com/JabRef/jabref/issues/11173)
- We fixed an issue that online and offline mode for new library creation were handled incorrectly. [#11565](https://github.com/JabRef/jabref/pull/11565)
- We fixed an issue with colors in the search bar when dark theme is enabled. [#11569](https://github.com/JabRef/jabref/issues/11569)
- We fixed an issue with query transformers (JStor and others). [#11643](https://github.com/JabRef/jabref/pull/11643)
- We fixed an issue where a new unsaved library was not marked with an asterisk. [#11519](https://github.com/JabRef/jabref/pull/11519)
- We fixed an issue where JabRef starts without window decorations. [#11440](https://github.com/JabRef/jabref/pull/11440)
- We fixed an issue where the entry preview highlight was not working when searching before opening the entry editor. [#11659](https://github.com/JabRef/jabref/pull/11659)
- We fixed an issue where text in Dark mode inside "Citation information" was not readable. [#11512](https://github.com/JabRef/jabref/issues/11512)
- We fixed an issue where the selection of an entry in the table lost after searching for a group. [#3176](https://github.com/JabRef/jabref/issues/3176)
- We fixed the non-functionality of the option "Automatically sync bibliography when inserting citations" in the OpenOffice panel, when enabled in case of JStyles. [#11684](https://github.com/JabRef/jabref/issues/11684)
- We fixed an issue where the library was not marked changed after a migration. [#11542](https://github.com/JabRef/jabref/pull/11542)
- We fixed an issue where rebuilding the full-text search index was not working. [#11374](https://github.com/JabRef/jabref/issues/11374)
- We fixed an issue where the progress of indexing linked files showed an incorrect number of files. [#11378](https://github.com/JabRef/jabref/issues/11378)
- We fixed an issue where the full-text search results were incomplete. [#8626](https://github.com/JabRef/jabref/issues/8626)
- We fixed an issue where search result highlighting was incorrectly highlighting the boolean operators. [#11595](https://github.com/JabRef/jabref/issues/11595)
- We fixed an issue where search result highlighting was broken at complex searches. [#8067](https://github.com/JabRef/jabref/issues/8067)
- We fixed an exception when searching for unlinked files. [#11731](https://github.com/JabRef/jabref/issues/11731)
- We fixed an issue with the link to the full text at the BVB fetcher. [#11852](https://github.com/JabRef/jabref/pull/11852)
- We fixed an issue where two contradicting notifications were shown when cutting an entry in the main table. [#11724](https://github.com/JabRef/jabref/pull/11724)
- We fixed an issue where unescaped braces in the arXiv fetcher were not treated. [#11704](https://github.com/JabRef/jabref/issues/11704)
- We fixed an issue where HTML instead of the fulltext pdf was downloaded when importing arXiv entries. [#4913](https://github.com/JabRef/jabref/issues/4913)
- We fixed an issue where the keywords and crossref fields were not properly focused. [#11177](https://github.com/JabRef/jabref/issues/11177)
- We fixed handling of `\"` in [bracketed patterns](https://docs.jabref.org/setup/citationkeypatterns) containing a RegEx. [#11967](https://github.com/JabRef/jabref/pull/11967)
- We fixed an issue where the Undo/Redo buttons were active even when all libraries are closed. [#11837](https://github.com/JabRef/jabref/issues/11837)
- We fixed an issue where recently opened files were not displayed in the main menu properly. [#9042](https://github.com/JabRef/jabref/issues/9042)
- We fixed an issue where the DOI lookup would show an error when a DOI was found for an entry. [#11850](https://github.com/JabRef/jabref/issues/11850)
- We fixed an issue where <kbd>Tab</kbd> cannot be used to jump to next field in some single-line fields. [#11785](https://github.com/JabRef/jabref/issues/11785)
- We fixed an issue where the "Do not ask again" checkbox was not working, when asking for permission to use Grobid [koppor#556](https://github.com/koppor/jabref/issues/566).
- We fixed an issue where we display warning message for moving attached open files. [#10121](https://github.com/JabRef/jabref/issues/10121)
- We fixed an issue where it was not possible to select selecting content of other user's comments.[#11106](https://github.com/JabRef/jabref/issues/11106)
- We fixed an issue when handling URLs containing a pipe (`|`) character. [#11876](https://github.com/JabRef/jabref/issues/11876)
- We fixed an issue where web search preferences "Custom API key" table modifications not discarded. [#11925](https://github.com/JabRef/jabref/issues/11925)
- We fixed an issue when opening attached files in [extra file columns](https://docs.jabref.org/finding-sorting-and-cleaning-entries/filelinks#adding-additional-columns-to-entry-table-for-file-types). [#12005](https://github.com/JabRef/jabref/issues/12005)
- We fixed an issue where trying to open a library from a failed mounted directory on Mac would cause an error. [#10548](https://github.com/JabRef/jabref/issues/10548)
- We fixed an issue when the preview was out of sync. [#9172](https://github.com/JabRef/jabref/issues/9172)
- We fixed an issue where identifier paste couldn't work with Unicode REPLACEMENT CHARACTER. [#11986](https://github.com/JabRef/jabref/issues/11986)
- We fixed an issue when click on entry at "Check Integrity" wasn't properly focusing the entry and field. [#11997](https://github.com/JabRef/jabref/issues/11997)
- We fixed an issue with the ui not scaling when changing the font size [#11219](https://github.com/JabRef/jabref/issues/11219)
- We fixed an issue where a custom application for external file types would not be saved [#12311](https://github.com/JabRef/jabref/issues/12311)
- We fixed an issue where a file that no longer exists could not be deleted from an entry using keyboard shortcut [#9731](https://github.com/JabRef/jabref/issues/9731)

### Removed

- We removed the description of search strings. [#11542](https://github.com/JabRef/jabref/pull/11542)
- We removed support for importing using the SilverPlatterImporter (`Record INSPEC`). [#11576](https://github.com/JabRef/jabref/pull/11576)
- We removed support for automatically generating file links using the CLI (`--automaticallySetFileLinks`).

## [5.15] – 2024-07-10

### Added

- We made new groups automatically to focus upon creation. [#11449](https://github.com/JabRef/jabref/issues/11449)

### Fixed

- We fixed an issue where JabRef was no longer built for Intel based macs (x86) [#11468](https://github.com/JabRef/jabref/issues/11468)
- We fixed usage when using running on Snapcraft. [#11465](https://github.com/JabRef/jabref/issues/11465)
- We fixed detection for `soffice.exe` on Windows. [#11478](https://github.com/JabRef/jabref/pull/11478)
- We fixed an issue where saving preferences when importing preferences on first run in a snap did not work [forum#4399](https://discourse.jabref.org/t/how-to-report-problems-in-the-distributed-version-5-14-ensuring-that-one-can-no-longer-work-with-jabref/4399/5)

## [5.14] – 2024-07-08

### Added

- We added support for offline extracting references from PDFs following the IEEE format. [#11156](https://github.com/JabRef/jabref/pull/11156)
- We added a new keyboard shortcut  <kbd>ctrl</kbd> + <kbd>,</kbd> to open the preferences. [#11154](https://github.com/JabRef/jabref/pull/11154)
- We added value selection (such as for month) for content selectors in custom entry types. [#11109](https://github.com/JabRef/jabref/issues/11109)
- We added a duplicate checker for the Citation Relations tab. [#10414](https://github.com/JabRef/jabref/issues/10414)
- We added tooltip on main table cells that shows cell content or cell content and entry preview if set in preferences. [10925](https://github.com/JabRef/jabref/issues/10925)
- Added a formatter to remove word enclosing braces. [#11222](https://github.com/JabRef/jabref/issues/11222)
- We added the ability to add a keyword/crossref when typing the separator character (e.g., comma) in the keywords/crossref fields. [#11178](https://github.com/JabRef/jabref/issues/11178)
- We added an exporter and improved the importer for Endnote XML format. [#11137](https://github.com/JabRef/jabref/issues/11137)
- We added support for using BibTeX Style files (BST) in the Preview. [#11102](https://github.com/JabRef/jabref/issues/11102)
- We added support for automatically update LaTeX citations when a LaTeX file is created, removed, or modified. [#10585](https://github.com/JabRef/jabref/issues/10585)

### Changed

- We replaced the word "Key bindings" with "Keyboard shortcuts" in the Preferences tab. [#11153](https://github.com/JabRef/jabref/pull/11153)
- We slightly improved the duplicate check if ISBNs are present. [#8885](https://github.com/JabRef/jabref/issues/8885)
- JabRef no longer downloads HTML files of websites when a PDF was not found. [#10149](https://github.com/JabRef/jabref/issues/10149)
- We added the HTTP message (in addition to the response code) if an error is encountered. [#11341](https://github.com/JabRef/jabref/pull/11341)
- We made label wrap text to fit view size when reviewing external group changes. [#11220](https://github.com/JabRef/jabref/issues/11220)

### Fixed

- We fixed an issue where entry type with duplicate fields prevented opening existing libraries with custom entry types. [#11127](https://github.com/JabRef/jabref/issues/11127)
- We fixed an issue where Markdown rendering removed braces from the text. [#10928](https://github.com/JabRef/jabref/issues/10928)
- We fixed an issue when the file was flagged as changed on disk in the case of content selectors or groups. [#9064](https://github.com/JabRef/jabref/issues/9064)
- We fixed crash on opening the entry editor when auto-completion is enabled. [#11188](https://github.com/JabRef/jabref/issues/11188)
- We fixed the usage of the key binding for "Clear search" (default: <kbd>Escape</kbd>). [#10764](https://github.com/JabRef/jabref/issues/10764)
- We fixed an issue where library shown as unsaved and marked (*) after accepting changes made externally to the file. [#11027](https://github.com/JabRef/jabref/issues/11027)
- We fixed an issue where drag and dropping entries from one library to another was not always working. [#11254](https://github.com/JabRef/jabref/issues/11254)
- We fixed an issue where drag and dropping entries created a shallow copy. [#11160](https://github.com/JabRef/jabref/issues/11160)
- We fixed an issue where imports to a custom group would only work for the first entry [#11085](https://github.com/JabRef/jabref/issues/11085), [#11269](https://github.com/JabRef/jabref/issues/11269)
- We fixed an issue when cursor jumped to the beginning of the line. [#5904](https://github.com/JabRef/jabref/issues/5904)
- We fixed an issue where a new entry was not added to the selected group [#8933](https://github.com/JabRef/jabref/issues/8933)
- We fixed an issue where the horizontal position of the Entry Preview inside the entry editor was not remembered across restarts [#11281](https://github.com/JabRef/jabref/issues/11281)
- We fixed an issue where the search index was not updated after linking PDF files. [#11317](https://github.com/JabRef/jabref/pull/11317)
- We fixed rendering of (first) author with a single letter surname. [forum#4330](https://discourse.jabref.org/t/correct-rendering-of-first-author-with-a-single-letter-surname/4330)
- We fixed that the import of the related articles tab sometimes used the wrong library mode. [#11282](https://github.com/JabRef/jabref/pull/11282)
- We fixed an issue where the entry editor context menu was not shown correctly when JabRef is opened on a second, extended screen [#11323](https://github.com/JabRef/jabref/issues/11323), [#11174](https://github.com/JabRef/jabref/issues/11174)
- We fixed an issue where the value of "Override default font settings" was not applied on startup [#11344](https://github.com/JabRef/jabref/issues/11344)
- We fixed an issue when "Library changed on disk" appeared after a save by JabRef. [#4877](https://github.com/JabRef/jabref/issues/4877)  
- We fixed an issue where the Pubmed/Medline Plain importer would not respect the user defined keyword separator [#11413](https://github.com/JabRef/jabref/issues/11413)
- We fixed an issue where the value of "Override default font settings" was not applied on startup [#11344](https://github.com/JabRef/jabref/issues/11344)
- We fixed an issue where DatabaseChangeDetailsView was not scrollable when reviewing external metadata changes [#11220](https://github.com/JabRef/jabref/issues/11220)
- We fixed undo/redo for text fields. [#11420](https://github.com/JabRef/jabref/issues/11420)
- We fixed an issue where clicking on a page number in the search results tab opens a wrong file in the document viewer. [#11432](https://github.com/JabRef/jabref/pull/11432)

### Removed

- We removed the misleading message "Doing a cleanup for X entries" when opening the Cleanup entries dialog [#11463](https://github.com/JabRef/jabref/pull/11463)

## [5.13] – 2024-04-01

### Added

- We converted the "Custom API key" list to a table to be more accessible. [#10926](https://github.com/JabRef/jabref/issues/10926)
- We added a "refresh" button for the LaTeX citations tab in the entry editor. [#10584](https://github.com/JabRef/jabref/issues/10584)
- We added the possibility to show the BibTeX source in the [web search](https://docs.jabref.org/collect/import-using-online-bibliographic-database) import screen. [#560](https://github.com/koppor/jabref/issues/560)
- We added a fetcher for [ISIDORE](https://isidore.science/), simply paste in the link into the text field or the last 6 digits in the link that identify that paper. [#10423](https://github.com/JabRef/jabref/issues/10423)
- When importing entries form the "Citation relations" tab, the field [cites](https://docs.jabref.org/advanced/entryeditor/entrylinks) is now filled according to the relationship between the entries. [#10752](https://github.com/JabRef/jabref/pull/10752)
- We added a new integrity check and clean up option for strings having Unicode characters not encoded in [Unicode "Normalization Form Canonical Composition" (NFC)](https://en.wikipedia.org/wiki/Unicode_equivalence#Normal_forms"). [#10506](https://github.com/JabRef/jabref/issues/10506)
- We added a new group icon column to the main table showing the icons of the entry's groups. [#10801](https://github.com/JabRef/jabref/pull/10801)
- When deleting an entry, the files linked to the entry are now optionally deleted as well. [#10509](https://github.com/JabRef/jabref/issues/10509)
- We added support to move the file to the system trash (instead of deleting it). [#10591](https://github.com/JabRef/jabref/pull/10591)
- We added ability to jump to an entry in the command line using `-j CITATIONKEY`. [koppor#540](https://github.com/koppor/jabref/issues/540)
- We added a new boolean to the style files for Openoffice/Libreoffice integration to switch between ZERO_WIDTH_SPACE (default) and no space. [#10843](https://github.com/JabRef/jabref/pull/10843)
- When pasting HTML into the abstract or a comment field, the hypertext is automatically converted to Markdown. [#10558](https://github.com/JabRef/jabref/issues/10558)
- We added the possibility to redownload files that had been present but are no longer in the specified location. [#10848](https://github.com/JabRef/jabref/issues/10848)
- We added the citation key pattern `[camelN]`. Equivalent to the first N words of the `[camel]` pattern.
- We added importing of static groups and linked files from BibDesk .bib files. [#10381](https://github.com/JabRef/jabref/issues/10381)
- We added ability to export in CFF (Citation File Format) [#10661](https://github.com/JabRef/jabref/issues/10661).
- We added ability to push entries to TeXworks. [#3197](https://github.com/JabRef/jabref/issues/3197)
- We added the ability to zoom in and out in the document viewer using <kbd>Ctrl</kbd> + <kbd>Scroll</kbd>. [#10964](https://github.com/JabRef/jabref/pull/10964)
- We added a Cleanup for removing non-existent files and grouped the related options [#10929](https://github.com/JabRef/jabref/issues/10929)
- We added the functionality to parse the bibliography of PDFs using the GROBID online service. [#10200](https://github.com/JabRef/jabref/issues/10200)
- We added a seperated search bar for the global search window. [#11032](https://github.com/JabRef/jabref/pull/11032)
- We added ability to double-click on an entry in the global search window to select the corresponding entry in the main table. [#11010](https://github.com/JabRef/jabref/pull/11010)
- We added support for BibTeX String constants during copy & paste between libraries. [#10872](https://github.com/JabRef/jabref/issues/10872)
- We added the field `langid` which is important for hyphenation and casing in LaTeX. [#10868](https://github.com/JabRef/jabref/issues/10868)
- Event log entries can now be copied via a context menu. [#11100](https://github.com/JabRef/jabref/issues/11100)

### Changed

- The "Automatically open folders of attached files" preference default status has been changed to enabled on Windows. [koppor#56](https://github.com/koppor/jabref/issues/56)
- The Custom export format now uses the custom DOI base URI in the preferences for the `DOICheck`, if activated [forum#4084](https://discourse.jabref.org/t/export-html-disregards-custom-doi-base-uri/4084)
- The index directories for full text search have now more readable names to increase debugging possibilities using Apache Lucense's Lurk. [#10193](https://github.com/JabRef/jabref/issues/10193)
- The fulltext search also indexes files ending with .pdf (but do not having an explicit file type set). [#10193](https://github.com/JabRef/jabref/issues/10193)
- We changed the arrangement of the lists in the "Citation relations" tab. `Cites` are now on the left and `Cited by` on the right [#10752](https://github.com/JabRef/jabref/pull/10752)
- Sub libraries based on `aux` file can now also be generated if some citations are not found library. [#10775](https://github.com/JabRef/jabref/pull/10775)
- We rearranged the tab order in the entry editor and renamed the "Scite Tab" to "Citation information". [#10821](https://github.com/JabRef/jabref/issues/10821)
- We changed the duplicate handling in the Import entries dialog. Potential duplicate entries are marked with an icon and importing will now trigger the merge dialog [#10914](https://github.com/JabRef/jabref/pull/10914)
- We made the command "Push to TexShop" more robust to allow cite commands with a character before the first slash. [forum#2699](https://discourse.jabref.org/t/push-to-texshop-mac/2699/17?u=siedlerchr)
- We only show the notification "Saving library..." if the library contains more than 2000 entries. [#9803](https://github.com/JabRef/jabref/issues/9803)
- JabRef now keeps previous log files upon start. [#11023](https://github.com/JabRef/jabref/pull/11023)
- When normalizing author names, complete enclosing braces are kept. [#10031](https://github.com/JabRef/jabref/issues/10031)
- We enhanced the dialog for adding new fields in the content selector with a selection box containing a list of standard fields. [#10912](https://github.com/JabRef/jabref/pull/10912)
- We store the citation relations in an LRU cache to avoid bloating the memory and out-of-memory exceptions. [#10958](https://github.com/JabRef/jabref/issues/10958)
- Keywords field are now displayed as tags. [#10910](https://github.com/JabRef/jabref/pull/10910)
- Citation relations now get more information, and have quick access to view the articles in a browser without adding them to the library [#10869](https://github.com/JabRef/jabref/issues/10869)
- Importer/Exporter for CFF format now supports JabRef `cites` and `related` relationships, as well as all fields from the CFF specification. [#10993](https://github.com/JabRef/jabref/issues/10993)
- The XMP-Exporter no longer writes the content of the `file`-field. [#11083](https://github.com/JabRef/jabref/pull/11083)
- We added notes, checks and warnings for the case of selection of non-empty directories while starting a new Systematic Literature Review. [#600](https://github.com/koppor/jabref/issues/600)
- Text in the import dialog (web search results) will now be wrapped to prevent horizontal scrolling. [#10931](https://github.com/JabRef/jabref/issues/10931)
- We improved the error handling when invalid bibdesk-files are encountered [#11117](https://github.com/JabRef/jabref/issues/11117)

### Fixed

- We fixed an issue where the fulltext search button in entry editor used to disappear on click till the search is completed. [#10425](https://github.com/JabRef/jabref/issues/10425)
- We fixed an issue where attempting to cancel the importing/generation of an entry from id is ignored. [#10508](https://github.com/JabRef/jabref/issues/10508)
- We fixed an issue where the preview panel showing the wrong entry (an entry that is not selected in the entry table). [#9172](https://github.com/JabRef/jabref/issues/9172)
- We fixed an issue where HTML-reserved characters like '&' and '<', in addition to HTML entities like '&amp;' were not rendered correctly in entry preview. [#10677](https://github.com/JabRef/jabref/issues/10677)
- The last page of a PDF is now indexed by the full text search. [#10193](https://github.com/JabRef/jabref/issues/10193)
- The entry editor respects the configured custom tabs when showing "Other fields". [#11012](https://github.com/JabRef/jabref/pull/11012)
- The default owner of an entry can be changed again. [#10924](https://github.com/JabRef/jabref/issues/10924)
- We fixed an issue where the duplicate check did not take umlauts or other LaTeX-encoded characters into account. [#10744](https://github.com/JabRef/jabref/pull/10744)
- We fixed the colors of the icon on hover for unset special fields. [#10431](https://github.com/JabRef/jabref/issues/10431)
- We fixed an issue where the CrossRef field did not work if autocompletion was disabled [#8145](https://github.com/JabRef/jabref/issues/8145)
- In biblatex mode, JabRef distinguishes between "Optional fields" and "Optional fields 2" again. [#11022](https://github.com/JabRef/jabref/pull/11022)
- We fixed an issue where exporting`@electronic` and `@online` entry types to the Office XMl would duplicate the field `title`  [#10807](https://github.com/JabRef/jabref/issues/10807)
- We fixed an issue where the `CommentsTab` was not properly formatted when the `defaultOwner` contained capital or special letters. [#10870](https://github.com/JabRef/jabref/issues/10870)
- We fixed an issue where the `File -> Close library` menu item was not disabled when no library was open. [#10948](https://github.com/JabRef/jabref/issues/10948)
- We fixed an issue where the Document Viewer would show the PDF in only half the window when maximized. [#10934](https://github.com/JabRef/jabref/issues/10934)
- Clicking on the crossref and related tags in the entry editor jumps to the linked entry. [#5484](https://github.com/JabRef/jabref/issues/5484) [#9369](https://github.com/JabRef/jabref/issues/9369)
- We fixed an issue where JabRef could not parse absolute file paths from Zotero exports. [#10959](https://github.com/JabRef/jabref/issues/10959)
- We fixed an issue where an exception occured when toggling between "Live" or "Locked" in the internal Document Viewer. [#10935](https://github.com/JabRef/jabref/issues/10935)
- When fetching article information fom IEEE Xplore, the em dash is now converted correctly. [koppor#286](https://github.com/koppor/jabref/issues/286)
- Fixed an issue on Windows where the browser extension reported failure to send an entry to JabRef even though it was sent properly. [JabRef-Browser-Extension#493](https://github.com/JabRef/JabRef-Browser-Extension/issues/493)
- Fixed an issue on Windows where TeXworks path was not resolved if it was installed with MiKTeX. [#10977](https://github.com/JabRef/jabref/issues/10977)
- We fixed an issue with where JabRef would throw an error when using MathSciNet search, as it was unable to parse the fetched JSON coreectly. [10996](https://github.com/JabRef/jabref/issues/10996)
- We fixed an issue where the "Import by ID" function would throw an error when a DOI that contains URL-encoded characters was entered. [#10648](https://github.com/JabRef/jabref/issues/10648)
- We fixed an issue with handling of an "overflow" of authors at `[authIniN]`. [#11087](https://github.com/JabRef/jabref/issues/11087)
- We fixed an issue where an exception occurred when selecting entries in the web search results. [#11081](https://github.com/JabRef/jabref/issues/11081)
- When a new library is unsaved, there is now no warning when fetching entries with PDFs. [#11075](https://github.com/JabRef/jabref/issues/11075)
- We fixed an issue where the message "The libary has been modified by another program" occurred when editing library metadata and saving the library. [#4877](https://github.com/JabRef/jabref/issues/4877)

### Removed

- We removed the predatory journal checks due to a high rate of false positives. [#11066](https://github.com/JabRef/jabref/pull/11066)

## [5.12] – 2023-12-24

### Added

- We added a scite.ai tab in the entry editor that retrieves 'Smart Citation' tallies for citations that have a DOI. [koppor#375](https://github.com/koppor/jabref/issues/375)  
- We added a dropdown menu to let users change the reference library during AUX file import. [#10472](https://github.com/JabRef/jabref/issues/10472)
- We added a button to let users reset the cite command to the default value. [#10569](https://github.com/JabRef/jabref/issues/10569)
- We added the option to use System Preference for Light/Dark Theme [#8729](https://github.com/JabRef/jabref/issues/8729).
- We added [scholar.archive.org](https://scholar.archive.org/) as a new fetcher. [#10498](https://github.com/JabRef/jabref/issues/10498)
- We integrated predatory journal checking as part of the Integrity Checker based on the [check-bib-for-predatory](https://github.com/CfKu/check-bib-for-predatory). [koppor#348](https://github.com/koppor/jabref/issues/348)
- We added a 'More options' section in the main table right click menu opening the preferences dialog. [#9432](https://github.com/JabRef/jabref/issues/9432)
- When creating a new group, it inherits the icon of the parent group. [#10521](https://github.com/JabRef/jabref/pull/10521)

### Changed

- We moved the location of the 'Open only one instance of JabRef' preference option from "Network" to "General". [#9306](https://github.com/JabRef/jabref/issues/9306)
- The two previews in the change resolver dialog now have their scrollbars synchronized. [#9576](https://github.com/JabRef/jabref/issues/9576).
- We changed the setting of the keyword separator to accept a single character only. [#177](https://github.com/koppor/jabref/issues/177)
- We replaced "SearchAll" in Web Search by "Search Selected". [#10556](https://github.com/JabRef/jabref/issues/10556)
- Short DOI formatter now checks, if the value is already formatted. If so, it returns the value instead of calling the ShortDOIService again. [#10589](https://github.com/JabRef/jabref/issues/10589)
- We upgraded to JavaFX 21.0.1. As a consequence JabRef requires now macOS 11 or later and GTK 3.8 or later on Linux [10627](https://github.com/JabRef/jabref/pull/10627).
- A user-specific comment fields is not enabled by default, but can be enabled using the "Add" button. [#10424](https://github.com/JabRef/jabref/issues/10424)
- We upgraded to Lucene 9.9 for the fulltext search. The search index will be rebuild. [#10686](https://github.com/JabRef/jabref/pull/10686)
- When using "Copy..." -> "Copy citation key", the delimiter configured at "Push applications" is respected. [#10707](https://github.com/JabRef/jabref/pull/10707)

### Fixed

- We fixed an issue where the added protected term has unwanted leading and trailing whitespaces, where the formatted text has unwanted empty brackets and where the word at the cursor in the textbox can be added to the list. [#10415](https://github.com/JabRef/jabref/issues/10415)
- We fixed an issue where in the merge dialog the file field of entries was not correctly merged when the first and second entry both contained values inside the file field. [#10572](https://github.com/JabRef/jabref/issues/10572)
- We fixed some small inconsistencies in the user interface. [#10507](https://github.com/JabRef/jabref/issues/10507) [#10458](https://github.com/JabRef/jabref/issues/10458) [#10660](https://github.com/JabRef/jabref/issues/10660)
- We fixed the issue where the Hayagriva YAML exporter would not include a parent field for the publisher/series. [#10596](https://github.com/JabRef/jabref/issues/10596)
- We fixed issues in the external file type dialog w.r.t. duplicate entries in the case of a language switch. [#10271](https://github.com/JabRef/jabref/issues/10271)
- We fixed an issue where the right-click action "Copy cite..." did not respect the configured citation command under "External Programs" -> "[Push Applications](https://docs.jabref.org/cite/pushtoapplications)" [#10615](https://github.com/JabRef/jabref/issues/10615)

### Removed

- We removed duplicate filtering and sorting operations in the MainTable when editing BibEntries. [#10619](https://github.com/JabRef/jabref/pull/10619)

## [5.11] – 2023-10-22

### Added

- We added the ability to sort subgroups in Z-A order, as well as by ascending and descending number of subgroups. [#10249](https://github.com/JabRef/jabref/issues/10249)
- We added the possibility to find (and add) papers that cite or are cited by a given paper. [#6187](https://github.com/JabRef/jabref/issues/6187)
- We added an error-specific message for when a download from a URL fails. [#9826](https://github.com/JabRef/jabref/issues/9826)
- We added support for customizing the citation command (e.g., `[@key1,@key2]`) when [pushing to external applications](https://docs.jabref.org/cite/pushtoapplications). [#10133](https://github.com/JabRef/jabref/issues/10133)
- We added an integrity check for more special characters. [#8712](https://github.com/JabRef/jabref/issues/8712)
- We added protected terms described as "Computer science". [#10222](https://github.com/JabRef/jabref/pull/10222)
- We added a link "Get more themes..." in the preferences to that points to [themes.jabref.org](https://themes.jabref.org) allowing the user to download new themes. [#10243](https://github.com/JabRef/jabref/issues/10243)
- We added a fetcher for [LOBID](https://lobid.org/resources/api) resources. [koppor#386](https://github.com/koppor/jabref/issues/386)
- When in `biblatex` mode, the [integrity check](https://docs.jabref.org/finding-sorting-and-cleaning-entries/checkintegrity) for journal titles now also checks the field `journal`.
- We added support for exporting to Hayagriva YAML format. [#10382](https://github.com/JabRef/jabref/issues/10382)
- We added support for pushing citations to [TeXShop](https://pages.uoregon.edu/koch/texshop/) on macOS [forum#2699](https://discourse.jabref.org/t/push-to-texshop-mac/2699).
- We added the 'Bachelor's thesis' type for Biblatex's 'Thesis' EntryType [#10029](https://github.com/JabRef/jabref/issues/10029).

### Changed

- The export formats `listrefs`, `tablerefs`, `tablerefsabsbib`, now use the ISO date format in the footer [#10383](https://github.com/JabRef/jabref/pull/10383).
- When searching for an identifier in the "Web search", the title of the search window is now "Identifier-based Web Search". [#10391](https://github.com/JabRef/jabref/pull/10391)
- The ampersand checker now skips verbatim fields (`file`, `url`, ...). [#10419](https://github.com/JabRef/jabref/pull/10419)
- If no existing document is selected for exporting "XMP annotated pdf" JabRef will now create a new PDF file with a sample text and the metadata. [#10102](https://github.com/JabRef/jabref/issues/10102)
- We modified the DOI cleanup to infer the DOI from an ArXiV ID if it's present. [#10426](https://github.com/JabRef/jabref/issues/10426)
- The ISI importer uses the field `comment` for notes (instead of `review). [#10478](https://github.com/JabRef/jabref/pull/10478)
- If no existing document is selected for exporting "Embedded BibTeX pdf" JabRef will now create a new PDF file with a sample text and the metadata. [#10101](https://github.com/JabRef/jabref/issues/10101)
- Translated titles format no longer raise a warning. [#10459](https://github.com/JabRef/jabref/issues/10459)
- We re-added the empty grey containers in the groups panel to keep an indicator for the current selected group, if displaying of group item count is turned off [#9972](https://github.com/JabRef/jabref/issues/9972)

### Fixed

- We fixed an issue where "Move URL in note field to url field" in the cleanup dialog caused an exception if no note field was present [forum#3999](https://discourse.jabref.org/t/cleanup-entries-cant-get-it-to-work/3999)
- It is possible again to use "current table sort order" for the order of entries when saving. [#9869](https://github.com/JabRef/jabref/issues/9869)
- Passwords can be stored in GNOME key ring. [#10274](https://github.com/JabRef/jabref/issues/10274)
- We fixed an issue where groups based on an aux file could not be created due to an exception [#10350](https://github.com/JabRef/jabref/issues/10350)
- We fixed an issue where the JabRef browser extension could not communicate with JabRef under macOS due to missing files. You should use the `.pkg` for the first installation as it updates all necessary files for the extension [#10308](https://github.com/JabRef/jabref/issues/10308)
- We fixed an issue where the ISBN fetcher returned the entrytype `misc` for certain ISBN numbers [#10348](https://github.com/JabRef/jabref/issues/10348)
- We fixed a bug where an exception was raised when saving less than three export save orders in the preference. [#10157](https://github.com/JabRef/jabref/issues/10157)
- We fixed an issue where it was possible to create a group with no name or with a group separator inside the name [#9776](https://github.com/JabRef/jabref/issues/9776)
- Biblatex's `journaltitle` is now also respected for showing the journal information. [#10397](https://github.com/JabRef/jabref/issues/10397)
- JabRef does not hang anymore when exporting via CLI. [#10380](https://github.com/JabRef/jabref/issues/10380)
- We fixed an issue where it was not possible to save a library on a network share under macOS due to an exception when acquiring a file lock [#10452](https://github.com/JabRef/jabref/issues/10452)
- We fixed an issue where exporting "XMP annotated pdf" without selecting an existing document would produce an exception. [#10102](https://github.com/JabRef/jabref/issues/10102)
- We fixed an issue where the "Enabled" column in the "Protected terms files" tab in the preferences could not be resized [#10285](https://github.com/JabRef/jabref/issues/10285)
- We fixed an issue where after creation of a new library, the new library was not focused. [koppor#592](https://github.com/koppor/jabref/issues/592)
- We fixed an issue where double clicking on an url in the file field would trigger an exception instead of opening the browser [#10480](https://github.com/JabRef/jabref/pull/10480)
- We fixed an issue where scrolling was impossible on dragging a citation on the groups panel. [#9754](https://github.com/JabRef/jabref/issues/9754)
- We fixed an issue where exporting "Embedded BibTeX pdf" without selecting an existing document would produce an exception. [#10101](https://github.com/JabRef/jabref/issues/10101)
- We fixed an issue where there was a failure to access the url link for "eprint" for the ArXiv entry.[#10474](https://github.com/JabRef/jabref/issues/10474)
- We fixed an issue where it was not possible to connect to a shared database once a group with entries was added or other metadata modified [#10336](https://github.com/JabRef/jabref/issues/10336)
- We fixed an issue where middle-button paste in X not always worked [#7905](https://github.com/JabRef/jabref/issues/7905)

## [5.10] – 2023-09-02

### Added

- We added a field showing the BibTeX/biblatex source for added and deleted entries in the "External Changes Resolver" dialog. [#9509](https://github.com/JabRef/jabref/issues/9509)
- We added user-specific comment field so that multiple users can make separate comments. [#543](https://github.com/koppor/jabref/issues/543)
- We added a search history list in the search field's right click menu. [#7906](https://github.com/JabRef/jabref/issues/7906)
- We added a full text fetcher for IACR eprints. [#9651](https://github.com/JabRef/jabref/pull/9651)
- We added "Attach file from URL" to right-click context menu to download and store a file with the reference library. [#9646](https://github.com/JabRef/jabref/issues/9646)
- We enabled updating an existing entry with data from InspireHEP. [#9351](https://github.com/JabRef/jabref/issues/9351)
- We added a fetcher for the Bibliotheksverbund Bayern (experimental). [#9641](https://github.com/JabRef/jabref/pull/9641)
- We added support for more biblatex date formats for parsing dates. [#2753](https://github.com/JabRef/jabref/issues/2753)
- We added support for multiple languages for exporting to and importing references from MS Office. [#9699](https://github.com/JabRef/jabref/issues/9699)
- We enabled scrolling in the groups list when dragging a group on another group. [#2869](https://github.com/JabRef/jabref/pull/2869)
- We added the option to automatically download online files when a new entry is created from an existing ID (e.g., DOI). The option can be disabled in the preferences under "Import and Export". [#9756](https://github.com/JabRef/jabref/issues/9756)
- We added a new Integrity check for unescaped ampersands. [koppor#585](https://github.com/koppor/jabref/issues/585)
- We added support for parsing `$\backslash$` in file paths (as exported by Mendeley). [forum#3470](https://discourse.jabref.org/t/mendeley-bib-import-with-linked-files/3470)
- We added the possibility to automatically fetch entries when an ISBN is pasted on the main table. [#9864](https://github.com/JabRef/jabref/issues/9864)
- We added the option to disable the automatic linking of files in the entry editor [#5105](https://github.com/JabRef/jabref/issues/5105)
- We added the link icon for ISBNs in linked identifiers column. [#9819](https://github.com/JabRef/jabref/issues/9819)
- We added key binding to focus on groups <kbd>alt</kbd> + <kbd>s</kbd> [#9863](https://github.com/JabRef/jabref/issues/9863)
- We added the option to unprotect a text selection, which strips all pairs of curly braces away. [#9950](https://github.com/JabRef/jabref/issues/9950)
- We added drag and drop events for field 'Groups' in entry editor panel. [#569](https://github.com/koppor/jabref/issues/569)
- We added support for parsing MathML in the Medline importer. [#4273](https://github.com/JabRef/jabref/issues/4273)
- We added the ability to search for an identifier (DOI, ISBN, ArXiv ID) directly from 'Web Search'. [#7575](https://github.com/JabRef/jabref/issues/7575) [#9674](https://github.com/JabRef/jabref/issues/9674)
- We added a cleanup activity that identifies a URL or a last-visited-date in the `note` field and moves it to the `url` and `urldate` field respectively. [koppor#216](https://github.com/koppor/jabref/issues/216)
- We enabled the user to change the name of a field in a custom entry type by double-clicking on it. [#9840](https://github.com/JabRef/jabref/issues/9840)
- We added some preferences options to disable online activity. [#10064](https://github.com/JabRef/jabref/issues/10064)
- We integrated two mail actions ("As Email" and "To Kindle") under a new "Send" option in the right-click & Tools menus. The Kindle option creates an email targeted to the user's Kindle email, which can be set in preferences under "External programs" [#6186](https://github.com/JabRef/jabref/issues/6186)
- We added an option to clear recent libraries' history. [#10003](https://github.com/JabRef/jabref/issues/10003)
- We added an option to encrypt and remember the proxy password. [#8055](https://github.com/JabRef/jabref/issues/8055)[#10044](https://github.com/JabRef/jabref/issues/10044)
- We added support for showing journal information, via info buttons next to the `Journal` and `ISSN` fields in the entry editor. [#6189](https://github.com/JabRef/jabref/issues/6189)
- We added support for pushing citations to Sublime Text 3 [#10098](https://github.com/JabRef/jabref/issues/10098)
- We added support for the Finnish language. [#10183](https://github.com/JabRef/jabref/pull/10183)
- We added the option to automatically replaces illegal characters in the filename when adding a file to JabRef. [#10182](https://github.com/JabRef/jabref/issues/10182)
- We added a privacy policy. [#10064](https://github.com/JabRef/jabref/issues/10064)
- We added a tooltip to show the number of entries in a group [#10208](https://github.com/JabRef/jabref/issues/10208)
- We fixed an issue where it was no longer possible to add or remove selected entries to groups via context menu [#10404](https://github.com/JabRef/jabref/issues/10404), [#10317](https://github.com/JabRef/jabref/issues/10317) [#10374](https://github.com/JabRef/jabref/issues/10374)

### Changed

- We replaced "Close" by "Close library" and placed it after "Save all" in the File menu. [#10043](https://github.com/JabRef/jabref/pull/10043)
- We upgraded to Lucene 9.7 for the fulltext search. The search index will be rebuild. [#10036](https://github.com/JabRef/jabref/pull/10036)
- 'Get full text' now also checks the file url. [#568](https://github.com/koppor/jabref/issues/568)
- JabRef writes a new backup file only if there is a change. Before, JabRef created a backup upon start. [#9679](https://github.com/JabRef/jabref/pull/9679)
- We modified the `Add Group` dialog to use the most recently selected group hierarchical context. [#9141](https://github.com/JabRef/jabref/issues/9141)
- We refined the 'main directory not found' error message. [#9625](https://github.com/JabRef/jabref/pull/9625)
- JabRef writes a new backup file only if there is a change. Before, JabRef created a backup upon start. [#9679](https://github.com/JabRef/jabref/pull/9679)
- Backups of libraries are not stored per JabRef version, but collected together. [#9676](https://github.com/JabRef/jabref/pull/9676)
- We streamlined the paths for logs and backups: The parent path fragment is always `logs` or `backups`.
- `log.txt` now contains an entry if a BibTeX entry could not be parsed.
- `log.txt` now contains debug messages. Debugging needs to be enabled explicitly. [#9678](https://github.com/JabRef/jabref/pull/9678)
- `log.txt` does not contain entries for non-found files during PDF indexing. [#9678](https://github.com/JabRef/jabref/pull/9678)
- The hostname is now determined using environment variables (`COMPUTERNAME`/`HOSTNAME`) first. [#9910](https://github.com/JabRef/jabref/pull/9910)
- We improved the Medline importer to correctly import ISO dates for `revised`. [#9536](https://github.com/JabRef/jabref/issues/9536)
- To avoid cluttering of the directory, We always delete the `.sav` file upon successful write. [#9675](https://github.com/JabRef/jabref/pull/9675)
- We improved the unlinking/deletion of multiple linked files of an entry using the <kbd>Delete</kbd> key. [#9473](https://github.com/JabRef/jabref/issues/9473)
- The field names of customized entry types are now exchanged preserving the case. [#9993](https://github.com/JabRef/jabref/pull/9993)
- We moved the custom entry types dialog into the preferences dialog. [#9760](https://github.com/JabRef/jabref/pull/9760)
- We moved the manage content selectors dialog to the library properties. [#9768](https://github.com/JabRef/jabref/pull/9768)
- We moved the preferences menu command from the options menu to the file menu. [#9768](https://github.com/JabRef/jabref/pull/9768)
- We reworked the cross ref labels in the entry editor and added a right click menu. [#10046](https://github.com/JabRef/jabref/pull/10046)
- We reorganized the order of tabs and settings in the library properties. [#9836](https://github.com/JabRef/jabref/pull/9836)
- We changed the handling of an "overflow" of authors at `[authIniN]`: JabRef uses `+` to indicate an overflow. Example: `[authIni2]` produces `A+` (instead of `AB`) for `Aachen and Berlin and Chemnitz`. [#9703](https://github.com/JabRef/jabref/pull/9703)
- We moved the preferences option to open the last edited files on startup to the 'General' tab. [#9808](https://github.com/JabRef/jabref/pull/9808)
- We improved the recognition of DOIs when pasting a link containing a DOI on the maintable. [#9864](https://github.com/JabRef/jabref/issues/9864s)
- We reordered the preferences dialog. [#9839](https://github.com/JabRef/jabref/pull/9839)
- We split the 'Import and Export' tab into 'Web Search' and 'Export'. [#9839](https://github.com/JabRef/jabref/pull/9839)
- We moved the option to run JabRef in memory stick mode into the preferences dialog toolbar. [#9866](https://github.com/JabRef/jabref/pull/9866)
- In case the library contains empty entries, they are not written to disk. [#8645](https://github.com/JabRef/jabref/issues/8645)
- The formatter `remove_unicode_ligatures` is now called `replace_unicode_ligatures`. [#9890](https://github.com/JabRef/jabref/pull/9890)
- We improved the error message when no terminal was found. [#9607](https://github.com/JabRef/jabref/issues/9607)
- In the context of the "systematic literature functionality", we changed the name "database" to "catalog" to use a separate term for online catalogs in comparison to SQL databases. [#9951](https://github.com/JabRef/jabref/pull/9951)
- We now show more fields (including Special Fields) in the dropdown selection for "Save sort order" in the library properties and for "Export sort order" in the preferences. [#10010](https://github.com/JabRef/jabref/issues/10010)
- We now encrypt and store the custom API keys in the OS native credential store. [#10044](https://github.com/JabRef/jabref/issues/10044)
- We changed the behavior of group addition/edit, so that sorting by alphabetical order is not performed by default after the modification. [#10017](https://github.com/JabRef/jabref/issues/10017)
- We fixed an issue with spacing in the cleanup dialogue. [#10081](https://github.com/JabRef/jabref/issues/10081)
- The GVK fetcher now uses the new [K10plus](https://www.bszgbv.de/services/k10plus/) database. [#10189](https://github.com/JabRef/jabref/pull/10189)

### Fixed

- We fixed an issue where clicking the group expansion pane/arrow caused the node to be selected, when it should just expand/detract the node. [#10111](https://github.com/JabRef/jabref/pull/10111)
- We fixed an issue where the browser import would add ' characters before the BibTeX entry on Linux. [#9588](https://github.com/JabRef/jabref/issues/9588)
- We fixed an issue where searching for a specific term with the DOAB fetcher lead to an exception. [#9571](https://github.com/JabRef/jabref/issues/9571)
- We fixed an issue where the "Import" -> "Library to import to" did not show the correct library name if two opened libraries had the same suffix. [#9567](https://github.com/JabRef/jabref/issues/9567)
- We fixed an issue where the rpm-Version of JabRef could not be properly uninstalled and reinstalled. [#9558](https://github.com/JabRef/jabref/issues/9558), [#9603](https://github.com/JabRef/jabref/issues/9603)
- We fixed an issue where the command line export using `--exportMatches` flag does not create an output bib file. [#9581](https://github.com/JabRef/jabref/issues/9581)
- We fixed an issue where custom field in the custom entry types could not be set to mulitline. [#9609](https://github.com/JabRef/jabref/issues/9609)
- We fixed an issue where the Office XML exporter did not resolve BibTeX-Strings when exporting entries. [forum#3741](https://discourse.jabref.org/t/exporting-bibtex-constant-strings-to-ms-office-2007-xml/3741)
- We fixed an issue where the Merge Entries Toolbar configuration was not saved after hitting 'Merge Entries' button. [#9091](https://github.com/JabRef/jabref/issues/9091)
- We fixed an issue where the password is stored in clear text if the user wants to use a proxy with authentication. [#8055](https://github.com/JabRef/jabref/issues/8055)
- JabRef is now more relaxed when parsing field content: In case a field content ended with `\`, the combination `\}` was treated as plain `}`. [#9668](https://github.com/JabRef/jabref/issues/9668)
- We resolved an issue that cut off the number of group entries when it exceeded four digits. [#8797](https://github.com/JabRef/jabref/issues/8797)
- We fixed the issue where the size of the global search window was not retained after closing. [#9362](https://github.com/JabRef/jabref/issues/9362)
- We fixed an issue where the Global Search UI preview is still white in dark theme. [#9362](https://github.com/JabRef/jabref/issues/9362)
- We fixed the double paste issue when <kbd>Cmd</kbd> + <kbd>v</kbd> is pressed on 'New entry from plaintext' dialog. [#9367](https://github.com/JabRef/jabref/issues/9367)
- We fixed an issue where the pin button on the Global Search dialog was located at the bottom and not at the top. [#9362](https://github.com/JabRef/jabref/issues/9362)
- We fixed the log text color in the event log console when using dark mode. [#9732](https://github.com/JabRef/jabref/issues/9732)
- We fixed an issue where searching for unlinked files would include the current library's .bib file. [#9735](https://github.com/JabRef/jabref/issues/9735)
- We fixed an issue where it was no longer possible to connect to a shared mysql database due to an exception. [#9761](https://github.com/JabRef/jabref/issues/9761)
- We fixed an issue where an exception was thrown for the user after <kbd>Ctrl</kbd>+<kbd>Z</kbd> command. [#9737](https://github.com/JabRef/jabref/issues/9737)
- We fixed the citation key generation for [`[authors]`, `[authshort]`, `[authorsAlpha]`, `[authIniN]`, `[authEtAl]`, `[auth.etal]`](https://docs.jabref.org/setup/citationkeypatterns#special-field-markers) to handle `and others` properly. [koppor#626](https://github.com/koppor/jabref/issues/626)
- We fixed the Save/save as file type shows BIBTEX_DB instead of "Bibtex library". [#9372](https://github.com/JabRef/jabref/issues/9372)
- We fixed the default main file directory for non-English Linux users. [#8010](https://github.com/JabRef/jabref/issues/8010)
- We fixed an issue when overwriting the owner was disabled. [#9896](https://github.com/JabRef/jabref/pull/9896)
- We fixed an issue regarding recording redundant prefixes in search history. [#9685](https://github.com/JabRef/jabref/issues/9685)
- We fixed an issue where passing a URL containing a DOI led to a "No entry found" notification. [#9821](https://github.com/JabRef/jabref/issues/9821)
- We fixed some minor visual inconsistencies and issues in the preferences dialog. [#9866](https://github.com/JabRef/jabref/pull/9866)
- The order of save actions is now retained. [#9890](https://github.com/JabRef/jabref/pull/9890)
- We fixed an issue where the order of save actions was not retained in the bib file. [#9890](https://github.com/JabRef/jabref/pull/9890)
- We fixed an issue in the preferences 'External file types' tab ignoring a custom application path in the edit dialog. [#9895](https://github.com/JabRef/jabref/issues/9895)
- We fixed an issue in the preferences where custom columns could be added to the entry table with no qualifier. [#9913](https://github.com/JabRef/jabref/issues/9913)
- We fixed an issue where the encoding header in a bib file was not respected when the file contained a BOM (Byte Order Mark). [#9926](https://github.com/JabRef/jabref/issues/9926)
- We fixed an issue where cli help output for import and export format was inconsistent. [koppor#429](https://github.com/koppor/jabref/issues/429)
- We fixed an issue where the user could select multiple conflicting options for autocompletion at once. [#10181](https://github.com/JabRef/jabref/issues/10181)
- We fixed an issue where no preview could be generated for some entry types and led to an exception. [#9947](https://github.com/JabRef/jabref/issues/9947)
- We fixed an issue where the Linux terminal working directory argument was malformed and therefore ignored upon opening a terminal [#9953](https://github.com/JabRef/jabref/issues/9953)
- We fixed an issue under Linux where under some systems the file instead of the folder was opened. [#9607](https://github.com/JabRef/jabref/issues/9607)
- We fixed an issue where an Automatic Keyword Group could not be deleted in the UI. [#9778](https://github.com/JabRef/jabref/issues/9778)
- We fixed an issue where the citation key pattern `[edtrN_M]` returned the wrong editor. [#9946](https://github.com/JabRef/jabref/pull/9946)
- We fixed an issue where empty grey containers would remain in the groups panel, if displaying of group item count is turned off. [#9972](https://github.com/JabRef/jabref/issues/9972)
- We fixed an issue where fetching an ISBN could lead to application freezing when the fetcher did not return any results. [#9979](https://github.com/JabRef/jabref/issues/9979)
- We fixed an issue where closing a library containing groups and entries caused an exception [#9997](https://github.com/JabRef/jabref/issues/9997)
- We fixed a bug where the editor for strings in a bibliography file did not sort the entries by their keys [#10083](https://github.com/JabRef/jabref/pull/10083)
- We fixed an issues where clicking on the empty space of specific context menu entries would not trigger the associated action. [#8388](https://github.com/JabRef/jabref/issues/8388)
- We fixed an issue where JabRef would not remember whether the window was in fullscreen. [#4939](https://github.com/JabRef/jabref/issues/4939)
- We fixed an issue where the ACM Portal search sometimes would not return entries for some search queries when the article author had no given name. [#10107](https://github.com/JabRef/jabref/issues/10107)
- We fixed an issue that caused high CPU usage and a zombie process after quitting JabRef because of author names autocompletion. [#10159](https://github.com/JabRef/jabref/pull/10159)
- We fixed an issue where files with illegal characters in the filename could be added to JabRef. [#10182](https://github.com/JabRef/jabref/issues/10182)
- We fixed that checked-out radio buttons under "specified keywords" were not displayed as checked after closing and reopening the "edit group" window. [#10248](https://github.com/JabRef/jabref/issues/10248)
- We fixed that when editing groups, checked-out properties such as case sensitive and regular expression (under "Free search expression") were not displayed checked. [#10108](https://github.com/JabRef/jabref/issues/10108)

### Removed

- We removed the support of BibTeXML. [#9540](https://github.com/JabRef/jabref/issues/9540)
- We removed support for Markdown syntax for strikethrough and task lists in comment fields. [#9726](https://github.com/JabRef/jabref/pull/9726)
- We removed the options menu, because the two contents were moved to the File menu or the properties of the library. [#9768](https://github.com/JabRef/jabref/pull/9768)
- We removed the 'File' tab in the preferences and moved its contents to the 'Export' tab. [#9839](https://github.com/JabRef/jabref/pull/9839)
- We removed the "[Collection of Computer Science Bibliographies](https://en.wikipedia.org/wiki/Collection_of_Computer_Science_Bibliographies)" fetcher the websits is no longer available. [#6638](https://github.com/JabRef/jabref/issues/6638)

## [5.9] – 2023-01-06

### Added

- We added a dropdown menu to let users change the library they want to import into during import. [#6177](https://github.com/JabRef/jabref/issues/6177)
- We added the possibility to add/remove a preview style from the selected list using a double click. [#9490](https://github.com/JabRef/jabref/issues/9490)
- We added the option to define fields as "multine" directly in the custom entry types dialog. [#6448](https://github.com/JabRef/jabref/issues/6448)
- We changed the minWidth and the minHeight of the main window, so it won't have a width and/or a height with the value 0. [#9606](https://github.com/JabRef/jabref/issues/9606)

### Changed

- We changed database structure: in MySQL/MariaDB we renamed tables by adding a `JABREF_` prefix, and in PGSQL we moved tables in `jabref` schema. We added `VersionDBStructure` variable in `METADATA` table to indicate current version of structure, this variable is needed for automatic migration. [#9312](https://github.com/JabRef/jabref/issues/9312)
- We moved some preferences options to a new tab in the preferences dialog. [#9442](https://github.com/JabRef/jabref/pull/9442)
- We renamed "Medline abbreviation" to "dotless abbreviation". [#9504](https://github.com/JabRef/jabref/pull/9504)
- We now have more "dots" in the offered journal abbreviations. [#9504](https://github.com/JabRef/jabref/pull/9504)
- We now disable the button "Full text search" in the Searchbar by default [#9527](https://github.com/JabRef/jabref/pull/9527)


### Fixed

- The tab "deprecated fields" is shown in biblatex-mode only. [#7757](https://github.com/JabRef/jabref/issues/7757)
- In case a journal name of an IEEE journal is abbreviated, the "normal" abbreviation is used - and not the one of the IEEE BibTeX strings. [abbrv#91](https://github.com/JabRef/abbrv.jabref.org/issues/91)
- We fixed a performance issue when loading large lists of custom journal abbreviations. [#8928](https://github.com/JabRef/jabref/issues/8928)
- We fixed an issue where the last opened libraries were not remembered when a new unsaved library was open as well. [#9190](https://github.com/JabRef/jabref/issues/9190)
- We fixed an issue where no context menu for the group "All entries" was present. [forum#3682](https://discourse.jabref.org/t/how-sort-groups-a-z-not-subgroups/3682)
- We fixed an issue where extra curly braces in some fields would trigger an exception when selecting the entry or doing an integrity check. [#9475](https://github.com/JabRef/jabref/issues/9475), [#9503](https://github.com/JabRef/jabref/issues/9503)
- We fixed an issue where entering a date in the format "YYYY/MM" in the entry editor date field caused an exception. [#9492](https://github.com/JabRef/jabref/issues/9492)
- For portable versions, the `.deb` file now works on plain debian again. [#9472](https://github.com/JabRef/jabref/issues/9472)
- We fixed an issue where the download of linked online files failed after an import of entries for certain urls. [#9518](https://github.com/JabRef/jabref/issues/9518)
- We fixed an issue where an exception occurred when manually downloading a file from an URL in the entry editor. [#9521](https://github.com/JabRef/jabref/issues/9521)
- We fixed an issue with open office csv file formatting where commas in the abstract field where not escaped. [#9087](https://github.com/JabRef/jabref/issues/9087)
- We fixed an issue with deleting groups where subgroups different from the selected group were deleted. [#9281](https://github.com/JabRef/jabref/issues/9281)

## [5.8] – 2022-12-18

### Added

- We integrated a new three-way merge UI for merging entries in the Entries Merger Dialog, the Duplicate Resolver Dialog, the Entry Importer Dialog, and the External Changes Resolver Dialog. [#8945](https://github.com/JabRef/jabref/pull/8945)
- We added the ability to merge groups, keywords, comments and files when merging entries. [#9022](https://github.com/JabRef/jabref/pull/9022)
- We added a warning message next to the authors field in the merge dialog to warn users when the authors are the same but formatted differently. [#8745](https://github.com/JabRef/jabref/issues/8745)
- The default file directory of a library is used as default directory for [unlinked file lookup](https://docs.jabref.org/collect/findunlinkedfiles#link-the-pdfs-to-your-bib-library). [koppor#546](https://github.com/koppor/jabref/issues/546)
- The properties of an existing systematic literature review (SLR) can be edited. [koppor#604](https://github.com/koppor/jabref/issues/604)
- An systematic literature review (SLR) can now be started from the SLR itself. [#9131](https://github.com/JabRef/jabref/pull/9131), [koppor#601](https://github.com/koppor/jabref/issues/601)
- On startup, JabRef notifies the user if there were parsing errors during opening.
- We added support for the field `fjournal` (in `@article`) for abbreviation and unabbreviation functionalities. [#321](https://github.com/JabRef/jabref/pull/321)
- In case a backup is found, the filename of the backup is shown and one can navigate to the file. [#9311](https://github.com/JabRef/jabref/pull/9311)
- We added support for the Ukrainian and Arabic languages. [#9236](https://github.com/JabRef/jabref/pull/9236), [#9243](https://github.com/JabRef/jabref/pull/9243)

### Changed

- We improved the Citavi Importer to also import so called Knowledge-items into the field `comment` of the corresponding entry [#9025](https://github.com/JabRef/jabref/issues/9025)
- We modified the change case sub-menus and their corresponding tips (displayed when you stay long over the menu) to properly reflect exemplified cases. [#9339](https://github.com/Jabref/jabref/issues/9339)
- We call backup files `.bak` and temporary writing files now `.sav`.
- JabRef keeps 10 older versions of a `.bib` file in the [user data dir](https://github.com/harawata/appdirs#supported-directories) (instead of a single `.sav` (now: `.bak`) file in the directory of the `.bib` file)
- We improved the External Changes Resolver dialog to be more usaable. [#9021](https://github.com/JabRef/jabref/pull/9021)
- We simplified the actions to fast-resolve duplicates to 'Keep Left', 'Keep Right', 'Keep Both' and 'Keep Merged'. [#9056](https://github.com/JabRef/jabref/issues/9056)
- The fallback directory of the file folder now is the general file directory. In case there was a directory configured for a library and this directory was not found, JabRef placed the PDF next to the .bib file and not into the general file directory.
- The global default directory for storing PDFs is now the documents folder in the user's home.
- When adding or editing a subgroup it is placed w.r.t. to alphabetical ordering rather than at the end. [koppor#577](https://github.com/koppor/jabref/issues/577)
- Groups context menu now shows appropriate options depending on number of subgroups. [koppor#579](https://github.com/koppor/jabref/issues/579)
- We modified the "Delete file" dialog and added the full file path to the dialog text. The file path in the title was changed to file name only. [koppor#534](https://github.com/koppor/jabref/issues/534)
- Download from URL now automatically fills with URL from clipboard. [koppor#535](https://github.com/koppor/jabref/issues/535)
- We added HTML and Markdown files to Find Unlinked Files and removed BibTeX. [koppor#547](https://github.com/koppor/jabref/issues/547)
- ArXiv fetcher now retrieves additional data from related DOIs (both ArXiv and user-assigned). [#9170](https://github.com/JabRef/jabref/pull/9170)
- We modified the Directory of Open Access Books (DOAB) fetcher so that it will now also fetch the ISBN when possible. [#8708](https://github.com/JabRef/jabref/issues/8708)
- Genres are now mapped correctly to entry types when importing MODS files. [#9185](https://github.com/JabRef/jabref/issues/9185)
- We changed the button label from "Return to JabRef" to "Return to library" to better indicate the purpose of the action.
- We changed the color of found text from red to high-contrast colors (background: yellow; font color: purple). [koppor#552](https://github.com/koppor/jabref/issues/552)
- We fixed an issue where the wrong icon for a successful import of a bib entry was shown. [#9308](https://github.com/JabRef/jabref/pull/9308)
- We changed the messages after importing unlinked local files to past tense. [koppor#548](https://github.com/koppor/jabref/issues/548)
- We fixed an issue where the wrong icon for a successful import of a bib entry was shown [#9308](https://github.com/JabRef/jabref/pull/9308)
- In the context of the [Cleanup dialog](https://docs.jabref.org/finding-sorting-and-cleaning-entries/cleanupentries) we changed the text of the conversion of BibTeX to biblatex (and vice versa) to make it more clear. [koppor#545](https://github.com/koppor/jabref/issues/545)
- We removed wrapping of string constants when writing to a `.bib` file.
- In the context of a systematic literature review (SLR), a user can now add arbitrary data into `study.yml`. JabRef just ignores this data. [#9124](https://github.com/JabRef/jabref/pull/9124)
- In the context of a systematic literature review (SLR), we reworked the "Define study" parameters dialog. [#9123](https://github.com/JabRef/jabref/pull/9123)
- We upgraded to Lucene 9.4 for the fulltext search. The search index will be rebuild. [#9213](https://github.com/JabRef/jabref/pull/9213)
- We disabled the "change case" menu for empty fields. [#9214](https://github.com/JabRef/jabref/issues/9214)
- We disabled the conversion menu for empty fields. [#9200](https://github.com/JabRef/jabref/issues/9200)

### Fixed

- We fixed an issue where applied save actions on saving the library file would lead to the dialog "The library has been modified by another program" popping up. [#4877](https://github.com/JabRef/jabref/issues/4877)
- We fixed issues with save actions not correctly loaded when opening the library. [#9122](https://github.com/JabRef/jabref/pull/9122)
- We fixed the behavior of "Discard changes" when reopening a modified library. [#9361](https://github.com/JabRef/jabref/issues/9361)
- We fixed several bugs regarding the manual and the autosave of library files that could lead to exceptions. [#9067](https://github.com/JabRef/jabref/pull/9067), [#8484](https://github.com/JabRef/jabref/issues/8484), [#8746](https://github.com/JabRef/jabref/issues/8746), [#6684](https://github.com/JabRef/jabref/issues/6684), [#6644](https://github.com/JabRef/jabref/issues/6644), [#6102](https://github.com/JabRef/jabref/issues/6102), [#6000](https://github.com/JabRef/jabref/issues/6000)
- We fixed an issue where pdfs were re-indexed on each startup. [#9166](https://github.com/JabRef/jabref/pull/9166)
- We fixed an issue when using an unsafe character in the citation key, the auto-linking feature fails to link files. [#9267](https://github.com/JabRef/jabref/issues/9267)
- We fixed an issue where a message about changed metadata would occur on saving although nothing changed. [#9159](https://github.com/JabRef/jabref/issues/9159)
- We fixed an issue where the possibility to generate a subdatabase from an aux file was writing empty files when called from the commandline. [#9115](https://github.com/JabRef/jabref/issues/9115), [forum#3516](https://discourse.jabref.org/t/export-subdatabase-from-aux-file-on-macos-command-line/3516)
- We fixed an issue where author names with tilde accents (for example ñ) were marked as "Names are not in the standard BibTeX format". [#8071](https://github.com/JabRef/jabref/issues/8071)
- We fixed an issue where capitalize didn't capitalize words after hyphen characters. [#9157](https://github.com/JabRef/jabref/issues/9157)
- We fixed an issue where title case didn't capitalize words after en-dash characters and skip capitalization of conjunctions that comes after en-dash characters. [#9068](https://github.com/JabRef/jabref/pull/9068),[#9142](https://github.com/JabRef/jabref/pull/9142)
- We fixed an issue with the message that is displayed when fetcher returns an empty list of entries for given query. [#9195](https://github.com/JabRef/jabref/issues/9195)
- We fixed an issue where editing entry's "date" field in library mode "biblatex" causes an uncaught exception. [#8747](https://github.com/JabRef/jabref/issues/8747)
- We fixed an issue where importing from XMP would fail for certain PDFs. [#9383](https://github.com/JabRef/jabref/issues/9383)
- We fixed an issue that JabRef displayed the wrong group tree after loading. [koppor#637](https://github.com/koppor/jabref/issues/637)
- We fixed that sorting of entries in the maintable by special fields is updated immediately. [#9334](https://github.com/JabRef/jabref/issues/9334)
- We fixed the display of issue, number, eid and pages fields in the entry preview. [#8607](https://github.com/JabRef/jabref/pull/8607), [#8372](https://github.com/JabRef/jabref/issues/8372), [Koppor#514](https://github.com/koppor/jabref/issues/514), [forum#2390](https://discourse.jabref.org/t/unable-to-edit-my-bibtex-file-that-i-used-before-vers-5-1/2390), [forum#3462](https://discourse.jabref.org/t/jabref-5-6-need-help-with-export-from-jabref-to-microsoft-word-entry-preview-of-apa-7-not-rendering-correctly/3462)
- We fixed the page ranges checker to detect article numbers in the pages field (used at [Check Integrity](https://docs.jabref.org/finding-sorting-and-cleaning-entries/checkintegrity)). [#8607](https://github.com/JabRef/jabref/pull/8607)
- The [HtmlToLaTeXFormatter](https://docs.jabref.org/finding-sorting-and-cleaning-entries/saveactions#html-to-latex) keeps single `<` characters.
- We fixed a performance regression when opening large libraries. [#9041](https://github.com/JabRef/jabref/issues/9041)
- We fixed a bug where spaces are trimmed when highlighting differences in the Entries merge dialog. [koppor#371](https://github.com/koppor/jabref/issues/371)
- We fixed some visual glitches with the linked files editor field in the entry editor and increased its height. [#8823](https://github.com/JabRef/jabref/issues/8823)
- We fixed some visual inconsistencies (round corners of highlighted buttons). [#8806](https://github.com/JabRef/jabref/issues/8806)
- We fixed an issue where JabRef would not exit when a connection to a LibreOffice document was established previously and the document is still open. [#9075](https://github.com/JabRef/jabref/issues/9075)
- We fixed an issue about selecting the save order in the preferences. [#9147](https://github.com/JabRef/jabref/issues/9147)
- We fixed an issue where an exception when fetching a DOI was not logged correctly. [koppor#627](https://github.com/koppor/jabref/issues/627)
- We fixed an issue where a user could not open an attached file in a new unsaved library. [#9386](https://github.com/JabRef/jabref/issues/9386)
- We fixed a typo within a connection error message. [koppor#625](https://github.com/koppor/jabref/issues/625)
- We fixed an issue where journal abbreviations would not abbreviate journal titles with escaped ampersands (\\&). [#8948](https://github.com/JabRef/jabref/issues/8948)
- We fixed the readability of the file field in the dark theme. [#9340](https://github.com/JabRef/jabref/issues/9340)
- We fixed an issue where the 'close dialog' key binding was not closing the Preferences dialog. [#8888](https://github.com/jabref/jabref/issues/8888)
- We fixed an issue where a known journal's medline/dot-less abbreviation does not switch to the full name. [#9370](https://github.com/JabRef/jabref/issues/9370)
- We fixed an issue where hitting enter on the search field within the preferences dialog closed the dialog. [koppor#630](https://github.com/koppor/jabref/issues/630)
- We fixed the "Cleanup entries" dialog is partially visible. [#9223](https://github.com/JabRef/jabref/issues/9223)
- We fixed an issue where font size preferences did not apply correctly to preference dialog window and the menu bar. [#8386](https://github.com/JabRef/jabref/issues/8386) and [#9279](https://github.com/JabRef/jabref/issues/9279)
- We fixed the display of the "Customize Entry Types" dialog title. [#9198](https://github.com/JabRef/jabref/issues/9198)
- We fixed an issue where the CSS styles are missing in some dialogs. [#9150](https://github.com/JabRef/jabref/pull/9150)
- We fixed an issue where controls in the preferences dialog could outgrow the window. [#9017](https://github.com/JabRef/jabref/issues/9017)
- We fixed an issue where highlighted text color for entry merge dialogue was not clearly visible. [#9192](https://github.com/JabRef/jabref/issues/9192)

### Removed

- We removed "last-search-date" from the systematic literature review feature, because the last-search-date can be deducted from the git logs. [#9116](https://github.com/JabRef/jabref/pull/9116)
- We removed the [CiteseerX](https://docs.jabref.org/collect/import-using-online-bibliographic-database#citeseerx) fetcher, because the API used by JabRef is sundowned. [#9466](https://github.com/JabRef/jabref/pull/9466)

## [5.7] – 2022-08-05

### Added

- We added a fetcher for [Biodiversity Heritage Library](https://www.biodiversitylibrary.org/). [8539](https://github.com/JabRef/jabref/issues/8539)
- We added support for multiple messages in the snackbar. [#7340](https://github.com/JabRef/jabref/issues/7340)
- We added an extra option in the 'Find Unlinked Files' dialog view to ignore unnecessary files like Thumbs.db, DS_Store, etc. [koppor#373](https://github.com/koppor/jabref/issues/373)
- JabRef now writes log files. Linux: `$home/.cache/jabref/logs/version`, Windows: `%APPDATA%\..\Local\harawata\jabref\version\logs`, Mac: `Users/.../Library/Logs/jabref/version`
- We added an importer for Citavi backup files, support ".ctv5bak" and ".ctv6bak" file formats. [#8322](https://github.com/JabRef/jabref/issues/8322)
- We added a feature to drag selected entries and drop them to other opened inactive library tabs [koppor521](https://github.com/koppor/jabref/issues/521).
- We added support for the [biblatex-apa](https://github.com/plk/biblatex-apa) legal entry types `Legislation`, `Legadminmaterial`, `Jurisdiction`, `Constitution` and `Legal` [#8931](https://github.com/JabRef/jabref/issues/8931)

### Changed

- The file column in the main table now shows the corresponding defined icon for the linked file [8930](https://github.com/JabRef/jabref/issues/8930).
- We improved the color of the selected entries and the color of the summary in the Import Entries Dialog in the dark theme. [#7927](https://github.com/JabRef/jabref/issues/7927)
- We upgraded to Lucene 9.2 for the fulltext search.
  Thus, the now created search index cannot be read from older versions of JabRef anylonger.
  ⚠️ JabRef will recreate the index in a new folder for new files and this will take a long time for a huge library.
  Moreover, switching back and forth JabRef versions and meanwhile adding PDFs also requires rebuilding the index now and then.
  [#8868](https://github.com/JabRef/jabref/pull/8868)
- We improved the Latex2Unicode conversion [#8639](https://github.com/JabRef/jabref/pull/8639)
- Writing BibTeX data into a PDF (XMP) removes braces. [#8452](https://github.com/JabRef/jabref/issues/8452)
- Writing BibTeX data into a PDF (XMP) does not write the `file` field.
- Writing BibTeX data into a PDF (XMP) considers the configured keyword separator (and does not use "," as default any more)
- The Medline/Pubmed search now also supports the [default fields and operators for searching](https://docs.jabref.org/collect/import-using-online-bibliographic-database#search-syntax). [forum#3554](https://discourse.jabref.org/t/native-pubmed-search/3354)
- We improved group expansion arrow that prevent it from activating group when expanding or collapsing. [#7982](https://github.com/JabRef/jabref/issues/7982), [#3176](https://github.com/JabRef/jabref/issues/3176)
- When configured SSL certificates changed, JabRef warns the user to restart to apply the configuration.
- We improved the appearances and logic of the "Manage field names & content" dialog, and renamed it to "Automatic field editor". [#6536](https://github.com/JabRef/jabref/issues/6536)
- We improved the message explaining the options when modifying an automatic keyword group [#8911](https://github.com/JabRef/jabref/issues/8911)
- We moved the preferences option "Warn about duplicates on import" option from the tab "File" to the tab "Import and Export". [koppor#570](https://github.com/koppor/jabref/issues/570)
- When JabRef encounters `% Encoding: UTF-8` header, it is kept during writing (and not removed). [#8964](https://github.com/JabRef/jabref/pull/8964)
- We replace characters which cannot be decoded using the specified encoding by a (probably another) valid character. This happens if JabRef detects the wrong charset (e.g., UTF-8 instead of Windows 1252). One can use the [Integrity Check](https://docs.jabref.org/finding-sorting-and-cleaning-entries/checkintegrity) to find those characters.

### Fixed

- We fixed an issue where linked fails containing parts of the main file directory could not be opened. [#8991](https://github.com/JabRef/jabref/issues/8991)
- Linked files with an absolute path can be opened again. [#8991](https://github.com/JabRef/jabref/issues/8991)
- We fixed an issue where the user could not rate an entry in the main table when an entry was not yet ranked. [#5842](https://github.com/JabRef/jabref/issues/5842)
- We fixed an issue that caused JabRef to sometimes open multiple instances when "Remote Operation" is enabled. [#8653](https://github.com/JabRef/jabref/issues/8653)
- We fixed an issue where linked files with the filetype "application/pdf" in an entry were not shown with the correct PDF-Icon in the main table [8930](https://github.com/JabRef/jabref/issues/8930)
- We fixed an issue where "open folder" for linked files did not open the folder and did not select the file unter certain Linux desktop environments [#8679](https://github.com/JabRef/jabref/issues/8679), [#8849](https://github.com/JabRef/jabref/issues/8849)
- We fixed an issue where the content of a big shared database library is not shown [#8788](https://github.com/JabRef/jabref/issues/8788)
- We fixed the unnecessary horizontal scroll bar in group panel [#8467](https://github.com/JabRef/jabref/issues/8467)
- We fixed an issue where the notification bar message, icon and actions appeared to be invisible. [#8761](https://github.com/JabRef/jabref/issues/8761)
- We fixed an issue where deprecated fields tab is shown when the fields don't contain any values. [#8396](https://github.com/JabRef/jabref/issues/8396)
- We fixed an issue where an exception for DOI search occurred when the DOI contained urlencoded characters. [#8787](https://github.com/JabRef/jabref/issues/8787)
- We fixed an issue which allow us to select and open identifiers from a popup list in the maintable [#8758](https://github.com/JabRef/jabref/issues/8758), [8802](https://github.com/JabRef/jabref/issues/8802)
- We fixed an issue where the escape button had no functionality within the "Filter groups" textfield. [koppor#562](https://github.com/koppor/jabref/issues/562)
- We fixed an issue where the exception that there are invalid characters in filename. [#8786](https://github.com/JabRef/jabref/issues/8786)
- When the proxy configuration removed the proxy user/password, this change is applied immediately.
- We fixed an issue where removing several groups deletes only one of them. [#8390](https://github.com/JabRef/jabref/issues/8390)
- We fixed an issue where the Sidepane (groups, web search and open office) width is not remembered after restarting JabRef. [#8907](https://github.com/JabRef/jabref/issues/8907)
- We fixed a bug where switching between themes will cause an error/exception. [#8939](https://github.com/JabRef/jabref/pull/8939)
- We fixed a bug where files that were deleted in the source bibtex file were kept in the index. [#8962](https://github.com/JabRef/jabref/pull/8962)
- We fixed "Error while sending to JabRef" when the browser extension interacts with JabRef. [JabRef-Browser-Extension#479](https://github.com/JabRef/JabRef-Browser-Extension/issues/479)
- We fixed a bug where updating group view mode (intersection or union) requires re-selecting groups to take effect. [#6998](https://github.com/JabRef/jabref/issues/6998)
- We fixed a bug that prevented external group metadata changes from being merged. [#8873](https://github.com/JabRef/jabref/issues/8873)
- We fixed the shared database opening dialog to remember autosave folder and tick. [#7516](https://github.com/JabRef/jabref/issues/7516)
- We fixed an issue where name formatter could not be saved. [#9120](https://github.com/JabRef/jabref/issues/9120)
- We fixed a bug where after the export of Preferences, custom exports were duplicated. [#10176](https://github.com/JabRef/jabref/issues/10176)

### Removed

- We removed the social media buttons for our Twitter and Facebook pages. [#8774](https://github.com/JabRef/jabref/issues/8774)

## [5.6] – 2022-04-25

### Added

- We enabled the user to customize the API Key for some fetchers. [#6877](https://github.com/JabRef/jabref/issues/6877)
- We added an extra option when right-clicking an entry in the Entry List to copy either the DOI or the DOI url.
- We added a fetcher for [Directory of Open Access Books (DOAB)](https://doabooks.org/) [8576](https://github.com/JabRef/jabref/issues/8576)
- We added an extra option to ask the user whether they want to open to reveal the folder holding the saved file with the file selected. [#8195](https://github.com/JabRef/jabref/issues/8195)
- We added a new section to network preferences to allow using custom SSL certificates. [#8126](https://github.com/JabRef/jabref/issues/8126)
- We improved the version check to take also beta version into account and now redirect to the right changelog for the version.
- We added two new web and fulltext fetchers: SemanticScholar and ResearchGate.
- We added notifications on success and failure when writing metadata to a PDF-file. [#8276](https://github.com/JabRef/jabref/issues/8276)
- We added a cleanup action that escapes `$` (by adding a backslash in front). [#8673](https://github.com/JabRef/jabref/issues/8673)

### Changed

- We upgraded to Lucene 9.1 for the fulltext search.
  Thus, the now created search index cannot be read from older versions of JabRef any longer.
  ⚠️ JabRef will recreate the index in a new folder for new files and this will take a long time for a huge library.
  Moreover, switching back and forth JabRef versions and meanwhile adding PDFs also requires rebuilding the index now and then.
  [#8362](https://github.com/JabRef/jabref/pull/8362)
- We changed the list of CSL styles to those that support formatting bibliographies. [#8421](https://github.com/JabRef/jabref/issues/8421) [citeproc-java#116](https://github.com/michel-kraemer/citeproc-java/issues/116)
- The CSL preview styles now also support displaying data from cross references entries that are linked via the `crossref` field. [#7378](https://github.com/JabRef/jabref/issues/7378)
- We made the Search button in Web Search wider. We also skewed the panel titles to the left. [#8397](https://github.com/JabRef/jabref/issues/8397)
- We introduced a preference to disable fulltext indexing. [#8468](https://github.com/JabRef/jabref/issues/8468)
- When exporting entries, the encoding is always UTF-8.
- When embedding BibTeX data into a PDF, the encoding is always UTF-8.
- We replaced the [OttoBib](https://en.wikipedia.org/wiki/OttoBib) fetcher by a fetcher by [OpenLibrary](https://openlibrary.org/dev/docs/api/books). [#8652](https://github.com/JabRef/jabref/issues/8652)
- We first fetch ISBN data from OpenLibrary, if nothing found, ebook.de is tried.
- We now only show a warning when exiting for tasks that will not be recovered automatically upon relaunch of JabRef. [#8468](https://github.com/JabRef/jabref/issues/8468)

### Fixed

- We fixed an issue where right clicking multiple entries and pressing "Change entry type" would only change one entry. [#8654](https://github.com/JabRef/jabref/issues/8654)
- We fixed an issue where it was no longer possible to add or delete multiple files in the `file` field in the entry editor. [#8659](https://github.com/JabRef/jabref/issues/8659)
- We fixed an issue where the author's lastname was not used for the citation key generation if it started with a lowercase letter. [#8601](https://github.com/JabRef/jabref/issues/8601)
- We fixed an issue where custom "Protected terms" files were missing after a restart of JabRef. [#8608](https://github.com/JabRef/jabref/issues/8608)
- We fixed an issue where JabRef could not start due to a missing directory for the fulltex index. [#8579](https://github.com/JabRef/jabref/issues/8579)
- We fixed an issue where long article numbers in the `pages` field would cause an exception and preventing the citation style to display. [#8381](https://github.com/JabRef/jabref/issues/8381), [citeproc-java](https://github.com/michel-kraemer/citeproc-java/issues/114)
- We fixed an issue where online links in the file field were not detected correctly and could produce an exception. [#8510](https://github.com/JabRef/jabref/issues/8510)
- We fixed an issue where an exception could occur when saving the preferences [#7614](https://github.com/JabRef/jabref/issues/7614)
- We fixed an issue where "Copy DOI url" in the right-click menu of the Entry List would just copy the DOI and not the DOI url. [#8389](https://github.com/JabRef/jabref/issues/8389)
- We fixed an issue where opening the console from the drop-down menu would cause an exception. [#8466](https://github.com/JabRef/jabref/issues/8466)
- We fixed an issue when reading non-UTF-8 encoded. When no encoding header is present, the encoding is now detected from the file content (and the preference option is disregarded). [#8417](https://github.com/JabRef/jabref/issues/8417)
- We fixed an issue where pasting a URL was replacing `+` signs by spaces making the URL unreachable. [#8448](https://github.com/JabRef/jabref/issues/8448)
- We fixed an issue where creating subsidiary files from aux files created with some versions of biblatex would produce incorrect results. [#8513](https://github.com/JabRef/jabref/issues/8513)
- We fixed an issue where opening the changelog from withing JabRef led to a 404 error. [#8563](https://github.com/JabRef/jabref/issues/8563)
- We fixed an issue where not all found unlinked local files were imported correctly due to some race condition. [#8444](https://github.com/JabRef/jabref/issues/8444)
- We fixed an issue where Merge entries dialog exceeds screen boundaries.
- We fixed an issue where the app lags when selecting an entry after a fresh start. [#8446](https://github.com/JabRef/jabref/issues/8446)
- We fixed an issue where no citationkey was generated on import, pasting a doi or an entry on the main table. [8406](https://github.com/JabRef/jabref/issues/8406), [koppor#553](https://github.com/koppor/jabref/issues/553)
- We fixed an issue where accent search does not perform consistently. [#6815](https://github.com/JabRef/jabref/issues/6815)
- We fixed an issue where the incorrect entry was selected when "New Article" is pressed while search filters are active. [#8674](https://github.com/JabRef/jabref/issues/8674)
- We fixed an issue where "Write BibTeXEntry metadata to PDF" button remains enabled while writing to PDF is in-progress. [#8691](https://github.com/JabRef/jabref/issues/8691)

### Removed

- We removed the option to copy CSL Citation styles data as `XSL_FO`, `ASCIIDOC`, and `RTF` as these have not been working since a long time and are no longer supported in the external library used for processing the styles. [#7378](https://github.com/JabRef/jabref/issues/7378)
- We removed the option to configure the default encoding. The default encoding is now hard-coded to the modern UTF-8 encoding.

## [5.5] – 2022-01-17

### Changed

- We integrated the external file types dialog directly inside the preferences. [#8341](https://github.com/JabRef/jabref/pull/8341)
- We disabled the add group button color change after adding 10 new groups. [#8051](https://github.com/JabRef/jabref/issues/8051)
- We inverted the logic for resolving [BibTeX strings](https://docs.jabref.org/advanced/strings). This helps to keep `#` chars. By default String resolving is only activated for a couple of standard fields. The list of fields can be modified in the preferences. [#7010](https://github.com/JabRef/jabref/issues/7010), [#7012](https://github.com/JabRef/jabref/issues/7012), [#8303](https://github.com/JabRef/jabref/issues/8303)
- We moved the search box in preview preferences closer to the available citation styles list. [#8370](https://github.com/JabRef/jabref/pull/8370)
- Changing the preference to show the preview panel as a separate tab now has effect without restarting JabRef. [#8370](https://github.com/JabRef/jabref/pull/8370)
- We enabled switching themes in JabRef without the need to restart JabRef. [#7335](https://github.com/JabRef/jabref/pull/7335)
- We added support for the field `day`, `rights`, `coverage` and `language` when reading XMP data in Dublin Core format. [#8491](https://github.com/JabRef/jabref/issues/8491)

### Fixed

- We fixed an issue where the preferences for "Search and store files relative to library file location" where ignored when the "Main file directory" field was not empty [#8385](https://github.com/JabRef/jabref/issues/8385)
- We fixed an issue where `#`chars in certain fields would be interpreted as BibTeX strings [#7010](https://github.com/JabRef/jabref/issues/7010), [#7012](https://github.com/JabRef/jabref/issues/7012), [#8303](https://github.com/JabRef/jabref/issues/8303)
- We fixed an issue where the fulltext search on an empty library with no documents would lead to an exception [koppor#522](https://github.com/koppor/jabref/issues/522)
- We fixed an issue where clicking on "Accept changes" in the merge dialog would lead to an exception [forum#2418](https://discourse.jabref.org/t/the-library-has-been-modified-by-another-program/2418/8)
- We fixed an issue where clicking on headings in the entry preview could lead to an exception. [#8292](https://github.com/JabRef/jabref/issues/8292)
- We fixed an issue where IntegrityCheck used the system's character encoding instead of the one set by the library or in preferences [#8022](https://github.com/JabRef/jabref/issues/8022)
- We fixed an issue about empty metadata in library properties when called from the right click menu. [#8358](https://github.com/JabRef/jabref/issues/8358)
- We fixed an issue where someone could add a duplicate field in the customize entry type dialog. [#8194](https://github.com/JabRef/jabref/issues/8194)
- We fixed a typo in the library properties tab: "String constants". There, one can configure [BibTeX string constants](https://docs.jabref.org/advanced/strings).
- We fixed an issue when writing a non-UTF-8 encoded file: The header is written again. [#8417](https://github.com/JabRef/jabref/issues/8417)
- We fixed an issue where folder creation during systemic literature review failed due to an illegal fetcher name. [#8552](https://github.com/JabRef/jabref/pull/8552)

## [5.4] – 2021-12-20

### Added

- We added confirmation dialog when user wants to close a library where any empty entries are detected. [#8096](https://github.com/JabRef/jabref/issues/8096)
- We added import support for CFF files. [#7945](https://github.com/JabRef/jabref/issues/7945)
- We added the option to copy the DOI of an entry directly from the context menu copy submenu. [#7826](https://github.com/JabRef/jabref/issues/7826)
- We added a fulltext search feature. [#2838](https://github.com/JabRef/jabref/pull/2838)
- We improved the deduction of bib-entries from imported fulltext pdfs. [#7947](https://github.com/JabRef/jabref/pull/7947)
- We added `unprotect_terms` to the list of bracketed pattern modifiers [#7960](https://github.com/JabRef/jabref/pull/7960)
- We added a dialog that allows to parse metadata from linked pdfs. [#7929](https://github.com/JabRef/jabref/pull/7929)
- We added an icon picker in group edit dialog. [#6142](https://github.com/JabRef/jabref/issues/6142)
- We added a preference to Opt-In to JabRef's online metadata extraction service (Grobid) usage. [#8002](https://github.com/JabRef/jabref/pull/8002)
- We readded the possibility to display the search results of all databases ("Global Search"). It is shown in a separate window. [#4096](https://github.com/JabRef/jabref/issues/4096)
- We readded the possibility to keep the search string when switching tabs. It is implemented by a toggle button. [#4096](https://github.com/JabRef/jabref/issues/4096#issuecomment-575986882)
- We allowed the user to also preview the available citation styles in the preferences besides the selected ones [#8108](https://github.com/JabRef/jabref/issues/8108)
- We added an option to search the available citation styles by name in the preferences [#8108](https://github.com/JabRef/jabref/issues/8108)
- We added an option to generate bib-entries from ID through a popover in the toolbar. [#4183](https://github.com/JabRef/jabref/issues/4183)
- We added a menu option in the right click menu of the main table tabs to display the library properties. [#6527](https://github.com/JabRef/jabref/issues/6527)
- When a `.bib` file ("library") was saved successfully, a notification is shown

### Changed

- Local library settings may overwrite the setting "Search and store files relative to library file location" [#8179](https://github.com/JabRef/jabref/issues/8179)
- The option "Fit table horizontally on screen" in the "Entry table" preferences is now disabled by default [#8148](https://github.com/JabRef/jabref/pull/8148)
- We improved the preferences and descriptions in the "Linked files" preferences tab [#8148](https://github.com/JabRef/jabref/pull/8148)
- We slightly changed the layout of the Journal tab in the preferences for ui consistency. [#7937](https://github.com/JabRef/jabref/pull/7937)
- The JabRefHost on Windows now writes a temporary file and calls `-importToOpen` instead of passing the bibtex via `-importBibtex`. [#7374](https://github.com/JabRef/jabref/issues/7374), [JabRef Browser Ext #274](https://github.com/JabRef/JabRef-Browser-Extension/issues/274)
- We reordered some entries in the right-click menu of the main table. [#6099](https://github.com/JabRef/jabref/issues/6099)
- We merged the barely used ImportSettingsTab and the CustomizationTab in the preferences into one single tab and moved the option to allow Integers in Edition Fields in Bibtex-Mode to the EntryEditor tab. [#7849](https://github.com/JabRef/jabref/pull/7849)
- We moved the export order in the preferences from `File` to `Import and Export`. [#7935](https://github.com/JabRef/jabref/pull/7935)
- We reworked the export order in the preferences and the save order in the library preferences. You can now set more than three sort criteria in your library preferences. [#7935](https://github.com/JabRef/jabref/pull/7935)
- The metadata-to-pdf actions now also embeds the bibfile to the PDF. [#8037](https://github.com/JabRef/jabref/pull/8037)
- The snap was updated to use the core20 base and to use lzo compression for better startup performance [#8109](https://github.com/JabRef/jabref/pull/8109)
- We moved the union/intersection view button in the group sidepane to the left of the other controls. [#8202](https://github.com/JabRef/jabref/pull/8202)
- We improved the Drag and Drop behavior in the "Customize Entry Types" Dialog [#6338](https://github.com/JabRef/jabref/issues/6338)
- When determining the URL of an ArXiV eprint, the URL now points to the version [#8149](https://github.com/JabRef/jabref/pull/8149)
- We Included all standard fields with citation key when exporting to Old OpenOffice/LibreOffice Calc Format [#8176](https://github.com/JabRef/jabref/pull/8176)
- In case the database is encoded with `UTF8`, the `% Encoding` marker is not written anymore
- The written `.bib` file has the same line endings [#390](https://github.com/koppor/jabref/issues/390)
- The written `.bib` file always has a final line break
- The written `.bib` file keeps the newline separator of the loaded `.bib` file
- We present options to manually enter an article or return to the New Entry menu when the fetcher DOI fails to find an entry for an ID [#7870](https://github.com/JabRef/jabref/issues/7870)
- We trim white space and non-ASCII characters from DOI [#8127](https://github.com/JabRef/jabref/issues/8127)
- The duplicate checker now inspects other fields in case no difference in the required and optional fields are found.
- We reworked the library properties dialog and integrated the `Library > Preamble`, `Library > Citation key pattern` and `Library > String constants dialogs` [#8264](https://github.com/JabRef/jabref/pulls/8264)
- We improved the startup time of JabRef by switching from the logging library `log4j2` to `tinylog` [#8007](https://github.com/JabRef/jabref/issues/8007)

### Fixed

- We fixed an issue where an exception occurred when pasting an entry with a publication date-range of the form 1910/1917 [#7864](https://github.com/JabRef/jabref/issues/7864)
- We fixed an issue where an exception occurred when a preview style was edited and afterwards another preview style selected. [#8280](https://github.com/JabRef/jabref/issues/8280)
- We fixed an issue where the actions to move a file to a directory were incorrectly disabled. [#7908](https://github.com/JabRef/jabref/issues/7908)
- We fixed an issue where an exception occurred when a linked online file was edited in the entry editor [#8008](https://github.com/JabRef/jabref/issues/8008)
- We fixed an issue when checking for a new version when JabRef is used behind a corporate proxy. [#7884](https://github.com/JabRef/jabref/issues/7884)
- We fixed some icons that were drawn in the wrong color when JabRef used a custom theme. [#7853](https://github.com/JabRef/jabref/issues/7853)
- We fixed an issue where the `Aux file` on `Edit group` doesn't support relative sub-directories path to import. [#7719](https://github.com/JabRef/jabref/issues/7719).
- We fixed an issue where it was impossible to add or modify groups. [#7912](https://github.com/JabRef/jabref/pull/793://github.com/JabRef/jabref/pull/7921)
- We fixed an issue about the visible side pane components being out of sync with the view menu. [#8115](https://github.com/JabRef/jabref/issues/8115)
- We fixed an issue where the side pane would not close when all its components were closed. [#8082](https://github.com/JabRef/jabref/issues/8082)
- We fixed an issue where exported entries from a Citavi bib containing URLs could not be imported [#7882](https://github.com/JabRef/jabref/issues/7882)
- We fixed an issue where the icons in the search bar had the same color, toggled as well as untoggled. [#8014](https://github.com/JabRef/jabref/pull/8014)
- We fixed an issue where typing an invalid UNC path into the "Main file directory" text field caused an error. [#8107](https://github.com/JabRef/jabref/issues/8107)
- We fixed an issue where "Open Folder" didn't select the file on macOS in Finder [#8130](https://github.com/JabRef/jabref/issues/8130)
- We fixed an issue where importing PDFs resulted in an uncaught exception [#8143](https://github.com/JabRef/jabref/issues/8143)
- We fixed "The library has been modified by another program" showing up when line breaks change [#4877](https://github.com/JabRef/jabref/issues/4877)
- The default directory of the "LaTeX Citations" tab is now the directory of the currently opened database (and not the directory chosen at the last open file dialog or the last database save) [koppor#538](https://github.com/koppor/jabref/issues/538)
- When writing a bib file, the `NegativeArraySizeException` should not occur [#8231](https://github.com/JabRef/jabref/issues/8231) [#8265](https://github.com/JabRef/jabref/issues/8265)
- We fixed an issue where some menu entries were available without entries selected. [#4795](https://github.com/JabRef/jabref/issues/4795)
- We fixed an issue where right-clicking on a tab and selecting close will close the focused tab even if it is not the tab we right-clicked [#8193](https://github.com/JabRef/jabref/pull/8193)
- We fixed an issue where selecting a citation style in the preferences would sometimes produce an exception [#7860](https://github.com/JabRef/jabref/issues/7860)
- We fixed an issue where an exception would occur when clicking on a DOI link in the preview pane [#7706](https://github.com/JabRef/jabref/issues/7706)
- We fixed an issue where XMP and embedded BibTeX export would not work [#8278](https://github.com/JabRef/jabref/issues/8278)
- We fixed an issue where the XMP and embedded BibTeX import of a file containing multiple schemas failed [#8278](https://github.com/JabRef/jabref/issues/8278)
- We fixed an issue where writing embedded BibTeX import fails due to write protection or bibtex already being present [#8332](https://github.com/JabRef/jabref/pull/8332)
- We fixed an issue where pdf-paths and the pdf-indexer could get out of sync [#8182](https://github.com/JabRef/jabref/issues/8182)
- We fixed an issue where Status-Logger error messages appeared during the startup of JabRef [#5475](https://github.com/JabRef/jabref/issues/5475)

### Removed

- We removed two orphaned preferences options [#8164](https://github.com/JabRef/jabref/pull/8164)
- We removed the functionality of the `--debug` commandline options. Use the java command line switch `-Dtinylog.level=debug` for debug output instead. [#8226](https://github.com/JabRef/jabref/pull/8226)

## [5.3] – 2021-07-05

### Added

- We added a progress counter to the title bar in Possible Duplicates dialog window. [#7366](https://github.com/JabRef/jabref/issues/7366)
- We added new "Customization" tab to the preferences which includes option to choose a custom address for DOI access. [#7337](https://github.com/JabRef/jabref/issues/7337)
- We added zbmath to the public databases from which the bibliographic information of an existing entry can be updated. [#7437](https://github.com/JabRef/jabref/issues/7437)
- We showed to the find Unlinked Files Dialog the date of the files' most recent modification. [#4652](https://github.com/JabRef/jabref/issues/4652)
- We added to the find Unlinked Files function a filter to show only files based on date of last modification (Last Year, Last Month, Last Week, Last Day). [#4652](https://github.com/JabRef/jabref/issues/4652)
- We added to the find Unlinked Files function a filter that sorts the files based on the date of last modification(Sort by Newest, Sort by Oldest First). [#4652](https://github.com/JabRef/jabref/issues/4652)
- We added the possibility to add a new entry via its zbMath ID (zbMATH can be chosen as ID type in the "Select entry type" window). [#7202](https://github.com/JabRef/jabref/issues/7202)
- We added the extension support and the external application support (For Texshow, Texmaker and LyX) to the flatpak [#7248](https://github.com/JabRef/jabref/pull/7248)
- We added some symbols and keybindings to the context menu in the entry editor. [#7268](https://github.com/JabRef/jabref/pull/7268)
- We added keybindings for setting and clearing the read status. [#7264](https://github.com/JabRef/jabref/issues/7264)
- We added two new fields to track the creation and most recent modification date and time for each entry. [koppor#130](https://github.com/koppor/jabref/issues/130)
- We added a feature that allows the user to copy highlighted text in the preview window. [#6962](https://github.com/JabRef/jabref/issues/6962)
- We added a feature that allows you to create new BibEntry via paste arxivId [#2292](https://github.com/JabRef/jabref/issues/2292)
- We added support for conducting automated and systematic literature search across libraries and git support for persistence [#369](https://github.com/koppor/jabref/issues/369)
- We added a add group functionality at the bottom of the side pane. [#4682](https://github.com/JabRef/jabref/issues/4682)
- We added a feature that allows the user to choose whether to trust the target site when unable to find a valid certification path from the file download site. [#7616](https://github.com/JabRef/jabref/issues/7616)
- We added a feature that allows the user to open all linked files of multiple selected entries by "Open file" option. [#6966](https://github.com/JabRef/jabref/issues/6966)
- We added a keybinding preset for new entries. [#7705](https://github.com/JabRef/jabref/issues/7705)
- We added a select all button for the library import function. [#7786](https://github.com/JabRef/jabref/issues/7786)
- We added a search feature for journal abbreviations. [#7804](https://github.com/JabRef/jabref/pull/7804)
- We added auto-key-generation progress to the background task list. [#7267](https://github.com/JabRef/jabref/issues/7267)
- We added the option to write XMP metadata to pdfs from the CLI. [7814](https://github.com/JabRef/jabref/pull/7814)

### Changed

- The export to MS Office XML now exports the author field as `Inventor` if the bibtex entry type is `patent` [#7830](https://github.com/JabRef/jabref/issues/7830)
- We changed the EndNote importer to import the field `label` to the corresponding bibtex field `endnote-label` [forum#2734](https://discourse.jabref.org/t/importing-endnote-label-field-to-jabref-from-xml-file/2734)
- The keywords added via "Manage content selectors" are now displayed in alphabetical order. [#3791](https://github.com/JabRef/jabref/issues/3791)
- We improved the "Find unlinked files" dialog to show import results for each file. [#7209](https://github.com/JabRef/jabref/pull/7209)
- The content of the field `timestamp` is migrated to `creationdate`. In case one configured "udpate timestampe", it is migrated to `modificationdate`. [koppor#130](https://github.com/koppor/jabref/issues/130)
- The JabRef specific meta-data content in the main field such as priorities (prio1, prio2, ...) are migrated to their respective fields. They are removed from the keywords. [#6840](https://github.com/jabref/jabref/issues/6840)
- We fixed an issue where groups generated from authors' last names did not include all entries of the authors' [#5833](https://github.com/JabRef/jabref/issues/5833)
- The export to MS Office XML now uses the month name for the field `MonthAcessed` instead of the two digit number [#7354](https://github.com/JabRef/jabref/issues/7354)
- We included some standalone dialogs from the options menu in the main preference dialog and fixed some visual issues in the preferences dialog. [#7384](https://github.com/JabRef/jabref/pull/7384)
- We improved the linking of the `python3` interpreter via the shebang to dynamically use the systems default Python. Related to [JabRef-Browser-Extension #177](https://github.com/JabRef/JabRef-Browser-Extension/issues/177)
- Automatically found pdf files now have the linking button to the far left and uses a link icon with a plus instead of a briefcase. The file name also has lowered opacity(70%) until added. [#3607](https://github.com/JabRef/jabref/issues/3607)
- We simplified the select entry type form by splitting it into two parts ("Recommended" and "Others") based on internal usage data. [#6730](https://github.com/JabRef/jabref/issues/6730)
- We improved the submenu list by merging the'Remove group' having two options, with or without subgroups. [#4682](https://github.com/JabRef/jabref/issues/4682)
- The export to MS Office XML now uses the month name for the field `Month` instead of the two digit number [forum#2685](https://discourse.jabref.org/t/export-month-as-text-not-number/2685)
- We reintroduced missing default keybindings for new entries. [#7346](https://github.com/JabRef/jabref/issues/7346) [#7439](https://github.com/JabRef/jabref/issues/7439)
- Lists of available fields are now sorted alphabetically. [#7716](https://github.com/JabRef/jabref/issues/7716)
- The tooltip of the search field explaining the search is always shown. [#7279](https://github.com/JabRef/jabref/pull/7279)
- We rewrote the ACM fetcher to adapt to the new interface. [#5804](https://github.com/JabRef/jabref/issues/5804)
- We moved the select/collapse buttons in the unlinked files dialog into a context menu. [#7383](https://github.com/JabRef/jabref/issues/7383)
- We fixed an issue where journal abbreviations containing curly braces were not recognized [#7773](https://github.com/JabRef/jabref/issues/7773)

### Fixed

- We fixed an issue where some texts (e.g. descriptions) in dialogs could not be translated [#7854](https://github.com/JabRef/jabref/issues/7854)
- We fixed an issue where import hangs for ris files with "ER - " [#7737](https://github.com/JabRef/jabref/issues/7737)
- We fixed an issue where getting bibliograhpic data from DOI or another identifer did not respect the library mode (BibTeX/biblatex)[#6267](https://github.com/JabRef/jabref/issues/6267)
- We fixed an issue where importing entries would not respect the library mode (BibTeX/biblatex)[#1018](https://github.com/JabRef/jabref/issues/1018)
- We fixed an issue where an exception occurred when importing entries from a web search [#7606](https://github.com/JabRef/jabref/issues/7606)
- We fixed an issue where the table column sort order was not properly stored and resulted in unsorted eports [#7524](https://github.com/JabRef/jabref/issues/7524)
- We fixed an issue where the value of the field `school` or `institution` would be printed twice in the HTML Export [forum#2634](https://discourse.jabref.org/t/problem-with-exporting-techreport-phdthesis-mastersthesis-to-html/2634)
- We fixed an issue preventing to connect to a shared database. [#7570](https://github.com/JabRef/jabref/pull/7570)
- We fixed an issue preventing files from being dragged & dropped into an empty library. [#6851](https://github.com/JabRef/jabref/issues/6851)
- We fixed an issue where double-click onto PDF in file list under the 'General' tab section should just open the file. [#7465](https://github.com/JabRef/jabref/issues/7465)
- We fixed an issue where the dark theme did not extend to a group's custom color picker. [#7481](https://github.com/JabRef/jabref/issues/7481)
- We fixed an issue where choosing the fields on which autocompletion should not work in "Entry editor" preferences had no effect. [#7320](https://github.com/JabRef/jabref/issues/7320)
- We fixed an issue where the "Normalize page numbers" formatter did not replace en-dashes or em-dashes with a hyphen-minus sign. [#7239](https://github.com/JabRef/jabref/issues/7239)
- We fixed an issue with the style of highlighted check boxes while searching in preferences. [#7226](https://github.com/JabRef/jabref/issues/7226)
- We fixed an issue where the option "Move file to file directory" was disabled in the entry editor for all files [#7194](https://github.com/JabRef/jabref/issues/7194)
- We fixed an issue where application dialogs were opening in the wrong display when using multiple screens [#7273](https://github.com/JabRef/jabref/pull/7273)
- We fixed an issue where the "Find unlinked files" dialog would freeze JabRef on importing. [#7205](https://github.com/JabRef/jabref/issues/7205)
- We fixed an issue where the "Find unlinked files" would stop importing when importing a single file failed. [#7206](https://github.com/JabRef/jabref/issues/7206)
- We fixed an issue where JabRef froze for a few seconds in MacOS when DNS resolution timed out. [#7441](https://github.com/JabRef/jabref/issues/7441)
- We fixed an issue where an exception would be displayed for previewing and preferences when a custom theme has been configured but is missing [#7177](https://github.com/JabRef/jabref/issues/7177)
- We fixed an issue where URLs in `file` fields could not be handled on Windows. [#7359](https://github.com/JabRef/jabref/issues/7359)
- We fixed an issue where the regex based file search miss-interpreted specific symbols. [#4342](https://github.com/JabRef/jabref/issues/4342)
- We fixed an issue where the Harvard RTF exporter used the wrong default file extension. [4508](https://github.com/JabRef/jabref/issues/4508)
- We fixed an issue where the Harvard RTF exporter did not use the new authors formatter and therefore did not export "organization" authors correctly. [4508](https://github.com/JabRef/jabref/issues/4508)
- We fixed an issue where the field `urldate` was not exported to the corresponding fields `YearAccessed`, `MonthAccessed`, `DayAccessed` in MS Office XML [#7354](https://github.com/JabRef/jabref/issues/7354)
- We fixed an issue where the password for a shared SQL database was only remembered if it was the same as the username [#6869](https://github.com/JabRef/jabref/issues/6869)
- We fixed an issue where some custom exports did not use the new authors formatter and therefore did not export authors correctly [#7356](https://github.com/JabRef/jabref/issues/7356)
- We fixed an issue where alt+keyboard shortcuts do not work [#6994](https://github.com/JabRef/jabref/issues/6994)
- We fixed an issue about the file link editor did not allow to change the file name according to the default pattern after changing an entry. [#7525](https://github.com/JabRef/jabref/issues/7525)
- We fixed an issue where the file path is invisible in dark theme. [#7382](https://github.com/JabRef/jabref/issues/7382)
- We fixed an issue where the secondary sorting is not working for some special fields. [#7015](https://github.com/JabRef/jabref/issues/7015)
- We fixed an issue where changing the font size makes the font size field too small. [#7085](https://github.com/JabRef/jabref/issues/7085)
- We fixed an issue with TexGroups on Linux systems, where the modification of an aux-file did not trigger an auto-update for TexGroups. Furthermore, the detection of file modifications is now more reliable. [#7412](https://github.com/JabRef/jabref/pull/7412)
- We fixed an issue where the Unicode to Latex formatter produced wrong results for characters with a codepoint higher than Character.MAX_VALUE. [#7387](https://github.com/JabRef/jabref/issues/7387)
- We fixed an issue where a non valid value as font size results in an uncaught exception. [#7415](https://github.com/JabRef/jabref/issues/7415)
- We fixed an issue where "Merge citations" in the Openoffice/Libreoffice integration panel did not have a corresponding opposite. [#7454](https://github.com/JabRef/jabref/issues/7454)
- We fixed an issue where drag and drop of bib files for opening resulted in uncaught exceptions [#7464](https://github.com/JabRef/jabref/issues/7464)
- We fixed an issue where columns shrink in width when we try to enlarge JabRef window. [#6818](https://github.com/JabRef/jabref/issues/6818)
- We fixed an issue where Content selector does not seem to work for custom fields. [#6819](https://github.com/JabRef/jabref/issues/6819)
- We fixed an issue where font size of the preferences dialog does not update with the rest of the GUI. [#7416](https://github.com/JabRef/jabref/issues/7416)
- We fixed an issue in which a linked online file consisting of a web page was saved as an invalid pdf file upon being downloaded. The user is now notified when downloading a linked file results in an HTML file. [#7452](https://github.com/JabRef/jabref/issues/7452)
- We fixed an issue where opening BibTex file (doubleclick) from Folder with spaces not working. [#6487](https://github.com/JabRef/jabref/issues/6487)
- We fixed the header title in the Add Group/Subgroup Dialog box. [#4682](https://github.com/JabRef/jabref/issues/4682)
- We fixed an issue with saving large `.bib` files [#7265](https://github.com/JabRef/jabref/issues/7265)
- We fixed an issue with very large page numbers [#7590](https://github.com/JabRef/jabref/issues/7590)
- We fixed an issue where the file extension is missing on saving the library file on linux [#7451](https://github.com/JabRef/jabref/issues/7451)
- We fixed an issue with opacity of disabled icon-buttons [#7195](https://github.com/JabRef/jabref/issues/7195)
- We fixed an issue where journal abbreviations in UTF-8 were not recognized [#5850](https://github.com/JabRef/jabref/issues/5850)
- We fixed an issue where the article title with curly brackets fails to download the arXiv link (pdf file). [#7633](https://github.com/JabRef/jabref/issues/7633)
- We fixed an issue with toggle of special fields does not work for sorted entries [#7016](https://github.com/JabRef/jabref/issues/7016)
- We fixed an issue with the default path of external application. [#7641](https://github.com/JabRef/jabref/issues/7641)
- We fixed an issue where urls must be embedded in a style tag when importing EndNote style Xml files. Now it can parse url with or without a style tag. [#6199](https://github.com/JabRef/jabref/issues/6199)
- We fixed an issue where the article title with colon fails to download the arXiv link (pdf file). [#7660](https://github.com/JabRef/jabref/issues/7660)
- We fixed an issue where the keybinding for delete entry did not work on the main table [7580](https://github.com/JabRef/jabref/pull/7580)
- We fixed an issue where the RFC fetcher is not compatible with the draft [7305](https://github.com/JabRef/jabref/issues/7305)
- We fixed an issue where duplicate files (both file names and contents are the same) is downloaded and add to linked files [#6197](https://github.com/JabRef/jabref/issues/6197)
- We fixed an issue where changing the appearance of the preview tab did not trigger a restart warning. [#5464](https://github.com/JabRef/jabref/issues/5464)
- We fixed an issue where editing "Custom preview style" triggers exception. [#7526](https://github.com/JabRef/jabref/issues/7526)
- We fixed the [SAO/NASA Astrophysics Data System](https://docs.jabref.org/collect/import-using-online-bibliographic-database#sao-nasa-astrophysics-data-system) fetcher. [#7867](https://github.com/JabRef/jabref/pull/7867)
- We fixed an issue where a title with multiple applied formattings in EndNote was not imported correctly [forum#2734](https://discourse.jabref.org/t/importing-endnote-label-field-to-jabref-from-xml-file/2734)
- We fixed an issue where a `report` in EndNote was imported as `article` [forum#2734](https://discourse.jabref.org/t/importing-endnote-label-field-to-jabref-from-xml-file/2734)
- We fixed an issue where the field `publisher` in EndNote was not imported in JabRef [forum#2734](https://discourse.jabref.org/t/importing-endnote-label-field-to-jabref-from-xml-file/2734)

### Removed

- We removed add group button beside the filter group tab. [#4682](https://github.com/JabRef/jabref/issues/4682)

## [5.2] – 2020-12-24

### Added

- We added a validation to check if the current database location is shared, preventing an exception when Pulling Changes From Shared Database. [#6959](https://github.com/JabRef/jabref/issues/6959)
- We added a query parser and mapping layer to enable conversion of queries formulated in simplified lucene syntax by the user into api queries. [#6799](https://github.com/JabRef/jabref/pull/6799)
- We added some basic functionality to customise the look of JabRef by importing a css theme file. [#5790](https://github.com/JabRef/jabref/issues/5790)
- We added connection check function in network preference setting [#6560](https://github.com/JabRef/jabref/issues/6560)
- We added support for exporting to YAML. [#6974](https://github.com/JabRef/jabref/issues/6974)
- We added a DOI format and organization check to detect [American Physical Society](https://journals.aps.org/) journals to copy the article ID to the page field for cases where the page numbers are missing. [#7019](https://github.com/JabRef/jabref/issues/7019)
- We added an error message in the New Entry dialog that is shown in case the fetcher did not find anything . [#7000](https://github.com/JabRef/jabref/issues/7000)
- We added a new formatter to output shorthand month format. [#6579](https://github.com/JabRef/jabref/issues/6579)
- We added support for the new Microsoft Edge browser in all platforms. [#7056](https://github.com/JabRef/jabref/pull/7056)
- We reintroduced emacs/bash-like keybindings. [#6017](https://github.com/JabRef/jabref/issues/6017)
- We added a feature to provide automated cross library search using a cross library query language. This provides support for the search step of systematic literature reviews (SLRs). [koppor#369](https://github.com/koppor/jabref/issues/369)

### Changed

- We changed the default preferences for OpenOffice/LibreOffice integration to automatically sync the bibliography when inserting new citations in a OpenOffic/LibreOffice document. [#6957](https://github.com/JabRef/jabref/issues/6957)
- We restructured the 'File' tab and extracted some parts into the 'Linked files' tab [#6779](https://github.com/JabRef/jabref/pull/6779)
- JabRef now offers journal lists from <https://abbrv.jabref.org>. JabRef the lists which use a dot inside the abbreviations. [#5749](https://github.com/JabRef/jabref/pull/5749)
- We removed two useless preferences in the groups preferences dialog. [#6836](https://github.com/JabRef/jabref/pull/6836)
- Synchronization of SpecialFields to keywords is now disabled by default. [#6621](https://github.com/JabRef/jabref/issues/6621)
- JabRef no longer opens the entry editor with the first entry on startup [#6855](https://github.com/JabRef/jabref/issues/6855)
- We completed the rebranding of `bibtexkey` as `citationkey` which was started in JabRef 5.1.
- JabRef no longer opens the entry editor with the first entry on startup [#6855](https://github.com/JabRef/jabref/issues/6855)
- Fetch by ID: (long) "SAO/NASA Astrophysics Data System" replaced by (short) "SAO/NASA ADS" [#6876](https://github.com/JabRef/jabref/pull/6876)
- We changed the title of the window "Manage field names and content" to have the same title as the corresponding menu item [#6895](https://github.com/JabRef/jabref/pull/6895)
- We renamed the menus "View -> Previous citation style" and "View -> Next citation style" into "View -> Previous preview style" and "View -> Next preview style" and renamed the "Preview" style to "Customized preview style". [#6899](https://github.com/JabRef/jabref/pull/6899)
- We changed the default preference option "Search and store files relative to library file location" to on, as this seems to be a more intuitive behaviour. [#6863](https://github.com/JabRef/jabref/issues/6863)
- We changed the title of the window "Manage field names and content": to have the same title as the corresponding menu item [#6895](https://github.com/JabRef/jabref/pull/6895)
- We improved the detection of "short" DOIs [6880](https://github.com/JabRef/jabref/issues/6880)
- We improved the duplicate detection when identifiers like DOI or arxiv are semantiaclly the same, but just syntactically differ (e.g. with or without http(s):// prefix). [#6707](https://github.com/JabRef/jabref/issues/6707)
- We improved JabRef start up time [6057](https://github.com/JabRef/jabref/issues/6057)
- We changed in the group interface "Generate groups from keywords in a BibTeX field" by "Generate groups from keywords in the following field". [#6983](https://github.com/JabRef/jabref/issues/6983)
- We changed the name of a group type from "Searching for keywords" to "Searching for a keyword". [6995](https://github.com/JabRef/jabref/pull/6995)
- We changed the way JabRef displays the title of a tab and of the window. [4161](https://github.com/JabRef/jabref/issues/4161)
- We changed connect timeouts for server requests to 30 seconds in general and 5 seconds for GROBID server (special) and improved user notifications on connection issues. [7026](https://github.com/JabRef/jabref/pull/7026)
- We changed the order of the library tab context menu items. [#7171](https://github.com/JabRef/jabref/issues/7171)
- We changed the way linked files are opened on Linux to use the native openFile method, compatible with confined packages. [7037](https://github.com/JabRef/jabref/pull/7037)
- We refined the entry preview to show the full names of authors and editors, to list the editor only if no author is present, have the year earlier. [#7083](https://github.com/JabRef/jabref/issues/7083)

### Fixed

- We fixed an issue changing the icon link_variation_off that is not meaningful. [#6834](https://github.com/JabRef/jabref/issues/6834)
- We fixed an issue where the `.sav` file was not deleted upon exiting JabRef. [#6109](https://github.com/JabRef/jabref/issues/6109)
- We fixed a linked identifier icon inconsistency. [#6705](https://github.com/JabRef/jabref/issues/6705)
- We fixed the wrong behavior that font size changes are not reflected in dialogs. [#6039](https://github.com/JabRef/jabref/issues/6039)
- We fixed the failure to Copy citation key and link. [#5835](https://github.com/JabRef/jabref/issues/5835)
- We fixed an issue where the sort order of the entry table was reset after a restart of JabRef. [#6898](https://github.com/JabRef/jabref/pull/6898)
- We fixed an issue where no longer a warning was displayed when inserting references into LibreOffice with an invalid "ReferenceParagraphFormat". [#6907](https://github.com/JabRef/jabref/pull/6907).
- We fixed an issue where a selected field was not removed after the first click in the custom entry types dialog. [#6934](https://github.com/JabRef/jabref/issues/6934)
- We fixed an issue where a remove icon was shown for standard entry types in the custom entry types dialog. [#6906](https://github.com/JabRef/jabref/issues/6906)
- We fixed an issue where it was impossible to connect to OpenOffice/LibreOffice on Mac OSX. [#6970](https://github.com/JabRef/jabref/pull/6970)
- We fixed an issue with the python script used by browser plugins that failed to locate JabRef if not installed in its default location. [#6963](https://github.com/JabRef/jabref/pull/6963/files)
- We fixed an issue where spaces and newlines in an isbn would generate an exception. [#6456](https://github.com/JabRef/jabref/issues/6456)
- We fixed an issue where identity column header had incorrect foreground color in the Dark theme. [#6796](https://github.com/JabRef/jabref/issues/6796)
- We fixed an issue where the RIS exporter added extra blank lines.[#7007](https://github.com/JabRef/jabref/pull/7007/files)
- We fixed an issue where clicking on Collapse All button in the Search for Unlinked Local Files expanded the directory structure erroneously [#6848](https://github.com/JabRef/jabref/issues/6848)
- We fixed an issue, when pulling changes from shared database via shortcut caused creation of a new tech report [6867](https://github.com/JabRef/jabref/issues/6867)
- We fixed an issue where the JabRef GUI does not highlight the "All entries" group on start-up [#6691](https://github.com/JabRef/jabref/issues/6691)
- We fixed an issue where a custom dark theme was not applied to the entry preview tab [7068](https://github.com/JabRef/jabref/issues/7068)
- We fixed an issue where modifications to the Custom preview layout in the preferences were not saved [#6447](https://github.com/JabRef/jabref/issues/6447)
- We fixed an issue where errors from imports were not shown to the user [#7084](https://github.com/JabRef/jabref/pull/7084)
- We fixed an issue where the EndNote XML Import would fail on empty keywords tags [forum#2387](https://discourse.jabref.org/t/importing-in-unknown-format-fails-to-import-xml-library-from-bookends-export/2387)
- We fixed an issue where the color of groups of type "free search expression" not persisting after restarting the application [#6999](https://github.com/JabRef/jabref/issues/6999)
- We fixed an issue where modifications in the source tab where not saved without switching to another field before saving the library [#6622](https://github.com/JabRef/jabref/issues/6622)
- We fixed an issue where the "Document Viewer" did not show the first page of the opened pdf document and did not show the correct total number of pages [#7108](https://github.com/JabRef/jabref/issues/7108)
- We fixed an issue where the context menu was not updated after a file link was changed. [#5777](https://github.com/JabRef/jabref/issues/5777)
- We fixed an issue where the password for a shared SQL database was not remembered [#6869](https://github.com/JabRef/jabref/issues/6869)
- We fixed an issue where newly added entires were not synced to a shared SQL database [#7176](https://github.com/JabRef/jabref/issues/7176)
- We fixed an issue where the PDF-Content importer threw an exception when no DOI number is present at the first page of the PDF document [#7203](https://github.com/JabRef/jabref/issues/7203)
- We fixed an issue where groups created from aux files did not update on file changes [#6394](https://github.com/JabRef/jabref/issues/6394)
- We fixed an issue where authors that only have last names were incorrectly identified as institutes when generating citation keys [#7199](https://github.com/JabRef/jabref/issues/7199)
- We fixed an issue where institutes were incorrectly identified as universities when generating citation keys [#6942](https://github.com/JabRef/jabref/issues/6942)

### Removed

- We removed the Google Scholar fetcher and the ACM fetcher do not work due to traffic limitations [#6369](https://github.com/JabRef/jabref/issues/6369)
- We removed the menu entry "Manage external file types" because it's already in 'Preferences' dialog [#6991](https://github.com/JabRef/jabref/issues/6991)
- We removed the integrity check "Abbreviation detected" for the field journal/journaltitle in the entry editor [#3925](https://github.com/JabRef/jabref/issues/3925)

## [5.1] – 2020-08-30

### Added

- We added a new fetcher to enable users to search mEDRA DOIs [#6602](https://github.com/JabRef/jabref/issues/6602)
- We added a new fetcher to enable users to search "[Collection of Computer Science Bibliographies](https://en.wikipedia.org/wiki/Collection_of_Computer_Science_Bibliographies)". [#6638](https://github.com/JabRef/jabref/issues/6638)
- We added default values for delimiters in Add Subgroup window [#6624](https://github.com/JabRef/jabref/issues/6624)
- We improved responsiveness of general fields specification dialog window. [#6604](https://github.com/JabRef/jabref/issues/6604)
- We added support for importing ris file and load DOI [#6530](https://github.com/JabRef/jabref/issues/6530)
- We added the Library properties to a context menu on the library tabs [#6485](https://github.com/JabRef/jabref/issues/6485)
- We added a new field in the preferences in 'BibTeX key generator' for unwanted characters that can be user-specified. [#6295](https://github.com/JabRef/jabref/issues/6295)
- We added support for searching ShortScience for an entry through the user's browser. [#6018](https://github.com/JabRef/jabref/pull/6018)
- We updated EditionChecker to permit edition to start with a number. [#6144](https://github.com/JabRef/jabref/issues/6144)
- We added tooltips for most fields in the entry editor containing a short description. [#5847](https://github.com/JabRef/jabref/issues/5847)
- We added support for basic markdown in custom formatted previews [#6194](https://github.com/JabRef/jabref/issues/6194)
- We now show the number of items found and selected to import in the online search dialog. [#6248](https://github.com/JabRef/jabref/pull/6248)
- We created a new install screen for macOS. [#5759](https://github.com/JabRef/jabref/issues/5759)
- We added a new integrity check for duplicate DOIs. [koppor#339](https://github.com/koppor/jabref/issues/339)
- We implemented an option to download fulltext files while importing. [#6381](https://github.com/JabRef/jabref/pull/6381)
- We added a progress-indicator showing the average progress of background tasks to the toolbar. Clicking it reveals a pop-over with a list of running background tasks. [6443](https://github.com/JabRef/jabref/pull/6443)
- We fixed the bug when strike the delete key in the text field. [#6421](https://github.com/JabRef/jabref/issues/6421)
- We added a BibTex key modifier for truncating strings. [#3915](https://github.com/JabRef/jabref/issues/3915)
- We added support for jumping to target entry when typing letter/digit after sorting a column in maintable [#6146](https://github.com/JabRef/jabref/issues/6146)
- We added a new fetcher to enable users to search all available E-Libraries simultaneously. [koppor#369](https://github.com/koppor/jabref/issues/369)
- We added the field "entrytype" to the export sort criteria [#6531](https://github.com/JabRef/jabref/pull/6531)
- We added the possibility to change the display order of the fields in the entry editor. The order can now be configured using drag and drop in the "Customize entry types" dialog [#6152](https://github.com/JabRef/jabref/pull/6152)
- We added native support for biblatex-software [#6574](https://github.com/JabRef/jabref/issues/6574)
- We added a missing restart warning for AutoComplete in the preferences dialog. [#6351](https://github.com/JabRef/jabref/issues/6351)
- We added a note to the citation key pattern preferences dialog as a temporary workaround for a JavaFX bug, about committing changes in a table cell, if the focus is lost. [#5825](https://github.com/JabRef/jabref/issues/5825)
- We added support for customized fallback fields in bracketed patterns. [#7111](https://github.com/JabRef/jabref/issues/7111)

### Changed

- We improved the arXiv fetcher. Now it should find entries even more reliably and does no longer include the version (e.g `v1`) in the `eprint` field. [forum#1941](https://discourse.jabref.org/t/remove-version-in-arxiv-import/1941)
- We moved the group search bar and the button "New group" from bottom to top position to make it more prominent. [#6112](https://github.com/JabRef/jabref/pull/6112)
- When JabRef finds a `.sav` file without changes, there is no dialog asking for acceptance of changes anymore.
- We changed the buttons for import/export/show all/reset of preferences to smaller icon buttons in the preferences dialog. [#6130](https://github.com/JabRef/jabref/pull/6130)
- We moved the functionality "Manage field names & content" from the "Library" menu to the "Edit" menu, because it affects the selected entries and not the whole library
- We merged the functionality "Append contents from a BibTeX library into the currently viewed library" into the "Import into database" functionality. Fixes [#6049](https://github.com/JabRef/jabref/issues/6049).
- We changed the directory where fulltext downloads are stored to the directory set in the import-tab in preferences. [#6381](https://github.com/JabRef/jabref/pull/6381)
- We improved the error message for invalid jstyles. [#6303](https://github.com/JabRef/jabref/issues/6303)
- We changed the section name of 'Advanced' to 'Network' in the preferences and removed some obsolete options.[#6489](https://github.com/JabRef/jabref/pull/6489)
- We improved the context menu of the column "Linked identifiers" of the main table, by truncating their texts, if they are too long. [#6499](https://github.com/JabRef/jabref/issues/6499)
- We merged the main table tabs in the preferences dialog. [#6518](https://github.com/JabRef/jabref/pull/6518)
- We changed the command line option 'generateBibtexKeys' to the more generic term 'generateCitationKeys' while the short option remains 'g'.[#6545](https://github.com/JabRef/jabref/pull/6545)
- We improved the "Possible duplicate entries" window to remember its size and position throughout a session. [#6582](https://github.com/JabRef/jabref/issues/6582)
- We divided the toolbar into small parts, so if the application window is to small, only a part of the toolbar is moved into the chevron popup. [#6682](https://github.com/JabRef/jabref/pull/6682)
- We changed the layout for of the buttons in the Open Office side panel to ensure that the button text is always visible, specially when resizing. [#6639](https://github.com/JabRef/jabref/issues/6639)
- We merged the two new library commands in the file menu to one which always creates a new library in the default library mode. [#6539](https://github.com/JabRef/jabref/pull/6539#issuecomment-641056536)

### Fixed

- We fixed an issue where entry preview tab has no name in drop down list. [#6591](https://github.com/JabRef/jabref/issues/6591)
- We fixed to only search file links in the BIB file location directory when preferences has corresponding checkbox checked. [#5891](https://github.com/JabRef/jabref/issues/5891)
- We fixed wrong button order (Apply and Cancel) in ManageProtectedTermsDialog.
- We fixed an issue with incompatible characters at BibTeX key [#6257](https://github.com/JabRef/jabref/issues/6257)
- We fixed an issue where dash (`-`) was reported as illegal BibTeX key [#6295](https://github.com/JabRef/jabref/issues/6295)
- We greatly improved the performance of the overall application and many operations. [#5071](https://github.com/JabRef/jabref/issues/5071)
- We fixed an issue where sort by priority was broken. [#6222](https://github.com/JabRef/jabref/issues/6222)
- We fixed an issue where opening a library from the recent libraries menu was not possible. [#5939](https://github.com/JabRef/jabref/issues/5939)
- We fixed an issue with inconsistent capitalization of file extensions when downloading files. [#6115](https://github.com/JabRef/jabref/issues/6115)
- We fixed the display of language and encoding in the preferences dialog. [#6130](https://github.com/JabRef/jabref/pull/6130)
- Now the link and/or the link description in the column "linked files" of the main table gets truncated or wrapped, if too long, otherwise display issues arise. [#6178](https://github.com/JabRef/jabref/issues/6178)
- We fixed the issue that groups panel does not keep size when resizing window. [#6180](https://github.com/JabRef/jabref/issues/6180)
- We fixed an error that sometimes occurred when using the context menu. [#6085](https://github.com/JabRef/jabref/issues/6085)
- We fixed an issue where search full-text documents downloaded files with same name, overwriting existing files. [#6174](https://github.com/JabRef/jabref/pull/6174)
- We fixed an issue when importing into current library an erroneous message "import cancelled" is displayed even though import is successful. [#6266](https://github.com/JabRef/jabref/issues/6266)
- We fixed an issue where custom jstyles for Open/LibreOffice where not saved correctly. [#6170](https://github.com/JabRef/jabref/issues/6170)
- We fixed an issue where the INSPIRE fetcher was no longer working [#6229](https://github.com/JabRef/jabref/issues/6229)
- We fixed an issue where custom exports with an uppercase file extension could not be selected for "Copy...-> Export to Clipboard" [#6285](https://github.com/JabRef/jabref/issues/6285)
- We fixed the display of icon both in the main table and linked file editor. [#6169](https://github.com/JabRef/jabref/issues/6169)
- We fixed an issue where the windows installer did not create an entry in the start menu [bug report in the forum](https://discourse.jabref.org/t/error-while-fetching-from-doi/2018/3)
- We fixed an issue where only the field `abstract` and `comment` were declared as multiline fields. Other fields can now be configured in the preferences using "Do not wrap the following fields when saving" [4373](https://github.com/JabRef/jabref/issues/4373)
- We fixed an issue where JabRef switched to discrete graphics under macOS [#5935](https://github.com/JabRef/jabref/issues/5935)
- We fixed an issue where the Preferences entry preview will be unexpected modified leads to Value too long exception [#6198](https://github.com/JabRef/jabref/issues/6198)
- We fixed an issue where custom jstyles for Open/LibreOffice would only be valid if a layout line for the entry type `default` was at the end of the layout section [#6303](https://github.com/JabRef/jabref/issues/6303)
- We fixed an issue where a new entry is not shown in the library if a search is active [#6297](https://github.com/JabRef/jabref/issues/6297)
- We fixed an issue where long directory names created from patterns could create an exception. [#3915](https://github.com/JabRef/jabref/issues/3915)
- We fixed an issue where sort on numeric cases was broken. [#6349](https://github.com/JabRef/jabref/issues/6349)
- We fixed an issue where year and month fields were not cleared when converting to biblatex [#6224](https://github.com/JabRef/jabref/issues/6224)
- We fixed an issue where an "Not on FX thread" exception occurred when saving on linux [#6453](https://github.com/JabRef/jabref/issues/6453)
- We fixed an issue where the library sort order was lost. [#6091](https://github.com/JabRef/jabref/issues/6091)
- We fixed an issue where brackets in regular expressions were not working. [6469](https://github.com/JabRef/jabref/pull/6469)
- We fixed an issue where multiple background task popups stacked over each other.. [#6472](https://github.com/JabRef/jabref/issues/6472)
- We fixed an issue where LaTeX citations for specific commands (`\autocite`s) of biblatex-mla were not recognized. [#6476](https://github.com/JabRef/jabref/issues/6476)
- We fixed an issue where drag and drop was not working on empty database. [#6487](https://github.com/JabRef/jabref/issues/6487)
- We fixed an issue where the name fields were not updated after the preferences changed. [#6515](https://github.com/JabRef/jabref/issues/6515)
- We fixed an issue where "null" appeared in generated BibTeX keys. [#6459](https://github.com/JabRef/jabref/issues/6459)
- We fixed an issue where the authors' names were incorrectly displayed in the authors' column when they were bracketed. [#6465](https://github.com/JabRef/jabref/issues/6465) [#6459](https://github.com/JabRef/jabref/issues/6459)
- We fixed an issue where importing certain unlinked files would result in an exception [#5815](https://github.com/JabRef/jabref/issues/5815)
- We fixed an issue where downloaded files would be moved to a directory named after the citationkey when no file directory pattern is specified [#6589](https://github.com/JabRef/jabref/issues/6589)
- We fixed an issue with the creation of a group of cited entries which incorrectly showed the message that the library had been modified externally whenever saving the library. [#6420](https://github.com/JabRef/jabref/issues/6420)
- We fixed an issue with the creation of a group of cited entries. Now the file path to an aux file gets validated. [#6585](https://github.com/JabRef/jabref/issues/6585)
- We fixed an issue on Linux systems where the application would crash upon inotify failure. Now, the user is prompted with a warning, and given the choice to continue the session. [#6073](https://github.com/JabRef/jabref/issues/6073)
- We moved the search modifier buttons into the search bar, as they were not accessible, if autocompletion was disabled. [#6625](https://github.com/JabRef/jabref/issues/6625)
- We fixed an issue about duplicated group color indicators [#6175](https://github.com/JabRef/jabref/issues/6175)
- We fixed an issue where entries with the entry type Misc from an imported aux file would not be saved correctly to the bib file on disk [#6405](https://github.com/JabRef/jabref/issues/6405)
- We fixed an issue where percent sign ('%') was not formatted properly by the HTML formatter [#6753](https://github.com/JabRef/jabref/issues/6753)
- We fixed an issue with the [SAO/NASA Astrophysics Data System](https://docs.jabref.org/collect/add-entry-using-an-id#sao-nasa-a-ds) fetcher where `\textbackslash` appeared at the end of the abstract.
- We fixed an issue with the Science Direct fetcher where PDFs could not be downloaded. Fixes [#5860](https://github.com/JabRef/jabref/issues/5860)
- We fixed an issue with the Library of Congress importer.
- We fixed the [link to the external libraries listing](https://github.com/JabRef/jabref/blob/master/external-libraries.md) in the about dialog
- We fixed an issue regarding pasting on Linux. [#6293](https://github.com/JabRef/jabref/issues/6293)

### Removed

- We removed the option of the "enforce legal key". [#6295](https://github.com/JabRef/jabref/issues/6295)
- We removed the obsolete `External programs / Open PDF` section in the preferences, as the default application to open PDFs is now set in the `Manage external file types` dialog. [#6130](https://github.com/JabRef/jabref/pull/6130)
- We removed the option to configure whether a `.bib.bak` file should be generated upon save. It is now always enabled. Documentation at <https://docs.jabref.org/advanced/autosave>. [#6092](https://github.com/JabRef/jabref/issues/6092)
- We removed the built-in list of IEEE journal abbreviations using BibTeX strings. If you still want to use them, you have to download them separately from <https://abbrv.jabref.org>.

## [5.0] – 2020-03-06

### Changed

- Added browser integration to the snap package for firefox/chromium browsers. [#6062](https://github.com/JabRef/jabref/pull/6062)
- We reintroduced the possibility to extract references from plain text (using [GROBID](https://grobid.readthedocs.io/en/latest/)). [#5614](https://github.com/JabRef/jabref/pull/5614)
- We changed the open office panel to show buttons in rows of three instead of going straight down to save space as the button expanded out to take up unnecessary horizontal space. [#5479](https://github.com/JabRef/jabref/issues/5479)
- We cleaned up the group add/edit dialog. [#5826](https://github.com/JabRef/jabref/pull/5826)
- We reintroduced the index column. [#5844](https://github.com/JabRef/jabref/pull/5844)
- Filenames of external files can no longer contain curly braces. [#5926](https://github.com/JabRef/jabref/pull/5926)
- We made the filters more easily accessible in the integrity check dialog. [#5955](https://github.com/JabRef/jabref/pull/5955)
- We reimplemented and improved the dialog "Customize entry types". [#4719](https://github.com/JabRef/jabref/issues/4719)
- We added an [American Physical Society](https://journals.aps.org/) fetcher. [#818](https://github.com/JabRef/jabref/issues/818)
- We added possibility to enable/disable items quantity in groups. [#6042](https://github.com/JabRef/jabref/issues/6042)

### Fixed

- We fixed an issue where the command line console was always opened in the background. [#5474](https://github.com/JabRef/jabref/issues/5474)
- We fixed and issue where pdf files will not open under some KDE linux distributions when using okular. [#5253](https://github.com/JabRef/jabref/issues/5253)
- We fixed an issue where the Medline fetcher was only working when JabRef was running from source. [#5645](https://github.com/JabRef/jabref/issues/5645)
- We fixed some visual issues in the dark theme. [#5764](https://github.com/JabRef/jabref/pull/5764) [#5753](https://github.com/JabRef/jabref/issues/5753)
- We fixed an issue where non-default previews didn't handle unicode characters. [#5779](https://github.com/JabRef/jabref/issues/5779)
- We improved the performance, especially changing field values in the entry should feel smoother now. [#5843](https://github.com/JabRef/jabref/issues/5843)
- We fixed an issue where the ampersand character wasn't rendering correctly on previews. [#3840](https://github.com/JabRef/jabref/issues/3840)
- We fixed an issue where an erroneous "The library has been modified by another program" message was shown when saving. [#4877](https://github.com/JabRef/jabref/issues/4877)
- We fixed an issue where the file extension was missing after downloading a file (we now fall-back to pdf). [#5816](https://github.com/JabRef/jabref/issues/5816)
- We fixed an issue where cleaning up entries broke web URLs, if "Make paths of linked files relative (if possible)" was enabled, which resulted in various other issues subsequently. [#5861](https://github.com/JabRef/jabref/issues/5861)
- We fixed an issue where the tab "Required fields" of the entry editor did not show all required fields, if at least two of the defined required fields are linked with a logical or. [#5859](https://github.com/JabRef/jabref/issues/5859)
- We fixed several issues concerning managing external file types: Now everything is usable and fully functional. Previously, there were problems with the radio buttons, with saving the settings and with loading an input field value. Furthermore, different behavior for Windows and other operating systems was given, which was unified as well. [#5846](https://github.com/JabRef/jabref/issues/5846)
- We fixed an issue where entries containing Unicode charaters were not parsed correctly [#5899](https://github.com/JabRef/jabref/issues/5899)
- We fixed an issue where an entry containing an external filename with curly braces could not be saved. Curly braces are now longer allowed in filenames. [#5899](https://github.com/JabRef/jabref/issues/5899)
- We fixed an issue where changing the type of an entry did not update the main table [#5906](https://github.com/JabRef/jabref/issues/5906)
- We fixed an issue in the optics of the library properties, that cropped the dialog on scaled displays. [#5969](https://github.com/JabRef/jabref/issues/5969)
- We fixed an issue where changing the type of an entry did not update the main table. [#5906](https://github.com/JabRef/jabref/issues/5906)
- We fixed an issue where opening a library from the recent libraries menu was not possible. [#5939](https://github.com/JabRef/jabref/issues/5939)
- We fixed an issue where the most bottom group in the list got lost, if it was dragged on itself. [#5983](https://github.com/JabRef/jabref/issues/5983)
- We fixed an issue where changing entry type doesn't always work when biblatex source is shown. [#5905](https://github.com/JabRef/jabref/issues/5905)
- We fixed an issue where the group and the link column were not updated after changing the entry in the main table. [#5985](https://github.com/JabRef/jabref/issues/5985)
- We fixed an issue where reordering the groups was not possible after inserting an article. [#6008](https://github.com/JabRef/jabref/issues/6008)
- We fixed an issue where citation styles except the default "Preview" could not be used. [#5622](https://github.com/JabRef/jabref/issues/5622)
- We fixed an issue where a warning was displayed when the title content is made up of two sentences. [#5832](https://github.com/JabRef/jabref/issues/5832)
- We fixed an issue where an exception was thrown when adding a save action without a selected formatter in the library properties [#6069](https://github.com/JabRef/jabref/issues/6069)
- We fixed an issue where JabRef's icon was missing in the Export to clipboard Dialog. [#6286](https://github.com/JabRef/jabref/issues/6286)
- We fixed an issue when an "Abstract field" was duplicating text, when importing from RIS file (Neurons) [#6065](https://github.com/JabRef/jabref/issues/6065)
- We fixed an issue where adding the addition of a new entry was not completely validated [#6370](https://github.com/JabRef/jabref/issues/6370)
- We fixed an issue where the blue and red text colors in the Merge entries dialog were not quite visible [#6334](https://github.com/JabRef/jabref/issues/6334)
- We fixed an issue where underscore character was removed from the file name in the Recent Libraries list in File menu [#6383](https://github.com/JabRef/jabref/issues/6383)
- We fixed an issue where few keyboard shortcuts regarding new entries were missing [#6403](https://github.com/JabRef/jabref/issues/6403)

### Removed

- Ampersands are no longer escaped by default in the `bib` file. If you want to keep the current behaviour, you can use the new "Escape Ampersands" formatter as a save action. [#5869](https://github.com/JabRef/jabref/issues/5869)
- The "Merge Entries" entry was removed from the Quality Menu. Users should use the right-click menu instead. [#6021](https://github.com/JabRef/jabref/pull/6021)

## [5.0-beta] – 2019-12-15

### Changed

- We added a short DOI field formatter which shortens DOI to more human-readable form. [koppor#343](https://github.com/koppor/jabref/issues/343)
- We improved the display of group memberships by adding multiple colored bars if the entry belongs to more than one group. [#4574](https://github.com/JabRef/jabref/issues/4574)
- We added an option to show the preview as an extra tab in the entry editor (instead of in a split view). [#5244](https://github.com/JabRef/jabref/issues/5244)
- A custom Open/LibreOffice jstyle file now requires a layout line for the entry type `default` [#5452](https://github.com/JabRef/jabref/issues/5452)
- The entry editor is now open by default when JabRef starts up. [#5460](https://github.com/JabRef/jabref/issues/5460)
- Customized entry types are now serialized in alphabetical order in the bib file.
- We added a new ADS fetcher to use the new ADS API. [#4949](https://github.com/JabRef/jabref/issues/4949)
- We added support of the [X11 primary selection](https://unix.stackexchange.com/a/139193/18033) [#2389](https://github.com/JabRef/jabref/issues/2389)
- We added support to switch between biblatex and bibtex library types. [#5550](https://github.com/JabRef/jabref/issues/5550)
- We changed the save action buttons to be easier to understand. [#5565](https://github.com/JabRef/jabref/issues/5565)
- We made the columns for groups, files and uri in the main table reorderable and merged the clickable icon columns for uri, url, doi and eprint. [#5544](https://github.com/JabRef/jabref/pull/5544)
- We reduced the number of write actions performed when autosave is enabled [#5679](https://github.com/JabRef/jabref/issues/5679)
- We made the column sort order in the main table persistent [#5730](https://github.com/JabRef/jabref/pull/5730)
- When an entry is modified on disk, the change dialog now shows the merge dialog to highlight the changes [#5688](https://github.com/JabRef/jabref/pull/5688)

### Fixed

- Inherit fields from cross-referenced entries as specified by biblatex. [#5045](https://github.com/JabRef/jabref/issues/5045)
- We fixed an issue where it was no longer possible to connect to LibreOffice. [#5261](https://github.com/JabRef/jabref/issues/5261)
- The "All entries group" is no longer shown when no library is open.
- We fixed an exception which occurred when closing JabRef. [#5348](https://github.com/JabRef/jabref/issues/5348)
- We fixed an issue where JabRef reports incorrectly about customized entry types. [#5332](https://github.com/JabRef/jabref/issues/5332)
- We fixed a few problems that prevented JabFox to communicate with JabRef. [#4737](https://github.com/JabRef/jabref/issues/4737) [#4303](https://github.com/JabRef/jabref/issues/4303)
- We fixed an error where the groups containing an entry loose their highlight color when scrolling. [#5022](https://github.com/JabRef/jabref/issues/5022)
- We fixed an error where scrollbars were not shown. [#5374](https://github.com/JabRef/jabref/issues/5374)
- We fixed an error where an exception was thrown when merging entries. [#5169](https://github.com/JabRef/jabref/issues/5169)
- We fixed an error where certain metadata items were not serialized alphabetically.
- After assigning an entry to a group, the item count is now properly colored to reflect the new membership of the entry. [#3112](https://github.com/JabRef/jabref/issues/3112)
- The group panel is now properly updated when switching between libraries (or when closing/opening one). [#3142](https://github.com/JabRef/jabref/issues/3142)
- We fixed an error where the number of matched entries shown in the group pane was not updated correctly. [#4441](https://github.com/JabRef/jabref/issues/4441)
- We fixed an error where the wrong file is renamed and linked when using the "Copy, rename and link" action. [#5653](https://github.com/JabRef/jabref/issues/5653)
- We fixed a "null" error when writing XMP metadata. [#5449](https://github.com/JabRef/jabref/issues/5449)
- We fixed an issue where empty keywords lead to a strange display of automatic keyword groups. [#5333](https://github.com/JabRef/jabref/issues/5333)
- We fixed an error where the default color of a new group was white instead of dark gray. [#4868](https://github.com/JabRef/jabref/issues/4868)
- We fixed an issue where the first field in the entry editor got the focus while performing a different action (like searching). [#5084](https://github.com/JabRef/jabref/issues/5084)
- We fixed an issue where multiple entries were highlighted in the web search result after scrolling. [#5035](https://github.com/JabRef/jabref/issues/5035)
- We fixed an issue where the hover indication in the web search pane was not working. [#5277](https://github.com/JabRef/jabref/issues/5277)
- We fixed an error mentioning "javafx.controls/com.sun.javafx.scene.control" that was thrown when interacting with the toolbar.
- We fixed an error where a cleared search was restored after switching libraries. [#4846](https://github.com/JabRef/jabref/issues/4846)
- We fixed an exception which occurred when trying to open a non-existing file from the "Recent files"-menu [#5334](https://github.com/JabRef/jabref/issues/5334)
- We fixed an issues where the search highlight in the entry preview did not worked. [#5069](https://github.com/JabRef/jabref/issues/5069)
- The context menu for fields in the entry editor is back. [#5254](https://github.com/JabRef/jabref/issues/5254)
- We fixed an exception which occurred when trying to open a non-existing file from the "Recent files"-menu [#5334](https://github.com/JabRef/jabref/issues/5334)
- We fixed a problem where the "editor" information has been duplicated during saving a .bib-Database. [#5359](https://github.com/JabRef/jabref/issues/5359)
- We re-introduced the feature to switch between different preview styles. [#5221](https://github.com/JabRef/jabref/issues/5221)
- We fixed various issues (including [#5263](https://github.com/JabRef/jabref/issues/5263)) related to copying entries to the clipboard
- We fixed some display errors in the preferences dialog and replaced some of the controls [#5033](https://github.com/JabRef/jabref/pull/5033) [#5047](https://github.com/JabRef/jabref/pull/5047) [#5062](https://github.com/JabRef/jabref/pull/5062) [#5141](https://github.com/JabRef/jabref/pull/5141) [#5185](https://github.com/JabRef/jabref/pull/5185) [#5265](https://github.com/JabRef/jabref/pull/5265) [#5315](https://github.com/JabRef/jabref/pull/5315) [#5360](https://github.com/JabRef/jabref/pull/5360)
- We fixed an exception which occurred when trying to import entries without an open library. [#5447](https://github.com/JabRef/jabref/issues/5447)
- The "Automatically set file links" feature now follows symbolic links. [#5664](https://github.com/JabRef/jabref/issues/5664)
- After successful import of one or multiple bib entries the main table scrolls to the first imported entry [#5383](https://github.com/JabRef/jabref/issues/5383)
- We fixed an exception which occurred when an invalid jstyle was loaded. [#5452](https://github.com/JabRef/jabref/issues/5452)
- We fixed an issue where the command line arguments `importBibtex` and `importToOpen` did not import into the currently open library, but opened a new one. [#5537](https://github.com/JabRef/jabref/issues/5537)
- We fixed an error where the preview theme did not adapt to the "Dark" mode [#5463](https://github.com/JabRef/jabref/issues/5463)
- We fixed an issue where multiple entries were allowed in the "crossref" field [#5284](https://github.com/JabRef/jabref/issues/5284)
- We fixed an issue where the merge dialog showed the wrong text colour in "Dark" mode [#5516](https://github.com/JabRef/jabref/issues/5516)
- We fixed visibility issues with the scrollbar and group selection highlight in "Dark" mode, and enabled "Dark" mode for the OpenOffice preview in the style selection window. [#5522](https://github.com/JabRef/jabref/issues/5522)
- We fixed an issue where the author field was not correctly parsed during bibtex key-generation. [#5551](https://github.com/JabRef/jabref/issues/5551)
- We fixed an issue where notifications where shown during autosave. [#5555](https://github.com/JabRef/jabref/issues/5555)
- We fixed an issue where the side pane was not remembering its position. [#5615](https://github.com/JabRef/jabref/issues/5615)
- We fixed an issue where JabRef could not interact with [Oracle XE](https://www.oracle.com/de/database/technologies/appdev/xe.html) in the [shared SQL database setup](https://docs.jabref.org/collaborative-work/sqldatabase).
- We fixed an issue where the toolbar icons were hidden on smaller screens.
- We fixed an issue where renaming referenced files for bib entries with long titles was not possible. [#5603](https://github.com/JabRef/jabref/issues/5603)
- We fixed an issue where a window which is on an external screen gets unreachable when external screen is removed. [#5037](https://github.com/JabRef/jabref/issues/5037)
- We fixed a bug where the selection of groups was lost after drag and drop. [#2868](https://github.com/JabRef/jabref/issues/2868)
- We fixed an issue where the custom entry types didn't show the correct display name [#5651](https://github.com/JabRef/jabref/issues/5651)

### Removed

- We removed some obsolete notifications. [#5555](https://github.com/JabRef/jabref/issues/5555)
- We removed an internal step in the [ISBN-to-BibTeX fetcher](https://docs.jabref.org/collect/add-entry-using-an-id#isbn): The [ISBN to BibTeX Converter](https://manas.tungare.name/software/isbn-to-bibtex) by [@manastungare](https://github.com/manastungare) is not used anymore, because it is offline: "people using this tool have not been generating enough sales for Amazon."
- We removed the option to control the default drag and drop behaviour. You can use the modifier keys (like CtrL or Alt) instead.

## [5.0-alpha] – 2019-08-25

### Changed

- We added eventitle, eventdate and venue fields to `@unpublished` entry type.
- We added `@software` and `@dataSet` entry type to biblatex.
- All fields are now properly sorted alphabetically (in the subgroups of required/optional fields) when the entry is written to the bib file.
- We fixed an issue where some importers used the field `pubstatus` instead of the standard BibTeX field `pubstate`.
- We changed the latex command removal for docbook exporter. [#3838](https://github.com/JabRef/jabref/issues/3838)
- We changed the location of some fields in the entry editor (you might need to reset your preferences for these changes to come into effect)
  - Journal/Year/Month in biblatex mode -> Deprecated (if filled)
  - DOI/URL: General -> Optional
  - Internal fields like ranking, read status and priority: Other -> General
  - Moreover, empty deprecated fields are no longer shown
- Added server timezone parameter when connecting to a shared database.
- We updated the dialog for setting up general fields.
- URL field formatting is updated. All whitespace chars, located at the beginning/ending of the URL, are trimmed automatically
- We changed the behavior of the field formatting dialog such that the `bibtexkey` is not changed when formatting all fields or all text fields.
- We added a "Move file to file directory and rename file" option for simultaneously moving and renaming of document file. [#4166](https://github.com/JabRef/jabref/issues/4166)
- Use integrated graphics card instead of discrete on macOS [#4070](https://github.com/JabRef/jabref/issues/4070)
- We added a cleanup operation that detects an arXiv identifier in the note, journal or URL field and moves it to the `eprint` field.
  Because of this change, the last-used cleanup operations were reset.
- We changed the minimum required version of Java to 1.8.0_171, as this is the latest release for which the automatic Java update works. [#4093](https://github.com/JabRef/jabref/issues/4093)
- The special fields like `Printed` and `Read status` now show gray icons when the row is hovered.
- We added a button in the tab header which allows you to close the database with one click. [#494](https://github.com/JabRef/jabref/issues/494)
- Sorting in the main table now takes information from cross-referenced entries into account. [#2808](https://github.com/JabRef/jabref/issues/2808)
- If a group has a color specified, then entries matched by this group have a small colored bar in front of them in the main table.
- Change default icon for groups to a circle because a colored version of the old icon was hard to distinguish from its black counterpart.
- In the main table, the context menu appears now when you press the "context menu" button on the keyboard. [feature request in the forum](https://discourse.jabref.org/t/how-to-enable-keyboard-context-key-windows)
- We added icons to the group side panel to quickly switch between `union` and `intersection` group view mode. [#3269](https://github.com/JabRef/jabref/issues/3269).
- We use `https` for [fetching from most online bibliographic database](https://docs.jabref.org/collect/import-using-online-bibliographic-database).
- We changed the default keyboard shortcuts for moving between entries when the entry editor is active to ̀<kbd>alt</kbd> + <kbd>up/down</kbd>.
- Opening a new file now prompts the directory of the currently selected file, instead of the directory of the last opened file.
- Window state is saved on close and restored on start.
- We made the MathSciNet fetcher more reliable.
- We added the ISBN fetcher to the list of fetcher available under "Update with bibliographic information from the web" in the entry editor toolbar.
- Files without a defined external file type are now directly opened with the default application of the operating system
- We streamlined the process to rename and move files by removing the confirmation dialogs.
- We removed the redundant new lines of markings and wrapped the summary in the File annotation tab. [#3823](https://github.com/JabRef/jabref/issues/3823)
- We add auto URL formatting when user paste link to URL field in entry editor. [koppor#254](https://github.com/koppor/jabref/issues/254)
- We added a minimum height for the entry editor so that it can no longer be hidden by accident. [#4279](https://github.com/JabRef/jabref/issues/4279)
- We added a new keyboard shortcut so that the entry editor could be closed by <kbd>Ctrl</kbd> + <kbd>E</kbd>. [#4222](https://github.com/JabRef/jabref/issues/4222)
- We added an option in the preference dialog box, that allows user to pick the dark or light theme option. [#4130](https://github.com/JabRef/jabref/issues/4130)
- We updated the Related Articles tab to accept JSON from the new version of the Mr. DLib service
- We added an option in the preference dialog box that allows user to choose behavior after dragging and dropping files in Entry Editor. [#4356](https://github.com/JabRef/jabref/issues/4356)
- We added the ability to have an export preference where previously "File"-->"Export"/"Export selected entries" would not save the user's preference[#4495](https://github.com/JabRef/jabref/issues/4495)
- We optimized the code responsible for connecting to an external database, which should lead to huge improvements in performance.
- For automatically created groups, added ability to filter groups by entry type. [#4539](https://github.com/JabRef/jabref/issues/4539)
- We added the ability to add field names from the Preferences Dialog [#4546](https://github.com/JabRef/jabref/issues/4546)
- We added the ability to change the column widths directly in the main table. [#4546](https://github.com/JabRef/jabref/issues/4546)
- We added a description of how recommendations were chosen and better error handling to Related Articles tab
- We added the ability to execute default action in dialog by using with <kbd>Ctrl</kbd> + <kbd>Enter</kbd> combination [#4496](https://github.com/JabRef/jabref/issues/4496)
- We grouped and reordered the Main Menu (File, Edit, Library, Quality, Tools, and View tabs & icons). [#4666](https://github.com/JabRef/jabref/issues/4666) [#4667](https://github.com/JabRef/jabref/issues/4667) [#4668](https://github.com/JabRef/jabref/issues/4668) [#4669](https://github.com/JabRef/jabref/issues/4669) [#4670](https://github.com/JabRef/jabref/issues/4670) [#4671](https://github.com/JabRef/jabref/issues/4671) [#4672](https://github.com/JabRef/jabref/issues/4672) [#4673](https://github.com/JabRef/jabref/issues/4673)
- We added additional modifiers (capitalize, titlecase and sentencecase) to the Bibtex key generator. [#1506](https://github.com/JabRef/jabref/issues/1506)
- We have migrated from the mysql jdbc connector to the mariadb one for better authentication scheme support. [#4745](https://github.com/JabRef/jabref/issues/4745)
- We grouped the toolbar icons and changed the Open Library and Copy icons. [#4584](https://github.com/JabRef/jabref/issues/4584)
- We added a browse button next to the path text field for aux-based groups. [#4586](https://github.com/JabRef/jabref/issues/4586)
- We changed the title of Group Dialog to "Add subgroup" from "Edit group" when we select Add subgroup option.
- We enable import button only if entries are selected. [#4755](https://github.com/JabRef/jabref/issues/4755)
- We made modifications to improve the contrast of UI elements. [#4583](https://github.com/JabRef/jabref/issues/4583)
- We added a warning for empty BibTeX keys in the entry editor. [#4440](https://github.com/JabRef/jabref/issues/4440)
- We added an option in the settings to set the default action in JabRef when right clicking on any entry in any database and selecting "Open folder". [#4763](https://github.com/JabRef/jabref/issues/4763)
- The Medline fetcher now normalizes the author names according to the BibTeX-Standard [#4345](https://github.com/JabRef/jabref/issues/4345)
- We added an option on the Linked File Viewer to rename the attached file of an entry directly on the JabRef. [#4844](https://github.com/JabRef/jabref/issues/4844)
- We added an option in the preference dialog box that allows user to enable helpful tooltips.[#3599](https://github.com/JabRef/jabref/issues/3599)
- We reworked the functionality for extracting BibTeX entries from plain text, because our used service [freecite shut down](https://library.brown.edu/libweb/freecite_notice.php). [#5206](https://github.com/JabRef/jabref/pull/5206)
- We moved the dropdown menu for selecting the push-application from the toolbar into the external application preferences. [#674](https://github.com/JabRef/jabref/issues/674)
- We removed the alphabetical ordering of the custom tabs and updated the error message when trying to create a general field with a name containing an illegal character. [#5019](https://github.com/JabRef/jabref/issues/5019)
- We added a context menu to the bib(la)tex-source-editor to copy'n'paste. [#5007](https://github.com/JabRef/jabref/pull/5007)
- We added a tool that allows searching for citations in LaTeX files. It scans directories and shows which entries are used, how many times and where.
- We added a 'LaTeX citations' tab to the entry editor, to search for citations to the active entry in the LaTeX file directory. It can be disabled in the preferences dialog.
- We added an option in preferences to allow for integers in field "edition" when running database in bibtex mode. [#4680](https://github.com/JabRef/jabref/issues/4680)
- We added the ability to use negation in export filter layouts. [#5138](https://github.com/JabRef/jabref/pull/5138)
- Focus on Name Area instead of 'OK' button whenever user presses 'Add subgroup'. [#6307](https://github.com/JabRef/jabref/issues/6307)
- We changed the behavior of merging that the entry which has "smaller" bibkey will be selected. [#7395](https://github.com/JabRef/jabref/issues/7395)

### Fixed

- We fixed an issue where JabRef died silently for the user without enough inotify instances [#4874](https://github.com/JabRef/jabref/issues/4874)
- We fixed an issue where corresponding groups are sometimes not highlighted when clicking on entries [#3112](https://github.com/JabRef/jabref/issues/3112)
- We fixed an issue where custom exports could not be selected in the 'Export (selected) entries' dialog [#4013](https://github.com/JabRef/jabref/issues/4013)
- Italic text is now rendered correctly. [#3356](https://github.com/JabRef/jabref/issues/3356)
- The entry editor no longer gets corrupted after using the source tab. [#3532](https://github.com/JabRef/jabref/issues/3532) [#3608](https://github.com/JabRef/jabref/issues/3608) [#3616](https://github.com/JabRef/jabref/issues/3616)
- We fixed multiple issues where entries did not show up after import if a search was active. [#1513](https://github.com/JabRef/jabref/issues/1513) [#3219](https://github.com/JabRef/jabref/issues/3219))
- We fixed an issue where the group tree was not updated correctly after an entry was changed. [#3618](https://github.com/JabRef/jabref/issues/3618)
- We fixed an issue where a right-click in the main table selected a wrong entry. [#3267](https://github.com/JabRef/jabref/issues/3267)
- We fixed an issue where in rare cases entries where overlayed in the main table. [#3281](https://github.com/JabRef/jabref/issues/3281)
- We fixed an issue where selecting a group messed up the focus of the main table and the entry editor. [#3367](https://github.com/JabRef/jabref/issues/3367)
- We fixed an issue where composite author names were sorted incorrectly. [#2828](https://github.com/JabRef/jabref/issues/2828)
- We fixed an issue where commands followed by `-` didn't work. [#3805](https://github.com/JabRef/jabref/issues/3805)
- We fixed an issue where a non-existing aux file in a group made it impossible to open the library. [#4735](https://github.com/JabRef/jabref/issues/4735)
- We fixed an issue where some journal names were wrongly marked as abbreviated. [#4115](https://github.com/JabRef/jabref/issues/4115)
- We fixed an issue where the custom file column were sorted incorrectly. [#3119](https://github.com/JabRef/jabref/issues/3119)
- We improved the parsing of author names whose infix is abbreviated without a dot. [#4864](https://github.com/JabRef/jabref/issues/4864)
- We fixed an issues where the entry losses focus when a field is edited and at the same time used for sorting. [#3373](https://github.com/JabRef/jabref/issues/3373)
- We fixed an issue where the menu on Mac OS was not displayed in the usual Mac-specific way. [#3146](https://github.com/JabRef/jabref/issues/3146)
- We improved the integrity check for page numbers. [#4113](https://github.com/JabRef/jabref/issues/4113) and [feature request in the forum](https://discourse.jabref.org/t/pages-field-allow-use-of-en-dash/1199)
- We fixed an issue where the order of fields in customized entry types was not saved correctly. [#4033](https://github.com/JabRef/jabref/issues/4033)
- We fixed an issue where renaming a group did not change the group name in the interface. [#3189](https://github.com/JabRef/jabref/issues/3189)
- We fixed an issue where the groups tree of the last database was still shown even after the database was already closed.
- We fixed an issue where the "Open file dialog" may disappear behind other windows. [#3410](https://github.com/JabRef/jabref/issues/3410)
- We fixed an issue where the number of entries matched was not updated correctly upon adding or removing an entry. [#3537](https://github.com/JabRef/jabref/issues/3537)
- We fixed an issue where the default icon of a group was not colored correctly.
- We fixed an issue where the first field in entry editor was not focused when adding a new entry. [#4024](https://github.com/JabRef/jabref/issues/4024)
- We reworked the "Edit file" dialog to make it resizeable and improved the workflow for adding and editing files [#2970](https://github.com/JabRef/jabref/issues/2970)
- We fixed an issue where custom name formatters were no longer found correctly. [#3531](https://github.com/JabRef/jabref/issues/3531)
- We fixed an issue where the month was not shown in the preview. [#3239](https://github.com/JabRef/jabref/issues/3239)
- Rewritten logic to detect a second jabref instance. [#4023](https://github.com/JabRef/jabref/issues/4023)
- We fixed an issue where the "Convert to BibTeX-Cleanup" moved the content of the `file` field to the `pdf` field [#4120](https://github.com/JabRef/jabref/issues/4120)
- We fixed an issue where the preview pane in entry preview in preferences wasn't showing the citation style selected [#3849](https://github.com/JabRef/jabref/issues/3849)
- We fixed an issue where the default entry preview style still contained the field `review`. The field `review` in the style is now replaced with comment to be consistent with the entry editor [#4098](https://github.com/JabRef/jabref/issues/4098)
- We fixed an issue where users were vulnerable to XXE attacks during parsing [#4229](https://github.com/JabRef/jabref/issues/4229)
- We fixed an issue where files added via the "Attach file" contextmenu of an entry were not made relative. [#4201](https://github.com/JabRef/jabref/issues/4201) and [#4241](https://github.com/JabRef/jabref/issues/4241)
- We fixed an issue where author list parser can't generate bibtex for Chinese author. [#4169](https://github.com/JabRef/jabref/issues/4169)
- We fixed an issue where the list of XMP Exclusion fields in the preferences was not be saved [#4072](https://github.com/JabRef/jabref/issues/4072)
- We fixed an issue where the ArXiv Fetcher did not support HTTP URLs [koppor#328](https://github.com/koppor/jabref/issues/328)
- We fixed an issue where only one PDF file could be imported [#4422](https://github.com/JabRef/jabref/issues/4422)
- We fixed an issue where "Move to group" would always move the first entry in the library and not the selected [#4414](https://github.com/JabRef/jabref/issues/4414)
- We fixed an issue where an older dialog appears when downloading full texts from the quality menu. [#4489](https://github.com/JabRef/jabref/issues/4489)
- We fixed an issue where right clicking on any entry in any database and selecting "Open folder" results in the NullPointer exception. [#4763](https://github.com/JabRef/jabref/issues/4763)
- We fixed an issue where option 'open terminal here' with custom command was passing the wrong argument. [#4802](https://github.com/JabRef/jabref/issues/4802)
- We fixed an issue where ranking an entry would generate an IllegalArgumentException. [#4754](https://github.com/JabRef/jabref/issues/4754)
- We fixed an issue where special characters where removed from non-label key generation pattern parts [#4767](https://github.com/JabRef/jabref/issues/4767)
- We fixed an issue where the RIS import would overwite the article date with the value of the acessed date [#4816](https://github.com/JabRef/jabref/issues/4816)
- We fixed an issue where an NullPointer exception was thrown when a referenced entry in an Open/Libre Office document was no longer present in the library. Now an error message with the reference marker of the missing entry is shown. [#4932](https://github.com/JabRef/jabref/issues/4932)
- We fixed an issue where a database exception related to a missing timezone was too big. [#4827](https://github.com/JabRef/jabref/issues/4827)
- We fixed an issue where the IEEE fetcher returned an error if no keywords were present in the result from the IEEE website [#4997](https://github.com/JabRef/jabref/issues/4997)
- We fixed an issue where the command line help text had several errors, and arguments and descriptions have been rewritten to simplify and detail them better. [#2016](https://github.com/JabRef/jabref/issues/2016)
- We fixed an issue where the same menu for changing entry type had two different sizes and weights. [#4977](https://github.com/JabRef/jabref/issues/4977)
- We fixed an issue where the "Attach file" dialog, in the right-click menu for an entry, started on the working directory instead of the user's main directory. [#4995](https://github.com/JabRef/jabref/issues/4995)
- We fixed an issue where the JabRef Icon in the macOS launchpad was not displayed correctly [#5003](https://github.com/JabRef/jabref/issues/5003)
- We fixed an issue where the "Search for unlinked local files" would throw an exception when parsing the content of a PDF-file with missing "series" information [#5128](https://github.com/JabRef/jabref/issues/5128)
- We fixed an issue where the XMP Importer would incorrectly return an empty default entry when importing pdfs [#6577](https://github.com/JabRef/jabref/issues/6577)
- We fixed an issue where opening the menu 'Library properties' marked the library as modified [#6451](https://github.com/JabRef/jabref/issues/6451)
- We fixed an issue when importing resulted in an exception [#7343](https://github.com/JabRef/jabref/issues/7343)
- We fixed an issue where the field in the Field formatter dropdown selection were sorted in random order. [#7710](https://github.com/JabRef/jabref/issues/7710)

### Removed

- The feature to "mark entries" was removed and merged with the groups functionality. For migration, a group is created for every value of the `__markedentry` field and the entry is added to this group.
- The number column was removed.
- We removed the global search feature.
- We removed the coloring of cells in the main table according to whether the field is optional/required.
- We removed the feature to find and resolve duplicate BibTeX keys (as this use case is already covered by the integrity check).
- We removed a few commands from the right-click menu that are not needed often and thus don't need to be placed that prominently:
  - Print entry preview: available through entry preview
  - All commands related to marking: marking is not yet reimplemented
  - Set/clear/append/rename fields: available through Edit menu
  - Manage keywords: available through the Edit menu
  - Copy linked files to folder: available through File menu
  - Add/move/remove from group: removed completely (functionality still available through group interface)
- We removed the option to change the column widths in the preferences dialog. [#4546](https://github.com/JabRef/jabref/issues/4546)

## Older versions

The changelog of JabRef 4.x is available at the [v4.3.1 tag](https://github.com/JabRef/jabref/blob/v4.3.1/CHANGELOG.md).
The changelog of JabRef 3.x is available at the [v3.8.2 tag](https://github.com/JabRef/jabref/blob/v3.8.2/CHANGELOG.md).
The changelog of JabRef 2.11 and all previous versions is available as [text file in the v2.11.1 tag](https://github.com/JabRef/jabref/blob/v2.11.1/CHANGELOG).

[Unreleased]: https://github.com/JabRef/jabref/compare/v6.0-alpha...HEAD
[6.0-alpha]: https://github.com/JabRef/jabref/compare/v5.15...v6.0-alpha
[5.15]: https://github.com/JabRef/jabref/compare/v5.14...v5.15
[5.14]: https://github.com/JabRef/jabref/compare/v5.13...v5.14
[5.13]: https://github.com/JabRef/jabref/compare/v5.12...v5.13
[5.12]: https://github.com/JabRef/jabref/compare/v5.11...v5.12
[5.11]: https://github.com/JabRef/jabref/compare/v5.10...v5.11
[5.10]: https://github.com/JabRef/jabref/compare/v5.9...v5.10
[5.9]: https://github.com/JabRef/jabref/compare/v5.8...v5.9
[5.8]: https://github.com/JabRef/jabref/compare/v5.7...v5.8
[5.7]: https://github.com/JabRef/jabref/compare/v5.6...v5.7
[5.6]: https://github.com/JabRef/jabref/compare/v5.5...v5.6
[5.5]: https://github.com/JabRef/jabref/compare/v5.4...v5.5
[5.4]: https://github.com/JabRef/jabref/compare/v5.3...v5.4
[5.3]: https://github.com/JabRef/jabref/compare/v5.2...v5.3
[5.2]: https://github.com/JabRef/jabref/compare/v5.1...v5.2
[5.1]: https://github.com/JabRef/jabref/compare/v5.0...v5.1
[5.0]: https://github.com/JabRef/jabref/compare/v5.0-beta...v5.0
[5.0-beta]: https://github.com/JabRef/jabref/compare/v5.0-alpha...v5.0-beta
[5.0-alpha]: https://github.com/JabRef/jabref/compare/v4.3...v5.0-alpha
<!-- markdownlint-disable-file MD012 MD024 MD033 MD053 --><|MERGE_RESOLUTION|>--- conflicted
+++ resolved
@@ -15,12 +15,9 @@
 - We added a new CLI that supports txt, csv, and console-based output for consistency in BibTeX entries. [#11984](https://github.com/JabRef/jabref/issues/11984)
 - We added a new dialog for bibliography consistency check. [#11950](https://github.com/JabRef/jabref/issues/11950)
 - We added a feature for copying entries to libraries, available via the context menu, with an option to include cross-references. [#12374](https://github.com/JabRef/jabref/pull/12374)
-<<<<<<< HEAD
 - We added a new "Copy citation (text)" button in the context menu of the preview . [#12551]
 - We added a new "Export to clipboard" button in the context menu of the preview . [#12551]
-=======
 - We added an integrity check if a URL appears in a title. [#12354](https://github.com/JabRef/jabref/issues/12354)
->>>>>>> e78ff2cc
 
 ### Changed
 
