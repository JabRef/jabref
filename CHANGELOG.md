--- conflicted
+++ resolved
@@ -32,12 +32,9 @@
 - We added the option to change the Git username and PAT in Network Preferences. [#14509](https://github.com/JabRef/jabref/pull/14509)
 - When parsing a plain text citation, we added support for recognizing and extracting arXiv identifiers. [#14455](https://github.com/JabRef/jabref/pull/14455)
 - We introduced a new "Search Engine URL Template" setting in Preferences to allow users to customize their search engine URL templates [#12268](https://github.com/JabRef/jabref/issues/12268)
-<<<<<<< HEAD
 - We added pseudonymization of groups [#14117](https://github.com/JabRef/jabref/issues/14117)
-=======
 - We added the option to pseudonymize a library using the GUI, via the tools tab in the Main Menu. [#14118](https://github.com/JabRef/jabref/issues/14118)
 - We added export options (Markdown and JSON) for AI Summary and AI Chat. [#13868](https://github.com/JabRef/jabref/issues/13868)
->>>>>>> cae03c75
 
 ### Changed
 
