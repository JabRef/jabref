--- conflicted
+++ resolved
@@ -21,15 +21,12 @@
 
 ### Changed
 
-<<<<<<< HEAD
 - We disabled the conversion menu for empty fields [#9200](https://github.com/JabRef/jabref/issues/9200)
-=======
 - We upgraded to Lucene 9.4 for the fulltext search.
   Thus, the now created search index cannot be read from older versions of JabRef anylonger.
   ⚠️ JabRef will recreate the index in a new folder for new files and this will take a long time for a huge library.
   Moreover, switching back and forth JabRef versions and meanwhile adding PDFs also requires rebuilding the index now and then.
   [#9213](https://github.com/JabRef/jabref/pull/9213)
->>>>>>> 629c5485
 - Genres are now mapped correctly to entry types when importing MODS files. [#9185](https://github.com/JabRef/jabref/issues/9185)
 - We improved the Citavi Importer to also import so called Knowledge-items into the field `comment` of the corresponding entry [#9025](https://github.com/JabRef/jabref/issues/9025)
 - We removed wrapping of string constants when writing to a `.bib` file.
