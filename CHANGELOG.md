# Changelog

All notable changes to this project will be documented in this file.
The format is based on [Keep a Changelog](https://keepachangelog.com/en/1.0.0/).
We refer to [GitHub issues](https://github.com/JabRef/jabref/issues) by using `#NUM`.
In case, there is no issue present, the pull request implementing the feature is linked.

Note that this project **does not** adhere to [Semantic Versioning](https://semver.org/).

## [Unreleased]

### Added

<<<<<<< HEAD
- We introduced an option in Preferences under (under Linked files -> Linked file name conventions) to automatically rename linked files when an entry data changes. [#11316](https://github.com/JabRef/jabref/issues/11316)
=======
- We added automatic lookup of DOI at citation information. [#13561](https://github.com/JabRef/jabref/issues/13561)
>>>>>>> 796b4199
- We added a field for the citation count field on the General tab. [#13477](https://github.com/JabRef/jabref/issues/13477)
- We added automatic lookup of DOI at citation relations [#13234](https://github.com/JabRef/jabref/issues/13234)
- We added focus on the field Link in the "Add file link" dialog. [#13486](https://github.com/JabRef/jabref/issues/13486)
- We introduced a settings parameter to manage citations' relations local storage time-to-live with a default value set to 30 days. [#11189](https://github.com/JabRef/jabref/issues/11189)
- We distribute arm64 images for Linux. [#10842](https://github.com/JabRef/jabref/issues/10842)
- When adding an entry to a library, a warning is displayed if said entry already exists in an active library. [#13261](https://github.com/JabRef/jabref/issues/13261)
- We added the field `monthfiled` to the default list of fields to resolve BibTeX-Strings for [#13375](https://github.com/JabRef/jabref/issues/13375)
- We added a new ID based fetcher for [EuropePMC](https://europepmc.org/). [#13389](https://github.com/JabRef/jabref/pull/13389)
- We added an initial [cite as you write](https://retorque.re/zotero-better-bibtex/citing/cayw/) endpoint. [#13187](https://github.com/JabRef/jabref/issues/13187)
- We added "copy preview as markdown" feature. [#12552](https://github.com/JabRef/jabref/issues/12552)
- In case no citation relation information can be fetched, we show the data providers reason. [#13549](https://github.com/JabRef/jabref/pull/13549)

### Changed

- We changed Citation Relations tab and gave tab panes more descriptive titles and tooltips. [#13619](https://github.com/JabRef/jabref/issues/13619)
- We changed the name from Open AI Provider to Open AI (or API compatible). [#13585](https://github.com/JabRef/jabref/issues/13585)
- We improved the citations relations caching by implementing an offline storage. [#11189](https://github.com/JabRef/jabref/issues/11189)
- We added a tooltip to keywords that resemble Math Subject Classification (MSC) codes. [#12944](https://github.com/JabRef/jabref/issues/12944)
- We added a formatter to convert keywords that resemble MSC codes to their descriptions. [#12944](https://github.com/JabRef/jabref/issues/12944)
- We introduced a new command line application called `jabkit`. [#13012](https://github.com/JabRef/jabref/pull/13012) [#110](https://github.com/JabRef/jabref/issues/110)
- We added a new "Add JabRef suggested groups" option in the context menu of "All entries". [#12659](https://github.com/JabRef/jabref/issues/12659)
- We added an option to create entries directly from Bib(La)TeX sources to the 'Create New Entry' tool. [#8808](https://github.com/JabRef/jabref/issues/8808)
- We added the provision to choose different CSL bibliography body formats (e.g. First Line Indent, Hanging Indent, Bibliography 1, etc.) in the LibreOffice integration. [#13049](https://github.com/JabRef/jabref/issues/13049)
- We added "Bibliography Heading" to the available CSL bibliography header formats in the LibreOffice integration. [#13049](https://github.com/JabRef/jabref/issues/13049)
- We added [LOBID](https://lobid.org/) as an alternative ISBN-Fetcher. [#13076](https://github.com/JabRef/jabref/issues/13076)
- We added a success dialog when using the "Copy to" option, indicating whether the entry was successfully copied and specifying if a cross-reference entry was included. [#12486](https://github.com/JabRef/jabref/issues/12486)
- We added a new button to toggle the file path between an absolute and relative formats in context of library properties. [#13031](https://github.com/JabRef/jabref/issues/13031)
- We introduced user-configurable group 'Imported entries' for automatic import of entries from web search, PDF import and web fetchers. [#12548](https://github.com/JabRef/jabref/issues/12548)
- We added automatic selection of the “Enter Identifier” tab with pre-filled clipboard content if the clipboard contains a valid identifier when opening the “Create New Entry” dialog. [#13087](https://github.com/JabRef/jabref/issues/13087)
- We added batch fetching of bibliographic data for multiple entries in the "Lookup" menu. [#12275](https://github.com/JabRef/jabref/issues/12275)
- We added an "Open example library" button to Welcome Tab. [#13014](https://github.com/JabRef/jabref/issues/13014)
- We added automatic detection and selection of the identifier type (e.g., DOI, ISBN, arXiv) based on clipboard content when opening the "New Entry" dialog [#13111](https://github.com/JabRef/jabref/pull/13111)
- We added support for import of a Refer/BibIX file format. [#13069](https://github.com/JabRef/jabref/issues/13069)
- We added markdown rendering and copy capabilities to AI chat responses. [#12234](https://github.com/JabRef/jabref/issues/12234)
- We added a new `jabkit` command `pseudonymize` to pseudonymize the library. [#13109](https://github.com/JabRef/jabref/issues/13109)
- We added functionality to focus running instance when trying to start a second instance. [#13129](https://github.com/JabRef/jabref/issues/13129)
- We added a highlighted diff regarding changes to the Group Tree Structure of a bib file, made outside JabRef. [#11221](https://github.com/JabRef/jabref/issues/11221)
- We added a new setting in the 'Entry Editor' preferences to hide the 'File Annotations' tab when no annotations are available. [#13143](https://github.com/JabRef/jabref/issues/13143)
- We added support for multi-file import across different formats. [#13269](https://github.com/JabRef/jabref/issues/13269)
- We improved the detection of DOIs on the first page of a PDF. [#13487](https://github.com/JabRef/jabref/pull/13487)
- We added support for dark title bar on Windows. [#11457](https://github.com/JabRef/jabref/issues/11457)
- We moved some functionality from the graphical application `jabref` with new command verbs `generate-citation-keys`, `check-consistency`, `fetch`, `search`, `convert`, `generate-bib-from-aux`, `preferences` and `pdf` to the new toolkit. [#13012](https://github.com/JabRef/jabref/pull/13012) [#110](https://github.com/JabRef/jabref/issues/110)
- We merged the 'New Entry', 'Import by ID', and 'New Entry from Plain Text' tools into a single 'Create New Entry' tool. [#8808](https://github.com/JabRef/jabref/issues/8808)
- We renamed the "Body Text" CSL bibliography header format name to "Text body" as per internal LibreOffice conventions. [#13074](https://github.com/JabRef/jabref/pull/13074)
- We moved the "Modify bibliography title" option from the CSL styles tab of the Select Style dialog to the OpenOffice/LibreOffice side panel and renamed it to "Bibliography properties". [#13074](https://github.com/JabRef/jabref/pull/13074)
- We changed path output display to show the relative path with respect to library path in context of library properties. [#13031](https://github.com/JabRef/jabref/issues/13031)
- We improved JabRef's internal document viewer. It now allows text section, searching and highlighting of search terms and page rotation [#13193](https://github.com/JabRef/jabref/pull/13193).
- When importing a PDF, there is no empty entry column shown in the multi merge dialog. [#13132](https://github.com/JabRef/jabref/issues/13132)
- We added a progress dialog to the "Check consistency" action and progress output to the corresponding cli command. [#12487](https://github.com/JabRef/jabref/issues/12487)
- We made the `check-consistency` command of the toolkit always return an exit code; 0 means no issues found, a non-zero exit code reflects any issues, which allows CI to fail in these cases [#13328](https://github.com/JabRef/jabref/issues/13328).
- We changed the validation error dialog for overriding the default file directories to a confirmation dialog for saving other preferences under the library properties. [#13488](https://github.com/JabRef/jabref/pull/13488)
- We improved file exists warning dialog with clearer options and tooltips [#12565](https://github.com/JabRef/jabref/issues/12565)]

### Fixed

- We fixed dark mode of BibTeX Source dialog in Citation Relations tab. [#13599](https://github.com/JabRef/jabref/issues/13599)
- We fixed an issue where the LibreOffice integration did not support citation keys containing Unicode characters. [#13301](https://github.com/JabRef/jabref/issues/13301)
- We fixed an issue where the "Search ShortScience" action did not convert LaTeX-formatted titles to Unicode.[#13418](https://github.com/JabRef/jabref/issues/13418)
- We added a fallback for the "Convert to biblatex" cleanup when it failed to populate the `date` field if `year` contained a full date in ISO format (e.g., `2011-11-11`). [#11868](https://github.com/JabRef/jabref/issues/11868)
- We fixed an issue where directory check for relative path was not handled properly under library properties. [#13017](https://github.com/JabRef/jabref/issues/13017)
- We fixed an exception on tab dragging. [#12921](https://github.com/JabRef/jabref/issues/12921)
- We fixed an issue where the option for which method to use when parsing plaintext citations was unavailable in the 'Create New Entry' tool. [#8808](https://github.com/JabRef/jabref/issues/8808)
- We fixed an issue where the "Make/Sync bibliography" button in the OpenOffice/LibreOffice sidebar was not enabled when a jstyle was selected. [#13055](https://github.com/JabRef/jabref/pull/13055)
- We fixed an issue where CSL bibliography title properties would be saved even if the "Modify bibliography title" dialog was closed without pressing the "OK" button. [#13074](https://github.com/JabRef/jabref/pull/13074)
- We added "Hanging Indent" as the default selected bibliography body format for CSL styles that specify it (e.g. APA). [#13074](https://github.com/JabRef/jabref/pull/13074)
- We fixed an issue where bibliography entries generated from CSL styles had leading spaces. [#13074](https://github.com/JabRef/jabref/pull/13074)
- We fixed an issue where the preview area in the "Select Style" dialog of the LibreOffice integration was too small to display full content. [#13051](https://github.com/JabRef/jabref/issues/13051)
- We excluded specific fields (e.g., `comment`, `pdf`, `sortkey`) from the consistency check to reduce false positives [#13131](https://github.com/JabRef/jabref/issues/13131)
- We fixed an issue where moved or renamed linked files in the file directory were not automatically relinked by the “search for unlinked files” feature. [#13264](https://github.com/JabRef/jabref/issues/13264)
- We fixed an issue with proxy setup in the absence of a password. [#12412](https://github.com/JabRef/jabref/issues/12412)
- We fixed an issue where the tab showing the fulltext search results was not displayed. [#12865](https://github.com/JabRef/jabref/issues/12865)
- We fixed an issue showing an empty tooltip in maintable. [#11681](https://github.com/JabRef/jabref/issues/11681)
- We fixed an issue displaying a warning if a file to open is not found. [#13430](https://github.com/JabRef/jabref/pull/13430)
- We fixed an issue where Document Viewer showed technical exceptions when opening entries with non-PDF files. [#13198](https://github.com/JabRef/jabref/issues/13198)
- When creating a library, if you drag a PDF file containing only a single column, the dialog will now automatically close. [#13262](https://github.com/JabRef/jabref/issues/13262)
- We fixed an issue where the tab showing the fulltext search results would appear blank after switching library. [#13241](https://github.com/JabRef/jabref/issues/13241)
- We fixed an issue where the groups were still displayed after closing all libraries. [#13382](https://github.com/JabRef/jabref/issues/13382)
- Enhanced field selection logic in the Merge Entries dialog when fetching from DOI to prefer valid years and entry types. [#12549](https://github.com/JabRef/jabref/issues/12549)

### Removed

- We removed the ability to change internal preference values. [#13012](https://github.com/JabRef/jabref/pull/13012)
- We removed support for MySQL/MariaDB and Oracle. [#12990](https://github.com/JabRef/jabref/pull/12990)
- We removed library migrations (users need to use JabRef 6.0-alpha.1 to perform migrations) [#12990](https://github.com/JabRef/jabref/pull/12990)

## [6.0-alpha2] – 2025-04-27

### Added

- We added a button in Privacy notice and Mr. DLib Privacy settings notice for hiding related tabs. [#11707](https://github.com/JabRef/jabref/issues/11707)
- We added buttons "Add example entry" and "Import existing PDFs" when a library is empty, making it easier for new users to get started. [#12662](https://github.com/JabRef/jabref/issues/12662)
- In the Open/LibreOffice integration, we added the provision to modify the bibliography title and its format for CSL styles, in the "Select style" dialog. [#12663](https://github.com/JabRef/jabref/issues/12663)
- We added a new Welcome tab which shows a welcome screen if no database is open. [#12272](https://github.com/JabRef/jabref/issues/12272)
- We added <kbd>F5</kbd> as a shortcut key for fetching data and <kbd>Alt+F</kbd> as a shortcut for looking up data using DOI. [#11802](https://github.com/JabRef/jabref/issues/11802)
- We added a feature to rename the subgroup, with the keybinding (<kbd>F2</kbd>) for quick access. [#11896](https://github.com/JabRef/jabref/issues/11896)
- We added a new functionality that displays a drop-down list of matching suggestions when typing a citation key pattern. [#12502](https://github.com/JabRef/jabref/issues/12502)
- We added a new CLI that supports txt, csv, and console-based output for consistency in BibTeX entries. [#11984](https://github.com/JabRef/jabref/issues/11984)
- We added a new dialog for bibliography consistency check. [#11950](https://github.com/JabRef/jabref/issues/11950)
- We added a feature for copying entries to libraries, available via the context menu, with an option to include cross-references. [#12374](https://github.com/JabRef/jabref/pull/12374)
- We added a new "Copy citation (text)" button in the context menu of the preview. [#12551](https://github.com/JabRef/jabref/issues/12551)
- We added a new "Export to clipboard" button in the context menu of the preview. [#12551](https://github.com/JabRef/jabref/issues/12551)
- We added an integrity check if a URL appears in a title. [#12354](https://github.com/JabRef/jabref/issues/12354)
- We added a feature for enabling drag-and-drop of files into groups  [#12540](https://github.com/JabRef/jabref/issues/12540)
- We added support for reordering keywords via drag and drop, automatic alphabetical ordering, and improved pasting and editing functionalities in the keyword editor. [#10984](https://github.com/JabRef/jabref/issues/10984)
- We added a new functionality where author names having multiple spaces in-between will be considered as separate user block as it does for " and ". [#12701](https://github.com/JabRef/jabref/issues/12701)
- We added a set of example questions to guide users in starting meaningful AI chat interactions. [#12702](https://github.com/JabRef/jabref/issues/12702)
- We added support for loading and displaying BibTeX .blg warnings in the Check integrity dialog, with custom path selection and metadata persistence. [#11998](https://github.com/JabRef/jabref/issues/11998)
- We added an option to choose whether to open the file explorer in the files directory or in the last opened directory when attaching files. [#12554](https://github.com/JabRef/jabref/issues/12554)
- We enhanced support for parsing XMP metadata from PDF files. [#12829](https://github.com/JabRef/jabref/issues/12829)
- We added a "Preview" header in the JStyles tab in the "Select style" dialog, to make it consistent with the CSL styles tab. [#12838](https://github.com/JabRef/jabref/pull/12838)
- We added automatic PubMed URL insertion when importing from PubMed if no URL is present. [#12832](https://github.com/JabRef/jabref/issues/12832/)
- We added a "LTWA" abbreviation feature in the "Quality > Abbreviate journal names > LTWA" menu [#12273](https://github.com/JabRef/jabref/issues/12273/)
- We added path validation to file directories in library properties dialog. [#11840](https://github.com/JabRef/jabref/issues/11840)
- We now support usage of custom CSL styles in the Open/LibreOffice integration. [#12337](https://github.com/JabRef/jabref/issues/12337)
- We added support for citation-only CSL styles which don't specify bibliography formatting. [#12996](https://github.com/JabRef/jabref/pull/12996)

### Changed

- We reordered the settings in the 'Entry editor' tab in preferences. [#11707](https://github.com/JabRef/jabref/issues/11707)
- Added "$" to the citation key generator preferences default list of characters to remove [#12536](https://github.com/JabRef/jabref/issues/12536)
- We changed the message displayed in the Integrity Check Progress dialog to "Waiting for the check to finish...". [#12694](https://github.com/JabRef/jabref/issues/12694)
- We moved the "Generate a new key for imported entries" option from the "Web search" tab to the "Citation key generator" tab in preferences. [#12436](https://github.com/JabRef/jabref/pull/12436)
- We improved the offline parsing of BibTeX data from PDF-documents. [#12278](https://github.com/JabRef/jabref/issues/12278)
- The tab bar is now hidden when only one library is open. [#9971](https://github.com/JabRef/jabref/issues/9971)
- We renamed "Rename file to a given name" to "Rename files to configured filename format pattern" in the entry editor. [#12587](https://github.com/JabRef/jabref/pull/12587)
- We renamed "Move DOIs from note and URL field to DOI field and remove http prefix" to "Move DOIs from 'note' field and 'URL' field to 'DOI' field and remove http prefix" in the Cleanup entries. [#12587](https://github.com/JabRef/jabref/pull/12587)
- We renamed "Move preprint information from 'URL' and 'journal' field to the 'eprint' field" to "Move preprint information from 'URL' field and 'journal' field to the 'eprint' field" in the Cleanup entries. [#12587](https://github.com/JabRef/jabref/pull/12587)
- We renamed "Move URL in note field to url field" to "Move URL in 'note' field to 'URL' field" in the Cleanup entries. [#12587](https://github.com/JabRef/jabref/pull/12587)
- We renamed "Rename PDFs to given filename format pattern" to "Rename files to configured filename format pattern" in the Cleanup entries. [#12587](https://github.com/JabRef/jabref/pull/12587)
- We renamed "Rename only PDFs having a relative path" to "Only rename files that have a relative path" in the Cleanup entries. [#12587](https://github.com/JabRef/jabref/pull/12587)
- We renamed "Filename format pattern: " to "Filename format pattern (from preferences)" in the Cleanup entries. [#12587](https://github.com/JabRef/jabref/pull/12587)
- When working with CSL styles in LibreOffice, citing with a new style now updates all other citations in the document to have the currently selected style. [#12472](https://github.com/JabRef/jabref/pull/12472)
- We improved the user comments field visibility so that it remains displayed if it contains text. Additionally, users can now easily toggle the field on or off via buttons unless disabled in preferences. [#11021](https://github.com/JabRef/jabref/issues/11021)
- The LibreOffice integration for CSL styles is now more performant. [#12472](https://github.com/JabRef/jabref/pull/12472)
- The "automatically sync bibliography when citing" feature of the LibreOffice integration is now disabled by default (can be enabled in settings). [#12472](https://github.com/JabRef/jabref/pull/12472)
- For the Citation key generator patterns, we reverted how `[authorsAlpha]` would behave to the original pattern and renamed the LNI-based pattern introduced in V6.0-alpha to `[authorsAlphaLNI]`. [#12499](https://github.com/JabRef/jabref/pull/12499)
- We keep the list of recent files if one files could not be found. [#12517](https://github.com/JabRef/jabref/pull/12517)
- During the import process, the labels indicating individual paragraphs within an abstract returned by PubMed/Medline XML are preserved. [#12527](https://github.com/JabRef/jabref/issues/12527)
- We changed the "Copy Preview" button to "Copy citation (html) in the context menu of the preview. [#12551](https://github.com/JabRef/jabref/issues/12551)
- Pressing Tab in empty text fields of the entry editor now moves the focus to the next field instead of inserting a tab character. [#11938](https://github.com/JabRef/jabref/issues/11938)
- The embedded PostgresSQL server for the search now supports Linux and macOS ARM based distributions natively [#12607](https://github.com/JabRef/jabref/pull/12607)
- We disabled the search and group fields in the sidebar when no library is opened. [#12657](https://github.com/JabRef/jabref/issues/12657)
- We removed the obsolete Twitter link and added Mastodon and LinkedIn links in Help -> JabRef resources. [#12660](https://github.com/JabRef/jabref/issues/12660)
- We improved the Check Integrity dialog entry interaction so that a single click focuses on the corresponding entry and a double-click both focuses on the entry and closes the dialog. [#12245](https://github.com/JabRef/jabref/issues/12245)
- We improved journal abbreviation lookup with fuzzy matching to handle minor input errors and variations. [#12467](https://github.com/JabRef/jabref/issues/12467)
- We changed the phrase "Cleanup entries" to "Clean up entries". [#12703](https://github.com/JabRef/jabref/issues/12703)
- A tooltip now appears after 300ms (instead of 2s). [#12649](https://github.com/JabRef/jabref/issues/12649)
- We improved search in preferences and keybindings. [#12647](https://github.com/JabRef/jabref/issues/12647)
- We improved the performance of the LibreOffice integration when inserting CSL citations/bibliography. [#12851](https://github.com/JabRef/jabref/pull/12851)
- 'Affected fields' and 'Do not wrap when saving' are now displayed as tags. [#12550](https://github.com/JabRef/jabref/issues/12550)
- We revamped the UI of the Select Style dialog (in the LibreOffice panel) for CSL styles. [#12951](https://github.com/JabRef/jabref/pull/12951)
- We reduced the delay in populating the list of CSL styles in the Select Style dialog of the LibreOffice panel. [#12951](https://github.com/JabRef/jabref/pull/12951)

### Fixed

- We fixed an issue where pasted entries would sometimes end up in the search bar instead of the main table [#12910](https://github.com/JabRef/jabref/issues/12910)
- We fixed an issue where warning signs were improperly positioned next to text fields containing capital letters. [#12884](https://github.com/JabRef/jabref/issues/12884)
- We fixed an issue where the drag'n'drop functionality in entryeditor did not work [#12561](https://github.com/JabRef/jabref/issues/12561)
- We fixed an issue where the F4 shortcut key did not work without opening the right-click context menu. [#6101](https://github.com/JabRef/jabref/pull/6101)
- We fixed an issue where the file renaming dialog was not resizable and its size was too small for long file names. [#12518](https://github.com/JabRef/jabref/pull/12518)
- We fixed an issue where the name of the untitled database was shown as a blank space in the right-click context menu's "Copy to" option. [#12459](https://github.com/JabRef/jabref/pull/12459)
- We fixed an issue where the F3 shortcut key did not work without opening the right-click context menu. [#12417](https://github.com/JabRef/jabref/pull/12417)
- We fixed an issue where a bib file with UFF-8 charset was wrongly loaded with a different charset [forum#5369](https://discourse.jabref.org/t/jabref-5-15-opens-bib-files-with-shift-jis-encoding-instead-of-utf-8/5369/)
- We fixed an issue where new entries were inserted in the middle of the table instead of at the end. [#12371](https://github.com/JabRef/jabref/pull/12371)
- We fixed an issue where removing the sort from the table did not restore the original order. [#12371](https://github.com/JabRef/jabref/pull/12371)
- We fixed an issue where citation keys containing superscript (`^`) and subscript (`_`) characters in text mode were incorrectly flagged by the integrity checker. [#12391](https://github.com/JabRef/jabref/pull/12391)
- We fixed an issue where JabRef icon merges with dark background [#7771](https://github.com/JabRef/jabref/issues/7771)
- We fixed an issue where an entry's group was no longer highlighted on selection [#12413](https://github.com/JabRef/jabref/issues/12413)
- We fixed an issue where BibTeX Strings were not included in the backup file [#12462](https://github.com/JabRef/jabref/issues/12462)
- We fixed an issue where mixing JStyle and CSL style citations in LibreOffice caused two separate bibliography sections to be generated. [#12262](https://github.com/JabRef/jabref/issues/12262)
- We fixed an issue in the LibreOffice integration where the formatting of text (e.g. superscript) was lost when using certain numeric CSL styles. [#12472](https://github.com/JabRef/jabref/pull/12472)
- We fixed an issue where CSL style citations with citation keys having special characters (such as hyphens, colons or slashes) would not be recognized as valid by JabRef. [forum#5431](https://discourse.jabref.org/t/error-when-connecting-to-libreoffice/5431)
- We fixed an issue where the `[authorsAlpha]` pattern in Citation key generator would not behave as per the user documentation. [#12312](https://github.com/JabRef/jabref/issues/12312)
- We fixed an issue where import at "Search for unlinked local files" would re-add already imported files. [#12274](https://github.com/JabRef/jabref/issues/12274)
- We fixed an issue where month values 21–24 (ISO 8601-2019 season codes) in Biblatex date fields were not recognized as seasons during parsing. [#12437](https://github.com/JabRef/jabref/issues/12437)
- We fixed an issue where migration of "Search groups" would fail with an exception when the search query is invalid. [#12555](https://github.com/JabRef/jabref/issues/12555)
- We fixed an issue where not all linked files from BibDesk in the field `bdsk-file-...` were parsed. [#12555](https://github.com/JabRef/jabref/issues/12555)
- We fixed an issue where it was possible to select "Search for unlinked local files" for a new (unsaved) library. [#12558](https://github.com/JabRef/jabref/issues/12558)
- We fixed an issue where user-defined keyword separator does not apply to Merge Groups. [#12535](https://github.com/JabRef/jabref/issues/12535)
- We fixed an issue where duplicate items cannot be removed correctly when merging groups or keywords. [#12585](https://github.com/JabRef/jabref/issues/12585)
- We fixed an issue where JabRef displayed an incorrect deletion notification when canceling entry deletion [#12645](https://github.com/JabRef/jabref/issues/12645)
- We fixed an issue where JabRef displayed an incorrect deletion notification when canceling entry deletion. [#12645](https://github.com/JabRef/jabref/issues/12645)
- We fixed an issue where JabRref wrote wrong field names into the PDF. [#12833](https://github.com/JabRef/jabref/pulls/12833)
- We fixed an issue where an exception would occur when running abbreviate journals for multiple entries. [#12634](https://github.com/JabRef/jabref/issues/12634)
- We fixed an issue Where JabRef displayed an inconsistent search results for date-related queries[#12296](https://github.com/JabRef/jabref/issues/12296)
- We fixed an issue where JabRef displayed dropdown triangle in wrong place in "Search for unlinked local files" dialog [#12713](https://github.com/JabRef/jabref/issues/12713)
- We fixed an issue where JabRef would not open if an invalid external journal abbreviation path was encountered. [#12776](https://github.com/JabRef/jabref/issues/12776)
- We fixed a bug where LaTeX commands were not removed from filenames generated using the `[bibtexkey] - [fulltitle]` pattern. [#12188](https://github.com/JabRef/jabref/issues/12188)
- We fixed an issue where JabRef interface would not properly refresh after a group removal. [#11487](https://github.com/JabRef/jabref/issues/11487)
- We fixed an issue where valid DOI could not be imported if it had special characters like `<` or `>`. [#12434](https://github.com/JabRef/jabref/issues/12434)
- We fixed an issue where JabRef displayed an "unknown format" message when importing a .bib file, preventing the associated groups from being imported as well. [#11025](https://github.com/JabRef/jabref/issues/11025)
- We fixed an issue where the tooltip only displayed the first linked file when hovering. [#12470](https://github.com/JabRef/jabref/issues/12470)
- We fixed an issue where JabRef would crash when trying to display an entry in the Citation Relations tab that had right to left text. [#12410](https://github.com/JabRef/jabref/issues/12410)
- We fixed an issue where some texts in the "Citation Information" tab and the "Preferences" dialog could not be translated. [#12883](https://github.com/JabRef/jabref/pull/12883)
- We fixed an issue where file names were missing the citation key according to the filename format pattern after import. [#12556](https://github.com/JabRef/jabref/issues/12556)
- We fixed an issue where downloading PDFs from URLs to empty entries resulted in meaningless filenames like "-.pdf". [#12917](https://github.com/JabRef/jabref/issues/12917)
- We fixed an issue where pasting a PDF URL into the main table caused an import error instead of creating a new entry. [#12911](https://github.com/JabRef/jabref/pull/12911)
- We fixed an issue where libraries would sometimes be hidden when closing tabs with the Welcome tab open. [#12894](https://github.com/JabRef/jabref/issues/12894)
- We fixed an issue with deleting entries in large libraries that caused it to take a long time. [#8976](https://github.com/JabRef/jabref/issues/8976)
- We fixed an issue where "Reveal in file explorer" option was disabled for newly saved libraries until reopening the file. [#12722](https://github.com/JabRef/jabref/issues/12722)

### Removed

- "Web of Science" [journal abbreviation list](https://docs.jabref.org/advanced/journalabbreviations) was removed. [JabRef/abbrv.jabref.org#176](https://github.com/JabRef/abbrv.jabref.org/issues/176)

## [6.0-alpha] – 2024-12-23

### Added

- We added a Markdown export layout. [#12220](https://github.com/JabRef/jabref/pull/12220)
- We added a "view as BibTeX" option before importing an entry from the citation relation tab. [#11826](https://github.com/JabRef/jabref/issues/11826)
- We added support finding LaTeX-encoded special characters based on plain Unicode and vice versa. [#11542](https://github.com/JabRef/jabref/pull/11542)
- When a search hits a file, the file icon of that entry is changed accordingly. [#11542](https://github.com/JabRef/jabref/pull/11542)
- We added an AI-based chat for entries with linked PDF files. [#11430](https://github.com/JabRef/jabref/pull/11430)
- We added an AI-based summarization possibility for entries with linked PDF files. [#11430](https://github.com/JabRef/jabref/pull/11430)
- We added an AI section in JabRef's [preferences](https://docs.jabref.org/ai/preferences). [#11430](https://github.com/JabRef/jabref/pull/11430)
- We added AI providers: OpenAI, Mistral AI, Hugging Face and Google. [#11430](https://github.com/JabRef/jabref/pull/11430), [#11736](https://github.com/JabRef/jabref/pull/11736)
- We added AI providers: [Ollama](https://docs.jabref.org/ai/local-llm#step-by-step-guide-for-ollama) and GPT4All, which add the possibility to use local LLMs privately on your own device. [#11430](https://github.com/JabRef/jabref/pull/11430), [#11870](https://github.com/JabRef/jabref/issues/11870)
- We added support for selecting and using CSL Styles in JabRef's OpenOffice/LibreOffice integration for inserting bibliographic and in-text citations into a document. [#2146](https://github.com/JabRef/jabref/issues/2146), [#8893](https://github.com/JabRef/jabref/issues/8893)
- We added "Tools > New library based on references in PDF file" ... to create a new library based on the references section in a PDF file. [#11522](https://github.com/JabRef/jabref/pull/11522)
- When converting the references section of a paper (PDF file), more than the last page is treated. [#11522](https://github.com/JabRef/jabref/pull/11522)
- Added the functionality to invoke offline reference parsing explicitly. [#11565](https://github.com/JabRef/jabref/pull/11565)
- The dialog for [adding an entry using reference text](https://docs.jabref.org/collect/newentryfromplaintext) is now filled with the clipboard contents as default. [#11565](https://github.com/JabRef/jabref/pull/11565)
- Added minimal support for [biblatex data annotation](https://mirrors.ctan.org/macros/latex/contrib/biblatex/doc/biblatex.pdf#subsection.3.7) fields in `.layout` files. [#11505](https://github.com/JabRef/jabref/issues/11505)
- Added saving of selected options in the [Lookup -> Search for unlinked local files dialog](https://docs.jabref.org/collect/findunlinkedfiles#link-the-pdfs-to-your-bib-library). [#11439](https://github.com/JabRef/jabref/issues/11439)
- We enabled creating a new file link manually. [#11017](https://github.com/JabRef/jabref/issues/11017)
- We added a toggle button to invert the selected groups. [#9073](https://github.com/JabRef/jabref/issues/9073)
- We reintroduced the floating search in the main table. [#4237](https://github.com/JabRef/jabref/issues/4237)
- We improved [cleanup](https://docs.jabref.org/finding-sorting-and-cleaning-entries/cleanupentries) of `arXiv` IDs in distributed in the fields `note`, `version`, `institution`, and `eid` fields. [#11306](https://github.com/JabRef/jabref/issues/11306)
- We added a switch not to store the linked file URL, because it caused troubles at other apps. [#11735](https://github.com/JabRef/jabref/pull/11735)
- When starting a new SLR, the selected catalogs now persist within and across JabRef sessions. [JabRef/jabref-koppor#614](https://github.com/JabRef/jabref-koppor/issues/614)
- We added support for drag'n'drop on an entry in the maintable to an external application to get the entry preview dropped. [#11846](https://github.com/JabRef/jabref/pull/11846)
- We added the functionality to double click on a [LaTeX citation](https://docs.jabref.org/advanced/entryeditor/latex-citations) to jump to the respective line in the LaTeX editor. [#11996](https://github.com/JabRef/jabref/issues/11996)
- We added a different background color to the search bar to indicate when the search syntax is wrong. [#11658](https://github.com/JabRef/jabref/pull/11658)
- We added a setting which always adds the literal "Cited on pages" text before each JStyle citation. [#11691](https://github.com/jabref/jabref/issues/11691)
- We added a new plain citation parser that uses LLMs. [#11825](https://github.com/JabRef/jabref/issues/11825)
- We added support for `langid` field for biblatex libraries. [#10868](https://github.com/JabRef/jabref/issues/10868)
- We added support for modifier keys when dropping a file on an entry in the main table. [#12001](https://github.com/JabRef/jabref/pull/12001)
- We added an importer for SSRN URLs. [#12021](https://github.com/JabRef/jabref/pull/12021)
- We added a compare button to the duplicates in the citation relations tab to open the "Possible duplicate entries" window. [#11192](https://github.com/JabRef/jabref/issues/11192)
- We added automatic browser extension install on Windows for Chrome and Edge. [#6076](https://github.com/JabRef/jabref/issues/6076)
- We added support to automatically open a `.bib` file in the current/parent folder if no other library is opened. [JabRef/jabref-koppor#377](https://github.com/JabRef/jabref-koppor/issues/377)
- We added a search bar for filtering keyboard shortcuts. [#11686](https://github.com/JabRef/jabref/issues/11686)
- We added new modifiers `camel_case`, `camel_case_n`, `short_title`, and `very_short_title` for the [citation key generator](https://docs.jabref.org/setup/citationkeypatterns). [#11367](https://github.com/JabRef/jabref/issues/11367)
- By double clicking on a local citation in the Citation Relations Tab you can now jump the linked entry. [#11955](https://github.com/JabRef/jabref/pull/11955)
- We use the menu icon for background tasks as a progress indicator to visualise an import's progress when dragging and dropping several PDF files into the main table. [#12072](https://github.com/JabRef/jabref/pull/12072)
- The PDF content importer now supports importing title from upto the second page of the PDF. [#12139](https://github.com/JabRef/jabref/issues/12139)

### Changed

- A search in "any" fields ignores the [groups](https://docs.jabref.org/finding-sorting-and-cleaning-entries/groups). [#7996](https://github.com/JabRef/jabref/issues/7996)
- When a communication error with an [online service](https://docs.jabref.org/collect/import-using-online-bibliographic-database) occurs, JabRef displays the HTTP error. [#11223](https://github.com/JabRef/jabref/issues/11223)
- The Pubmed/Medline Plain importer now imports the PMID field as well [#11488](https://github.com/JabRef/jabref/issues/11488)
- The 'Check for updates' menu bar button is now always enabled. [#11485](https://github.com/JabRef/jabref/pull/11485)
- JabRef respects the [configuration for storing files relative to the .bib file](https://docs.jabref.org/finding-sorting-and-cleaning-entries/filelinks#directories-for-files) in more cases. [#11492](https://github.com/JabRef/jabref/pull/11492)
- JabRef does not show finished background tasks in the status bar popup. [#11821](https://github.com/JabRef/jabref/pull/11821)
- We enhanced the indexing speed. [#11502](https://github.com/JabRef/jabref/pull/11502)
- When dropping a file into the main table, after copy or move, the file is now put in the [configured directory and renamed according to the configured patterns](https://docs.jabref.org/finding-sorting-and-cleaning-entries/filelinks#filename-format-and-file-directory-pattern). [#12001](https://github.com/JabRef/jabref/pull/12001)
- ⚠️ Renamed command line parameters `embeddBibfileInPdf` to `embedBibFileInPdf`, `writeMetadatatoPdf` to `writeMetadataToPdf`, and `writeXMPtoPdf` to `writeXmpToPdf`. [#11575](https://github.com/JabRef/jabref/pull/11575)
- The browse button for a Custom theme now opens in the directory of the current used CSS file. [#11597](https://github.com/JabRef/jabref/pull/11597)
- The browse button for a Custom exporter now opens in the directory of the current used exporter file. [#11717](https://github.com/JabRef/jabref/pull/11717)
- ⚠️ We relaxed the escaping requirements for [bracketed patterns](https://docs.jabref.org/setup/citationkeypatterns), which are used for the [citaton key generator](https://docs.jabref.org/advanced/entryeditor#autogenerate-citation-key) and [filename and directory patterns](https://docs.jabref.org/finding-sorting-and-cleaning-entries/filelinks#auto-linking-files). One only needs to write `\"` if a quote sign should be escaped. All other escapings are not necessary (and working) any more. [#11967](https://github.com/JabRef/jabref/pull/11967)
- When importing BibTeX data starging from on a PDF, the XMP metadata takes precedence over Grobid data. [#11992](https://github.com/JabRef/jabref/pull/11992)
- JabRef now uses TLS 1.2 for all HTTPS connections. [#11852](https://github.com/JabRef/jabref/pull/11852)
- We improved the functionality of getting BibTeX data out of PDF files. [#11999](https://github.com/JabRef/jabref/issues/11999)
- We improved the display of long messages in the integrity check dialog. [#11619](https://github.com/JabRef/jabref/pull/11619)
- We improved the undo/redo buttons in the main toolbar and main menu to be disabled when there is nothing to undo/redo. [#8807](https://github.com/JabRef/jabref/issues/8807)
- We improved the DOI detection in PDF imports. [#11782](https://github.com/JabRef/jabref/pull/11782)
- We improved the performance when pasting and importing entries in an existing library. [#11843](https://github.com/JabRef/jabref/pull/11843)
- When fulltext search is selected but indexing is deactivated, a dialog is now shown asking if the user wants to enable indexing now [#9491](https://github.com/JabRef/jabref/issues/9491)
- We changed instances of 'Search Selected' to 'Search Pre-configured' in Web Search Preferences UI. [#11871](https://github.com/JabRef/jabref/pull/11871)
- We added a new CSS style class `main-table` for the main table. [#11881](https://github.com/JabRef/jabref/pull/11881)
- When renaming a file, the old extension is now used if there is none provided in the new name. [#11903](https://github.com/JabRef/jabref/issues/11903)
- When importing a file using "Find Unlinked Files", when one or more file directories are available, the file path will be relativized where possible [JabRef/jabref-koppor#549](https://github.com/JabRef/jabref-koppor/issues/549)
- We added minimum window sizing for windows dedicated to creating new entries [#11944](https://github.com/JabRef/jabref/issues/11944)
- We changed the name of the library-based file directory from 'General File Directory' to 'Library-specific File Directory' per issue. [#571](https://github.com/JabRef/jabref-koppor/issues/571)
- We changed the defualt [unwanted charachters](https://docs.jabref.org/setup/citationkeypatterns#removing-unwanted-characters) in the citation key generator and allow a dash (`-`) and colon (`:`) being part of a citation key. [#12144](https://github.com/JabRef/jabref/pull/12144)
- The CitationKey column is now a default shown column for the entry table. [#10510](https://github.com/JabRef/jabref/issues/10510)
- We disabled the actions "Open Terminal here" and "Reveal in file explorer" for unsaved libraries. [#11920](https://github.com/JabRef/jabref/issues/11920)
- JabRef now opens the corresponding directory in the library properties when "Browse" is clicked. [#12223](https://github.com/JabRef/jabref/pull/12223)
- We changed the icon for macOS to be more consistent with Apple's Guidelines [#8443](https://github.com/JabRef/jabref/issues/8443)

### Fixed

- We fixed an issue where certain actions were not disabled when no libraries were open. [#11923](https://github.com/JabRef/jabref/issues/11923)
- We fixed an issue where the "Check for updates" preference was not saved. [#11485](https://github.com/JabRef/jabref/pull/11485)
- We fixed an issue where an exception was thrown after changing "show preview as a tab" in the preferences. [#11515](https://github.com/JabRef/jabref/pull/11515)
- We fixed an issue where JabRef put file paths as absolute path when an entry was created using drag and drop of a PDF file. [#11173](https://github.com/JabRef/jabref/issues/11173)
- We fixed an issue that online and offline mode for new library creation were handled incorrectly. [#11565](https://github.com/JabRef/jabref/pull/11565)
- We fixed an issue with colors in the search bar when dark theme is enabled. [#11569](https://github.com/JabRef/jabref/issues/11569)
- We fixed an issue with query transformers (JStor and others). [#11643](https://github.com/JabRef/jabref/pull/11643)
- We fixed an issue where a new unsaved library was not marked with an asterisk. [#11519](https://github.com/JabRef/jabref/pull/11519)
- We fixed an issue where JabRef starts without window decorations. [#11440](https://github.com/JabRef/jabref/pull/11440)
- We fixed an issue where the entry preview highlight was not working when searching before opening the entry editor. [#11659](https://github.com/JabRef/jabref/pull/11659)
- We fixed an issue where text in Dark mode inside "Citation information" was not readable. [#11512](https://github.com/JabRef/jabref/issues/11512)
- We fixed an issue where the selection of an entry in the table lost after searching for a group. [#3176](https://github.com/JabRef/jabref/issues/3176)
- We fixed the non-functionality of the option "Automatically sync bibliography when inserting citations" in the OpenOffice panel, when enabled in case of JStyles. [#11684](https://github.com/JabRef/jabref/issues/11684)
- We fixed an issue where the library was not marked changed after a migration. [#11542](https://github.com/JabRef/jabref/pull/11542)
- We fixed an issue where rebuilding the full-text search index was not working. [#11374](https://github.com/JabRef/jabref/issues/11374)
- We fixed an issue where the progress of indexing linked files showed an incorrect number of files. [#11378](https://github.com/JabRef/jabref/issues/11378)
- We fixed an issue where the full-text search results were incomplete. [#8626](https://github.com/JabRef/jabref/issues/8626)
- We fixed an issue where search result highlighting was incorrectly highlighting the boolean operators. [#11595](https://github.com/JabRef/jabref/issues/11595)
- We fixed an issue where search result highlighting was broken at complex searches. [#8067](https://github.com/JabRef/jabref/issues/8067)
- We fixed an exception when searching for unlinked files. [#11731](https://github.com/JabRef/jabref/issues/11731)
- We fixed an issue with the link to the full text at the BVB fetcher. [#11852](https://github.com/JabRef/jabref/pull/11852)
- We fixed an issue where two contradicting notifications were shown when cutting an entry in the main table. [#11724](https://github.com/JabRef/jabref/pull/11724)
- We fixed an issue where unescaped braces in the arXiv fetcher were not treated. [#11704](https://github.com/JabRef/jabref/issues/11704)
- We fixed an issue where HTML instead of the fulltext pdf was downloaded when importing arXiv entries. [#4913](https://github.com/JabRef/jabref/issues/4913)
- We fixed an issue where the keywords and crossref fields were not properly focused. [#11177](https://github.com/JabRef/jabref/issues/11177)
- We fixed handling of `\"` in [bracketed patterns](https://docs.jabref.org/setup/citationkeypatterns) containing a RegEx. [#11967](https://github.com/JabRef/jabref/pull/11967)
- We fixed an issue where the Undo/Redo buttons were active even when all libraries are closed. [#11837](https://github.com/JabRef/jabref/issues/11837)
- We fixed an issue where recently opened files were not displayed in the main menu properly. [#9042](https://github.com/JabRef/jabref/issues/9042)
- We fixed an issue where the DOI lookup would show an error when a DOI was found for an entry. [#11850](https://github.com/JabRef/jabref/issues/11850)
- We fixed an issue where <kbd>Tab</kbd> cannot be used to jump to next field in some single-line fields. [#11785](https://github.com/JabRef/jabref/issues/11785)
- We fixed an issue where the "Do not ask again" checkbox was not working, when asking for permission to use Grobid [JabRef/jabref-koppor#566](https://github.com/JabRef/jabref-koppor/issues/566).
- We fixed an issue where we display warning message for moving attached open files. [#10121](https://github.com/JabRef/jabref/issues/10121)
- We fixed an issue where it was not possible to select selecting content of other user's comments.[#11106](https://github.com/JabRef/jabref/issues/11106)
- We fixed an issue when handling URLs containing a pipe (`|`) character. [#11876](https://github.com/JabRef/jabref/issues/11876)
- We fixed an issue where web search preferences "Custom API key" table modifications not discarded. [#11925](https://github.com/JabRef/jabref/issues/11925)
- We fixed an issue when opening attached files in [extra file columns](https://docs.jabref.org/finding-sorting-and-cleaning-entries/filelinks#adding-additional-columns-to-entry-table-for-file-types). [#12005](https://github.com/JabRef/jabref/issues/12005)
- We fixed an issue where trying to open a library from a failed mounted directory on Mac would cause an error. [#10548](https://github.com/JabRef/jabref/issues/10548)
- We fixed an issue when the preview was out of sync. [#9172](https://github.com/JabRef/jabref/issues/9172)
- We fixed an issue where identifier paste couldn't work with Unicode REPLACEMENT CHARACTER. [#11986](https://github.com/JabRef/jabref/issues/11986)
- We fixed an issue when click on entry at "Check Integrity" wasn't properly focusing the entry and field. [#11997](https://github.com/JabRef/jabref/issues/11997)
- We fixed an issue with the ui not scaling when changing the font size [#11219](https://github.com/JabRef/jabref/issues/11219)
- We fixed an issue where a custom application for external file types would not be saved [#12311](https://github.com/JabRef/jabref/issues/12311)
- We fixed an issue where a file that no longer exists could not be deleted from an entry using keyboard shortcut [#9731](https://github.com/JabRef/jabref/issues/9731)

### Removed

- We removed the description of search strings. [#11542](https://github.com/JabRef/jabref/pull/11542)
- We removed support for importing using the SilverPlatterImporter (`Record INSPEC`). [#11576](https://github.com/JabRef/jabref/pull/11576)
- We removed support for automatically generating file links using the CLI (`--automaticallySetFileLinks`).

## [5.15] – 2024-07-10

### Added

- We made new groups automatically to focus upon creation. [#11449](https://github.com/JabRef/jabref/issues/11449)

### Fixed

- We fixed an issue where JabRef was no longer built for Intel based macs (x86) [#11468](https://github.com/JabRef/jabref/issues/11468)
- We fixed usage when using running on Snapcraft. [#11465](https://github.com/JabRef/jabref/issues/11465)
- We fixed detection for `soffice.exe` on Windows. [#11478](https://github.com/JabRef/jabref/pull/11478)
- We fixed an issue where saving preferences when importing preferences on first run in a snap did not work [forum#4399](https://discourse.jabref.org/t/how-to-report-problems-in-the-distributed-version-5-14-ensuring-that-one-can-no-longer-work-with-jabref/4399/5)

## [5.14] – 2024-07-08

### Added

- We added support for offline extracting references from PDFs following the IEEE format. [#11156](https://github.com/JabRef/jabref/pull/11156)
- We added a new keyboard shortcut  <kbd>ctrl</kbd> + <kbd>,</kbd> to open the preferences. [#11154](https://github.com/JabRef/jabref/pull/11154)
- We added value selection (such as for month) for content selectors in custom entry types. [#11109](https://github.com/JabRef/jabref/issues/11109)
- We added a duplicate checker for the Citation Relations tab. [#10414](https://github.com/JabRef/jabref/issues/10414)
- We added tooltip on main table cells that shows cell content or cell content and entry preview if set in preferences. [#10925](https://github.com/JabRef/jabref/issues/10925)
- Added a formatter to remove word enclosing braces. [#11222](https://github.com/JabRef/jabref/issues/11222)
- We added the ability to add a keyword/crossref when typing the separator character (e.g., comma) in the keywords/crossref fields. [#11178](https://github.com/JabRef/jabref/issues/11178)
- We added an exporter and improved the importer for Endnote XML format. [#11137](https://github.com/JabRef/jabref/issues/11137)
- We added support for using BibTeX Style files (BST) in the Preview. [#11102](https://github.com/JabRef/jabref/issues/11102)
- We added support for automatically update LaTeX citations when a LaTeX file is created, removed, or modified. [#10585](https://github.com/JabRef/jabref/issues/10585)

### Changed

- We replaced the word "Key bindings" with "Keyboard shortcuts" in the Preferences tab. [#11153](https://github.com/JabRef/jabref/pull/11153)
- We slightly improved the duplicate check if ISBNs are present. [#8885](https://github.com/JabRef/jabref/issues/8885)
- JabRef no longer downloads HTML files of websites when a PDF was not found. [#10149](https://github.com/JabRef/jabref/issues/10149)
- We added the HTTP message (in addition to the response code) if an error is encountered. [#11341](https://github.com/JabRef/jabref/pull/11341)
- We made label wrap text to fit view size when reviewing external group changes. [#11220](https://github.com/JabRef/jabref/issues/11220)

### Fixed

- We fixed an issue where entry type with duplicate fields prevented opening existing libraries with custom entry types. [#11127](https://github.com/JabRef/jabref/issues/11127)
- We fixed an issue where Markdown rendering removed braces from the text. [#10928](https://github.com/JabRef/jabref/issues/10928)
- We fixed an issue when the file was flagged as changed on disk in the case of content selectors or groups. [#9064](https://github.com/JabRef/jabref/issues/9064)
- We fixed crash on opening the entry editor when auto-completion is enabled. [#11188](https://github.com/JabRef/jabref/issues/11188)
- We fixed the usage of the key binding for "Clear search" (default: <kbd>Escape</kbd>). [#10764](https://github.com/JabRef/jabref/issues/10764)
- We fixed an issue where library shown as unsaved and marked (*) after accepting changes made externally to the file. [#11027](https://github.com/JabRef/jabref/issues/11027)
- We fixed an issue where drag and dropping entries from one library to another was not always working. [#11254](https://github.com/JabRef/jabref/issues/11254)
- We fixed an issue where drag and dropping entries created a shallow copy. [#11160](https://github.com/JabRef/jabref/issues/11160)
- We fixed an issue where imports to a custom group would only work for the first entry [#11085](https://github.com/JabRef/jabref/issues/11085), [#11269](https://github.com/JabRef/jabref/issues/11269)
- We fixed an issue when cursor jumped to the beginning of the line. [#5904](https://github.com/JabRef/jabref/issues/5904)
- We fixed an issue where a new entry was not added to the selected group [#8933](https://github.com/JabRef/jabref/issues/8933)
- We fixed an issue where the horizontal position of the Entry Preview inside the entry editor was not remembered across restarts [#11281](https://github.com/JabRef/jabref/issues/11281)
- We fixed an issue where the search index was not updated after linking PDF files. [#11317](https://github.com/JabRef/jabref/pull/11317)
- We fixed rendering of (first) author with a single letter surname. [forum#4330](https://discourse.jabref.org/t/correct-rendering-of-first-author-with-a-single-letter-surname/4330)
- We fixed that the import of the related articles tab sometimes used the wrong library mode. [#11282](https://github.com/JabRef/jabref/pull/11282)
- We fixed an issue where the entry editor context menu was not shown correctly when JabRef is opened on a second, extended screen [#11323](https://github.com/JabRef/jabref/issues/11323), [#11174](https://github.com/JabRef/jabref/issues/11174)
- We fixed an issue where the value of "Override default font settings" was not applied on startup [#11344](https://github.com/JabRef/jabref/issues/11344)
- We fixed an issue when "Library changed on disk" appeared after a save by JabRef. [#4877](https://github.com/JabRef/jabref/issues/4877)
- We fixed an issue where the Pubmed/Medline Plain importer would not respect the user defined keyword separator [#11413](https://github.com/JabRef/jabref/issues/11413)
- We fixed an issue where the value of "Override default font settings" was not applied on startup [#11344](https://github.com/JabRef/jabref/issues/11344)
- We fixed an issue where DatabaseChangeDetailsView was not scrollable when reviewing external metadata changes [#11220](https://github.com/JabRef/jabref/issues/11220)
- We fixed undo/redo for text fields. [#11420](https://github.com/JabRef/jabref/issues/11420)
- We fixed an issue where clicking on a page number in the search results tab opens a wrong file in the document viewer. [#11432](https://github.com/JabRef/jabref/pull/11432)

### Removed

- We removed the misleading message "Doing a cleanup for X entries" when opening the Cleanup entries dialog [#11463](https://github.com/JabRef/jabref/pull/11463)

## [5.13] – 2024-04-01

### Added

- We converted the "Custom API key" list to a table to be more accessible. [#10926](https://github.com/JabRef/jabref/issues/10926)
- We added a "refresh" button for the LaTeX citations tab in the entry editor. [#10584](https://github.com/JabRef/jabref/issues/10584)
- We added the possibility to show the BibTeX source in the [web search](https://docs.jabref.org/collect/import-using-online-bibliographic-database) import screen. [#560](https://github.com/JabRef/jabref-koppor/issues/560)
- We added a fetcher for [ISIDORE](https://isidore.science/), simply paste in the link into the text field or the last 6 digits in the link that identify that paper. [#10423](https://github.com/JabRef/jabref/issues/10423)
- When importing entries form the "Citation relations" tab, the field [cites](https://docs.jabref.org/advanced/entryeditor/entrylinks) is now filled according to the relationship between the entries. [#10752](https://github.com/JabRef/jabref/pull/10752)
- We added a new integrity check and clean up option for strings having Unicode characters not encoded in [Unicode "Normalization Form Canonical Composition" (NFC)](https://en.wikipedia.org/wiki/Unicode_equivalence#Normal_forms"). [#10506](https://github.com/JabRef/jabref/issues/10506)
- We added a new group icon column to the main table showing the icons of the entry's groups. [#10801](https://github.com/JabRef/jabref/pull/10801)
- When deleting an entry, the files linked to the entry are now optionally deleted as well. [#10509](https://github.com/JabRef/jabref/issues/10509)
- We added support to move the file to the system trash (instead of deleting it). [#10591](https://github.com/JabRef/jabref/pull/10591)
- We added ability to jump to an entry in the command line using `-j CITATIONKEY`. [JabRef/jabref-koppor#540](https://github.com/JabRef/jabref-koppor/issues/540)
- We added a new boolean to the style files for Openoffice/Libreoffice integration to switch between ZERO_WIDTH_SPACE (default) and no space. [#10843](https://github.com/JabRef/jabref/pull/10843)
- When pasting HTML into the abstract or a comment field, the hypertext is automatically converted to Markdown. [#10558](https://github.com/JabRef/jabref/issues/10558)
- We added the possibility to redownload files that had been present but are no longer in the specified location. [#10848](https://github.com/JabRef/jabref/issues/10848)
- We added the citation key pattern `[camelN]`. Equivalent to the first N words of the `[camel]` pattern.
- We added importing of static groups and linked files from BibDesk .bib files. [#10381](https://github.com/JabRef/jabref/issues/10381)
- We added ability to export in CFF (Citation File Format) [#10661](https://github.com/JabRef/jabref/issues/10661).
- We added ability to push entries to TeXworks. [#3197](https://github.com/JabRef/jabref/issues/3197)
- We added the ability to zoom in and out in the document viewer using <kbd>Ctrl</kbd> + <kbd>Scroll</kbd>. [#10964](https://github.com/JabRef/jabref/pull/10964)
- We added a Cleanup for removing non-existent files and grouped the related options [#10929](https://github.com/JabRef/jabref/issues/10929)
- We added the functionality to parse the bibliography of PDFs using the GROBID online service. [#10200](https://github.com/JabRef/jabref/issues/10200)
- We added a seperated search bar for the global search window. [#11032](https://github.com/JabRef/jabref/pull/11032)
- We added ability to double-click on an entry in the global search window to select the corresponding entry in the main table. [#11010](https://github.com/JabRef/jabref/pull/11010)
- We added support for BibTeX String constants during copy & paste between libraries. [#10872](https://github.com/JabRef/jabref/issues/10872)
- We added the field `langid` which is important for hyphenation and casing in LaTeX. [#10868](https://github.com/JabRef/jabref/issues/10868)
- Event log entries can now be copied via a context menu. [#11100](https://github.com/JabRef/jabref/issues/11100)

### Changed

- The "Automatically open folders of attached files" preference default status has been changed to enabled on Windows. [JabRef/jabref-koppor#56](https://github.com/JabRef/jabref-koppor/issues/56)
- The Custom export format now uses the custom DOI base URI in the preferences for the `DOICheck`, if activated [forum#4084](https://discourse.jabref.org/t/export-html-disregards-custom-doi-base-uri/4084)
- The index directories for full text search have now more readable names to increase debugging possibilities using Apache Lucense's Lurk. [#10193](https://github.com/JabRef/jabref/issues/10193)
- The fulltext search also indexes files ending with .pdf (but do not having an explicit file type set). [#10193](https://github.com/JabRef/jabref/issues/10193)
- We changed the arrangement of the lists in the "Citation relations" tab. `Cites` are now on the left and `Cited by` on the right [#10752](https://github.com/JabRef/jabref/pull/10752)
- Sub libraries based on `aux` file can now also be generated if some citations are not found library. [#10775](https://github.com/JabRef/jabref/pull/10775)
- We rearranged the tab order in the entry editor and renamed the "Scite Tab" to "Citation information". [#10821](https://github.com/JabRef/jabref/issues/10821)
- We changed the duplicate handling in the Import entries dialog. Potential duplicate entries are marked with an icon and importing will now trigger the merge dialog [#10914](https://github.com/JabRef/jabref/pull/10914)
- We made the command "Push to TexShop" more robust to allow cite commands with a character before the first slash. [forum#2699](https://discourse.jabref.org/t/push-to-texshop-mac/2699/17?u=siedlerchr)
- We only show the notification "Saving library..." if the library contains more than 2000 entries. [#9803](https://github.com/JabRef/jabref/issues/9803)
- JabRef now keeps previous log files upon start. [#11023](https://github.com/JabRef/jabref/pull/11023)
- When normalizing author names, complete enclosing braces are kept. [#10031](https://github.com/JabRef/jabref/issues/10031)
- We enhanced the dialog for adding new fields in the content selector with a selection box containing a list of standard fields. [#10912](https://github.com/JabRef/jabref/pull/10912)
- We store the citation relations in an LRU cache to avoid bloating the memory and out-of-memory exceptions. [#10958](https://github.com/JabRef/jabref/issues/10958)
- Keywords field are now displayed as tags. [#10910](https://github.com/JabRef/jabref/pull/10910)
- Citation relations now get more information, and have quick access to view the articles in a browser without adding them to the library [#10869](https://github.com/JabRef/jabref/issues/10869)
- Importer/Exporter for CFF format now supports JabRef `cites` and `related` relationships, as well as all fields from the CFF specification. [#10993](https://github.com/JabRef/jabref/issues/10993)
- The XMP-Exporter no longer writes the content of the `file`-field. [#11083](https://github.com/JabRef/jabref/pull/11083)
- We added notes, checks and warnings for the case of selection of non-empty directories while starting a new Systematic Literature Review. [#600](https://github.com/JabRef/jabref-koppor/issues/600)
- Text in the import dialog (web search results) will now be wrapped to prevent horizontal scrolling. [#10931](https://github.com/JabRef/jabref/issues/10931)
- We improved the error handling when invalid bibdesk-files are encountered [#11117](https://github.com/JabRef/jabref/issues/11117)

### Fixed

- We fixed an issue where the fulltext search button in entry editor used to disappear on click till the search is completed. [#10425](https://github.com/JabRef/jabref/issues/10425)
- We fixed an issue where attempting to cancel the importing/generation of an entry from id is ignored. [#10508](https://github.com/JabRef/jabref/issues/10508)
- We fixed an issue where the preview panel showing the wrong entry (an entry that is not selected in the entry table). [#9172](https://github.com/JabRef/jabref/issues/9172)
- We fixed an issue where HTML-reserved characters like '&' and '<', in addition to HTML entities like '&amp;' were not rendered correctly in entry preview. [#10677](https://github.com/JabRef/jabref/issues/10677)
- The last page of a PDF is now indexed by the full text search. [#10193](https://github.com/JabRef/jabref/issues/10193)
- The entry editor respects the configured custom tabs when showing "Other fields". [#11012](https://github.com/JabRef/jabref/pull/11012)
- The default owner of an entry can be changed again. [#10924](https://github.com/JabRef/jabref/issues/10924)
- We fixed an issue where the duplicate check did not take umlauts or other LaTeX-encoded characters into account. [#10744](https://github.com/JabRef/jabref/pull/10744)
- We fixed the colors of the icon on hover for unset special fields. [#10431](https://github.com/JabRef/jabref/issues/10431)
- We fixed an issue where the CrossRef field did not work if autocompletion was disabled [#8145](https://github.com/JabRef/jabref/issues/8145)
- In biblatex mode, JabRef distinguishes between "Optional fields" and "Optional fields 2" again. [#11022](https://github.com/JabRef/jabref/pull/11022)
- We fixed an issue where exporting`@electronic` and `@online` entry types to the Office XMl would duplicate the field `title`  [#10807](https://github.com/JabRef/jabref/issues/10807)
- We fixed an issue where the `CommentsTab` was not properly formatted when the `defaultOwner` contained capital or special letters. [#10870](https://github.com/JabRef/jabref/issues/10870)
- We fixed an issue where the `File -> Close library` menu item was not disabled when no library was open. [#10948](https://github.com/JabRef/jabref/issues/10948)
- We fixed an issue where the Document Viewer would show the PDF in only half the window when maximized. [#10934](https://github.com/JabRef/jabref/issues/10934)
- Clicking on the crossref and related tags in the entry editor jumps to the linked entry. [#5484](https://github.com/JabRef/jabref/issues/5484) [#9369](https://github.com/JabRef/jabref/issues/9369)
- We fixed an issue where JabRef could not parse absolute file paths from Zotero exports. [#10959](https://github.com/JabRef/jabref/issues/10959)
- We fixed an issue where an exception occured when toggling between "Live" or "Locked" in the internal Document Viewer. [#10935](https://github.com/JabRef/jabref/issues/10935)
- When fetching article information fom IEEE Xplore, the em dash is now converted correctly. [JabRef/jabref-koppor#286](https://github.com/JabRef/jabref-koppor/issues/286)
- Fixed an issue on Windows where the browser extension reported failure to send an entry to JabRef even though it was sent properly. [JabRef/JabRef-Browser-Extension#493](https://github.com/JabRef/JabRef-Browser-Extension/issues/493)
- Fixed an issue on Windows where TeXworks path was not resolved if it was installed with MiKTeX. [#10977](https://github.com/JabRef/jabref/issues/10977)
- We fixed an issue with where JabRef would throw an error when using MathSciNet search, as it was unable to parse the fetched JSON coreectly. [#10996](https://github.com/JabRef/jabref/issues/10996)
- We fixed an issue where the "Import by ID" function would throw an error when a DOI that contains URL-encoded characters was entered. [#10648](https://github.com/JabRef/jabref/issues/10648)
- We fixed an issue with handling of an "overflow" of authors at `[authIniN]`. [#11087](https://github.com/JabRef/jabref/issues/11087)
- We fixed an issue where an exception occurred when selecting entries in the web search results. [#11081](https://github.com/JabRef/jabref/issues/11081)
- When a new library is unsaved, there is now no warning when fetching entries with PDFs. [#11075](https://github.com/JabRef/jabref/issues/11075)
- We fixed an issue where the message "The libary has been modified by another program" occurred when editing library metadata and saving the library. [#4877](https://github.com/JabRef/jabref/issues/4877)

### Removed

- We removed the predatory journal checks due to a high rate of false positives. [#11066](https://github.com/JabRef/jabref/pull/11066)

## [5.12] – 2023-12-24

### Added

- We added a scite.ai tab in the entry editor that retrieves 'Smart Citation' tallies for citations that have a DOI. [JabRef/jabref-koppor#375](https://github.com/JabRef/jabref-koppor/issues/375)
- We added a dropdown menu to let users change the reference library during AUX file import. [#10472](https://github.com/JabRef/jabref/issues/10472)
- We added a button to let users reset the cite command to the default value. [#10569](https://github.com/JabRef/jabref/issues/10569)
- We added the option to use System Preference for Light/Dark Theme [#8729](https://github.com/JabRef/jabref/issues/8729).
- We added [scholar.archive.org](https://scholar.archive.org/) as a new fetcher. [#10498](https://github.com/JabRef/jabref/issues/10498)
- We integrated predatory journal checking as part of the Integrity Checker based on the [check-bib-for-predatory](https://github.com/CfKu/check-bib-for-predatory). [JabRef/jabref-koppor#348](https://github.com/JabRef/jabref-koppor/issues/348)
- We added a 'More options' section in the main table right click menu opening the preferences dialog. [#9432](https://github.com/JabRef/jabref/issues/9432)
- When creating a new group, it inherits the icon of the parent group. [#10521](https://github.com/JabRef/jabref/pull/10521)

### Changed

- We moved the location of the 'Open only one instance of JabRef' preference option from "Network" to "General". [#9306](https://github.com/JabRef/jabref/issues/9306)
- The two previews in the change resolver dialog now have their scrollbars synchronized. [#9576](https://github.com/JabRef/jabref/issues/9576).
- We changed the setting of the keyword separator to accept a single character only. [#177](https://github.com/JabRef/jabref-koppor/issues/177)
- We replaced "SearchAll" in Web Search by "Search Selected". [#10556](https://github.com/JabRef/jabref/issues/10556)
- Short DOI formatter now checks, if the value is already formatted. If so, it returns the value instead of calling the ShortDOIService again. [#10589](https://github.com/JabRef/jabref/issues/10589)
- We upgraded to JavaFX 21.0.1. As a consequence JabRef requires now macOS 11 or later and GTK 3.8 or later on Linux [#10627](https://github.com/JabRef/jabref/pull/10627).
- A user-specific comment fields is not enabled by default, but can be enabled using the "Add" button. [#10424](https://github.com/JabRef/jabref/issues/10424)
- We upgraded to Lucene 9.9 for the fulltext search. The search index will be rebuild. [#10686](https://github.com/JabRef/jabref/pull/10686)
- When using "Copy..." -> "Copy citation key", the delimiter configured at "Push applications" is respected. [#10707](https://github.com/JabRef/jabref/pull/10707)

### Fixed

- We fixed an issue where the added protected term has unwanted leading and trailing whitespaces, where the formatted text has unwanted empty brackets and where the word at the cursor in the textbox can be added to the list. [#10415](https://github.com/JabRef/jabref/issues/10415)
- We fixed an issue where in the merge dialog the file field of entries was not correctly merged when the first and second entry both contained values inside the file field. [#10572](https://github.com/JabRef/jabref/issues/10572)
- We fixed some small inconsistencies in the user interface. [#10507](https://github.com/JabRef/jabref/issues/10507) [#10458](https://github.com/JabRef/jabref/issues/10458) [#10660](https://github.com/JabRef/jabref/issues/10660)
- We fixed the issue where the Hayagriva YAML exporter would not include a parent field for the publisher/series. [#10596](https://github.com/JabRef/jabref/issues/10596)
- We fixed issues in the external file type dialog w.r.t. duplicate entries in the case of a language switch. [#10271](https://github.com/JabRef/jabref/issues/10271)
- We fixed an issue where the right-click action "Copy cite..." did not respect the configured citation command under "External Programs" -> "[Push Applications](https://docs.jabref.org/cite/pushtoapplications)" [#10615](https://github.com/JabRef/jabref/issues/10615)

### Removed

- We removed duplicate filtering and sorting operations in the MainTable when editing BibEntries. [#10619](https://github.com/JabRef/jabref/pull/10619)

## [5.11] – 2023-10-22

### Added

- We added the ability to sort subgroups in Z-A order, as well as by ascending and descending number of subgroups. [#10249](https://github.com/JabRef/jabref/issues/10249)
- We added the possibility to find (and add) papers that cite or are cited by a given paper. [#6187](https://github.com/JabRef/jabref/issues/6187)
- We added an error-specific message for when a download from a URL fails. [#9826](https://github.com/JabRef/jabref/issues/9826)
- We added support for customizing the citation command (e.g., `[@key1,@key2]`) when [pushing to external applications](https://docs.jabref.org/cite/pushtoapplications). [#10133](https://github.com/JabRef/jabref/issues/10133)
- We added an integrity check for more special characters. [#8712](https://github.com/JabRef/jabref/issues/8712)
- We added protected terms described as "Computer science". [#10222](https://github.com/JabRef/jabref/pull/10222)
- We added a link "Get more themes..." in the preferences to that points to [themes.jabref.org](https://themes.jabref.org) allowing the user to download new themes. [#10243](https://github.com/JabRef/jabref/issues/10243)
- We added a fetcher for [LOBID](https://lobid.org/resources/api) resources. [JabRef/jabref-koppor#386](https://github.com/JabRef/jabref-koppor/issues/386)
- When in `biblatex` mode, the [integrity check](https://docs.jabref.org/finding-sorting-and-cleaning-entries/checkintegrity) for journal titles now also checks the field `journal`.
- We added support for exporting to Hayagriva YAML format. [#10382](https://github.com/JabRef/jabref/issues/10382)
- We added support for pushing citations to [TeXShop](https://pages.uoregon.edu/koch/texshop/) on macOS [forum#2699](https://discourse.jabref.org/t/push-to-texshop-mac/2699).
- We added the 'Bachelor's thesis' type for Biblatex's 'Thesis' EntryType [#10029](https://github.com/JabRef/jabref/issues/10029).

### Changed

- The export formats `listrefs`, `tablerefs`, `tablerefsabsbib`, now use the ISO date format in the footer [#10383](https://github.com/JabRef/jabref/pull/10383).
- When searching for an identifier in the "Web search", the title of the search window is now "Identifier-based Web Search". [#10391](https://github.com/JabRef/jabref/pull/10391)
- The ampersand checker now skips verbatim fields (`file`, `url`, ...). [#10419](https://github.com/JabRef/jabref/pull/10419)
- If no existing document is selected for exporting "XMP annotated pdf" JabRef will now create a new PDF file with a sample text and the metadata. [#10102](https://github.com/JabRef/jabref/issues/10102)
- We modified the DOI cleanup to infer the DOI from an ArXiV ID if it's present. [#10426](https://github.com/JabRef/jabref/issues/10426)
- The ISI importer uses the field `comment` for notes (instead of `review). [#10478](https://github.com/JabRef/jabref/pull/10478)
- If no existing document is selected for exporting "Embedded BibTeX pdf" JabRef will now create a new PDF file with a sample text and the metadata. [#10101](https://github.com/JabRef/jabref/issues/10101)
- Translated titles format no longer raise a warning. [#10459](https://github.com/JabRef/jabref/issues/10459)
- We re-added the empty grey containers in the groups panel to keep an indicator for the current selected group, if displaying of group item count is turned off [#9972](https://github.com/JabRef/jabref/issues/9972)

### Fixed

- We fixed an issue where "Move URL in note field to url field" in the cleanup dialog caused an exception if no note field was present [forum#3999](https://discourse.jabref.org/t/cleanup-entries-cant-get-it-to-work/3999)
- It is possible again to use "current table sort order" for the order of entries when saving. [#9869](https://github.com/JabRef/jabref/issues/9869)
- Passwords can be stored in GNOME key ring. [#10274](https://github.com/JabRef/jabref/issues/10274)
- We fixed an issue where groups based on an aux file could not be created due to an exception [#10350](https://github.com/JabRef/jabref/issues/10350)
- We fixed an issue where the JabRef browser extension could not communicate with JabRef under macOS due to missing files. You should use the `.pkg` for the first installation as it updates all necessary files for the extension [#10308](https://github.com/JabRef/jabref/issues/10308)
- We fixed an issue where the ISBN fetcher returned the entrytype `misc` for certain ISBN numbers [#10348](https://github.com/JabRef/jabref/issues/10348)
- We fixed a bug where an exception was raised when saving less than three export save orders in the preference. [#10157](https://github.com/JabRef/jabref/issues/10157)
- We fixed an issue where it was possible to create a group with no name or with a group separator inside the name [#9776](https://github.com/JabRef/jabref/issues/9776)
- Biblatex's `journaltitle` is now also respected for showing the journal information. [#10397](https://github.com/JabRef/jabref/issues/10397)
- JabRef does not hang anymore when exporting via CLI. [#10380](https://github.com/JabRef/jabref/issues/10380)
- We fixed an issue where it was not possible to save a library on a network share under macOS due to an exception when acquiring a file lock [#10452](https://github.com/JabRef/jabref/issues/10452)
- We fixed an issue where exporting "XMP annotated pdf" without selecting an existing document would produce an exception. [#10102](https://github.com/JabRef/jabref/issues/10102)
- We fixed an issue where the "Enabled" column in the "Protected terms files" tab in the preferences could not be resized [#10285](https://github.com/JabRef/jabref/issues/10285)
- We fixed an issue where after creation of a new library, the new library was not focused. [JabRef/jabref-koppor#592](https://github.com/JabRef/jabref-koppor/issues/592)
- We fixed an issue where double clicking on an url in the file field would trigger an exception instead of opening the browser [#10480](https://github.com/JabRef/jabref/pull/10480)
- We fixed an issue where scrolling was impossible on dragging a citation on the groups panel. [#9754](https://github.com/JabRef/jabref/issues/9754)
- We fixed an issue where exporting "Embedded BibTeX pdf" without selecting an existing document would produce an exception. [#10101](https://github.com/JabRef/jabref/issues/10101)
- We fixed an issue where there was a failure to access the url link for "eprint" for the ArXiv entry.[#10474](https://github.com/JabRef/jabref/issues/10474)
- We fixed an issue where it was not possible to connect to a shared database once a group with entries was added or other metadata modified [#10336](https://github.com/JabRef/jabref/issues/10336)
- We fixed an issue where middle-button paste in X not always worked [#7905](https://github.com/JabRef/jabref/issues/7905)

## [5.10] – 2023-09-02

### Added

- We added a field showing the BibTeX/biblatex source for added and deleted entries in the "External Changes Resolver" dialog. [#9509](https://github.com/JabRef/jabref/issues/9509)
- We added user-specific comment field so that multiple users can make separate comments. [#543](https://github.com/JabRef/jabref-koppor/issues/543)
- We added a search history list in the search field's right click menu. [#7906](https://github.com/JabRef/jabref/issues/7906)
- We added a full text fetcher for IACR eprints. [#9651](https://github.com/JabRef/jabref/pull/9651)
- We added "Attach file from URL" to right-click context menu to download and store a file with the reference library. [#9646](https://github.com/JabRef/jabref/issues/9646)
- We enabled updating an existing entry with data from InspireHEP. [#9351](https://github.com/JabRef/jabref/issues/9351)
- We added a fetcher for the Bibliotheksverbund Bayern (experimental). [#9641](https://github.com/JabRef/jabref/pull/9641)
- We added support for more biblatex date formats for parsing dates. [#2753](https://github.com/JabRef/jabref/issues/2753)
- We added support for multiple languages for exporting to and importing references from MS Office. [#9699](https://github.com/JabRef/jabref/issues/9699)
- We enabled scrolling in the groups list when dragging a group on another group. [#2869](https://github.com/JabRef/jabref/pull/2869)
- We added the option to automatically download online files when a new entry is created from an existing ID (e.g., DOI). The option can be disabled in the preferences under "Import and Export". [#9756](https://github.com/JabRef/jabref/issues/9756)
- We added a new Integrity check for unescaped ampersands. [JabRef/jabref-koppor#585](https://github.com/JabRef/jabref-koppor/issues/585)
- We added support for parsing `$\backslash$` in file paths (as exported by Mendeley). [forum#3470](https://discourse.jabref.org/t/mendeley-bib-import-with-linked-files/3470)
- We added the possibility to automatically fetch entries when an ISBN is pasted on the main table. [#9864](https://github.com/JabRef/jabref/issues/9864)
- We added the option to disable the automatic linking of files in the entry editor [#5105](https://github.com/JabRef/jabref/issues/5105)
- We added the link icon for ISBNs in linked identifiers column. [#9819](https://github.com/JabRef/jabref/issues/9819)
- We added key binding to focus on groups <kbd>alt</kbd> + <kbd>s</kbd> [#9863](https://github.com/JabRef/jabref/issues/9863)
- We added the option to unprotect a text selection, which strips all pairs of curly braces away. [#9950](https://github.com/JabRef/jabref/issues/9950)
- We added drag and drop events for field 'Groups' in entry editor panel. [#569](https://github.com/JabRef/jabref-koppor/issues/569)
- We added support for parsing MathML in the Medline importer. [#4273](https://github.com/JabRef/jabref/issues/4273)
- We added the ability to search for an identifier (DOI, ISBN, ArXiv ID) directly from 'Web Search'. [#7575](https://github.com/JabRef/jabref/issues/7575) [#9674](https://github.com/JabRef/jabref/issues/9674)
- We added a cleanup activity that identifies a URL or a last-visited-date in the `note` field and moves it to the `url` and `urldate` field respectively. [JabRef/jabref-koppor#216](https://github.com/JabRef/jabref-koppor/issues/216)
- We enabled the user to change the name of a field in a custom entry type by double-clicking on it. [#9840](https://github.com/JabRef/jabref/issues/9840)
- We added some preferences options to disable online activity. [#10064](https://github.com/JabRef/jabref/issues/10064)
- We integrated two mail actions ("As Email" and "To Kindle") under a new "Send" option in the right-click & Tools menus. The Kindle option creates an email targeted to the user's Kindle email, which can be set in preferences under "External programs" [#6186](https://github.com/JabRef/jabref/issues/6186)
- We added an option to clear recent libraries' history. [#10003](https://github.com/JabRef/jabref/issues/10003)
- We added an option to encrypt and remember the proxy password. [#8055](https://github.com/JabRef/jabref/issues/8055)[#10044](https://github.com/JabRef/jabref/issues/10044)
- We added support for showing journal information, via info buttons next to the `Journal` and `ISSN` fields in the entry editor. [#6189](https://github.com/JabRef/jabref/issues/6189)
- We added support for pushing citations to Sublime Text 3 [#10098](https://github.com/JabRef/jabref/issues/10098)
- We added support for the Finnish language. [#10183](https://github.com/JabRef/jabref/pull/10183)
- We added the option to automatically replaces illegal characters in the filename when adding a file to JabRef. [#10182](https://github.com/JabRef/jabref/issues/10182)
- We added a privacy policy. [#10064](https://github.com/JabRef/jabref/issues/10064)
- We added a tooltip to show the number of entries in a group [#10208](https://github.com/JabRef/jabref/issues/10208)
- We fixed an issue where it was no longer possible to add or remove selected entries to groups via context menu [#10404](https://github.com/JabRef/jabref/issues/10404), [#10317](https://github.com/JabRef/jabref/issues/10317) [#10374](https://github.com/JabRef/jabref/issues/10374)

### Changed

- We replaced "Close" by "Close library" and placed it after "Save all" in the File menu. [#10043](https://github.com/JabRef/jabref/pull/10043)
- We upgraded to Lucene 9.7 for the fulltext search. The search index will be rebuild. [#10036](https://github.com/JabRef/jabref/pull/10036)
- 'Get full text' now also checks the file url. [#568](https://github.com/JabRef/jabref-koppor/issues/568)
- JabRef writes a new backup file only if there is a change. Before, JabRef created a backup upon start. [#9679](https://github.com/JabRef/jabref/pull/9679)
- We modified the `Add Group` dialog to use the most recently selected group hierarchical context. [#9141](https://github.com/JabRef/jabref/issues/9141)
- We refined the 'main directory not found' error message. [#9625](https://github.com/JabRef/jabref/pull/9625)
- JabRef writes a new backup file only if there is a change. Before, JabRef created a backup upon start. [#9679](https://github.com/JabRef/jabref/pull/9679)
- Backups of libraries are not stored per JabRef version, but collected together. [#9676](https://github.com/JabRef/jabref/pull/9676)
- We streamlined the paths for logs and backups: The parent path fragment is always `logs` or `backups`.
- `log.txt` now contains an entry if a BibTeX entry could not be parsed.
- `log.txt` now contains debug messages. Debugging needs to be enabled explicitly. [#9678](https://github.com/JabRef/jabref/pull/9678)
- `log.txt` does not contain entries for non-found files during PDF indexing. [#9678](https://github.com/JabRef/jabref/pull/9678)
- The hostname is now determined using environment variables (`COMPUTERNAME`/`HOSTNAME`) first. [#9910](https://github.com/JabRef/jabref/pull/9910)
- We improved the Medline importer to correctly import ISO dates for `revised`. [#9536](https://github.com/JabRef/jabref/issues/9536)
- To avoid cluttering of the directory, We always delete the `.sav` file upon successful write. [#9675](https://github.com/JabRef/jabref/pull/9675)
- We improved the unlinking/deletion of multiple linked files of an entry using the <kbd>Delete</kbd> key. [#9473](https://github.com/JabRef/jabref/issues/9473)
- The field names of customized entry types are now exchanged preserving the case. [#9993](https://github.com/JabRef/jabref/pull/9993)
- We moved the custom entry types dialog into the preferences dialog. [#9760](https://github.com/JabRef/jabref/pull/9760)
- We moved the manage content selectors dialog to the library properties. [#9768](https://github.com/JabRef/jabref/pull/9768)
- We moved the preferences menu command from the options menu to the file menu. [#9768](https://github.com/JabRef/jabref/pull/9768)
- We reworked the cross ref labels in the entry editor and added a right click menu. [#10046](https://github.com/JabRef/jabref/pull/10046)
- We reorganized the order of tabs and settings in the library properties. [#9836](https://github.com/JabRef/jabref/pull/9836)
- We changed the handling of an "overflow" of authors at `[authIniN]`: JabRef uses `+` to indicate an overflow. Example: `[authIni2]` produces `A+` (instead of `AB`) for `Aachen and Berlin and Chemnitz`. [#9703](https://github.com/JabRef/jabref/pull/9703)
- We moved the preferences option to open the last edited files on startup to the 'General' tab. [#9808](https://github.com/JabRef/jabref/pull/9808)
- We improved the recognition of DOIs when pasting a link containing a DOI on the maintable. [#9864](https://github.com/JabRef/jabref/issues/9864s)
- We reordered the preferences dialog. [#9839](https://github.com/JabRef/jabref/pull/9839)
- We split the 'Import and Export' tab into 'Web Search' and 'Export'. [#9839](https://github.com/JabRef/jabref/pull/9839)
- We moved the option to run JabRef in memory stick mode into the preferences dialog toolbar. [#9866](https://github.com/JabRef/jabref/pull/9866)
- In case the library contains empty entries, they are not written to disk. [#8645](https://github.com/JabRef/jabref/issues/8645)
- The formatter `remove_unicode_ligatures` is now called `replace_unicode_ligatures`. [#9890](https://github.com/JabRef/jabref/pull/9890)
- We improved the error message when no terminal was found. [#9607](https://github.com/JabRef/jabref/issues/9607)
- In the context of the "systematic literature functionality", we changed the name "database" to "catalog" to use a separate term for online catalogs in comparison to SQL databases. [#9951](https://github.com/JabRef/jabref/pull/9951)
- We now show more fields (including Special Fields) in the dropdown selection for "Save sort order" in the library properties and for "Export sort order" in the preferences. [#10010](https://github.com/JabRef/jabref/issues/10010)
- We now encrypt and store the custom API keys in the OS native credential store. [#10044](https://github.com/JabRef/jabref/issues/10044)
- We changed the behavior of group addition/edit, so that sorting by alphabetical order is not performed by default after the modification. [#10017](https://github.com/JabRef/jabref/issues/10017)
- We fixed an issue with spacing in the cleanup dialogue. [#10081](https://github.com/JabRef/jabref/issues/10081)
- The GVK fetcher now uses the new [K10plus](https://www.bszgbv.de/services/k10plus/) database. [#10189](https://github.com/JabRef/jabref/pull/10189)

### Fixed

- We fixed an issue where clicking the group expansion pane/arrow caused the node to be selected, when it should just expand/detract the node. [#10111](https://github.com/JabRef/jabref/pull/10111)
- We fixed an issue where the browser import would add ' characters before the BibTeX entry on Linux. [#9588](https://github.com/JabRef/jabref/issues/9588)
- We fixed an issue where searching for a specific term with the DOAB fetcher lead to an exception. [#9571](https://github.com/JabRef/jabref/issues/9571)
- We fixed an issue where the "Import" -> "Library to import to" did not show the correct library name if two opened libraries had the same suffix. [#9567](https://github.com/JabRef/jabref/issues/9567)
- We fixed an issue where the rpm-Version of JabRef could not be properly uninstalled and reinstalled. [#9558](https://github.com/JabRef/jabref/issues/9558), [#9603](https://github.com/JabRef/jabref/issues/9603)
- We fixed an issue where the command line export using `--exportMatches` flag does not create an output bib file. [#9581](https://github.com/JabRef/jabref/issues/9581)
- We fixed an issue where custom field in the custom entry types could not be set to mulitline. [#9609](https://github.com/JabRef/jabref/issues/9609)
- We fixed an issue where the Office XML exporter did not resolve BibTeX-Strings when exporting entries. [forum#3741](https://discourse.jabref.org/t/exporting-bibtex-constant-strings-to-ms-office-2007-xml/3741)
- We fixed an issue where the Merge Entries Toolbar configuration was not saved after hitting 'Merge Entries' button. [#9091](https://github.com/JabRef/jabref/issues/9091)
- We fixed an issue where the password is stored in clear text if the user wants to use a proxy with authentication. [#8055](https://github.com/JabRef/jabref/issues/8055)
- JabRef is now more relaxed when parsing field content: In case a field content ended with `\`, the combination `\}` was treated as plain `}`. [#9668](https://github.com/JabRef/jabref/issues/9668)
- We resolved an issue that cut off the number of group entries when it exceeded four digits. [#8797](https://github.com/JabRef/jabref/issues/8797)
- We fixed the issue where the size of the global search window was not retained after closing. [#9362](https://github.com/JabRef/jabref/issues/9362)
- We fixed an issue where the Global Search UI preview is still white in dark theme. [#9362](https://github.com/JabRef/jabref/issues/9362)
- We fixed the double paste issue when <kbd>Cmd</kbd> + <kbd>v</kbd> is pressed on 'New entry from plaintext' dialog. [#9367](https://github.com/JabRef/jabref/issues/9367)
- We fixed an issue where the pin button on the Global Search dialog was located at the bottom and not at the top. [#9362](https://github.com/JabRef/jabref/issues/9362)
- We fixed the log text color in the event log console when using dark mode. [#9732](https://github.com/JabRef/jabref/issues/9732)
- We fixed an issue where searching for unlinked files would include the current library's .bib file. [#9735](https://github.com/JabRef/jabref/issues/9735)
- We fixed an issue where it was no longer possible to connect to a shared mysql database due to an exception. [#9761](https://github.com/JabRef/jabref/issues/9761)
- We fixed an issue where an exception was thrown for the user after <kbd>Ctrl</kbd>+<kbd>Z</kbd> command. [#9737](https://github.com/JabRef/jabref/issues/9737)
- We fixed the citation key generation for [`[authors]`, `[authshort]`, `[authorsAlpha]`, `[authIniN]`, `[authEtAl]`, `[auth.etal]`](https://docs.jabref.org/setup/citationkeypatterns#special-field-markers) to handle `and others` properly. [JabRef/jabref-koppor#626](https://github.com/JabRef/jabref-koppor/issues/626)
- We fixed the Save/save as file type shows BIBTEX_DB instead of "Bibtex library". [#9372](https://github.com/JabRef/jabref/issues/9372)
- We fixed the default main file directory for non-English Linux users. [#8010](https://github.com/JabRef/jabref/issues/8010)
- We fixed an issue when overwriting the owner was disabled. [#9896](https://github.com/JabRef/jabref/pull/9896)
- We fixed an issue regarding recording redundant prefixes in search history. [#9685](https://github.com/JabRef/jabref/issues/9685)
- We fixed an issue where passing a URL containing a DOI led to a "No entry found" notification. [#9821](https://github.com/JabRef/jabref/issues/9821)
- We fixed some minor visual inconsistencies and issues in the preferences dialog. [#9866](https://github.com/JabRef/jabref/pull/9866)
- The order of save actions is now retained. [#9890](https://github.com/JabRef/jabref/pull/9890)
- We fixed an issue where the order of save actions was not retained in the bib file. [#9890](https://github.com/JabRef/jabref/pull/9890)
- We fixed an issue in the preferences 'External file types' tab ignoring a custom application path in the edit dialog. [#9895](https://github.com/JabRef/jabref/issues/9895)
- We fixed an issue in the preferences where custom columns could be added to the entry table with no qualifier. [#9913](https://github.com/JabRef/jabref/issues/9913)
- We fixed an issue where the encoding header in a bib file was not respected when the file contained a BOM (Byte Order Mark). [#9926](https://github.com/JabRef/jabref/issues/9926)
- We fixed an issue where cli help output for import and export format was inconsistent. [JabRef/jabref-koppor#429](https://github.com/JabRef/jabref-koppor/issues/429)
- We fixed an issue where the user could select multiple conflicting options for autocompletion at once. [#10181](https://github.com/JabRef/jabref/issues/10181)
- We fixed an issue where no preview could be generated for some entry types and led to an exception. [#9947](https://github.com/JabRef/jabref/issues/9947)
- We fixed an issue where the Linux terminal working directory argument was malformed and therefore ignored upon opening a terminal [#9953](https://github.com/JabRef/jabref/issues/9953)
- We fixed an issue under Linux where under some systems the file instead of the folder was opened. [#9607](https://github.com/JabRef/jabref/issues/9607)
- We fixed an issue where an Automatic Keyword Group could not be deleted in the UI. [#9778](https://github.com/JabRef/jabref/issues/9778)
- We fixed an issue where the citation key pattern `[edtrN_M]` returned the wrong editor. [#9946](https://github.com/JabRef/jabref/pull/9946)
- We fixed an issue where empty grey containers would remain in the groups panel, if displaying of group item count is turned off. [#9972](https://github.com/JabRef/jabref/issues/9972)
- We fixed an issue where fetching an ISBN could lead to application freezing when the fetcher did not return any results. [#9979](https://github.com/JabRef/jabref/issues/9979)
- We fixed an issue where closing a library containing groups and entries caused an exception [#9997](https://github.com/JabRef/jabref/issues/9997)
- We fixed a bug where the editor for strings in a bibliography file did not sort the entries by their keys [#10083](https://github.com/JabRef/jabref/pull/10083)
- We fixed an issues where clicking on the empty space of specific context menu entries would not trigger the associated action. [#8388](https://github.com/JabRef/jabref/issues/8388)
- We fixed an issue where JabRef would not remember whether the window was in fullscreen. [#4939](https://github.com/JabRef/jabref/issues/4939)
- We fixed an issue where the ACM Portal search sometimes would not return entries for some search queries when the article author had no given name. [#10107](https://github.com/JabRef/jabref/issues/10107)
- We fixed an issue that caused high CPU usage and a zombie process after quitting JabRef because of author names autocompletion. [#10159](https://github.com/JabRef/jabref/pull/10159)
- We fixed an issue where files with illegal characters in the filename could be added to JabRef. [#10182](https://github.com/JabRef/jabref/issues/10182)
- We fixed that checked-out radio buttons under "specified keywords" were not displayed as checked after closing and reopening the "edit group" window. [#10248](https://github.com/JabRef/jabref/issues/10248)
- We fixed that when editing groups, checked-out properties such as case sensitive and regular expression (under "Free search expression") were not displayed checked. [#10108](https://github.com/JabRef/jabref/issues/10108)

### Removed

- We removed the support of BibTeXML. [#9540](https://github.com/JabRef/jabref/issues/9540)
- We removed support for Markdown syntax for strikethrough and task lists in comment fields. [#9726](https://github.com/JabRef/jabref/pull/9726)
- We removed the options menu, because the two contents were moved to the File menu or the properties of the library. [#9768](https://github.com/JabRef/jabref/pull/9768)
- We removed the 'File' tab in the preferences and moved its contents to the 'Export' tab. [#9839](https://github.com/JabRef/jabref/pull/9839)
- We removed the "[Collection of Computer Science Bibliographies](https://en.wikipedia.org/wiki/Collection_of_Computer_Science_Bibliographies)" fetcher the websits is no longer available. [#6638](https://github.com/JabRef/jabref/issues/6638)

## [5.9] – 2023-01-06

### Added

- We added a dropdown menu to let users change the library they want to import into during import. [#6177](https://github.com/JabRef/jabref/issues/6177)
- We added the possibility to add/remove a preview style from the selected list using a double click. [#9490](https://github.com/JabRef/jabref/issues/9490)
- We added the option to define fields as "multine" directly in the custom entry types dialog. [#6448](https://github.com/JabRef/jabref/issues/6448)
- We changed the minWidth and the minHeight of the main window, so it won't have a width and/or a height with the value 0. [#9606](https://github.com/JabRef/jabref/issues/9606)

### Changed

- We changed database structure: in MySQL/MariaDB we renamed tables by adding a `JABREF_` prefix, and in PGSQL we moved tables in `jabref` schema. We added `VersionDBStructure` variable in `METADATA` table to indicate current version of structure, this variable is needed for automatic migration. [#9312](https://github.com/JabRef/jabref/issues/9312)
- We moved some preferences options to a new tab in the preferences dialog. [#9442](https://github.com/JabRef/jabref/pull/9442)
- We renamed "Medline abbreviation" to "dotless abbreviation". [#9504](https://github.com/JabRef/jabref/pull/9504)
- We now have more "dots" in the offered journal abbreviations. [#9504](https://github.com/JabRef/jabref/pull/9504)
- We now disable the button "Full text search" in the Searchbar by default [#9527](https://github.com/JabRef/jabref/pull/9527)

### Fixed

- The tab "deprecated fields" is shown in biblatex-mode only. [#7757](https://github.com/JabRef/jabref/issues/7757)
- In case a journal name of an IEEE journal is abbreviated, the "normal" abbreviation is used - and not the one of the IEEE BibTeX strings. [JabRef/abbrv.jabref.org#91](https://github.com/JabRef/abbrv.jabref.org/issues/91)
- We fixed a performance issue when loading large lists of custom journal abbreviations. [#8928](https://github.com/JabRef/jabref/issues/8928)
- We fixed an issue where the last opened libraries were not remembered when a new unsaved library was open as well. [#9190](https://github.com/JabRef/jabref/issues/9190)
- We fixed an issue where no context menu for the group "All entries" was present. [forum#3682](https://discourse.jabref.org/t/how-sort-groups-a-z-not-subgroups/3682)
- We fixed an issue where extra curly braces in some fields would trigger an exception when selecting the entry or doing an integrity check. [#9475](https://github.com/JabRef/jabref/issues/9475), [#9503](https://github.com/JabRef/jabref/issues/9503)
- We fixed an issue where entering a date in the format "YYYY/MM" in the entry editor date field caused an exception. [#9492](https://github.com/JabRef/jabref/issues/9492)
- For portable versions, the `.deb` file now works on plain debian again. [#9472](https://github.com/JabRef/jabref/issues/9472)
- We fixed an issue where the download of linked online files failed after an import of entries for certain urls. [#9518](https://github.com/JabRef/jabref/issues/9518)
- We fixed an issue where an exception occurred when manually downloading a file from an URL in the entry editor. [#9521](https://github.com/JabRef/jabref/issues/9521)
- We fixed an issue with open office csv file formatting where commas in the abstract field where not escaped. [#9087](https://github.com/JabRef/jabref/issues/9087)
- We fixed an issue with deleting groups where subgroups different from the selected group were deleted. [#9281](https://github.com/JabRef/jabref/issues/9281)

## [5.8] – 2022-12-18

### Added

- We integrated a new three-way merge UI for merging entries in the Entries Merger Dialog, the Duplicate Resolver Dialog, the Entry Importer Dialog, and the External Changes Resolver Dialog. [#8945](https://github.com/JabRef/jabref/pull/8945)
- We added the ability to merge groups, keywords, comments and files when merging entries. [#9022](https://github.com/JabRef/jabref/pull/9022)
- We added a warning message next to the authors field in the merge dialog to warn users when the authors are the same but formatted differently. [#8745](https://github.com/JabRef/jabref/issues/8745)
- The default file directory of a library is used as default directory for [unlinked file lookup](https://docs.jabref.org/collect/findunlinkedfiles#link-the-pdfs-to-your-bib-library). [JabRef/jabref-koppor#546](https://github.com/JabRef/jabref-koppor/issues/546)
- The properties of an existing systematic literature review (SLR) can be edited. [JabRef/jabref-koppor#604](https://github.com/JabRef/jabref-koppor/issues/604)
- An systematic literature review (SLR) can now be started from the SLR itself. [#9131](https://github.com/JabRef/jabref/pull/9131), [JabRef/jabref-koppor#601](https://github.com/JabRef/jabref-koppor/issues/601)
- On startup, JabRef notifies the user if there were parsing errors during opening.
- We added support for the field `fjournal` (in `@article`) for abbreviation and unabbreviation functionalities. [#321](https://github.com/JabRef/jabref/pull/321)
- In case a backup is found, the filename of the backup is shown and one can navigate to the file. [#9311](https://github.com/JabRef/jabref/pull/9311)
- We added support for the Ukrainian and Arabic languages. [#9236](https://github.com/JabRef/jabref/pull/9236), [#9243](https://github.com/JabRef/jabref/pull/9243)

### Changed

- We improved the Citavi Importer to also import so called Knowledge-items into the field `comment` of the corresponding entry [#9025](https://github.com/JabRef/jabref/issues/9025)
- We modified the change case sub-menus and their corresponding tips (displayed when you stay long over the menu) to properly reflect exemplified cases. [#9339](https://github.com/Jabref/jabref/issues/9339)
- We call backup files `.bak` and temporary writing files now `.sav`.
- JabRef keeps 10 older versions of a `.bib` file in the [user data dir](https://github.com/harawata/appdirs#supported-directories) (instead of a single `.sav` (now: `.bak`) file in the directory of the `.bib` file)
- We improved the External Changes Resolver dialog to be more usaable. [#9021](https://github.com/JabRef/jabref/pull/9021)
- We simplified the actions to fast-resolve duplicates to 'Keep Left', 'Keep Right', 'Keep Both' and 'Keep Merged'. [#9056](https://github.com/JabRef/jabref/issues/9056)
- The fallback directory of the file folder now is the general file directory. In case there was a directory configured for a library and this directory was not found, JabRef placed the PDF next to the .bib file and not into the general file directory.
- The global default directory for storing PDFs is now the documents folder in the user's home.
- When adding or editing a subgroup it is placed w.r.t. to alphabetical ordering rather than at the end. [JabRef/jabref-koppor#577](https://github.com/JabRef/jabref-koppor/issues/577)
- Groups context menu now shows appropriate options depending on number of subgroups. [JabRef/jabref-koppor#579](https://github.com/JabRef/jabref-koppor/issues/579)
- We modified the "Delete file" dialog and added the full file path to the dialog text. The file path in the title was changed to file name only. [JabRef/jabref-koppor#534](https://github.com/JabRef/jabref-koppor/issues/534)
- Download from URL now automatically fills with URL from clipboard. [JabRef/jabref-koppor#535](https://github.com/JabRef/jabref-koppor/issues/535)
- We added HTML and Markdown files to Find Unlinked Files and removed BibTeX. [JabRef/jabref-koppor#547](https://github.com/JabRef/jabref-koppor/issues/547)
- ArXiv fetcher now retrieves additional data from related DOIs (both ArXiv and user-assigned). [#9170](https://github.com/JabRef/jabref/pull/9170)
- We modified the Directory of Open Access Books (DOAB) fetcher so that it will now also fetch the ISBN when possible. [#8708](https://github.com/JabRef/jabref/issues/8708)
- Genres are now mapped correctly to entry types when importing MODS files. [#9185](https://github.com/JabRef/jabref/issues/9185)
- We changed the button label from "Return to JabRef" to "Return to library" to better indicate the purpose of the action.
- We changed the color of found text from red to high-contrast colors (background: yellow; font color: purple). [JabRef/jabref-koppor#552](https://github.com/JabRef/jabref-koppor/issues/552)
- We fixed an issue where the wrong icon for a successful import of a bib entry was shown. [#9308](https://github.com/JabRef/jabref/pull/9308)
- We changed the messages after importing unlinked local files to past tense. [JabRef/jabref-koppor#548](https://github.com/JabRef/jabref-koppor/issues/548)
- We fixed an issue where the wrong icon for a successful import of a bib entry was shown [#9308](https://github.com/JabRef/jabref/pull/9308)
- In the context of the [Cleanup dialog](https://docs.jabref.org/finding-sorting-and-cleaning-entries/cleanupentries) we changed the text of the conversion of BibTeX to biblatex (and vice versa) to make it more clear. [JabRef/jabref-koppor#545](https://github.com/JabRef/jabref-koppor/issues/545)
- We removed wrapping of string constants when writing to a `.bib` file.
- In the context of a systematic literature review (SLR), a user can now add arbitrary data into `study.yml`. JabRef just ignores this data. [#9124](https://github.com/JabRef/jabref/pull/9124)
- In the context of a systematic literature review (SLR), we reworked the "Define study" parameters dialog. [#9123](https://github.com/JabRef/jabref/pull/9123)
- We upgraded to Lucene 9.4 for the fulltext search. The search index will be rebuild. [#9213](https://github.com/JabRef/jabref/pull/9213)
- We disabled the "change case" menu for empty fields. [#9214](https://github.com/JabRef/jabref/issues/9214)
- We disabled the conversion menu for empty fields. [#9200](https://github.com/JabRef/jabref/issues/9200)

### Fixed

- We fixed an issue where applied save actions on saving the library file would lead to the dialog "The library has been modified by another program" popping up. [#4877](https://github.com/JabRef/jabref/issues/4877)
- We fixed issues with save actions not correctly loaded when opening the library. [#9122](https://github.com/JabRef/jabref/pull/9122)
- We fixed the behavior of "Discard changes" when reopening a modified library. [#9361](https://github.com/JabRef/jabref/issues/9361)
- We fixed several bugs regarding the manual and the autosave of library files that could lead to exceptions. [#9067](https://github.com/JabRef/jabref/pull/9067), [#8484](https://github.com/JabRef/jabref/issues/8484), [#8746](https://github.com/JabRef/jabref/issues/8746), [#6684](https://github.com/JabRef/jabref/issues/6684), [#6644](https://github.com/JabRef/jabref/issues/6644), [#6102](https://github.com/JabRef/jabref/issues/6102), [#6000](https://github.com/JabRef/jabref/issues/6000)
- We fixed an issue where pdfs were re-indexed on each startup. [#9166](https://github.com/JabRef/jabref/pull/9166)
- We fixed an issue when using an unsafe character in the citation key, the auto-linking feature fails to link files. [#9267](https://github.com/JabRef/jabref/issues/9267)
- We fixed an issue where a message about changed metadata would occur on saving although nothing changed. [#9159](https://github.com/JabRef/jabref/issues/9159)
- We fixed an issue where the possibility to generate a subdatabase from an aux file was writing empty files when called from the commandline. [#9115](https://github.com/JabRef/jabref/issues/9115), [forum#3516](https://discourse.jabref.org/t/export-subdatabase-from-aux-file-on-macos-command-line/3516)
- We fixed an issue where author names with tilde accents (for example ñ) were marked as "Names are not in the standard BibTeX format". [#8071](https://github.com/JabRef/jabref/issues/8071)
- We fixed an issue where capitalize didn't capitalize words after hyphen characters. [#9157](https://github.com/JabRef/jabref/issues/9157)
- We fixed an issue where title case didn't capitalize words after en-dash characters and skip capitalization of conjunctions that comes after en-dash characters. [#9068](https://github.com/JabRef/jabref/pull/9068),[#9142](https://github.com/JabRef/jabref/pull/9142)
- We fixed an issue with the message that is displayed when fetcher returns an empty list of entries for given query. [#9195](https://github.com/JabRef/jabref/issues/9195)
- We fixed an issue where editing entry's "date" field in library mode "biblatex" causes an uncaught exception. [#8747](https://github.com/JabRef/jabref/issues/8747)
- We fixed an issue where importing from XMP would fail for certain PDFs. [#9383](https://github.com/JabRef/jabref/issues/9383)
- We fixed an issue that JabRef displayed the wrong group tree after loading. [JabRef/jabref-koppor#637](https://github.com/JabRef/jabref-koppor/issues/637)
- We fixed that sorting of entries in the maintable by special fields is updated immediately. [#9334](https://github.com/JabRef/jabref/issues/9334)
- We fixed the display of issue, number, eid and pages fields in the entry preview. [#8607](https://github.com/JabRef/jabref/pull/8607), [#8372](https://github.com/JabRef/jabref/issues/8372), [JabRef/jabref-koppor#514](https://github.com/JabRef/jabref-koppor/issues/514), [forum#2390](https://discourse.jabref.org/t/unable-to-edit-my-bibtex-file-that-i-used-before-vers-5-1/2390), [forum#3462](https://discourse.jabref.org/t/jabref-5-6-need-help-with-export-from-jabref-to-microsoft-word-entry-preview-of-apa-7-not-rendering-correctly/3462)
- We fixed the page ranges checker to detect article numbers in the pages field (used at [Check Integrity](https://docs.jabref.org/finding-sorting-and-cleaning-entries/checkintegrity)). [#8607](https://github.com/JabRef/jabref/pull/8607)
- The [HtmlToLaTeXFormatter](https://docs.jabref.org/finding-sorting-and-cleaning-entries/saveactions#html-to-latex) keeps single `<` characters.
- We fixed a performance regression when opening large libraries. [#9041](https://github.com/JabRef/jabref/issues/9041)
- We fixed a bug where spaces are trimmed when highlighting differences in the Entries merge dialog. [JabRef/jabref-koppor#371](https://github.com/JabRef/jabref-koppor/issues/371)
- We fixed some visual glitches with the linked files editor field in the entry editor and increased its height. [#8823](https://github.com/JabRef/jabref/issues/8823)
- We fixed some visual inconsistencies (round corners of highlighted buttons). [#8806](https://github.com/JabRef/jabref/issues/8806)
- We fixed an issue where JabRef would not exit when a connection to a LibreOffice document was established previously and the document is still open. [#9075](https://github.com/JabRef/jabref/issues/9075)
- We fixed an issue about selecting the save order in the preferences. [#9147](https://github.com/JabRef/jabref/issues/9147)
- We fixed an issue where an exception when fetching a DOI was not logged correctly. [JabRef/jabref-koppor#627](https://github.com/JabRef/jabref-koppor/issues/627)
- We fixed an issue where a user could not open an attached file in a new unsaved library. [#9386](https://github.com/JabRef/jabref/issues/9386)
- We fixed a typo within a connection error message. [JabRef/jabref-koppor#625](https://github.com/JabRef/jabref-koppor/issues/625)
- We fixed an issue where journal abbreviations would not abbreviate journal titles with escaped ampersands (\\&). [#8948](https://github.com/JabRef/jabref/issues/8948)
- We fixed the readability of the file field in the dark theme. [#9340](https://github.com/JabRef/jabref/issues/9340)
- We fixed an issue where the 'close dialog' key binding was not closing the Preferences dialog. [#8888](https://github.com/jabref/jabref/issues/8888)
- We fixed an issue where a known journal's medline/dot-less abbreviation does not switch to the full name. [#9370](https://github.com/JabRef/jabref/issues/9370)
- We fixed an issue where hitting enter on the search field within the preferences dialog closed the dialog. [JabRef/jabref-koppor#630](https://github.com/JabRef/jabref-koppor/issues/630)
- We fixed the "Cleanup entries" dialog is partially visible. [#9223](https://github.com/JabRef/jabref/issues/9223)
- We fixed an issue where font size preferences did not apply correctly to preference dialog window and the menu bar. [#8386](https://github.com/JabRef/jabref/issues/8386) and [#9279](https://github.com/JabRef/jabref/issues/9279)
- We fixed the display of the "Customize Entry Types" dialog title. [#9198](https://github.com/JabRef/jabref/issues/9198)
- We fixed an issue where the CSS styles are missing in some dialogs. [#9150](https://github.com/JabRef/jabref/pull/9150)
- We fixed an issue where controls in the preferences dialog could outgrow the window. [#9017](https://github.com/JabRef/jabref/issues/9017)
- We fixed an issue where highlighted text color for entry merge dialogue was not clearly visible. [#9192](https://github.com/JabRef/jabref/issues/9192)

### Removed

- We removed "last-search-date" from the systematic literature review feature, because the last-search-date can be deducted from the git logs. [#9116](https://github.com/JabRef/jabref/pull/9116)
- We removed the [CiteseerX](https://docs.jabref.org/collect/import-using-online-bibliographic-database#citeseerx) fetcher, because the API used by JabRef is sundowned. [#9466](https://github.com/JabRef/jabref/pull/9466)

## [5.7] – 2022-08-05

### Added

- We added a fetcher for [Biodiversity Heritage Library](https://www.biodiversitylibrary.org/). [#8539](https://github.com/JabRef/jabref/issues/8539)
- We added support for multiple messages in the snackbar. [#7340](https://github.com/JabRef/jabref/issues/7340)
- We added an extra option in the 'Find Unlinked Files' dialog view to ignore unnecessary files like Thumbs.db, DS_Store, etc. [JabRef/jabref-koppor#373](https://github.com/JabRef/jabref-koppor/issues/373)
- JabRef now writes log files. Linux: `$home/.cache/jabref/logs/version`, Windows: `%APPDATA%\..\Local\harawata\jabref\version\logs`, Mac: `Users/.../Library/Logs/jabref/version`
- We added an importer for Citavi backup files, support ".ctv5bak" and ".ctv6bak" file formats. [#8322](https://github.com/JabRef/jabref/issues/8322)
- We added a feature to drag selected entries and drop them to other opened inactive library tabs [JabRef/jabref-koppor#521](https://github.com/JabRef/jabref-koppor/issues/521).
- We added support for the [biblatex-apa](https://github.com/plk/biblatex-apa) legal entry types `Legislation`, `Legadminmaterial`, `Jurisdiction`, `Constitution` and `Legal` [#8931](https://github.com/JabRef/jabref/issues/8931)

### Changed

- The file column in the main table now shows the corresponding defined icon for the linked file [#8930](https://github.com/JabRef/jabref/issues/8930).
- We improved the color of the selected entries and the color of the summary in the Import Entries Dialog in the dark theme. [#7927](https://github.com/JabRef/jabref/issues/7927)
- We upgraded to Lucene 9.2 for the fulltext search.
  Thus, the now created search index cannot be read from older versions of JabRef anylonger.
  ⚠️ JabRef will recreate the index in a new folder for new files and this will take a long time for a huge library.
  Moreover, switching back and forth JabRef versions and meanwhile adding PDFs also requires rebuilding the index now and then.
  [#8868](https://github.com/JabRef/jabref/pull/8868)
- We improved the Latex2Unicode conversion [#8639](https://github.com/JabRef/jabref/pull/8639)
- Writing BibTeX data into a PDF (XMP) removes braces. [#8452](https://github.com/JabRef/jabref/issues/8452)
- Writing BibTeX data into a PDF (XMP) does not write the `file` field.
- Writing BibTeX data into a PDF (XMP) considers the configured keyword separator (and does not use "," as default any more)
- The Medline/Pubmed search now also supports the [default fields and operators for searching](https://docs.jabref.org/collect/import-using-online-bibliographic-database#search-syntax). [forum#3554](https://discourse.jabref.org/t/native-pubmed-search/3354)
- We improved group expansion arrow that prevent it from activating group when expanding or collapsing. [#7982](https://github.com/JabRef/jabref/issues/7982), [#3176](https://github.com/JabRef/jabref/issues/3176)
- When configured SSL certificates changed, JabRef warns the user to restart to apply the configuration.
- We improved the appearances and logic of the "Manage field names & content" dialog, and renamed it to "Automatic field editor". [#6536](https://github.com/JabRef/jabref/issues/6536)
- We improved the message explaining the options when modifying an automatic keyword group [#8911](https://github.com/JabRef/jabref/issues/8911)
- We moved the preferences option "Warn about duplicates on import" option from the tab "File" to the tab "Import and Export". [JabRef/jabref-koppor#570](https://github.com/JabRef/jabref-koppor/issues/570)
- When JabRef encounters `% Encoding: UTF-8` header, it is kept during writing (and not removed). [#8964](https://github.com/JabRef/jabref/pull/8964)
- We replace characters which cannot be decoded using the specified encoding by a (probably another) valid character. This happens if JabRef detects the wrong charset (e.g., UTF-8 instead of Windows 1252). One can use the [Integrity Check](https://docs.jabref.org/finding-sorting-and-cleaning-entries/checkintegrity) to find those characters.

### Fixed

- We fixed an issue where linked fails containing parts of the main file directory could not be opened. [#8991](https://github.com/JabRef/jabref/issues/8991)
- Linked files with an absolute path can be opened again. [#8991](https://github.com/JabRef/jabref/issues/8991)
- We fixed an issue where the user could not rate an entry in the main table when an entry was not yet ranked. [#5842](https://github.com/JabRef/jabref/issues/5842)
- We fixed an issue that caused JabRef to sometimes open multiple instances when "Remote Operation" is enabled. [#8653](https://github.com/JabRef/jabref/issues/8653)
- We fixed an issue where linked files with the filetype "application/pdf" in an entry were not shown with the correct PDF-Icon in the main table [#8930](https://github.com/JabRef/jabref/issues/8930)
- We fixed an issue where "open folder" for linked files did not open the folder and did not select the file unter certain Linux desktop environments [#8679](https://github.com/JabRef/jabref/issues/8679), [#8849](https://github.com/JabRef/jabref/issues/8849)
- We fixed an issue where the content of a big shared database library is not shown [#8788](https://github.com/JabRef/jabref/issues/8788)
- We fixed the unnecessary horizontal scroll bar in group panel [#8467](https://github.com/JabRef/jabref/issues/8467)
- We fixed an issue where the notification bar message, icon and actions appeared to be invisible. [#8761](https://github.com/JabRef/jabref/issues/8761)
- We fixed an issue where deprecated fields tab is shown when the fields don't contain any values. [#8396](https://github.com/JabRef/jabref/issues/8396)
- We fixed an issue where an exception for DOI search occurred when the DOI contained urlencoded characters. [#8787](https://github.com/JabRef/jabref/issues/8787)
- We fixed an issue which allow us to select and open identifiers from a popup list in the maintable [#8758](https://github.com/JabRef/jabref/issues/8758), [#8802](https://github.com/JabRef/jabref/issues/8802)
- We fixed an issue where the escape button had no functionality within the "Filter groups" textfield. [JabRef/jabref-koppor#562](https://github.com/JabRef/jabref-koppor/issues/562)
- We fixed an issue where the exception that there are invalid characters in filename. [#8786](https://github.com/JabRef/jabref/issues/8786)
- When the proxy configuration removed the proxy user/password, this change is applied immediately.
- We fixed an issue where removing several groups deletes only one of them. [#8390](https://github.com/JabRef/jabref/issues/8390)
- We fixed an issue where the Sidepane (groups, web search and open office) width is not remembered after restarting JabRef. [#8907](https://github.com/JabRef/jabref/issues/8907)
- We fixed a bug where switching between themes will cause an error/exception. [#8939](https://github.com/JabRef/jabref/pull/8939)
- We fixed a bug where files that were deleted in the source bibtex file were kept in the index. [#8962](https://github.com/JabRef/jabref/pull/8962)
- We fixed "Error while sending to JabRef" when the browser extension interacts with JabRef. [JabRef/JabRef-Browser-Extension#479](https://github.com/JabRef/JabRef-Browser-Extension/issues/479)
- We fixed a bug where updating group view mode (intersection or union) requires re-selecting groups to take effect. [#6998](https://github.com/JabRef/jabref/issues/6998)
- We fixed a bug that prevented external group metadata changes from being merged. [#8873](https://github.com/JabRef/jabref/issues/8873)
- We fixed the shared database opening dialog to remember autosave folder and tick. [#7516](https://github.com/JabRef/jabref/issues/7516)
- We fixed an issue where name formatter could not be saved. [#9120](https://github.com/JabRef/jabref/issues/9120)
- We fixed a bug where after the export of Preferences, custom exports were duplicated. [#10176](https://github.com/JabRef/jabref/issues/10176)

### Removed

- We removed the social media buttons for our Twitter and Facebook pages. [#8774](https://github.com/JabRef/jabref/issues/8774)

## [5.6] – 2022-04-25

### Added

- We enabled the user to customize the API Key for some fetchers. [#6877](https://github.com/JabRef/jabref/issues/6877)
- We added an extra option when right-clicking an entry in the Entry List to copy either the DOI or the DOI url.
- We added a fetcher for [Directory of Open Access Books (DOAB)](https://doabooks.org/) [#8576](https://github.com/JabRef/jabref/issues/8576)
- We added an extra option to ask the user whether they want to open to reveal the folder holding the saved file with the file selected. [#8195](https://github.com/JabRef/jabref/issues/8195)
- We added a new section to network preferences to allow using custom SSL certificates. [#8126](https://github.com/JabRef/jabref/issues/8126)
- We improved the version check to take also beta version into account and now redirect to the right changelog for the version.
- We added two new web and fulltext fetchers: SemanticScholar and ResearchGate.
- We added notifications on success and failure when writing metadata to a PDF-file. [#8276](https://github.com/JabRef/jabref/issues/8276)
- We added a cleanup action that escapes `$` (by adding a backslash in front). [#8673](https://github.com/JabRef/jabref/issues/8673)

### Changed

- We upgraded to Lucene 9.1 for the fulltext search.
  Thus, the now created search index cannot be read from older versions of JabRef any longer.
  ⚠️ JabRef will recreate the index in a new folder for new files and this will take a long time for a huge library.
  Moreover, switching back and forth JabRef versions and meanwhile adding PDFs also requires rebuilding the index now and then.
  [#8362](https://github.com/JabRef/jabref/pull/8362)
- We changed the list of CSL styles to those that support formatting bibliographies. [#8421](https://github.com/JabRef/jabref/issues/8421) [michel-kraemer/citeproc-java#116](https://github.com/michel-kraemer/citeproc-java/issues/116)
- The CSL preview styles now also support displaying data from cross references entries that are linked via the `crossref` field. [#7378](https://github.com/JabRef/jabref/issues/7378)
- We made the Search button in Web Search wider. We also skewed the panel titles to the left. [#8397](https://github.com/JabRef/jabref/issues/8397)
- We introduced a preference to disable fulltext indexing. [#8468](https://github.com/JabRef/jabref/issues/8468)
- When exporting entries, the encoding is always UTF-8.
- When embedding BibTeX data into a PDF, the encoding is always UTF-8.
- We replaced the [OttoBib](https://en.wikipedia.org/wiki/OttoBib) fetcher by a fetcher by [OpenLibrary](https://openlibrary.org/dev/docs/api/books). [#8652](https://github.com/JabRef/jabref/issues/8652)
- We first fetch ISBN data from OpenLibrary, if nothing found, ebook.de is tried.
- We now only show a warning when exiting for tasks that will not be recovered automatically upon relaunch of JabRef. [#8468](https://github.com/JabRef/jabref/issues/8468)

### Fixed

- We fixed an issue where right clicking multiple entries and pressing "Change entry type" would only change one entry. [#8654](https://github.com/JabRef/jabref/issues/8654)
- We fixed an issue where it was no longer possible to add or delete multiple files in the `file` field in the entry editor. [#8659](https://github.com/JabRef/jabref/issues/8659)
- We fixed an issue where the author's lastname was not used for the citation key generation if it started with a lowercase letter. [#8601](https://github.com/JabRef/jabref/issues/8601)
- We fixed an issue where custom "Protected terms" files were missing after a restart of JabRef. [#8608](https://github.com/JabRef/jabref/issues/8608)
- We fixed an issue where JabRef could not start due to a missing directory for the fulltex index. [#8579](https://github.com/JabRef/jabref/issues/8579)
- We fixed an issue where long article numbers in the `pages` field would cause an exception and preventing the citation style to display. [#8381](https://github.com/JabRef/jabref/issues/8381), [michel-kraemer/citeproc-java#114](https://github.com/michel-kraemer/citeproc-java/issues/114)
- We fixed an issue where online links in the file field were not detected correctly and could produce an exception. [#8510](https://github.com/JabRef/jabref/issues/8510)
- We fixed an issue where an exception could occur when saving the preferences [#7614](https://github.com/JabRef/jabref/issues/7614)
- We fixed an issue where "Copy DOI url" in the right-click menu of the Entry List would just copy the DOI and not the DOI url. [#8389](https://github.com/JabRef/jabref/issues/8389)
- We fixed an issue where opening the console from the drop-down menu would cause an exception. [#8466](https://github.com/JabRef/jabref/issues/8466)
- We fixed an issue when reading non-UTF-8 encoded. When no encoding header is present, the encoding is now detected from the file content (and the preference option is disregarded). [#8417](https://github.com/JabRef/jabref/issues/8417)
- We fixed an issue where pasting a URL was replacing `+` signs by spaces making the URL unreachable. [#8448](https://github.com/JabRef/jabref/issues/8448)
- We fixed an issue where creating subsidiary files from aux files created with some versions of biblatex would produce incorrect results. [#8513](https://github.com/JabRef/jabref/issues/8513)
- We fixed an issue where opening the changelog from withing JabRef led to a 404 error. [#8563](https://github.com/JabRef/jabref/issues/8563)
- We fixed an issue where not all found unlinked local files were imported correctly due to some race condition. [#8444](https://github.com/JabRef/jabref/issues/8444)
- We fixed an issue where Merge entries dialog exceeds screen boundaries.
- We fixed an issue where the app lags when selecting an entry after a fresh start. [#8446](https://github.com/JabRef/jabref/issues/8446)
- We fixed an issue where no citationkey was generated on import, pasting a doi or an entry on the main table. [#8406](https://github.com/JabRef/jabref/issues/8406), [JabRef/jabref-koppor#553](https://github.com/JabRef/jabref-koppor/issues/553)
- We fixed an issue where accent search does not perform consistently. [#6815](https://github.com/JabRef/jabref/issues/6815)
- We fixed an issue where the incorrect entry was selected when "New Article" is pressed while search filters are active. [#8674](https://github.com/JabRef/jabref/issues/8674)
- We fixed an issue where "Write BibTeXEntry metadata to PDF" button remains enabled while writing to PDF is in-progress. [#8691](https://github.com/JabRef/jabref/issues/8691)

### Removed

- We removed the option to copy CSL Citation styles data as `XSL_FO`, `ASCIIDOC`, and `RTF` as these have not been working since a long time and are no longer supported in the external library used for processing the styles. [#7378](https://github.com/JabRef/jabref/issues/7378)
- We removed the option to configure the default encoding. The default encoding is now hard-coded to the modern UTF-8 encoding.

## [5.5] – 2022-01-17

### Changed

- We integrated the external file types dialog directly inside the preferences. [#8341](https://github.com/JabRef/jabref/pull/8341)
- We disabled the add group button color change after adding 10 new groups. [#8051](https://github.com/JabRef/jabref/issues/8051)
- We inverted the logic for resolving [BibTeX strings](https://docs.jabref.org/advanced/strings). This helps to keep `#` chars. By default String resolving is only activated for a couple of standard fields. The list of fields can be modified in the preferences. [#7010](https://github.com/JabRef/jabref/issues/7010), [#7012](https://github.com/JabRef/jabref/issues/7012), [#8303](https://github.com/JabRef/jabref/issues/8303)
- We moved the search box in preview preferences closer to the available citation styles list. [#8370](https://github.com/JabRef/jabref/pull/8370)
- Changing the preference to show the preview panel as a separate tab now has effect without restarting JabRef. [#8370](https://github.com/JabRef/jabref/pull/8370)
- We enabled switching themes in JabRef without the need to restart JabRef. [#7335](https://github.com/JabRef/jabref/pull/7335)
- We added support for the field `day`, `rights`, `coverage` and `language` when reading XMP data in Dublin Core format. [#8491](https://github.com/JabRef/jabref/issues/8491)

### Fixed

- We fixed an issue where the preferences for "Search and store files relative to library file location" where ignored when the "Main file directory" field was not empty [#8385](https://github.com/JabRef/jabref/issues/8385)
- We fixed an issue where `#`chars in certain fields would be interpreted as BibTeX strings [#7010](https://github.com/JabRef/jabref/issues/7010), [#7012](https://github.com/JabRef/jabref/issues/7012), [#8303](https://github.com/JabRef/jabref/issues/8303)
- We fixed an issue where the fulltext search on an empty library with no documents would lead to an exception [JabRef/jabref-koppor#522](https://github.com/JabRef/jabref-koppor/issues/522)
- We fixed an issue where clicking on "Accept changes" in the merge dialog would lead to an exception [forum#2418](https://discourse.jabref.org/t/the-library-has-been-modified-by-another-program/2418/8)
- We fixed an issue where clicking on headings in the entry preview could lead to an exception. [#8292](https://github.com/JabRef/jabref/issues/8292)
- We fixed an issue where IntegrityCheck used the system's character encoding instead of the one set by the library or in preferences [#8022](https://github.com/JabRef/jabref/issues/8022)
- We fixed an issue about empty metadata in library properties when called from the right click menu. [#8358](https://github.com/JabRef/jabref/issues/8358)
- We fixed an issue where someone could add a duplicate field in the customize entry type dialog. [#8194](https://github.com/JabRef/jabref/issues/8194)
- We fixed a typo in the library properties tab: "String constants". There, one can configure [BibTeX string constants](https://docs.jabref.org/advanced/strings).
- We fixed an issue when writing a non-UTF-8 encoded file: The header is written again. [#8417](https://github.com/JabRef/jabref/issues/8417)
- We fixed an issue where folder creation during systemic literature review failed due to an illegal fetcher name. [#8552](https://github.com/JabRef/jabref/pull/8552)

## [5.4] – 2021-12-20

### Added

- We added confirmation dialog when user wants to close a library where any empty entries are detected. [#8096](https://github.com/JabRef/jabref/issues/8096)
- We added import support for CFF files. [#7945](https://github.com/JabRef/jabref/issues/7945)
- We added the option to copy the DOI of an entry directly from the context menu copy submenu. [#7826](https://github.com/JabRef/jabref/issues/7826)
- We added a fulltext search feature. [#2838](https://github.com/JabRef/jabref/pull/2838)
- We improved the deduction of bib-entries from imported fulltext pdfs. [#7947](https://github.com/JabRef/jabref/pull/7947)
- We added `unprotect_terms` to the list of bracketed pattern modifiers [#7960](https://github.com/JabRef/jabref/pull/7960)
- We added a dialog that allows to parse metadata from linked pdfs. [#7929](https://github.com/JabRef/jabref/pull/7929)
- We added an icon picker in group edit dialog. [#6142](https://github.com/JabRef/jabref/issues/6142)
- We added a preference to Opt-In to JabRef's online metadata extraction service (Grobid) usage. [#8002](https://github.com/JabRef/jabref/pull/8002)
- We readded the possibility to display the search results of all databases ("Global Search"). It is shown in a separate window. [#4096](https://github.com/JabRef/jabref/issues/4096)
- We readded the possibility to keep the search string when switching tabs. It is implemented by a toggle button. [#4096](https://github.com/JabRef/jabref/issues/4096#issuecomment-575986882)
- We allowed the user to also preview the available citation styles in the preferences besides the selected ones [#8108](https://github.com/JabRef/jabref/issues/8108)
- We added an option to search the available citation styles by name in the preferences [#8108](https://github.com/JabRef/jabref/issues/8108)
- We added an option to generate bib-entries from ID through a popover in the toolbar. [#4183](https://github.com/JabRef/jabref/issues/4183)
- We added a menu option in the right click menu of the main table tabs to display the library properties. [#6527](https://github.com/JabRef/jabref/issues/6527)
- When a `.bib` file ("library") was saved successfully, a notification is shown

### Changed

- Local library settings may overwrite the setting "Search and store files relative to library file location" [#8179](https://github.com/JabRef/jabref/issues/8179)
- The option "Fit table horizontally on screen" in the "Entry table" preferences is now disabled by default [#8148](https://github.com/JabRef/jabref/pull/8148)
- We improved the preferences and descriptions in the "Linked files" preferences tab [#8148](https://github.com/JabRef/jabref/pull/8148)
- We slightly changed the layout of the Journal tab in the preferences for ui consistency. [#7937](https://github.com/JabRef/jabref/pull/7937)
- The JabRefHost on Windows now writes a temporary file and calls `-importToOpen` instead of passing the bibtex via `-importBibtex`. [#7374](https://github.com/JabRef/jabref/issues/7374), [JabRef/JabRef-Browser-Extension#274](https://github.com/JabRef/JabRef-Browser-Extension/issues/274)
- We reordered some entries in the right-click menu of the main table. [#6099](https://github.com/JabRef/jabref/issues/6099)
- We merged the barely used ImportSettingsTab and the CustomizationTab in the preferences into one single tab and moved the option to allow Integers in Edition Fields in Bibtex-Mode to the EntryEditor tab. [#7849](https://github.com/JabRef/jabref/pull/7849)
- We moved the export order in the preferences from `File` to `Import and Export`. [#7935](https://github.com/JabRef/jabref/pull/7935)
- We reworked the export order in the preferences and the save order in the library preferences. You can now set more than three sort criteria in your library preferences. [#7935](https://github.com/JabRef/jabref/pull/7935)
- The metadata-to-pdf actions now also embeds the bibfile to the PDF. [#8037](https://github.com/JabRef/jabref/pull/8037)
- The snap was updated to use the core20 base and to use lzo compression for better startup performance [#8109](https://github.com/JabRef/jabref/pull/8109)
- We moved the union/intersection view button in the group sidepane to the left of the other controls. [#8202](https://github.com/JabRef/jabref/pull/8202)
- We improved the Drag and Drop behavior in the "Customize Entry Types" Dialog [#6338](https://github.com/JabRef/jabref/issues/6338)
- When determining the URL of an ArXiV eprint, the URL now points to the version [#8149](https://github.com/JabRef/jabref/pull/8149)
- We Included all standard fields with citation key when exporting to Old OpenOffice/LibreOffice Calc Format [#8176](https://github.com/JabRef/jabref/pull/8176)
- In case the database is encoded with `UTF8`, the `% Encoding` marker is not written anymore
- The written `.bib` file has the same line endings [#390](https://github.com/JabRef/jabref-koppor/issues/390)
- The written `.bib` file always has a final line break
- The written `.bib` file keeps the newline separator of the loaded `.bib` file
- We present options to manually enter an article or return to the New Entry menu when the fetcher DOI fails to find an entry for an ID [#7870](https://github.com/JabRef/jabref/issues/7870)
- We trim white space and non-ASCII characters from DOI [#8127](https://github.com/JabRef/jabref/issues/8127)
- The duplicate checker now inspects other fields in case no difference in the required and optional fields are found.
- We reworked the library properties dialog and integrated the `Library > Preamble`, `Library > Citation key pattern` and `Library > String constants dialogs` [#8264](https://github.com/JabRef/jabref/pulls/8264)
- We improved the startup time of JabRef by switching from the logging library `log4j2` to `tinylog` [#8007](https://github.com/JabRef/jabref/issues/8007)

### Fixed

- We fixed an issue where an exception occurred when pasting an entry with a publication date-range of the form 1910/1917 [#7864](https://github.com/JabRef/jabref/issues/7864)
- We fixed an issue where an exception occurred when a preview style was edited and afterwards another preview style selected. [#8280](https://github.com/JabRef/jabref/issues/8280)
- We fixed an issue where the actions to move a file to a directory were incorrectly disabled. [#7908](https://github.com/JabRef/jabref/issues/7908)
- We fixed an issue where an exception occurred when a linked online file was edited in the entry editor [#8008](https://github.com/JabRef/jabref/issues/8008)
- We fixed an issue when checking for a new version when JabRef is used behind a corporate proxy. [#7884](https://github.com/JabRef/jabref/issues/7884)
- We fixed some icons that were drawn in the wrong color when JabRef used a custom theme. [#7853](https://github.com/JabRef/jabref/issues/7853)
- We fixed an issue where the `Aux file` on `Edit group` doesn't support relative sub-directories path to import. [#7719](https://github.com/JabRef/jabref/issues/7719).
- We fixed an issue where it was impossible to add or modify groups. [#7912](https://github.com/JabRef/jabref/pull/793://github.com/JabRef/jabref/pull/7921)
- We fixed an issue about the visible side pane components being out of sync with the view menu. [#8115](https://github.com/JabRef/jabref/issues/8115)
- We fixed an issue where the side pane would not close when all its components were closed. [#8082](https://github.com/JabRef/jabref/issues/8082)
- We fixed an issue where exported entries from a Citavi bib containing URLs could not be imported [#7882](https://github.com/JabRef/jabref/issues/7882)
- We fixed an issue where the icons in the search bar had the same color, toggled as well as untoggled. [#8014](https://github.com/JabRef/jabref/pull/8014)
- We fixed an issue where typing an invalid UNC path into the "Main file directory" text field caused an error. [#8107](https://github.com/JabRef/jabref/issues/8107)
- We fixed an issue where "Open Folder" didn't select the file on macOS in Finder [#8130](https://github.com/JabRef/jabref/issues/8130)
- We fixed an issue where importing PDFs resulted in an uncaught exception [#8143](https://github.com/JabRef/jabref/issues/8143)
- We fixed "The library has been modified by another program" showing up when line breaks change [#4877](https://github.com/JabRef/jabref/issues/4877)
- The default directory of the "LaTeX Citations" tab is now the directory of the currently opened database (and not the directory chosen at the last open file dialog or the last database save) [JabRef/jabref-koppor#538](https://github.com/JabRef/jabref-koppor/issues/538)
- When writing a bib file, the `NegativeArraySizeException` should not occur [#8231](https://github.com/JabRef/jabref/issues/8231) [#8265](https://github.com/JabRef/jabref/issues/8265)
- We fixed an issue where some menu entries were available without entries selected. [#4795](https://github.com/JabRef/jabref/issues/4795)
- We fixed an issue where right-clicking on a tab and selecting close will close the focused tab even if it is not the tab we right-clicked [#8193](https://github.com/JabRef/jabref/pull/8193)
- We fixed an issue where selecting a citation style in the preferences would sometimes produce an exception [#7860](https://github.com/JabRef/jabref/issues/7860)
- We fixed an issue where an exception would occur when clicking on a DOI link in the preview pane [#7706](https://github.com/JabRef/jabref/issues/7706)
- We fixed an issue where XMP and embedded BibTeX export would not work [#8278](https://github.com/JabRef/jabref/issues/8278)
- We fixed an issue where the XMP and embedded BibTeX import of a file containing multiple schemas failed [#8278](https://github.com/JabRef/jabref/issues/8278)
- We fixed an issue where writing embedded BibTeX import fails due to write protection or bibtex already being present [#8332](https://github.com/JabRef/jabref/pull/8332)
- We fixed an issue where pdf-paths and the pdf-indexer could get out of sync [#8182](https://github.com/JabRef/jabref/issues/8182)
- We fixed an issue where Status-Logger error messages appeared during the startup of JabRef [#5475](https://github.com/JabRef/jabref/issues/5475)

### Removed

- We removed two orphaned preferences options [#8164](https://github.com/JabRef/jabref/pull/8164)
- We removed the functionality of the `--debug` commandline options. Use the java command line switch `-Dtinylog.level=debug` for debug output instead. [#8226](https://github.com/JabRef/jabref/pull/8226)

## [5.3] – 2021-07-05

### Added

- We added a progress counter to the title bar in Possible Duplicates dialog window. [#7366](https://github.com/JabRef/jabref/issues/7366)
- We added new "Customization" tab to the preferences which includes option to choose a custom address for DOI access. [#7337](https://github.com/JabRef/jabref/issues/7337)
- We added zbmath to the public databases from which the bibliographic information of an existing entry can be updated. [#7437](https://github.com/JabRef/jabref/issues/7437)
- We showed to the find Unlinked Files Dialog the date of the files' most recent modification. [#4652](https://github.com/JabRef/jabref/issues/4652)
- We added to the find Unlinked Files function a filter to show only files based on date of last modification (Last Year, Last Month, Last Week, Last Day). [#4652](https://github.com/JabRef/jabref/issues/4652)
- We added to the find Unlinked Files function a filter that sorts the files based on the date of last modification(Sort by Newest, Sort by Oldest First). [#4652](https://github.com/JabRef/jabref/issues/4652)
- We added the possibility to add a new entry via its zbMath ID (zbMATH can be chosen as ID type in the "Select entry type" window). [#7202](https://github.com/JabRef/jabref/issues/7202)
- We added the extension support and the external application support (For Texshow, Texmaker and LyX) to the flatpak [#7248](https://github.com/JabRef/jabref/pull/7248)
- We added some symbols and keybindings to the context menu in the entry editor. [#7268](https://github.com/JabRef/jabref/pull/7268)
- We added keybindings for setting and clearing the read status. [#7264](https://github.com/JabRef/jabref/issues/7264)
- We added two new fields to track the creation and most recent modification date and time for each entry. [JabRef/jabref-koppor#130](https://github.com/JabRef/jabref-koppor/issues/130)
- We added a feature that allows the user to copy highlighted text in the preview window. [#6962](https://github.com/JabRef/jabref/issues/6962)
- We added a feature that allows you to create new BibEntry via paste arxivId [#2292](https://github.com/JabRef/jabref/issues/2292)
- We added support for conducting automated and systematic literature search across libraries and git support for persistence [#369](https://github.com/JabRef/jabref-koppor/issues/369)
- We added a add group functionality at the bottom of the side pane. [#4682](https://github.com/JabRef/jabref/issues/4682)
- We added a feature that allows the user to choose whether to trust the target site when unable to find a valid certification path from the file download site. [#7616](https://github.com/JabRef/jabref/issues/7616)
- We added a feature that allows the user to open all linked files of multiple selected entries by "Open file" option. [#6966](https://github.com/JabRef/jabref/issues/6966)
- We added a keybinding preset for new entries. [#7705](https://github.com/JabRef/jabref/issues/7705)
- We added a select all button for the library import function. [#7786](https://github.com/JabRef/jabref/issues/7786)
- We added a search feature for journal abbreviations. [#7804](https://github.com/JabRef/jabref/pull/7804)
- We added auto-key-generation progress to the background task list. [#7267](https://github.com/JabRef/jabref/issues/7267)
- We added the option to write XMP metadata to pdfs from the CLI. [#7814](https://github.com/JabRef/jabref/pull/7814)

### Changed

- The export to MS Office XML now exports the author field as `Inventor` if the bibtex entry type is `patent` [#7830](https://github.com/JabRef/jabref/issues/7830)
- We changed the EndNote importer to import the field `label` to the corresponding bibtex field `endnote-label` [forum#2734](https://discourse.jabref.org/t/importing-endnote-label-field-to-jabref-from-xml-file/2734)
- The keywords added via "Manage content selectors" are now displayed in alphabetical order. [#3791](https://github.com/JabRef/jabref/issues/3791)
- We improved the "Find unlinked files" dialog to show import results for each file. [#7209](https://github.com/JabRef/jabref/pull/7209)
- The content of the field `timestamp` is migrated to `creationdate`. In case one configured "udpate timestampe", it is migrated to `modificationdate`. [JabRef/jabref-koppor#130](https://github.com/JabRef/jabref-koppor/issues/130)
- The JabRef specific meta-data content in the main field such as priorities (prio1, prio2, ...) are migrated to their respective fields. They are removed from the keywords. [#6840](https://github.com/jabref/jabref/issues/6840)
- We fixed an issue where groups generated from authors' last names did not include all entries of the authors' [#5833](https://github.com/JabRef/jabref/issues/5833)
- The export to MS Office XML now uses the month name for the field `MonthAcessed` instead of the two digit number [#7354](https://github.com/JabRef/jabref/issues/7354)
- We included some standalone dialogs from the options menu in the main preference dialog and fixed some visual issues in the preferences dialog. [#7384](https://github.com/JabRef/jabref/pull/7384)
- We improved the linking of the `python3` interpreter via the shebang to dynamically use the systems default Python. Related to [JabRef/JabRef-Browser-Extension#177](https://github.com/JabRef/JabRef-Browser-Extension/issues/177)
- Automatically found pdf files now have the linking button to the far left and uses a link icon with a plus instead of a briefcase. The file name also has lowered opacity(70%) until added. [#3607](https://github.com/JabRef/jabref/issues/3607)
- We simplified the select entry type form by splitting it into two parts ("Recommended" and "Others") based on internal usage data. [#6730](https://github.com/JabRef/jabref/issues/6730)
- We improved the submenu list by merging the'Remove group' having two options, with or without subgroups. [#4682](https://github.com/JabRef/jabref/issues/4682)
- The export to MS Office XML now uses the month name for the field `Month` instead of the two digit number [forum#2685](https://discourse.jabref.org/t/export-month-as-text-not-number/2685)
- We reintroduced missing default keybindings for new entries. [#7346](https://github.com/JabRef/jabref/issues/7346) [#7439](https://github.com/JabRef/jabref/issues/7439)
- Lists of available fields are now sorted alphabetically. [#7716](https://github.com/JabRef/jabref/issues/7716)
- The tooltip of the search field explaining the search is always shown. [#7279](https://github.com/JabRef/jabref/pull/7279)
- We rewrote the ACM fetcher to adapt to the new interface. [#5804](https://github.com/JabRef/jabref/issues/5804)
- We moved the select/collapse buttons in the unlinked files dialog into a context menu. [#7383](https://github.com/JabRef/jabref/issues/7383)
- We fixed an issue where journal abbreviations containing curly braces were not recognized [#7773](https://github.com/JabRef/jabref/issues/7773)

### Fixed

- We fixed an issue where some texts (e.g. descriptions) in dialogs could not be translated [#7854](https://github.com/JabRef/jabref/issues/7854)
- We fixed an issue where import hangs for ris files with "ER - " [#7737](https://github.com/JabRef/jabref/issues/7737)
- We fixed an issue where getting bibliograhpic data from DOI or another identifer did not respect the library mode (BibTeX/biblatex)[#6267](https://github.com/JabRef/jabref/issues/6267)
- We fixed an issue where importing entries would not respect the library mode (BibTeX/biblatex)[#1018](https://github.com/JabRef/jabref/issues/1018)
- We fixed an issue where an exception occurred when importing entries from a web search [#7606](https://github.com/JabRef/jabref/issues/7606)
- We fixed an issue where the table column sort order was not properly stored and resulted in unsorted eports [#7524](https://github.com/JabRef/jabref/issues/7524)
- We fixed an issue where the value of the field `school` or `institution` would be printed twice in the HTML Export [forum#2634](https://discourse.jabref.org/t/problem-with-exporting-techreport-phdthesis-mastersthesis-to-html/2634)
- We fixed an issue preventing to connect to a shared database. [#7570](https://github.com/JabRef/jabref/pull/7570)
- We fixed an issue preventing files from being dragged & dropped into an empty library. [#6851](https://github.com/JabRef/jabref/issues/6851)
- We fixed an issue where double-click onto PDF in file list under the 'General' tab section should just open the file. [#7465](https://github.com/JabRef/jabref/issues/7465)
- We fixed an issue where the dark theme did not extend to a group's custom color picker. [#7481](https://github.com/JabRef/jabref/issues/7481)
- We fixed an issue where choosing the fields on which autocompletion should not work in "Entry editor" preferences had no effect. [#7320](https://github.com/JabRef/jabref/issues/7320)
- We fixed an issue where the "Normalize page numbers" formatter did not replace en-dashes or em-dashes with a hyphen-minus sign. [#7239](https://github.com/JabRef/jabref/issues/7239)
- We fixed an issue with the style of highlighted check boxes while searching in preferences. [#7226](https://github.com/JabRef/jabref/issues/7226)
- We fixed an issue where the option "Move file to file directory" was disabled in the entry editor for all files [#7194](https://github.com/JabRef/jabref/issues/7194)
- We fixed an issue where application dialogs were opening in the wrong display when using multiple screens [#7273](https://github.com/JabRef/jabref/pull/7273)
- We fixed an issue where the "Find unlinked files" dialog would freeze JabRef on importing. [#7205](https://github.com/JabRef/jabref/issues/7205)
- We fixed an issue where the "Find unlinked files" would stop importing when importing a single file failed. [#7206](https://github.com/JabRef/jabref/issues/7206)
- We fixed an issue where JabRef froze for a few seconds in MacOS when DNS resolution timed out. [#7441](https://github.com/JabRef/jabref/issues/7441)
- We fixed an issue where an exception would be displayed for previewing and preferences when a custom theme has been configured but is missing [#7177](https://github.com/JabRef/jabref/issues/7177)
- We fixed an issue where URLs in `file` fields could not be handled on Windows. [#7359](https://github.com/JabRef/jabref/issues/7359)
- We fixed an issue where the regex based file search miss-interpreted specific symbols. [#4342](https://github.com/JabRef/jabref/issues/4342)
- We fixed an issue where the Harvard RTF exporter used the wrong default file extension. [#4508](https://github.com/JabRef/jabref/issues/4508)
- We fixed an issue where the Harvard RTF exporter did not use the new authors formatter and therefore did not export "organization" authors correctly. [#4508](https://github.com/JabRef/jabref/issues/4508)
- We fixed an issue where the field `urldate` was not exported to the corresponding fields `YearAccessed`, `MonthAccessed`, `DayAccessed` in MS Office XML [#7354](https://github.com/JabRef/jabref/issues/7354)
- We fixed an issue where the password for a shared SQL database was only remembered if it was the same as the username [#6869](https://github.com/JabRef/jabref/issues/6869)
- We fixed an issue where some custom exports did not use the new authors formatter and therefore did not export authors correctly [#7356](https://github.com/JabRef/jabref/issues/7356)
- We fixed an issue where alt+keyboard shortcuts do not work [#6994](https://github.com/JabRef/jabref/issues/6994)
- We fixed an issue about the file link editor did not allow to change the file name according to the default pattern after changing an entry. [#7525](https://github.com/JabRef/jabref/issues/7525)
- We fixed an issue where the file path is invisible in dark theme. [#7382](https://github.com/JabRef/jabref/issues/7382)
- We fixed an issue where the secondary sorting is not working for some special fields. [#7015](https://github.com/JabRef/jabref/issues/7015)
- We fixed an issue where changing the font size makes the font size field too small. [#7085](https://github.com/JabRef/jabref/issues/7085)
- We fixed an issue with TexGroups on Linux systems, where the modification of an aux-file did not trigger an auto-update for TexGroups. Furthermore, the detection of file modifications is now more reliable. [#7412](https://github.com/JabRef/jabref/pull/7412)
- We fixed an issue where the Unicode to Latex formatter produced wrong results for characters with a codepoint higher than Character.MAX_VALUE. [#7387](https://github.com/JabRef/jabref/issues/7387)
- We fixed an issue where a non valid value as font size results in an uncaught exception. [#7415](https://github.com/JabRef/jabref/issues/7415)
- We fixed an issue where "Merge citations" in the Openoffice/Libreoffice integration panel did not have a corresponding opposite. [#7454](https://github.com/JabRef/jabref/issues/7454)
- We fixed an issue where drag and drop of bib files for opening resulted in uncaught exceptions [#7464](https://github.com/JabRef/jabref/issues/7464)
- We fixed an issue where columns shrink in width when we try to enlarge JabRef window. [#6818](https://github.com/JabRef/jabref/issues/6818)
- We fixed an issue where Content selector does not seem to work for custom fields. [#6819](https://github.com/JabRef/jabref/issues/6819)
- We fixed an issue where font size of the preferences dialog does not update with the rest of the GUI. [#7416](https://github.com/JabRef/jabref/issues/7416)
- We fixed an issue in which a linked online file consisting of a web page was saved as an invalid pdf file upon being downloaded. The user is now notified when downloading a linked file results in an HTML file. [#7452](https://github.com/JabRef/jabref/issues/7452)
- We fixed an issue where opening BibTex file (doubleclick) from Folder with spaces not working. [#6487](https://github.com/JabRef/jabref/issues/6487)
- We fixed the header title in the Add Group/Subgroup Dialog box. [#4682](https://github.com/JabRef/jabref/issues/4682)
- We fixed an issue with saving large `.bib` files [#7265](https://github.com/JabRef/jabref/issues/7265)
- We fixed an issue with very large page numbers [#7590](https://github.com/JabRef/jabref/issues/7590)
- We fixed an issue where the file extension is missing on saving the library file on linux [#7451](https://github.com/JabRef/jabref/issues/7451)
- We fixed an issue with opacity of disabled icon-buttons [#7195](https://github.com/JabRef/jabref/issues/7195)
- We fixed an issue where journal abbreviations in UTF-8 were not recognized [#5850](https://github.com/JabRef/jabref/issues/5850)
- We fixed an issue where the article title with curly brackets fails to download the arXiv link (pdf file). [#7633](https://github.com/JabRef/jabref/issues/7633)
- We fixed an issue with toggle of special fields does not work for sorted entries [#7016](https://github.com/JabRef/jabref/issues/7016)
- We fixed an issue with the default path of external application. [#7641](https://github.com/JabRef/jabref/issues/7641)
- We fixed an issue where urls must be embedded in a style tag when importing EndNote style Xml files. Now it can parse url with or without a style tag. [#6199](https://github.com/JabRef/jabref/issues/6199)
- We fixed an issue where the article title with colon fails to download the arXiv link (pdf file). [#7660](https://github.com/JabRef/jabref/issues/7660)
- We fixed an issue where the keybinding for delete entry did not work on the main table [#7580](https://github.com/JabRef/jabref/pull/7580)
- We fixed an issue where the RFC fetcher is not compatible with the draft [#7305](https://github.com/JabRef/jabref/issues/7305)
- We fixed an issue where duplicate files (both file names and contents are the same) is downloaded and add to linked files [#6197](https://github.com/JabRef/jabref/issues/6197)
- We fixed an issue where changing the appearance of the preview tab did not trigger a restart warning. [#5464](https://github.com/JabRef/jabref/issues/5464)
- We fixed an issue where editing "Custom preview style" triggers exception. [#7526](https://github.com/JabRef/jabref/issues/7526)
- We fixed the [SAO/NASA Astrophysics Data System](https://docs.jabref.org/collect/import-using-online-bibliographic-database#sao-nasa-astrophysics-data-system) fetcher. [#7867](https://github.com/JabRef/jabref/pull/7867)
- We fixed an issue where a title with multiple applied formattings in EndNote was not imported correctly [forum#2734](https://discourse.jabref.org/t/importing-endnote-label-field-to-jabref-from-xml-file/2734)
- We fixed an issue where a `report` in EndNote was imported as `article` [forum#2734](https://discourse.jabref.org/t/importing-endnote-label-field-to-jabref-from-xml-file/2734)
- We fixed an issue where the field `publisher` in EndNote was not imported in JabRef [forum#2734](https://discourse.jabref.org/t/importing-endnote-label-field-to-jabref-from-xml-file/2734)

### Removed

- We removed add group button beside the filter group tab. [#4682](https://github.com/JabRef/jabref/issues/4682)

## [5.2] – 2020-12-24

### Added

- We added a validation to check if the current database location is shared, preventing an exception when Pulling Changes From Shared Database. [#6959](https://github.com/JabRef/jabref/issues/6959)
- We added a query parser and mapping layer to enable conversion of queries formulated in simplified lucene syntax by the user into api queries. [#6799](https://github.com/JabRef/jabref/pull/6799)
- We added some basic functionality to customise the look of JabRef by importing a css theme file. [#5790](https://github.com/JabRef/jabref/issues/5790)
- We added connection check function in network preference setting [#6560](https://github.com/JabRef/jabref/issues/6560)
- We added support for exporting to YAML. [#6974](https://github.com/JabRef/jabref/issues/6974)
- We added a DOI format and organization check to detect [American Physical Society](https://journals.aps.org/) journals to copy the article ID to the page field for cases where the page numbers are missing. [#7019](https://github.com/JabRef/jabref/issues/7019)
- We added an error message in the New Entry dialog that is shown in case the fetcher did not find anything . [#7000](https://github.com/JabRef/jabref/issues/7000)
- We added a new formatter to output shorthand month format. [#6579](https://github.com/JabRef/jabref/issues/6579)
- We added support for the new Microsoft Edge browser in all platforms. [#7056](https://github.com/JabRef/jabref/pull/7056)
- We reintroduced emacs/bash-like keybindings. [#6017](https://github.com/JabRef/jabref/issues/6017)
- We added a feature to provide automated cross library search using a cross library query language. This provides support for the search step of systematic literature reviews (SLRs). [JabRef/jabref-koppor#369](https://github.com/JabRef/jabref-koppor/issues/369)

### Changed

- We changed the default preferences for OpenOffice/LibreOffice integration to automatically sync the bibliography when inserting new citations in a OpenOffic/LibreOffice document. [#6957](https://github.com/JabRef/jabref/issues/6957)
- We restructured the 'File' tab and extracted some parts into the 'Linked files' tab [#6779](https://github.com/JabRef/jabref/pull/6779)
- JabRef now offers journal lists from <https://abbrv.jabref.org>. JabRef the lists which use a dot inside the abbreviations. [#5749](https://github.com/JabRef/jabref/pull/5749)
- We removed two useless preferences in the groups preferences dialog. [#6836](https://github.com/JabRef/jabref/pull/6836)
- Synchronization of SpecialFields to keywords is now disabled by default. [#6621](https://github.com/JabRef/jabref/issues/6621)
- JabRef no longer opens the entry editor with the first entry on startup [#6855](https://github.com/JabRef/jabref/issues/6855)
- We completed the rebranding of `bibtexkey` as `citationkey` which was started in JabRef 5.1.
- JabRef no longer opens the entry editor with the first entry on startup [#6855](https://github.com/JabRef/jabref/issues/6855)
- Fetch by ID: (long) "SAO/NASA Astrophysics Data System" replaced by (short) "SAO/NASA ADS" [#6876](https://github.com/JabRef/jabref/pull/6876)
- We changed the title of the window "Manage field names and content" to have the same title as the corresponding menu item [#6895](https://github.com/JabRef/jabref/pull/6895)
- We renamed the menus "View -> Previous citation style" and "View -> Next citation style" into "View -> Previous preview style" and "View -> Next preview style" and renamed the "Preview" style to "Customized preview style". [#6899](https://github.com/JabRef/jabref/pull/6899)
- We changed the default preference option "Search and store files relative to library file location" to on, as this seems to be a more intuitive behaviour. [#6863](https://github.com/JabRef/jabref/issues/6863)
- We changed the title of the window "Manage field names and content": to have the same title as the corresponding menu item [#6895](https://github.com/JabRef/jabref/pull/6895)
- We improved the detection of "short" DOIs. [#6880](https://github.com/JabRef/jabref/issues/6880)
- We improved the duplicate detection when identifiers like DOI or arXiv are semantically the same, but just syntactically differ (e.g. with or without http(s):// prefix). [#6707](https://github.com/JabRef/jabref/issues/6707)
- We improved JabRef start up time [#6057](https://github.com/JabRef/jabref/issues/6057)
- We changed in the group interface "Generate groups from keywords in a BibTeX field" by "Generate groups from keywords in the following field". [#6983](https://github.com/JabRef/jabref/issues/6983)
- We changed the name of a group type from "Searching for keywords" to "Searching for a keyword". [#6995](https://github.com/JabRef/jabref/pull/6995)
- We changed the way JabRef displays the title of a tab and of the window. [#4161](https://github.com/JabRef/jabref/issues/4161)
- We changed connect timeouts for server requests to 30 seconds in general and 5 seconds for GROBID server (special) and improved user notifications on connection issues. [#7026](https://github.com/JabRef/jabref/pull/7026)
- We changed the order of the library tab context menu items. [#7171](https://github.com/JabRef/jabref/issues/7171)
- We changed the way linked files are opened on Linux to use the native openFile method, compatible with confined packages. [#7037](https://github.com/JabRef/jabref/pull/7037)
- We refined the entry preview to show the full names of authors and editors, to list the editor only if no author is present, have the year earlier. [#7083](https://github.com/JabRef/jabref/issues/7083)

### Fixed

- We fixed an issue changing the icon link_variation_off that is not meaningful. [#6834](https://github.com/JabRef/jabref/issues/6834)
- We fixed an issue where the `.sav` file was not deleted upon exiting JabRef. [#6109](https://github.com/JabRef/jabref/issues/6109)
- We fixed a linked identifier icon inconsistency. [#6705](https://github.com/JabRef/jabref/issues/6705)
- We fixed the wrong behavior that font size changes are not reflected in dialogs. [#6039](https://github.com/JabRef/jabref/issues/6039)
- We fixed the failure to Copy citation key and link. [#5835](https://github.com/JabRef/jabref/issues/5835)
- We fixed an issue where the sort order of the entry table was reset after a restart of JabRef. [#6898](https://github.com/JabRef/jabref/pull/6898)
- We fixed an issue where no longer a warning was displayed when inserting references into LibreOffice with an invalid "ReferenceParagraphFormat". [#6907](https://github.com/JabRef/jabref/pull/6907).
- We fixed an issue where a selected field was not removed after the first click in the custom entry types dialog. [#6934](https://github.com/JabRef/jabref/issues/6934)
- We fixed an issue where a remove icon was shown for standard entry types in the custom entry types dialog. [#6906](https://github.com/JabRef/jabref/issues/6906)
- We fixed an issue where it was impossible to connect to OpenOffice/LibreOffice on Mac OSX. [#6970](https://github.com/JabRef/jabref/pull/6970)
- We fixed an issue with the python script used by browser plugins that failed to locate JabRef if not installed in its default location. [#6963](https://github.com/JabRef/jabref/pull/6963/files)
- We fixed an issue where spaces and newlines in an isbn would generate an exception. [#6456](https://github.com/JabRef/jabref/issues/6456)
- We fixed an issue where identity column header had incorrect foreground color in the Dark theme. [#6796](https://github.com/JabRef/jabref/issues/6796)
- We fixed an issue where the RIS exporter added extra blank lines.[#7007](https://github.com/JabRef/jabref/pull/7007/files)
- We fixed an issue where clicking on Collapse All button in the Search for Unlinked Local Files expanded the directory structure erroneously [#6848](https://github.com/JabRef/jabref/issues/6848)
- We fixed an issue, when pulling changes from shared database via shortcut caused creation of a new tech report [#6867](https://github.com/JabRef/jabref/issues/6867)
- We fixed an issue where the JabRef GUI does not highlight the "All entries" group on start-up [#6691](https://github.com/JabRef/jabref/issues/6691)
- We fixed an issue where a custom dark theme was not applied to the entry preview tab [#7068](https://github.com/JabRef/jabref/issues/7068)
- We fixed an issue where modifications to the Custom preview layout in the preferences were not saved [#6447](https://github.com/JabRef/jabref/issues/6447)
- We fixed an issue where errors from imports were not shown to the user [#7084](https://github.com/JabRef/jabref/pull/7084)
- We fixed an issue where the EndNote XML Import would fail on empty keywords tags [forum#2387](https://discourse.jabref.org/t/importing-in-unknown-format-fails-to-import-xml-library-from-bookends-export/2387)
- We fixed an issue where the color of groups of type "free search expression" not persisting after restarting the application [#6999](https://github.com/JabRef/jabref/issues/6999)
- We fixed an issue where modifications in the source tab where not saved without switching to another field before saving the library [#6622](https://github.com/JabRef/jabref/issues/6622)
- We fixed an issue where the "Document Viewer" did not show the first page of the opened pdf document and did not show the correct total number of pages [#7108](https://github.com/JabRef/jabref/issues/7108)
- We fixed an issue where the context menu was not updated after a file link was changed. [#5777](https://github.com/JabRef/jabref/issues/5777)
- We fixed an issue where the password for a shared SQL database was not remembered [#6869](https://github.com/JabRef/jabref/issues/6869)
- We fixed an issue where newly added entires were not synced to a shared SQL database [#7176](https://github.com/JabRef/jabref/issues/7176)
- We fixed an issue where the PDF-Content importer threw an exception when no DOI number is present at the first page of the PDF document [#7203](https://github.com/JabRef/jabref/issues/7203)
- We fixed an issue where groups created from aux files did not update on file changes [#6394](https://github.com/JabRef/jabref/issues/6394)
- We fixed an issue where authors that only have last names were incorrectly identified as institutes when generating citation keys [#7199](https://github.com/JabRef/jabref/issues/7199)
- We fixed an issue where institutes were incorrectly identified as universities when generating citation keys [#6942](https://github.com/JabRef/jabref/issues/6942)

### Removed

- We removed the Google Scholar fetcher and the ACM fetcher do not work due to traffic limitations [#6369](https://github.com/JabRef/jabref/issues/6369)
- We removed the menu entry "Manage external file types" because it's already in 'Preferences' dialog [#6991](https://github.com/JabRef/jabref/issues/6991)
- We removed the integrity check "Abbreviation detected" for the field journal/journaltitle in the entry editor [#3925](https://github.com/JabRef/jabref/issues/3925)

## [5.1] – 2020-08-30

### Added

- We added a new fetcher to enable users to search mEDRA DOIs [#6602](https://github.com/JabRef/jabref/issues/6602)
- We added a new fetcher to enable users to search "[Collection of Computer Science Bibliographies](https://en.wikipedia.org/wiki/Collection_of_Computer_Science_Bibliographies)". [#6638](https://github.com/JabRef/jabref/issues/6638)
- We added default values for delimiters in Add Subgroup window [#6624](https://github.com/JabRef/jabref/issues/6624)
- We improved responsiveness of general fields specification dialog window. [#6604](https://github.com/JabRef/jabref/issues/6604)
- We added support for importing ris file and load DOI [#6530](https://github.com/JabRef/jabref/issues/6530)
- We added the Library properties to a context menu on the library tabs [#6485](https://github.com/JabRef/jabref/issues/6485)
- We added a new field in the preferences in 'BibTeX key generator' for unwanted characters that can be user-specified. [#6295](https://github.com/JabRef/jabref/issues/6295)
- We added support for searching ShortScience for an entry through the user's browser. [#6018](https://github.com/JabRef/jabref/pull/6018)
- We updated EditionChecker to permit edition to start with a number. [#6144](https://github.com/JabRef/jabref/issues/6144)
- We added tooltips for most fields in the entry editor containing a short description. [#5847](https://github.com/JabRef/jabref/issues/5847)
- We added support for basic markdown in custom formatted previews [#6194](https://github.com/JabRef/jabref/issues/6194)
- We now show the number of items found and selected to import in the online search dialog. [#6248](https://github.com/JabRef/jabref/pull/6248)
- We created a new install screen for macOS. [#5759](https://github.com/JabRef/jabref/issues/5759)
- We added a new integrity check for duplicate DOIs. [JabRef/jabref-koppor#339](https://github.com/JabRef/jabref-koppor/issues/339)
- We implemented an option to download fulltext files while importing. [#6381](https://github.com/JabRef/jabref/pull/6381)
- We added a progress-indicator showing the average progress of background tasks to the toolbar. Clicking it reveals a pop-over with a list of running background tasks. [#6443](https://github.com/JabRef/jabref/pull/6443)
- We fixed the bug when strike the delete key in the text field. [#6421](https://github.com/JabRef/jabref/issues/6421)
- We added a BibTex key modifier for truncating strings. [#3915](https://github.com/JabRef/jabref/issues/3915)
- We added support for jumping to target entry when typing letter/digit after sorting a column in maintable [#6146](https://github.com/JabRef/jabref/issues/6146)
- We added a new fetcher to enable users to search all available E-Libraries simultaneously. [JabRef/jabref-koppor#369](https://github.com/JabRef/jabref-koppor/issues/369)
- We added the field "entrytype" to the export sort criteria [#6531](https://github.com/JabRef/jabref/pull/6531)
- We added the possibility to change the display order of the fields in the entry editor. The order can now be configured using drag and drop in the "Customize entry types" dialog [#6152](https://github.com/JabRef/jabref/pull/6152)
- We added native support for biblatex-software [#6574](https://github.com/JabRef/jabref/issues/6574)
- We added a missing restart warning for AutoComplete in the preferences dialog. [#6351](https://github.com/JabRef/jabref/issues/6351)
- We added a note to the citation key pattern preferences dialog as a temporary workaround for a JavaFX bug, about committing changes in a table cell, if the focus is lost. [#5825](https://github.com/JabRef/jabref/issues/5825)
- We added support for customized fallback fields in bracketed patterns. [#7111](https://github.com/JabRef/jabref/issues/7111)

### Changed

- We improved the arXiv fetcher. Now it should find entries even more reliably and does no longer include the version (e.g `v1`) in the `eprint` field. [forum#1941](https://discourse.jabref.org/t/remove-version-in-arxiv-import/1941)
- We moved the group search bar and the button "New group" from bottom to top position to make it more prominent. [#6112](https://github.com/JabRef/jabref/pull/6112)
- When JabRef finds a `.sav` file without changes, there is no dialog asking for acceptance of changes anymore.
- We changed the buttons for import/export/show all/reset of preferences to smaller icon buttons in the preferences dialog. [#6130](https://github.com/JabRef/jabref/pull/6130)
- We moved the functionality "Manage field names & content" from the "Library" menu to the "Edit" menu, because it affects the selected entries and not the whole library
- We merged the functionality "Append contents from a BibTeX library into the currently viewed library" into the "Import into database" functionality. Fixes [#6049](https://github.com/JabRef/jabref/issues/6049).
- We changed the directory where fulltext downloads are stored to the directory set in the import-tab in preferences. [#6381](https://github.com/JabRef/jabref/pull/6381)
- We improved the error message for invalid jstyles. [#6303](https://github.com/JabRef/jabref/issues/6303)
- We changed the section name of 'Advanced' to 'Network' in the preferences and removed some obsolete options.[#6489](https://github.com/JabRef/jabref/pull/6489)
- We improved the context menu of the column "Linked identifiers" of the main table, by truncating their texts, if they are too long. [#6499](https://github.com/JabRef/jabref/issues/6499)
- We merged the main table tabs in the preferences dialog. [#6518](https://github.com/JabRef/jabref/pull/6518)
- We changed the command line option 'generateBibtexKeys' to the more generic term 'generateCitationKeys' while the short option remains 'g'.[#6545](https://github.com/JabRef/jabref/pull/6545)
- We improved the "Possible duplicate entries" window to remember its size and position throughout a session. [#6582](https://github.com/JabRef/jabref/issues/6582)
- We divided the toolbar into small parts, so if the application window is to small, only a part of the toolbar is moved into the chevron popup. [#6682](https://github.com/JabRef/jabref/pull/6682)
- We changed the layout for of the buttons in the Open Office side panel to ensure that the button text is always visible, specially when resizing. [#6639](https://github.com/JabRef/jabref/issues/6639)
- We merged the two new library commands in the file menu to one which always creates a new library in the default library mode. [#6539](https://github.com/JabRef/jabref/pull/6539#issuecomment-641056536)

### Fixed

- We fixed an issue where entry preview tab has no name in drop down list. [#6591](https://github.com/JabRef/jabref/issues/6591)
- We fixed to only search file links in the BIB file location directory when preferences has corresponding checkbox checked. [#5891](https://github.com/JabRef/jabref/issues/5891)
- We fixed wrong button order (Apply and Cancel) in ManageProtectedTermsDialog.
- We fixed an issue with incompatible characters at BibTeX key [#6257](https://github.com/JabRef/jabref/issues/6257)
- We fixed an issue where dash (`-`) was reported as illegal BibTeX key [#6295](https://github.com/JabRef/jabref/issues/6295)
- We greatly improved the performance of the overall application and many operations. [#5071](https://github.com/JabRef/jabref/issues/5071)
- We fixed an issue where sort by priority was broken. [#6222](https://github.com/JabRef/jabref/issues/6222)
- We fixed an issue where opening a library from the recent libraries menu was not possible. [#5939](https://github.com/JabRef/jabref/issues/5939)
- We fixed an issue with inconsistent capitalization of file extensions when downloading files. [#6115](https://github.com/JabRef/jabref/issues/6115)
- We fixed the display of language and encoding in the preferences dialog. [#6130](https://github.com/JabRef/jabref/pull/6130)
- Now the link and/or the link description in the column "linked files" of the main table gets truncated or wrapped, if too long, otherwise display issues arise. [#6178](https://github.com/JabRef/jabref/issues/6178)
- We fixed the issue that groups panel does not keep size when resizing window. [#6180](https://github.com/JabRef/jabref/issues/6180)
- We fixed an error that sometimes occurred when using the context menu. [#6085](https://github.com/JabRef/jabref/issues/6085)
- We fixed an issue where search full-text documents downloaded files with same name, overwriting existing files. [#6174](https://github.com/JabRef/jabref/pull/6174)
- We fixed an issue when importing into current library an erroneous message "import cancelled" is displayed even though import is successful. [#6266](https://github.com/JabRef/jabref/issues/6266)
- We fixed an issue where custom jstyles for Open/LibreOffice where not saved correctly. [#6170](https://github.com/JabRef/jabref/issues/6170)
- We fixed an issue where the INSPIRE fetcher was no longer working [#6229](https://github.com/JabRef/jabref/issues/6229)
- We fixed an issue where custom exports with an uppercase file extension could not be selected for "Copy...-> Export to Clipboard" [#6285](https://github.com/JabRef/jabref/issues/6285)
- We fixed the display of icon both in the main table and linked file editor. [#6169](https://github.com/JabRef/jabref/issues/6169)
- We fixed an issue where the windows installer did not create an entry in the start menu [bug report in the forum](https://discourse.jabref.org/t/error-while-fetching-from-doi/2018/3)
- We fixed an issue where only the field `abstract` and `comment` were declared as multiline fields. Other fields can now be configured in the preferences using "Do not wrap the following fields when saving" [#4373](https://github.com/JabRef/jabref/issues/4373)
- We fixed an issue where JabRef switched to discrete graphics under macOS [#5935](https://github.com/JabRef/jabref/issues/5935)
- We fixed an issue where the Preferences entry preview will be unexpected modified leads to Value too long exception [#6198](https://github.com/JabRef/jabref/issues/6198)
- We fixed an issue where custom jstyles for Open/LibreOffice would only be valid if a layout line for the entry type `default` was at the end of the layout section [#6303](https://github.com/JabRef/jabref/issues/6303)
- We fixed an issue where a new entry is not shown in the library if a search is active [#6297](https://github.com/JabRef/jabref/issues/6297)
- We fixed an issue where long directory names created from patterns could create an exception. [#3915](https://github.com/JabRef/jabref/issues/3915)
- We fixed an issue where sort on numeric cases was broken. [#6349](https://github.com/JabRef/jabref/issues/6349)
- We fixed an issue where year and month fields were not cleared when converting to biblatex [#6224](https://github.com/JabRef/jabref/issues/6224)
- We fixed an issue where an "Not on FX thread" exception occurred when saving on linux [#6453](https://github.com/JabRef/jabref/issues/6453)
- We fixed an issue where the library sort order was lost. [#6091](https://github.com/JabRef/jabref/issues/6091)
- We fixed an issue where brackets in regular expressions were not working. [#6469](https://github.com/JabRef/jabref/pull/6469)
- We fixed an issue where multiple background task popups stacked over each other.. [#6472](https://github.com/JabRef/jabref/issues/6472)
- We fixed an issue where LaTeX citations for specific commands (`\autocite`s) of biblatex-mla were not recognized. [#6476](https://github.com/JabRef/jabref/issues/6476)
- We fixed an issue where drag and drop was not working on empty database. [#6487](https://github.com/JabRef/jabref/issues/6487)
- We fixed an issue where the name fields were not updated after the preferences changed. [#6515](https://github.com/JabRef/jabref/issues/6515)
- We fixed an issue where "null" appeared in generated BibTeX keys. [#6459](https://github.com/JabRef/jabref/issues/6459)
- We fixed an issue where the authors' names were incorrectly displayed in the authors' column when they were bracketed. [#6465](https://github.com/JabRef/jabref/issues/6465) [#6459](https://github.com/JabRef/jabref/issues/6459)
- We fixed an issue where importing certain unlinked files would result in an exception [#5815](https://github.com/JabRef/jabref/issues/5815)
- We fixed an issue where downloaded files would be moved to a directory named after the citationkey when no file directory pattern is specified [#6589](https://github.com/JabRef/jabref/issues/6589)
- We fixed an issue with the creation of a group of cited entries which incorrectly showed the message that the library had been modified externally whenever saving the library. [#6420](https://github.com/JabRef/jabref/issues/6420)
- We fixed an issue with the creation of a group of cited entries. Now the file path to an aux file gets validated. [#6585](https://github.com/JabRef/jabref/issues/6585)
- We fixed an issue on Linux systems where the application would crash upon inotify failure. Now, the user is prompted with a warning, and given the choice to continue the session. [#6073](https://github.com/JabRef/jabref/issues/6073)
- We moved the search modifier buttons into the search bar, as they were not accessible, if autocompletion was disabled. [#6625](https://github.com/JabRef/jabref/issues/6625)
- We fixed an issue about duplicated group color indicators [#6175](https://github.com/JabRef/jabref/issues/6175)
- We fixed an issue where entries with the entry type Misc from an imported aux file would not be saved correctly to the bib file on disk [#6405](https://github.com/JabRef/jabref/issues/6405)
- We fixed an issue where percent sign ('%') was not formatted properly by the HTML formatter [#6753](https://github.com/JabRef/jabref/issues/6753)
- We fixed an issue with the [SAO/NASA Astrophysics Data System](https://docs.jabref.org/collect/add-entry-using-an-id#sao-nasa-a-ds) fetcher where `\textbackslash` appeared at the end of the abstract.
- We fixed an issue with the Science Direct fetcher where PDFs could not be downloaded. Fixes [#5860](https://github.com/JabRef/jabref/issues/5860)
- We fixed an issue with the Library of Congress importer.
- We fixed the [link to the external libraries listing](https://github.com/JabRef/jabref/blob/master/external-libraries.md) in the about dialog
- We fixed an issue regarding pasting on Linux. [#6293](https://github.com/JabRef/jabref/issues/6293)

### Removed

- We removed the option of the "enforce legal key". [#6295](https://github.com/JabRef/jabref/issues/6295)
- We removed the obsolete `External programs / Open PDF` section in the preferences, as the default application to open PDFs is now set in the `Manage external file types` dialog. [#6130](https://github.com/JabRef/jabref/pull/6130)
- We removed the option to configure whether a `.bib.bak` file should be generated upon save. It is now always enabled. Documentation at <https://docs.jabref.org/advanced/autosave>. [#6092](https://github.com/JabRef/jabref/issues/6092)
- We removed the built-in list of IEEE journal abbreviations using BibTeX strings. If you still want to use them, you have to download them separately from <https://abbrv.jabref.org>.

## [5.0] – 2020-03-06

### Changed

- Added browser integration to the snap package for firefox/chromium browsers. [#6062](https://github.com/JabRef/jabref/pull/6062)
- We reintroduced the possibility to extract references from plain text (using [GROBID](https://grobid.readthedocs.io/en/latest/)). [#5614](https://github.com/JabRef/jabref/pull/5614)
- We changed the open office panel to show buttons in rows of three instead of going straight down to save space as the button expanded out to take up unnecessary horizontal space. [#5479](https://github.com/JabRef/jabref/issues/5479)
- We cleaned up the group add/edit dialog. [#5826](https://github.com/JabRef/jabref/pull/5826)
- We reintroduced the index column. [#5844](https://github.com/JabRef/jabref/pull/5844)
- Filenames of external files can no longer contain curly braces. [#5926](https://github.com/JabRef/jabref/pull/5926)
- We made the filters more easily accessible in the integrity check dialog. [#5955](https://github.com/JabRef/jabref/pull/5955)
- We reimplemented and improved the dialog "Customize entry types". [#4719](https://github.com/JabRef/jabref/issues/4719)
- We added an [American Physical Society](https://journals.aps.org/) fetcher. [#818](https://github.com/JabRef/jabref/issues/818)
- We added possibility to enable/disable items quantity in groups. [#6042](https://github.com/JabRef/jabref/issues/6042)

### Fixed

- We fixed an issue where the command line console was always opened in the background. [#5474](https://github.com/JabRef/jabref/issues/5474)
- We fixed and issue where pdf files will not open under some KDE linux distributions when using okular. [#5253](https://github.com/JabRef/jabref/issues/5253)
- We fixed an issue where the Medline fetcher was only working when JabRef was running from source. [#5645](https://github.com/JabRef/jabref/issues/5645)
- We fixed some visual issues in the dark theme. [#5764](https://github.com/JabRef/jabref/pull/5764) [#5753](https://github.com/JabRef/jabref/issues/5753)
- We fixed an issue where non-default previews didn't handle unicode characters. [#5779](https://github.com/JabRef/jabref/issues/5779)
- We improved the performance, especially changing field values in the entry should feel smoother now. [#5843](https://github.com/JabRef/jabref/issues/5843)
- We fixed an issue where the ampersand character wasn't rendering correctly on previews. [#3840](https://github.com/JabRef/jabref/issues/3840)
- We fixed an issue where an erroneous "The library has been modified by another program" message was shown when saving. [#4877](https://github.com/JabRef/jabref/issues/4877)
- We fixed an issue where the file extension was missing after downloading a file (we now fall-back to pdf). [#5816](https://github.com/JabRef/jabref/issues/5816)
- We fixed an issue where cleaning up entries broke web URLs, if "Make paths of linked files relative (if possible)" was enabled, which resulted in various other issues subsequently. [#5861](https://github.com/JabRef/jabref/issues/5861)
- We fixed an issue where the tab "Required fields" of the entry editor did not show all required fields, if at least two of the defined required fields are linked with a logical or. [#5859](https://github.com/JabRef/jabref/issues/5859)
- We fixed several issues concerning managing external file types: Now everything is usable and fully functional. Previously, there were problems with the radio buttons, with saving the settings and with loading an input field value. Furthermore, different behavior for Windows and other operating systems was given, which was unified as well. [#5846](https://github.com/JabRef/jabref/issues/5846)
- We fixed an issue where entries containing Unicode charaters were not parsed correctly [#5899](https://github.com/JabRef/jabref/issues/5899)
- We fixed an issue where an entry containing an external filename with curly braces could not be saved. Curly braces are now longer allowed in filenames. [#5899](https://github.com/JabRef/jabref/issues/5899)
- We fixed an issue where changing the type of an entry did not update the main table [#5906](https://github.com/JabRef/jabref/issues/5906)
- We fixed an issue in the optics of the library properties, that cropped the dialog on scaled displays. [#5969](https://github.com/JabRef/jabref/issues/5969)
- We fixed an issue where changing the type of an entry did not update the main table. [#5906](https://github.com/JabRef/jabref/issues/5906)
- We fixed an issue where opening a library from the recent libraries menu was not possible. [#5939](https://github.com/JabRef/jabref/issues/5939)
- We fixed an issue where the most bottom group in the list got lost, if it was dragged on itself. [#5983](https://github.com/JabRef/jabref/issues/5983)
- We fixed an issue where changing entry type doesn't always work when biblatex source is shown. [#5905](https://github.com/JabRef/jabref/issues/5905)
- We fixed an issue where the group and the link column were not updated after changing the entry in the main table. [#5985](https://github.com/JabRef/jabref/issues/5985)
- We fixed an issue where reordering the groups was not possible after inserting an article. [#6008](https://github.com/JabRef/jabref/issues/6008)
- We fixed an issue where citation styles except the default "Preview" could not be used. [#5622](https://github.com/JabRef/jabref/issues/5622)
- We fixed an issue where a warning was displayed when the title content is made up of two sentences. [#5832](https://github.com/JabRef/jabref/issues/5832)
- We fixed an issue where an exception was thrown when adding a save action without a selected formatter in the library properties [#6069](https://github.com/JabRef/jabref/issues/6069)
- We fixed an issue where JabRef's icon was missing in the Export to clipboard Dialog. [#6286](https://github.com/JabRef/jabref/issues/6286)
- We fixed an issue when an "Abstract field" was duplicating text, when importing from RIS file (Neurons) [#6065](https://github.com/JabRef/jabref/issues/6065)
- We fixed an issue where adding the addition of a new entry was not completely validated [#6370](https://github.com/JabRef/jabref/issues/6370)
- We fixed an issue where the blue and red text colors in the Merge entries dialog were not quite visible [#6334](https://github.com/JabRef/jabref/issues/6334)
- We fixed an issue where underscore character was removed from the file name in the Recent Libraries list in File menu [#6383](https://github.com/JabRef/jabref/issues/6383)
- We fixed an issue where few keyboard shortcuts regarding new entries were missing [#6403](https://github.com/JabRef/jabref/issues/6403)

### Removed

- Ampersands are no longer escaped by default in the `bib` file. If you want to keep the current behaviour, you can use the new "Escape Ampersands" formatter as a save action. [#5869](https://github.com/JabRef/jabref/issues/5869)
- The "Merge Entries" entry was removed from the Quality Menu. Users should use the right-click menu instead. [#6021](https://github.com/JabRef/jabref/pull/6021)

## [5.0-beta] – 2019-12-15

### Changed

- We added a short DOI field formatter which shortens DOI to more human-readable form. [JabRef/jabref-koppor#343](https://github.com/JabRef/jabref-koppor/issues/343)
- We improved the display of group memberships by adding multiple colored bars if the entry belongs to more than one group. [#4574](https://github.com/JabRef/jabref/issues/4574)
- We added an option to show the preview as an extra tab in the entry editor (instead of in a split view). [#5244](https://github.com/JabRef/jabref/issues/5244)
- A custom Open/LibreOffice jstyle file now requires a layout line for the entry type `default` [#5452](https://github.com/JabRef/jabref/issues/5452)
- The entry editor is now open by default when JabRef starts up. [#5460](https://github.com/JabRef/jabref/issues/5460)
- Customized entry types are now serialized in alphabetical order in the bib file.
- We added a new ADS fetcher to use the new ADS API. [#4949](https://github.com/JabRef/jabref/issues/4949)
- We added support of the [X11 primary selection](https://unix.stackexchange.com/a/139193/18033) [#2389](https://github.com/JabRef/jabref/issues/2389)
- We added support to switch between biblatex and bibtex library types. [#5550](https://github.com/JabRef/jabref/issues/5550)
- We changed the save action buttons to be easier to understand. [#5565](https://github.com/JabRef/jabref/issues/5565)
- We made the columns for groups, files and uri in the main table reorderable and merged the clickable icon columns for uri, url, doi and eprint. [#5544](https://github.com/JabRef/jabref/pull/5544)
- We reduced the number of write actions performed when autosave is enabled [#5679](https://github.com/JabRef/jabref/issues/5679)
- We made the column sort order in the main table persistent [#5730](https://github.com/JabRef/jabref/pull/5730)
- When an entry is modified on disk, the change dialog now shows the merge dialog to highlight the changes [#5688](https://github.com/JabRef/jabref/pull/5688)

### Fixed

- Inherit fields from cross-referenced entries as specified by biblatex. [#5045](https://github.com/JabRef/jabref/issues/5045)
- We fixed an issue where it was no longer possible to connect to LibreOffice. [#5261](https://github.com/JabRef/jabref/issues/5261)
- The "All entries group" is no longer shown when no library is open.
- We fixed an exception which occurred when closing JabRef. [#5348](https://github.com/JabRef/jabref/issues/5348)
- We fixed an issue where JabRef reports incorrectly about customized entry types. [#5332](https://github.com/JabRef/jabref/issues/5332)
- We fixed a few problems that prevented JabFox to communicate with JabRef. [#4737](https://github.com/JabRef/jabref/issues/4737) [#4303](https://github.com/JabRef/jabref/issues/4303)
- We fixed an error where the groups containing an entry loose their highlight color when scrolling. [#5022](https://github.com/JabRef/jabref/issues/5022)
- We fixed an error where scrollbars were not shown. [#5374](https://github.com/JabRef/jabref/issues/5374)
- We fixed an error where an exception was thrown when merging entries. [#5169](https://github.com/JabRef/jabref/issues/5169)
- We fixed an error where certain metadata items were not serialized alphabetically.
- After assigning an entry to a group, the item count is now properly colored to reflect the new membership of the entry. [#3112](https://github.com/JabRef/jabref/issues/3112)
- The group panel is now properly updated when switching between libraries (or when closing/opening one). [#3142](https://github.com/JabRef/jabref/issues/3142)
- We fixed an error where the number of matched entries shown in the group pane was not updated correctly. [#4441](https://github.com/JabRef/jabref/issues/4441)
- We fixed an error where the wrong file is renamed and linked when using the "Copy, rename and link" action. [#5653](https://github.com/JabRef/jabref/issues/5653)
- We fixed a "null" error when writing XMP metadata. [#5449](https://github.com/JabRef/jabref/issues/5449)
- We fixed an issue where empty keywords lead to a strange display of automatic keyword groups. [#5333](https://github.com/JabRef/jabref/issues/5333)
- We fixed an error where the default color of a new group was white instead of dark gray. [#4868](https://github.com/JabRef/jabref/issues/4868)
- We fixed an issue where the first field in the entry editor got the focus while performing a different action (like searching). [#5084](https://github.com/JabRef/jabref/issues/5084)
- We fixed an issue where multiple entries were highlighted in the web search result after scrolling. [#5035](https://github.com/JabRef/jabref/issues/5035)
- We fixed an issue where the hover indication in the web search pane was not working. [#5277](https://github.com/JabRef/jabref/issues/5277)
- We fixed an error mentioning "javafx.controls/com.sun.javafx.scene.control" that was thrown when interacting with the toolbar.
- We fixed an error where a cleared search was restored after switching libraries. [#4846](https://github.com/JabRef/jabref/issues/4846)
- We fixed an exception which occurred when trying to open a non-existing file from the "Recent files"-menu [#5334](https://github.com/JabRef/jabref/issues/5334)
- We fixed an issues where the search highlight in the entry preview did not worked. [#5069](https://github.com/JabRef/jabref/issues/5069)
- The context menu for fields in the entry editor is back. [#5254](https://github.com/JabRef/jabref/issues/5254)
- We fixed an exception which occurred when trying to open a non-existing file from the "Recent files"-menu [#5334](https://github.com/JabRef/jabref/issues/5334)
- We fixed a problem where the "editor" information has been duplicated during saving a .bib-Database. [#5359](https://github.com/JabRef/jabref/issues/5359)
- We re-introduced the feature to switch between different preview styles. [#5221](https://github.com/JabRef/jabref/issues/5221)
- We fixed various issues (including [#5263](https://github.com/JabRef/jabref/issues/5263)) related to copying entries to the clipboard
- We fixed some display errors in the preferences dialog and replaced some of the controls [#5033](https://github.com/JabRef/jabref/pull/5033) [#5047](https://github.com/JabRef/jabref/pull/5047) [#5062](https://github.com/JabRef/jabref/pull/5062) [#5141](https://github.com/JabRef/jabref/pull/5141) [#5185](https://github.com/JabRef/jabref/pull/5185) [#5265](https://github.com/JabRef/jabref/pull/5265) [#5315](https://github.com/JabRef/jabref/pull/5315) [#5360](https://github.com/JabRef/jabref/pull/5360)
- We fixed an exception which occurred when trying to import entries without an open library. [#5447](https://github.com/JabRef/jabref/issues/5447)
- The "Automatically set file links" feature now follows symbolic links. [#5664](https://github.com/JabRef/jabref/issues/5664)
- After successful import of one or multiple bib entries the main table scrolls to the first imported entry [#5383](https://github.com/JabRef/jabref/issues/5383)
- We fixed an exception which occurred when an invalid jstyle was loaded. [#5452](https://github.com/JabRef/jabref/issues/5452)
- We fixed an issue where the command line arguments `importBibtex` and `importToOpen` did not import into the currently open library, but opened a new one. [#5537](https://github.com/JabRef/jabref/issues/5537)
- We fixed an error where the preview theme did not adapt to the "Dark" mode [#5463](https://github.com/JabRef/jabref/issues/5463)
- We fixed an issue where multiple entries were allowed in the "crossref" field [#5284](https://github.com/JabRef/jabref/issues/5284)
- We fixed an issue where the merge dialog showed the wrong text colour in "Dark" mode [#5516](https://github.com/JabRef/jabref/issues/5516)
- We fixed visibility issues with the scrollbar and group selection highlight in "Dark" mode, and enabled "Dark" mode for the OpenOffice preview in the style selection window. [#5522](https://github.com/JabRef/jabref/issues/5522)
- We fixed an issue where the author field was not correctly parsed during bibtex key-generation. [#5551](https://github.com/JabRef/jabref/issues/5551)
- We fixed an issue where notifications where shown during autosave. [#5555](https://github.com/JabRef/jabref/issues/5555)
- We fixed an issue where the side pane was not remembering its position. [#5615](https://github.com/JabRef/jabref/issues/5615)
- We fixed an issue where JabRef could not interact with [Oracle XE](https://www.oracle.com/de/database/technologies/appdev/xe.html) in the [shared SQL database setup](https://docs.jabref.org/collaborative-work/sqldatabase).
- We fixed an issue where the toolbar icons were hidden on smaller screens.
- We fixed an issue where renaming referenced files for bib entries with long titles was not possible. [#5603](https://github.com/JabRef/jabref/issues/5603)
- We fixed an issue where a window which is on an external screen gets unreachable when external screen is removed. [#5037](https://github.com/JabRef/jabref/issues/5037)
- We fixed a bug where the selection of groups was lost after drag and drop. [#2868](https://github.com/JabRef/jabref/issues/2868)
- We fixed an issue where the custom entry types didn't show the correct display name [#5651](https://github.com/JabRef/jabref/issues/5651)

### Removed

- We removed some obsolete notifications. [#5555](https://github.com/JabRef/jabref/issues/5555)
- We removed an internal step in the [ISBN-to-BibTeX fetcher](https://docs.jabref.org/collect/add-entry-using-an-id#isbn): The [ISBN to BibTeX Converter](https://manas.tungare.name/software/isbn-to-bibtex) by [@manastungare](https://github.com/manastungare) is not used anymore, because it is offline: "people using this tool have not been generating enough sales for Amazon."
- We removed the option to control the default drag and drop behaviour. You can use the modifier keys (like CtrL or Alt) instead.

## [5.0-alpha] – 2019-08-25

### Changed

- We added eventitle, eventdate and venue fields to `@unpublished` entry type.
- We added `@software` and `@dataSet` entry type to biblatex.
- All fields are now properly sorted alphabetically (in the subgroups of required/optional fields) when the entry is written to the bib file.
- We fixed an issue where some importers used the field `pubstatus` instead of the standard BibTeX field `pubstate`.
- We changed the latex command removal for docbook exporter. [#3838](https://github.com/JabRef/jabref/issues/3838)
- We changed the location of some fields in the entry editor (you might need to reset your preferences for these changes to come into effect)
  - Journal/Year/Month in biblatex mode -> Deprecated (if filled)
  - DOI/URL: General -> Optional
  - Internal fields like ranking, read status and priority: Other -> General
  - Moreover, empty deprecated fields are no longer shown
- Added server timezone parameter when connecting to a shared database.
- We updated the dialog for setting up general fields.
- URL field formatting is updated. All whitespace chars, located at the beginning/ending of the URL, are trimmed automatically
- We changed the behavior of the field formatting dialog such that the `bibtexkey` is not changed when formatting all fields or all text fields.
- We added a "Move file to file directory and rename file" option for simultaneously moving and renaming of document file. [#4166](https://github.com/JabRef/jabref/issues/4166)
- Use integrated graphics card instead of discrete on macOS [#4070](https://github.com/JabRef/jabref/issues/4070)
- We added a cleanup operation that detects an arXiv identifier in the note, journal or URL field and moves it to the `eprint` field.
  Because of this change, the last-used cleanup operations were reset.
- We changed the minimum required version of Java to 1.8.0_171, as this is the latest release for which the automatic Java update works. [#4093](https://github.com/JabRef/jabref/issues/4093)
- The special fields like `Printed` and `Read status` now show gray icons when the row is hovered.
- We added a button in the tab header which allows you to close the database with one click. [#494](https://github.com/JabRef/jabref/issues/494)
- Sorting in the main table now takes information from cross-referenced entries into account. [#2808](https://github.com/JabRef/jabref/issues/2808)
- If a group has a color specified, then entries matched by this group have a small colored bar in front of them in the main table.
- Change default icon for groups to a circle because a colored version of the old icon was hard to distinguish from its black counterpart.
- In the main table, the context menu appears now when you press the "context menu" button on the keyboard. [feature request in the forum](https://discourse.jabref.org/t/how-to-enable-keyboard-context-key-windows)
- We added icons to the group side panel to quickly switch between `union` and `intersection` group view mode. [#3269](https://github.com/JabRef/jabref/issues/3269).
- We use `https` for [fetching from most online bibliographic database](https://docs.jabref.org/collect/import-using-online-bibliographic-database).
- We changed the default keyboard shortcuts for moving between entries when the entry editor is active to ̀<kbd>alt</kbd> + <kbd>up/down</kbd>.
- Opening a new file now prompts the directory of the currently selected file, instead of the directory of the last opened file.
- Window state is saved on close and restored on start.
- We made the MathSciNet fetcher more reliable.
- We added the ISBN fetcher to the list of fetcher available under "Update with bibliographic information from the web" in the entry editor toolbar.
- Files without a defined external file type are now directly opened with the default application of the operating system
- We streamlined the process to rename and move files by removing the confirmation dialogs.
- We removed the redundant new lines of markings and wrapped the summary in the File annotation tab. [#3823](https://github.com/JabRef/jabref/issues/3823)
- We add auto URL formatting when user paste link to URL field in entry editor. [JabRef/jabref-koppor#254](https://github.com/JabRef/jabref-koppor/issues/254)
- We added a minimum height for the entry editor so that it can no longer be hidden by accident. [#4279](https://github.com/JabRef/jabref/issues/4279)
- We added a new keyboard shortcut so that the entry editor could be closed by <kbd>Ctrl</kbd> + <kbd>E</kbd>. [#4222](https://github.com/JabRef/jabref/issues/4222)
- We added an option in the preference dialog box, that allows user to pick the dark or light theme option. [#4130](https://github.com/JabRef/jabref/issues/4130)
- We updated the Related Articles tab to accept JSON from the new version of the Mr. DLib service
- We added an option in the preference dialog box that allows user to choose behavior after dragging and dropping files in Entry Editor. [#4356](https://github.com/JabRef/jabref/issues/4356)
- We added the ability to have an export preference where previously "File"-->"Export"/"Export selected entries" would not save the user's preference[#4495](https://github.com/JabRef/jabref/issues/4495)
- We optimized the code responsible for connecting to an external database, which should lead to huge improvements in performance.
- For automatically created groups, added ability to filter groups by entry type. [#4539](https://github.com/JabRef/jabref/issues/4539)
- We added the ability to add field names from the Preferences Dialog [#4546](https://github.com/JabRef/jabref/issues/4546)
- We added the ability to change the column widths directly in the main table. [#4546](https://github.com/JabRef/jabref/issues/4546)
- We added a description of how recommendations were chosen and better error handling to Related Articles tab
- We added the ability to execute default action in dialog by using with <kbd>Ctrl</kbd> + <kbd>Enter</kbd> combination [#4496](https://github.com/JabRef/jabref/issues/4496)
- We grouped and reordered the Main Menu (File, Edit, Library, Quality, Tools, and View tabs & icons). [#4666](https://github.com/JabRef/jabref/issues/4666) [#4667](https://github.com/JabRef/jabref/issues/4667) [#4668](https://github.com/JabRef/jabref/issues/4668) [#4669](https://github.com/JabRef/jabref/issues/4669) [#4670](https://github.com/JabRef/jabref/issues/4670) [#4671](https://github.com/JabRef/jabref/issues/4671) [#4672](https://github.com/JabRef/jabref/issues/4672) [#4673](https://github.com/JabRef/jabref/issues/4673)
- We added additional modifiers (capitalize, titlecase and sentencecase) to the Bibtex key generator. [#1506](https://github.com/JabRef/jabref/issues/1506)
- We have migrated from the mysql jdbc connector to the mariadb one for better authentication scheme support. [#4745](https://github.com/JabRef/jabref/issues/4745)
- We grouped the toolbar icons and changed the Open Library and Copy icons. [#4584](https://github.com/JabRef/jabref/issues/4584)
- We added a browse button next to the path text field for aux-based groups. [#4586](https://github.com/JabRef/jabref/issues/4586)
- We changed the title of Group Dialog to "Add subgroup" from "Edit group" when we select Add subgroup option.
- We enable import button only if entries are selected. [#4755](https://github.com/JabRef/jabref/issues/4755)
- We made modifications to improve the contrast of UI elements. [#4583](https://github.com/JabRef/jabref/issues/4583)
- We added a warning for empty BibTeX keys in the entry editor. [#4440](https://github.com/JabRef/jabref/issues/4440)
- We added an option in the settings to set the default action in JabRef when right clicking on any entry in any database and selecting "Open folder". [#4763](https://github.com/JabRef/jabref/issues/4763)
- The Medline fetcher now normalizes the author names according to the BibTeX-Standard [#4345](https://github.com/JabRef/jabref/issues/4345)
- We added an option on the Linked File Viewer to rename the attached file of an entry directly on the JabRef. [#4844](https://github.com/JabRef/jabref/issues/4844)
- We added an option in the preference dialog box that allows user to enable helpful tooltips.[#3599](https://github.com/JabRef/jabref/issues/3599)
- We reworked the functionality for extracting BibTeX entries from plain text, because our used service [freecite shut down](https://library.brown.edu/libweb/freecite_notice.php). [#5206](https://github.com/JabRef/jabref/pull/5206)
- We moved the dropdown menu for selecting the push-application from the toolbar into the external application preferences. [#674](https://github.com/JabRef/jabref/issues/674)
- We removed the alphabetical ordering of the custom tabs and updated the error message when trying to create a general field with a name containing an illegal character. [#5019](https://github.com/JabRef/jabref/issues/5019)
- We added a context menu to the bib(la)tex-source-editor to copy'n'paste. [#5007](https://github.com/JabRef/jabref/pull/5007)
- We added a tool that allows searching for citations in LaTeX files. It scans directories and shows which entries are used, how many times and where.
- We added a 'LaTeX citations' tab to the entry editor, to search for citations to the active entry in the LaTeX file directory. It can be disabled in the preferences dialog.
- We added an option in preferences to allow for integers in field "edition" when running database in bibtex mode. [#4680](https://github.com/JabRef/jabref/issues/4680)
- We added the ability to use negation in export filter layouts. [#5138](https://github.com/JabRef/jabref/pull/5138)
- Focus on Name Area instead of 'OK' button whenever user presses 'Add subgroup'. [#6307](https://github.com/JabRef/jabref/issues/6307)
- We changed the behavior of merging that the entry which has "smaller" bibkey will be selected. [#7395](https://github.com/JabRef/jabref/issues/7395)

### Fixed

- We fixed an issue where JabRef died silently for the user without enough inotify instances [#4874](https://github.com/JabRef/jabref/issues/4874)
- We fixed an issue where corresponding groups are sometimes not highlighted when clicking on entries [#3112](https://github.com/JabRef/jabref/issues/3112)
- We fixed an issue where custom exports could not be selected in the 'Export (selected) entries' dialog [#4013](https://github.com/JabRef/jabref/issues/4013)
- Italic text is now rendered correctly. [#3356](https://github.com/JabRef/jabref/issues/3356)
- The entry editor no longer gets corrupted after using the source tab. [#3532](https://github.com/JabRef/jabref/issues/3532) [#3608](https://github.com/JabRef/jabref/issues/3608) [#3616](https://github.com/JabRef/jabref/issues/3616)
- We fixed multiple issues where entries did not show up after import if a search was active. [#1513](https://github.com/JabRef/jabref/issues/1513) [#3219](https://github.com/JabRef/jabref/issues/3219))
- We fixed an issue where the group tree was not updated correctly after an entry was changed. [#3618](https://github.com/JabRef/jabref/issues/3618)
- We fixed an issue where a right-click in the main table selected a wrong entry. [#3267](https://github.com/JabRef/jabref/issues/3267)
- We fixed an issue where in rare cases entries where overlayed in the main table. [#3281](https://github.com/JabRef/jabref/issues/3281)
- We fixed an issue where selecting a group messed up the focus of the main table and the entry editor. [#3367](https://github.com/JabRef/jabref/issues/3367)
- We fixed an issue where composite author names were sorted incorrectly. [#2828](https://github.com/JabRef/jabref/issues/2828)
- We fixed an issue where commands followed by `-` didn't work. [#3805](https://github.com/JabRef/jabref/issues/3805)
- We fixed an issue where a non-existing aux file in a group made it impossible to open the library. [#4735](https://github.com/JabRef/jabref/issues/4735)
- We fixed an issue where some journal names were wrongly marked as abbreviated. [#4115](https://github.com/JabRef/jabref/issues/4115)
- We fixed an issue where the custom file column were sorted incorrectly. [#3119](https://github.com/JabRef/jabref/issues/3119)
- We improved the parsing of author names whose infix is abbreviated without a dot. [#4864](https://github.com/JabRef/jabref/issues/4864)
- We fixed an issues where the entry losses focus when a field is edited and at the same time used for sorting. [#3373](https://github.com/JabRef/jabref/issues/3373)
- We fixed an issue where the menu on Mac OS was not displayed in the usual Mac-specific way. [#3146](https://github.com/JabRef/jabref/issues/3146)
- We improved the integrity check for page numbers. [#4113](https://github.com/JabRef/jabref/issues/4113) and [feature request in the forum](https://discourse.jabref.org/t/pages-field-allow-use-of-en-dash/1199)
- We fixed an issue where the order of fields in customized entry types was not saved correctly. [#4033](https://github.com/JabRef/jabref/issues/4033)
- We fixed an issue where renaming a group did not change the group name in the interface. [#3189](https://github.com/JabRef/jabref/issues/3189)
- We fixed an issue where the groups tree of the last database was still shown even after the database was already closed.
- We fixed an issue where the "Open file dialog" may disappear behind other windows. [#3410](https://github.com/JabRef/jabref/issues/3410)
- We fixed an issue where the number of entries matched was not updated correctly upon adding or removing an entry. [#3537](https://github.com/JabRef/jabref/issues/3537)
- We fixed an issue where the default icon of a group was not colored correctly.
- We fixed an issue where the first field in entry editor was not focused when adding a new entry. [#4024](https://github.com/JabRef/jabref/issues/4024)
- We reworked the "Edit file" dialog to make it resizeable and improved the workflow for adding and editing files [#2970](https://github.com/JabRef/jabref/issues/2970)
- We fixed an issue where custom name formatters were no longer found correctly. [#3531](https://github.com/JabRef/jabref/issues/3531)
- We fixed an issue where the month was not shown in the preview. [#3239](https://github.com/JabRef/jabref/issues/3239)
- Rewritten logic to detect a second jabref instance. [#4023](https://github.com/JabRef/jabref/issues/4023)
- We fixed an issue where the "Convert to BibTeX-Cleanup" moved the content of the `file` field to the `pdf` field [#4120](https://github.com/JabRef/jabref/issues/4120)
- We fixed an issue where the preview pane in entry preview in preferences wasn't showing the citation style selected [#3849](https://github.com/JabRef/jabref/issues/3849)
- We fixed an issue where the default entry preview style still contained the field `review`. The field `review` in the style is now replaced with comment to be consistent with the entry editor [#4098](https://github.com/JabRef/jabref/issues/4098)
- We fixed an issue where users were vulnerable to XXE attacks during parsing [#4229](https://github.com/JabRef/jabref/issues/4229)
- We fixed an issue where files added via the "Attach file" contextmenu of an entry were not made relative. [#4201](https://github.com/JabRef/jabref/issues/4201) and [#4241](https://github.com/JabRef/jabref/issues/4241)
- We fixed an issue where author list parser can't generate bibtex for Chinese author. [#4169](https://github.com/JabRef/jabref/issues/4169)
- We fixed an issue where the list of XMP Exclusion fields in the preferences was not be saved [#4072](https://github.com/JabRef/jabref/issues/4072)
- We fixed an issue where the ArXiv Fetcher did not support HTTP URLs [JabRef/jabref-koppor#328](https://github.com/JabRef/jabref-koppor/issues/328)
- We fixed an issue where only one PDF file could be imported [#4422](https://github.com/JabRef/jabref/issues/4422)
- We fixed an issue where "Move to group" would always move the first entry in the library and not the selected [#4414](https://github.com/JabRef/jabref/issues/4414)
- We fixed an issue where an older dialog appears when downloading full texts from the quality menu. [#4489](https://github.com/JabRef/jabref/issues/4489)
- We fixed an issue where right clicking on any entry in any database and selecting "Open folder" results in the NullPointer exception. [#4763](https://github.com/JabRef/jabref/issues/4763)
- We fixed an issue where option 'open terminal here' with custom command was passing the wrong argument. [#4802](https://github.com/JabRef/jabref/issues/4802)
- We fixed an issue where ranking an entry would generate an IllegalArgumentException. [#4754](https://github.com/JabRef/jabref/issues/4754)
- We fixed an issue where special characters where removed from non-label key generation pattern parts [#4767](https://github.com/JabRef/jabref/issues/4767)
- We fixed an issue where the RIS import would overwite the article date with the value of the acessed date [#4816](https://github.com/JabRef/jabref/issues/4816)
- We fixed an issue where an NullPointer exception was thrown when a referenced entry in an Open/Libre Office document was no longer present in the library. Now an error message with the reference marker of the missing entry is shown. [#4932](https://github.com/JabRef/jabref/issues/4932)
- We fixed an issue where a database exception related to a missing timezone was too big. [#4827](https://github.com/JabRef/jabref/issues/4827)
- We fixed an issue where the IEEE fetcher returned an error if no keywords were present in the result from the IEEE website [#4997](https://github.com/JabRef/jabref/issues/4997)
- We fixed an issue where the command line help text had several errors, and arguments and descriptions have been rewritten to simplify and detail them better. [#2016](https://github.com/JabRef/jabref/issues/2016)
- We fixed an issue where the same menu for changing entry type had two different sizes and weights. [#4977](https://github.com/JabRef/jabref/issues/4977)
- We fixed an issue where the "Attach file" dialog, in the right-click menu for an entry, started on the working directory instead of the user's main directory. [#4995](https://github.com/JabRef/jabref/issues/4995)
- We fixed an issue where the JabRef Icon in the macOS launchpad was not displayed correctly [#5003](https://github.com/JabRef/jabref/issues/5003)
- We fixed an issue where the "Search for unlinked local files" would throw an exception when parsing the content of a PDF-file with missing "series" information [#5128](https://github.com/JabRef/jabref/issues/5128)
- We fixed an issue where the XMP Importer would incorrectly return an empty default entry when importing pdfs [#6577](https://github.com/JabRef/jabref/issues/6577)
- We fixed an issue where opening the menu 'Library properties' marked the library as modified [#6451](https://github.com/JabRef/jabref/issues/6451)
- We fixed an issue when importing resulted in an exception [#7343](https://github.com/JabRef/jabref/issues/7343)
- We fixed an issue where the field in the Field formatter dropdown selection were sorted in random order. [#7710](https://github.com/JabRef/jabref/issues/7710)

### Removed

- The feature to "mark entries" was removed and merged with the groups functionality. For migration, a group is created for every value of the `__markedentry` field and the entry is added to this group.
- The number column was removed.
- We removed the global search feature.
- We removed the coloring of cells in the main table according to whether the field is optional/required.
- We removed the feature to find and resolve duplicate BibTeX keys (as this use case is already covered by the integrity check).
- We removed a few commands from the right-click menu that are not needed often and thus don't need to be placed that prominently:
  - Print entry preview: available through entry preview
  - All commands related to marking: marking is not yet reimplemented
  - Set/clear/append/rename fields: available through Edit menu
  - Manage keywords: available through the Edit menu
  - Copy linked files to folder: available through File menu
  - Add/move/remove from group: removed completely (functionality still available through group interface)
- We removed the option to change the column widths in the preferences dialog. [#4546](https://github.com/JabRef/jabref/issues/4546)

## Older versions

The changelog of JabRef 4.x is available at the [v4.3.1 tag](https://github.com/JabRef/jabref/blob/v4.3.1/CHANGELOG.md).
The changelog of JabRef 3.x is available at the [v3.8.2 tag](https://github.com/JabRef/jabref/blob/v3.8.2/CHANGELOG.md).
The changelog of JabRef 2.11 and all previous versions is available as [text file in the v2.11.1 tag](https://github.com/JabRef/jabref/blob/v2.11.1/CHANGELOG).

[Unreleased]: https://github.com/JabRef/jabref/compare/v6.0-alpha2...HEAD
[6.0-alpha2]: https://github.com/JabRef/jabref/compare/v6.0-alpha...v6.0-alpha2
[6.0-alpha]: https://github.com/JabRef/jabref/compare/v5.15...v6.0-alpha
[5.15]: https://github.com/JabRef/jabref/compare/v5.14...v5.15
[5.14]: https://github.com/JabRef/jabref/compare/v5.13...v5.14
[5.13]: https://github.com/JabRef/jabref/compare/v5.12...v5.13
[5.12]: https://github.com/JabRef/jabref/compare/v5.11...v5.12
[5.11]: https://github.com/JabRef/jabref/compare/v5.10...v5.11
[5.10]: https://github.com/JabRef/jabref/compare/v5.9...v5.10
[5.9]: https://github.com/JabRef/jabref/compare/v5.8...v5.9
[5.8]: https://github.com/JabRef/jabref/compare/v5.7...v5.8
[5.7]: https://github.com/JabRef/jabref/compare/v5.6...v5.7
[5.6]: https://github.com/JabRef/jabref/compare/v5.5...v5.6
[5.5]: https://github.com/JabRef/jabref/compare/v5.4...v5.5
[5.4]: https://github.com/JabRef/jabref/compare/v5.3...v5.4
[5.3]: https://github.com/JabRef/jabref/compare/v5.2...v5.3
[5.2]: https://github.com/JabRef/jabref/compare/v5.1...v5.2
[5.1]: https://github.com/JabRef/jabref/compare/v5.0...v5.1
[5.0]: https://github.com/JabRef/jabref/compare/v5.0-beta...v5.0
[5.0-beta]: https://github.com/JabRef/jabref/compare/v5.0-alpha...v5.0-beta
[5.0-alpha]: https://github.com/JabRef/jabref/compare/v4.3...v5.0-alpha

<!-- markdownlint-disable-file MD024 MD033 MD053 --><|MERGE_RESOLUTION|>--- conflicted
+++ resolved
@@ -11,11 +11,8 @@
 
 ### Added
 
-<<<<<<< HEAD
 - We introduced an option in Preferences under (under Linked files -> Linked file name conventions) to automatically rename linked files when an entry data changes. [#11316](https://github.com/JabRef/jabref/issues/11316)
-=======
 - We added automatic lookup of DOI at citation information. [#13561](https://github.com/JabRef/jabref/issues/13561)
->>>>>>> 796b4199
 - We added a field for the citation count field on the General tab. [#13477](https://github.com/JabRef/jabref/issues/13477)
 - We added automatic lookup of DOI at citation relations [#13234](https://github.com/JabRef/jabref/issues/13234)
 - We added focus on the field Link in the "Add file link" dialog. [#13486](https://github.com/JabRef/jabref/issues/13486)
