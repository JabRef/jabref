--- conflicted
+++ resolved
@@ -85,15 +85,12 @@
 - Fixed [#1531](https://github.com/JabRef/jabref/issues/1531): `\relax` can be used for abbreviation of author names
 - Fixed [#1771](https://github.com/JabRef/jabref/issues/1771): Show all supported import types as default
 - Fixed [#1804](https://github.com/JabRef/jabref/issues/1804): Integrity check no longer removes URL field by mistake
-<<<<<<< HEAD
 - Fixed [#1750](https://github.com/JabRef/jabref/issues/1750): BibLaTeX `date` field is now correctly exported as `year` in MS-Office 2007 xml format
 - Fixed: LaTeX characters in author names are now converted to Unicode before export in MS-Office 2007 xml format
 - Fixed: `volume`, `journaltitle`, `issue` and `number`(for patents) fields are now exported correctly in MS-Office 2007 xml format
-=======
 - Fixed [#1687](https://github.com/JabRef/jabref/issues/1687): "month" field ascending/descending sorting swapped
 
  
->>>>>>> 280b577b
 
 ### Removed
 - It is not longer possible to choose to convert HTML sub- and superscripts to equations
