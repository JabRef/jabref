--- conflicted
+++ resolved
@@ -10,11 +10,8 @@
 ### Added
 
 - We added support for searching ShortScience for an entry through the user's browser. [#6018](https://github.com/JabRef/jabref/pull/6018)
-<<<<<<< HEAD
 - We updated EditionChecker  to permit edition to start with a number.
-=======
 - We added tooltips for most fields in the entry editor containing a short description. [#5847](https://github.com/JabRef/jabref/issues/5847)
->>>>>>> a44305bc
 
 ### Changed
 
