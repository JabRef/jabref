--- conflicted
+++ resolved
@@ -67,12 +67,9 @@
 - We fixed an issue where drag and drop of bib files for opening resulted in uncaught exceptions [#7464](https://github.com/JabRef/jabref/issues/7464)
 - We fixed an issue where columns shrink in width when we try to enlarge JabRef window. [#6818](https://github.com/JabRef/jabref/issues/6818)
 - We fixed an issue where Content selector does not seem to work for custom fields. [#6819](https://github.com/JabRef/jabref/issues/6819)
-<<<<<<< HEAD
 - We fixed an issue where font size of the preferences dialog does not update with the rest of the GUI. [#7416](https://github.com/JabRef/jabref/issues/7416)
-=======
 - We fixed an issue in which a linked online file consisting of a web page was saved as an invalid pdf file upon being downloaded. The user is now notified when downloading a linked file results in an HTML file. [#7452](https://github.com/JabRef/jabref/issues/7452)
 - We fixed an issue where opening BibTex file (doubleclick) from Folder with spaces not working. [#6487](https://github.com/JabRef/jabref/issues/6487)
->>>>>>> 13a4ad5c
 
 ### Removed
 
