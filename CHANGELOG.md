# Changelog

All notable changes to this project will be documented in this file.
The format is based on [Keep a Changelog](https://keepachangelog.com/en/1.0.0/).
We refer to [GitHub issues](https://github.com/JabRef/jabref/issues) by using `#NUM`.
In case, there is no issue present, the pull request implementing the feature is linked.

Note that this project **does not** adhere to [Semantic Versioning](http://semver.org/).

## [Unreleased]

### Added

- We added an extra option when right-clicking an entry in the Entry List to copy either the DOI or the DOI url.
- We added an extra option to ask the user whether they want to open to reveal the folder holding the saved file with the file selected. [#8195](https://github.com/JabRef/jabref/issues/8195)
- We added a new section to network preferences to allow using custom SSL certificates. [#8126](https://github.com/JabRef/jabref/issues/8126)
- We improved the version check to take also beta version into account and now redirect to the right changelog for the version.
- We added two new web and fulltext fetchers: SemanticScholar and ResearchGate.

### Changed

- We changed the list of CSL styles to those that support formatting bibliographies [#8421](https://github.com/JabRef/jabref/issues/8421) [citeproc-java#116](https://github.com/michel-kraemer/citeproc-java/issues/116)
- The CSL preview styles now also support displaying data from cross references entries that are linked via the `crossref` field [#7378](https://github.com/JabRef/jabref/issues/7378)
- We made the Search button in Web Search wider. We also skewed the panel titles to the left [#8397](https://github.com/JabRef/jabref/issues/8397)
- We introduced a preference to disable fulltext indexing [#8468](https://github.com/JabRef/jabref/issues/8468)
- When exporting entries, the encoding is always UTF-8
- When embedding BibTeX data into a PDF, the encoding is always UTF-8
- We now only show a warning when exiting for tasks that will not be recovered automatically upon relaunch of JabRef. [#8468](https://github.com/JabRef/jabref/issues/8468)

### Fixed

- We fixed an issue where the author's lastname was not used for the citation key generation if it started with a lowercase letter [#8601](https://github.com/JabRef/jabref/issues/8601)
- We fixed an issue where custom "Protected terms" files were missing after a restart of JabRef [#8608](https://github.com/JabRef/jabref/issues/8608)
- We fixed an issue where JabRef could not start due to a missing directory for the fulltex index [#8579](https://github.com/JabRef/jabref/issues/8579)
- We fixed an issue where long article numbers in the `pages` field would cause an exception and preventing the citation style to display [#8381](https://github.com/JabRef/jabref/issues/8381), [citeproc-java](https://github.com/michel-kraemer/citeproc-java/issues/114)
- We fixed an issue where online links in the file field were not detected correctly and could produce an exception [#8150](https://github.com/JabRef/jabref/issues/8510)
- We fixed an issue where an exception could occur when saving the preferences [#7614](https://github.com/JabRef/jabref/issues/7614)
- We fixed an issue where "Copy DOI url" in the right-click menu of the Entry List would just copy the DOI and not the DOI url. [#8389](https://github.com/JabRef/jabref/issues/8389)
- We fixed an issue where opening the console from the drop-down menu would cause an exception. [#8466](https://github.com/JabRef/jabref/issues/8466)
- We fixed an issue when reading non-UTF-8 encoded. When no encoding header is present, the encoding is now detected from the file content (and the preference option is disregarded) [#8417](https://github.com/JabRef/jabref/issues/8417)
- We fixed an issue where pasting a URL was replacing + signs by spaces making the URL unreachable. [#8448](https://github.com/JabRef/jabref/issues/8448)
- We fixed an issue where creating subsidiary files from aux files created with some versions of biblatex would produce incorrect results. [#8513](https://github.com/JabRef/jabref/issues/8513)
- We fixed an issue where opening the changelog from withing JabRef led to a 404 error [#8563](https://github.com/JabRef/jabref/issues/8563)
- We fixed an issue where not all found unlinked local files were imported correctly due to some race condition. [#8444](https://github.com/JabRef/jabref/issues/8444)
- We fixed an issue where Merge entries dialog exceeds screen boundaries.
<<<<<<< HEAD
- We fixed an issue where the app lags when selecting an entry after a fresh start. [#8446](https://github.com/JabRef/jabref/issues/8446)
=======
- We fixed an issue where no citationkey was generated on import, pasting a doi or an entry on the main table [8406](https://github.com/JabRef/jabref/issues/8406), [koppor#553](https://github.com/koppor/jabref/issues/553)
- We fixed an issue where accent search does not perform consistently. [#6815](https://github.com/JabRef/jabref/issues/6815)
>>>>>>> a6489cbb

### Removed

- We removed the option to copy CSL Citation styles data as `XSL_FO`, `ASCIIDOC`, and `RTF` as these have not been working since a long time and are no longer supported in the external library used for processing the styles [#7378](https://github.com/JabRef/jabref/issues/7378)
- We removed the option to configure the default encoding. The default encoding is now hard-coded to the modern UTF-8 encoding.













## [5.5] - 2022-01-17

### Changed

- We integrated the external file types dialog directly inside the preferences. [#8341](https://github.com/JabRef/jabref/pull/8341)
- We disabled the add group button color change after adding 10 new groups. [#8051](https://github.com/JabRef/jabref/issues/8051)
- We inverted the logic for resolving [BibTeX strings](https://docs.jabref.org/advanced/strings). This helps to keep `#` chars. By default String resolving is only activated for a couple of standard fields. The list of fields can be modified in the preferences. [#7010](https://github.com/JabRef/jabref/issues/7010), [#7102](https://github.com/JabRef/jabref/issues/7012), [#8303](https://github.com/JabRef/jabref/issues/8303)
- We moved the search box in preview preferences closer to the available citation styles list. [#8370](https://github.com/JabRef/jabref/pull/8370)
- Changing the preference to show the preview panel as a separate tab now has effect without restarting JabRef. [#8370](https://github.com/JabRef/jabref/pull/8370)
- We enabled switching themes in JabRef without the need to restart JabRef. [#7335](https://github.com/JabRef/jabref/pull/7335)
- We added support for the field `day`, `rights`, `coverage` and `language` when reading XMP data in Dublin Core format. [#8491](https://github.com/JabRef/jabref/issues/8491)

### Fixed

- We fixed an issue where the preferences for "Search and store files relative to library file location" where ignored when the "Main file directory" field was not empty [#8385](https://github.com/JabRef/jabref/issues/8385)
- We fixed an issue where `#`chars in certain fields would be interpreted as BibTeX strings [#7010](https://github.com/JabRef/jabref/issues/7010), [#7102](https://github.com/JabRef/jabref/issues/7012), [#8303](https://github.com/JabRef/jabref/issues/8303)
- We fixed an issue where the fulltext search on an empty library with no documents would lead to an exception [koppor#522](https://github.com/koppor/jabref/issues/522)
- We fixed an issue where clicking on "Accept changes" in the merge dialog would lead to an exception [forum#2418](https://discourse.jabref.org/t/the-library-has-been-modified-by-another-program/2418/8)
- We fixed an issue where clicking on headings in the entry preview could lead to an exception. [#8292](https://github.com/JabRef/jabref/issues/8292)
- We fixed an issue where IntegrityCheck used the system's character encoding instead of the one set by the library or in preferences [#8022](https://github.com/JabRef/jabref/issues/8022)
- We fixed an issue about empty metadata in library properties when called from the right click menu. [#8358](https://github.com/JabRef/jabref/issues/8358)
- We fixed an issue where someone could add a duplicate field in the customize entry type dialog. [#8194](https://github.com/JabRef/jabref/issues/8194)
- We fixed a typo in the library properties tab: "String constants". There, one can configure [BibTeX string constants](https://docs.jabref.org/advanced/strings).
- We fixed an issue when writing a non-UTF-8 encoded file: The header is written again. [#8417](https://github.com/JabRef/jabref/issues/8417)
- We fixed an issue where folder creation during systemic literature review failed due to an illegal fetcher name. [#8552](https://github.com/JabRef/jabref/pull/8552)

## [5.4] - 2021-12-20

### Added

- We added confirmation dialog when user wants to close a library where any empty entires are detected. [#8096](https://github.com/JabRef/jabref/issues/8096)
- We added import support for CFF files. [#7945](https://github.com/JabRef/jabref/issues/7945)
- We added the option to copy the DOI of an entry directly from the context menu copy submenu. [#7826](https://github.com/JabRef/jabref/issues/7826)
- We added a fulltext search feature. [#2838](https://github.com/JabRef/jabref/pull/2838)
- We improved the deduction of bib-entries from imported fulltext pdfs. [#7947](https://github.com/JabRef/jabref/pull/7947)
- We added unprotect_terms to the list of bracketed pattern modifiers [#7826](https://github.com/JabRef/jabref/pull/7960)
- We added a dialog that allows to parse metadata from linked pdfs. [#7929](https://github.com/JabRef/jabref/pull/7929)
- We added an icon picker in group edit dialog. [#6142](https://github.com/JabRef/jabref/issues/6142)
- We added a preference to Opt-In to JabRef's online metadata extraction service (Grobid) usage. [#8002](https://github.com/JabRef/jabref/pull/8002)
- We readded the possibility to display the search results of all databases ("Global Search"). It is shown in a separate window. [#4096](https://github.com/JabRef/jabref/issues/4096)
- We readded the possibility to keep the search string when switching tabs. It is implemented by a toggle button. [#4096](https://github.com/JabRef/jabref/issues/4096#issuecomment-575986882)
- We allowed the user to also preview the available citation styles in the preferences besides the selected ones [#8108](https://github.com/JabRef/jabref/issues/8108)
- We added an option to search the available citation styles by name in the preferences [#8108](https://github.com/JabRef/jabref/issues/8108)
- We added an option to generate bib-entries from ID through a popover in the toolbar. [#4183](https://github.com/JabRef/jabref/issues/4183)
- We added a menu option in the right click menu of the main table tabs to display the library properties. [#6527](https://github.com/JabRef/jabref/issues/6527)
- When a `.bib` file ("library") was saved successfully, a notification is shown

### Changed

- Local library settings may overwrite the setting "Search and store files relative to library file location" [#8179](https://github.com/JabRef/jabref/issues/8179)
- The option "Fit table horizontally on screen" in the "Entry table" preferences is now disabled by default [#8148](https://github.com/JabRef/jabref/pull/8148)
- We improved the preferences and descriptions in the "Linked files" preferences tab [#8148](https://github.com/JabRef/jabref/pull/8148)
- We slightly changed the layout of the Journal tab in the preferences for ui consistency. [#7937](https://github.com/JabRef/jabref/pull/7937)
- The JabRefHost on Windows now writes a temporary file and calls `-importToOpen` instead of passing the bibtex via `-importBibtex`. [#7374](https://github.com/JabRef/jabref/issues/7374), [JabRef Browser Ext #274](https://github.com/JabRef/JabRef-Browser-Extension/issues/274)
- We reordered some entries in the right-click menu of the main table. [#6099](https://github.com/JabRef/jabref/issues/6099)
- We merged the barely used ImportSettingsTab and the CustomizationTab in the preferences into one single tab and moved the option to allow Integers in Edition Fields in Bibtex-Mode to the EntryEditor tab. [#7849](https://github.com/JabRef/jabref/pull/7849)
- We moved the export order in the preferences from `File` to `Import and Export`. [#7935](https://github.com/JabRef/jabref/pull/7935)
- We reworked the export order in the preferences and the save order in the library preferences. You can now set more than three sort criteria in your library preferences. [#7935](https://github.com/JabRef/jabref/pull/7935)
- The metadata-to-pdf actions now also embeds the bibfile to the PDF. [#8037](https://github.com/JabRef/jabref/pull/8037)
- The snap was updated to use the core20 base and to use lzo compression for better startup performance [#8109](https://github.com/JabRef/jabref/pull/8109)
- We moved the union/intersection view button in the group sidepane to the left of the other controls. [#8202](https://github.com/JabRef/jabref/pull/8202)
- We improved the Drag and Drop behavior in the "Customize Entry Types" Dialog [#6338](https://github.com/JabRef/jabref/issues/6338)
- When determining the URL of an ArXiV eprint, the URL now points to the version [#8149](https://github.com/JabRef/jabref/pull/8149)
- We Included all standard fields with citation key when exporting to Old OpenOffice/LibreOffice Calc Format [#8176](https://github.com/JabRef/jabref/pull/8176)
- In case the database is encoded with `UTF8`, the `% Encoding` marker is not written anymore
- The written `.bib` file has the same line endings [#390](https://github.com/koppor/jabref/issues/390)
- The written `.bib` file always has a final line break
- The written `.bib` file keeps the newline separator of the loaded `.bib` file
- We present options to manually enter an article or return to the New Entry menu when the fetcher DOI fails to find an entry for an ID [#7870](https://github.com/JabRef/jabref/issues/7870)
- We trim white space and non-ASCII characters from DOI [#8127](https://github.com/JabRef/jabref/issues/8127)
- The duplicate checker now inspects other fields in case no difference in the required and optional fields are found.
- We reworked the library properties dialog and integrated the `Library > Preamble`, `Library > Citation key pattern` and `Library > String constants dialogs` [#8264](https://github.com/JabRef/jabref/pulls/8264)
- We improved the startup time of JabRef by switching from the logging library `log4j2` to `tinylog` [#8007](https://github.com/JabRef/jabref/issues/8007)

### Fixed

- We fixed an issue where an exception occurred when pasting an entry with a publication date-range of the form 1910/1917 [#7864](https://github.com/JabRef/jabref/issues/7864)
- We fixed an issue where an exception occured when a preview style was edited and afterwards another preview style selected. [#8280](https://github.com/JabRef/jabref/issues/8280)
- We fixed an issue where the actions to move a file to a directory were incorrectly disabled. [#7908](https://github.com/JabRef/jabref/issues/7908)
- We fixed an issue where an exception occurred when a linked online file was edited in the entry editor [#8008](https://github.com/JabRef/jabref/issues/8008)
- We fixed an issue when checking for a new version when JabRef is used behind a corporate proxy. [#7884](https://github.com/JabRef/jabref/issues/7884)
- We fixed some icons that were drawn in the wrong color when JabRef used a custom theme. [#7853](https://github.com/JabRef/jabref/issues/7853)
- We fixed an issue where the `Aux file` on `Edit group` doesn't support relative sub-directories path to import. [#7719](https://github.com/JabRef/jabref/issues/7719).
- We fixed an issue where it was impossible to add or modify groups. [#7912](https://github.com/JabRef/jabref/pull/793://github.com/JabRef/jabref/pull/7921)
- We fixed an issue about the visible side pane components being out of sync with the view menu. [#8115](https://github.com/JabRef/jabref/issues/8115)
- We fixed an issue where the side pane would not close when all its components were closed. [#8082](https://github.com/JabRef/jabref/issues/8082)
- We fixed an issue where exported entries from a Citavi bib containing URLs could not be imported [#7892](https://github.com/JabRef/jabref/issues/7882)
- We fixed an issue where the icons in the search bar had the same color, toggled as well as untoggled. [#8014](https://github.com/JabRef/jabref/pull/8014)
- We fixed an issue where typing an invalid UNC path into the "Main file directory" text field caused an error. [#8107](https://github.com/JabRef/jabref/issues/8107)
- We fixed an issue where "Open Folder" didn't select the file on macOS in Finder [#8130](https://github.com/JabRef/jabref/issues/8130)
- We fixed an issue where importing PDFs resulted in an uncaught exception [#8143](https://github.com/JabRef/jabref/issues/8143)
- We fixed "The library has been modified by another program" showing up when line breaks change [#4877](https://github.com/JabRef/jabref/issues/4877)
- The default directory of the "LaTeX Citations" tab is now the directory of the currently opened database (and not the directory chosen at the last open file dialog or the last database save) [koppor#538](https://github.com/koppor/jabref/issues/538)
- When writing a bib file, the `NegativeArraySizeException` should not occur [#8231](https://github.com/JabRef/jabref/issues/8231) [#8265](https://github.com/JabRef/jabref/issues/8265)
- We fixed an issue where some menu entries were available without entries selected. [#4795](https://github.com/JabRef/jabref/issues/4795)
- We fixed an issue where right-clicking on a tab and selecting close will close the focused tab even if it is not the tab we right-clicked [#8193](https://github.com/JabRef/jabref/pull/8193)
- We fixed an issue where selecting a citation style in the preferences would sometimes produce an exception [#7860](https://github.com/JabRef/jabref/issues/7860)
- We fixed an issue where an exception would occur when clicking on a DOI link in the preview pane [#7706](https://github.com/JabRef/jabref/issues/7706)
- We fixed an issue where XMP and embedded BibTeX export would not work [#8278](https://github.com/JabRef/jabref/issues/8278)
- We fixed an issue where the XMP and embedded BibTeX import of a file containing multiple schemas failed [#8278](https://github.com/JabRef/jabref/issues/8278)
- We fixed an issue where writing embedded BibTeX import fails due to write protection or bibtex already being present [#8332](https://github.com/JabRef/jabref/pull/8332)
- We fixed an issue where pdf-paths and the pdf-indexer could get out of sync [#8182](https://github.com/JabRef/jabref/issues/8182)
- We fixed an issue where Status-Logger error messages appeared during the startup of JabRef [#5475](https://github.com/JabRef/jabref/issues/5475)

### Removed

- We removed two orphaned preferences options [#8164](https://github.com/JabRef/jabref/pull/8164)
- We removed the functionality of the `--debug` commandline options. Use the java command line switch `-Dtinylog.level=debug` for debug output instead. [#8226](https://github.com/JabRef/jabref/pull/8226)

## [5.3] – 2021-07-05

### Added

- We added a progress counter to the title bar in Possible Duplicates dialog window. [#7366](https://github.com/JabRef/jabref/issues/7366)
- We added new "Customization" tab to the preferences which includes option to choose a custom address for DOI access. [#7337](https://github.com/JabRef/jabref/issues/7337)
- We added zbmath to the public databases from which the bibliographic information of an existing entry can be updated. [#7437](https://github.com/JabRef/jabref/issues/7437)
- We showed to the find Unlinked Files Dialog the date of the files' most recent modification. [#4652](https://github.com/JabRef/jabref/issues/4652)
- We added to the find Unlinked Files function a filter to show only files based on date of last modification (Last Year, Last Month, Last Week, Last Day). [#4652](https://github.com/JabRef/jabref/issues/4652)
- We added to the find Unlinked Files function a filter that sorts the files based on the date of last modification(Sort by Newest, Sort by Oldest First). [#4652](https://github.com/JabRef/jabref/issues/4652)
- We added the possibility to add a new entry via its zbMath ID (zbMATH can be chosen as ID type in the "Select entry type" window). [#7202](https://github.com/JabRef/jabref/issues/7202)
- We added the extension support and the external application support (For Texshow, Texmaker and LyX) to the flatpak [#7248](https://github.com/JabRef/jabref/pull/7248)
- We added some symbols and keybindings to the context menu in the entry editor. [#7268](https://github.com/JabRef/jabref/pull/7268)
- We added keybindings for setting and clearing the read status. [#7264](https://github.com/JabRef/jabref/issues/7264)
- We added two new fields to track the creation and most recent modification date and time for each entry. [koppor#130](https://github.com/koppor/jabref/issues/130)
- We added a feature that allows the user to copy highlighted text in the preview window. [#6962](https://github.com/JabRef/jabref/issues/6962)
- We added a feature that allows you to create new BibEntry via paste arxivId [#2292](https://github.com/JabRef/jabref/issues/2292)
- We added support for conducting automated and systematic literature search across libraries and git support for persistence [#369](https://github.com/koppor/jabref/issues/369)
- We added a add group functionality at the bottom of the side pane. [#4682](https://github.com/JabRef/jabref/issues/4682)
- We added a feature that allows the user to choose whether to trust the target site when unable to find a valid certification path from the file download site. [#7616](https://github.com/JabRef/jabref/issues/7616)
- We added a feature that allows the user to open all linked files of multiple selected entries by "Open file" option. [#6966](https://github.com/JabRef/jabref/issues/6966)
- We added a keybinding preset for new entries. [#7705](https://github.com/JabRef/jabref/issues/7705)
- We added a select all button for the library import function. [#7786](https://github.com/JabRef/jabref/issues/7786)
- We added a search feature for journal abbreviations. [#7804](https://github.com/JabRef/jabref/pull/7804)
- We added auto-key-generation progress to the background task list. [#7267](https://github.com/JabRef/jabref/issues/72)
- We added the option to write XMP metadata to pdfs from the CLI. [7814](https://github.com/JabRef/jabref/pull/7814)

### Changed

- The export to MS Office XML now exports the author field as `Inventor` if the bibtex entry type is `patent` [#7830](https://github.com/JabRef/jabref/issues/7830)
- We changed the EndNote importer to import the field `label` to the corresponding bibtex field `endnote-label` [forum#2734](https://discourse.jabref.org/t/importing-endnote-label-field-to-jabref-from-xml-file/2734)
- The keywords added via "Manage content selectors" are now displayed in alphabetical order. [#3791](https://github.com/JabRef/jabref/issues/3791)
- We improved the "Find unlinked files" dialog to show import results for each file. [#7209](https://github.com/JabRef/jabref/pull/7209)
- The content of the field `timestamp` is migrated to `creationdate`. In case one configured "udpate timestampe", it is migrated to `modificationdate`. [koppor#130](https://github.com/koppor/jabref/issues/130)
- The JabRef specific meta-data content in the main field such as priorities (prio1, prio2, ...) are migrated to their respective fields. They are removed from the keywords. [#6840](https://github.com/jabref/jabref/issues/6840)
- We fixed an issue where groups generated from authors' last names did not include all entries of the authors' [#5833](https://github.com/JabRef/jabref/issues/5833)
- The export to MS Office XML now uses the month name for the field `MonthAcessed` instead of the two digit number [#7354](https://github.com/JabRef/jabref/issues/7354)
- We included some standalone dialogs from the options menu in the main preference dialog and fixed some visual issues in the preferences dialog. [#7384](https://github.com/JabRef/jabref/pull/7384)
- We improved the linking of the `python3` interpreter via the shebang to dynamically use the systems default Python. Related to [JabRef-Browser-Extension #177](https://github.com/JabRef/JabRef-Browser-Extension/issues/177)
- Automatically found pdf files now have the linking button to the far left and uses a link icon with a plus instead of a briefcase. The file name also has lowered opacity(70%) until added. [#3607](https://github.com/JabRef/jabref/issues/3607)
- We simplified the select entry type form by splitting it into two parts ("Recommended" and "Others") based on internal usage data. [#6730](https://github.com/JabRef/jabref/issues/6730)
- We improved the submenu list by merging the'Remove group' having two options, with or without subgroups. [#4682](https://github.com/JabRef/jabref/issues/4682)
- The export to MS Office XML now uses the month name for the field `Month` instead of the two digit number [forum#2685](https://discourse.jabref.org/t/export-month-as-text-not-number/2685)
- We reintroduced missing default keybindings for new entries. [#7346](https://github.com/JabRef/jabref/issues/7346) [#7439](https://github.com/JabRef/jabref/issues/7439)
- Lists of available fields are now sorted alphabetically. [#7716](https://github.com/JabRef/jabref/issues/7716)
- The tooltip of the search field explaining the search is always shown. [#7279](https://github.com/JabRef/jabref/pull/7279)
- We rewrote the ACM fetcher to adapt to the new interface. [#5804](https://github.com/JabRef/jabref/issues/5804)
- We moved the select/collapse buttons in the unlinked files dialog into a context menu. [#7383](https://github.com/JabRef/jabref/issues/7383)
- We fixed an issue where journal abbreviations containing curly braces were not recognized  [#7773](https://github.com/JabRef/jabref/issues/7773)

### Fixed

- We fixed an isuse where some texts (e.g. descriptionss) in dialogs could not be translated [#7854](https://github.com/JabRef/jabref/issues/7854)
- We fixed an issue where import hangs for ris files with "ER - " [#7737](https://github.com/JabRef/jabref/issues/7737)
- We fixed an issue where getting bibliograhpic data from DOI or another identifer did not respect the library mode (BibTeX/biblatex)[#1018](https://github.com/JabRef/jabref/issues/6267)
- We fixed an issue where importing entries would not respect the library mode (BibTeX/biblatex)[#1018](https://github.com/JabRef/jabref/issues/1018)
- We fixed an issue where an exception occured when importing entries from a web search [#7606](https://github.com/JabRef/jabref/issues/7606)
- We fixed an issue where the table column sort order was not properly stored and resulted in unsorted eports [#7524](https://github.com/JabRef/jabref/issues/7524)
- We fixed an issue where the value of the field `school` or `institution` would be printed twice in the HTML Export [forum#2634](https://discourse.jabref.org/t/problem-with-exporting-techreport-phdthesis-mastersthesis-to-html/2634)
- We fixed an issue preventing to connect to a shared database. [#7570](https://github.com/JabRef/jabref/pull/7570)
- We fixed an issue preventing files from being dragged & dropped into an empty library. [#6851](https://github.com/JabRef/jabref/issues/6851)
- We fixed an issue where double-click onto PDF in file list under the 'General' tab section should just open the file. [#7465](https://github.com/JabRef/jabref/issues/7465)
- We fixed an issue where the dark theme did not extend to a group's custom color picker. [#7481](https://github.com/JabRef/jabref/issues/7481)
- We fixed an issue where choosing the fields on which autocompletion should not work in "Entry editor" preferences had no effect. [#7320](https://github.com/JabRef/jabref/issues/7320)
- We fixed an issue where the "Normalize page numbers" formatter did not replace en-dashes or em-dashes with a hyphen-minus sign. [#7239](https://github.com/JabRef/jabref/issues/7239)
- We fixed an issue with the style of highlighted check boxes while searching in preferences. [#7226](https://github.com/JabRef/jabref/issues/7226)
- We fixed an issue where the option "Move file to file directory" was disabled in the entry editor for all files [#7194](https://github.com/JabRef/jabref/issues/7194)
- We fixed an issue where application dialogs were opening in the wrong display when using multiple screens [#7273](https://github.com/JabRef/jabref/pull/7273)
- We fixed an issue where the "Find unlinked files" dialog would freeze JabRef on importing. [#7205](https://github.com/JabRef/jabref/issues/7205)
- We fixed an issue where the "Find unlinked files" would stop importing when importing a single file failed. [#7206](https://github.com/JabRef/jabref/issues/7206)
- We fixed an issue where JabRef froze for a few seconds in MacOS when DNS resolution timed out. [#7441](https://github.com/JabRef/jabref/issues/7441)
- We fixed an issue where an exception would be displayed for previewing and preferences when a custom theme has been configured but is missing [#7177](https://github.com/JabRef/jabref/issues/7177)
- We fixed an issue where URLs in `file` fields could not be handled on Windows. [#7359](https://github.com/JabRef/jabref/issues/7359)
- We fixed an issue where the regex based file search miss-interpreted specific symbols. [#4342](https://github.com/JabRef/jabref/issues/4342)
- We fixed an issue where the Harvard RTF exporter used the wrong default file extension. [4508](https://github.com/JabRef/jabref/issues/4508)
- We fixed an issue where the Harvard RTF exporter did not use the new authors formatter and therefore did not export "organization" authors correctly. [4508](https://github.com/JabRef/jabref/issues/4508)
- We fixed an issue where the field `urldate` was not exported to the corresponding fields `YearAccessed`, `MonthAccessed`, `DayAccessed` in MS Office XML [#7354](https://github.com/JabRef/jabref/issues/7354)
- We fixed an issue where the password for a shared SQL database was only remembered if it was the same as the username [#6869](https://github.com/JabRef/jabref/issues/6869)
- We fixed an issue where some custom exports did not use the new authors formatter and therefore did not export authors correctly [#7356](https://github.com/JabRef/jabref/issues/7356)
- We fixed an issue where alt+keyboard shortcuts do not work [#6994](https://github.com/JabRef/jabref/issues/6994)
- We fixed an issue about the file link editor did not allow to change the file name according to the default pattern after changing an entry. [#7525](https://github.com/JabRef/jabref/issues/7525)
- We fixed an issue where the file path is invisible in dark theme. [#7382](https://github.com/JabRef/jabref/issues/7382)
- We fixed an issue where the secondary sorting is not working for some special fields. [#7015](https://github.com/JabRef/jabref/issues/7015)
- We fixed an issue where changing the font size makes the font size field too small. [#7085](https://github.com/JabRef/jabref/issues/7085)
- We fixed an issue with TexGroups on Linux systems, where the modification of an aux-file did not trigger an auto-update for TexGroups. Furthermore, the detection of file modifications is now more reliable. [#7412](https://github.com/JabRef/jabref/pull/7412)
- We fixed an issue where the Unicode to Latex formatter produced wrong results for characters with a codepoint higher than Character.MAX_VALUE. [#7387](https://github.com/JabRef/jabref/issues/7387)
- We fixed an issue where a non valid value as font size results in an uncaught exception. [#7415](https://github.com/JabRef/jabref/issues/7415)
- We fixed an issue where "Merge citations" in the Openoffice/Libreoffice integration panel did not have a corresponding opposite. [#7454](https://github.com/JabRef/jabref/issues/7454)
- We fixed an issue where drag and drop of bib files for opening resulted in uncaught exceptions [#7464](https://github.com/JabRef/jabref/issues/7464)
- We fixed an issue where columns shrink in width when we try to enlarge JabRef window. [#6818](https://github.com/JabRef/jabref/issues/6818)
- We fixed an issue where Content selector does not seem to work for custom fields. [#6819](https://github.com/JabRef/jabref/issues/6819)
- We fixed an issue where font size of the preferences dialog does not update with the rest of the GUI. [#7416](https://github.com/JabRef/jabref/issues/7416)
- We fixed an issue in which a linked online file consisting of a web page was saved as an invalid pdf file upon being downloaded. The user is now notified when downloading a linked file results in an HTML file. [#7452](https://github.com/JabRef/jabref/issues/7452)
- We fixed an issue where opening BibTex file (doubleclick) from Folder with spaces not working. [#6487](https://github.com/JabRef/jabref/issues/6487)
- We fixed the header title in the Add Group/Subgroup Dialog box. [#4682](https://github.com/JabRef/jabref/issues/4682)
- We fixed an issue with saving large `.bib` files [#7265](https://github.com/JabRef/jabref/issues/7265)
- We fixed an issue with very large page numbers [#7590](https://github.com/JabRef/jabref/issues/7590)
- We fixed an issue where the file extension is missing on saving the library file on linux [#7451](https://github.com/JabRef/jabref/issues/7451)
- We fixed an issue with opacity of disabled icon-buttons [#7195](https://github.com/JabRef/jabref/issues/7195)
- We fixed an issue where journal abbreviations in UTF-8 were not recognized [#5850](https://github.com/JabRef/jabref/issues/5850)
- We fixed an issue where the article title with curly brackets fails to download the arXiv link (pdf file). [#7633](https://github.com/JabRef/jabref/issues/7633)
- We fixed an issue with toggle of special fields does not work for sorted entries [#7016](https://github.com/JabRef/jabref/issues/7016)
- We fixed an issue with the default path of external application. [#7641](https://github.com/JabRef/jabref/issues/7641)
- We fixed an issue where urls must be embedded in a style tag when importing EndNote style Xml files. Now it can parse url with or without a style tag. [#6199](https://github.com/JabRef/jabref/issues/6199)
- We fixed an issue where the article title with colon fails to download the arXiv link (pdf file). [#7660](https://github.com/JabRef/issues/7660)
- We fixed an issue where the keybinding for delete entry did not work on the main table [7580](https://github.com/JabRef/jabref/pull/7580)
- We fixed an issue where the RFC fetcher is not compatible with the draft [7305](https://github.com/JabRef/jabref/issues/7305)
- We fixed an issue where duplicate files (both file names and contents are the same) is downloaded and add to linked files [#6197](https://github.com/JabRef/jabref/issues/6197)
- We fixed an issue where changing the appearance of the preview tab did not trigger a restart warning. [#5464](https://github.com/JabRef/jabref/issues/5464)
- We fixed an issue where editing "Custom preview style" triggers exception. [#7526](https://github.com/JabRef/jabref/issues/7526)
- We fixed the [SAO/NASA Astrophysics Data System](https://docs.jabref.org/collect/import-using-online-bibliographic-database#sao-nasa-astrophysics-data-system) fetcher. [#7867](https://github.com/JabRef/jabref/pull/7867)
- We fixed an issue where a title with multiple applied formattings in EndNote was not imported correctly [forum#2734](https://discourse.jabref.org/t/importing-endnote-label-field-to-jabref-from-xml-file/2734)
- We fixed an issue where a `report` in EndNote was imported as `article` [forum#2734](https://discourse.jabref.org/t/importing-endnote-label-field-to-jabref-from-xml-file/2734)
- We fixed an issue where the field `publisher` in EndNote was not imported in JabRef [forum#2734](https://discourse.jabref.org/t/importing-endnote-label-field-to-jabref-from-xml-file/2734)

### Removed

- We removed add group button beside the filter group tab. [#4682](https://github.com/JabRef/jabref/issues/4682)

## [5.2] – 2020-12-24

### Added

- We added a validation to check if the current database location is shared, preventing an exception when Pulling Changes From Shared Database. [#6959](https://github.com/JabRef/jabref/issues/6959)
- We added a query parser and mapping layer to enable conversion of queries formulated in simplified lucene syntax by the user into api queries. [#6799](https://github.com/JabRef/jabref/pull/6799)
- We added some basic functionality to customise the look of JabRef by importing a css theme file. [#5790](https://github.com/JabRef/jabref/issues/5790)
- We added connection check function in network preference setting [#6560](https://github.com/JabRef/jabref/issues/6560)
- We added support for exporting to YAML. [#6974](https://github.com/JabRef/jabref/issues/6974)
- We added a DOI format and organization check to detect [American Physical Society](https://journals.aps.org/) journals to copy the article ID to the page field for cases where the page numbers are missing. [#7019](https://github.com/JabRef/jabref/issues/7019)
- We added an error message in the New Entry dialog that is shown in case the fetcher did not find anything . [#7000](https://github.com/JabRef/jabref/issues/7000)
- We added a new formatter to output shorthand month format. [#6579](https://github.com/JabRef/jabref/issues/6579)
- We added support for the new Microsoft Edge browser in all platforms. [#7056](https://github.com/JabRef/jabref/pull/7056)
- We reintroduced emacs/bash-like keybindings. [#6017](https://github.com/JabRef/jabref/issues/6017)
- We added a feature to provide automated cross library search using a cross library query language. This provides support for the search step of systematic literature reviews (SLRs). [koppor#369](https://github.com/koppor/jabref/issues/369)

### Changed

- We changed the default preferences for OpenOffice/LibreOffice integration to automatically sync the bibliography when inserting new citations in a OpenOffic/LibreOffice document. [#6957](https://github.com/JabRef/jabref/issues/6957)
- We restructured the 'File' tab and extracted some parts into the 'Linked files' tab [#6779](https://github.com/JabRef/jabref/pull/6779)
- JabRef now offers journal lists from <https://abbrv.jabref.org>. JabRef the lists which use a dot inside the abbreviations. [#5749](https://github.com/JabRef/jabref/pull/5749)
- We removed two useless preferences in the groups preferences dialog. [#6836](https://github.com/JabRef/jabref/pull/6836)
- Synchronization of SpecialFields to keywords is now disabled by default. [#6621](https://github.com/JabRef/jabref/issues/6621)
- JabRef no longer opens the entry editor with the first entry on startup [#6855](https://github.com/JabRef/jabref/issues/6855)
- We completed the rebranding of `bibtexkey` as `citationkey` which was started in JabRef 5.1.
- JabRef no longer opens the entry editor with the first entry on startup [#6855](https://github.com/JabRef/jabref/issues/6855)
- Fetch by ID: (long) "SAO/NASA Astrophysics Data System" replaced by (short) "SAO/NASA ADS" [#6876](https://github.com/JabRef/jabref/pull/6876)
- We changed the title of the window "Manage field names and content" to have the same title as the corresponding menu item [#6895](https://github.com/JabRef/jabref/pull/6895)
- We renamed the menus "View -> Previous citation style" and "View -> Next citation style" into "View -> Previous preview style" and "View -> Next preview style" and renamed the "Preview" style to "Customized preview style". [#6899](https://github.com/JabRef/jabref/pull/6899)
- We changed the default preference option "Search and store files relative to library file location" to on, as this seems to be a more intuitive behaviour. [#6863](https://github.com/JabRef/jabref/issues/6863)
- We changed the title of the window  "Manage field names and content":  to have the same title as the corresponding menu item  [#6895](https://github.com/JabRef/jabref/pull/6895)
- We improved the detection of "short" DOIs [6880](https://github.com/JabRef/jabref/issues/6880)
- We improved the duplicate detection when identifiers like DOI or arxiv are semantiaclly the same, but just syntactically differ (e.g. with or without http(s):// prefix). [#6707](https://github.com/JabRef/jabref/issues/6707)
- We improved JabRef start up time [6057](https://github.com/JabRef/jabref/issues/6057)
- We changed in the group interface "Generate groups from keywords in a BibTeX field" by "Generate groups from keywords in the following field". [#6983](https://github.com/JabRef/jabref/issues/6983)
- We changed the name of a group type from "Searching for keywords" to "Searching for a keyword". [6995](https://github.com/JabRef/jabref/pull/6995)
- We changed the way JabRef displays the title of a tab and of the window. [4161](https://github.com/JabRef/jabref/issues/4161)
- We changed connect timeouts for server requests to 30 seconds in general and 5 seconds for GROBID server (special) and improved user notifications on connection issues. [7026](https://github.com/JabRef/jabref/pull/7026)
- We changed the order of the library tab context menu items. [#7171](https://github.com/JabRef/jabref/issues/7171)
- We changed the way linked files are opened on Linux to use the native openFile method, compatible with confined  packages. [7037](https://github.com/JabRef/jabref/pull/7037)
- We refined the entry preview to show the full names of authors and editors, to list the editor only if no author is present, have the year earlier. [#7083](https://github.com/JabRef/jabref/issues/7083)

### Fixed

- We fixed an issue changing the icon link_variation_off that is not meaningful. [#6834](https://github.com/JabRef/jabref/issues/6834)
- We fixed an issue where the `.sav` file was not deleted upon exiting JabRef. [#6109](https://github.com/JabRef/jabref/issues/6109)
- We fixed a linked identifier icon inconsistency. [#6705](https://github.com/JabRef/jabref/issues/6705)
- We fixed the wrong behavior that font size changes are not reflected in dialogs. [#6039](https://github.com/JabRef/jabref/issues/6039)
- We fixed the failure to Copy citation key and link. [#5835](https://github.com/JabRef/jabref/issues/5835)
- We fixed an issue where the sort order of the entry table was reset after a restart of JabRef. [#6898](https://github.com/JabRef/jabref/pull/6898)
- We fixed an issue where no longer a warning was displayed when inserting references into LibreOffice with an invalid "ReferenceParagraphFormat". [#6907](https://github.com/JabRef/jabref/pull/60907).
- We fixed an issue where a selected field was not removed after the first click in the custom entry types dialog. [#6934](https://github.com/JabRef/jabref/issues/6934)
- We fixed an issue where a remove icon was shown for standard entry types in the custom entry types dialog. [#6906](https://github.com/JabRef/jabref/issues/6906)
- We fixed an issue where it was impossible to connect to OpenOffice/LibreOffice on Mac OSX. [#6970](https://github.com/JabRef/jabref/pull/6970)
- We fixed an issue with the python script used by browser plugins that failed to locate JabRef if not installed in its default location. [#6963](https://github.com/JabRef/jabref/pull/6963/files)
- We fixed an issue where spaces and newlines in an isbn would generate an exception. [#6456](https://github.com/JabRef/jabref/issues/6456)
- We fixed an issue where identity column header had incorrect foreground color in the  Dark theme. [#6796](https://github.com/JabRef/jabref/issues/6796)
- We fixed an issue where the RIS exporter added extra blank lines.[#7007](https://github.com/JabRef/jabref/pull/7007/files)
- We fixed an issue where clicking on Collapse All button in the Search for Unlinked Local Files expanded the directory structure erroneously [#6848](https://github.com/JabRef/jabref/issues/6848)
- We fixed an issue, when pulling changes from shared database via shortcut caused creation of a new tech report [6867](https://github.com/JabRef/jabref/issues/6867)
- We fixed an issue where the JabRef GUI does not highlight the "All entries" group on start-up [#6691](https://github.com/JabRef/jabref/issues/6691)
- We fixed an issue where a custom dark theme was not applied to the entry preview tab [7068](https://github.com/JabRef/jabref/issues/7068)
- We fixed an issue where modifications to the Custom preview layout in the preferences were not saved [#6447](https://github.com/JabRef/jabref/issues/6447)
- We fixed an issue where errors from imports were not shown to the user [#7084](https://github.com/JabRef/jabref/pull/7084)
- We fixed an issue where the EndNote XML Import would fail on empty keywords tags [forum#2387](https://discourse.jabref.org/t/importing-in-unknown-format-fails-to-import-xml-library-from-bookends-export/2387)
- We fixed an issue where the color of groups of type "free search expression" not persisting after restarting the application [#6999](https://github.com/JabRef/jabref/issues/6999)
- We fixed an issue where modifications in the source tab where not saved without switching to another field before saving the library [#6622](https://github.com/JabRef/jabref/issues/6622)
- We fixed an issue where the "Document Viewer" did not show the first page of the opened pdf document and did not show the correct total number of pages [#7108](https://github.com/JabRef/jabref/issues/7108)
- We fixed an issue where the context menu was not updated after a file link was changed. [#5777](https://github.com/JabRef/jabref/issues/5777)
- We fixed an issue where the password for a shared SQL database was not remembered [#6869](https://github.com/JabRef/jabref/issues/6869)
- We fixed an issue where newly added entires were not synced to a shared SQL database [#7176](https://github.com/JabRef/jabref/issues/7176)
- We fixed an issue where the PDF-Content importer threw an exception when no DOI number is present at the first page of the PDF document [#7203](https://github.com/JabRef/jabref/issues/7203)
- We fixed an issue where groups created from aux files did not update on file changes [#6394](https://github.com/JabRef/jabref/issues/6394)
- We fixed an issue where authors that only have last names were incorrectly identified as institutes when generating citation keys [#7199](https://github.com/JabRef/jabref/issues/7199)
- We fixed an issue where institutes were incorrectly identified as universities when generating citation keys [#6942](https://github.com/JabRef/jabref/issues/6942)

### Removed

- We removed the Google Scholar fetcher and the ACM fetcher do not work due to traffic limitations [#6369](https://github.com/JabRef/jabref/issues/6369)
- We removed the menu entry "Manage external file types" because it's already in 'Preferences' dialog [#6991](https://github.com/JabRef/jabref/issues/6991)
- We removed the integrity check "Abbreviation detected" for the field journal/journaltitle in the entry editor [#3925](https://github.com/JabRef/jabref/issues/3925)

## [5.1] – 2020-08-30

### Added

- We added a new fetcher to enable users to search mEDRA DOIs [#6602](https://github.com/JabRef/jabref/issues/6602)
- We added a new fetcher to enable users to search "[Collection of Computer Science Bibliographies](https://liinwww.ira.uka.de/bibliography/index.html)". [#6638](https://github.com/JabRef/jabref/issues/6638)
- We added default values for delimiters in Add Subgroup window [#6624](https://github.com/JabRef/jabref/issues/6624)
- We improved responsiveness of general fields specification dialog window. [#6643](https://github.com/JabRef/jabref/issues/6604)
- We added support for importing ris file and load DOI [#6530](https://github.com/JabRef/jabref/issues/6530)
- We added the Library properties to a context menu on the library tabs [#6485](https://github.com/JabRef/jabref/issues/6485)
- We added a new field in the preferences in 'BibTeX key generator' for unwanted characters that can be user-specified. [#6295](https://github.com/JabRef/jabref/issues/6295)
- We added support for searching ShortScience for an entry through the user's browser. [#6018](https://github.com/JabRef/jabref/pull/6018)
- We updated EditionChecker to permit edition to start with a number. [#6144](https://github.com/JabRef/jabref/issues/6144)
- We added tooltips for most fields in the entry editor containing a short description. [#5847](https://github.com/JabRef/jabref/issues/5847)
- We added support for basic markdown in custom formatted previews [#6194](https://github.com/JabRef/jabref/issues/6194)
- We now show the number of items found and selected to import in the online search dialog. [#6248](https://github.com/JabRef/jabref/pull/6248)
- We created a new install screen for macOS. [#5759](https://github.com/JabRef/jabref/issues/5759)
- We added a new integrity check for duplicate DOIs. [koppor#339](https://github.com/koppor/jabref/issues/339)
- We implemented an option to download fulltext files while importing. [#6381](https://github.com/JabRef/jabref/pull/6381)
- We added a progress-indicator showing the average progress of background tasks to the toolbar. Clicking it reveals a pop-over with a list of running background tasks. [6443](https://github.com/JabRef/jabref/pull/6443)
- We fixed the bug when strike the delete key in the text field. [#6421](https://github.com/JabRef/jabref/issues/6421)
- We added a BibTex key modifier for truncating strings. [#3915](https://github.com/JabRef/jabref/issues/3915)
- We added support for jumping to target entry when typing letter/digit after sorting a column in maintable [#6146](https://github.com/JabRef/jabref/issues/6146)
- We added a new fetcher to enable users to search all available E-Libraries simultaneously. [koppor#369](https://github.com/koppor/jabref/issues/369)
- We added the field "entrytype" to the export sort criteria [#6531](https://github.com/JabRef/jabref/pull/6531)
- We added the possibility to change the display order of the fields in the entry editor. The order can now be configured using drag and drop in the "Customize entry types" dialog [#6152](https://github.com/JabRef/jabref/pull/6152)
- We added native support for biblatex-software [#6574](https://github.com/JabRef/jabref/issues/6574)
- We added a missing restart warning for AutoComplete in the preferences dialog. [#6351](https://github.com/JabRef/jabref/issues/6351)
- We added a note to the citation key pattern preferences dialog as a temporary workaround for a JavaFX bug, about committing changes in a table cell, if the focus is lost. [#5825](https://github.com/JabRef/jabref/issues/5825)
- We added support for customized fallback fields in bracketed patterns. [#7111](https://github.com/JabRef/jabref/issues/7111)

### Changed

- We improved the arXiv fetcher. Now it should find entries even more reliably and does no longer include the version (e.g `v1`) in the `eprint` field. [forum#1941](https://discourse.jabref.org/t/remove-version-in-arxiv-import/1941)
- We moved the group search bar and the button "New group" from bottom to top position to make it more prominent. [#6112](https://github.com/JabRef/jabref/pull/6112)
- When JabRef finds a `.sav` file without changes, there is no dialog asking for acceptance of changes anymore.
- We changed the buttons for import/export/show all/reset of preferences to smaller icon buttons in the preferences dialog. [#6130](https://github.com/JabRef/jabref/pull/6130)
- We moved the functionality "Manage field names & content" from the "Library" menu to the "Edit" menu, because it affects the selected entries and not the whole library
- We merged the functionality "Append contents from a BibTeX library into the currently viewed library" into the "Import into database" functionality. Fixes [#6049](https://github.com/JabRef/jabref/issues/6049).
- We changed the directory where fulltext downloads are stored to the directory set in the import-tab in preferences. [#6381](https://github.com/JabRef/jabref/pull/6381)
- We improved the error message for invalid jstyles. [#6303](https://github.com/JabRef/jabref/issues/6303)
- We changed the section name of 'Advanced' to 'Network' in the preferences and removed some obsolete options.[#6489](https://github.com/JabRef/jabref/pull/6489)
- We improved the context menu of the column "Linked identifiers" of the main table, by truncating their texts, if they are too long. [#6499](https://github.com/JabRef/jabref/issues/6499)
- We merged the main table tabs in the preferences dialog. [#6518](https://github.com/JabRef/jabref/pull/6518)
- We changed the command line option 'generateBibtexKeys' to the more generic term 'generateCitationKeys' while the short option remains 'g'.[#6545](https://github.com/JabRef/jabref/pull/6545)
- We improved the "Possible duplicate entries" window to remember its size and position throughout a session. [#6582](https://github.com/JabRef/jabref/issues/6582)
- We divided the toolbar into small parts, so if the application window is to small, only a part of the toolbar is moved into the chevron popup. [#6682](https://github.com/JabRef/jabref/pull/6682)
- We changed the layout for of the buttons in the Open Office side panel to ensure that the button text is always visible, specially when resizing. [#6639](https://github.com/JabRef/jabref/issues/6639)
- We merged the two new library commands in the file menu to one which always creates a new library in the default library mode. [#6359](https://github.com/JabRef/jabref/pull/6539#issuecomment-641056536)

### Fixed

- We fixed an issue where entry preview tab has no name in drop down list. [#6591](https://github.com/JabRef/jabref/issues/6591)
- We fixed to only search file links in the BIB file location directory when preferences has corresponding checkbox checked. [#5891](https://github.com/JabRef/jabref/issues/5891)
- We fixed wrong button order (Apply and Cancel) in ManageProtectedTermsDialog.
- We fixed an issue with incompatible characters at BibTeX key [#6257](https://github.com/JabRef/jabref/issues/6257)
- We fixed an issue where dash (`-`) was reported as illegal BibTeX key [#6295](https://github.com/JabRef/jabref/issues/6295)
- We greatly improved the performance of the overall application and many operations. [#5071](https://github.com/JabRef/jabref/issues/5071)
- We fixed an issue where sort by priority was broken. [#6222](https://github.com/JabRef/jabref/issues/6222)
- We fixed an issue where opening a library from the recent libraries menu was not possible. [#5939](https://github.com/JabRef/jabref/issues/5939)
- We fixed an issue with inconsistent capitalization of file extensions when downloading files. [#6115](https://github.com/JabRef/jabref/issues/6115)
- We fixed the display of language and encoding in the preferences dialog. [#6130](https://github.com/JabRef/jabref/pull/6130)
- Now the link and/or the link description in the column "linked files" of the main table gets truncated or wrapped, if too long, otherwise display issues arise. [#6178](https://github.com/JabRef/jabref/issues/6178)
- We fixed the issue that groups panel does not keep size when resizing window. [#6180](https://github.com/JabRef/jabref/issues/6180)
- We fixed an error that sometimes occurred when using the context menu. [#6085](https://github.com/JabRef/jabref/issues/6085)
- We fixed an issue where search full-text documents downloaded files with same name, overwriting existing files. [#6174](https://github.com/JabRef/jabref/pull/6174)
- We fixed an issue when importing into current library an erroneous message "import cancelled" is displayed even though import is successful. [#6266](https://github.com/JabRef/jabref/issues/6266)
- We fixed an issue where custom jstyles for Open/LibreOffice where not saved correctly. [#6170](https://github.com/JabRef/jabref/issues/6170)
- We fixed an issue where the INSPIRE fetcher was no longer working [#6229](https://github.com/JabRef/jabref/issues/6229)
- We fixed an issue where custom exports with an uppercase file extension could not be selected for "Copy...-> Export to Clipboard" [#6285](https://github.com/JabRef/jabref/issues/6285)
- We fixed the display of icon both in the main table and linked file editor. [#6169](https://github.com/JabRef/jabref/issues/6169)
- We fixed an issue where the windows installer did not create an entry in the start menu [bug report in the forum](https://discourse.jabref.org/t/error-while-fetching-from-doi/2018/3)
- We fixed an issue where only the field `abstract` and `comment` were declared as multiline fields. Other fields can now be configured in the preferences using "Do not wrap the following fields when saving" [4373](https://github.com/JabRef/jabref/issues/4373)
- We fixed an issue where JabRef switched to discrete graphics under macOS [#5935](https://github.com/JabRef/jabref/issues/5935)
- We fixed an issue where the Preferences entry preview will be unexpected modified leads to Value too long exception [#6198](https://github.com/JabRef/jabref/issues/6198)
- We fixed an issue where custom jstyles for Open/LibreOffice would only be valid if a layout line for the entry type `default` was at the end of the layout section [#6303](https://github.com/JabRef/jabref/issues/6303)
- We fixed an issue where a new entry is not shown in the library if a search is active [#6297](https://github.com/JabRef/jabref/issues/6297)
- We fixed an issue where long directory names created from patterns could create an exception. [#3915](https://github.com/JabRef/jabref/issues/3915)
- We fixed an issue where sort on numeric cases was broken. [#6349](https://github.com/JabRef/jabref/issues/6349)
- We fixed an issue where year and month fields were not cleared when converting to biblatex [#6224](https://github.com/JabRef/jabref/issues/6224)
- We fixed an issue where an "Not on FX thread" exception occured when saving on linux [#6453](https://github.com/JabRef/jabref/issues/6453)
- We fixed an issue where the library sort order was lost. [#6091](https://github.com/JabRef/jabref/issues/6091)
- We fixed an issue where brackets in regular expressions were not working. [6469](https://github.com/JabRef/jabref/pull/6469)
- We fixed an issue where multiple background task popups stacked over each other.. [#6472](https://github.com/JabRef/jabref/issues/6472)
- We fixed an issue where LaTeX citations for specific commands (\autocites) of biblatex-mla were not recognized. [#6476](https://github.com/JabRef/jabref/issues/6476)
- We fixed an issue where drag and drop was not working on empty database. [#6487](https://github.com/JabRef/jabref/issues/6487)
- We fixed an issue where the name fields were not updated after the preferences changed. [#6515](https://github.com/JabRef/jabref/issues/6515)
- We fixed an issue where "null" appeared in generated BibTeX keys. [#6459](https://github.com/JabRef/jabref/issues/6459)
- We fixed an issue where the authors' names were incorrectly displayed in the authors' column when they were bracketed. [#6465](https://github.com/JabRef/jabref/issues/6465) [#6459](https://github.com/JabRef/jabref/issues/6459)
- We fixed an issue where importing certain unlinked files would result in an exception [#5815](https://github.com/JabRef/jabref/issues/5815)
- We fixed an issue where downloaded files would be moved to a directory named after the citationkey when no file directory pattern is specified [#6589](https://github.com/JabRef/jabref/issues/6589)
- We fixed an issue with the creation of a group of cited entries which incorrectly showed the message that the library had been modified externally whenever saving the library. [#6420](https://github.com/JabRef/jabref/issues/6420)
- We fixed an issue with the creation of a group of cited entries. Now the file path to an aux file gets validated. [#6585](https://github.com/JabRef/jabref/issues/6585)
- We fixed an issue on Linux systems where the application would crash upon inotify failure. Now, the user is prompted with a warning, and given the choice to continue the session. [#6073](https://github.com/JabRef/jabref/issues/6073)
- We moved the search modifier buttons into the search bar, as they were not accessible, if autocompletion was disabled. [#6625](https://github.com/JabRef/jabref/issues/6625)
- We fixed an issue about duplicated group color indicators [#6175](https://github.com/JabRef/jabref/issues/6175)
- We fixed an issue where entries with the entry type Misc from an imported aux file would not be saved correctly to the bib file on disk [#6405](https://github.com/JabRef/jabref/issues/6405)
- We fixed an issue where percent sign ('%') was not formatted properly by the HTML formatter [#6753](https://github.com/JabRef/jabref/issues/6753)
- We fixed an issue with the [SAO/NASA Astrophysics Data System](https://docs.jabref.org/collect/import-using-online-bibliographic-database/ads) fetcher where `\textbackslash` appeared at the end of the abstract.
- We fixed an issue with the Science Direct fetcher where PDFs could not be downloaded. Fixes [#5860](https://github.com/JabRef/jabref/issues/5860)
- We fixed an issue with the Library of Congress importer.
- We fixed the [link to the external libraries listing](https://github.com/JabRef/jabref/blob/master/external-libraries.md) in the about dialog
- We fixed an issue regarding pasting on Linux. [#6293](https://github.com/JabRef/jabref/issues/6293)

### Removed

- We removed the option of the "enforce legal key". [#6295](https://github.com/JabRef/jabref/issues/6295)
- We removed the obsolete `External programs / Open PDF` section in the preferences, as the default application to open PDFs is now set in the `Manage external file types` dialog. [#6130](https://github.com/JabRef/jabref/pull/6130)
- We removed the option to configure whether a `.bib.bak` file should be generated upon save. It is now always enabled. Documentation at <https://docs.jabref.org/general/autosave>. [#6092](https://github.com/JabRef/jabref/issues/6092)
- We removed the built-in list of IEEE journal abbreviations using BibTeX strings. If you still want to use them, you have to download them separately from <https://abbrv.jabref.org>.

## [5.0] – 2020-03-06

### Changed

- Added browser integration to the snap package for firefox/chromium browsers. [#6062](https://github.com/JabRef/jabref/pull/6062)
- We reintroduced the possibility to extract references from plain text (using [GROBID](https://grobid.readthedocs.io/en/latest/)). [#5614](https://github.com/JabRef/jabref/pull/5614)
- We changed the open office panel to show buttons in rows of three instead of going straight down to save space as the button expanded out to take up unnecessary horizontal space. [#5479](https://github.com/JabRef/jabref/issues/5479)
- We cleaned up the group add/edit dialog. [#5826](https://github.com/JabRef/jabref/pull/5826)
- We reintroduced the index column. [#5844](https://github.com/JabRef/jabref/pull/5844)
- Filenames of external files can no longer contain curly braces. [#5926](https://github.com/JabRef/jabref/pull/5926)
- We made the filters more easily accessible in the integrity check dialog. [#5955](https://github.com/JabRef/jabref/pull/5955)
- We reimplemented and improved the dialog "Customize entry types". [#4719](https://github.com/JabRef/jabref/issues/4719)
- We added an [American Physical Society](https://journals.aps.org/) fetcher. [#818](https://github.com/JabRef/jabref/issues/818)
- We added possibility to enable/disable items quantity in groups. [#6042](https://github.com/JabRef/jabref/issues/6042)

### Fixed

- We fixed an issue where the command line console was always opened in the background. [#5474](https://github.com/JabRef/jabref/issues/5474)
- We fixed and issue where pdf files will not open under some KDE linux distributions when using okular. [#5253](https://github.com/JabRef/jabref/issues/5253)
- We fixed an issue where the Medline fetcher was only working when JabRef was running from source. [#5645](https://github.com/JabRef/jabref/issues/5645)
- We fixed some visual issues in the dark theme. [#5764](https://github.com/JabRef/jabref/pull/5764) [#5753](https://github.com/JabRef/jabref/issues/5753)
- We fixed an issue where non-default previews didn't handle unicode characters. [#5779](https://github.com/JabRef/jabref/issues/5779)
- We improved the performance, especially changing field values in the entry should feel smoother now. [#5843](https://github.com/JabRef/jabref/issues/5843)
- We fixed an issue where the ampersand character wasn't rendering correctly on previews. [#3840](https://github.com/JabRef/jabref/issues/3840)
- We fixed an issue where an erroneous "The library has been modified by another program" message was shown when saving. [#4877](https://github.com/JabRef/jabref/issues/4877)
- We fixed an issue where the file extension was missing after downloading a file (we now fall-back to pdf). [#5816](https://github.com/JabRef/jabref/issues/5816)
- We fixed an issue where cleaning up entries broke web URLs, if "Make paths of linked files relative (if possible)" was enabled, which resulted in various other issues subsequently. [#5861](https://github.com/JabRef/jabref/issues/5861)
- We fixed an issue where the tab "Required fields" of the entry editor did not show all required fields, if at least two of the defined required fields are linked with a logical or. [#5859](https://github.com/JabRef/jabref/issues/5859)
- We fixed several issues concerning managing external file types: Now everything is usable and fully functional. Previously, there were problems with the radio buttons, with saving the settings and with loading an input field value. Furthermore, different behavior for Windows and other operating systems was given, which was unified as well. [#5846](https://github.com/JabRef/jabref/issues/5846)
- We fixed an issue where entries containing Unicode charaters were not parsed correctly [#5899](https://github.com/JabRef/jabref/issues/5899)
- We fixed an issue where an entry containing an external filename with curly braces could not be saved. Curly braces are now longer allowed in filenames. [#5899](https://github.com/JabRef/jabref/issues/5899)
- We fixed an issue where changing the type of an entry did not update the main table [#5906](https://github.com/JabRef/jabref/issues/5906)
- We fixed an issue in the optics of the library properties, that cropped the dialog on scaled displays. [#5969](https://github.com/JabRef/jabref/issues/5969)
- We fixed an issue where changing the type of an entry did not update the main table. [#5906](https://github.com/JabRef/jabref/issues/5906)
- We fixed an issue where opening a library from the recent libraries menu was not possible. [#5939](https://github.com/JabRef/jabref/issues/5939)
- We fixed an issue where the most bottom group in the list got lost, if it was dragged on itself. [#5983](https://github.com/JabRef/jabref/issues/5983)
- We fixed an issue where changing entry type doesn't always work when biblatex source is shown. [#5905](https://github.com/JabRef/jabref/issues/5905)
- We fixed an issue where the group and the link column were not updated after changing the entry in the main table. [#5985](https://github.com/JabRef/jabref/issues/5985)
- We fixed an issue where reordering the groups was not possible after inserting an article. [#6008](https://github.com/JabRef/jabref/issues/6008)
- We fixed an issue where citation styles except the default "Preview" could not be used. [#56220](https://github.com/JabRef/jabref/issues/5622)
- We fixed an issue where a warning was displayed when the title content is made up of two sentences. [#5832](https://github.com/JabRef/jabref/issues/5832)
- We fixed an issue where an exception was thrown when adding a save action without a selected formatter in the library properties [#6069](https://github.com/JabRef/jabref/issues/6069)
- We fixed an issue where JabRef's icon was missing in the Export to clipboard Dialog. [#6286](https://github.com/JabRef/jabref/issues/6286)
- We fixed an issue when an "Abstract field" was duplicating text, when importing from RIS file (Neurons) [#6065](https://github.com/JabRef/jabref/issues/6065)
- We fixed an issue where adding the addition of a new entry was not completely validated [#6370](https://github.com/JabRef/jabref/issues/6370)
- We fixed an issue where the blue and red text colors in the Merge entries dialog were not quite visible [#6334](https://github.com/JabRef/jabref/issues/6334)
- We fixed an issue where underscore character was removed from the file name in the Recent Libraries list in File menu [#6383](https://github.com/JabRef/jabref/issues/6383)
- We fixed an issue where few keyboard shortcuts regarding new entries were missing [#6403](https://github.com/JabRef/jabref/issues/6403)

### Removed

- Ampersands are no longer escaped by default in the `bib` file. If you want to keep the current behaviour, you can use the new "Escape Ampersands" formatter as a save action. [#5869](https://github.com/JabRef/jabref/issues/5869)
- The "Merge Entries" entry was removed from the Quality Menu. Users should use the right-click menu instead. [#6021](https://github.com/JabRef/jabref/pull/6021)

## [5.0-beta] – 2019-12-15

### Changed

- We added a short DOI field formatter which shortens DOI to more human-readable form. [koppor#343](https://github.com/koppor/jabref/issues/343)
- We improved the display of group memberships by adding multiple colored bars if the entry belongs to more than one group. [#4574](https://github.com/JabRef/jabref/issues/4574)
- We added an option to show the preview as an extra tab in the entry editor (instead of in a split view). [#5244](https://github.com/JabRef/jabref/issues/5244)
- A custom Open/LibreOffice jstyle file now requires a layout line for the entry type `default` [#5452](https://github.com/JabRef/jabref/issues/5452)
- The entry editor is now open by default when JabRef starts up. [#5460](https://github.com/JabRef/jabref/issues/5460)
- Customized entry types are now serialized in alphabetical order in the bib file.
- We added a new ADS fetcher to use the new ADS API. [#4949](https://github.com/JabRef/jabref/issues/4949)
- We added support of the [X11 primary selection](https://unix.stackexchange.com/a/139193/18033) [#2389](https://github.com/JabRef/jabref/issues/2389)
- We added support to switch between biblatex and bibtex library types. [#5550](https://github.com/JabRef/jabref/issues/5550)
- We changed the save action buttons to be easier to understand. [#5565](https://github.com/JabRef/jabref/issues/5565)
- We made the columns for groups, files and uri in the main table reorderable and merged the clickable icon columns for uri, url, doi and eprint. [#5544](https://github.com/JabRef/jabref/pull/5544)
- We reduced the number of write actions performed when autosave is enabled [#5679](https://github.com/JabRef/jabref/issues/5679)
- We made the column sort order in the main table persistent [#5730](https://github.com/JabRef/jabref/pull/5730)
- When an entry is modified on disk, the change dialog now shows the merge dialog to highlight the changes [#5688](https://github.com/JabRef/jabref/pull/5688)

### Fixed

- Inherit fields from cross-referenced entries as specified by biblatex. [#5045](https://github.com/JabRef/jabref/issues/5045)
- We fixed an issue where it was no longer possible to connect to LibreOffice. [#5261](https://github.com/JabRef/jabref/issues/5261)
- The "All entries group" is no longer shown when no library is open.
- We fixed an exception which occurred when closing JabRef. [#5348](https://github.com/JabRef/jabref/issues/5348)
- We fixed an issue where JabRef reports incorrectly about customized entry types. [#5332](https://github.com/JabRef/jabref/issues/5332)
- We fixed a few problems that prevented JabFox to communicate with JabRef. [#4737](https://github.com/JabRef/jabref/issues/4737) [#4303](https://github.com/JabRef/jabref/issues/4303)
- We fixed an error where the groups containing an entry loose their highlight color when scrolling. [#5022](https://github.com/JabRef/jabref/issues/5022)
- We fixed an error where scrollbars were not shown. [#5374](https://github.com/JabRef/jabref/issues/5374)
- We fixed an error where an exception was thrown when merging entries. [#5169](https://github.com/JabRef/jabref/issues/5169)
- We fixed an error where certain metadata items were not serialized alphabetically.
- After assigning an entry to a group, the item count is now properly colored to reflect the new membership of the entry. [#3112](https://github.com/JabRef/jabref/issues/3112)
- The group panel is now properly updated when switching between libraries (or when closing/opening one). [#3142](https://github.com/JabRef/jabref/issues/3142)
- We fixed an error where the number of matched entries shown in the group pane was not updated correctly. [#4441](https://github.com/JabRef/jabref/issues/4441)
- We fixed an error where the wrong file is renamed and linked when using the "Copy, rename and link" action. [#5653](https://github.com/JabRef/jabref/issues/5653)
- We fixed a "null" error when writing XMP metadata. [#5449](https://github.com/JabRef/jabref/issues/5449)
- We fixed an issue where empty keywords lead to a strange display of automatic keyword groups. [#5333](https://github.com/JabRef/jabref/issues/5333)
- We fixed an error where the default color of a new group was white instead of dark gray. [#4868](https://github.com/JabRef/jabref/issues/4868)
- We fixed an issue where the first field in the entry editor got the focus while performing a different action (like searching). [#5084](https://github.com/JabRef/jabref/issues/5084)
- We fixed an issue where multiple entries were highlighted in the web search result after scrolling. [#5035](https://github.com/JabRef/jabref/issues/5035)
- We fixed an issue where the hover indication in the web search pane was not working. [#5277](https://github.com/JabRef/jabref/issues/5277)
- We fixed an error mentioning "javafx.controls/com.sun.javafx.scene.control" that was thrown when interacting with the toolbar.
- We fixed an error where a cleared search was restored after switching libraries. [#4846](https://github.com/JabRef/jabref/issues/4846)
- We fixed an exception which occurred when trying to open a non-existing file from the "Recent files"-menu [#5334](https://github.com/JabRef/jabref/issues/5334)
- We fixed an issues where the search highlight in the entry preview did not worked. [#5069](https://github.com/JabRef/jabref/issues/5069)
- The context menu for fields in the entry editor is back. [#5254](https://github.com/JabRef/jabref/issues/5254)
- We fixed an exception which occurred when trying to open a non-existing file from the "Recent files"-menu [#5334](https://github.com/JabRef/jabref/issues/5334)
- We fixed a problem where the "editor" information has been duplicated during saving a .bib-Database. [#5359](https://github.com/JabRef/jabref/issues/5359)
- We re-introduced the feature to switch between different preview styles. [#5221](https://github.com/JabRef/jabref/issues/5221)
- We fixed various issues (including [#5263](https://github.com/JabRef/jabref/issues/5263)) related to copying entries to the clipboard
- We fixed some display errors in the preferences dialog and replaced some of the controls [#5033](https://github.com/JabRef/jabref/pull/5033) [#5047](https://github.com/JabRef/jabref/pull/5047) [#5062](https://github.com/JabRef/jabref/pull/5062) [#5141](https://github.com/JabRef/jabref/pull/5141) [#5185](https://github.com/JabRef/jabref/pull/5185) [#5265](https://github.com/JabRef/jabref/pull/5265) [#5315](https://github.com/JabRef/jabref/pull/5315) [#5360](https://github.com/JabRef/jabref/pull/5360)
- We fixed an exception which occurred when trying to import entries without an open library. [#5447](https://github.com/JabRef/jabref/issues/5447)
- The "Automatically set file links" feature now follows symbolic links. [#5664](https://github.com/JabRef/jabref/issues/5664)
- After successful import of one or multiple bib entries the main table scrolls to the first imported entry [#5383](https://github.com/JabRef/jabref/issues/5383)
- We fixed an exception which occurred when an invalid jstyle was loaded. [#5452](https://github.com/JabRef/jabref/issues/5452)
- We fixed an issue where the command line arguments `importBibtex` and `importToOpen` did not import into the currently open library, but opened a new one. [#5537](https://github.com/JabRef/jabref/issues/5537)
- We fixed an error where the preview theme did not adapt to the "Dark" mode [#5463](https://github.com/JabRef/jabref/issues/5463)
- We fixed an issue where multiple entries were allowed in the "crossref" field [#5284](https://github.com/JabRef/jabref/issues/5284)
- We fixed an issue where the merge dialog showed the wrong text colour in "Dark" mode [#5516](https://github.com/JabRef/jabref/issues/5516)
- We fixed visibility issues with the scrollbar and group selection highlight in "Dark" mode, and enabled "Dark" mode for the OpenOffice preview in the style selection window. [#5522](https://github.com/JabRef/jabref/issues/5522)
- We fixed an issue where the author field was not correctly parsed during bibtex key-generation. [#5551](https://github.com/JabRef/jabref/issues/5551)
- We fixed an issue where notifications where shown during autosave. [#5555](https://github.com/JabRef/jabref/issues/5555)
- We fixed an issue where the side pane was not remembering its position. [#5615](https://github.com/JabRef/jabref/issues/5615)
- We fixed an issue where JabRef could not interact with [Oracle XE](https://www.oracle.com/de/database/technologies/appdev/xe.html) in the [shared SQL database setup](https://docs.jabref.org/collaborative-work/sqldatabase).
- We fixed an issue where the toolbar icons were hidden on smaller screens.
- We fixed an issue where renaming referenced files for bib entries with long titles was not possible. [#5603](https://github.com/JabRef/jabref/issues/5603)
- We fixed an issue where a window which is on an external screen gets unreachable when external screen is removed. [#5037](https://github.com/JabRef/jabref/issues/5037)
- We fixed a bug where the selection of groups was lost after drag and drop. [#2868](https://github.com/JabRef/jabref/issues/2868)
- We fixed an issue where the custom entry types didn't show the correct display name [#5651](https://github.com/JabRef/jabref/issues/5651)

### Removed

- We removed some obsolete notifications. [#5555](https://github.com/JabRef/jabref/issues/5555)
- We removed an internal step in the [ISBN-to-BibTeX fetcher](https://docs.jabref.org/import-using-publication-identifiers/isbntobibtex): The [ISBN to BibTeX Converter](https://manas.tungare.name/software/isbn-to-bibtex) by [@manastungare](https://github.com/manastungare) is not used anymore, because it is offline: "people using this tool have not been generating enough sales for Amazon."
- We removed the option to control the default drag and drop behaviour. You can use the modifier keys (like CtrL or Alt) instead.

## [5.0-alpha] – 2019-08-25

### Changed

- We added eventitle, eventdate and venue fields to `@unpublished` entry type.
- We added `@software` and `@dataSet` entry type to biblatex.
- All fields are now properly sorted alphabetically (in the subgroups of required/optional fields) when the entry is written to the bib file.
- We fixed an issue where some importers used the field `pubstatus` instead of the standard BibTeX field `pubstate`.
- We changed the latex command removal for docbook exporter. [#3838](https://github.com/JabRef/jabref/issues/3838)
- We changed the location of some fields in the entry editor (you might need to reset your preferences for these changes to come into effect)
  - Journal/Year/Month in biblatex mode -> Deprecated (if filled)
  - DOI/URL: General -> Optional
  - Internal fields like ranking, read status and priority: Other -> General
  - Moreover, empty deprecated fields are no longer shown
- Added server timezone parameter when connecting to a shared database.
- We updated the dialog for setting up general fields.
- URL field formatting is updated. All whitespace chars, located at the beginning/ending of the URL, are trimmed automatically
- We changed the behavior of the field formatting dialog such that the `bibtexkey` is not changed when formatting all fields or all text fields.
- We added a "Move file to file directory and rename file" option for simultaneously moving and renaming of document file. [#4166](https://github.com/JabRef/jabref/issues/4166)
- Use integrated graphics card instead of discrete on macOS [#4070](https://github.com/JabRef/jabref/issues/4070)
- We added a cleanup operation that detects an arXiv identifier in the note, journal or URL field and moves it to the `eprint` field.
  Because of this change, the last-used cleanup operations were reset.
- We changed the minimum required version of Java to 1.8.0_171, as this is the latest release for which the automatic Java update works.  [#4093](https://github.com/JabRef/jabref/issues/4093)
- The special fields like `Printed` and `Read status` now show gray icons when the row is hovered.
- We added a button in the tab header which allows you to close the database with one click. [#494](https://github.com/JabRef/jabref/issues/494)
- Sorting in the main table now takes information from cross-referenced entries into account. [#2808](https://github.com/JabRef/jabref/issues/2808)
- If a group has a color specified, then entries matched by this group have a small colored bar in front of them in the main table.
- Change default icon for groups to a circle because a colored version of the old icon was hard to distinguish from its black counterpart.
- In the main table, the context menu appears now when you press the "context menu" button on the keyboard. [feature request in the forum](http://discourse.jabref.org/t/how-to-enable-keyboard-context-key-windows)
- We added icons to the group side panel to quickly switch between `union` and `intersection` group view mode. [#3269](https://github.com/JabRef/jabref/issues/3269).
- We use `https` for [fetching from most online bibliographic database](https://docs.jabref.org/import-using-online-bibliographic-database).
- We changed the default keyboard shortcuts for moving between entries when the entry editor is active to ̀<kbd>alt</kbd> + <kbd>up/down</kbd>.
- Opening a new file now prompts the directory of the currently selected file, instead of the directory of the last opened file.
- Window state is saved on close and restored on start.
- We made the MathSciNet fetcher more reliable.
- We added the ISBN fetcher to the list of fetcher available under "Update with bibliographic information from the web" in the entry editor toolbar.
- Files without a defined external file type are now directly opened with the default application of the operating system
- We streamlined the process to rename and move files by removing the confirmation dialogs.
- We removed the redundant new lines of markings and wrapped the summary in the File annotation tab. [#3823](https://github.com/JabRef/jabref/issues/3823)
- We add auto URL formatting when user paste link to URL field in entry editor. [koppor#254](https://github.com/koppor/jabref/issues/254)
- We added a minimum height for the entry editor so that it can no longer be hidden by accident. [#4279](https://github.com/JabRef/jabref/issues/4279)
- We added a new keyboard shortcut so that the entry editor could be closed by <kbd>Ctrl</kbd> + <kbd>E</kbd>. [#4222](https://github.com/JabRef/jabref/issues/4222)
- We added an option in the preference dialog box, that allows user to pick the dark or light theme option. [#4130](https://github.com/JabRef/jabref/issues/4130)
- We updated the Related Articles tab to accept JSON from the new version of the Mr. DLib service
- We added an option in the preference dialog box that allows user to choose behavior after dragging and dropping files in Entry Editor. [#4356](https://github.com/JabRef/jabref/issues/4356)
- We added the ability to have an export preference where previously "File"-->"Export"/"Export selected entries" would not save the user's preference[#4495](https://github.com/JabRef/jabref/issues/4495)
- We optimized the code responsible for connecting to an external database, which should lead to huge improvements in performance.
- For automatically created groups, added ability to filter groups by entry type. [#4539](https://github.com/JabRef/jabref/issues/4539)
- We added the ability to add field names from the Preferences Dialog [#4546](https://github.com/JabRef/jabref/issues/4546)
- We added the ability to change the column widths directly in the main
. [#4546](https://github.com/JabRef/jabref/issues/4546)
- We added a description of how recommendations were chosen and better error handling to Related Articles tab
- We added the ability to execute default action in dialog by using with <kbd>Ctrl</kbd> + <kbd>Enter</kbd> combination [#4496](https://github.com/JabRef/jabref/issues/4496)
- We grouped and reordered the Main Menu (File, Edit, Library, Quality, Tools, and View tabs & icons). [#4666](https://github.com/JabRef/jabref/issues/4666) [#4667](https://github.com/JabRef/jabref/issues/4667) [#4668](https://github.com/JabRef/jabref/issues/4668) [#4669](https://github.com/JabRef/jabref/issues/4669) [#4670](https://github.com/JabRef/jabref/issues/4670) [#4671](https://github.com/JabRef/jabref/issues/4671) [#4672](https://github.com/JabRef/jabref/issues/4672) [#4673](https://github.com/JabRef/jabref/issues/4673)
- We added additional modifiers (capitalize, titlecase and sentencecase) to the Bibtex key generator. [#1506](https://github.com/JabRef/jabref/issues/1506)
- We have migrated from the mysql jdbc connector to the mariadb one for better authentication scheme support. [#4746](https://github.com/JabRef/jabref/issues/4745)
- We grouped the toolbar icons and changed the Open Library and Copy icons. [#4584](https://github.com/JabRef/jabref/issues/4584)
- We added a browse button next to the path text field for aux-based groups. [#4586](https://github.com/JabRef/jabref/issues/4586)
- We changed the title of Group Dialog to "Add subgroup" from "Edit group" when we select Add subgroup option.
- We enable import button only if entries are selected. [#4755](https://github.com/JabRef/jabref/issues/4755)
- We made modifications to improve the contrast of UI elements. [#4583](https://github.com/JabRef/jabref/issues/4583)
- We added a warning for empty BibTeX keys in the entry editor. [#4440](https://github.com/JabRef/jabref/issues/4440)
- We added an option in the settings to set the default action in JabRef when right clicking on any entry in any database and selecting "Open folder". [#4763](https://github.com/JabRef/jabref/issues/4763)
- The Medline fetcher now normalizes the author names according to the BibTeX-Standard [#4345](https://github.com/JabRef/jabref/issues/4345)
- We added an option on the Linked File Viewer to rename the attached file of an entry directly on the JabRef. [#4844](https://github.com/JabRef/jabref/issues/4844)
- We added an option in the preference dialog box that allows user to enable helpful tooltips.[#3599](https://github.com/JabRef/jabref/issues/3599)
- We reworked the functionality for extracting BibTeX entries from plain text, because our used service [freecite shut down](https://library.brown.edu/libweb/freecite_notice.php). [#5206](https://github.com/JabRef/jabref/pull/5206)
- We moved the dropdown menu for selecting the push-application from the toolbar into the external application preferences. [#674](https://github.com/JabRef/jabref/issues/674)
- We removed the alphabetical ordering of the custom tabs and updated the error message when trying to create a general field with a name containing an illegal character. [#5019](https://github.com/JabRef/jabref/issues/5019)
- We added a context menu to the bib(la)tex-source-editor to copy'n'paste. [#5007](https://github.com/JabRef/jabref/pull/5007)
- We added a tool that allows searching for citations in LaTeX files. It scans directories and shows which entries are used, how many times and where.
- We added a 'LaTeX citations' tab to the entry editor, to search for citations to the active entry in the LaTeX file directory. It can be disabled in the preferences dialog.
- We added an option in preferences to allow for integers in field "edition" when running database in bibtex mode. [#4680](https://github.com/JabRef/jabref/issues/4680)
- We added the ability to use negation in export filter layouts. [#5138](https://github.com/JabRef/jabref/pull/5138)
- Focus on Name Area instead of 'OK' button whenever user presses 'Add subgroup'. [#6307](https://github.com/JabRef/jabref/issues/6307)
- We changed the behavior of merging that the entry which has "smaller" bibkey will be selected. [#7395](https://github.com/JabRef/jabref/issues/7395)

### Fixed

- We fixed an issue where JabRef died silently for the user without enough inotify instances [#4874](https://github.com/JabRef/jabref/issues/4847)
- We fixed an issue where corresponding groups are sometimes not highlighted when clicking on entries [#3112](https://github.com/JabRef/jabref/issues/3112)
- We fixed an issue where custom exports could not be selected in the 'Export (selected) entries' dialog [#4013](https://github.com/JabRef/jabref/issues/4013)
- Italic text is now rendered correctly. [#3356](https://github.com/JabRef/jabref/issues/3356)
- The entry editor no longer gets corrupted after using the source tab. [#3532](https://github.com/JabRef/jabref/issues/3532) [#3608](https://github.com/JabRef/jabref/issues/3608) [#3616](https://github.com/JabRef/jabref/issues/3616)
- We fixed multiple issues where entries did not show up after import if a search was active. [#1513](https://github.com/JabRef/jabref/issues/1513) [#3219](https://github.com/JabRef/jabref/issues/3219))
- We fixed an issue where the group tree was not updated correctly after an entry was changed. [#3618](https://github.com/JabRef/jabref/issues/3618)
- We fixed an issue where a right-click in the main table selected a wrong entry. [#3267](https://github.com/JabRef/jabref/issues/3267)
- We fixed an issue where in rare cases entries where overlayed in the main table. [#3281](https://github.com/JabRef/jabref/issues/3281)
- We fixed an issue where selecting a group messed up the focus of the main table and the entry editor. [#3367](https://github.com/JabRef/jabref/issues/3367)
- We fixed an issue where composite author names were sorted incorrectly. [#2828](https://github.com/JabRef/jabref/issues/2828)
- We fixed an issue where commands followed by `-` didn't work. [#3805](https://github.com/JabRef/jabref/issues/3805)
- We fixed an issue where a non-existing aux file in a group made it impossible to open the library. [#4735](https://github.com/JabRef/jabref/issues/4735)
- We fixed an issue where some journal names were wrongly marked as abbreviated. [#4115](https://github.com/JabRef/jabref/issues/4115)
- We fixed an issue where the custom file column were sorted incorrectly. [#3119](https://github.com/JabRef/jabref/issues/3119)
- We improved the parsing of author names whose infix is abbreviated without a dot. [#4864](https://github.com/JabRef/jabref/issues/4864)
- We fixed an issues where the entry losses focus when a field is edited and at the same time used for sorting. [#3373](https://github.com/JabRef/jabref/issues/3373)
- We fixed an issue where the menu on Mac OS was not displayed in the usual Mac-specific way. [#3146](https://github.com/JabRef/jabref/issues/3146)
- We improved the integrity check for page numbers. [#4113](https://github.com/JabRef/jabref/issues/4113) and [feature request in the forum](http://discourse.jabref.org/t/pages-field-allow-use-of-en-dash/1199)
- We fixed an issue where the order of fields in customized entry types was not saved correctly. [#4033](http://github.com/JabRef/jabref/issues/4033)
- We fixed an issue where renaming a group did not change the group name in the interface. [#3189](https://github.com/JabRef/jabref/issues/3189)
- We fixed an issue where the groups tree of the last database was still shown even after the database was already closed.
- We fixed an issue where the "Open file dialog" may disappear behind other windows. [#3410](https://github.com/JabRef/jabref/issues/3410)
- We fixed an issue where the number of entries matched was not updated correctly upon adding or removing an entry. [#3537](https://github.com/JabRef/jabref/issues/3537)
- We fixed an issue where the default icon of a group was not colored correctly.
- We fixed an issue where the first field in entry editor was not focused when adding a new entry. [#4024](https://github.com/JabRef/jabref/issues/4024)
- We reworked the "Edit file" dialog to make it resizeable and improved the workflow for adding and editing files [#2970](https://github.com/JabRef/jabref/issues/2970)
- We fixed an issue where custom name formatters were no longer found correctly. [#3531](https://github.com/JabRef/jabref/issues/3531)
- We fixed an issue where the month was not shown in the preview. [#3239](https://github.com/JabRef/jabref/issues/3239)
- Rewritten logic to detect a second jabref instance. [#4023](https://github.com/JabRef/jabref/issues/4023)
- We fixed an issue where the "Convert to BibTeX-Cleanup" moved the content of the `file` field to the `pdf` field [#4120](https://github.com/JabRef/jabref/issues/4120)
- We fixed an issue where the preview pane in entry preview in preferences wasn't showing the citation style selected [#3849](https://github.com/JabRef/jabref/issues/3849)
- We fixed an issue where the default entry preview style still contained the field `review`. The field `review` in the style is now replaced with comment to be consistent with the entry editor [#4098](https://github.com/JabRef/jabref/issues/4098)
- We fixed an issue where users were vulnerable to XXE attacks during parsing [#4229](https://github.com/JabRef/jabref/issues/4229)
- We fixed an issue where files added via the "Attach file" contextmenu of an entry were not made relative. [#4201](https://github.com/JabRef/jabref/issues/4201) and [#4241](https://github.com/JabRef/jabref/issues/4241)
- We fixed an issue where author list parser can't generate bibtex for Chinese author. [#4169](https://github.com/JabRef/jabref/issues/4169)
- We fixed an issue where the list of XMP Exclusion fields in the preferences was not be saved [#4072](https://github.com/JabRef/jabref/issues/4072)
- We fixed an issue where the ArXiv Fetcher did not support HTTP URLs [koppor#328](https://github.com/koppor/jabref/issues/328)
- We fixed an issue where only one PDF file could be imported [#4422](https://github.com/JabRef/jabref/issues/4422)
- We fixed an issue where "Move to group" would always move the first entry in the library and not the selected [#4414](https://github.com/JabRef/jabref/issues/4414)
- We fixed an issue where an older dialog appears when downloading full texts from the quality menu. [#4489](https://github.com/JabRef/jabref/issues/4489)
- We fixed an issue where right clicking on any entry in any database and selecting "Open folder" results in the NullPointer exception. [#4763](https://github.com/JabRef/jabref/issues/4763)
- We fixed an issue where option 'open terminal here' with custom command was passing the wrong argument. [#4802](https://github.com/JabRef/jabref/issues/4802)
- We fixed an issue where ranking an entry would generate an IllegalArgumentException. [#4754](https://github.com/JabRef/jabref/issues/4754)
- We fixed an issue where special characters where removed from non-label key generation pattern parts [#4767](https://github.com/JabRef/jabref/issues/4767)
- We fixed an issue where the RIS import would overwite the article date with the value of the acessed date [#4816](https://github.com/JabRef/jabref/issues/4816)
- We fixed an issue where an NullPointer exception was thrown when a referenced entry in an Open/Libre Office document was no longer present in the library. Now an error message with the reference marker of the missing entry is shown. [#4932](https://github.com/JabRef/jabref/issues/4932)
- We fixed an issue where a database exception related to a missing timezone was too big. [#4827](https://github.com/JabRef/jabref/issues/4827)
- We fixed an issue where the IEEE fetcher returned an error if no keywords were present in the result from the IEEE website [#4997](https://github.com/JabRef/jabref/issues/4997)
- We fixed an issue where the command line help text had several errors, and arguments and descriptions have been rewritten to simplify and detail them better. [#4932](https://github.com/JabRef/jabref/issues/2016)
- We fixed an issue where the same menu for changing entry type had two different sizes and weights. [#4977](https://github.com/JabRef/jabref/issues/4977)
- We fixed an issue where the "Attach file" dialog, in the right-click menu for an entry, started on the working directory instead of the user's main directory. [#4995](https://github.com/JabRef/jabref/issues/4995)
- We fixed an issue where the JabRef Icon in the macOS launchpad was not displayed correctly [#5003](https://github.com/JabRef/jabref/issues/5003)
- We fixed an issue where the "Search for unlinked local files" would throw an exception when parsing the content of a PDF-file with missing "series" information [#5128](https://github.com/JabRef/jabref/issues/5128)
- We fixed an issue where the XMP Importer would incorrectly return an empty default entry when importing pdfs [#6577](https://github.com/JabRef/jabref/issues/6577)
- We fixed an issue where opening the menu 'Library properties' marked the library as modified [#6451](https://github.com/JabRef/jabref/issues/6451)
- We fixed an issue when importing resulted in an exception [#7343](https://github.com/JabRef/jabref/issues/7343)
- We fixed an issue where the field in the Field formatter dropdown selection were sorted in random order. [#7710](https://github.com/JabRef/jabref/issues/7710)

### Removed

- The feature to "mark entries" was removed and merged with the groups functionality.  For migration, a group is created for every value of the `__markedentry` field and the entry is added to this group.
- The number column was removed.
- We removed the global search feature.
- We removed the coloring of cells in the main table according to whether the field is optional/required.
- We removed the feature to find and resolve duplicate BibTeX keys (as this use case is already covered by the integrity check).
- We removed a few commands from the right-click menu that are not needed often and thus don't need to be placed that prominently:
  - Print entry preview: available through entry preview
  - All commands related to marking: marking is not yet reimplemented
  - Set/clear/append/rename fields: available through Edit menu
  - Manage keywords: available through the Edit menu
  - Copy linked files to folder: available through File menu
  - Add/move/remove from group: removed completely (functionality still available through group interface)
- We removed the option to change the column widths in the preferences dialog. [#4546](https://github.com/JabRef/jabref/issues/4546)

## Older versions

The changelog of JabRef 4.x is available at the [v4.3.1 tag](https://github.com/JabRef/jabref/blob/v4.3.1/CHANGELOG.md).
The changelog of JabRef 3.x is available at the [v3.8.2 tag](https://github.com/JabRef/jabref/blob/v3.8.2/CHANGELOG.md).
The changelog of JabRef 2.11 and all previous versions is available as [text file in the v2.11.1 tag](https://github.com/JabRef/jabref/blob/v2.11.1/CHANGELOG).

[Unreleased]: https://github.com/JabRef/jabref/compare/v5.5...HEAD
[5.5]: https://github.com/JabRef/jabref/compare/v5.4...v5.5
[5.4]: https://github.com/JabRef/jabref/compare/v5.3...v5.4
[5.3]: https://github.com/JabRef/jabref/compare/v5.2...v5.3
[5.2]: https://github.com/JabRef/jabref/compare/v5.1...v5.2
[5.1]: https://github.com/JabRef/jabref/compare/v5.0...v5.1
[5.0]: https://github.com/JabRef/jabref/compare/v5.0-beta...v5.0
[5.0-beta]: https://github.com/JabRef/jabref/compare/v5.0-alpha...v5.0-beta
[5.0-alpha]: https://github.com/JabRef/jabref/compare/v4.3...v5.0-alpha

<!-- markdownlint-disable-file MD012 MD024 MD033 --><|MERGE_RESOLUTION|>--- conflicted
+++ resolved
@@ -43,12 +43,9 @@
 - We fixed an issue where opening the changelog from withing JabRef led to a 404 error [#8563](https://github.com/JabRef/jabref/issues/8563)
 - We fixed an issue where not all found unlinked local files were imported correctly due to some race condition. [#8444](https://github.com/JabRef/jabref/issues/8444)
 - We fixed an issue where Merge entries dialog exceeds screen boundaries.
-<<<<<<< HEAD
 - We fixed an issue where the app lags when selecting an entry after a fresh start. [#8446](https://github.com/JabRef/jabref/issues/8446)
-=======
 - We fixed an issue where no citationkey was generated on import, pasting a doi or an entry on the main table [8406](https://github.com/JabRef/jabref/issues/8406), [koppor#553](https://github.com/koppor/jabref/issues/553)
 - We fixed an issue where accent search does not perform consistently. [#6815](https://github.com/JabRef/jabref/issues/6815)
->>>>>>> a6489cbb
 
 ### Removed
 
