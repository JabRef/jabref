# Changelog
All notable changes to this project will be documented in this file.
This project **does not** adhere to [Semantic Versioning](http://semver.org/).
This file tries to follow the conventions proposed by [keepachangelog.com](http://keepachangelog.com/).
Here, the categories "Changed" for added and changed functionality,
"Fixed" for fixed functionality, and
"Removed" for removed functionality are used.

We refer to [GitHub issues](https://github.com/JabRef/jabref/issues) by using `#NUM`.


## [Unreleased]

### Changed
<<<<<<< HEAD
- When [adding a new entry](http://help.jabref.org/en/BaseFrame#adding-a-new-entry), one can select "title" to create a full BibTeX entry based on a title.
- When editing an article, the tab "Optional fields" now shows "ISSN".
- When editing a book, the tab "Optional fields" now shows "ISBN".
- When using "Copy citation (HTML)" and pasting into a text editor, plain text is always pasted.
- When using the "Download from URL" functionality, one is not limited to http(s) URLs, but can, for instance, enter ftp URLs.
- When using the "Look up full text documents" functionality, JabRef warns more explicitly about multiple requests.
- The entry received from DOI does no longer contain the DOI as URL. Implements [#2417](https://github.com/JabRef/jabref/issues/2417).
- We use following parameters for the JVM on Windows and OSX: `-XX:+UseG1GC -XX:+UseStringDeduplication -XX:StringTableSize=1000003`.

### Fixed
- Fixed [#2391](https://github.com/JabRef/jabref/issues/2391): Clicking on "Get Fulltext" button sets links correctly for the entry being edited.
- The integrity check now determines the set of BibLaTeX-only fields differently. Fixes [#2390](https://github.com/JabRef/jabref/issues/2390).
- We fixed an issue where groups containing brackets were not working properly. Fixes [#2394](https://github.com/JabRef/jabref/issues/2394).
- We fixed issues with the [timestamp](http://help.jabref.org/en/TimeStamp) field. However, clearing with the clear button is not possible if timestamp format does not match the current settings. Fixes [#2403](https://github.com/JabRef/jabref/issues/2403).
- Fixes [#2406](https://github.com/JabRef/jabref/issues/2406) so that the integrity check filter works again
- Closing of subtrees in the groups panel using "close subtree" is working again. Fixes [#2319](https://github.com/JabRef/jabref/issues/2319).
- The proxy settings are now also applied to HTTPS connections. Fixes [#2249](https://github.com/JabRef/jabref/issues/2249).


=======

### Fixed
- The formatter for normalizing pages now also can treat ACM pages such as `2:1--2:33`.
- Backslashes in content selectors are now correctly escaped. Fixes [#2426](https://github.com/JabRef/jabref/issues/2426).
- Non-ISO timestamp settings prevented the opening of the entry editor (see [#2447](https://github.com/JabRef/jabref/issues/2447))
- When pressing <kbd>Ctrl</kbd> + <kbd>F</kbd> and the searchbar is already focused the text will be selected.
- LaTeX symbols are now displayed as Unicode for the author column in the main table. Fixes [#2458](https://github.com/JabRef/jabref/issues/2458).
>>>>>>> d825953c

### Removed










































<<<<<<< HEAD
=======









## [3.8.1] – 2016-12-24

### Changed
- When [adding a new entry](https://help.jabref.org/en/BaseFrame#adding-a-new-entry), one can select "title" to create a full BibTeX entry based on a title.
- When [editing](https://help.jabref.org/en/EntryEditor) an article, the tab "Optional fields" now shows "ISSN".
- When editing a book, the tab "Optional fields" now shows "ISBN".
- When using "Copy citation (HTML)" and pasting into a text editor, plain text is always pasted.
- When using the "Download from URL" functionality, one is not limited to http(s) URLs, but can, for instance, enter ftp URLs.
- When using the "Look up full text documents" functionality, JabRef warns more explicitly about multiple requests.
- The entry received from DOI does no longer contain the DOI as URL. Implements [#2417](https://github.com/JabRef/jabref/issues/2417).
- We use following parameters for the JVM on Windows and OSX: `-XX:+UseG1GC -XX:+UseStringDeduplication -XX:StringTableSize=1000003`.

### Fixed
- Clicking on "Get Fulltext" button sets links correctly for the entry being edited. Fixes [#2391](https://github.com/JabRef/jabref/issues/2391).
- The [integrity check](https://help.jabref.org/en/CheckIntegrity) now determines the set of BibLaTeX-only fields differently. Fixes [#2390](https://github.com/JabRef/jabref/issues/2390).
- The integrity check filter works again. Fixes [#2406](https://github.com/JabRef/jabref/issues/2406).
- The [ArXiv fetcher](http://help.jabref.org/en/arXiv) also accepts identifiers that include the "arXiv:" prefix. Fixes [#2427](https://github.com/JabRef/jabref/issues/2427).
- We fixed an issue where groups containing brackets were not working properly. Fixes [#2394](https://github.com/JabRef/jabref/issues/2394).
- Closing of subtrees in the groups panel using "close subtree" is working again. Fixes [#2319](https://github.com/JabRef/jabref/issues/2319).
- We fixed issues with the [timestamp](http://help.jabref.org/en/TimeStamp) field. However, clearing with the clear button is not possible if timestamp format does not match the current settings. Fixes [#2403](https://github.com/JabRef/jabref/issues/2403).
- The proxy settings are now also applied to HTTPS connections. Fixes [#2249](https://github.com/JabRef/jabref/issues/2249).


>>>>>>> d825953c
## [3.8] – 2016-12-16

### Changed
- Bibliographic information from web resources can now be used to complete existing entries.
  This functionality can be accessed via a new button in the entry editor.
- URLs can now be passed as arguments to the `-import` and `-importToOpen` command line options.
  The referenced file is downloaded and then imported as usual.
- We added integrity check to detect all bibtex keys which deviate from their generation pattern [#2206](https://github.com/JabRef/jabref/issues/2206)
- We added an integrity check that detects invalid DOIs [#1445](https://github.com/JabRef/jabref/issues/1445)
- We enhanced the integrity checks testing for biblatex-only fields to be aware of more fields (e.g., `location`).
- ISBNs not available at [ebook.de](https://www.ebook.de) are now resolved using <https://bibtex.chimbori.com/>. [#684](https://github.com/JabRef/jabref/issues/684)
- When using the ISBN fetcher, the names are now correctly rendered in BibTeX. [#2343](https://github.com/JabRef/jabref/issues/2343)
- We display both the field name `journaltitle` and `journal` in BibLaTeX mode as `journaltitle` only was causing headaches. [#2209](https://github.com/JabRef/jabref/issues/2209)
- We changed the order of the cleanup operations so that the generated file name corresponds to the cleaned-up fields. [#1441](https://github.com/JabRef/jabref/issues/1441)
- Files can now be moved to subfolders named by a custom format pattern, e.g., based on `entrytype`.
  The pattern can be specified in the settings like the filename pattern. [#1092](https://github.com/JabRef/jabref/issues/1092)
- [#2375](https://github.com/JabRef/jabref/issues/2375) 'LaTeXCleanup' action does now escape % signs inside BibTeX fields
- Add the possibility to copy citations of multiple entries to the clipboard
- Custom EntryTypes are now stored independently for BibTeX and BibLatex mode.
  - Upon the first start of JabRef 3.8 old entry type customizations will be converted to custom types for the set default database mode (BibTeX if not changed to BibLatex)
- Upon opening a file with customized entry types it is now possible to choose which customizations should be stored in local preferences.
- The default emacs executable name on linux changed from `gnuclient` to `emacsclient`.
  [feature-request 433](https://sourceforge.net/p/jabref/feature-requests/433/)
- Replaces manual thread management with cached thread pool
- Windows and OSX binaries are now signed with a certificate.

### Fixed
- We fixed various problems with customized entry types:
  - Resetting the preferences now also resets custom entry types. [#2261](https://github.com/JabRef/jabref/issues/2261)
  - Importing preferences does no longer duplicate custom entry types. [#772](https://github.com/JabRef/jabref/issues/772)
  - Potenial problems upon resetting to defaults should be fixed. [#772](https://github.com/JabRef/jabref/issues/772)
  - Customized standard types (such as `@article`) are no longer listed as "custom" type in "New Entry" dialog.
  - Applying changes in the "Custom Entry Types" dialog is now faster. [#2318](https://github.com/JabRef/jabref/issues/2318)
- We fixed a few groups related issues:
  - "Remove entries from group" no longer removes entries from groups with similar names. [#2334](https://github.com/JabRef/jabref/issues/2334)
  - If an entry's group field contains 'a b' it is no longer considered a member the groups 'a', 'b', and 'a b'. [1873](https://github.com/JabRef/jabref/issues/1873)
  - Reading and writing now works for groups that contain special escaped characters in their names. [1681](https://github.com/JabRef/jabref/issues/1681)
- Fixed [#2221](https://github.com/JabRef/jabref/issues/2221): Customizable field content selectors due to popular demand. Content selectors now avoid duplicate words.
- We fixed an issue which prevented JabRef from closing using the "Quit" menu command. [#2336](https://github.com/JabRef/jabref/issues/2336)
- We fixed an issue where the file permissions of the .bib-file were changed upon saving [#2279](https://github.com/JabRef/jabref/issues/2279).
- We fixed an issue which prevented that a database was saved successfully if JabRef failed to generate new BibTeX-keys [#2285](https://github.com/JabRef/jabref/issues/2285).
- Update check now correctly notifies about new release if development version is used. [#2298](https://github.com/JabRef/jabref/issues/2298)
- Fixed [#2311](https://github.com/JabRef/jabref/issues/2311): The DBLP fetcher has been rewritten and is working again.
- Fixed [#2273](https://github.com/JabRef/jabref/issues/2273): Export via commandline in no-gui mode is now working again.
- We fixed an issue when JabRef restores its session and a shared database was used: The error message "No suitable driver found" will not appear.
- We fixed an issue which caused a metadata loss on reconnection to shared database. [#2219](https://github.com/JabRef/jabref/issues/2219)
- We fixed an issue which caused an internal error when leaving the file path field empty and connecting to a shared database.
- We fixed an issue where the BibLaTeX Cleanup did not move the contents of the fields `year` and `month` to the field `date`. [#2335](https://github.com/JabRef/jabref/issues/2335)
- Fixed [#2378](https://github.com/JabRef/jabref/issues/2378): Saving of the Backup-Option in the Preferences does now work.
- We fixed an issue which prevented the preference dialog to open on systems with Java 9.


## [3.7] – 2016-11-14

### Changed
- Implementation of eventbased autosave and backup functionality and file synchronization for shared DBs. Related to [#344](https://github.com/JabRef/jabref/issues/344)
- Source tab in the entry editor displays "BibLaTeX Source" when using biblatex mode
- [koppor#171](https://github.com/koppor/jabref/issues/171): Add Shortcuts to context menu
- Add session restoring functionality for shared database. Related to [#1703](https://github.com/JabRef/jabref/issues/1703)
- Implementation of LiveUpdate for PostgreSQL & Oracle systems. Related to [#970](https://github.com/JabRef/jabref/issues/970).
- [koppor#31](https://github.com/koppor/jabref/issues/31): Number column in the main table is always Left aligned
- Added support for [1.0.1 CitationStyles](http://citationstyles.org/)
- You can set and cycle between different preview styles (including CitationStyles)
- Added fetcher for [MathSciNet](http://www.ams.org/mathscinet), [zbMATH](https://www.zbmath.org/) and [Astrophysics Data System](http://www.adsabs.harvard.edu/)
- Improved search:
  - Search queries consisting of a normal query and a field-based query are now supported (for example, `JabRef AND author == you`)
  - Implemented [#825](https://github.com/JabRef/jabref/issues/825): Search Bar across all bib files instead each having its own
  - Implemented [#573](https://github.com/JabRef/jabref/issues/573): Add key shortcut for global search (<kbd>Ctrl</kbd> + <kbd>Shift</kbd> + <kbd>F</kbd>, if the searchfield is empty it will be focused instead)
  - The search result Window will now show which entry belongs to which bib file
  - The search result Window will now remember its location
  - The search result Window won't stay on top anymore if the main Window is focused and will be present in the taskbar
  - The user can jump from the searchbar to the maintable  with <kbd>Ctrl</kbd> + <kbd>Enter</kbd>
  - Implemented [#573 (comment)](https://github.com/JabRef/jabref/issues/573#issuecomment-232284156): Added shortcut: closing the search result window with <kbd>Ctrl</kbd> + <kbd>W</kbd>
- Added integrity check for fields with BibTeX keys, e.g., `crossref` and `related`, to check that the key exists
- Fields linking to other entries (e.g., `crossref` and `related`) have now specialized editors in the entry editor. Check the tabs "Other fields" and "General".
- [#1496](https://github.com/JabRef/jabref/issues/1496) Keep track of which entry a downloaded file belongs to
- Made it possible to download multiple entries in one action
- [#1506](https://github.com/JabRef/jabref/issues/1506) It is possible to apply two new key modifier `title_case` for Title Case, `capitalize` for Capitalized first character of each word (difference is that title case will leave prepositions etc in lower case), and `sentence_case` for normal sentence case (first word capitalized). In addition `lower_case` and `upper_case` can be used instead of `lower` and `upper`. 
- Added two new pseudo-fields for search: `anykeyword` to search for a specific keyword and `anyfield` to search in all fields (useful in combination with search in specific fields)
- [#1813](https://github.com/JabRef/jabref/issues/1813) Import/Export preferences dialog default directory set to working directory
- [#1897](https://github.com/JabRef/jabref/issues/1897) Implemented integrity check for `year` field: Last four nonpunctuation characters should be numerals
- Address in MS-Office 2007 xml format is now imported as `location`
- [#1912](https://github.com/JabRef/jabref/issues/1912) Implemented integrity check for `edition` field: Should have the first letter capitalized (BibTeX), Should contain an integer or a literal (BibLaTeX)
- The dialog for choosing new entries additionally supports ID-based entry generation. For instance, when searching for a DOI or ISBN, you have to press <kbd>Ctrl</kbd> + <kbd>N</kbd> instead of using the web search (<kbd>Alt</kbd> + <kbd>4</kbd>).
- `number` field is now exported as `number` field in MS-Office 2007 xml format, if no `issue` field is present and the entry type is not `patent`
- `note` field is now exported as `comments` field in MS-Office 2007 xml format
- `comments` field in MS-Office 2007 xml format is now imported as `note` field
- [#463](https://github.com/JabRef/jabref/issues/463): Disable menu-item and toolbar-buttons while no database is open
- Implemented integrity check for `note` and `howpublished` field: Should have the first letter capitalized (BibTeX)
- <kbd>Pos1</kbd> / <kbd>Home</kbd> now select the first/last entry in the main table and the search result frame.
- <kbd>Up</kbd> / <kbd>Down</kbd> / <kbd>Tab</kbd> / <kbd>Shift</kbd> + <kbd>Tab</kbd> in the search result frame have now the same functionality as in the main  table.
- Importer for MODS format added
- [#2012](https://github.com/JabRef/jabref/issues/2012) Implemented integrity check for `month` field: Should be an integer or normalized (BibLaTeX), Should be normalized (BibTeX)
- [#1779](https://github.com/JabRef/jabref/issues/1779) Implemented integrity check for `bibtexkey` field: Empty BibTeX key
- Prohibit more than one connections to the same shared database.
- Implemented integrity check for `journaltitle` field: BibLaTeX field only (BibTeX)
- [#463](https://github.com/JabRef/jabref/issues/463): Disable certain menu items, toolbar buttons and context menu items while multiple entries are selected
- [#490](https://github.com/JabRef/jabref/issues/490) Added right click menu to main table and entry editor to allow copying doi url
- [#549](https://github.com/JabRef/jabref/issues/549) Added new shortcut to copy the BibTeX key as a hyperlink to its url to the clipboard
- Complete vietnam language translation in menu
- Generalize German translation of database into "Datenbank"
- Improve language quality of the German translation of shared database
- Change "Recent files" to "Recent databases" to keep the file menu consistent
- Customized importer files need to be slightly changed since the class `ImportFormat` was renamed to `Importer`
- [koppor/#97] (https://github.com/koppor/jabref/issues/97): When importing preferences, the explorer will start where the preferences are last exported
- [koppor#5](https://github.com/koppor/jabref/issues/5) When entries are found while dropping a pdf with xmp meta data the found entries will be displayed in the import dialog
- [koppor#61](https://github.com/koppor/jabref/issues/61) Display gray background text in "Author" and "Editor" field to assist newcomers
- Updated Vietnamese translation
- Added greyed-out suggestion for `year`/`date`/`url` fields
- [#1908](https://github.com/JabRef/jabref/issues/1908) Add a shortcut for check integrity <kbd>Ctrl</kbd> + <kbd>F8</kbd>
- When creatig an entry based on an ISBN, but the ISBN is not available on ebook.de, the error message is now more clear.

### Fixed
- Fixed problem where closing brackets could not be used as texts in layout arguments
- Fixed NullPointerException when opening search result window for an untitled database
- Fixed selecting an entry out of multiple duplicates
- Entries in the SearchResultPanel will be shown correctly (Latex to Unicode)
- Suggestions in the autocomplete will be shown correctly (Latex to Unicode)
- Selecting an entry in the search result Window will now select the correct entry in the bib file
- Suggestions in the autocomplete (search) are now in Unicode
- Entries in the SearchResultDialog are now converted to Unicode
- Fixed NullPointerException when opening search result window for an untitled database
- Fixed entry table traversal with Tab (no column traversal thus no double jump)
- Fixed: When searching the first match will be selected if the current selection is no match
- Fixed [koppor#160](https://github.com/koppor/jabref/issues/160): Tooltips now working in the main table
- Fixed [koppor/#128](https://github.com/koppor/jabref/issues/128): Sensible default settings for "Enable save actions" and "Cleanup"
- Fixed loop when pulling changes (shared database) when current selected field has changed
- Fixed field `key` field is not exported to MS-Office 2008 xml format
- Fixed field `location` containing only city is not exported correctly to MS-Office 2007 xml format
- Fixed close action of entry editor not working after parsing error corrected
- Fixed RTFChars would only use "?" for characters with unicode over the value of 127, now it uses the base character (é -> e instead of ?)
- Fixed download files failed silently when an invalid directory is selected
- Fixed InvalidBackgroundColor flickering with <kbd>Ctrl</kbd> + <kbd>S</kbd> and File > Save database
- Fixed file menu displays wrong hotkey in the German translation
- Fixed [#617](https://github.com/JabRef/jabref/issues/617): `Enter` in global search opens the selected entry & `Enter` in search dialog window opens the selected entry
- Fixed [#1181](https://github.com/JabRef/jabref/issues/1181) and [#1504](https://github.com/JabRef/jabref/issues/1504): Improved "Normalize to BibTeX name format": Support separated names with commas and colons. Considered name affixes such as "Jr".
- Fixed [#1235](https://github.com/JabRef/jabref/issues/1235): Modified Key bindings do not work correctly
- Fixed [#1542](https://github.com/JabRef/jabref/issues/1542): Improved error messages when using fetcher
- Fixed [#1663](https://github.com/JabRef/jabref/issues/1663): Better multi-monitor support
- Fixed [#1757](https://github.com/JabRef/jabref/issues/1757): Crash after saving illegal argument in entry editor
- Fixed [#1808](https://github.com/JabRef/jabref/issues/1808): Font preference dialog now keeps changes
- Fixed [#1882](https://github.com/JabRef/jabref/issues/1882): Crash after saving illegal bibtexkey in entry editor
- Fixed [#1937](https://github.com/JabRef/jabref/issues/1937): If no help page for the current chosen language exists, the english help page will be shown
- Fixed [#1949](https://github.com/JabRef/jabref/issues/1949): Error message directs to the wrong preference tab
- Fixed [#1958](https://github.com/JabRef/jabref/issues/1958): Verbatim fields are no longer checked for HTML encoded characters by integrity checks
- Fixed [#1993](https://github.com/JabRef/jabref/issues/1993): Various optimizations regarding search performance
- Fixed [#2021](https://github.com/JabRef/jabref/issues/2021): All filetypes can be selected on MacOS again
- Fixed [#2054](https://github.com/JabRef/jabref/issues/2054): Ignoring a new version now works as expected
- Fixed [#2060](https://github.com/JabRef/jabref/issues/2060): Medline fetcher now imports data in UTF-8 encoding
- Fixed [#2064](https://github.com/JabRef/jabref/issues/2064): Not all `other fields` are shown on entry change of same type
- Fixed [#2089](https://github.com/JabRef/jabref/issues/2089): Fixed faulty cite key generation
- Fixed [#2090](https://github.com/JabRef/jabref/issues/#2090): If special fields were not selected, two menu item separator were shown
- Fixed [#2092](https://github.com/JabRef/jabref/issues/2092): "None"-button in date picker clears the date field
- Fixed [#2104](https://github.com/JabRef/jabref/issues/#2104): Crash after saving BibTeX source with parsing error
- Fixed [#2109](https://github.com/JabRef/jabref/issues/#2109): <kbd>Ctrl</kbd> + <kbd>S</kbd> doesn't trigger parsing error message
- Fixed [#2200](https://github.com/JabRef/jabref/issues/#2200): Sorting now uses the same unicode representation that is also used for showing the content in the maintable
- Fixed [#2201](https://github.com/JabRef/jabref/issues/#2201) and [#1825](https://github.com/JabRef/jabref/issues/#1825): Status of the Group panel is saved and reused for next startup of JabRef
- Fixed [#2228](https://github.com/JabRef/jabref/issues/2228): Fixed Medline fetcher no longer working. The fetcher now uses `https` for fetching

### Removed
- Removed 2nd preview style
- The non-supported feature of being able to define file directories for any extension is removed. Still, it should work for older databases using the legacy `ps` and `pdf` fields, although we strongly encourage using the `file` field.
- Automatic migration for the `evastar_pdf` field is removed.
- We removed the customizable "content selectors" since they are replaced by the auto-completion feature
- Removed optional fields from `other fields` (BibTeX), Removed deprecated fields from `other fields` (BibLaTeX)


## [3.6] – 2016-08-26

### Changed
- [#462](https://github.com/JabRef/jabref/issues/462) Extend the OpenConsoleFeature by offering a selection between default terminal emulator and configurable command execution.
- [#970](https://github.com/JabRef/jabref/issues/970): Implementation of shared database support (full system) with event based synchronization for MySQL, PostgreSQL and Oracle database systems.
- [#1026](https://github.com/JabRef/jabref/issues/1026) JabRef does no longer delete user comments outside of BibTeX entries and strings
- [#1225](https://github.com/JabRef/jabref/issues/1225): Hotkeys are now consistent
- [#1249](https://github.com/JabRef/jabref/issues/1249) Date layout formatter added
- [#1345](https://github.com/JabRef/jabref/issues/1345) Cleanup ISSN
- [#1516](https://github.com/JabRef/jabref/issues/1516) Selected field names are written in uppercase in the entry editor
- [#1751](https://github.com/JabRef/jabref/issues/1751) Added tooltip to web search button
- [#1758](https://github.com/JabRef/jabref/issues/1758) Added a button to open Database Properties dialog help
- [#1841](https://github.com/JabRef/jabref/issues/1841) The "etal"-string in the Authors layout formatter can now be empty
- Added EntryTypeFormatter to add camel casing to entry type in layouts, e.g., InProceedings
- Added print entry preview to the right click menu
- Added links to JabRef internet resources
- Added integrity check to avoid non-ASCII characters in BibTeX files
- Added ISBN integrity checker
- Added filter to not show selected integrity checks
- Automatically generated group names are now converted from LaTeX to Unicode
- Enhance the entry customization dialog to give better visual feedback
- Externally fetched information can be merged for entries with an ISBN
- Externally fetched information can be merged for entries with an ArXiv eprint
- File open dialogs now use default extensions as primary file filter
- For developers: Moved the bst package into logic. This requires the regeneration of antlr sources, execute: `gradlew generateSource`
- It is now possible to generate a new BIB database from the citations in an OpenOffice/LibreOffice document
- It is now possible to add your own lists of protected terms, see Options -> Manage protected terms
- Improve focus of the maintable after a sidepane gets closed (Before it would focus the toolbar or it would focus the wrong entry)
- Table row height is adjusted on Windows which is useful for high resolution displays
- The field name in the layout files for entry type is changed from `bibtextype` to `entrytype`. Please update your existing files as support for `bibtextype` will be removed eventually.
- The contents of `crossref` and `related` will be automatically updated if a linked entry changes key
- The information shown in the main table now resolves crossrefs and strings and it can be shown which fields are resolved in this way (Preferences -> Appearance -> Color codes for resolved fields)
- The formatting of the main table is based on the actual field shown when using e.g. `title/author`
- The arXiv fetcher now also supports free-text search queries
- Undo/redo are enabled/disabled and show the action in the tool tip
- Unified dialogs for opening/saving files

### Fixed
- Fixed [#636](https://github.com/JabRef/jabref/issues/636): DOI in export filters
- Fixed [#1257](https://github.com/JabRef/jabref/issues/1324): Preferences for the BibTeX key generator set in a version prior to 3.2 are now migrated automatically to the new version
- Fixed [#1264](https://github.com/JabRef/jabref/issues/1264): S with caron does not render correctly
- Fixed [#1288](https://github.com/JabRef/jabref/issues/1288): Newly opened bib-file is not focused
- Fixed [#1321](https://github.com/JabRef/jabref/issues/1321): LaTeX commands in fields not displayed in the list of references
- Fixed [#1324](https://github.com/JabRef/jabref/issues/1324): Save-Dialog for Lookup fulltext document now opens in the specified working directory
- Fixed [#1499](https://github.com/JabRef/jabref/issues/1499): {} braces are now treated correctly in in author/editor
- Fixed [#1527](https://github.com/JabRef/jabref/issues/1527): 'Get BibTeX data from DOI' Removes Marking
- Fixed [#1519](https://github.com/JabRef/jabref/issues/1519): The word "Seiten" is automatically removed when fetching info from ISBN
- Fixed [#1531](https://github.com/JabRef/jabref/issues/1531): `\relax` can be used for abbreviation of author names
- Fixed [#1554](https://github.com/JabRef/jabref/issues/1554): Import dialog is no longer hidden behind main window
- Fixed [#1592](https://github.com/JabRef/jabref/issues/1592): LibreOffice: wrong numbers in citation labels
- Fixed [#1609](https://github.com/JabRef/jabref/issues/1324): Adding a file to an entry opened dialog in the parent folder of the working directory
- Fixed [#1632](https://github.com/JabRef/jabref/issues/1632): User comments (`@Comment`) with or without brackets are now kept
- Fixed [#1639](https://github.com/JabRef/jabref/issues/1639): Google Scholar fetching works again.
- Fixed [#1643](https://github.com/JabRef/jabref/issues/1643): Searching with double quotes in a specific field ignores the last character
- Fixed [#1669](https://github.com/JabRef/jabref/issues/1669): Dialog for manual connection to OpenOffice/LibreOffice works again on Linux
- Fixed [#1682](https://github.com/JabRef/jabref/issues/1682): An entry now must have a BibTeX key to be cited in OpenOffice/LibreOffice
- Fixed [#1687](https://github.com/JabRef/jabref/issues/1687): "month" field ascending/descending sorting swapped
- Fixed [#1716](https://github.com/JabRef/jabref/issues/1716): `@`-Symbols stored in BibTeX fields no longer break the database
- Fixed [#1750](https://github.com/JabRef/jabref/issues/1750): BibLaTeX `date` field is now correctly exported as `year` in MS-Office 2007 xml format
- Fixed [#1760](https://github.com/JabRef/jabref/issues/1760): Preview updated correctly when selecting a single entry after selecting multiple entries
- Fixed [#1771](https://github.com/JabRef/jabref/issues/1771): Show all supported import types as default
- Fixed [#1804](https://github.com/JabRef/jabref/issues/1804): Integrity check no longer removes URL field by mistake
- Fixed: LaTeX characters in author names are now converted to Unicode before export in MS-Office 2007 xml format
- Fixed: `volume`, `journaltitle`, `issue` and `number`(for patents) fields are now exported correctly in MS-Office 2007 xml format
- Fixed NullPointerException when clicking OK without specifying a field name in set/clear/rename fields
- Fixed IndexOutOfBoundsException when trying to download a full text document without selecting an entry
- Fixed NullPointerException when trying to set a special field or mark an entry through the menu without having an open database
- Fixed NullPointerException when trying to synchronize file field with an entry without BibTeX key
- Fixed NullPointerException when importing PDFs and pressing cancel when selecting entry type
- Fixed a number of issues related to accessing the GUI from outside the EDT
- Fixed NullPointerException when using BibTeX key pattern `authFirstFull` and the author does not have a "von"-part
- Fixed NullPointerException when opening Customize entry type dialog without an open database
- LaTeX to Unicode converter now handles combining accents
- Fixed NullPointerException when clicking Browse in Journal abbreviations with empty text field
- Fixed NullPointerException when opening file in Plain text import
- Fixed NullPointerException when appending database
- Fixed NullPointerException when loading a style file that has not got a default style
- Date fields in the BibLatex standard are now always formatted in the correct way, independent of the preferences
- The merge entry dialog showed wrong heading after merging from DOI
- Manage content selectors now saves edited existing lists again and only marks database as changed when the content selectors are changed
- When inserting a duplicate the right entry will be selected
- Preview panel height is now saved immediately, thus is shown correctly if the panel height is changed, closed and opened again

### Removed
- [#1610](https://github.com/JabRef/jabref/issues/1610) Removed the possibility to auto show or hide the groups interface
- It is not longer possible to choose to convert HTML sub- and superscripts to equations
- Removed option to open right-click menu with ctrl + left-click as it was not working
- Removed option to disable entry editor when multiple entries are selected as it was not working
- Removed option to show warning for empty key as it was not working
- Removed option to show warning for duplicate key as it was not working
- Removed preview toolbar (since long disabled)


## [3.5] – 2016-07-13

### Changed
- Implemented [#1356](https://github.com/JabRef/jabref/issues/1356): Added a formatter for converting HTML to Unicode
- Implemented [#661](https://github.com/JabRef/jabref/issues/661): Introducing a "check for updates" mechnism (manually/automatic at startup)
- Implemented [#1338](https://github.com/JabRef/jabref/issues/1338): clicking on a crossref in the main table selects the parent entry and added a button in the entry editor to select the parent entry.
- Implemented [#1485](https://github.com/JabRef/jabref/issues/1485): Biblatex field shorttitle is now exported/imported as standard field ShortTitle to Word bibliography
- Implemented [#1431](https://github.com/JabRef/jabref/issues/1431): Import dialog shows file extensions and filters the view
- When resolving duplicate BibTeX-keys there is now an "Ignore" button. "Cancel" and close key now quits the resolving.
- The [online forum](http://discourse.jabref.org/) is now directly accessible via the "Help" menu
- Updated German translation

### Fixed
- Fixed [#1530](https://github.com/JabRef/jabref/issues/1530): Unescaped hashes in the url field are ignored by the integrity checker
- Fixed [#405](https://github.com/JabRef/jabref/issues/405): Added more {} around capital letters in Unicode/HTML to LaTeX conversion to preserve them
- Fixed [#1476](https://github.com/JabRef/jabref/issues/1476): NPE when importing from SQL DB because of missing DatabaseMode
- Fixed [#1481](https://github.com/JabRef/jabref/issues/1481): Mac OS X binary seems broken for JabRef 3.4 release
- Fixed [#1430](https://github.com/JabRef/jabref/issues/1430): "review changes" did misinterpret changes
- Fixed [#1434](https://github.com/JabRef/jabref/issues/1434): Static groups are now longer displayed as dynamic ones
- Fixed [#1482](https://github.com/JabRef/jabref/issues/1482): Correct number of matched entries is displayed for refining subgroups
- Fixed [#1444](https://github.com/JabRef/jabref/issues/1444): Implement getExtension and getDescription for importers.
- Fixed [#1507](https://github.com/JabRef/jabref/issues/1507): Keywords are now separated by the delimiter specified in the preferences
- Fixed [#1484](https://github.com/JabRef/jabref/issues/1484): HTML export handles some UTF characters wrong
- Fixed [#1534](https://github.com/JabRef/jabref/issues/1534): "Mark entries imported into database" does not work correctly
- Fixed [#1500](https://github.com/JabRef/jabref/issues/1500): Renaming of explicit groups now changes entries accordingly
- Fixed issue where field changes were not undoable if the time stamp was updated on editing
- Springer fetcher now fetches the requested number of entries (not one less as before)
- Alleviate multiuser concurrency issue when near simultaneous saves occur to a shared database file


## [3.4] – 2016-06-02

### Changed
- Implemented [#629](https://github.com/JabRef/jabref/issues/629): Explicit groups are now written in the "groups" field of the entry instead of at the end of the bib file
- Main table now accepts pasted DOIs and tries to retrieve the entry
- Added support for several Biblatex-fields through drop-down lists with valid alternatives
- Added integrity checker for an odd number of unescaped '#'
- Implemented [feature request 384](https://sourceforge.net/p/jabref/features/384): The merge entries dialog now show all text and colored differences between the fields
- Implemented [#1233](https://github.com/JabRef/jabref/issues/1233): Group side pane now takes up all the remaining space
- Added integrity check detecting HTML-encoded characters
- Added missing help files
- Implemented [feature request #1294](https://github.com/JabRef/jabref/issues/1294): Added possibility to filter for `*.jstyle` files in OpenOffice/LibreOffice style selection dialog. Open style selection dialog in directory of last selected file
- Added integrity check for ISSN
- Add LaTeX to Unicode converter as cleanup operation
- Added an option in the about dialog to easily copy the version information of JabRef
- Integrity check table can be sorted by clicking on column headings
- Added \SOFTWARE\Jabref 'Path' registry entry for installation path inside the installer
- Added an additional icon to distinguish DOI and URL links ([feature request #696](https://github.com/JabRef/jabref/issues/696))
- Added nbib fields to Medlineplain importer and to MedlineImporter
- Implemented [#1342](https://github.com/JabRef/jabref/issues/1342): show description of case converters as tooltip 
- Updated German translation

### Fixed
- Fixed [#473](https://github.com/JabRef/jabref/issues/473): Values in an entry containing symbols like ' are now properly escaped for exporting to the database
- Fixed [#1270](https://github.com/JabRef/jabref/issues/1270): Auto save is now working again as expected (without leaving a bunch of temporary files behind)
- Fixed [#1234](https://github.com/JabRef/jabref/issues/1234): NPE when getting information from retrieved DOI
- Fixed [#1245](https://github.com/JabRef/jabref/issues/1245): Empty jstyle properties can now be specified as ""
- Fixed [#1259](https://github.com/JabRef/jabref/issues/1259): NPE when sorting tabs
- Fixed display bug in the cleanup dialog: field formatters are now correctly displayed using their name 
- Fixed [#1271](https://github.com/JabRef/jabref/issues/1271): Authors with compound first names are displayed properly 
- Fixed: Selecting invalid jstyle causes NPE and prevents opening of style selection dialog
- Fixed: Move linked files to default directory works again
- Fixed [#1327](https://github.com/JabRef/jabref/issues/1327): PDF cleanup changes order of linked pdfs
- Fixed [#1313](https://github.com/JabRef/jabref/issues/1313): Remove UI for a configuration option which was no longer available
- Fixed [#1340](https://github.com/JabRef/jabref/issues/1340): Edit -> Mark Specific Color Dysfunctional on OSX
- Fixed [#1245](https://github.com/JabRef/jabref/issues/1245): Empty jstyle properties can now be specified as ""
- Fixed [#1364](https://github.com/JabRef/jabref/issues/1364): Windows: install to LOCALAPPDATA directory for non-admin users
- Fixed [#1365](https://github.com/JabRef/jabref/issues/1365): Default label pattern back to `[auth][year]`
- Fixed [#796](https://github.com/JabRef/jabref/issues/796): Undoing more than one entry at the same time is now working
- Fixed [#1122](https://github.com/JabRef/jabref/issues/1122): Group view is immediately updated after adding an entry to a group
- Fixed [#171](https://github.com/JabRef/jabref/issues/171): Dragging an entry to a group preserves scrolling
- Fixed [#1353](https://github.com/JabRef/jabref/issues/1353): Fetch-Preview did not display updated BibTeX-Key after clicking on `Generate Now`
- Fixed [#1381](https://github.com/JabRef/jabref/issues/1381): File links containing blanks are broken if non-default viewer is set
- Fixed sourceforge bug 1000: shorttitleINI can generate the initials of the shorttitle
- Fixed [#1394](https://github.com/JabRef/jabref/issues/1394): Personal journal abbrevations could not be saved
- Fixed [#1400](https://github.com/JabRef/jabref/issues/1400): Detect path constructs wrong path for Windows
- Fixed [#973](https://github.com/JabRef/jabref/issues/973): Add additional DOI field for English version of MS Office 2007 XML
- Fixed [#1412](https://github.com/JabRef/jabref/issues/1412): Save action *protect terms* protects terms within words unecessarily
- Fixed [#1420](https://github.com/JabRef/jabref/issues/1420): Auto downloader should respect file pattern and propose correct filename
- Fixed [#651](https://github.com/JabRef/jabref/issues/651): Improve parsing of author names containing braces
- Fixed [#1421](https://github.com/JabRef/jabref/issues/1421): Auto downloader should try to retrieve DOI if not present and fetch afterwards
- Fixed [#1457](https://github.com/JabRef/jabref/issues/1457): Support multiple words inside LaTeX commands to RTF export
- Entries retain their groupmembership when undoing their cut/deletion
- Fixed [#1450](https://github.com/JabRef/jabref/issues/1450): EntryEditor is restored in the correct size after preference changes
- Fixed [#421](https://github.com/JabRef/jabref/issues/421): Remove LaTeX commands from all BibTeX fields when exporting to Word Bibliography

### Removed
- Removed possibility to export entries/databases to an `.sql` file, as the logic cannot easily use the correct escape logic
- Removed support of old groups format, which was used prior to JabRef version 1.6. If you happen to have a 10 years old .bib file, then JabRef 3.3 can be used to convert it to the current format.
- Removed possibility to automatically add braces via Option - Preferences - File - Store the following fields with braces around capital letters. Please use save actions instead for adding braces automatically.
- Removed button to refresh groups view. This button shouldn't be needed anymore. Please report any cases where the groups view is not updated automatically.
- Medline and GVK importer no longer try to expand author initials (i.e.  `EH Wissler -> E. H. Wissler`).
- Removed not-working option "Select Matches" under Groups -> Settings.


## [3.3] – 2016-04-17

### Changed
- Migrated JabRef help to markdown at https://github.com/JabRef/help.jabref.org
- Add possibility to lookup DOI from BibTeX entry contents inside the DOI field
- PDFs can be automatically fetched from IEEE (given that you have access without logging in)
- The OpenOffice/LibreOffice style file handling is changed to have only a single list of available style and you need to add your custom styles again
- OpenOffice/LibreOffice style files are now always read and written with the same default encoding as for the database (found in the preferences)
- The user journal abbreviation list is now always read and written with the same default encoding as for the database (found in the preferences)
- The mass edit function "Set/clear/rename fields" is now in the Edit menu
- Implemented [#455](https://github.com/JabRef/jabref/issues/455): Add button in preference dialog to reset preferences
- Add ability to run arbitrary formatters as cleanup actions (some old cleanup jobs are replaced by this functionality)
- Add "Move linked files to default file directory" as cleanup procedure
- Implemented [#756](https://github.com/JabRef/jabref/issues/756): Add possibility to reformat all entries on save (under Preferences, File)
- All fields in a bib entry are written without any leading and trailing whitespace 
- Comments and preamble are serialized with capitalized first letter, i.e. `@Comment` instead of `@comment` and `@Preamble` instead of `@PREAMBLE`.
- Global sorting options and preferences are removed. Databases can still be sorted on save, but this is configured locally and stored in the file
- OvidImporter now also imports fields: doi, issn, language and keywords
- Implemented [#647](https://github.com/JabRef/jabref/issues/647): The preview can now be copied
- [#459](https://github.com/JabRef/jabref/issues/459) Open default directory when trying to add files to an entry
- Implemented [#668](https://github.com/JabRef/jabref/issues/668): Replace clear with icon to reduce search bar width
- Improved layout for OSX: Toolbar buttons and search field
- BibTeX and BibLaTeX mode is now file based and can be switched at runtime. The information is stored in the .bib file, and if it is not there detected by the entry types.
- Moved all quality-related database actions inside a new quality menu
- [#684](https://github.com/JabRef/jabref/issues/684): ISBNtoBibTex Error Message is now more clear
- Moved default bibliography mode to general preferences tab
- Add dialog to show all preferences in their raw form plus some filtering
- Added Ordinal formatter (1 -> 1st etc)
- [#492](https://github.com/JabRef/jabref/issues/492): If no text is marked, the whole field is copied. Preview of pasted text in tool tip
- [#454](https://github.com/JabRef/jabref/issues/454) Add a tab that shows all remaining entry fields that are not displayed in any other tab
- The LaTeX to Unicode/HTML functionality is much improved by covering many more cases
- Ability to convert from LaTeX to Unicode in right-click field menu
- Regex-based search is know only applied entirely and not split up to different regexes on whitespaces
- [#492](https://github.com/JabRef/jabref/issues/492): If no text is marked, the whole field is copied. Preview of pasted text in tool tip
- Integrity check now also checks broken file links, abbreviations in `journal` and `booktitle`, and incorrect use of proceedings with page numbers
- PdfContentImporter does not write the content of the first page into the review field any more
- Implemented [#462](https://github.com/JabRef/jabref/issues/462): Add new action to open console where opened database file is located. New button, menu entry and shortcut (CTRL+SHIFT+J) for this action have also been added.
- [#957](https://github.com/JabRef/jabref/issues/957) Improved usability of Export save order selection in Preferences and Database Properties
- [#958](https://github.com/JabRef/jabref/issues/958) Adjusted size and changed layout of database dialog
- [#1023](https://github.com/JabRef/jabref/issues/492) ArXiv fetcher now also fetches based on eprint id
- Moved "Get BibTeX data from DOI" from main table context menu to DOI field in entry editor
- Added open buttons to DOI and URL field
- Move Look & Feel settings from advanced to appearance tab in preferences
- JabRef installer now automatically determines the user rights and installs to home directory/program dir when user is restricted/admin
- Move PDF file directory configuration from external tab to file tab in preferences
- Implemented [#672](https://github.com/JabRef/jabref/issues/672): FileList now distributes its space dependent on the width of its columns
- Added missing German translations
- Swedish is added as a language option (still not a complete translation)
- [#969](https://github.com/JabRef/jabref/issues/969) Adding and replacing old event system mechanisms with Google Guava EventBus.

### Fixed
- Fixed [#318](https://github.com/JabRef/jabref/issues/318): Improve normalization of author names
- Fixed [#598](https://github.com/JabRef/jabref/issues/598) and [#402](https://github.com/JabRef/jabref/issues/402): No more issues with invalid icons for ExternalFileTypes in global search or after editing the settings
- Fixed [#883](https://github.com/JabRef/jabref/issues/883): No NPE during cleanup
- Fixed [#845](https://github.com/JabRef/jabref/issues/845): Add checkboxes for highlighting in groups menu, fixes other toggle highlighting as well for all toggle buttons
- Fixed [#890](https://github.com/JabRef/jabref/issues/890): No NPE when renaming file
- Fixed [#466](https://github.com/JabRef/jabref/issues/466): Rename PDF cleanup now also changes case of file name
- Fixed [#621](https://github.com/JabRef/jabref/issues/621) and [#669](https://github.com/JabRef/jabref/issues/669): Encoding and preamble now end with newline.
- Make BibTex parser more robust against missing newlines
- Fix bug that prevented the import of BibTex entries having only a key as content
- Fixed [#666](https://github.com/JabRef/jabref/issues/666): MS Office 2007 export is working again
- Fixed [#670](https://github.com/JabRef/jabref/issues/670): Expressions using enclosed quotes (`keywords="one two"`) did not work.
- Fixed [#667](https://github.com/JabRef/jabref/issues/667): URL field is not sanitized anymore upon opening in browser.
- Fixed [#687](https://github.com/JabRef/jabref/issues/687): Fixed NPE when closing JabRef with new unsaved database.
- Fixed [#680](https://github.com/JabRef/jabref/issues/680): Synchronize Files key binding works again.
- Fixed [#212](https://github.com/JabRef/jabref/issues/212): Added command line option `-g` for autogenerating bibtex keys
- Fixed [#213](https://github.com/JabRef/jabref/issues/212): Added command line option `-asfl` for autosetting file links
- Fixed [#671](https://github.com/JabRef/jabref/issues/671): Remember working directory of last import
- IEEEXplore fetcher replaces keyword separator with the preferred
- Fixed [#710](https://github.com/JabRef/jabref/issues/710): Fixed quit behavior under OSX
- "Merge from DOI" now honors removed fields
- Fixed [#778](https://github.com/JabRef/jabref/issues/778): Fixed NPE when exporting to `.sql` File
- Fixed [#824](https://github.com/JabRef/jabref/issues/824): MimeTypeDetector can now also handle local file links
- Fixed [#803](https://github.com/JabRef/jabref/issues/803): Fixed dynamically group, free-form search
- Fixed [#743](https://github.com/JabRef/jabref/issues/743): Logger not configured when JAR is started
- Fixed [#822](https://github.com/JabRef/jabref/issues/822): OSX - Exception when adding the icon to the dock
- Fixed [#609](https://github.com/JabRef/jabref/issues/609): Sort Arrows are shown in the main table if table is sorted
- Fixed [#685](https://github.com/JabRef/jabref/issues/685): Fixed MySQL exporting for more than one entry
- Fixed [#815](https://github.com/JabRef/jabref/issues/815): Curly Braces no longer ignored in OpenOffice/LibreOffice citation
- Fixed [#855](https://github.com/JabRef/jabref/issues/856): Fixed OpenOffice Manual connect - Clicking on browse does now work correctly
- Fixed [#649](https://github.com/JabRef/jabref/issues/649): Key bindings are now working in the preview panel
- Fixed [#410](https://github.com/JabRef/jabref/issues/410): Find unlinked files no longer freezes when extracting entry from PDF content
- Fixed [#936](https://github.com/JabRef/jabref/issues/936): Preview panel is now updated when an entry is cut/deleted
- Fixed [#1001](https://github.com/JabRef/jabref/issues/1001): No NPE when exporting a complete database
- Fixed [#991](https://github.com/JabRef/jabref/issues/991): Entry is now correctly removed from the BibDatabase
- Fixed [#1062](https://github.com/JabRef/jabref/issues/1062): Merge entry with DOI information now also applies changes to entry type
- Fixed [#535](https://github.com/JabRef/jabref/issues/535): Add merge action to right click menu
- Fixed [#1115](https://github.com/JabRef/jabref/issues/1115): Wrong warning message when importing duplicate entries
- Fixed [#935](https://github.com/JabRef/jabref/issues/935): PDFs, which are readable, but carry a protection for editing, are treated by the XMP parser and the importer generating a BibTeX entry based on the content.
- Fixed: Showing the preview panel with a single-click at startup

### Removed
- Removed JabRef offline help files which are replaced by the new online documentation at https://github.com/JabRef/help.jabref.org
- Fixed [#627](https://github.com/JabRef/jabref/issues/627): The `pdf` field is removed from the export formats, use the `file` field
- Removed configuration option to use database file directory as base directory for attached files and make it default instead
- Removed save session functionality as it just saved the last opened tabs which is done by default
- Removed CLI option `-l` to load a session
- Removed PDF preview functionality
- Removed Sixpackimporter it is not used in the wild anymore
- Removed double click listener from `doi` and `url` fields


## [3.2] – 2016-01-10

### Changed
- All import/open database warnings are now shown in a scrolling text area
- Add an integrity check to ensure that a url has a correct protocol, implements [#358](https://github.com/JabRef/jabref/issues/358)

### Fixed
- Changes in customized entry types are now directly reflected in the table when clicking "Apply" or "OK"
- Fixed [#608](https://github.com/JabRef/jabref/issues/608): Export works again
- Fixed [#417](https://github.com/JabRef/jabref/issues/417): Table now updates when switching groups
- Fixed [#534](https://github.com/JabRef/jabref/issues/534): No OpenOffice setup panel in preferences
- Fixed [#545](https://github.com/JabRef/jabref/issues/545): ACM fetcher works again
- Fixed [#593](https://github.com/JabRef/jabref/issues/593): Reference list generation works for OpenOffice/LibreOffice again
- Fixed [#598](https://github.com/JabRef/jabref/issues/598): Use default file icon for custom external file types
- Fixed [#607](https://github.com/JabRef/jabref/issues/607): OpenOffice/LibreOffice works on OSX again

### Removed
- OpenOffice/LibreOffice is removed from the push-to-application button and only accessed through the side panel


## [3.1] – 2015-12-24

### Changed
- Added new DoiResolution fetcher that tries to download full text PDF from DOI link
- Add options to close other/all databases in tab right-click menu
- Implements [#470](https://github.com/JabRef/jabref/issues/470): Show editor (as an alternative to author) and booktitle (as an alternative to journal) in the main table by default
- Restore focus to last focused tab on start
- Add ability to format/cleanup the date field
- Add support for proxy authentication via VM args and GUI settings, this implements [feature request 388](https://sourceforge.net/p/jabref/feature-requests/388/)
- Move Bibtex and Biblatex mode switcher to File menu
- Display active edit mode (BibTeX or Biblatex) at window title
- Implements [#444](https://github.com/JabRef/jabref/issues/444): The search is cleared by either clicking the clear-button or by pressing ESC with having focus in the search field.
- Icons are shown as Header for icon columns in the entry table ([#315](https://github.com/JabRef/jabref/issues/315))
- Tooltips are shown for header columns and contents which are too wide to be displayed in the entry table ([#384](https://github.com/JabRef/jabref/issues/384))
- Default order in entry table:  # | all file based icons (file, URL/DOI, ...) | all bibtex field based icons (bibtexkey, entrytype, author, title, ...) | all activated special field icons (ranking, quality, ...)
- Write all field keys in lower case. No more camel casing of field names. E.g., `title` is written instead of `Title`, `howpublished` instead of `HowPublished`, and `doi` instead of `DOI`. The configuration option `Use camel case for field names (e.g., "HowPublished" instead of "howpublished")` is gone.
- All field saving options are removed. There is no more customization of field sorting. '=' is now appended to the field key instead of its value. The intendation is aligned for an entry and not for the entire database. Entry names are written in title case format.
- Entries are only reformatted if they were changed during a session. There is no more mandatory reformatting of the entire database on save.
- Implements [#565](https://github.com/JabRef/jabref/issues/565): Highlighting matches works now also for regular expressions in preview panel and entry editor
- IEEEXplore search now downloads the full Bibtex record instead of parsing the fields from the HTML webpage result (fixes [bug 1146](https://sourceforge.net/p/jabref/bugs/1146/) and [bug 1267](https://sourceforge.net/p/jabref/bugs/1267/))
- Christmas color theme (red and green)
- Implements #444: The search is cleared by either clicking the clear-button or by pressing ESC with having focus in the search field. 
- Added command line switch --debug to show more detailed logging messages

### Fixed
- Fixed [bug 482](https://sourceforge.net/p/jabref/bugs/482/) partly: escaped brackets are now parsed properly when opening a bib file
- Fixed [#479](https://github.com/JabRef/jabref/issues/479): Import works again
- Fixed [#434](https://github.com/JabRef/jabref/issues/434): Revert to old 'JabRef' installation folder name instead of 'jabref'
- Fixed [#435](https://github.com/JabRef/jabref/issues/435): Retrieve non open access ScienceDirect PDFs via HTTP DOM
- Fixed: Cleanup process aborts if linked file does not exists
- Fixed [#420](https://github.com/JabRef/jabref/issues/420): Reenable preference changes
- Fixed [#414](https://github.com/JabRef/jabref/issues/414): Rework BibLatex entry types with correct required and optional fields
- Fixed [#413](https://github.com/JabRef/jabref/issues/413): Help links in released jar version are not working
- Fixes [#412](https://github.com/JabRef/jabref/issues/412): Biblatex preserves capital letters, checking whether letters may be converted to lowercase within the Integrity Check action is obsolete.
- Fixed [#437](https://github.com/JabRef/jabref/issues/437): The toolbar after the search field is now correctly wrapped when using a small window size for JabRef
- Fixed [#438](https://github.com/JabRef/jabref/issues/438): Cut, Copy and Paste are now translated correctly in the menu
- Fixed [#443](https://github.com/JabRef/jabref/issues/443)/[#445](https://github.com/JabRef/jabref/issues/445): Fixed sorting and moving special field columns
- Fixed [#498](https://github.com/JabRef/jabref/issues/498): non-working legacy PDF/PS column removed
- Fixed [#473](https://github.com/JabRef/jabref/issues/473): Import/export to external database works again
- Fixed [#526](https://github.com/JabRef/jabref/issues/526): OpenOffice/LibreOffice connection works again on Linux/OSX
- Fixed [#533](https://github.com/JabRef/jabref/issues/533): Preview parsed incorrectly when regular expression was enabled
- Fixed: MedlinePlain Importer made more resistant for malformed entries
- Fixed [#564](https://github.com/JabRef/jabref/issues/564): Cite command changes are immediately reflected in the push-to-application actions, and not only after restart

### Removed
- Removed BioMail format importer
- Removed file history size preference (never available from the UI)
- Removed jstorImporter because it's hardly ever used, even Jstor.org doesn't support/export said format anymore
- Removed ScifinderImporter because it's hardly ever used, and we could not get resource files to test against
- Removed option "Show one letter heading for icon columns" which is obsolete with the fix of [#315](https://github.com/JabRef/jabref/issues/315)/[#384](https://github.com/JabRef/jabref/issues/384)
- Removed table column "PDF/PS" which refers to legacy fields "ps" resp. "pdf" which are no longer supported (see also fix [#498](https://github.com/JabRef/jabref/issues/498))
- Removed the ability to export references on the CLI interface based on year ranges


## [3.0] – 2015-11-29

### Changed
 - Updated to support OpenOffice 4 and LibreOffice 5
 - Add toolbar icon for deleting an entry, and move menu item for this action to BibTeX
 - Better support for IEEEtranBSTCTL entries
 - Quick selection of month in entry editor
 - Unknown entry types will be converted to 'Misc' (was 'Other' before).
 - EntryTypes are now clustered per group on the 'new entry' GUI screen.
 - Tab shows the minimal unique folder name substring if multiple database files share the same name
 - Added a page numbers integrity checker
 - Position and size of certain dialogs are stored and restored.
 - Feature: Search Springer
 - Feature: Search DOAJ, Directory of Open Access Journals
 - Changes the old integrity check by improving the code base (+tests) and converting it to a simple issues table
 - Added combo box in MassSetFieldAction to simplify selecting the correct field name
 - Feature: Merge information from both entries on duplication detection
 - Always use import inspection dialog on import from file
 - All duplicate whitespaces / tabs / newlines are now removed from non-multiline fields
 - Improvements to search:
   - Search bar is now at the top
   - A summary of the search result is shown in textual form in the search bar
   - The search text field changes its color based on the search result (red if nothing is found, green if at least one entry is found)
   - Autocompletion suggestions are shown in a popup
   - Search options are available via a drop-down list, this implements [feature request 853](https://sourceforge.net/p/jabref/feature-requests/853/)
   - "Clear search" button also clears search field, this implements [feature request 601](https://sourceforge.net/p/jabref/feature-requests/601/)
   - Every search is done automatically (live) as soon as the search text is changed
   - Search is local by default. To do a global search, one has to do a local search and then this search can be done globally as well, opening a new window. 
   - The local search results can be shown in a new window. 
 - Feature: Merge information from a DOI generated BibTex entry to an entry
 - Added more characters to HTML/Unicode converter
 - Feature: Push citations to Texmaker ([bug 318](https://sourceforge.net/p/jabref/bugs/318/), [bug 582](https://sourceforge.net/p/jabref/bugs/582/))
 - Case changers improved to honor words (not yet more than single words) within {}
 - Feature: Added converters from HTML and Unicode to LaTeX on right click in text fields ([#191](https://github.com/JabRef/jabref/issues/191))
 - Feature: Add an option to the FileList context menu to delete an associated file from the file system
 - Feature: Field names "Doi", "Ee", and "Url" are now written as "DOI", "EE", and "URL"
 - The default language is now automatically set to the system's locale.
 - Use correct encoding names ([#155](https://github.com/JabRef/jabref/issues/155)) and replace old encoding names in bibtex files. This changes the file header.
 - No longer write JabRef version to BibTex file header.
 - No longer add blank lines inside a bibtex entry
 - Feature: When pasting a Google search URL, meta data will be automatically stripped before insertion.
 - Feature: PDF auto download from ACS, arXiv, ScienceDirect, SpringerLink, and Google Scholar
 - List of authors is now auto generated `scripts/generate-authors.sh` and inserted into L10N About.html
 - Streamline logging API: Replace usages of java.util.logging with commons.logging
 - Remove support for custom icon themes. The user has to use the default one.
 - Solved [feature request 767](https://sourceforge.net/p/jabref/feature-requests/767/): New subdatabase based on AUX file (biblatex)
 - Feature: DOItoBibTeX fetcher now also handles HTTP URLs
 - Feature: "Normalize to BibTeX name format" also removes newlines
 - Tweak of preference defaults
   - Autolink requires that the filename starts with the given BibTeX key and the default filename patterns is key followed by title
   - Default sorting changed
   - Default label pattern changed from `[auth][year]` to `[authors3][year]`
 - Feature: case changers now leave protected areas (enclosed with curly brackets) alone
 - BREAKING: The BibTeX key generator settings from previous versions are lost
 - BREAKING: LabelPatterns `[auth.etal]`, `[authEtAl]`, `[authors]`, `[authorsN]`, `[authorLast]` and more to omit spaces and commas (and work as described at http://jabref.sourceforge.net/help/LabelPatterns.php)
 - BREAKING: `[keywordN]` returns the Nth keyword (as described in the help) and not the first N keywords
 - BREAKING: If field consists of blanks only or an emtpy string, it is not written at all
 - Feature: new LabelPattern `[authFirstFull]` returning the last name of the first author and also a "van" or "von" if it exists
 - Feature: all new lines when writing an entry are obeying the globally configured new line (File -> newline separator). Affects fields: abstract and review
 - Feature: `[veryShortTitle]` and `[shortTitle]` also skip words like "in", "among", "before", ...
 - Feature: New LabelPattern `[keywordsN]`, where N is optional. Returns the first N keywords. If no N is specified ("`[keywords]`"), all keywords are returned. Spaces are removed.
 - Update supported LookAndFeels
 - Show replaced journal abbreviations on console
 - Integrated [GVK-Plugin](http://www.gbv.de/wikis/cls/Jabref-GVK-Plugin)
 - The three options to manage file references are moved to their own separated group in the Tools menu. 
 - Default preferences: Remote server (port 6050) always started on first JabRef instance. This prevents JabRef loaded twice when opening a bib file.

### Fixed
 - Fixed the bug that the file encoding was not correctly determined from the first (or second) line
 - Fixed [#325](https://github.com/JabRef/jabref/issues/325): Deactivating AutoCompletion crashes EntryEditor
 - Fixed bug when having added and then removed a personal journal list, an exception is always shown on startup
 - Fixed a bug in the IEEEXploreFetcher
 - Fixed [bug 1282](https://sourceforge.net/p/jabref/bugs/1282/) related to backslashes duplication.
 - Fixed [bug 1285](https://sourceforge.net/p/jabref/bugs/1285/): Editing position is not lost on saving
 - Fixed [bug 1297](https://sourceforge.net/p/jabref/bugs/1297/): No console message on closing
 - Fixed [#194](https://github.com/JabRef/jabref/issues/194): JabRef starts again on Win XP and Win Vista
 - Fixed: Tooltips are now shown for the #-field when the bibtex entry is incomplete.
 - Fixed [#173](https://github.com/JabRef/jabref/issues/173): Personal journal abbreviation list is not loaded twice
 - Bugfix: Preview of external journal abbreviation list now displays the correct list
 - Fixed [#223](https://github.com/JabRef/jabref/issues/223): Window is displayed in visible area even when having multiple screens
 - Localization tweaks: "can not" -> "cannot" and "file name" -> "filename"
 - Fixed: When reconfiguring the BibTeX key generator, changes are applied instantly without requiring a restart of JabRef
 - Fixed [#250](https://github.com/JabRef/jabref/issues/250): No hard line breaks after 70 chars in serialized JabRef meta data
 - Fixed [bug 1296](https://sourceforge.net/p/jabref/bugs/1296/): External links in the help open in the standard browser
 - Fixed behavior of opening files: If an existing database is opened, it is focused now instead of opening it twice.

### Removed
 - Entry type 'Other' is not selectable anymore as it is no real entry type. Will be converted to 'Misc'.
 - BREAKING: Remove plugin functionality.
 - The key bindings for searching specific databases are removed
 - Remove option to toggle native file dialog on mac by making JabRef always use native file dialogs on mac
 - Remove options to set PDF and PS directories per .bib database as the general options have also been deleted.
 - Remove option to disable renaming in FileChooser dialogs.
 - Remove option to hide the BibTeX Code tab in the entry editor.
 - Remove option to set a custom icon for the external file types. This is not possible anymore with the new icon font.
 - Remove legacy options to sync files in the "pdf" or "ps" field
 - Remove button to merge entries and keep the old ones.
 - Remove non-compact rank symbols in favor of compact rank
 - Remove Mr.DLib support as MR.DLib will be shut down in 2015
 - Remove support for key bindings per external application by allowing only the key binding "push to application" for the currently selected external application.
 - Remove "edit preamble" from toolbar
 - Remove support to the move-to-SysTray action
 - Remove incremental search
 - Remove option to disable autocompleters for search and make this always one
 - Remove option to highlight matches and make this always one when not using regex or grammar-based search
 - Remove non-working web searches: JSTOR and Sciencedirect (planned to be fixed for the next release)
 - Remove option Tools -> Open PDF or PS which is replaced by Tools -> Open File

## 2.80 – never released

Version 2.80 was intended as intermediate step to JabRef 3.0.
Since much functionality has changed during development, a release of this version was skipped.

## 2.11

The changelog of 2.11 and versions before is maintained as [text file](https://github.com/JabRef/jabref/blob/v2.11.1/CHANGELOG) in the [v2.11.1 tag](https://github.com/JabRef/jabref/tree/v2.11.1).

[unreleased]: https://github.com/JabRef/jabref/compare/v3.8.1...HEAD
[3.8.1]: https://github.com/JabRef/jabref/compare/v3.8...v3.8.1
[3.8]: https://github.com/JabRef/jabref/compare/v3.7...v3.8
[3.7]: https://github.com/JabRef/jabref/compare/v3.6...v3.7
[3.6]: https://github.com/JabRef/jabref/compare/v3.5...v3.6
[3.5]: https://github.com/JabRef/jabref/compare/v3.4...v3.5
[3.4]: https://github.com/JabRef/jabref/compare/v3.3...v3.4
[3.3]: https://github.com/JabRef/jabref/compare/v3.2...v3.3
[3.2]: https://github.com/JabRef/jabref/compare/v3.1...v3.2
[3.1]: https://github.com/JabRef/jabref/compare/v3.0...v3.1
[3.0]: https://github.com/JabRef/jabref/compare/v2.11.1...v3.0
[dev_2.11]: https://github.com/JabRef/jabref/compare/v2.11.1...dev_2.11
[2.11.1]: https://github.com/JabRef/jabref/compare/v2.11...v2.11.1<|MERGE_RESOLUTION|>--- conflicted
+++ resolved
@@ -12,27 +12,6 @@
 ## [Unreleased]
 
 ### Changed
-<<<<<<< HEAD
-- When [adding a new entry](http://help.jabref.org/en/BaseFrame#adding-a-new-entry), one can select "title" to create a full BibTeX entry based on a title.
-- When editing an article, the tab "Optional fields" now shows "ISSN".
-- When editing a book, the tab "Optional fields" now shows "ISBN".
-- When using "Copy citation (HTML)" and pasting into a text editor, plain text is always pasted.
-- When using the "Download from URL" functionality, one is not limited to http(s) URLs, but can, for instance, enter ftp URLs.
-- When using the "Look up full text documents" functionality, JabRef warns more explicitly about multiple requests.
-- The entry received from DOI does no longer contain the DOI as URL. Implements [#2417](https://github.com/JabRef/jabref/issues/2417).
-- We use following parameters for the JVM on Windows and OSX: `-XX:+UseG1GC -XX:+UseStringDeduplication -XX:StringTableSize=1000003`.
-
-### Fixed
-- Fixed [#2391](https://github.com/JabRef/jabref/issues/2391): Clicking on "Get Fulltext" button sets links correctly for the entry being edited.
-- The integrity check now determines the set of BibLaTeX-only fields differently. Fixes [#2390](https://github.com/JabRef/jabref/issues/2390).
-- We fixed an issue where groups containing brackets were not working properly. Fixes [#2394](https://github.com/JabRef/jabref/issues/2394).
-- We fixed issues with the [timestamp](http://help.jabref.org/en/TimeStamp) field. However, clearing with the clear button is not possible if timestamp format does not match the current settings. Fixes [#2403](https://github.com/JabRef/jabref/issues/2403).
-- Fixes [#2406](https://github.com/JabRef/jabref/issues/2406) so that the integrity check filter works again
-- Closing of subtrees in the groups panel using "close subtree" is working again. Fixes [#2319](https://github.com/JabRef/jabref/issues/2319).
-- The proxy settings are now also applied to HTTPS connections. Fixes [#2249](https://github.com/JabRef/jabref/issues/2249).
-
-
-=======
 
 ### Fixed
 - The formatter for normalizing pages now also can treat ACM pages such as `2:1--2:33`.
@@ -40,7 +19,6 @@
 - Non-ISO timestamp settings prevented the opening of the entry editor (see [#2447](https://github.com/JabRef/jabref/issues/2447))
 - When pressing <kbd>Ctrl</kbd> + <kbd>F</kbd> and the searchbar is already focused the text will be selected.
 - LaTeX symbols are now displayed as Unicode for the author column in the main table. Fixes [#2458](https://github.com/JabRef/jabref/issues/2458).
->>>>>>> d825953c
 
 ### Removed
 
@@ -85,8 +63,6 @@
 
 
 
-<<<<<<< HEAD
-=======
 
 
 
@@ -119,7 +95,6 @@
 - The proxy settings are now also applied to HTTPS connections. Fixes [#2249](https://github.com/JabRef/jabref/issues/2249).
 
 
->>>>>>> d825953c
 ## [3.8] – 2016-12-16
 
 ### Changed
