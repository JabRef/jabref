# Changelog

All notable changes to this project will be documented in this file.
The format is based on [Keep a Changelog](https://keepachangelog.com/en/1.0.0/).
We refer to [GitHub issues](https://github.com/JabRef/jabref/issues) by using `#NUM`.
In case, there is no issue present, the pull request implementing the feature is linked.

Note that this project **does not** adhere to [Semantic Versioning](https://semver.org/).

## [Unreleased]

### Added

- We added a new CLI that supports txt, csv, and console-based output for consistency in BibTeX entries. [#11984](https://github.com/JabRef/jabref/issues/11984)
- We added a new dialog for bibliography consistency check. [#11950](https://github.com/JabRef/jabref/issues/11950)
- We added a feature for copying entries to libraries, available via the context menu, with an option to include cross-references. [#12374](https://github.com/JabRef/jabref/pull/12374)
- We introduced a settings parameters to manage citations' relations local storage time-to-live with a default value set to 30 days. [#11189](https://github.com/JabRef/jabref/issues/11189)

### Changed

- We moved the "Generate a new key for imported entries" option from the "Web search" tab to the "Citation key generator" tab in preferences. [#12436](https://github.com/JabRef/jabref/pull/12436)
- We improved the offline parsing of BibTeX data from PDF-documents. [#12278](https://github.com/JabRef/jabref/issues/12278)
- The tab bar is now hidden when only one library is open. [#9971](https://github.com/JabRef/jabref/issues/9971)
<<<<<<< HEAD
- We improved the citations relations caching by implementing a two levels cache aside strategy including offline storage. [#11189](https://github.com/JabRef/jabref/issues/11189)
=======
- When working with CSL styles in LibreOffice, citing with a new style now updates all other citations in the document to have the currently selected style. [#12472](https://github.com/JabRef/jabref/pull/12472)
>>>>>>> 210045be
- We improved the user comments field visibility so that it remains displayed if it contains text. Additionally, users can now easily toggle the field on or off via buttons unless disabled in preferences. [#11021](https://github.com/JabRef/jabref/issues/11021)
- The LibreOffice integration for CSL styles is now more performant. [#12472](https://github.com/JabRef/jabref/pull/12472)
- The "automatically sync bibliography when citing" feature of the LibreOffice integration is now disabled by default (can be enabled in settings). [#12472](https://github.com/JabRef/jabref/pull/12472)
- For the Citation key generator patterns, we reverted how `[authorsAlpha]` would behave to the original pattern and renamed the LNI-based pattern introduced in V6.0-alpha to `[authorsAlphaLNI]`. [#12499](https://github.com/JabRef/jabref/pull/12499)

### Fixed

- We fixed an issue where the name of the untitled database was shown as a blank space in the right-click context menu's "Copy to" option. [#12459](https://github.com/JabRef/jabref/pull/12459)
- We fixed an issue where the F3 shortcut key did not work without opening the right-click context menu. [#12417](https://github.com/JabRef/jabref/pull/12417)
- We fixed an issue where a bib file with UFF-8 charset was wrongly loaded with a different charset [forum#5369](https://discourse.jabref.org/t/jabref-5-15-opens-bib-files-with-shift-jis-encoding-instead-of-utf-8/5369/)
- We fixed an issue where new entries were inserted in the middle of the table instead of at the end. [#12371](https://github.com/JabRef/jabref/pull/12371)
- We fixed an issue where removing the sort from the table did not restore the original order. [#12371](https://github.com/JabRef/jabref/pull/12371)
- We fixed an issue where citation keys containing superscript (`^`) and subscript (`_`) characters in text mode were incorrectly flagged by the integrity checker. [#12391](https://github.com/JabRef/jabref/pull/12391)
- We fixed an issue where JabRef icon merges with dark background [#7771](https://github.com/JabRef/jabref/issues/7771)
- We fixed an issue where an entry's group was no longer highlighted on selection [#12413](https://github.com/JabRef/jabref/issues/12413)
- We fixed an issue where BibTeX Strings were not included in the backup file [#12462](https://github.com/JabRef/jabref/issues/12462)
- We fixed an issue where mixing JStyle and CSL style citations in LibreOffice caused two separate bibliography sections to be generated. [#12262](https://github.com/JabRef/jabref/issues/12262)
- We fixed an issue in the LibreOffice integration where the formatting of text (e.g. superscript) was lost when using certain numeric CSL styles. [melting-pot#772](https://github.com/JabRef/jabref-issue-melting-pot/issues/772)
- We fixed an issue where CSL style citations with citation keys having special characters (such as hyphens or colons) would not be recognized as valid by JabRef. [forum#5431](https://discourse.jabref.org/t/error-when-connecting-to-libreoffice/5431)
- We fixed an issue where the `[authorsAlpha]` pattern in Citation key generator would not behave as per the user documentation. [#12312](https://github.com/JabRef/jabref/issues/12312)

### Removed

- "Web of Science" [journal abbreviation list](https://docs.jabref.org/advanced/journalabbreviations) was removed. [abbrv.jabref.org#176](https://github.com/JabRef/abbrv.jabref.org/issues/176)

## [6.0-alpha] – 2024-12-23

### Added

- We added a Markdown export layout. [#12220](https://github.com/JabRef/jabref/pull/12220)
- We added a "view as BibTeX" option before importing an entry from the citation relation tab. [#11826](https://github.com/JabRef/jabref/issues/11826)
- We added support finding LaTeX-encoded special characters based on plain Unicode and vice versa. [#11542](https://github.com/JabRef/jabref/pull/11542)
- When a search hits a file, the file icon of that entry is changed accordingly. [#11542](https://github.com/JabRef/jabref/pull/11542)
- We added an AI-based chat for entries with linked PDF files. [#11430](https://github.com/JabRef/jabref/pull/11430)
- We added an AI-based summarization possibility for entries with linked PDF files. [#11430](https://github.com/JabRef/jabref/pull/11430)
- We added an AI section in JabRef's [preferences](https://docs.jabref.org/ai/preferences). [#11430](https://github.com/JabRef/jabref/pull/11430)
- We added AI providers: OpenAI, Mistral AI, Hugging Face and Google. [#11430](https://github.com/JabRef/jabref/pull/11430), [#11736](https://github.com/JabRef/jabref/pull/11736)
- We added AI providers: [Ollama](https://docs.jabref.org/ai/local-llm#step-by-step-guide-for-ollama) and GPT4All, which add the possibility to use local LLMs privately on your own device. [#11430](https://github.com/JabRef/jabref/pull/11430), [#11870](https://github.com/JabRef/jabref/issues/11870)
- We added support for selecting and using CSL Styles in JabRef's OpenOffice/LibreOffice integration for inserting bibliographic and in-text citations into a document. [#2146](https://github.com/JabRef/jabref/issues/2146), [#8893](https://github.com/JabRef/jabref/issues/8893)
- We added "Tools > New library based on references in PDF file" ... to create a new library based on the references section in a PDF file. [#11522](https://github.com/JabRef/jabref/pull/11522)
- When converting the references section of a paper (PDF file), more than the last page is treated. [#11522](https://github.com/JabRef/jabref/pull/11522)
- Added the functionality to invoke offline reference parsing explicitly. [#11565](https://github.com/JabRef/jabref/pull/11565)
- The dialog for [adding an entry using reference text](https://docs.jabref.org/collect/newentryfromplaintext) is now filled with the clipboard contents as default. [#11565](https://github.com/JabRef/jabref/pull/11565)
- Added minimal support for [biblatex data annotation](https://mirrors.ctan.org/macros/latex/contrib/biblatex/doc/biblatex.pdf#subsection.3.7) fields in `.layout` files. [#11505](https://github.com/JabRef/jabref/issues/11505)
- Added saving of selected options in the [Lookup -> Search for unlinked local files dialog](https://docs.jabref.org/collect/findunlinkedfiles#link-the-pdfs-to-your-bib-library). [#11439](https://github.com/JabRef/jabref/issues/11439)
- We enabled creating a new file link manually. [#11017](https://github.com/JabRef/jabref/issues/11017)
- We added a toggle button to invert the selected groups. [#9073](https://github.com/JabRef/jabref/issues/9073)
- We reintroduced the floating search in the main table. [#4237](https://github.com/JabRef/jabref/issues/4237)
- We improved [cleanup](https://docs.jabref.org/finding-sorting-and-cleaning-entries/cleanupentries) of `arXiv` IDs in distributed in the fields `note`, `version`, `institution`, and `eid` fields. [#11306](https://github.com/JabRef/jabref/issues/11306)
- We added a switch not to store the linked file URL, because it caused troubles at other apps. [#11735](https://github.com/JabRef/jabref/pull/11735)
- When starting a new SLR, the selected catalogs now persist within and across JabRef sessions. [koppor#614](https://github.com/koppor/jabref/issues/614)
- We added support for drag'n'drop on an entry in the maintable to an external application to get the entry preview dropped. [#11846](https://github.com/JabRef/jabref/pull/11846)
- We added the functionality to double click on a [LaTeX citation](https://docs.jabref.org/advanced/entryeditor/latex-citations) to jump to the respective line in the LaTeX editor. [#11996](https://github.com/JabRef/jabref/issues/11996)
- We added a different background color to the search bar to indicate when the search syntax is wrong. [#11658](https://github.com/JabRef/jabref/pull/11658)
- We added a setting which always adds the literal "Cited on pages" text before each JStyle citation. [#11691](https://github.com/jabref/jabref/issues/11691)
- We added a new plain citation parser that uses LLMs. [#11825](https://github.com/JabRef/jabref/issues/11825)
- We added support for `langid` field for biblatex libraries. [#10868](https://github.com/JabRef/jabref/issues/10868)
- We added support for modifier keys when dropping a file on an entry in the main table. [#12001](https://github.com/JabRef/jabref/pull/12001)
- We added an importer for SSRN URLs. [#12021](https://github.com/JabRef/jabref/pull/12021)
- We added a compare button to the duplicates in the citation relations tab to open the "Possible duplicate entries" window. [#11192](https://github.com/JabRef/jabref/issues/11192)
- We added automatic browser extension install on Windows for Chrome and Edge. [#6076](https://github.com/JabRef/jabref/issues/6076)
- We added support to automatically open a `.bib` file in the current/parent folder if no other library is opened. [koppor#377](https://github.com/koppor/jabref/issues/377)
- We added a search bar for filtering keyboard shortcuts. [#11686](https://github.com/JabRef/jabref/issues/11686)
- We added new modifiers `camel_case`, `camel_case_n`, `short_title`, and `very_short_title` for the [citation key generator](https://docs.jabref.org/setup/citationkeypatterns). [#11367](https://github.com/JabRef/jabref/issues/11367)
- By double clicking on a local citation in the Citation Relations Tab you can now jump the linked entry. [#11955](https://github.com/JabRef/jabref/pull/11955)
- We use the menu icon for background tasks as a progress indicator to visualise an import's progress when dragging and dropping several PDF files into the main table. [#12072](https://github.com/JabRef/jabref/pull/12072)
- The PDF content importer now supports importing title from upto the second page of the PDF. [#12139](https://github.com/JabRef/jabref/issues/12139)

### Changed

- A search in "any" fields ignores the [groups](https://docs.jabref.org/finding-sorting-and-cleaning-entries/groups). [#7996](https://github.com/JabRef/jabref/issues/7996)
- When a communication error with an [online service](https://docs.jabref.org/collect/import-using-online-bibliographic-database) occurs, JabRef displays the HTTP error. [#11223](https://github.com/JabRef/jabref/issues/11223)
- The Pubmed/Medline Plain importer now imports the PMID field as well [#11488](https://github.com/JabRef/jabref/issues/11488)
- The 'Check for updates' menu bar button is now always enabled. [#11485](https://github.com/JabRef/jabref/pull/11485)
- JabRef respects the [configuration for storing files relative to the .bib file](https://docs.jabref.org/finding-sorting-and-cleaning-entries/filelinks#directories-for-files) in more cases. [#11492](https://github.com/JabRef/jabref/pull/11492)
- JabRef does not show finished background tasks in the status bar popup. [#11821](https://github.com/JabRef/jabref/pull/11821)
- We enhanced the indexing speed. [#11502](https://github.com/JabRef/jabref/pull/11502)
- When dropping a file into the main table, after copy or move, the file is now put in the [configured directory and renamed according to the configured patterns](https://docs.jabref.org/finding-sorting-and-cleaning-entries/filelinks#filename-format-and-file-directory-pattern). [#12001](https://github.com/JabRef/jabref/pull/12001)
- ⚠️ Renamed command line parameters `embeddBibfileInPdf` to `embedBibFileInPdf`, `writeMetadatatoPdf` to `writeMetadataToPdf`, and `writeXMPtoPdf` to `writeXmpToPdf`. [#11575](https://github.com/JabRef/jabref/pull/11575)
- The browse button for a Custom theme now opens in the directory of the current used CSS file. [#11597](https://github.com/JabRef/jabref/pull/11597)
- The browse button for a Custom exporter now opens in the directory of the current used exporter file. [#11717](https://github.com/JabRef/jabref/pull/11717)
- ⚠️ We relaxed the escaping requirements for [bracketed patterns](https://docs.jabref.org/setup/citationkeypatterns), which are used for the [citaton key generator](https://docs.jabref.org/advanced/entryeditor#autogenerate-citation-key) and [filename and directory patterns](https://docs.jabref.org/finding-sorting-and-cleaning-entries/filelinks#auto-linking-files). One only needs to write `\"` if a quote sign should be escaped. All other escapings are not necessary (and working) any more. [#11967](https://github.com/JabRef/jabref/pull/11967)
- When importing BibTeX data starging from on a PDF, the XMP metadata takes precedence over Grobid data. [#11992](https://github.com/JabRef/jabref/pull/11992)
- JabRef now uses TLS 1.2 for all HTTPS connections. [#11852](https://github.com/JabRef/jabref/pull/11852)
- We improved the functionality of getting BibTeX data out of PDF files. [#11999](https://github.com/JabRef/jabref/issues/11999)
- We improved the display of long messages in the integrity check dialog. [#11619](https://github.com/JabRef/jabref/pull/11619)
- We improved the undo/redo buttons in the main toolbar and main menu to be disabled when there is nothing to undo/redo. [#8807](https://github.com/JabRef/jabref/issues/8807)
- We improved the DOI detection in PDF imports. [#11782](https://github.com/JabRef/jabref/pull/11782)
- We improved the performance when pasting and importing entries in an existing library. [#11843](https://github.com/JabRef/jabref/pull/11843)
- When fulltext search is selected but indexing is deactivated, a dialog is now shown asking if the user wants to enable indexing now [#9491](https://github.com/JabRef/jabref/issues/9491)
- We changed instances of 'Search Selected' to 'Search Pre-configured' in Web Search Preferences UI. [#11871](https://github.com/JabRef/jabref/pull/11871)
- We added a new CSS style class `main-table` for the main table. [#11881](https://github.com/JabRef/jabref/pull/11881)
- When renaming a file, the old extension is now used if there is none provided in the new name. [#11903](https://github.com/JabRef/jabref/issues/11903)
- When importing a file using "Find Unlinked Files", when one or more file directories are available, the file path will be relativized where possible [koppor#549](https://github.com/koppor/jabref/issues/549)
- We added minimum window sizing for windows dedicated to creating new entries [#11944](https://github.com/JabRef/jabref/issues/11944)
- We changed the name of the library-based file directory from 'General File Directory' to 'Library-specific File Directory' per issue. [#571](https://github.com/koppor/jabref/issues/571)
- We changed the defualt [unwanted charachters](https://docs.jabref.org/setup/citationkeypatterns#removing-unwanted-characters) in the citation key generator and allow a dash (`-`) and colon (`:`) being part of a citation key. [#12144](https://github.com/JabRef/jabref/pull/12144)
- The CitationKey column is now a default shown column for the entry table. [#10510](https://github.com/JabRef/jabref/issues/10510)
- We disabled the actions "Open Terminal here" and "Reveal in file explorer" for unsaved libraries. [#11920](https://github.com/JabRef/jabref/issues/11920)
- JabRef now opens the corresponding directory in the library properties when "Browse" is clicked. [#12223](https://github.com/JabRef/jabref/pull/12223)
- We changed the icon for macOS to be more consistent with Apple's Guidelines [#8443](https://github.com/JabRef/jabref/issues/8443)

### Fixed

- We fixed an issue where certain actions were not disabled when no libraries were open. [#11923](https://github.com/JabRef/jabref/issues/11923)
- We fixed an issue where the "Check for updates" preference was not saved. [#11485](https://github.com/JabRef/jabref/pull/11485)
- We fixed an issue where an exception was thrown after changing "show preview as a tab" in the preferences. [#11515](https://github.com/JabRef/jabref/pull/11515)
- We fixed an issue where JabRef put file paths as absolute path when an entry was created using drag and drop of a PDF file. [#11173](https://github.com/JabRef/jabref/issues/11173)
- We fixed an issue that online and offline mode for new library creation were handled incorrectly. [#11565](https://github.com/JabRef/jabref/pull/11565)
- We fixed an issue with colors in the search bar when dark theme is enabled. [#11569](https://github.com/JabRef/jabref/issues/11569)
- We fixed an issue with query transformers (JStor and others). [#11643](https://github.com/JabRef/jabref/pull/11643)
- We fixed an issue where a new unsaved library was not marked with an asterisk. [#11519](https://github.com/JabRef/jabref/pull/11519)
- We fixed an issue where JabRef starts without window decorations. [#11440](https://github.com/JabRef/jabref/pull/11440)
- We fixed an issue where the entry preview highlight was not working when searching before opening the entry editor. [#11659](https://github.com/JabRef/jabref/pull/11659)
- We fixed an issue where text in Dark mode inside "Citation information" was not readable. [#11512](https://github.com/JabRef/jabref/issues/11512)
- We fixed an issue where the selection of an entry in the table lost after searching for a group. [#3176](https://github.com/JabRef/jabref/issues/3176)
- We fixed the non-functionality of the option "Automatically sync bibliography when inserting citations" in the OpenOffice panel, when enabled in case of JStyles. [#11684](https://github.com/JabRef/jabref/issues/11684)
- We fixed an issue where the library was not marked changed after a migration. [#11542](https://github.com/JabRef/jabref/pull/11542)
- We fixed an issue where rebuilding the full-text search index was not working. [#11374](https://github.com/JabRef/jabref/issues/11374)
- We fixed an issue where the progress of indexing linked files showed an incorrect number of files. [#11378](https://github.com/JabRef/jabref/issues/11378)
- We fixed an issue where the full-text search results were incomplete. [#8626](https://github.com/JabRef/jabref/issues/8626)
- We fixed an issue where search result highlighting was incorrectly highlighting the boolean operators. [#11595](https://github.com/JabRef/jabref/issues/11595)
- We fixed an issue where search result highlighting was broken at complex searches. [#8067](https://github.com/JabRef/jabref/issues/8067)
- We fixed an exception when searching for unlinked files. [#11731](https://github.com/JabRef/jabref/issues/11731)
- We fixed an issue with the link to the full text at the BVB fetcher. [#11852](https://github.com/JabRef/jabref/pull/11852)
- We fixed an issue where two contradicting notifications were shown when cutting an entry in the main table. [#11724](https://github.com/JabRef/jabref/pull/11724)
- We fixed an issue where unescaped braces in the arXiv fetcher were not treated. [#11704](https://github.com/JabRef/jabref/issues/11704)
- We fixed an issue where HTML instead of the fulltext pdf was downloaded when importing arXiv entries. [#4913](https://github.com/JabRef/jabref/issues/4913)
- We fixed an issue where the keywords and crossref fields were not properly focused. [#11177](https://github.com/JabRef/jabref/issues/11177)
- We fixed handling of `\"` in [bracketed patterns](https://docs.jabref.org/setup/citationkeypatterns) containing a RegEx. [#11967](https://github.com/JabRef/jabref/pull/11967)
- We fixed an issue where the Undo/Redo buttons were active even when all libraries are closed. [#11837](https://github.com/JabRef/jabref/issues/11837)
- We fixed an issue where recently opened files were not displayed in the main menu properly. [#9042](https://github.com/JabRef/jabref/issues/9042)
- We fixed an issue where the DOI lookup would show an error when a DOI was found for an entry. [#11850](https://github.com/JabRef/jabref/issues/11850)
- We fixed an issue where <kbd>Tab</kbd> cannot be used to jump to next field in some single-line fields. [#11785](https://github.com/JabRef/jabref/issues/11785)
- We fixed an issue where the "Do not ask again" checkbox was not working, when asking for permission to use Grobid [koppor#556](https://github.com/koppor/jabref/issues/566).
- We fixed an issue where we display warning message for moving attached open files. [#10121](https://github.com/JabRef/jabref/issues/10121)
- We fixed an issue where it was not possible to select selecting content of other user's comments.[#11106](https://github.com/JabRef/jabref/issues/11106)
- We fixed an issue when handling URLs containing a pipe (`|`) character. [#11876](https://github.com/JabRef/jabref/issues/11876)
- We fixed an issue where web search preferences "Custom API key" table modifications not discarded. [#11925](https://github.com/JabRef/jabref/issues/11925)
- We fixed an issue when opening attached files in [extra file columns](https://docs.jabref.org/finding-sorting-and-cleaning-entries/filelinks#adding-additional-columns-to-entry-table-for-file-types). [#12005](https://github.com/JabRef/jabref/issues/12005)
- We fixed an issue where trying to open a library from a failed mounted directory on Mac would cause an error. [#10548](https://github.com/JabRef/jabref/issues/10548)
- We fixed an issue when the preview was out of sync. [#9172](https://github.com/JabRef/jabref/issues/9172)
- We fixed an issue where identifier paste couldn't work with Unicode REPLACEMENT CHARACTER. [#11986](https://github.com/JabRef/jabref/issues/11986)
- We fixed an issue when click on entry at "Check Integrity" wasn't properly focusing the entry and field. [#11997](https://github.com/JabRef/jabref/issues/11997)
- We fixed an issue with the ui not scaling when changing the font size [#11219](https://github.com/JabRef/jabref/issues/11219)
- We fixed an issue where a custom application for external file types would not be saved [#12311](https://github.com/JabRef/jabref/issues/12311)
- We fixed an issue where a file that no longer exists could not be deleted from an entry using keyboard shortcut [#9731](https://github.com/JabRef/jabref/issues/9731)

### Removed

- We removed the description of search strings. [#11542](https://github.com/JabRef/jabref/pull/11542)
- We removed support for importing using the SilverPlatterImporter (`Record INSPEC`). [#11576](https://github.com/JabRef/jabref/pull/11576)
- We removed support for automatically generating file links using the CLI (`--automaticallySetFileLinks`).

## [5.15] – 2024-07-10

### Added

- We made new groups automatically to focus upon creation. [#11449](https://github.com/JabRef/jabref/issues/11449)

### Fixed

- We fixed an issue where JabRef was no longer built for Intel based macs (x86) [#11468](https://github.com/JabRef/jabref/issues/11468)
- We fixed usage when using running on Snapcraft. [#11465](https://github.com/JabRef/jabref/issues/11465)
- We fixed detection for `soffice.exe` on Windows. [#11478](https://github.com/JabRef/jabref/pull/11478)
- We fixed an issue where saving preferences when importing preferences on first run in a snap did not work [forum#4399](https://discourse.jabref.org/t/how-to-report-problems-in-the-distributed-version-5-14-ensuring-that-one-can-no-longer-work-with-jabref/4399/5)

## [5.14] – 2024-07-08

### Added

- We added support for offline extracting references from PDFs following the IEEE format. [#11156](https://github.com/JabRef/jabref/pull/11156)
- We added a new keyboard shortcut  <kbd>ctrl</kbd> + <kbd>,</kbd> to open the preferences. [#11154](https://github.com/JabRef/jabref/pull/11154)
- We added value selection (such as for month) for content selectors in custom entry types. [#11109](https://github.com/JabRef/jabref/issues/11109)
- We added a duplicate checker for the Citation Relations tab. [#10414](https://github.com/JabRef/jabref/issues/10414)
- We added tooltip on main table cells that shows cell content or cell content and entry preview if set in preferences. [10925](https://github.com/JabRef/jabref/issues/10925)
- Added a formatter to remove word enclosing braces. [#11222](https://github.com/JabRef/jabref/issues/11222)
- We added the ability to add a keyword/crossref when typing the separator character (e.g., comma) in the keywords/crossref fields. [#11178](https://github.com/JabRef/jabref/issues/11178)
- We added an exporter and improved the importer for Endnote XML format. [#11137](https://github.com/JabRef/jabref/issues/11137)
- We added support for using BibTeX Style files (BST) in the Preview. [#11102](https://github.com/JabRef/jabref/issues/11102)
- We added support for automatically update LaTeX citations when a LaTeX file is created, removed, or modified. [#10585](https://github.com/JabRef/jabref/issues/10585)

### Changed

- We replaced the word "Key bindings" with "Keyboard shortcuts" in the Preferences tab. [#11153](https://github.com/JabRef/jabref/pull/11153)
- We slightly improved the duplicate check if ISBNs are present. [#8885](https://github.com/JabRef/jabref/issues/8885)
- JabRef no longer downloads HTML files of websites when a PDF was not found. [#10149](https://github.com/JabRef/jabref/issues/10149)
- We added the HTTP message (in addition to the response code) if an error is encountered. [#11341](https://github.com/JabRef/jabref/pull/11341)
- We made label wrap text to fit view size when reviewing external group changes. [#11220](https://github.com/JabRef/jabref/issues/11220)

### Fixed

- We fixed an issue where entry type with duplicate fields prevented opening existing libraries with custom entry types. [#11127](https://github.com/JabRef/jabref/issues/11127)
- We fixed an issue where Markdown rendering removed braces from the text. [#10928](https://github.com/JabRef/jabref/issues/10928)
- We fixed an issue when the file was flagged as changed on disk in the case of content selectors or groups. [#9064](https://github.com/JabRef/jabref/issues/9064)
- We fixed crash on opening the entry editor when auto-completion is enabled. [#11188](https://github.com/JabRef/jabref/issues/11188)
- We fixed the usage of the key binding for "Clear search" (default: <kbd>Escape</kbd>). [#10764](https://github.com/JabRef/jabref/issues/10764)
- We fixed an issue where library shown as unsaved and marked (*) after accepting changes made externally to the file. [#11027](https://github.com/JabRef/jabref/issues/11027)
- We fixed an issue where drag and dropping entries from one library to another was not always working. [#11254](https://github.com/JabRef/jabref/issues/11254)
- We fixed an issue where drag and dropping entries created a shallow copy. [#11160](https://github.com/JabRef/jabref/issues/11160)
- We fixed an issue where imports to a custom group would only work for the first entry [#11085](https://github.com/JabRef/jabref/issues/11085), [#11269](https://github.com/JabRef/jabref/issues/11269)
- We fixed an issue when cursor jumped to the beginning of the line. [#5904](https://github.com/JabRef/jabref/issues/5904)
- We fixed an issue where a new entry was not added to the selected group [#8933](https://github.com/JabRef/jabref/issues/8933)
- We fixed an issue where the horizontal position of the Entry Preview inside the entry editor was not remembered across restarts [#11281](https://github.com/JabRef/jabref/issues/11281)
- We fixed an issue where the search index was not updated after linking PDF files. [#11317](https://github.com/JabRef/jabref/pull/11317)
- We fixed rendering of (first) author with a single letter surname. [forum#4330](https://discourse.jabref.org/t/correct-rendering-of-first-author-with-a-single-letter-surname/4330)
- We fixed that the import of the related articles tab sometimes used the wrong library mode. [#11282](https://github.com/JabRef/jabref/pull/11282)
- We fixed an issue where the entry editor context menu was not shown correctly when JabRef is opened on a second, extended screen [#11323](https://github.com/JabRef/jabref/issues/11323), [#11174](https://github.com/JabRef/jabref/issues/11174)
- We fixed an issue where the value of "Override default font settings" was not applied on startup [#11344](https://github.com/JabRef/jabref/issues/11344)
- We fixed an issue when "Library changed on disk" appeared after a save by JabRef. [#4877](https://github.com/JabRef/jabref/issues/4877)  
- We fixed an issue where the Pubmed/Medline Plain importer would not respect the user defined keyword separator [#11413](https://github.com/JabRef/jabref/issues/11413)
- We fixed an issue where the value of "Override default font settings" was not applied on startup [#11344](https://github.com/JabRef/jabref/issues/11344)
- We fixed an issue where DatabaseChangeDetailsView was not scrollable when reviewing external metadata changes [#11220](https://github.com/JabRef/jabref/issues/11220)
- We fixed undo/redo for text fields. [#11420](https://github.com/JabRef/jabref/issues/11420)
- We fixed an issue where clicking on a page number in the search results tab opens a wrong file in the document viewer. [#11432](https://github.com/JabRef/jabref/pull/11432)

### Removed

- We removed the misleading message "Doing a cleanup for X entries" when opening the Cleanup entries dialog [#11463](https://github.com/JabRef/jabref/pull/11463)

## [5.13] – 2024-04-01

### Added

- We converted the "Custom API key" list to a table to be more accessible. [#10926](https://github.com/JabRef/jabref/issues/10926)
- We added a "refresh" button for the LaTeX citations tab in the entry editor. [#10584](https://github.com/JabRef/jabref/issues/10584)
- We added the possibility to show the BibTeX source in the [web search](https://docs.jabref.org/collect/import-using-online-bibliographic-database) import screen. [#560](https://github.com/koppor/jabref/issues/560)
- We added a fetcher for [ISIDORE](https://isidore.science/), simply paste in the link into the text field or the last 6 digits in the link that identify that paper. [#10423](https://github.com/JabRef/jabref/issues/10423)
- When importing entries form the "Citation relations" tab, the field [cites](https://docs.jabref.org/advanced/entryeditor/entrylinks) is now filled according to the relationship between the entries. [#10752](https://github.com/JabRef/jabref/pull/10752)
- We added a new integrity check and clean up option for strings having Unicode characters not encoded in [Unicode "Normalization Form Canonical Composition" (NFC)](https://en.wikipedia.org/wiki/Unicode_equivalence#Normal_forms"). [#10506](https://github.com/JabRef/jabref/issues/10506)
- We added a new group icon column to the main table showing the icons of the entry's groups. [#10801](https://github.com/JabRef/jabref/pull/10801)
- When deleting an entry, the files linked to the entry are now optionally deleted as well. [#10509](https://github.com/JabRef/jabref/issues/10509)
- We added support to move the file to the system trash (instead of deleting it). [#10591](https://github.com/JabRef/jabref/pull/10591)
- We added ability to jump to an entry in the command line using `-j CITATIONKEY`. [koppor#540](https://github.com/koppor/jabref/issues/540)
- We added a new boolean to the style files for Openoffice/Libreoffice integration to switch between ZERO_WIDTH_SPACE (default) and no space. [#10843](https://github.com/JabRef/jabref/pull/10843)
- When pasting HTML into the abstract or a comment field, the hypertext is automatically converted to Markdown. [#10558](https://github.com/JabRef/jabref/issues/10558)
- We added the possibility to redownload files that had been present but are no longer in the specified location. [#10848](https://github.com/JabRef/jabref/issues/10848)
- We added the citation key pattern `[camelN]`. Equivalent to the first N words of the `[camel]` pattern.
- We added importing of static groups and linked files from BibDesk .bib files. [#10381](https://github.com/JabRef/jabref/issues/10381)
- We added ability to export in CFF (Citation File Format) [#10661](https://github.com/JabRef/jabref/issues/10661).
- We added ability to push entries to TeXworks. [#3197](https://github.com/JabRef/jabref/issues/3197)
- We added the ability to zoom in and out in the document viewer using <kbd>Ctrl</kbd> + <kbd>Scroll</kbd>. [#10964](https://github.com/JabRef/jabref/pull/10964)
- We added a Cleanup for removing non-existent files and grouped the related options [#10929](https://github.com/JabRef/jabref/issues/10929)
- We added the functionality to parse the bibliography of PDFs using the GROBID online service. [#10200](https://github.com/JabRef/jabref/issues/10200)
- We added a seperated search bar for the global search window. [#11032](https://github.com/JabRef/jabref/pull/11032)
- We added ability to double-click on an entry in the global search window to select the corresponding entry in the main table. [#11010](https://github.com/JabRef/jabref/pull/11010)
- We added support for BibTeX String constants during copy & paste between libraries. [#10872](https://github.com/JabRef/jabref/issues/10872)
- We added the field `langid` which is important for hyphenation and casing in LaTeX. [#10868](https://github.com/JabRef/jabref/issues/10868)
- Event log entries can now be copied via a context menu. [#11100](https://github.com/JabRef/jabref/issues/11100)

### Changed

- The "Automatically open folders of attached files" preference default status has been changed to enabled on Windows. [koppor#56](https://github.com/koppor/jabref/issues/56)
- The Custom export format now uses the custom DOI base URI in the preferences for the `DOICheck`, if activated [forum#4084](https://discourse.jabref.org/t/export-html-disregards-custom-doi-base-uri/4084)
- The index directories for full text search have now more readable names to increase debugging possibilities using Apache Lucense's Lurk. [#10193](https://github.com/JabRef/jabref/issues/10193)
- The fulltext search also indexes files ending with .pdf (but do not having an explicit file type set). [#10193](https://github.com/JabRef/jabref/issues/10193)
- We changed the arrangement of the lists in the "Citation relations" tab. `Cites` are now on the left and `Cited by` on the right [#10752](https://github.com/JabRef/jabref/pull/10752)
- Sub libraries based on `aux` file can now also be generated if some citations are not found library. [#10775](https://github.com/JabRef/jabref/pull/10775)
- We rearranged the tab order in the entry editor and renamed the "Scite Tab" to "Citation information". [#10821](https://github.com/JabRef/jabref/issues/10821)
- We changed the duplicate handling in the Import entries dialog. Potential duplicate entries are marked with an icon and importing will now trigger the merge dialog [#10914](https://github.com/JabRef/jabref/pull/10914)
- We made the command "Push to TexShop" more robust to allow cite commands with a character before the first slash. [forum#2699](https://discourse.jabref.org/t/push-to-texshop-mac/2699/17?u=siedlerchr)
- We only show the notification "Saving library..." if the library contains more than 2000 entries. [#9803](https://github.com/JabRef/jabref/issues/9803)
- JabRef now keeps previous log files upon start. [#11023](https://github.com/JabRef/jabref/pull/11023)
- When normalizing author names, complete enclosing braces are kept. [#10031](https://github.com/JabRef/jabref/issues/10031)
- We enhanced the dialog for adding new fields in the content selector with a selection box containing a list of standard fields. [#10912](https://github.com/JabRef/jabref/pull/10912)
- We store the citation relations in an LRU cache to avoid bloating the memory and out-of-memory exceptions. [#10958](https://github.com/JabRef/jabref/issues/10958)
- Keywords field are now displayed as tags. [#10910](https://github.com/JabRef/jabref/pull/10910)
- Citation relations now get more information, and have quick access to view the articles in a browser without adding them to the library [#10869](https://github.com/JabRef/jabref/issues/10869)
- Importer/Exporter for CFF format now supports JabRef `cites` and `related` relationships, as well as all fields from the CFF specification. [#10993](https://github.com/JabRef/jabref/issues/10993)
- The XMP-Exporter no longer writes the content of the `file`-field. [#11083](https://github.com/JabRef/jabref/pull/11083)
- We added notes, checks and warnings for the case of selection of non-empty directories while starting a new Systematic Literature Review. [#600](https://github.com/koppor/jabref/issues/600)
- Text in the import dialog (web search results) will now be wrapped to prevent horizontal scrolling. [#10931](https://github.com/JabRef/jabref/issues/10931)
- We improved the error handling when invalid bibdesk-files are encountered [#11117](https://github.com/JabRef/jabref/issues/11117)

### Fixed

- We fixed an issue where the fulltext search button in entry editor used to disappear on click till the search is completed. [#10425](https://github.com/JabRef/jabref/issues/10425)
- We fixed an issue where attempting to cancel the importing/generation of an entry from id is ignored. [#10508](https://github.com/JabRef/jabref/issues/10508)
- We fixed an issue where the preview panel showing the wrong entry (an entry that is not selected in the entry table). [#9172](https://github.com/JabRef/jabref/issues/9172)
- We fixed an issue where HTML-reserved characters like '&' and '<', in addition to HTML entities like '&amp;' were not rendered correctly in entry preview. [#10677](https://github.com/JabRef/jabref/issues/10677)
- The last page of a PDF is now indexed by the full text search. [#10193](https://github.com/JabRef/jabref/issues/10193)
- The entry editor respects the configured custom tabs when showing "Other fields". [#11012](https://github.com/JabRef/jabref/pull/11012)
- The default owner of an entry can be changed again. [#10924](https://github.com/JabRef/jabref/issues/10924)
- We fixed an issue where the duplicate check did not take umlauts or other LaTeX-encoded characters into account. [#10744](https://github.com/JabRef/jabref/pull/10744)
- We fixed the colors of the icon on hover for unset special fields. [#10431](https://github.com/JabRef/jabref/issues/10431)
- We fixed an issue where the CrossRef field did not work if autocompletion was disabled [#8145](https://github.com/JabRef/jabref/issues/8145)
- In biblatex mode, JabRef distinguishes between "Optional fields" and "Optional fields 2" again. [#11022](https://github.com/JabRef/jabref/pull/11022)
- We fixed an issue where exporting`@electronic` and `@online` entry types to the Office XMl would duplicate the field `title`  [#10807](https://github.com/JabRef/jabref/issues/10807)
- We fixed an issue where the `CommentsTab` was not properly formatted when the `defaultOwner` contained capital or special letters. [#10870](https://github.com/JabRef/jabref/issues/10870)
- We fixed an issue where the `File -> Close library` menu item was not disabled when no library was open. [#10948](https://github.com/JabRef/jabref/issues/10948)
- We fixed an issue where the Document Viewer would show the PDF in only half the window when maximized. [#10934](https://github.com/JabRef/jabref/issues/10934)
- Clicking on the crossref and related tags in the entry editor jumps to the linked entry. [#5484](https://github.com/JabRef/jabref/issues/5484) [#9369](https://github.com/JabRef/jabref/issues/9369)
- We fixed an issue where JabRef could not parse absolute file paths from Zotero exports. [#10959](https://github.com/JabRef/jabref/issues/10959)
- We fixed an issue where an exception occured when toggling between "Live" or "Locked" in the internal Document Viewer. [#10935](https://github.com/JabRef/jabref/issues/10935)
- When fetching article information fom IEEE Xplore, the em dash is now converted correctly. [koppor#286](https://github.com/koppor/jabref/issues/286)
- Fixed an issue on Windows where the browser extension reported failure to send an entry to JabRef even though it was sent properly. [JabRef-Browser-Extension#493](https://github.com/JabRef/JabRef-Browser-Extension/issues/493)
- Fixed an issue on Windows where TeXworks path was not resolved if it was installed with MiKTeX. [#10977](https://github.com/JabRef/jabref/issues/10977)
- We fixed an issue with where JabRef would throw an error when using MathSciNet search, as it was unable to parse the fetched JSON coreectly. [10996](https://github.com/JabRef/jabref/issues/10996)
- We fixed an issue where the "Import by ID" function would throw an error when a DOI that contains URL-encoded characters was entered. [#10648](https://github.com/JabRef/jabref/issues/10648)
- We fixed an issue with handling of an "overflow" of authors at `[authIniN]`. [#11087](https://github.com/JabRef/jabref/issues/11087)
- We fixed an issue where an exception occurred when selecting entries in the web search results. [#11081](https://github.com/JabRef/jabref/issues/11081)
- When a new library is unsaved, there is now no warning when fetching entries with PDFs. [#11075](https://github.com/JabRef/jabref/issues/11075)
- We fixed an issue where the message "The libary has been modified by another program" occurred when editing library metadata and saving the library. [#4877](https://github.com/JabRef/jabref/issues/4877)

### Removed

- We removed the predatory journal checks due to a high rate of false positives. [#11066](https://github.com/JabRef/jabref/pull/11066)

## [5.12] – 2023-12-24

### Added

- We added a scite.ai tab in the entry editor that retrieves 'Smart Citation' tallies for citations that have a DOI. [koppor#375](https://github.com/koppor/jabref/issues/375)  
- We added a dropdown menu to let users change the reference library during AUX file import. [#10472](https://github.com/JabRef/jabref/issues/10472)
- We added a button to let users reset the cite command to the default value. [#10569](https://github.com/JabRef/jabref/issues/10569)
- We added the option to use System Preference for Light/Dark Theme [#8729](https://github.com/JabRef/jabref/issues/8729).
- We added [scholar.archive.org](https://scholar.archive.org/) as a new fetcher. [#10498](https://github.com/JabRef/jabref/issues/10498)
- We integrated predatory journal checking as part of the Integrity Checker based on the [check-bib-for-predatory](https://github.com/CfKu/check-bib-for-predatory). [koppor#348](https://github.com/koppor/jabref/issues/348)
- We added a 'More options' section in the main table right click menu opening the preferences dialog. [#9432](https://github.com/JabRef/jabref/issues/9432)
- When creating a new group, it inherits the icon of the parent group. [#10521](https://github.com/JabRef/jabref/pull/10521)

### Changed

- We moved the location of the 'Open only one instance of JabRef' preference option from "Network" to "General". [#9306](https://github.com/JabRef/jabref/issues/9306)
- The two previews in the change resolver dialog now have their scrollbars synchronized. [#9576](https://github.com/JabRef/jabref/issues/9576).
- We changed the setting of the keyword separator to accept a single character only. [#177](https://github.com/koppor/jabref/issues/177)
- We replaced "SearchAll" in Web Search by "Search Selected". [#10556](https://github.com/JabRef/jabref/issues/10556)
- Short DOI formatter now checks, if the value is already formatted. If so, it returns the value instead of calling the ShortDOIService again. [#10589](https://github.com/JabRef/jabref/issues/10589)
- We upgraded to JavaFX 21.0.1. As a consequence JabRef requires now macOS 11 or later and GTK 3.8 or later on Linux [10627](https://github.com/JabRef/jabref/pull/10627).
- A user-specific comment fields is not enabled by default, but can be enabled using the "Add" button. [#10424](https://github.com/JabRef/jabref/issues/10424)
- We upgraded to Lucene 9.9 for the fulltext search. The search index will be rebuild. [#10686](https://github.com/JabRef/jabref/pull/10686)
- When using "Copy..." -> "Copy citation key", the delimiter configured at "Push applications" is respected. [#10707](https://github.com/JabRef/jabref/pull/10707)

### Fixed

- We fixed an issue where the added protected term has unwanted leading and trailing whitespaces, where the formatted text has unwanted empty brackets and where the word at the cursor in the textbox can be added to the list. [#10415](https://github.com/JabRef/jabref/issues/10415)
- We fixed an issue where in the merge dialog the file field of entries was not correctly merged when the first and second entry both contained values inside the file field. [#10572](https://github.com/JabRef/jabref/issues/10572)
- We fixed some small inconsistencies in the user interface. [#10507](https://github.com/JabRef/jabref/issues/10507) [#10458](https://github.com/JabRef/jabref/issues/10458) [#10660](https://github.com/JabRef/jabref/issues/10660)
- We fixed the issue where the Hayagriva YAML exporter would not include a parent field for the publisher/series. [#10596](https://github.com/JabRef/jabref/issues/10596)
- We fixed issues in the external file type dialog w.r.t. duplicate entries in the case of a language switch. [#10271](https://github.com/JabRef/jabref/issues/10271)
- We fixed an issue where the right-click action "Copy cite..." did not respect the configured citation command under "External Programs" -> "[Push Applications](https://docs.jabref.org/cite/pushtoapplications)" [#10615](https://github.com/JabRef/jabref/issues/10615)

### Removed

- We removed duplicate filtering and sorting operations in the MainTable when editing BibEntries. [#10619](https://github.com/JabRef/jabref/pull/10619)

## [5.11] – 2023-10-22

### Added

- We added the ability to sort subgroups in Z-A order, as well as by ascending and descending number of subgroups. [#10249](https://github.com/JabRef/jabref/issues/10249)
- We added the possibility to find (and add) papers that cite or are cited by a given paper. [#6187](https://github.com/JabRef/jabref/issues/6187)
- We added an error-specific message for when a download from a URL fails. [#9826](https://github.com/JabRef/jabref/issues/9826)
- We added support for customizing the citation command (e.g., `[@key1,@key2]`) when [pushing to external applications](https://docs.jabref.org/cite/pushtoapplications). [#10133](https://github.com/JabRef/jabref/issues/10133)
- We added an integrity check for more special characters. [#8712](https://github.com/JabRef/jabref/issues/8712)
- We added protected terms described as "Computer science". [#10222](https://github.com/JabRef/jabref/pull/10222)
- We added a link "Get more themes..." in the preferences to that points to [themes.jabref.org](https://themes.jabref.org) allowing the user to download new themes. [#10243](https://github.com/JabRef/jabref/issues/10243)
- We added a fetcher for [LOBID](https://lobid.org/resources/api) resources. [koppor#386](https://github.com/koppor/jabref/issues/386)
- When in `biblatex` mode, the [integrity check](https://docs.jabref.org/finding-sorting-and-cleaning-entries/checkintegrity) for journal titles now also checks the field `journal`.
- We added support for exporting to Hayagriva YAML format. [#10382](https://github.com/JabRef/jabref/issues/10382)
- We added support for pushing citations to [TeXShop](https://pages.uoregon.edu/koch/texshop/) on macOS [forum#2699](https://discourse.jabref.org/t/push-to-texshop-mac/2699).
- We added the 'Bachelor's thesis' type for Biblatex's 'Thesis' EntryType [#10029](https://github.com/JabRef/jabref/issues/10029).

### Changed

- The export formats `listrefs`, `tablerefs`, `tablerefsabsbib`, now use the ISO date format in the footer [#10383](https://github.com/JabRef/jabref/pull/10383).
- When searching for an identifier in the "Web search", the title of the search window is now "Identifier-based Web Search". [#10391](https://github.com/JabRef/jabref/pull/10391)
- The ampersand checker now skips verbatim fields (`file`, `url`, ...). [#10419](https://github.com/JabRef/jabref/pull/10419)
- If no existing document is selected for exporting "XMP annotated pdf" JabRef will now create a new PDF file with a sample text and the metadata. [#10102](https://github.com/JabRef/jabref/issues/10102)
- We modified the DOI cleanup to infer the DOI from an ArXiV ID if it's present. [#10426](https://github.com/JabRef/jabref/issues/10426)
- The ISI importer uses the field `comment` for notes (instead of `review). [#10478](https://github.com/JabRef/jabref/pull/10478)
- If no existing document is selected for exporting "Embedded BibTeX pdf" JabRef will now create a new PDF file with a sample text and the metadata. [#10101](https://github.com/JabRef/jabref/issues/10101)
- Translated titles format no longer raise a warning. [#10459](https://github.com/JabRef/jabref/issues/10459)
- We re-added the empty grey containers in the groups panel to keep an indicator for the current selected group, if displaying of group item count is turned off [#9972](https://github.com/JabRef/jabref/issues/9972)

### Fixed

- We fixed an issue where "Move URL in note field to url field" in the cleanup dialog caused an exception if no note field was present [forum#3999](https://discourse.jabref.org/t/cleanup-entries-cant-get-it-to-work/3999)
- It is possible again to use "current table sort order" for the order of entries when saving. [#9869](https://github.com/JabRef/jabref/issues/9869)
- Passwords can be stored in GNOME key ring. [#10274](https://github.com/JabRef/jabref/issues/10274)
- We fixed an issue where groups based on an aux file could not be created due to an exception [#10350](https://github.com/JabRef/jabref/issues/10350)
- We fixed an issue where the JabRef browser extension could not communicate with JabRef under macOS due to missing files. You should use the `.pkg` for the first installation as it updates all necessary files for the extension [#10308](https://github.com/JabRef/jabref/issues/10308)
- We fixed an issue where the ISBN fetcher returned the entrytype `misc` for certain ISBN numbers [#10348](https://github.com/JabRef/jabref/issues/10348)
- We fixed a bug where an exception was raised when saving less than three export save orders in the preference. [#10157](https://github.com/JabRef/jabref/issues/10157)
- We fixed an issue where it was possible to create a group with no name or with a group separator inside the name [#9776](https://github.com/JabRef/jabref/issues/9776)
- Biblatex's `journaltitle` is now also respected for showing the journal information. [#10397](https://github.com/JabRef/jabref/issues/10397)
- JabRef does not hang anymore when exporting via CLI. [#10380](https://github.com/JabRef/jabref/issues/10380)
- We fixed an issue where it was not possible to save a library on a network share under macOS due to an exception when acquiring a file lock [#10452](https://github.com/JabRef/jabref/issues/10452)
- We fixed an issue where exporting "XMP annotated pdf" without selecting an existing document would produce an exception. [#10102](https://github.com/JabRef/jabref/issues/10102)
- We fixed an issue where the "Enabled" column in the "Protected terms files" tab in the preferences could not be resized [#10285](https://github.com/JabRef/jabref/issues/10285)
- We fixed an issue where after creation of a new library, the new library was not focused. [koppor#592](https://github.com/koppor/jabref/issues/592)
- We fixed an issue where double clicking on an url in the file field would trigger an exception instead of opening the browser [#10480](https://github.com/JabRef/jabref/pull/10480)
- We fixed an issue where scrolling was impossible on dragging a citation on the groups panel. [#9754](https://github.com/JabRef/jabref/issues/9754)
- We fixed an issue where exporting "Embedded BibTeX pdf" without selecting an existing document would produce an exception. [#10101](https://github.com/JabRef/jabref/issues/10101)
- We fixed an issue where there was a failure to access the url link for "eprint" for the ArXiv entry.[#10474](https://github.com/JabRef/jabref/issues/10474)
- We fixed an issue where it was not possible to connect to a shared database once a group with entries was added or other metadata modified [#10336](https://github.com/JabRef/jabref/issues/10336)
- We fixed an issue where middle-button paste in X not always worked [#7905](https://github.com/JabRef/jabref/issues/7905)

## [5.10] – 2023-09-02

### Added

- We added a field showing the BibTeX/biblatex source for added and deleted entries in the "External Changes Resolver" dialog. [#9509](https://github.com/JabRef/jabref/issues/9509)
- We added user-specific comment field so that multiple users can make separate comments. [#543](https://github.com/koppor/jabref/issues/543)
- We added a search history list in the search field's right click menu. [#7906](https://github.com/JabRef/jabref/issues/7906)
- We added a full text fetcher for IACR eprints. [#9651](https://github.com/JabRef/jabref/pull/9651)
- We added "Attach file from URL" to right-click context menu to download and store a file with the reference library. [#9646](https://github.com/JabRef/jabref/issues/9646)
- We enabled updating an existing entry with data from InspireHEP. [#9351](https://github.com/JabRef/jabref/issues/9351)
- We added a fetcher for the Bibliotheksverbund Bayern (experimental). [#9641](https://github.com/JabRef/jabref/pull/9641)
- We added support for more biblatex date formats for parsing dates. [#2753](https://github.com/JabRef/jabref/issues/2753)
- We added support for multiple languages for exporting to and importing references from MS Office. [#9699](https://github.com/JabRef/jabref/issues/9699)
- We enabled scrolling in the groups list when dragging a group on another group. [#2869](https://github.com/JabRef/jabref/pull/2869)
- We added the option to automatically download online files when a new entry is created from an existing ID (e.g., DOI). The option can be disabled in the preferences under "Import and Export". [#9756](https://github.com/JabRef/jabref/issues/9756)
- We added a new Integrity check for unescaped ampersands. [koppor#585](https://github.com/koppor/jabref/issues/585)
- We added support for parsing `$\backslash$` in file paths (as exported by Mendeley). [forum#3470](https://discourse.jabref.org/t/mendeley-bib-import-with-linked-files/3470)
- We added the possibility to automatically fetch entries when an ISBN is pasted on the main table. [#9864](https://github.com/JabRef/jabref/issues/9864)
- We added the option to disable the automatic linking of files in the entry editor [#5105](https://github.com/JabRef/jabref/issues/5105)
- We added the link icon for ISBNs in linked identifiers column. [#9819](https://github.com/JabRef/jabref/issues/9819)
- We added key binding to focus on groups <kbd>alt</kbd> + <kbd>s</kbd> [#9863](https://github.com/JabRef/jabref/issues/9863)
- We added the option to unprotect a text selection, which strips all pairs of curly braces away. [#9950](https://github.com/JabRef/jabref/issues/9950)
- We added drag and drop events for field 'Groups' in entry editor panel. [#569](https://github.com/koppor/jabref/issues/569)
- We added support for parsing MathML in the Medline importer. [#4273](https://github.com/JabRef/jabref/issues/4273)
- We added the ability to search for an identifier (DOI, ISBN, ArXiv ID) directly from 'Web Search'. [#7575](https://github.com/JabRef/jabref/issues/7575) [#9674](https://github.com/JabRef/jabref/issues/9674)
- We added a cleanup activity that identifies a URL or a last-visited-date in the `note` field and moves it to the `url` and `urldate` field respectively. [koppor#216](https://github.com/koppor/jabref/issues/216)
- We enabled the user to change the name of a field in a custom entry type by double-clicking on it. [#9840](https://github.com/JabRef/jabref/issues/9840)
- We added some preferences options to disable online activity. [#10064](https://github.com/JabRef/jabref/issues/10064)
- We integrated two mail actions ("As Email" and "To Kindle") under a new "Send" option in the right-click & Tools menus. The Kindle option creates an email targeted to the user's Kindle email, which can be set in preferences under "External programs" [#6186](https://github.com/JabRef/jabref/issues/6186)
- We added an option to clear recent libraries' history. [#10003](https://github.com/JabRef/jabref/issues/10003)
- We added an option to encrypt and remember the proxy password. [#8055](https://github.com/JabRef/jabref/issues/8055)[#10044](https://github.com/JabRef/jabref/issues/10044)
- We added support for showing journal information, via info buttons next to the `Journal` and `ISSN` fields in the entry editor. [#6189](https://github.com/JabRef/jabref/issues/6189)
- We added support for pushing citations to Sublime Text 3 [#10098](https://github.com/JabRef/jabref/issues/10098)
- We added support for the Finnish language. [#10183](https://github.com/JabRef/jabref/pull/10183)
- We added the option to automatically replaces illegal characters in the filename when adding a file to JabRef. [#10182](https://github.com/JabRef/jabref/issues/10182)
- We added a privacy policy. [#10064](https://github.com/JabRef/jabref/issues/10064)
- We added a tooltip to show the number of entries in a group [#10208](https://github.com/JabRef/jabref/issues/10208)
- We fixed an issue where it was no longer possible to add or remove selected entries to groups via context menu [#10404](https://github.com/JabRef/jabref/issues/10404), [#10317](https://github.com/JabRef/jabref/issues/10317) [#10374](https://github.com/JabRef/jabref/issues/10374)

### Changed

- We replaced "Close" by "Close library" and placed it after "Save all" in the File menu. [#10043](https://github.com/JabRef/jabref/pull/10043)
- We upgraded to Lucene 9.7 for the fulltext search. The search index will be rebuild. [#10036](https://github.com/JabRef/jabref/pull/10036)
- 'Get full text' now also checks the file url. [#568](https://github.com/koppor/jabref/issues/568)
- JabRef writes a new backup file only if there is a change. Before, JabRef created a backup upon start. [#9679](https://github.com/JabRef/jabref/pull/9679)
- We modified the `Add Group` dialog to use the most recently selected group hierarchical context. [#9141](https://github.com/JabRef/jabref/issues/9141)
- We refined the 'main directory not found' error message. [#9625](https://github.com/JabRef/jabref/pull/9625)
- JabRef writes a new backup file only if there is a change. Before, JabRef created a backup upon start. [#9679](https://github.com/JabRef/jabref/pull/9679)
- Backups of libraries are not stored per JabRef version, but collected together. [#9676](https://github.com/JabRef/jabref/pull/9676)
- We streamlined the paths for logs and backups: The parent path fragment is always `logs` or `backups`.
- `log.txt` now contains an entry if a BibTeX entry could not be parsed.
- `log.txt` now contains debug messages. Debugging needs to be enabled explicitly. [#9678](https://github.com/JabRef/jabref/pull/9678)
- `log.txt` does not contain entries for non-found files during PDF indexing. [#9678](https://github.com/JabRef/jabref/pull/9678)
- The hostname is now determined using environment variables (`COMPUTERNAME`/`HOSTNAME`) first. [#9910](https://github.com/JabRef/jabref/pull/9910)
- We improved the Medline importer to correctly import ISO dates for `revised`. [#9536](https://github.com/JabRef/jabref/issues/9536)
- To avoid cluttering of the directory, We always delete the `.sav` file upon successful write. [#9675](https://github.com/JabRef/jabref/pull/9675)
- We improved the unlinking/deletion of multiple linked files of an entry using the <kbd>Delete</kbd> key. [#9473](https://github.com/JabRef/jabref/issues/9473)
- The field names of customized entry types are now exchanged preserving the case. [#9993](https://github.com/JabRef/jabref/pull/9993)
- We moved the custom entry types dialog into the preferences dialog. [#9760](https://github.com/JabRef/jabref/pull/9760)
- We moved the manage content selectors dialog to the library properties. [#9768](https://github.com/JabRef/jabref/pull/9768)
- We moved the preferences menu command from the options menu to the file menu. [#9768](https://github.com/JabRef/jabref/pull/9768)
- We reworked the cross ref labels in the entry editor and added a right click menu. [#10046](https://github.com/JabRef/jabref/pull/10046)
- We reorganized the order of tabs and settings in the library properties. [#9836](https://github.com/JabRef/jabref/pull/9836)
- We changed the handling of an "overflow" of authors at `[authIniN]`: JabRef uses `+` to indicate an overflow. Example: `[authIni2]` produces `A+` (instead of `AB`) for `Aachen and Berlin and Chemnitz`. [#9703](https://github.com/JabRef/jabref/pull/9703)
- We moved the preferences option to open the last edited files on startup to the 'General' tab. [#9808](https://github.com/JabRef/jabref/pull/9808)
- We improved the recognition of DOIs when pasting a link containing a DOI on the maintable. [#9864](https://github.com/JabRef/jabref/issues/9864s)
- We reordered the preferences dialog. [#9839](https://github.com/JabRef/jabref/pull/9839)
- We split the 'Import and Export' tab into 'Web Search' and 'Export'. [#9839](https://github.com/JabRef/jabref/pull/9839)
- We moved the option to run JabRef in memory stick mode into the preferences dialog toolbar. [#9866](https://github.com/JabRef/jabref/pull/9866)
- In case the library contains empty entries, they are not written to disk. [#8645](https://github.com/JabRef/jabref/issues/8645)
- The formatter `remove_unicode_ligatures` is now called `replace_unicode_ligatures`. [#9890](https://github.com/JabRef/jabref/pull/9890)
- We improved the error message when no terminal was found. [#9607](https://github.com/JabRef/jabref/issues/9607)
- In the context of the "systematic literature functionality", we changed the name "database" to "catalog" to use a separate term for online catalogs in comparison to SQL databases. [#9951](https://github.com/JabRef/jabref/pull/9951)
- We now show more fields (including Special Fields) in the dropdown selection for "Save sort order" in the library properties and for "Export sort order" in the preferences. [#10010](https://github.com/JabRef/jabref/issues/10010)
- We now encrypt and store the custom API keys in the OS native credential store. [#10044](https://github.com/JabRef/jabref/issues/10044)
- We changed the behavior of group addition/edit, so that sorting by alphabetical order is not performed by default after the modification. [#10017](https://github.com/JabRef/jabref/issues/10017)
- We fixed an issue with spacing in the cleanup dialogue. [#10081](https://github.com/JabRef/jabref/issues/10081)
- The GVK fetcher now uses the new [K10plus](https://www.bszgbv.de/services/k10plus/) database. [#10189](https://github.com/JabRef/jabref/pull/10189)

### Fixed

- We fixed an issue where clicking the group expansion pane/arrow caused the node to be selected, when it should just expand/detract the node. [#10111](https://github.com/JabRef/jabref/pull/10111)
- We fixed an issue where the browser import would add ' characters before the BibTeX entry on Linux. [#9588](https://github.com/JabRef/jabref/issues/9588)
- We fixed an issue where searching for a specific term with the DOAB fetcher lead to an exception. [#9571](https://github.com/JabRef/jabref/issues/9571)
- We fixed an issue where the "Import" -> "Library to import to" did not show the correct library name if two opened libraries had the same suffix. [#9567](https://github.com/JabRef/jabref/issues/9567)
- We fixed an issue where the rpm-Version of JabRef could not be properly uninstalled and reinstalled. [#9558](https://github.com/JabRef/jabref/issues/9558), [#9603](https://github.com/JabRef/jabref/issues/9603)
- We fixed an issue where the command line export using `--exportMatches` flag does not create an output bib file. [#9581](https://github.com/JabRef/jabref/issues/9581)
- We fixed an issue where custom field in the custom entry types could not be set to mulitline. [#9609](https://github.com/JabRef/jabref/issues/9609)
- We fixed an issue where the Office XML exporter did not resolve BibTeX-Strings when exporting entries. [forum#3741](https://discourse.jabref.org/t/exporting-bibtex-constant-strings-to-ms-office-2007-xml/3741)
- We fixed an issue where the Merge Entries Toolbar configuration was not saved after hitting 'Merge Entries' button. [#9091](https://github.com/JabRef/jabref/issues/9091)
- We fixed an issue where the password is stored in clear text if the user wants to use a proxy with authentication. [#8055](https://github.com/JabRef/jabref/issues/8055)
- JabRef is now more relaxed when parsing field content: In case a field content ended with `\`, the combination `\}` was treated as plain `}`. [#9668](https://github.com/JabRef/jabref/issues/9668)
- We resolved an issue that cut off the number of group entries when it exceeded four digits. [#8797](https://github.com/JabRef/jabref/issues/8797)
- We fixed the issue where the size of the global search window was not retained after closing. [#9362](https://github.com/JabRef/jabref/issues/9362)
- We fixed an issue where the Global Search UI preview is still white in dark theme. [#9362](https://github.com/JabRef/jabref/issues/9362)
- We fixed the double paste issue when <kbd>Cmd</kbd> + <kbd>v</kbd> is pressed on 'New entry from plaintext' dialog. [#9367](https://github.com/JabRef/jabref/issues/9367)
- We fixed an issue where the pin button on the Global Search dialog was located at the bottom and not at the top. [#9362](https://github.com/JabRef/jabref/issues/9362)
- We fixed the log text color in the event log console when using dark mode. [#9732](https://github.com/JabRef/jabref/issues/9732)
- We fixed an issue where searching for unlinked files would include the current library's .bib file. [#9735](https://github.com/JabRef/jabref/issues/9735)
- We fixed an issue where it was no longer possible to connect to a shared mysql database due to an exception. [#9761](https://github.com/JabRef/jabref/issues/9761)
- We fixed an issue where an exception was thrown for the user after <kbd>Ctrl</kbd>+<kbd>Z</kbd> command. [#9737](https://github.com/JabRef/jabref/issues/9737)
- We fixed the citation key generation for [`[authors]`, `[authshort]`, `[authorsAlpha]`, `[authIniN]`, `[authEtAl]`, `[auth.etal]`](https://docs.jabref.org/setup/citationkeypatterns#special-field-markers) to handle `and others` properly. [koppor#626](https://github.com/koppor/jabref/issues/626)
- We fixed the Save/save as file type shows BIBTEX_DB instead of "Bibtex library". [#9372](https://github.com/JabRef/jabref/issues/9372)
- We fixed the default main file directory for non-English Linux users. [#8010](https://github.com/JabRef/jabref/issues/8010)
- We fixed an issue when overwriting the owner was disabled. [#9896](https://github.com/JabRef/jabref/pull/9896)
- We fixed an issue regarding recording redundant prefixes in search history. [#9685](https://github.com/JabRef/jabref/issues/9685)
- We fixed an issue where passing a URL containing a DOI led to a "No entry found" notification. [#9821](https://github.com/JabRef/jabref/issues/9821)
- We fixed some minor visual inconsistencies and issues in the preferences dialog. [#9866](https://github.com/JabRef/jabref/pull/9866)
- The order of save actions is now retained. [#9890](https://github.com/JabRef/jabref/pull/9890)
- We fixed an issue where the order of save actions was not retained in the bib file. [#9890](https://github.com/JabRef/jabref/pull/9890)
- We fixed an issue in the preferences 'External file types' tab ignoring a custom application path in the edit dialog. [#9895](https://github.com/JabRef/jabref/issues/9895)
- We fixed an issue in the preferences where custom columns could be added to the entry table with no qualifier. [#9913](https://github.com/JabRef/jabref/issues/9913)
- We fixed an issue where the encoding header in a bib file was not respected when the file contained a BOM (Byte Order Mark). [#9926](https://github.com/JabRef/jabref/issues/9926)
- We fixed an issue where cli help output for import and export format was inconsistent. [koppor#429](https://github.com/koppor/jabref/issues/429)
- We fixed an issue where the user could select multiple conflicting options for autocompletion at once. [#10181](https://github.com/JabRef/jabref/issues/10181)
- We fixed an issue where no preview could be generated for some entry types and led to an exception. [#9947](https://github.com/JabRef/jabref/issues/9947)
- We fixed an issue where the Linux terminal working directory argument was malformed and therefore ignored upon opening a terminal [#9953](https://github.com/JabRef/jabref/issues/9953)
- We fixed an issue under Linux where under some systems the file instead of the folder was opened. [#9607](https://github.com/JabRef/jabref/issues/9607)
- We fixed an issue where an Automatic Keyword Group could not be deleted in the UI. [#9778](https://github.com/JabRef/jabref/issues/9778)
- We fixed an issue where the citation key pattern `[edtrN_M]` returned the wrong editor. [#9946](https://github.com/JabRef/jabref/pull/9946)
- We fixed an issue where empty grey containers would remain in the groups panel, if displaying of group item count is turned off. [#9972](https://github.com/JabRef/jabref/issues/9972)
- We fixed an issue where fetching an ISBN could lead to application freezing when the fetcher did not return any results. [#9979](https://github.com/JabRef/jabref/issues/9979)
- We fixed an issue where closing a library containing groups and entries caused an exception [#9997](https://github.com/JabRef/jabref/issues/9997)
- We fixed a bug where the editor for strings in a bibliography file did not sort the entries by their keys [#10083](https://github.com/JabRef/jabref/pull/10083)
- We fixed an issues where clicking on the empty space of specific context menu entries would not trigger the associated action. [#8388](https://github.com/JabRef/jabref/issues/8388)
- We fixed an issue where JabRef would not remember whether the window was in fullscreen. [#4939](https://github.com/JabRef/jabref/issues/4939)
- We fixed an issue where the ACM Portal search sometimes would not return entries for some search queries when the article author had no given name. [#10107](https://github.com/JabRef/jabref/issues/10107)
- We fixed an issue that caused high CPU usage and a zombie process after quitting JabRef because of author names autocompletion. [#10159](https://github.com/JabRef/jabref/pull/10159)
- We fixed an issue where files with illegal characters in the filename could be added to JabRef. [#10182](https://github.com/JabRef/jabref/issues/10182)
- We fixed that checked-out radio buttons under "specified keywords" were not displayed as checked after closing and reopening the "edit group" window. [#10248](https://github.com/JabRef/jabref/issues/10248)
- We fixed that when editing groups, checked-out properties such as case sensitive and regular expression (under "Free search expression") were not displayed checked. [#10108](https://github.com/JabRef/jabref/issues/10108)

### Removed

- We removed the support of BibTeXML. [#9540](https://github.com/JabRef/jabref/issues/9540)
- We removed support for Markdown syntax for strikethrough and task lists in comment fields. [#9726](https://github.com/JabRef/jabref/pull/9726)
- We removed the options menu, because the two contents were moved to the File menu or the properties of the library. [#9768](https://github.com/JabRef/jabref/pull/9768)
- We removed the 'File' tab in the preferences and moved its contents to the 'Export' tab. [#9839](https://github.com/JabRef/jabref/pull/9839)
- We removed the "[Collection of Computer Science Bibliographies](https://en.wikipedia.org/wiki/Collection_of_Computer_Science_Bibliographies)" fetcher the websits is no longer available. [#6638](https://github.com/JabRef/jabref/issues/6638)

## [5.9] – 2023-01-06

### Added

- We added a dropdown menu to let users change the library they want to import into during import. [#6177](https://github.com/JabRef/jabref/issues/6177)
- We added the possibility to add/remove a preview style from the selected list using a double click. [#9490](https://github.com/JabRef/jabref/issues/9490)
- We added the option to define fields as "multine" directly in the custom entry types dialog. [#6448](https://github.com/JabRef/jabref/issues/6448)
- We changed the minWidth and the minHeight of the main window, so it won't have a width and/or a height with the value 0. [#9606](https://github.com/JabRef/jabref/issues/9606)

### Changed

- We changed database structure: in MySQL/MariaDB we renamed tables by adding a `JABREF_` prefix, and in PGSQL we moved tables in `jabref` schema. We added `VersionDBStructure` variable in `METADATA` table to indicate current version of structure, this variable is needed for automatic migration. [#9312](https://github.com/JabRef/jabref/issues/9312)
- We moved some preferences options to a new tab in the preferences dialog. [#9442](https://github.com/JabRef/jabref/pull/9442)
- We renamed "Medline abbreviation" to "dotless abbreviation". [#9504](https://github.com/JabRef/jabref/pull/9504)
- We now have more "dots" in the offered journal abbreviations. [#9504](https://github.com/JabRef/jabref/pull/9504)
- We now disable the button "Full text search" in the Searchbar by default [#9527](https://github.com/JabRef/jabref/pull/9527)


### Fixed

- The tab "deprecated fields" is shown in biblatex-mode only. [#7757](https://github.com/JabRef/jabref/issues/7757)
- In case a journal name of an IEEE journal is abbreviated, the "normal" abbreviation is used - and not the one of the IEEE BibTeX strings. [abbrv#91](https://github.com/JabRef/abbrv.jabref.org/issues/91)
- We fixed a performance issue when loading large lists of custom journal abbreviations. [#8928](https://github.com/JabRef/jabref/issues/8928)
- We fixed an issue where the last opened libraries were not remembered when a new unsaved library was open as well. [#9190](https://github.com/JabRef/jabref/issues/9190)
- We fixed an issue where no context menu for the group "All entries" was present. [forum#3682](https://discourse.jabref.org/t/how-sort-groups-a-z-not-subgroups/3682)
- We fixed an issue where extra curly braces in some fields would trigger an exception when selecting the entry or doing an integrity check. [#9475](https://github.com/JabRef/jabref/issues/9475), [#9503](https://github.com/JabRef/jabref/issues/9503)
- We fixed an issue where entering a date in the format "YYYY/MM" in the entry editor date field caused an exception. [#9492](https://github.com/JabRef/jabref/issues/9492)
- For portable versions, the `.deb` file now works on plain debian again. [#9472](https://github.com/JabRef/jabref/issues/9472)
- We fixed an issue where the download of linked online files failed after an import of entries for certain urls. [#9518](https://github.com/JabRef/jabref/issues/9518)
- We fixed an issue where an exception occurred when manually downloading a file from an URL in the entry editor. [#9521](https://github.com/JabRef/jabref/issues/9521)
- We fixed an issue with open office csv file formatting where commas in the abstract field where not escaped. [#9087](https://github.com/JabRef/jabref/issues/9087)
- We fixed an issue with deleting groups where subgroups different from the selected group were deleted. [#9281](https://github.com/JabRef/jabref/issues/9281)

## [5.8] – 2022-12-18

### Added

- We integrated a new three-way merge UI for merging entries in the Entries Merger Dialog, the Duplicate Resolver Dialog, the Entry Importer Dialog, and the External Changes Resolver Dialog. [#8945](https://github.com/JabRef/jabref/pull/8945)
- We added the ability to merge groups, keywords, comments and files when merging entries. [#9022](https://github.com/JabRef/jabref/pull/9022)
- We added a warning message next to the authors field in the merge dialog to warn users when the authors are the same but formatted differently. [#8745](https://github.com/JabRef/jabref/issues/8745)
- The default file directory of a library is used as default directory for [unlinked file lookup](https://docs.jabref.org/collect/findunlinkedfiles#link-the-pdfs-to-your-bib-library). [koppor#546](https://github.com/koppor/jabref/issues/546)
- The properties of an existing systematic literature review (SLR) can be edited. [koppor#604](https://github.com/koppor/jabref/issues/604)
- An systematic literature review (SLR) can now be started from the SLR itself. [#9131](https://github.com/JabRef/jabref/pull/9131), [koppor#601](https://github.com/koppor/jabref/issues/601)
- On startup, JabRef notifies the user if there were parsing errors during opening.
- We added support for the field `fjournal` (in `@article`) for abbreviation and unabbreviation functionalities. [#321](https://github.com/JabRef/jabref/pull/321)
- In case a backup is found, the filename of the backup is shown and one can navigate to the file. [#9311](https://github.com/JabRef/jabref/pull/9311)
- We added support for the Ukrainian and Arabic languages. [#9236](https://github.com/JabRef/jabref/pull/9236), [#9243](https://github.com/JabRef/jabref/pull/9243)

### Changed

- We improved the Citavi Importer to also import so called Knowledge-items into the field `comment` of the corresponding entry [#9025](https://github.com/JabRef/jabref/issues/9025)
- We modified the change case sub-menus and their corresponding tips (displayed when you stay long over the menu) to properly reflect exemplified cases. [#9339](https://github.com/Jabref/jabref/issues/9339)
- We call backup files `.bak` and temporary writing files now `.sav`.
- JabRef keeps 10 older versions of a `.bib` file in the [user data dir](https://github.com/harawata/appdirs#supported-directories) (instead of a single `.sav` (now: `.bak`) file in the directory of the `.bib` file)
- We improved the External Changes Resolver dialog to be more usaable. [#9021](https://github.com/JabRef/jabref/pull/9021)
- We simplified the actions to fast-resolve duplicates to 'Keep Left', 'Keep Right', 'Keep Both' and 'Keep Merged'. [#9056](https://github.com/JabRef/jabref/issues/9056)
- The fallback directory of the file folder now is the general file directory. In case there was a directory configured for a library and this directory was not found, JabRef placed the PDF next to the .bib file and not into the general file directory.
- The global default directory for storing PDFs is now the documents folder in the user's home.
- When adding or editing a subgroup it is placed w.r.t. to alphabetical ordering rather than at the end. [koppor#577](https://github.com/koppor/jabref/issues/577)
- Groups context menu now shows appropriate options depending on number of subgroups. [koppor#579](https://github.com/koppor/jabref/issues/579)
- We modified the "Delete file" dialog and added the full file path to the dialog text. The file path in the title was changed to file name only. [koppor#534](https://github.com/koppor/jabref/issues/534)
- Download from URL now automatically fills with URL from clipboard. [koppor#535](https://github.com/koppor/jabref/issues/535)
- We added HTML and Markdown files to Find Unlinked Files and removed BibTeX. [koppor#547](https://github.com/koppor/jabref/issues/547)
- ArXiv fetcher now retrieves additional data from related DOIs (both ArXiv and user-assigned). [#9170](https://github.com/JabRef/jabref/pull/9170)
- We modified the Directory of Open Access Books (DOAB) fetcher so that it will now also fetch the ISBN when possible. [#8708](https://github.com/JabRef/jabref/issues/8708)
- Genres are now mapped correctly to entry types when importing MODS files. [#9185](https://github.com/JabRef/jabref/issues/9185)
- We changed the button label from "Return to JabRef" to "Return to library" to better indicate the purpose of the action.
- We changed the color of found text from red to high-contrast colors (background: yellow; font color: purple). [koppor#552](https://github.com/koppor/jabref/issues/552)
- We fixed an issue where the wrong icon for a successful import of a bib entry was shown. [#9308](https://github.com/JabRef/jabref/pull/9308)
- We changed the messages after importing unlinked local files to past tense. [koppor#548](https://github.com/koppor/jabref/issues/548)
- We fixed an issue where the wrong icon for a successful import of a bib entry was shown [#9308](https://github.com/JabRef/jabref/pull/9308)
- In the context of the [Cleanup dialog](https://docs.jabref.org/finding-sorting-and-cleaning-entries/cleanupentries) we changed the text of the conversion of BibTeX to biblatex (and vice versa) to make it more clear. [koppor#545](https://github.com/koppor/jabref/issues/545)
- We removed wrapping of string constants when writing to a `.bib` file.
- In the context of a systematic literature review (SLR), a user can now add arbitrary data into `study.yml`. JabRef just ignores this data. [#9124](https://github.com/JabRef/jabref/pull/9124)
- In the context of a systematic literature review (SLR), we reworked the "Define study" parameters dialog. [#9123](https://github.com/JabRef/jabref/pull/9123)
- We upgraded to Lucene 9.4 for the fulltext search. The search index will be rebuild. [#9213](https://github.com/JabRef/jabref/pull/9213)
- We disabled the "change case" menu for empty fields. [#9214](https://github.com/JabRef/jabref/issues/9214)
- We disabled the conversion menu for empty fields. [#9200](https://github.com/JabRef/jabref/issues/9200)

### Fixed

- We fixed an issue where applied save actions on saving the library file would lead to the dialog "The library has been modified by another program" popping up. [#4877](https://github.com/JabRef/jabref/issues/4877)
- We fixed issues with save actions not correctly loaded when opening the library. [#9122](https://github.com/JabRef/jabref/pull/9122)
- We fixed the behavior of "Discard changes" when reopening a modified library. [#9361](https://github.com/JabRef/jabref/issues/9361)
- We fixed several bugs regarding the manual and the autosave of library files that could lead to exceptions. [#9067](https://github.com/JabRef/jabref/pull/9067), [#8484](https://github.com/JabRef/jabref/issues/8484), [#8746](https://github.com/JabRef/jabref/issues/8746), [#6684](https://github.com/JabRef/jabref/issues/6684), [#6644](https://github.com/JabRef/jabref/issues/6644), [#6102](https://github.com/JabRef/jabref/issues/6102), [#6000](https://github.com/JabRef/jabref/issues/6000)
- We fixed an issue where pdfs were re-indexed on each startup. [#9166](https://github.com/JabRef/jabref/pull/9166)
- We fixed an issue when using an unsafe character in the citation key, the auto-linking feature fails to link files. [#9267](https://github.com/JabRef/jabref/issues/9267)
- We fixed an issue where a message about changed metadata would occur on saving although nothing changed. [#9159](https://github.com/JabRef/jabref/issues/9159)
- We fixed an issue where the possibility to generate a subdatabase from an aux file was writing empty files when called from the commandline. [#9115](https://github.com/JabRef/jabref/issues/9115), [forum#3516](https://discourse.jabref.org/t/export-subdatabase-from-aux-file-on-macos-command-line/3516)
- We fixed an issue where author names with tilde accents (for example ñ) were marked as "Names are not in the standard BibTeX format". [#8071](https://github.com/JabRef/jabref/issues/8071)
- We fixed an issue where capitalize didn't capitalize words after hyphen characters. [#9157](https://github.com/JabRef/jabref/issues/9157)
- We fixed an issue where title case didn't capitalize words after en-dash characters and skip capitalization of conjunctions that comes after en-dash characters. [#9068](https://github.com/JabRef/jabref/pull/9068),[#9142](https://github.com/JabRef/jabref/pull/9142)
- We fixed an issue with the message that is displayed when fetcher returns an empty list of entries for given query. [#9195](https://github.com/JabRef/jabref/issues/9195)
- We fixed an issue where editing entry's "date" field in library mode "biblatex" causes an uncaught exception. [#8747](https://github.com/JabRef/jabref/issues/8747)
- We fixed an issue where importing from XMP would fail for certain PDFs. [#9383](https://github.com/JabRef/jabref/issues/9383)
- We fixed an issue that JabRef displayed the wrong group tree after loading. [koppor#637](https://github.com/koppor/jabref/issues/637)
- We fixed that sorting of entries in the maintable by special fields is updated immediately. [#9334](https://github.com/JabRef/jabref/issues/9334)
- We fixed the display of issue, number, eid and pages fields in the entry preview. [#8607](https://github.com/JabRef/jabref/pull/8607), [#8372](https://github.com/JabRef/jabref/issues/8372), [Koppor#514](https://github.com/koppor/jabref/issues/514), [forum#2390](https://discourse.jabref.org/t/unable-to-edit-my-bibtex-file-that-i-used-before-vers-5-1/2390), [forum#3462](https://discourse.jabref.org/t/jabref-5-6-need-help-with-export-from-jabref-to-microsoft-word-entry-preview-of-apa-7-not-rendering-correctly/3462)
- We fixed the page ranges checker to detect article numbers in the pages field (used at [Check Integrity](https://docs.jabref.org/finding-sorting-and-cleaning-entries/checkintegrity)). [#8607](https://github.com/JabRef/jabref/pull/8607)
- The [HtmlToLaTeXFormatter](https://docs.jabref.org/finding-sorting-and-cleaning-entries/saveactions#html-to-latex) keeps single `<` characters.
- We fixed a performance regression when opening large libraries. [#9041](https://github.com/JabRef/jabref/issues/9041)
- We fixed a bug where spaces are trimmed when highlighting differences in the Entries merge dialog. [koppor#371](https://github.com/koppor/jabref/issues/371)
- We fixed some visual glitches with the linked files editor field in the entry editor and increased its height. [#8823](https://github.com/JabRef/jabref/issues/8823)
- We fixed some visual inconsistencies (round corners of highlighted buttons). [#8806](https://github.com/JabRef/jabref/issues/8806)
- We fixed an issue where JabRef would not exit when a connection to a LibreOffice document was established previously and the document is still open. [#9075](https://github.com/JabRef/jabref/issues/9075)
- We fixed an issue about selecting the save order in the preferences. [#9147](https://github.com/JabRef/jabref/issues/9147)
- We fixed an issue where an exception when fetching a DOI was not logged correctly. [koppor#627](https://github.com/koppor/jabref/issues/627)
- We fixed an issue where a user could not open an attached file in a new unsaved library. [#9386](https://github.com/JabRef/jabref/issues/9386)
- We fixed a typo within a connection error message. [koppor#625](https://github.com/koppor/jabref/issues/625)
- We fixed an issue where journal abbreviations would not abbreviate journal titles with escaped ampersands (\\&). [#8948](https://github.com/JabRef/jabref/issues/8948)
- We fixed the readability of the file field in the dark theme. [#9340](https://github.com/JabRef/jabref/issues/9340)
- We fixed an issue where the 'close dialog' key binding was not closing the Preferences dialog. [#8888](https://github.com/jabref/jabref/issues/8888)
- We fixed an issue where a known journal's medline/dot-less abbreviation does not switch to the full name. [#9370](https://github.com/JabRef/jabref/issues/9370)
- We fixed an issue where hitting enter on the search field within the preferences dialog closed the dialog. [koppor#630](https://github.com/koppor/jabref/issues/630)
- We fixed the "Cleanup entries" dialog is partially visible. [#9223](https://github.com/JabRef/jabref/issues/9223)
- We fixed an issue where font size preferences did not apply correctly to preference dialog window and the menu bar. [#8386](https://github.com/JabRef/jabref/issues/8386) and [#9279](https://github.com/JabRef/jabref/issues/9279)
- We fixed the display of the "Customize Entry Types" dialog title. [#9198](https://github.com/JabRef/jabref/issues/9198)
- We fixed an issue where the CSS styles are missing in some dialogs. [#9150](https://github.com/JabRef/jabref/pull/9150)
- We fixed an issue where controls in the preferences dialog could outgrow the window. [#9017](https://github.com/JabRef/jabref/issues/9017)
- We fixed an issue where highlighted text color for entry merge dialogue was not clearly visible. [#9192](https://github.com/JabRef/jabref/issues/9192)

### Removed

- We removed "last-search-date" from the systematic literature review feature, because the last-search-date can be deducted from the git logs. [#9116](https://github.com/JabRef/jabref/pull/9116)
- We removed the [CiteseerX](https://docs.jabref.org/collect/import-using-online-bibliographic-database#citeseerx) fetcher, because the API used by JabRef is sundowned. [#9466](https://github.com/JabRef/jabref/pull/9466)

## [5.7] – 2022-08-05

### Added

- We added a fetcher for [Biodiversity Heritage Library](https://www.biodiversitylibrary.org/). [8539](https://github.com/JabRef/jabref/issues/8539)
- We added support for multiple messages in the snackbar. [#7340](https://github.com/JabRef/jabref/issues/7340)
- We added an extra option in the 'Find Unlinked Files' dialog view to ignore unnecessary files like Thumbs.db, DS_Store, etc. [koppor#373](https://github.com/koppor/jabref/issues/373)
- JabRef now writes log files. Linux: `$home/.cache/jabref/logs/version`, Windows: `%APPDATA%\..\Local\harawata\jabref\version\logs`, Mac: `Users/.../Library/Logs/jabref/version`
- We added an importer for Citavi backup files, support ".ctv5bak" and ".ctv6bak" file formats. [#8322](https://github.com/JabRef/jabref/issues/8322)
- We added a feature to drag selected entries and drop them to other opened inactive library tabs [koppor521](https://github.com/koppor/jabref/issues/521).
- We added support for the [biblatex-apa](https://github.com/plk/biblatex-apa) legal entry types `Legislation`, `Legadminmaterial`, `Jurisdiction`, `Constitution` and `Legal` [#8931](https://github.com/JabRef/jabref/issues/8931)

### Changed

- The file column in the main table now shows the corresponding defined icon for the linked file [8930](https://github.com/JabRef/jabref/issues/8930).
- We improved the color of the selected entries and the color of the summary in the Import Entries Dialog in the dark theme. [#7927](https://github.com/JabRef/jabref/issues/7927)
- We upgraded to Lucene 9.2 for the fulltext search.
  Thus, the now created search index cannot be read from older versions of JabRef anylonger.
  ⚠️ JabRef will recreate the index in a new folder for new files and this will take a long time for a huge library.
  Moreover, switching back and forth JabRef versions and meanwhile adding PDFs also requires rebuilding the index now and then.
  [#8868](https://github.com/JabRef/jabref/pull/8868)
- We improved the Latex2Unicode conversion [#8639](https://github.com/JabRef/jabref/pull/8639)
- Writing BibTeX data into a PDF (XMP) removes braces. [#8452](https://github.com/JabRef/jabref/issues/8452)
- Writing BibTeX data into a PDF (XMP) does not write the `file` field.
- Writing BibTeX data into a PDF (XMP) considers the configured keyword separator (and does not use "," as default any more)
- The Medline/Pubmed search now also supports the [default fields and operators for searching](https://docs.jabref.org/collect/import-using-online-bibliographic-database#search-syntax). [forum#3554](https://discourse.jabref.org/t/native-pubmed-search/3354)
- We improved group expansion arrow that prevent it from activating group when expanding or collapsing. [#7982](https://github.com/JabRef/jabref/issues/7982), [#3176](https://github.com/JabRef/jabref/issues/3176)
- When configured SSL certificates changed, JabRef warns the user to restart to apply the configuration.
- We improved the appearances and logic of the "Manage field names & content" dialog, and renamed it to "Automatic field editor". [#6536](https://github.com/JabRef/jabref/issues/6536)
- We improved the message explaining the options when modifying an automatic keyword group [#8911](https://github.com/JabRef/jabref/issues/8911)
- We moved the preferences option "Warn about duplicates on import" option from the tab "File" to the tab "Import and Export". [koppor#570](https://github.com/koppor/jabref/issues/570)
- When JabRef encounters `% Encoding: UTF-8` header, it is kept during writing (and not removed). [#8964](https://github.com/JabRef/jabref/pull/8964)
- We replace characters which cannot be decoded using the specified encoding by a (probably another) valid character. This happens if JabRef detects the wrong charset (e.g., UTF-8 instead of Windows 1252). One can use the [Integrity Check](https://docs.jabref.org/finding-sorting-and-cleaning-entries/checkintegrity) to find those characters.

### Fixed

- We fixed an issue where linked fails containing parts of the main file directory could not be opened. [#8991](https://github.com/JabRef/jabref/issues/8991)
- Linked files with an absolute path can be opened again. [#8991](https://github.com/JabRef/jabref/issues/8991)
- We fixed an issue where the user could not rate an entry in the main table when an entry was not yet ranked. [#5842](https://github.com/JabRef/jabref/issues/5842)
- We fixed an issue that caused JabRef to sometimes open multiple instances when "Remote Operation" is enabled. [#8653](https://github.com/JabRef/jabref/issues/8653)
- We fixed an issue where linked files with the filetype "application/pdf" in an entry were not shown with the correct PDF-Icon in the main table [8930](https://github.com/JabRef/jabref/issues/8930)
- We fixed an issue where "open folder" for linked files did not open the folder and did not select the file unter certain Linux desktop environments [#8679](https://github.com/JabRef/jabref/issues/8679), [#8849](https://github.com/JabRef/jabref/issues/8849)
- We fixed an issue where the content of a big shared database library is not shown [#8788](https://github.com/JabRef/jabref/issues/8788)
- We fixed the unnecessary horizontal scroll bar in group panel [#8467](https://github.com/JabRef/jabref/issues/8467)
- We fixed an issue where the notification bar message, icon and actions appeared to be invisible. [#8761](https://github.com/JabRef/jabref/issues/8761)
- We fixed an issue where deprecated fields tab is shown when the fields don't contain any values. [#8396](https://github.com/JabRef/jabref/issues/8396)
- We fixed an issue where an exception for DOI search occurred when the DOI contained urlencoded characters. [#8787](https://github.com/JabRef/jabref/issues/8787)
- We fixed an issue which allow us to select and open identifiers from a popup list in the maintable [#8758](https://github.com/JabRef/jabref/issues/8758), [8802](https://github.com/JabRef/jabref/issues/8802)
- We fixed an issue where the escape button had no functionality within the "Filter groups" textfield. [koppor#562](https://github.com/koppor/jabref/issues/562)
- We fixed an issue where the exception that there are invalid characters in filename. [#8786](https://github.com/JabRef/jabref/issues/8786)
- When the proxy configuration removed the proxy user/password, this change is applied immediately.
- We fixed an issue where removing several groups deletes only one of them. [#8390](https://github.com/JabRef/jabref/issues/8390)
- We fixed an issue where the Sidepane (groups, web search and open office) width is not remembered after restarting JabRef. [#8907](https://github.com/JabRef/jabref/issues/8907)
- We fixed a bug where switching between themes will cause an error/exception. [#8939](https://github.com/JabRef/jabref/pull/8939)
- We fixed a bug where files that were deleted in the source bibtex file were kept in the index. [#8962](https://github.com/JabRef/jabref/pull/8962)
- We fixed "Error while sending to JabRef" when the browser extension interacts with JabRef. [JabRef-Browser-Extension#479](https://github.com/JabRef/JabRef-Browser-Extension/issues/479)
- We fixed a bug where updating group view mode (intersection or union) requires re-selecting groups to take effect. [#6998](https://github.com/JabRef/jabref/issues/6998)
- We fixed a bug that prevented external group metadata changes from being merged. [#8873](https://github.com/JabRef/jabref/issues/8873)
- We fixed the shared database opening dialog to remember autosave folder and tick. [#7516](https://github.com/JabRef/jabref/issues/7516)
- We fixed an issue where name formatter could not be saved. [#9120](https://github.com/JabRef/jabref/issues/9120)
- We fixed a bug where after the export of Preferences, custom exports were duplicated. [#10176](https://github.com/JabRef/jabref/issues/10176)

### Removed

- We removed the social media buttons for our Twitter and Facebook pages. [#8774](https://github.com/JabRef/jabref/issues/8774)

## [5.6] – 2022-04-25

### Added

- We enabled the user to customize the API Key for some fetchers. [#6877](https://github.com/JabRef/jabref/issues/6877)
- We added an extra option when right-clicking an entry in the Entry List to copy either the DOI or the DOI url.
- We added a fetcher for [Directory of Open Access Books (DOAB)](https://doabooks.org/) [8576](https://github.com/JabRef/jabref/issues/8576)
- We added an extra option to ask the user whether they want to open to reveal the folder holding the saved file with the file selected. [#8195](https://github.com/JabRef/jabref/issues/8195)
- We added a new section to network preferences to allow using custom SSL certificates. [#8126](https://github.com/JabRef/jabref/issues/8126)
- We improved the version check to take also beta version into account and now redirect to the right changelog for the version.
- We added two new web and fulltext fetchers: SemanticScholar and ResearchGate.
- We added notifications on success and failure when writing metadata to a PDF-file. [#8276](https://github.com/JabRef/jabref/issues/8276)
- We added a cleanup action that escapes `$` (by adding a backslash in front). [#8673](https://github.com/JabRef/jabref/issues/8673)

### Changed

- We upgraded to Lucene 9.1 for the fulltext search.
  Thus, the now created search index cannot be read from older versions of JabRef any longer.
  ⚠️ JabRef will recreate the index in a new folder for new files and this will take a long time for a huge library.
  Moreover, switching back and forth JabRef versions and meanwhile adding PDFs also requires rebuilding the index now and then.
  [#8362](https://github.com/JabRef/jabref/pull/8362)
- We changed the list of CSL styles to those that support formatting bibliographies. [#8421](https://github.com/JabRef/jabref/issues/8421) [citeproc-java#116](https://github.com/michel-kraemer/citeproc-java/issues/116)
- The CSL preview styles now also support displaying data from cross references entries that are linked via the `crossref` field. [#7378](https://github.com/JabRef/jabref/issues/7378)
- We made the Search button in Web Search wider. We also skewed the panel titles to the left. [#8397](https://github.com/JabRef/jabref/issues/8397)
- We introduced a preference to disable fulltext indexing. [#8468](https://github.com/JabRef/jabref/issues/8468)
- When exporting entries, the encoding is always UTF-8.
- When embedding BibTeX data into a PDF, the encoding is always UTF-8.
- We replaced the [OttoBib](https://en.wikipedia.org/wiki/OttoBib) fetcher by a fetcher by [OpenLibrary](https://openlibrary.org/dev/docs/api/books). [#8652](https://github.com/JabRef/jabref/issues/8652)
- We first fetch ISBN data from OpenLibrary, if nothing found, ebook.de is tried.
- We now only show a warning when exiting for tasks that will not be recovered automatically upon relaunch of JabRef. [#8468](https://github.com/JabRef/jabref/issues/8468)

### Fixed

- We fixed an issue where right clicking multiple entries and pressing "Change entry type" would only change one entry. [#8654](https://github.com/JabRef/jabref/issues/8654)
- We fixed an issue where it was no longer possible to add or delete multiple files in the `file` field in the entry editor. [#8659](https://github.com/JabRef/jabref/issues/8659)
- We fixed an issue where the author's lastname was not used for the citation key generation if it started with a lowercase letter. [#8601](https://github.com/JabRef/jabref/issues/8601)
- We fixed an issue where custom "Protected terms" files were missing after a restart of JabRef. [#8608](https://github.com/JabRef/jabref/issues/8608)
- We fixed an issue where JabRef could not start due to a missing directory for the fulltex index. [#8579](https://github.com/JabRef/jabref/issues/8579)
- We fixed an issue where long article numbers in the `pages` field would cause an exception and preventing the citation style to display. [#8381](https://github.com/JabRef/jabref/issues/8381), [citeproc-java](https://github.com/michel-kraemer/citeproc-java/issues/114)
- We fixed an issue where online links in the file field were not detected correctly and could produce an exception. [#8510](https://github.com/JabRef/jabref/issues/8510)
- We fixed an issue where an exception could occur when saving the preferences [#7614](https://github.com/JabRef/jabref/issues/7614)
- We fixed an issue where "Copy DOI url" in the right-click menu of the Entry List would just copy the DOI and not the DOI url. [#8389](https://github.com/JabRef/jabref/issues/8389)
- We fixed an issue where opening the console from the drop-down menu would cause an exception. [#8466](https://github.com/JabRef/jabref/issues/8466)
- We fixed an issue when reading non-UTF-8 encoded. When no encoding header is present, the encoding is now detected from the file content (and the preference option is disregarded). [#8417](https://github.com/JabRef/jabref/issues/8417)
- We fixed an issue where pasting a URL was replacing `+` signs by spaces making the URL unreachable. [#8448](https://github.com/JabRef/jabref/issues/8448)
- We fixed an issue where creating subsidiary files from aux files created with some versions of biblatex would produce incorrect results. [#8513](https://github.com/JabRef/jabref/issues/8513)
- We fixed an issue where opening the changelog from withing JabRef led to a 404 error. [#8563](https://github.com/JabRef/jabref/issues/8563)
- We fixed an issue where not all found unlinked local files were imported correctly due to some race condition. [#8444](https://github.com/JabRef/jabref/issues/8444)
- We fixed an issue where Merge entries dialog exceeds screen boundaries.
- We fixed an issue where the app lags when selecting an entry after a fresh start. [#8446](https://github.com/JabRef/jabref/issues/8446)
- We fixed an issue where no citationkey was generated on import, pasting a doi or an entry on the main table. [8406](https://github.com/JabRef/jabref/issues/8406), [koppor#553](https://github.com/koppor/jabref/issues/553)
- We fixed an issue where accent search does not perform consistently. [#6815](https://github.com/JabRef/jabref/issues/6815)
- We fixed an issue where the incorrect entry was selected when "New Article" is pressed while search filters are active. [#8674](https://github.com/JabRef/jabref/issues/8674)
- We fixed an issue where "Write BibTeXEntry metadata to PDF" button remains enabled while writing to PDF is in-progress. [#8691](https://github.com/JabRef/jabref/issues/8691)

### Removed

- We removed the option to copy CSL Citation styles data as `XSL_FO`, `ASCIIDOC`, and `RTF` as these have not been working since a long time and are no longer supported in the external library used for processing the styles. [#7378](https://github.com/JabRef/jabref/issues/7378)
- We removed the option to configure the default encoding. The default encoding is now hard-coded to the modern UTF-8 encoding.

## [5.5] – 2022-01-17

### Changed

- We integrated the external file types dialog directly inside the preferences. [#8341](https://github.com/JabRef/jabref/pull/8341)
- We disabled the add group button color change after adding 10 new groups. [#8051](https://github.com/JabRef/jabref/issues/8051)
- We inverted the logic for resolving [BibTeX strings](https://docs.jabref.org/advanced/strings). This helps to keep `#` chars. By default String resolving is only activated for a couple of standard fields. The list of fields can be modified in the preferences. [#7010](https://github.com/JabRef/jabref/issues/7010), [#7012](https://github.com/JabRef/jabref/issues/7012), [#8303](https://github.com/JabRef/jabref/issues/8303)
- We moved the search box in preview preferences closer to the available citation styles list. [#8370](https://github.com/JabRef/jabref/pull/8370)
- Changing the preference to show the preview panel as a separate tab now has effect without restarting JabRef. [#8370](https://github.com/JabRef/jabref/pull/8370)
- We enabled switching themes in JabRef without the need to restart JabRef. [#7335](https://github.com/JabRef/jabref/pull/7335)
- We added support for the field `day`, `rights`, `coverage` and `language` when reading XMP data in Dublin Core format. [#8491](https://github.com/JabRef/jabref/issues/8491)

### Fixed

- We fixed an issue where the preferences for "Search and store files relative to library file location" where ignored when the "Main file directory" field was not empty [#8385](https://github.com/JabRef/jabref/issues/8385)
- We fixed an issue where `#`chars in certain fields would be interpreted as BibTeX strings [#7010](https://github.com/JabRef/jabref/issues/7010), [#7012](https://github.com/JabRef/jabref/issues/7012), [#8303](https://github.com/JabRef/jabref/issues/8303)
- We fixed an issue where the fulltext search on an empty library with no documents would lead to an exception [koppor#522](https://github.com/koppor/jabref/issues/522)
- We fixed an issue where clicking on "Accept changes" in the merge dialog would lead to an exception [forum#2418](https://discourse.jabref.org/t/the-library-has-been-modified-by-another-program/2418/8)
- We fixed an issue where clicking on headings in the entry preview could lead to an exception. [#8292](https://github.com/JabRef/jabref/issues/8292)
- We fixed an issue where IntegrityCheck used the system's character encoding instead of the one set by the library or in preferences [#8022](https://github.com/JabRef/jabref/issues/8022)
- We fixed an issue about empty metadata in library properties when called from the right click menu. [#8358](https://github.com/JabRef/jabref/issues/8358)
- We fixed an issue where someone could add a duplicate field in the customize entry type dialog. [#8194](https://github.com/JabRef/jabref/issues/8194)
- We fixed a typo in the library properties tab: "String constants". There, one can configure [BibTeX string constants](https://docs.jabref.org/advanced/strings).
- We fixed an issue when writing a non-UTF-8 encoded file: The header is written again. [#8417](https://github.com/JabRef/jabref/issues/8417)
- We fixed an issue where folder creation during systemic literature review failed due to an illegal fetcher name. [#8552](https://github.com/JabRef/jabref/pull/8552)

## [5.4] – 2021-12-20

### Added

- We added confirmation dialog when user wants to close a library where any empty entries are detected. [#8096](https://github.com/JabRef/jabref/issues/8096)
- We added import support for CFF files. [#7945](https://github.com/JabRef/jabref/issues/7945)
- We added the option to copy the DOI of an entry directly from the context menu copy submenu. [#7826](https://github.com/JabRef/jabref/issues/7826)
- We added a fulltext search feature. [#2838](https://github.com/JabRef/jabref/pull/2838)
- We improved the deduction of bib-entries from imported fulltext pdfs. [#7947](https://github.com/JabRef/jabref/pull/7947)
- We added `unprotect_terms` to the list of bracketed pattern modifiers [#7960](https://github.com/JabRef/jabref/pull/7960)
- We added a dialog that allows to parse metadata from linked pdfs. [#7929](https://github.com/JabRef/jabref/pull/7929)
- We added an icon picker in group edit dialog. [#6142](https://github.com/JabRef/jabref/issues/6142)
- We added a preference to Opt-In to JabRef's online metadata extraction service (Grobid) usage. [#8002](https://github.com/JabRef/jabref/pull/8002)
- We readded the possibility to display the search results of all databases ("Global Search"). It is shown in a separate window. [#4096](https://github.com/JabRef/jabref/issues/4096)
- We readded the possibility to keep the search string when switching tabs. It is implemented by a toggle button. [#4096](https://github.com/JabRef/jabref/issues/4096#issuecomment-575986882)
- We allowed the user to also preview the available citation styles in the preferences besides the selected ones [#8108](https://github.com/JabRef/jabref/issues/8108)
- We added an option to search the available citation styles by name in the preferences [#8108](https://github.com/JabRef/jabref/issues/8108)
- We added an option to generate bib-entries from ID through a popover in the toolbar. [#4183](https://github.com/JabRef/jabref/issues/4183)
- We added a menu option in the right click menu of the main table tabs to display the library properties. [#6527](https://github.com/JabRef/jabref/issues/6527)
- When a `.bib` file ("library") was saved successfully, a notification is shown

### Changed

- Local library settings may overwrite the setting "Search and store files relative to library file location" [#8179](https://github.com/JabRef/jabref/issues/8179)
- The option "Fit table horizontally on screen" in the "Entry table" preferences is now disabled by default [#8148](https://github.com/JabRef/jabref/pull/8148)
- We improved the preferences and descriptions in the "Linked files" preferences tab [#8148](https://github.com/JabRef/jabref/pull/8148)
- We slightly changed the layout of the Journal tab in the preferences for ui consistency. [#7937](https://github.com/JabRef/jabref/pull/7937)
- The JabRefHost on Windows now writes a temporary file and calls `-importToOpen` instead of passing the bibtex via `-importBibtex`. [#7374](https://github.com/JabRef/jabref/issues/7374), [JabRef Browser Ext #274](https://github.com/JabRef/JabRef-Browser-Extension/issues/274)
- We reordered some entries in the right-click menu of the main table. [#6099](https://github.com/JabRef/jabref/issues/6099)
- We merged the barely used ImportSettingsTab and the CustomizationTab in the preferences into one single tab and moved the option to allow Integers in Edition Fields in Bibtex-Mode to the EntryEditor tab. [#7849](https://github.com/JabRef/jabref/pull/7849)
- We moved the export order in the preferences from `File` to `Import and Export`. [#7935](https://github.com/JabRef/jabref/pull/7935)
- We reworked the export order in the preferences and the save order in the library preferences. You can now set more than three sort criteria in your library preferences. [#7935](https://github.com/JabRef/jabref/pull/7935)
- The metadata-to-pdf actions now also embeds the bibfile to the PDF. [#8037](https://github.com/JabRef/jabref/pull/8037)
- The snap was updated to use the core20 base and to use lzo compression for better startup performance [#8109](https://github.com/JabRef/jabref/pull/8109)
- We moved the union/intersection view button in the group sidepane to the left of the other controls. [#8202](https://github.com/JabRef/jabref/pull/8202)
- We improved the Drag and Drop behavior in the "Customize Entry Types" Dialog [#6338](https://github.com/JabRef/jabref/issues/6338)
- When determining the URL of an ArXiV eprint, the URL now points to the version [#8149](https://github.com/JabRef/jabref/pull/8149)
- We Included all standard fields with citation key when exporting to Old OpenOffice/LibreOffice Calc Format [#8176](https://github.com/JabRef/jabref/pull/8176)
- In case the database is encoded with `UTF8`, the `% Encoding` marker is not written anymore
- The written `.bib` file has the same line endings [#390](https://github.com/koppor/jabref/issues/390)
- The written `.bib` file always has a final line break
- The written `.bib` file keeps the newline separator of the loaded `.bib` file
- We present options to manually enter an article or return to the New Entry menu when the fetcher DOI fails to find an entry for an ID [#7870](https://github.com/JabRef/jabref/issues/7870)
- We trim white space and non-ASCII characters from DOI [#8127](https://github.com/JabRef/jabref/issues/8127)
- The duplicate checker now inspects other fields in case no difference in the required and optional fields are found.
- We reworked the library properties dialog and integrated the `Library > Preamble`, `Library > Citation key pattern` and `Library > String constants dialogs` [#8264](https://github.com/JabRef/jabref/pulls/8264)
- We improved the startup time of JabRef by switching from the logging library `log4j2` to `tinylog` [#8007](https://github.com/JabRef/jabref/issues/8007)

### Fixed

- We fixed an issue where an exception occurred when pasting an entry with a publication date-range of the form 1910/1917 [#7864](https://github.com/JabRef/jabref/issues/7864)
- We fixed an issue where an exception occurred when a preview style was edited and afterwards another preview style selected. [#8280](https://github.com/JabRef/jabref/issues/8280)
- We fixed an issue where the actions to move a file to a directory were incorrectly disabled. [#7908](https://github.com/JabRef/jabref/issues/7908)
- We fixed an issue where an exception occurred when a linked online file was edited in the entry editor [#8008](https://github.com/JabRef/jabref/issues/8008)
- We fixed an issue when checking for a new version when JabRef is used behind a corporate proxy. [#7884](https://github.com/JabRef/jabref/issues/7884)
- We fixed some icons that were drawn in the wrong color when JabRef used a custom theme. [#7853](https://github.com/JabRef/jabref/issues/7853)
- We fixed an issue where the `Aux file` on `Edit group` doesn't support relative sub-directories path to import. [#7719](https://github.com/JabRef/jabref/issues/7719).
- We fixed an issue where it was impossible to add or modify groups. [#7912](https://github.com/JabRef/jabref/pull/793://github.com/JabRef/jabref/pull/7921)
- We fixed an issue about the visible side pane components being out of sync with the view menu. [#8115](https://github.com/JabRef/jabref/issues/8115)
- We fixed an issue where the side pane would not close when all its components were closed. [#8082](https://github.com/JabRef/jabref/issues/8082)
- We fixed an issue where exported entries from a Citavi bib containing URLs could not be imported [#7882](https://github.com/JabRef/jabref/issues/7882)
- We fixed an issue where the icons in the search bar had the same color, toggled as well as untoggled. [#8014](https://github.com/JabRef/jabref/pull/8014)
- We fixed an issue where typing an invalid UNC path into the "Main file directory" text field caused an error. [#8107](https://github.com/JabRef/jabref/issues/8107)
- We fixed an issue where "Open Folder" didn't select the file on macOS in Finder [#8130](https://github.com/JabRef/jabref/issues/8130)
- We fixed an issue where importing PDFs resulted in an uncaught exception [#8143](https://github.com/JabRef/jabref/issues/8143)
- We fixed "The library has been modified by another program" showing up when line breaks change [#4877](https://github.com/JabRef/jabref/issues/4877)
- The default directory of the "LaTeX Citations" tab is now the directory of the currently opened database (and not the directory chosen at the last open file dialog or the last database save) [koppor#538](https://github.com/koppor/jabref/issues/538)
- When writing a bib file, the `NegativeArraySizeException` should not occur [#8231](https://github.com/JabRef/jabref/issues/8231) [#8265](https://github.com/JabRef/jabref/issues/8265)
- We fixed an issue where some menu entries were available without entries selected. [#4795](https://github.com/JabRef/jabref/issues/4795)
- We fixed an issue where right-clicking on a tab and selecting close will close the focused tab even if it is not the tab we right-clicked [#8193](https://github.com/JabRef/jabref/pull/8193)
- We fixed an issue where selecting a citation style in the preferences would sometimes produce an exception [#7860](https://github.com/JabRef/jabref/issues/7860)
- We fixed an issue where an exception would occur when clicking on a DOI link in the preview pane [#7706](https://github.com/JabRef/jabref/issues/7706)
- We fixed an issue where XMP and embedded BibTeX export would not work [#8278](https://github.com/JabRef/jabref/issues/8278)
- We fixed an issue where the XMP and embedded BibTeX import of a file containing multiple schemas failed [#8278](https://github.com/JabRef/jabref/issues/8278)
- We fixed an issue where writing embedded BibTeX import fails due to write protection or bibtex already being present [#8332](https://github.com/JabRef/jabref/pull/8332)
- We fixed an issue where pdf-paths and the pdf-indexer could get out of sync [#8182](https://github.com/JabRef/jabref/issues/8182)
- We fixed an issue where Status-Logger error messages appeared during the startup of JabRef [#5475](https://github.com/JabRef/jabref/issues/5475)

### Removed

- We removed two orphaned preferences options [#8164](https://github.com/JabRef/jabref/pull/8164)
- We removed the functionality of the `--debug` commandline options. Use the java command line switch `-Dtinylog.level=debug` for debug output instead. [#8226](https://github.com/JabRef/jabref/pull/8226)

## [5.3] – 2021-07-05

### Added

- We added a progress counter to the title bar in Possible Duplicates dialog window. [#7366](https://github.com/JabRef/jabref/issues/7366)
- We added new "Customization" tab to the preferences which includes option to choose a custom address for DOI access. [#7337](https://github.com/JabRef/jabref/issues/7337)
- We added zbmath to the public databases from which the bibliographic information of an existing entry can be updated. [#7437](https://github.com/JabRef/jabref/issues/7437)
- We showed to the find Unlinked Files Dialog the date of the files' most recent modification. [#4652](https://github.com/JabRef/jabref/issues/4652)
- We added to the find Unlinked Files function a filter to show only files based on date of last modification (Last Year, Last Month, Last Week, Last Day). [#4652](https://github.com/JabRef/jabref/issues/4652)
- We added to the find Unlinked Files function a filter that sorts the files based on the date of last modification(Sort by Newest, Sort by Oldest First). [#4652](https://github.com/JabRef/jabref/issues/4652)
- We added the possibility to add a new entry via its zbMath ID (zbMATH can be chosen as ID type in the "Select entry type" window). [#7202](https://github.com/JabRef/jabref/issues/7202)
- We added the extension support and the external application support (For Texshow, Texmaker and LyX) to the flatpak [#7248](https://github.com/JabRef/jabref/pull/7248)
- We added some symbols and keybindings to the context menu in the entry editor. [#7268](https://github.com/JabRef/jabref/pull/7268)
- We added keybindings for setting and clearing the read status. [#7264](https://github.com/JabRef/jabref/issues/7264)
- We added two new fields to track the creation and most recent modification date and time for each entry. [koppor#130](https://github.com/koppor/jabref/issues/130)
- We added a feature that allows the user to copy highlighted text in the preview window. [#6962](https://github.com/JabRef/jabref/issues/6962)
- We added a feature that allows you to create new BibEntry via paste arxivId [#2292](https://github.com/JabRef/jabref/issues/2292)
- We added support for conducting automated and systematic literature search across libraries and git support for persistence [#369](https://github.com/koppor/jabref/issues/369)
- We added a add group functionality at the bottom of the side pane. [#4682](https://github.com/JabRef/jabref/issues/4682)
- We added a feature that allows the user to choose whether to trust the target site when unable to find a valid certification path from the file download site. [#7616](https://github.com/JabRef/jabref/issues/7616)
- We added a feature that allows the user to open all linked files of multiple selected entries by "Open file" option. [#6966](https://github.com/JabRef/jabref/issues/6966)
- We added a keybinding preset for new entries. [#7705](https://github.com/JabRef/jabref/issues/7705)
- We added a select all button for the library import function. [#7786](https://github.com/JabRef/jabref/issues/7786)
- We added a search feature for journal abbreviations. [#7804](https://github.com/JabRef/jabref/pull/7804)
- We added auto-key-generation progress to the background task list. [#7267](https://github.com/JabRef/jabref/issues/7267)
- We added the option to write XMP metadata to pdfs from the CLI. [7814](https://github.com/JabRef/jabref/pull/7814)

### Changed

- The export to MS Office XML now exports the author field as `Inventor` if the bibtex entry type is `patent` [#7830](https://github.com/JabRef/jabref/issues/7830)
- We changed the EndNote importer to import the field `label` to the corresponding bibtex field `endnote-label` [forum#2734](https://discourse.jabref.org/t/importing-endnote-label-field-to-jabref-from-xml-file/2734)
- The keywords added via "Manage content selectors" are now displayed in alphabetical order. [#3791](https://github.com/JabRef/jabref/issues/3791)
- We improved the "Find unlinked files" dialog to show import results for each file. [#7209](https://github.com/JabRef/jabref/pull/7209)
- The content of the field `timestamp` is migrated to `creationdate`. In case one configured "udpate timestampe", it is migrated to `modificationdate`. [koppor#130](https://github.com/koppor/jabref/issues/130)
- The JabRef specific meta-data content in the main field such as priorities (prio1, prio2, ...) are migrated to their respective fields. They are removed from the keywords. [#6840](https://github.com/jabref/jabref/issues/6840)
- We fixed an issue where groups generated from authors' last names did not include all entries of the authors' [#5833](https://github.com/JabRef/jabref/issues/5833)
- The export to MS Office XML now uses the month name for the field `MonthAcessed` instead of the two digit number [#7354](https://github.com/JabRef/jabref/issues/7354)
- We included some standalone dialogs from the options menu in the main preference dialog and fixed some visual issues in the preferences dialog. [#7384](https://github.com/JabRef/jabref/pull/7384)
- We improved the linking of the `python3` interpreter via the shebang to dynamically use the systems default Python. Related to [JabRef-Browser-Extension #177](https://github.com/JabRef/JabRef-Browser-Extension/issues/177)
- Automatically found pdf files now have the linking button to the far left and uses a link icon with a plus instead of a briefcase. The file name also has lowered opacity(70%) until added. [#3607](https://github.com/JabRef/jabref/issues/3607)
- We simplified the select entry type form by splitting it into two parts ("Recommended" and "Others") based on internal usage data. [#6730](https://github.com/JabRef/jabref/issues/6730)
- We improved the submenu list by merging the'Remove group' having two options, with or without subgroups. [#4682](https://github.com/JabRef/jabref/issues/4682)
- The export to MS Office XML now uses the month name for the field `Month` instead of the two digit number [forum#2685](https://discourse.jabref.org/t/export-month-as-text-not-number/2685)
- We reintroduced missing default keybindings for new entries. [#7346](https://github.com/JabRef/jabref/issues/7346) [#7439](https://github.com/JabRef/jabref/issues/7439)
- Lists of available fields are now sorted alphabetically. [#7716](https://github.com/JabRef/jabref/issues/7716)
- The tooltip of the search field explaining the search is always shown. [#7279](https://github.com/JabRef/jabref/pull/7279)
- We rewrote the ACM fetcher to adapt to the new interface. [#5804](https://github.com/JabRef/jabref/issues/5804)
- We moved the select/collapse buttons in the unlinked files dialog into a context menu. [#7383](https://github.com/JabRef/jabref/issues/7383)
- We fixed an issue where journal abbreviations containing curly braces were not recognized [#7773](https://github.com/JabRef/jabref/issues/7773)

### Fixed

- We fixed an issue where some texts (e.g. descriptions) in dialogs could not be translated [#7854](https://github.com/JabRef/jabref/issues/7854)
- We fixed an issue where import hangs for ris files with "ER - " [#7737](https://github.com/JabRef/jabref/issues/7737)
- We fixed an issue where getting bibliograhpic data from DOI or another identifer did not respect the library mode (BibTeX/biblatex)[#6267](https://github.com/JabRef/jabref/issues/6267)
- We fixed an issue where importing entries would not respect the library mode (BibTeX/biblatex)[#1018](https://github.com/JabRef/jabref/issues/1018)
- We fixed an issue where an exception occurred when importing entries from a web search [#7606](https://github.com/JabRef/jabref/issues/7606)
- We fixed an issue where the table column sort order was not properly stored and resulted in unsorted eports [#7524](https://github.com/JabRef/jabref/issues/7524)
- We fixed an issue where the value of the field `school` or `institution` would be printed twice in the HTML Export [forum#2634](https://discourse.jabref.org/t/problem-with-exporting-techreport-phdthesis-mastersthesis-to-html/2634)
- We fixed an issue preventing to connect to a shared database. [#7570](https://github.com/JabRef/jabref/pull/7570)
- We fixed an issue preventing files from being dragged & dropped into an empty library. [#6851](https://github.com/JabRef/jabref/issues/6851)
- We fixed an issue where double-click onto PDF in file list under the 'General' tab section should just open the file. [#7465](https://github.com/JabRef/jabref/issues/7465)
- We fixed an issue where the dark theme did not extend to a group's custom color picker. [#7481](https://github.com/JabRef/jabref/issues/7481)
- We fixed an issue where choosing the fields on which autocompletion should not work in "Entry editor" preferences had no effect. [#7320](https://github.com/JabRef/jabref/issues/7320)
- We fixed an issue where the "Normalize page numbers" formatter did not replace en-dashes or em-dashes with a hyphen-minus sign. [#7239](https://github.com/JabRef/jabref/issues/7239)
- We fixed an issue with the style of highlighted check boxes while searching in preferences. [#7226](https://github.com/JabRef/jabref/issues/7226)
- We fixed an issue where the option "Move file to file directory" was disabled in the entry editor for all files [#7194](https://github.com/JabRef/jabref/issues/7194)
- We fixed an issue where application dialogs were opening in the wrong display when using multiple screens [#7273](https://github.com/JabRef/jabref/pull/7273)
- We fixed an issue where the "Find unlinked files" dialog would freeze JabRef on importing. [#7205](https://github.com/JabRef/jabref/issues/7205)
- We fixed an issue where the "Find unlinked files" would stop importing when importing a single file failed. [#7206](https://github.com/JabRef/jabref/issues/7206)
- We fixed an issue where JabRef froze for a few seconds in MacOS when DNS resolution timed out. [#7441](https://github.com/JabRef/jabref/issues/7441)
- We fixed an issue where an exception would be displayed for previewing and preferences when a custom theme has been configured but is missing [#7177](https://github.com/JabRef/jabref/issues/7177)
- We fixed an issue where URLs in `file` fields could not be handled on Windows. [#7359](https://github.com/JabRef/jabref/issues/7359)
- We fixed an issue where the regex based file search miss-interpreted specific symbols. [#4342](https://github.com/JabRef/jabref/issues/4342)
- We fixed an issue where the Harvard RTF exporter used the wrong default file extension. [4508](https://github.com/JabRef/jabref/issues/4508)
- We fixed an issue where the Harvard RTF exporter did not use the new authors formatter and therefore did not export "organization" authors correctly. [4508](https://github.com/JabRef/jabref/issues/4508)
- We fixed an issue where the field `urldate` was not exported to the corresponding fields `YearAccessed`, `MonthAccessed`, `DayAccessed` in MS Office XML [#7354](https://github.com/JabRef/jabref/issues/7354)
- We fixed an issue where the password for a shared SQL database was only remembered if it was the same as the username [#6869](https://github.com/JabRef/jabref/issues/6869)
- We fixed an issue where some custom exports did not use the new authors formatter and therefore did not export authors correctly [#7356](https://github.com/JabRef/jabref/issues/7356)
- We fixed an issue where alt+keyboard shortcuts do not work [#6994](https://github.com/JabRef/jabref/issues/6994)
- We fixed an issue about the file link editor did not allow to change the file name according to the default pattern after changing an entry. [#7525](https://github.com/JabRef/jabref/issues/7525)
- We fixed an issue where the file path is invisible in dark theme. [#7382](https://github.com/JabRef/jabref/issues/7382)
- We fixed an issue where the secondary sorting is not working for some special fields. [#7015](https://github.com/JabRef/jabref/issues/7015)
- We fixed an issue where changing the font size makes the font size field too small. [#7085](https://github.com/JabRef/jabref/issues/7085)
- We fixed an issue with TexGroups on Linux systems, where the modification of an aux-file did not trigger an auto-update for TexGroups. Furthermore, the detection of file modifications is now more reliable. [#7412](https://github.com/JabRef/jabref/pull/7412)
- We fixed an issue where the Unicode to Latex formatter produced wrong results for characters with a codepoint higher than Character.MAX_VALUE. [#7387](https://github.com/JabRef/jabref/issues/7387)
- We fixed an issue where a non valid value as font size results in an uncaught exception. [#7415](https://github.com/JabRef/jabref/issues/7415)
- We fixed an issue where "Merge citations" in the Openoffice/Libreoffice integration panel did not have a corresponding opposite. [#7454](https://github.com/JabRef/jabref/issues/7454)
- We fixed an issue where drag and drop of bib files for opening resulted in uncaught exceptions [#7464](https://github.com/JabRef/jabref/issues/7464)
- We fixed an issue where columns shrink in width when we try to enlarge JabRef window. [#6818](https://github.com/JabRef/jabref/issues/6818)
- We fixed an issue where Content selector does not seem to work for custom fields. [#6819](https://github.com/JabRef/jabref/issues/6819)
- We fixed an issue where font size of the preferences dialog does not update with the rest of the GUI. [#7416](https://github.com/JabRef/jabref/issues/7416)
- We fixed an issue in which a linked online file consisting of a web page was saved as an invalid pdf file upon being downloaded. The user is now notified when downloading a linked file results in an HTML file. [#7452](https://github.com/JabRef/jabref/issues/7452)
- We fixed an issue where opening BibTex file (doubleclick) from Folder with spaces not working. [#6487](https://github.com/JabRef/jabref/issues/6487)
- We fixed the header title in the Add Group/Subgroup Dialog box. [#4682](https://github.com/JabRef/jabref/issues/4682)
- We fixed an issue with saving large `.bib` files [#7265](https://github.com/JabRef/jabref/issues/7265)
- We fixed an issue with very large page numbers [#7590](https://github.com/JabRef/jabref/issues/7590)
- We fixed an issue where the file extension is missing on saving the library file on linux [#7451](https://github.com/JabRef/jabref/issues/7451)
- We fixed an issue with opacity of disabled icon-buttons [#7195](https://github.com/JabRef/jabref/issues/7195)
- We fixed an issue where journal abbreviations in UTF-8 were not recognized [#5850](https://github.com/JabRef/jabref/issues/5850)
- We fixed an issue where the article title with curly brackets fails to download the arXiv link (pdf file). [#7633](https://github.com/JabRef/jabref/issues/7633)
- We fixed an issue with toggle of special fields does not work for sorted entries [#7016](https://github.com/JabRef/jabref/issues/7016)
- We fixed an issue with the default path of external application. [#7641](https://github.com/JabRef/jabref/issues/7641)
- We fixed an issue where urls must be embedded in a style tag when importing EndNote style Xml files. Now it can parse url with or without a style tag. [#6199](https://github.com/JabRef/jabref/issues/6199)
- We fixed an issue where the article title with colon fails to download the arXiv link (pdf file). [#7660](https://github.com/JabRef/jabref/issues/7660)
- We fixed an issue where the keybinding for delete entry did not work on the main table [7580](https://github.com/JabRef/jabref/pull/7580)
- We fixed an issue where the RFC fetcher is not compatible with the draft [7305](https://github.com/JabRef/jabref/issues/7305)
- We fixed an issue where duplicate files (both file names and contents are the same) is downloaded and add to linked files [#6197](https://github.com/JabRef/jabref/issues/6197)
- We fixed an issue where changing the appearance of the preview tab did not trigger a restart warning. [#5464](https://github.com/JabRef/jabref/issues/5464)
- We fixed an issue where editing "Custom preview style" triggers exception. [#7526](https://github.com/JabRef/jabref/issues/7526)
- We fixed the [SAO/NASA Astrophysics Data System](https://docs.jabref.org/collect/import-using-online-bibliographic-database#sao-nasa-astrophysics-data-system) fetcher. [#7867](https://github.com/JabRef/jabref/pull/7867)
- We fixed an issue where a title with multiple applied formattings in EndNote was not imported correctly [forum#2734](https://discourse.jabref.org/t/importing-endnote-label-field-to-jabref-from-xml-file/2734)
- We fixed an issue where a `report` in EndNote was imported as `article` [forum#2734](https://discourse.jabref.org/t/importing-endnote-label-field-to-jabref-from-xml-file/2734)
- We fixed an issue where the field `publisher` in EndNote was not imported in JabRef [forum#2734](https://discourse.jabref.org/t/importing-endnote-label-field-to-jabref-from-xml-file/2734)

### Removed

- We removed add group button beside the filter group tab. [#4682](https://github.com/JabRef/jabref/issues/4682)

## [5.2] – 2020-12-24

### Added

- We added a validation to check if the current database location is shared, preventing an exception when Pulling Changes From Shared Database. [#6959](https://github.com/JabRef/jabref/issues/6959)
- We added a query parser and mapping layer to enable conversion of queries formulated in simplified lucene syntax by the user into api queries. [#6799](https://github.com/JabRef/jabref/pull/6799)
- We added some basic functionality to customise the look of JabRef by importing a css theme file. [#5790](https://github.com/JabRef/jabref/issues/5790)
- We added connection check function in network preference setting [#6560](https://github.com/JabRef/jabref/issues/6560)
- We added support for exporting to YAML. [#6974](https://github.com/JabRef/jabref/issues/6974)
- We added a DOI format and organization check to detect [American Physical Society](https://journals.aps.org/) journals to copy the article ID to the page field for cases where the page numbers are missing. [#7019](https://github.com/JabRef/jabref/issues/7019)
- We added an error message in the New Entry dialog that is shown in case the fetcher did not find anything . [#7000](https://github.com/JabRef/jabref/issues/7000)
- We added a new formatter to output shorthand month format. [#6579](https://github.com/JabRef/jabref/issues/6579)
- We added support for the new Microsoft Edge browser in all platforms. [#7056](https://github.com/JabRef/jabref/pull/7056)
- We reintroduced emacs/bash-like keybindings. [#6017](https://github.com/JabRef/jabref/issues/6017)
- We added a feature to provide automated cross library search using a cross library query language. This provides support for the search step of systematic literature reviews (SLRs). [koppor#369](https://github.com/koppor/jabref/issues/369)

### Changed

- We changed the default preferences for OpenOffice/LibreOffice integration to automatically sync the bibliography when inserting new citations in a OpenOffic/LibreOffice document. [#6957](https://github.com/JabRef/jabref/issues/6957)
- We restructured the 'File' tab and extracted some parts into the 'Linked files' tab [#6779](https://github.com/JabRef/jabref/pull/6779)
- JabRef now offers journal lists from <https://abbrv.jabref.org>. JabRef the lists which use a dot inside the abbreviations. [#5749](https://github.com/JabRef/jabref/pull/5749)
- We removed two useless preferences in the groups preferences dialog. [#6836](https://github.com/JabRef/jabref/pull/6836)
- Synchronization of SpecialFields to keywords is now disabled by default. [#6621](https://github.com/JabRef/jabref/issues/6621)
- JabRef no longer opens the entry editor with the first entry on startup [#6855](https://github.com/JabRef/jabref/issues/6855)
- We completed the rebranding of `bibtexkey` as `citationkey` which was started in JabRef 5.1.
- JabRef no longer opens the entry editor with the first entry on startup [#6855](https://github.com/JabRef/jabref/issues/6855)
- Fetch by ID: (long) "SAO/NASA Astrophysics Data System" replaced by (short) "SAO/NASA ADS" [#6876](https://github.com/JabRef/jabref/pull/6876)
- We changed the title of the window "Manage field names and content" to have the same title as the corresponding menu item [#6895](https://github.com/JabRef/jabref/pull/6895)
- We renamed the menus "View -> Previous citation style" and "View -> Next citation style" into "View -> Previous preview style" and "View -> Next preview style" and renamed the "Preview" style to "Customized preview style". [#6899](https://github.com/JabRef/jabref/pull/6899)
- We changed the default preference option "Search and store files relative to library file location" to on, as this seems to be a more intuitive behaviour. [#6863](https://github.com/JabRef/jabref/issues/6863)
- We changed the title of the window "Manage field names and content": to have the same title as the corresponding menu item [#6895](https://github.com/JabRef/jabref/pull/6895)
- We improved the detection of "short" DOIs [6880](https://github.com/JabRef/jabref/issues/6880)
- We improved the duplicate detection when identifiers like DOI or arxiv are semantiaclly the same, but just syntactically differ (e.g. with or without http(s):// prefix). [#6707](https://github.com/JabRef/jabref/issues/6707)
- We improved JabRef start up time [6057](https://github.com/JabRef/jabref/issues/6057)
- We changed in the group interface "Generate groups from keywords in a BibTeX field" by "Generate groups from keywords in the following field". [#6983](https://github.com/JabRef/jabref/issues/6983)
- We changed the name of a group type from "Searching for keywords" to "Searching for a keyword". [6995](https://github.com/JabRef/jabref/pull/6995)
- We changed the way JabRef displays the title of a tab and of the window. [4161](https://github.com/JabRef/jabref/issues/4161)
- We changed connect timeouts for server requests to 30 seconds in general and 5 seconds for GROBID server (special) and improved user notifications on connection issues. [7026](https://github.com/JabRef/jabref/pull/7026)
- We changed the order of the library tab context menu items. [#7171](https://github.com/JabRef/jabref/issues/7171)
- We changed the way linked files are opened on Linux to use the native openFile method, compatible with confined packages. [7037](https://github.com/JabRef/jabref/pull/7037)
- We refined the entry preview to show the full names of authors and editors, to list the editor only if no author is present, have the year earlier. [#7083](https://github.com/JabRef/jabref/issues/7083)

### Fixed

- We fixed an issue changing the icon link_variation_off that is not meaningful. [#6834](https://github.com/JabRef/jabref/issues/6834)
- We fixed an issue where the `.sav` file was not deleted upon exiting JabRef. [#6109](https://github.com/JabRef/jabref/issues/6109)
- We fixed a linked identifier icon inconsistency. [#6705](https://github.com/JabRef/jabref/issues/6705)
- We fixed the wrong behavior that font size changes are not reflected in dialogs. [#6039](https://github.com/JabRef/jabref/issues/6039)
- We fixed the failure to Copy citation key and link. [#5835](https://github.com/JabRef/jabref/issues/5835)
- We fixed an issue where the sort order of the entry table was reset after a restart of JabRef. [#6898](https://github.com/JabRef/jabref/pull/6898)
- We fixed an issue where no longer a warning was displayed when inserting references into LibreOffice with an invalid "ReferenceParagraphFormat". [#6907](https://github.com/JabRef/jabref/pull/6907).
- We fixed an issue where a selected field was not removed after the first click in the custom entry types dialog. [#6934](https://github.com/JabRef/jabref/issues/6934)
- We fixed an issue where a remove icon was shown for standard entry types in the custom entry types dialog. [#6906](https://github.com/JabRef/jabref/issues/6906)
- We fixed an issue where it was impossible to connect to OpenOffice/LibreOffice on Mac OSX. [#6970](https://github.com/JabRef/jabref/pull/6970)
- We fixed an issue with the python script used by browser plugins that failed to locate JabRef if not installed in its default location. [#6963](https://github.com/JabRef/jabref/pull/6963/files)
- We fixed an issue where spaces and newlines in an isbn would generate an exception. [#6456](https://github.com/JabRef/jabref/issues/6456)
- We fixed an issue where identity column header had incorrect foreground color in the Dark theme. [#6796](https://github.com/JabRef/jabref/issues/6796)
- We fixed an issue where the RIS exporter added extra blank lines.[#7007](https://github.com/JabRef/jabref/pull/7007/files)
- We fixed an issue where clicking on Collapse All button in the Search for Unlinked Local Files expanded the directory structure erroneously [#6848](https://github.com/JabRef/jabref/issues/6848)
- We fixed an issue, when pulling changes from shared database via shortcut caused creation of a new tech report [6867](https://github.com/JabRef/jabref/issues/6867)
- We fixed an issue where the JabRef GUI does not highlight the "All entries" group on start-up [#6691](https://github.com/JabRef/jabref/issues/6691)
- We fixed an issue where a custom dark theme was not applied to the entry preview tab [7068](https://github.com/JabRef/jabref/issues/7068)
- We fixed an issue where modifications to the Custom preview layout in the preferences were not saved [#6447](https://github.com/JabRef/jabref/issues/6447)
- We fixed an issue where errors from imports were not shown to the user [#7084](https://github.com/JabRef/jabref/pull/7084)
- We fixed an issue where the EndNote XML Import would fail on empty keywords tags [forum#2387](https://discourse.jabref.org/t/importing-in-unknown-format-fails-to-import-xml-library-from-bookends-export/2387)
- We fixed an issue where the color of groups of type "free search expression" not persisting after restarting the application [#6999](https://github.com/JabRef/jabref/issues/6999)
- We fixed an issue where modifications in the source tab where not saved without switching to another field before saving the library [#6622](https://github.com/JabRef/jabref/issues/6622)
- We fixed an issue where the "Document Viewer" did not show the first page of the opened pdf document and did not show the correct total number of pages [#7108](https://github.com/JabRef/jabref/issues/7108)
- We fixed an issue where the context menu was not updated after a file link was changed. [#5777](https://github.com/JabRef/jabref/issues/5777)
- We fixed an issue where the password for a shared SQL database was not remembered [#6869](https://github.com/JabRef/jabref/issues/6869)
- We fixed an issue where newly added entires were not synced to a shared SQL database [#7176](https://github.com/JabRef/jabref/issues/7176)
- We fixed an issue where the PDF-Content importer threw an exception when no DOI number is present at the first page of the PDF document [#7203](https://github.com/JabRef/jabref/issues/7203)
- We fixed an issue where groups created from aux files did not update on file changes [#6394](https://github.com/JabRef/jabref/issues/6394)
- We fixed an issue where authors that only have last names were incorrectly identified as institutes when generating citation keys [#7199](https://github.com/JabRef/jabref/issues/7199)
- We fixed an issue where institutes were incorrectly identified as universities when generating citation keys [#6942](https://github.com/JabRef/jabref/issues/6942)

### Removed

- We removed the Google Scholar fetcher and the ACM fetcher do not work due to traffic limitations [#6369](https://github.com/JabRef/jabref/issues/6369)
- We removed the menu entry "Manage external file types" because it's already in 'Preferences' dialog [#6991](https://github.com/JabRef/jabref/issues/6991)
- We removed the integrity check "Abbreviation detected" for the field journal/journaltitle in the entry editor [#3925](https://github.com/JabRef/jabref/issues/3925)

## [5.1] – 2020-08-30

### Added

- We added a new fetcher to enable users to search mEDRA DOIs [#6602](https://github.com/JabRef/jabref/issues/6602)
- We added a new fetcher to enable users to search "[Collection of Computer Science Bibliographies](https://en.wikipedia.org/wiki/Collection_of_Computer_Science_Bibliographies)". [#6638](https://github.com/JabRef/jabref/issues/6638)
- We added default values for delimiters in Add Subgroup window [#6624](https://github.com/JabRef/jabref/issues/6624)
- We improved responsiveness of general fields specification dialog window. [#6604](https://github.com/JabRef/jabref/issues/6604)
- We added support for importing ris file and load DOI [#6530](https://github.com/JabRef/jabref/issues/6530)
- We added the Library properties to a context menu on the library tabs [#6485](https://github.com/JabRef/jabref/issues/6485)
- We added a new field in the preferences in 'BibTeX key generator' for unwanted characters that can be user-specified. [#6295](https://github.com/JabRef/jabref/issues/6295)
- We added support for searching ShortScience for an entry through the user's browser. [#6018](https://github.com/JabRef/jabref/pull/6018)
- We updated EditionChecker to permit edition to start with a number. [#6144](https://github.com/JabRef/jabref/issues/6144)
- We added tooltips for most fields in the entry editor containing a short description. [#5847](https://github.com/JabRef/jabref/issues/5847)
- We added support for basic markdown in custom formatted previews [#6194](https://github.com/JabRef/jabref/issues/6194)
- We now show the number of items found and selected to import in the online search dialog. [#6248](https://github.com/JabRef/jabref/pull/6248)
- We created a new install screen for macOS. [#5759](https://github.com/JabRef/jabref/issues/5759)
- We added a new integrity check for duplicate DOIs. [koppor#339](https://github.com/koppor/jabref/issues/339)
- We implemented an option to download fulltext files while importing. [#6381](https://github.com/JabRef/jabref/pull/6381)
- We added a progress-indicator showing the average progress of background tasks to the toolbar. Clicking it reveals a pop-over with a list of running background tasks. [6443](https://github.com/JabRef/jabref/pull/6443)
- We fixed the bug when strike the delete key in the text field. [#6421](https://github.com/JabRef/jabref/issues/6421)
- We added a BibTex key modifier for truncating strings. [#3915](https://github.com/JabRef/jabref/issues/3915)
- We added support for jumping to target entry when typing letter/digit after sorting a column in maintable [#6146](https://github.com/JabRef/jabref/issues/6146)
- We added a new fetcher to enable users to search all available E-Libraries simultaneously. [koppor#369](https://github.com/koppor/jabref/issues/369)
- We added the field "entrytype" to the export sort criteria [#6531](https://github.com/JabRef/jabref/pull/6531)
- We added the possibility to change the display order of the fields in the entry editor. The order can now be configured using drag and drop in the "Customize entry types" dialog [#6152](https://github.com/JabRef/jabref/pull/6152)
- We added native support for biblatex-software [#6574](https://github.com/JabRef/jabref/issues/6574)
- We added a missing restart warning for AutoComplete in the preferences dialog. [#6351](https://github.com/JabRef/jabref/issues/6351)
- We added a note to the citation key pattern preferences dialog as a temporary workaround for a JavaFX bug, about committing changes in a table cell, if the focus is lost. [#5825](https://github.com/JabRef/jabref/issues/5825)
- We added support for customized fallback fields in bracketed patterns. [#7111](https://github.com/JabRef/jabref/issues/7111)

### Changed

- We improved the arXiv fetcher. Now it should find entries even more reliably and does no longer include the version (e.g `v1`) in the `eprint` field. [forum#1941](https://discourse.jabref.org/t/remove-version-in-arxiv-import/1941)
- We moved the group search bar and the button "New group" from bottom to top position to make it more prominent. [#6112](https://github.com/JabRef/jabref/pull/6112)
- When JabRef finds a `.sav` file without changes, there is no dialog asking for acceptance of changes anymore.
- We changed the buttons for import/export/show all/reset of preferences to smaller icon buttons in the preferences dialog. [#6130](https://github.com/JabRef/jabref/pull/6130)
- We moved the functionality "Manage field names & content" from the "Library" menu to the "Edit" menu, because it affects the selected entries and not the whole library
- We merged the functionality "Append contents from a BibTeX library into the currently viewed library" into the "Import into database" functionality. Fixes [#6049](https://github.com/JabRef/jabref/issues/6049).
- We changed the directory where fulltext downloads are stored to the directory set in the import-tab in preferences. [#6381](https://github.com/JabRef/jabref/pull/6381)
- We improved the error message for invalid jstyles. [#6303](https://github.com/JabRef/jabref/issues/6303)
- We changed the section name of 'Advanced' to 'Network' in the preferences and removed some obsolete options.[#6489](https://github.com/JabRef/jabref/pull/6489)
- We improved the context menu of the column "Linked identifiers" of the main table, by truncating their texts, if they are too long. [#6499](https://github.com/JabRef/jabref/issues/6499)
- We merged the main table tabs in the preferences dialog. [#6518](https://github.com/JabRef/jabref/pull/6518)
- We changed the command line option 'generateBibtexKeys' to the more generic term 'generateCitationKeys' while the short option remains 'g'.[#6545](https://github.com/JabRef/jabref/pull/6545)
- We improved the "Possible duplicate entries" window to remember its size and position throughout a session. [#6582](https://github.com/JabRef/jabref/issues/6582)
- We divided the toolbar into small parts, so if the application window is to small, only a part of the toolbar is moved into the chevron popup. [#6682](https://github.com/JabRef/jabref/pull/6682)
- We changed the layout for of the buttons in the Open Office side panel to ensure that the button text is always visible, specially when resizing. [#6639](https://github.com/JabRef/jabref/issues/6639)
- We merged the two new library commands in the file menu to one which always creates a new library in the default library mode. [#6539](https://github.com/JabRef/jabref/pull/6539#issuecomment-641056536)

### Fixed

- We fixed an issue where entry preview tab has no name in drop down list. [#6591](https://github.com/JabRef/jabref/issues/6591)
- We fixed to only search file links in the BIB file location directory when preferences has corresponding checkbox checked. [#5891](https://github.com/JabRef/jabref/issues/5891)
- We fixed wrong button order (Apply and Cancel) in ManageProtectedTermsDialog.
- We fixed an issue with incompatible characters at BibTeX key [#6257](https://github.com/JabRef/jabref/issues/6257)
- We fixed an issue where dash (`-`) was reported as illegal BibTeX key [#6295](https://github.com/JabRef/jabref/issues/6295)
- We greatly improved the performance of the overall application and many operations. [#5071](https://github.com/JabRef/jabref/issues/5071)
- We fixed an issue where sort by priority was broken. [#6222](https://github.com/JabRef/jabref/issues/6222)
- We fixed an issue where opening a library from the recent libraries menu was not possible. [#5939](https://github.com/JabRef/jabref/issues/5939)
- We fixed an issue with inconsistent capitalization of file extensions when downloading files. [#6115](https://github.com/JabRef/jabref/issues/6115)
- We fixed the display of language and encoding in the preferences dialog. [#6130](https://github.com/JabRef/jabref/pull/6130)
- Now the link and/or the link description in the column "linked files" of the main table gets truncated or wrapped, if too long, otherwise display issues arise. [#6178](https://github.com/JabRef/jabref/issues/6178)
- We fixed the issue that groups panel does not keep size when resizing window. [#6180](https://github.com/JabRef/jabref/issues/6180)
- We fixed an error that sometimes occurred when using the context menu. [#6085](https://github.com/JabRef/jabref/issues/6085)
- We fixed an issue where search full-text documents downloaded files with same name, overwriting existing files. [#6174](https://github.com/JabRef/jabref/pull/6174)
- We fixed an issue when importing into current library an erroneous message "import cancelled" is displayed even though import is successful. [#6266](https://github.com/JabRef/jabref/issues/6266)
- We fixed an issue where custom jstyles for Open/LibreOffice where not saved correctly. [#6170](https://github.com/JabRef/jabref/issues/6170)
- We fixed an issue where the INSPIRE fetcher was no longer working [#6229](https://github.com/JabRef/jabref/issues/6229)
- We fixed an issue where custom exports with an uppercase file extension could not be selected for "Copy...-> Export to Clipboard" [#6285](https://github.com/JabRef/jabref/issues/6285)
- We fixed the display of icon both in the main table and linked file editor. [#6169](https://github.com/JabRef/jabref/issues/6169)
- We fixed an issue where the windows installer did not create an entry in the start menu [bug report in the forum](https://discourse.jabref.org/t/error-while-fetching-from-doi/2018/3)
- We fixed an issue where only the field `abstract` and `comment` were declared as multiline fields. Other fields can now be configured in the preferences using "Do not wrap the following fields when saving" [4373](https://github.com/JabRef/jabref/issues/4373)
- We fixed an issue where JabRef switched to discrete graphics under macOS [#5935](https://github.com/JabRef/jabref/issues/5935)
- We fixed an issue where the Preferences entry preview will be unexpected modified leads to Value too long exception [#6198](https://github.com/JabRef/jabref/issues/6198)
- We fixed an issue where custom jstyles for Open/LibreOffice would only be valid if a layout line for the entry type `default` was at the end of the layout section [#6303](https://github.com/JabRef/jabref/issues/6303)
- We fixed an issue where a new entry is not shown in the library if a search is active [#6297](https://github.com/JabRef/jabref/issues/6297)
- We fixed an issue where long directory names created from patterns could create an exception. [#3915](https://github.com/JabRef/jabref/issues/3915)
- We fixed an issue where sort on numeric cases was broken. [#6349](https://github.com/JabRef/jabref/issues/6349)
- We fixed an issue where year and month fields were not cleared when converting to biblatex [#6224](https://github.com/JabRef/jabref/issues/6224)
- We fixed an issue where an "Not on FX thread" exception occurred when saving on linux [#6453](https://github.com/JabRef/jabref/issues/6453)
- We fixed an issue where the library sort order was lost. [#6091](https://github.com/JabRef/jabref/issues/6091)
- We fixed an issue where brackets in regular expressions were not working. [6469](https://github.com/JabRef/jabref/pull/6469)
- We fixed an issue where multiple background task popups stacked over each other.. [#6472](https://github.com/JabRef/jabref/issues/6472)
- We fixed an issue where LaTeX citations for specific commands (`\autocite`s) of biblatex-mla were not recognized. [#6476](https://github.com/JabRef/jabref/issues/6476)
- We fixed an issue where drag and drop was not working on empty database. [#6487](https://github.com/JabRef/jabref/issues/6487)
- We fixed an issue where the name fields were not updated after the preferences changed. [#6515](https://github.com/JabRef/jabref/issues/6515)
- We fixed an issue where "null" appeared in generated BibTeX keys. [#6459](https://github.com/JabRef/jabref/issues/6459)
- We fixed an issue where the authors' names were incorrectly displayed in the authors' column when they were bracketed. [#6465](https://github.com/JabRef/jabref/issues/6465) [#6459](https://github.com/JabRef/jabref/issues/6459)
- We fixed an issue where importing certain unlinked files would result in an exception [#5815](https://github.com/JabRef/jabref/issues/5815)
- We fixed an issue where downloaded files would be moved to a directory named after the citationkey when no file directory pattern is specified [#6589](https://github.com/JabRef/jabref/issues/6589)
- We fixed an issue with the creation of a group of cited entries which incorrectly showed the message that the library had been modified externally whenever saving the library. [#6420](https://github.com/JabRef/jabref/issues/6420)
- We fixed an issue with the creation of a group of cited entries. Now the file path to an aux file gets validated. [#6585](https://github.com/JabRef/jabref/issues/6585)
- We fixed an issue on Linux systems where the application would crash upon inotify failure. Now, the user is prompted with a warning, and given the choice to continue the session. [#6073](https://github.com/JabRef/jabref/issues/6073)
- We moved the search modifier buttons into the search bar, as they were not accessible, if autocompletion was disabled. [#6625](https://github.com/JabRef/jabref/issues/6625)
- We fixed an issue about duplicated group color indicators [#6175](https://github.com/JabRef/jabref/issues/6175)
- We fixed an issue where entries with the entry type Misc from an imported aux file would not be saved correctly to the bib file on disk [#6405](https://github.com/JabRef/jabref/issues/6405)
- We fixed an issue where percent sign ('%') was not formatted properly by the HTML formatter [#6753](https://github.com/JabRef/jabref/issues/6753)
- We fixed an issue with the [SAO/NASA Astrophysics Data System](https://docs.jabref.org/collect/add-entry-using-an-id#sao-nasa-a-ds) fetcher where `\textbackslash` appeared at the end of the abstract.
- We fixed an issue with the Science Direct fetcher where PDFs could not be downloaded. Fixes [#5860](https://github.com/JabRef/jabref/issues/5860)
- We fixed an issue with the Library of Congress importer.
- We fixed the [link to the external libraries listing](https://github.com/JabRef/jabref/blob/master/external-libraries.md) in the about dialog
- We fixed an issue regarding pasting on Linux. [#6293](https://github.com/JabRef/jabref/issues/6293)

### Removed

- We removed the option of the "enforce legal key". [#6295](https://github.com/JabRef/jabref/issues/6295)
- We removed the obsolete `External programs / Open PDF` section in the preferences, as the default application to open PDFs is now set in the `Manage external file types` dialog. [#6130](https://github.com/JabRef/jabref/pull/6130)
- We removed the option to configure whether a `.bib.bak` file should be generated upon save. It is now always enabled. Documentation at <https://docs.jabref.org/advanced/autosave>. [#6092](https://github.com/JabRef/jabref/issues/6092)
- We removed the built-in list of IEEE journal abbreviations using BibTeX strings. If you still want to use them, you have to download them separately from <https://abbrv.jabref.org>.

## [5.0] – 2020-03-06

### Changed

- Added browser integration to the snap package for firefox/chromium browsers. [#6062](https://github.com/JabRef/jabref/pull/6062)
- We reintroduced the possibility to extract references from plain text (using [GROBID](https://grobid.readthedocs.io/en/latest/)). [#5614](https://github.com/JabRef/jabref/pull/5614)
- We changed the open office panel to show buttons in rows of three instead of going straight down to save space as the button expanded out to take up unnecessary horizontal space. [#5479](https://github.com/JabRef/jabref/issues/5479)
- We cleaned up the group add/edit dialog. [#5826](https://github.com/JabRef/jabref/pull/5826)
- We reintroduced the index column. [#5844](https://github.com/JabRef/jabref/pull/5844)
- Filenames of external files can no longer contain curly braces. [#5926](https://github.com/JabRef/jabref/pull/5926)
- We made the filters more easily accessible in the integrity check dialog. [#5955](https://github.com/JabRef/jabref/pull/5955)
- We reimplemented and improved the dialog "Customize entry types". [#4719](https://github.com/JabRef/jabref/issues/4719)
- We added an [American Physical Society](https://journals.aps.org/) fetcher. [#818](https://github.com/JabRef/jabref/issues/818)
- We added possibility to enable/disable items quantity in groups. [#6042](https://github.com/JabRef/jabref/issues/6042)

### Fixed

- We fixed an issue where the command line console was always opened in the background. [#5474](https://github.com/JabRef/jabref/issues/5474)
- We fixed and issue where pdf files will not open under some KDE linux distributions when using okular. [#5253](https://github.com/JabRef/jabref/issues/5253)
- We fixed an issue where the Medline fetcher was only working when JabRef was running from source. [#5645](https://github.com/JabRef/jabref/issues/5645)
- We fixed some visual issues in the dark theme. [#5764](https://github.com/JabRef/jabref/pull/5764) [#5753](https://github.com/JabRef/jabref/issues/5753)
- We fixed an issue where non-default previews didn't handle unicode characters. [#5779](https://github.com/JabRef/jabref/issues/5779)
- We improved the performance, especially changing field values in the entry should feel smoother now. [#5843](https://github.com/JabRef/jabref/issues/5843)
- We fixed an issue where the ampersand character wasn't rendering correctly on previews. [#3840](https://github.com/JabRef/jabref/issues/3840)
- We fixed an issue where an erroneous "The library has been modified by another program" message was shown when saving. [#4877](https://github.com/JabRef/jabref/issues/4877)
- We fixed an issue where the file extension was missing after downloading a file (we now fall-back to pdf). [#5816](https://github.com/JabRef/jabref/issues/5816)
- We fixed an issue where cleaning up entries broke web URLs, if "Make paths of linked files relative (if possible)" was enabled, which resulted in various other issues subsequently. [#5861](https://github.com/JabRef/jabref/issues/5861)
- We fixed an issue where the tab "Required fields" of the entry editor did not show all required fields, if at least two of the defined required fields are linked with a logical or. [#5859](https://github.com/JabRef/jabref/issues/5859)
- We fixed several issues concerning managing external file types: Now everything is usable and fully functional. Previously, there were problems with the radio buttons, with saving the settings and with loading an input field value. Furthermore, different behavior for Windows and other operating systems was given, which was unified as well. [#5846](https://github.com/JabRef/jabref/issues/5846)
- We fixed an issue where entries containing Unicode charaters were not parsed correctly [#5899](https://github.com/JabRef/jabref/issues/5899)
- We fixed an issue where an entry containing an external filename with curly braces could not be saved. Curly braces are now longer allowed in filenames. [#5899](https://github.com/JabRef/jabref/issues/5899)
- We fixed an issue where changing the type of an entry did not update the main table [#5906](https://github.com/JabRef/jabref/issues/5906)
- We fixed an issue in the optics of the library properties, that cropped the dialog on scaled displays. [#5969](https://github.com/JabRef/jabref/issues/5969)
- We fixed an issue where changing the type of an entry did not update the main table. [#5906](https://github.com/JabRef/jabref/issues/5906)
- We fixed an issue where opening a library from the recent libraries menu was not possible. [#5939](https://github.com/JabRef/jabref/issues/5939)
- We fixed an issue where the most bottom group in the list got lost, if it was dragged on itself. [#5983](https://github.com/JabRef/jabref/issues/5983)
- We fixed an issue where changing entry type doesn't always work when biblatex source is shown. [#5905](https://github.com/JabRef/jabref/issues/5905)
- We fixed an issue where the group and the link column were not updated after changing the entry in the main table. [#5985](https://github.com/JabRef/jabref/issues/5985)
- We fixed an issue where reordering the groups was not possible after inserting an article. [#6008](https://github.com/JabRef/jabref/issues/6008)
- We fixed an issue where citation styles except the default "Preview" could not be used. [#5622](https://github.com/JabRef/jabref/issues/5622)
- We fixed an issue where a warning was displayed when the title content is made up of two sentences. [#5832](https://github.com/JabRef/jabref/issues/5832)
- We fixed an issue where an exception was thrown when adding a save action without a selected formatter in the library properties [#6069](https://github.com/JabRef/jabref/issues/6069)
- We fixed an issue where JabRef's icon was missing in the Export to clipboard Dialog. [#6286](https://github.com/JabRef/jabref/issues/6286)
- We fixed an issue when an "Abstract field" was duplicating text, when importing from RIS file (Neurons) [#6065](https://github.com/JabRef/jabref/issues/6065)
- We fixed an issue where adding the addition of a new entry was not completely validated [#6370](https://github.com/JabRef/jabref/issues/6370)
- We fixed an issue where the blue and red text colors in the Merge entries dialog were not quite visible [#6334](https://github.com/JabRef/jabref/issues/6334)
- We fixed an issue where underscore character was removed from the file name in the Recent Libraries list in File menu [#6383](https://github.com/JabRef/jabref/issues/6383)
- We fixed an issue where few keyboard shortcuts regarding new entries were missing [#6403](https://github.com/JabRef/jabref/issues/6403)

### Removed

- Ampersands are no longer escaped by default in the `bib` file. If you want to keep the current behaviour, you can use the new "Escape Ampersands" formatter as a save action. [#5869](https://github.com/JabRef/jabref/issues/5869)
- The "Merge Entries" entry was removed from the Quality Menu. Users should use the right-click menu instead. [#6021](https://github.com/JabRef/jabref/pull/6021)

## [5.0-beta] – 2019-12-15

### Changed

- We added a short DOI field formatter which shortens DOI to more human-readable form. [koppor#343](https://github.com/koppor/jabref/issues/343)
- We improved the display of group memberships by adding multiple colored bars if the entry belongs to more than one group. [#4574](https://github.com/JabRef/jabref/issues/4574)
- We added an option to show the preview as an extra tab in the entry editor (instead of in a split view). [#5244](https://github.com/JabRef/jabref/issues/5244)
- A custom Open/LibreOffice jstyle file now requires a layout line for the entry type `default` [#5452](https://github.com/JabRef/jabref/issues/5452)
- The entry editor is now open by default when JabRef starts up. [#5460](https://github.com/JabRef/jabref/issues/5460)
- Customized entry types are now serialized in alphabetical order in the bib file.
- We added a new ADS fetcher to use the new ADS API. [#4949](https://github.com/JabRef/jabref/issues/4949)
- We added support of the [X11 primary selection](https://unix.stackexchange.com/a/139193/18033) [#2389](https://github.com/JabRef/jabref/issues/2389)
- We added support to switch between biblatex and bibtex library types. [#5550](https://github.com/JabRef/jabref/issues/5550)
- We changed the save action buttons to be easier to understand. [#5565](https://github.com/JabRef/jabref/issues/5565)
- We made the columns for groups, files and uri in the main table reorderable and merged the clickable icon columns for uri, url, doi and eprint. [#5544](https://github.com/JabRef/jabref/pull/5544)
- We reduced the number of write actions performed when autosave is enabled [#5679](https://github.com/JabRef/jabref/issues/5679)
- We made the column sort order in the main table persistent [#5730](https://github.com/JabRef/jabref/pull/5730)
- When an entry is modified on disk, the change dialog now shows the merge dialog to highlight the changes [#5688](https://github.com/JabRef/jabref/pull/5688)

### Fixed

- Inherit fields from cross-referenced entries as specified by biblatex. [#5045](https://github.com/JabRef/jabref/issues/5045)
- We fixed an issue where it was no longer possible to connect to LibreOffice. [#5261](https://github.com/JabRef/jabref/issues/5261)
- The "All entries group" is no longer shown when no library is open.
- We fixed an exception which occurred when closing JabRef. [#5348](https://github.com/JabRef/jabref/issues/5348)
- We fixed an issue where JabRef reports incorrectly about customized entry types. [#5332](https://github.com/JabRef/jabref/issues/5332)
- We fixed a few problems that prevented JabFox to communicate with JabRef. [#4737](https://github.com/JabRef/jabref/issues/4737) [#4303](https://github.com/JabRef/jabref/issues/4303)
- We fixed an error where the groups containing an entry loose their highlight color when scrolling. [#5022](https://github.com/JabRef/jabref/issues/5022)
- We fixed an error where scrollbars were not shown. [#5374](https://github.com/JabRef/jabref/issues/5374)
- We fixed an error where an exception was thrown when merging entries. [#5169](https://github.com/JabRef/jabref/issues/5169)
- We fixed an error where certain metadata items were not serialized alphabetically.
- After assigning an entry to a group, the item count is now properly colored to reflect the new membership of the entry. [#3112](https://github.com/JabRef/jabref/issues/3112)
- The group panel is now properly updated when switching between libraries (or when closing/opening one). [#3142](https://github.com/JabRef/jabref/issues/3142)
- We fixed an error where the number of matched entries shown in the group pane was not updated correctly. [#4441](https://github.com/JabRef/jabref/issues/4441)
- We fixed an error where the wrong file is renamed and linked when using the "Copy, rename and link" action. [#5653](https://github.com/JabRef/jabref/issues/5653)
- We fixed a "null" error when writing XMP metadata. [#5449](https://github.com/JabRef/jabref/issues/5449)
- We fixed an issue where empty keywords lead to a strange display of automatic keyword groups. [#5333](https://github.com/JabRef/jabref/issues/5333)
- We fixed an error where the default color of a new group was white instead of dark gray. [#4868](https://github.com/JabRef/jabref/issues/4868)
- We fixed an issue where the first field in the entry editor got the focus while performing a different action (like searching). [#5084](https://github.com/JabRef/jabref/issues/5084)
- We fixed an issue where multiple entries were highlighted in the web search result after scrolling. [#5035](https://github.com/JabRef/jabref/issues/5035)
- We fixed an issue where the hover indication in the web search pane was not working. [#5277](https://github.com/JabRef/jabref/issues/5277)
- We fixed an error mentioning "javafx.controls/com.sun.javafx.scene.control" that was thrown when interacting with the toolbar.
- We fixed an error where a cleared search was restored after switching libraries. [#4846](https://github.com/JabRef/jabref/issues/4846)
- We fixed an exception which occurred when trying to open a non-existing file from the "Recent files"-menu [#5334](https://github.com/JabRef/jabref/issues/5334)
- We fixed an issues where the search highlight in the entry preview did not worked. [#5069](https://github.com/JabRef/jabref/issues/5069)
- The context menu for fields in the entry editor is back. [#5254](https://github.com/JabRef/jabref/issues/5254)
- We fixed an exception which occurred when trying to open a non-existing file from the "Recent files"-menu [#5334](https://github.com/JabRef/jabref/issues/5334)
- We fixed a problem where the "editor" information has been duplicated during saving a .bib-Database. [#5359](https://github.com/JabRef/jabref/issues/5359)
- We re-introduced the feature to switch between different preview styles. [#5221](https://github.com/JabRef/jabref/issues/5221)
- We fixed various issues (including [#5263](https://github.com/JabRef/jabref/issues/5263)) related to copying entries to the clipboard
- We fixed some display errors in the preferences dialog and replaced some of the controls [#5033](https://github.com/JabRef/jabref/pull/5033) [#5047](https://github.com/JabRef/jabref/pull/5047) [#5062](https://github.com/JabRef/jabref/pull/5062) [#5141](https://github.com/JabRef/jabref/pull/5141) [#5185](https://github.com/JabRef/jabref/pull/5185) [#5265](https://github.com/JabRef/jabref/pull/5265) [#5315](https://github.com/JabRef/jabref/pull/5315) [#5360](https://github.com/JabRef/jabref/pull/5360)
- We fixed an exception which occurred when trying to import entries without an open library. [#5447](https://github.com/JabRef/jabref/issues/5447)
- The "Automatically set file links" feature now follows symbolic links. [#5664](https://github.com/JabRef/jabref/issues/5664)
- After successful import of one or multiple bib entries the main table scrolls to the first imported entry [#5383](https://github.com/JabRef/jabref/issues/5383)
- We fixed an exception which occurred when an invalid jstyle was loaded. [#5452](https://github.com/JabRef/jabref/issues/5452)
- We fixed an issue where the command line arguments `importBibtex` and `importToOpen` did not import into the currently open library, but opened a new one. [#5537](https://github.com/JabRef/jabref/issues/5537)
- We fixed an error where the preview theme did not adapt to the "Dark" mode [#5463](https://github.com/JabRef/jabref/issues/5463)
- We fixed an issue where multiple entries were allowed in the "crossref" field [#5284](https://github.com/JabRef/jabref/issues/5284)
- We fixed an issue where the merge dialog showed the wrong text colour in "Dark" mode [#5516](https://github.com/JabRef/jabref/issues/5516)
- We fixed visibility issues with the scrollbar and group selection highlight in "Dark" mode, and enabled "Dark" mode for the OpenOffice preview in the style selection window. [#5522](https://github.com/JabRef/jabref/issues/5522)
- We fixed an issue where the author field was not correctly parsed during bibtex key-generation. [#5551](https://github.com/JabRef/jabref/issues/5551)
- We fixed an issue where notifications where shown during autosave. [#5555](https://github.com/JabRef/jabref/issues/5555)
- We fixed an issue where the side pane was not remembering its position. [#5615](https://github.com/JabRef/jabref/issues/5615)
- We fixed an issue where JabRef could not interact with [Oracle XE](https://www.oracle.com/de/database/technologies/appdev/xe.html) in the [shared SQL database setup](https://docs.jabref.org/collaborative-work/sqldatabase).
- We fixed an issue where the toolbar icons were hidden on smaller screens.
- We fixed an issue where renaming referenced files for bib entries with long titles was not possible. [#5603](https://github.com/JabRef/jabref/issues/5603)
- We fixed an issue where a window which is on an external screen gets unreachable when external screen is removed. [#5037](https://github.com/JabRef/jabref/issues/5037)
- We fixed a bug where the selection of groups was lost after drag and drop. [#2868](https://github.com/JabRef/jabref/issues/2868)
- We fixed an issue where the custom entry types didn't show the correct display name [#5651](https://github.com/JabRef/jabref/issues/5651)

### Removed

- We removed some obsolete notifications. [#5555](https://github.com/JabRef/jabref/issues/5555)
- We removed an internal step in the [ISBN-to-BibTeX fetcher](https://docs.jabref.org/collect/add-entry-using-an-id#isbn): The [ISBN to BibTeX Converter](https://manas.tungare.name/software/isbn-to-bibtex) by [@manastungare](https://github.com/manastungare) is not used anymore, because it is offline: "people using this tool have not been generating enough sales for Amazon."
- We removed the option to control the default drag and drop behaviour. You can use the modifier keys (like CtrL or Alt) instead.

## [5.0-alpha] – 2019-08-25

### Changed

- We added eventitle, eventdate and venue fields to `@unpublished` entry type.
- We added `@software` and `@dataSet` entry type to biblatex.
- All fields are now properly sorted alphabetically (in the subgroups of required/optional fields) when the entry is written to the bib file.
- We fixed an issue where some importers used the field `pubstatus` instead of the standard BibTeX field `pubstate`.
- We changed the latex command removal for docbook exporter. [#3838](https://github.com/JabRef/jabref/issues/3838)
- We changed the location of some fields in the entry editor (you might need to reset your preferences for these changes to come into effect)
  - Journal/Year/Month in biblatex mode -> Deprecated (if filled)
  - DOI/URL: General -> Optional
  - Internal fields like ranking, read status and priority: Other -> General
  - Moreover, empty deprecated fields are no longer shown
- Added server timezone parameter when connecting to a shared database.
- We updated the dialog for setting up general fields.
- URL field formatting is updated. All whitespace chars, located at the beginning/ending of the URL, are trimmed automatically
- We changed the behavior of the field formatting dialog such that the `bibtexkey` is not changed when formatting all fields or all text fields.
- We added a "Move file to file directory and rename file" option for simultaneously moving and renaming of document file. [#4166](https://github.com/JabRef/jabref/issues/4166)
- Use integrated graphics card instead of discrete on macOS [#4070](https://github.com/JabRef/jabref/issues/4070)
- We added a cleanup operation that detects an arXiv identifier in the note, journal or URL field and moves it to the `eprint` field.
  Because of this change, the last-used cleanup operations were reset.
- We changed the minimum required version of Java to 1.8.0_171, as this is the latest release for which the automatic Java update works. [#4093](https://github.com/JabRef/jabref/issues/4093)
- The special fields like `Printed` and `Read status` now show gray icons when the row is hovered.
- We added a button in the tab header which allows you to close the database with one click. [#494](https://github.com/JabRef/jabref/issues/494)
- Sorting in the main table now takes information from cross-referenced entries into account. [#2808](https://github.com/JabRef/jabref/issues/2808)
- If a group has a color specified, then entries matched by this group have a small colored bar in front of them in the main table.
- Change default icon for groups to a circle because a colored version of the old icon was hard to distinguish from its black counterpart.
- In the main table, the context menu appears now when you press the "context menu" button on the keyboard. [feature request in the forum](https://discourse.jabref.org/t/how-to-enable-keyboard-context-key-windows)
- We added icons to the group side panel to quickly switch between `union` and `intersection` group view mode. [#3269](https://github.com/JabRef/jabref/issues/3269).
- We use `https` for [fetching from most online bibliographic database](https://docs.jabref.org/collect/import-using-online-bibliographic-database).
- We changed the default keyboard shortcuts for moving between entries when the entry editor is active to ̀<kbd>alt</kbd> + <kbd>up/down</kbd>.
- Opening a new file now prompts the directory of the currently selected file, instead of the directory of the last opened file.
- Window state is saved on close and restored on start.
- We made the MathSciNet fetcher more reliable.
- We added the ISBN fetcher to the list of fetcher available under "Update with bibliographic information from the web" in the entry editor toolbar.
- Files without a defined external file type are now directly opened with the default application of the operating system
- We streamlined the process to rename and move files by removing the confirmation dialogs.
- We removed the redundant new lines of markings and wrapped the summary in the File annotation tab. [#3823](https://github.com/JabRef/jabref/issues/3823)
- We add auto URL formatting when user paste link to URL field in entry editor. [koppor#254](https://github.com/koppor/jabref/issues/254)
- We added a minimum height for the entry editor so that it can no longer be hidden by accident. [#4279](https://github.com/JabRef/jabref/issues/4279)
- We added a new keyboard shortcut so that the entry editor could be closed by <kbd>Ctrl</kbd> + <kbd>E</kbd>. [#4222](https://github.com/JabRef/jabref/issues/4222)
- We added an option in the preference dialog box, that allows user to pick the dark or light theme option. [#4130](https://github.com/JabRef/jabref/issues/4130)
- We updated the Related Articles tab to accept JSON from the new version of the Mr. DLib service
- We added an option in the preference dialog box that allows user to choose behavior after dragging and dropping files in Entry Editor. [#4356](https://github.com/JabRef/jabref/issues/4356)
- We added the ability to have an export preference where previously "File"-->"Export"/"Export selected entries" would not save the user's preference[#4495](https://github.com/JabRef/jabref/issues/4495)
- We optimized the code responsible for connecting to an external database, which should lead to huge improvements in performance.
- For automatically created groups, added ability to filter groups by entry type. [#4539](https://github.com/JabRef/jabref/issues/4539)
- We added the ability to add field names from the Preferences Dialog [#4546](https://github.com/JabRef/jabref/issues/4546)
- We added the ability to change the column widths directly in the main table. [#4546](https://github.com/JabRef/jabref/issues/4546)
- We added a description of how recommendations were chosen and better error handling to Related Articles tab
- We added the ability to execute default action in dialog by using with <kbd>Ctrl</kbd> + <kbd>Enter</kbd> combination [#4496](https://github.com/JabRef/jabref/issues/4496)
- We grouped and reordered the Main Menu (File, Edit, Library, Quality, Tools, and View tabs & icons). [#4666](https://github.com/JabRef/jabref/issues/4666) [#4667](https://github.com/JabRef/jabref/issues/4667) [#4668](https://github.com/JabRef/jabref/issues/4668) [#4669](https://github.com/JabRef/jabref/issues/4669) [#4670](https://github.com/JabRef/jabref/issues/4670) [#4671](https://github.com/JabRef/jabref/issues/4671) [#4672](https://github.com/JabRef/jabref/issues/4672) [#4673](https://github.com/JabRef/jabref/issues/4673)
- We added additional modifiers (capitalize, titlecase and sentencecase) to the Bibtex key generator. [#1506](https://github.com/JabRef/jabref/issues/1506)
- We have migrated from the mysql jdbc connector to the mariadb one for better authentication scheme support. [#4745](https://github.com/JabRef/jabref/issues/4745)
- We grouped the toolbar icons and changed the Open Library and Copy icons. [#4584](https://github.com/JabRef/jabref/issues/4584)
- We added a browse button next to the path text field for aux-based groups. [#4586](https://github.com/JabRef/jabref/issues/4586)
- We changed the title of Group Dialog to "Add subgroup" from "Edit group" when we select Add subgroup option.
- We enable import button only if entries are selected. [#4755](https://github.com/JabRef/jabref/issues/4755)
- We made modifications to improve the contrast of UI elements. [#4583](https://github.com/JabRef/jabref/issues/4583)
- We added a warning for empty BibTeX keys in the entry editor. [#4440](https://github.com/JabRef/jabref/issues/4440)
- We added an option in the settings to set the default action in JabRef when right clicking on any entry in any database and selecting "Open folder". [#4763](https://github.com/JabRef/jabref/issues/4763)
- The Medline fetcher now normalizes the author names according to the BibTeX-Standard [#4345](https://github.com/JabRef/jabref/issues/4345)
- We added an option on the Linked File Viewer to rename the attached file of an entry directly on the JabRef. [#4844](https://github.com/JabRef/jabref/issues/4844)
- We added an option in the preference dialog box that allows user to enable helpful tooltips.[#3599](https://github.com/JabRef/jabref/issues/3599)
- We reworked the functionality for extracting BibTeX entries from plain text, because our used service [freecite shut down](https://library.brown.edu/libweb/freecite_notice.php). [#5206](https://github.com/JabRef/jabref/pull/5206)
- We moved the dropdown menu for selecting the push-application from the toolbar into the external application preferences. [#674](https://github.com/JabRef/jabref/issues/674)
- We removed the alphabetical ordering of the custom tabs and updated the error message when trying to create a general field with a name containing an illegal character. [#5019](https://github.com/JabRef/jabref/issues/5019)
- We added a context menu to the bib(la)tex-source-editor to copy'n'paste. [#5007](https://github.com/JabRef/jabref/pull/5007)
- We added a tool that allows searching for citations in LaTeX files. It scans directories and shows which entries are used, how many times and where.
- We added a 'LaTeX citations' tab to the entry editor, to search for citations to the active entry in the LaTeX file directory. It can be disabled in the preferences dialog.
- We added an option in preferences to allow for integers in field "edition" when running database in bibtex mode. [#4680](https://github.com/JabRef/jabref/issues/4680)
- We added the ability to use negation in export filter layouts. [#5138](https://github.com/JabRef/jabref/pull/5138)
- Focus on Name Area instead of 'OK' button whenever user presses 'Add subgroup'. [#6307](https://github.com/JabRef/jabref/issues/6307)
- We changed the behavior of merging that the entry which has "smaller" bibkey will be selected. [#7395](https://github.com/JabRef/jabref/issues/7395)

### Fixed

- We fixed an issue where JabRef died silently for the user without enough inotify instances [#4874](https://github.com/JabRef/jabref/issues/4874)
- We fixed an issue where corresponding groups are sometimes not highlighted when clicking on entries [#3112](https://github.com/JabRef/jabref/issues/3112)
- We fixed an issue where custom exports could not be selected in the 'Export (selected) entries' dialog [#4013](https://github.com/JabRef/jabref/issues/4013)
- Italic text is now rendered correctly. [#3356](https://github.com/JabRef/jabref/issues/3356)
- The entry editor no longer gets corrupted after using the source tab. [#3532](https://github.com/JabRef/jabref/issues/3532) [#3608](https://github.com/JabRef/jabref/issues/3608) [#3616](https://github.com/JabRef/jabref/issues/3616)
- We fixed multiple issues where entries did not show up after import if a search was active. [#1513](https://github.com/JabRef/jabref/issues/1513) [#3219](https://github.com/JabRef/jabref/issues/3219))
- We fixed an issue where the group tree was not updated correctly after an entry was changed. [#3618](https://github.com/JabRef/jabref/issues/3618)
- We fixed an issue where a right-click in the main table selected a wrong entry. [#3267](https://github.com/JabRef/jabref/issues/3267)
- We fixed an issue where in rare cases entries where overlayed in the main table. [#3281](https://github.com/JabRef/jabref/issues/3281)
- We fixed an issue where selecting a group messed up the focus of the main table and the entry editor. [#3367](https://github.com/JabRef/jabref/issues/3367)
- We fixed an issue where composite author names were sorted incorrectly. [#2828](https://github.com/JabRef/jabref/issues/2828)
- We fixed an issue where commands followed by `-` didn't work. [#3805](https://github.com/JabRef/jabref/issues/3805)
- We fixed an issue where a non-existing aux file in a group made it impossible to open the library. [#4735](https://github.com/JabRef/jabref/issues/4735)
- We fixed an issue where some journal names were wrongly marked as abbreviated. [#4115](https://github.com/JabRef/jabref/issues/4115)
- We fixed an issue where the custom file column were sorted incorrectly. [#3119](https://github.com/JabRef/jabref/issues/3119)
- We improved the parsing of author names whose infix is abbreviated without a dot. [#4864](https://github.com/JabRef/jabref/issues/4864)
- We fixed an issues where the entry losses focus when a field is edited and at the same time used for sorting. [#3373](https://github.com/JabRef/jabref/issues/3373)
- We fixed an issue where the menu on Mac OS was not displayed in the usual Mac-specific way. [#3146](https://github.com/JabRef/jabref/issues/3146)
- We improved the integrity check for page numbers. [#4113](https://github.com/JabRef/jabref/issues/4113) and [feature request in the forum](https://discourse.jabref.org/t/pages-field-allow-use-of-en-dash/1199)
- We fixed an issue where the order of fields in customized entry types was not saved correctly. [#4033](https://github.com/JabRef/jabref/issues/4033)
- We fixed an issue where renaming a group did not change the group name in the interface. [#3189](https://github.com/JabRef/jabref/issues/3189)
- We fixed an issue where the groups tree of the last database was still shown even after the database was already closed.
- We fixed an issue where the "Open file dialog" may disappear behind other windows. [#3410](https://github.com/JabRef/jabref/issues/3410)
- We fixed an issue where the number of entries matched was not updated correctly upon adding or removing an entry. [#3537](https://github.com/JabRef/jabref/issues/3537)
- We fixed an issue where the default icon of a group was not colored correctly.
- We fixed an issue where the first field in entry editor was not focused when adding a new entry. [#4024](https://github.com/JabRef/jabref/issues/4024)
- We reworked the "Edit file" dialog to make it resizeable and improved the workflow for adding and editing files [#2970](https://github.com/JabRef/jabref/issues/2970)
- We fixed an issue where custom name formatters were no longer found correctly. [#3531](https://github.com/JabRef/jabref/issues/3531)
- We fixed an issue where the month was not shown in the preview. [#3239](https://github.com/JabRef/jabref/issues/3239)
- Rewritten logic to detect a second jabref instance. [#4023](https://github.com/JabRef/jabref/issues/4023)
- We fixed an issue where the "Convert to BibTeX-Cleanup" moved the content of the `file` field to the `pdf` field [#4120](https://github.com/JabRef/jabref/issues/4120)
- We fixed an issue where the preview pane in entry preview in preferences wasn't showing the citation style selected [#3849](https://github.com/JabRef/jabref/issues/3849)
- We fixed an issue where the default entry preview style still contained the field `review`. The field `review` in the style is now replaced with comment to be consistent with the entry editor [#4098](https://github.com/JabRef/jabref/issues/4098)
- We fixed an issue where users were vulnerable to XXE attacks during parsing [#4229](https://github.com/JabRef/jabref/issues/4229)
- We fixed an issue where files added via the "Attach file" contextmenu of an entry were not made relative. [#4201](https://github.com/JabRef/jabref/issues/4201) and [#4241](https://github.com/JabRef/jabref/issues/4241)
- We fixed an issue where author list parser can't generate bibtex for Chinese author. [#4169](https://github.com/JabRef/jabref/issues/4169)
- We fixed an issue where the list of XMP Exclusion fields in the preferences was not be saved [#4072](https://github.com/JabRef/jabref/issues/4072)
- We fixed an issue where the ArXiv Fetcher did not support HTTP URLs [koppor#328](https://github.com/koppor/jabref/issues/328)
- We fixed an issue where only one PDF file could be imported [#4422](https://github.com/JabRef/jabref/issues/4422)
- We fixed an issue where "Move to group" would always move the first entry in the library and not the selected [#4414](https://github.com/JabRef/jabref/issues/4414)
- We fixed an issue where an older dialog appears when downloading full texts from the quality menu. [#4489](https://github.com/JabRef/jabref/issues/4489)
- We fixed an issue where right clicking on any entry in any database and selecting "Open folder" results in the NullPointer exception. [#4763](https://github.com/JabRef/jabref/issues/4763)
- We fixed an issue where option 'open terminal here' with custom command was passing the wrong argument. [#4802](https://github.com/JabRef/jabref/issues/4802)
- We fixed an issue where ranking an entry would generate an IllegalArgumentException. [#4754](https://github.com/JabRef/jabref/issues/4754)
- We fixed an issue where special characters where removed from non-label key generation pattern parts [#4767](https://github.com/JabRef/jabref/issues/4767)
- We fixed an issue where the RIS import would overwite the article date with the value of the acessed date [#4816](https://github.com/JabRef/jabref/issues/4816)
- We fixed an issue where an NullPointer exception was thrown when a referenced entry in an Open/Libre Office document was no longer present in the library. Now an error message with the reference marker of the missing entry is shown. [#4932](https://github.com/JabRef/jabref/issues/4932)
- We fixed an issue where a database exception related to a missing timezone was too big. [#4827](https://github.com/JabRef/jabref/issues/4827)
- We fixed an issue where the IEEE fetcher returned an error if no keywords were present in the result from the IEEE website [#4997](https://github.com/JabRef/jabref/issues/4997)
- We fixed an issue where the command line help text had several errors, and arguments and descriptions have been rewritten to simplify and detail them better. [#2016](https://github.com/JabRef/jabref/issues/2016)
- We fixed an issue where the same menu for changing entry type had two different sizes and weights. [#4977](https://github.com/JabRef/jabref/issues/4977)
- We fixed an issue where the "Attach file" dialog, in the right-click menu for an entry, started on the working directory instead of the user's main directory. [#4995](https://github.com/JabRef/jabref/issues/4995)
- We fixed an issue where the JabRef Icon in the macOS launchpad was not displayed correctly [#5003](https://github.com/JabRef/jabref/issues/5003)
- We fixed an issue where the "Search for unlinked local files" would throw an exception when parsing the content of a PDF-file with missing "series" information [#5128](https://github.com/JabRef/jabref/issues/5128)
- We fixed an issue where the XMP Importer would incorrectly return an empty default entry when importing pdfs [#6577](https://github.com/JabRef/jabref/issues/6577)
- We fixed an issue where opening the menu 'Library properties' marked the library as modified [#6451](https://github.com/JabRef/jabref/issues/6451)
- We fixed an issue when importing resulted in an exception [#7343](https://github.com/JabRef/jabref/issues/7343)
- We fixed an issue where the field in the Field formatter dropdown selection were sorted in random order. [#7710](https://github.com/JabRef/jabref/issues/7710)

### Removed

- The feature to "mark entries" was removed and merged with the groups functionality. For migration, a group is created for every value of the `__markedentry` field and the entry is added to this group.
- The number column was removed.
- We removed the global search feature.
- We removed the coloring of cells in the main table according to whether the field is optional/required.
- We removed the feature to find and resolve duplicate BibTeX keys (as this use case is already covered by the integrity check).
- We removed a few commands from the right-click menu that are not needed often and thus don't need to be placed that prominently:
  - Print entry preview: available through entry preview
  - All commands related to marking: marking is not yet reimplemented
  - Set/clear/append/rename fields: available through Edit menu
  - Manage keywords: available through the Edit menu
  - Copy linked files to folder: available through File menu
  - Add/move/remove from group: removed completely (functionality still available through group interface)
- We removed the option to change the column widths in the preferences dialog. [#4546](https://github.com/JabRef/jabref/issues/4546)

## Older versions

The changelog of JabRef 4.x is available at the [v4.3.1 tag](https://github.com/JabRef/jabref/blob/v4.3.1/CHANGELOG.md).
The changelog of JabRef 3.x is available at the [v3.8.2 tag](https://github.com/JabRef/jabref/blob/v3.8.2/CHANGELOG.md).
The changelog of JabRef 2.11 and all previous versions is available as [text file in the v2.11.1 tag](https://github.com/JabRef/jabref/blob/v2.11.1/CHANGELOG).

[Unreleased]: https://github.com/JabRef/jabref/compare/v6.0-alpha...HEAD
[6.0-alpha]: https://github.com/JabRef/jabref/compare/v5.15...v6.0-alpha
[5.15]: https://github.com/JabRef/jabref/compare/v5.14...v5.15
[5.14]: https://github.com/JabRef/jabref/compare/v5.13...v5.14
[5.13]: https://github.com/JabRef/jabref/compare/v5.12...v5.13
[5.12]: https://github.com/JabRef/jabref/compare/v5.11...v5.12
[5.11]: https://github.com/JabRef/jabref/compare/v5.10...v5.11
[5.10]: https://github.com/JabRef/jabref/compare/v5.9...v5.10
[5.9]: https://github.com/JabRef/jabref/compare/v5.8...v5.9
[5.8]: https://github.com/JabRef/jabref/compare/v5.7...v5.8
[5.7]: https://github.com/JabRef/jabref/compare/v5.6...v5.7
[5.6]: https://github.com/JabRef/jabref/compare/v5.5...v5.6
[5.5]: https://github.com/JabRef/jabref/compare/v5.4...v5.5
[5.4]: https://github.com/JabRef/jabref/compare/v5.3...v5.4
[5.3]: https://github.com/JabRef/jabref/compare/v5.2...v5.3
[5.2]: https://github.com/JabRef/jabref/compare/v5.1...v5.2
[5.1]: https://github.com/JabRef/jabref/compare/v5.0...v5.1
[5.0]: https://github.com/JabRef/jabref/compare/v5.0-beta...v5.0
[5.0-beta]: https://github.com/JabRef/jabref/compare/v5.0-alpha...v5.0-beta
[5.0-alpha]: https://github.com/JabRef/jabref/compare/v4.3...v5.0-alpha
<!-- markdownlint-disable-file MD012 MD024 MD033 MD053 --><|MERGE_RESOLUTION|>--- conflicted
+++ resolved
@@ -21,11 +21,8 @@
 - We moved the "Generate a new key for imported entries" option from the "Web search" tab to the "Citation key generator" tab in preferences. [#12436](https://github.com/JabRef/jabref/pull/12436)
 - We improved the offline parsing of BibTeX data from PDF-documents. [#12278](https://github.com/JabRef/jabref/issues/12278)
 - The tab bar is now hidden when only one library is open. [#9971](https://github.com/JabRef/jabref/issues/9971)
-<<<<<<< HEAD
 - We improved the citations relations caching by implementing a two levels cache aside strategy including offline storage. [#11189](https://github.com/JabRef/jabref/issues/11189)
-=======
 - When working with CSL styles in LibreOffice, citing with a new style now updates all other citations in the document to have the currently selected style. [#12472](https://github.com/JabRef/jabref/pull/12472)
->>>>>>> 210045be
 - We improved the user comments field visibility so that it remains displayed if it contains text. Additionally, users can now easily toggle the field on or off via buttons unless disabled in preferences. [#11021](https://github.com/JabRef/jabref/issues/11021)
 - The LibreOffice integration for CSL styles is now more performant. [#12472](https://github.com/JabRef/jabref/pull/12472)
 - The "automatically sync bibliography when citing" feature of the LibreOffice integration is now disabled by default (can be enabled in settings). [#12472](https://github.com/JabRef/jabref/pull/12472)
