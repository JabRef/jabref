
# Changelog

All notable changes to this project will be documented in this file.
The format is based on [Keep a Changelog](https://keepachangelog.com/en/1.0.0/).
We refer to [GitHub issues](https://github.com/JabRef/jabref/issues) by using `#NUM`.
In case, there is no issue present, the pull request implementing the feature is linked.

Note that this project **does not** adhere to [Semantic Versioning](http://semver.org/).

## [Unreleased]

### Added

- We added a query parser and mapping layer to enable conversion of queries formulated in simplified lucene syntax by the user into api queries. [#6799](https://github.com/JabRef/jabref/pull/6799)
- We added some basic functionality to customise the look of JabRef by importing a css theme file. [#5790](https://github.com/JabRef/jabref/issues/5790)

### Changed

- JabRef now offers journal lists from <https://abbrv.jabref.org>. JabRef the lists which use a dot inside the abbreviations. [#5749](https://github.com/JabRef/jabref/pull/5749)

### Fixed

<<<<<<< HEAD
- We fixed an issue where the `.sav` file was not deleted upon exiting JabRef. [#6109](https://github.com/JabRef/jabref/issues/6109)
=======
- We fixed a linked identifier icon inconsistency. [#6705](https://github.com/JabRef/jabref/issues/6705)
- We fixed the wrong behavior that font size changes are not reflected in dialogs. [#6039](https://github.com/JabRef/jabref/issues/6039)
>>>>>>> 4ade0000

### Removed


## [5.1] – 2020-08-30

### Added

- We added a new fetcher to enable users to search mEDRA DOIs [#6602](https://github.com/JabRef/jabref/issues/6602)
- We added a new fetcher to enable users to search "[Collection of Computer Science Bibliographies](https://liinwww.ira.uka.de/bibliography/index.html)". [#6638](https://github.com/JabRef/jabref/issues/6638)
- We added default values for delimiters in Add Subgroup window [#6624](https://github.com/JabRef/jabref/issues/6624)
- We improved responsiveness of general fields specification dialog window. [#6643](https://github.com/JabRef/jabref/issues/6604)
- We added support for importing ris file and load DOI [#6530](https://github.com/JabRef/jabref/issues/6530)
- We added the Library properties to a context menu on the library tabs [#6485](https://github.com/JabRef/jabref/issues/6485)
- We added a new field in the preferences in 'BibTeX key generator' for unwanted characters that can be user-specified. [#6295](https://github.com/JabRef/jabref/issues/6295)
- We added support for searching ShortScience for an entry through the user's browser. [#6018](https://github.com/JabRef/jabref/pull/6018)
- We updated EditionChecker to permit edition to start with a number. [#6144](https://github.com/JabRef/jabref/issues/6144)
- We added tooltips for most fields in the entry editor containing a short description. [#5847](https://github.com/JabRef/jabref/issues/5847)
- We added support for basic markdown in custom formatted previews [#6194](https://github.com/JabRef/jabref/issues/6194)
- We now show the number of items found and selected to import in the online search dialog. [#6248](https://github.com/JabRef/jabref/pull/6248)
- We created a new install screen for macOS. [#5759](https://github.com/JabRef/jabref/issues/5759)
- We added a new integrity check for duplicate DOIs. [koppor#339](https://github.com/koppor/jabref/issues/339)
- We implemented an option to download fulltext files while importing. [#6381](https://github.com/JabRef/jabref/pull/6381)
- We added a progress-indicator showing the average progress of background tasks to the toolbar. Clicking it reveals a pop-over with a list of running background tasks. [6443](https://github.com/JabRef/jabref/pull/6443)
- We fixed the bug when strike the delete key in the text field. [#6421](https://github.com/JabRef/jabref/issues/6421)
- We added a BibTex key modifier for truncating strings. [#3915](https://github.com/JabRef/jabref/issues/3915)
- We added support for jumping to target entry when typing letter/digit after sorting a column in maintable [#6146](https://github.com/JabRef/jabref/issues/6146)
- We added a new fetcher to enable users to search all available E-Libraries simultaneously. [koppor#369](https://github.com/koppor/jabref/issues/369)
- We added the field "entrytype" to the export sort criteria [#6531](https://github.com/JabRef/jabref/pull/6531)
- We added the possibility to change the display order of the fields in the entry editor. The order can now be configured using drag and drop in the "Customize entry types" dialog [#6152](https://github.com/JabRef/jabref/pull/6152)
- We added native support for biblatex-software [#6574](https://github.com/JabRef/jabref/issues/6574)
- We added a missing restart warning for AutoComplete in the preferences dialog. [#6351](https://github.com/JabRef/jabref/issues/6351)
- We added a note to the citation key pattern preferences dialog as a temporary workaround for a JavaFX bug, about committing changes in a table cell, if the focus is lost. [#5825](https://github.com/JabRef/jabref/issues/5825)

### Changed

- We improved the arXiv fetcher. Now it should find entries even more reliably and does no longer include the version (e.g `v1`) in the `eprint` field. [forum#1941](https://discourse.jabref.org/t/remove-version-in-arxiv-import/1941)
- We moved the group search bar and the button "New group" from bottom to top position to make it more prominent. [#6112](https://github.com/JabRef/jabref/pull/6112)
- When JabRef finds a `.sav` file without changes, there is no dialog asking for acceptance of changes anymore.
- We changed the buttons for import/export/show all/reset of preferences to smaller icon buttons in the preferences dialog. [#6130](https://github.com/JabRef/jabref/pull/6130)
- We moved the functionality "Manage field names & content" from the "Library" menu to the "Edit" menu, because it affects the selected entries and not the whole library
- We merged the functionality "Append contents from a BibTeX library into the currently viewed library" into the "Import into database" functionality. Fixes [#6049](https://github.com/JabRef/jabref/issues/6049).
- We changed the directory where fulltext downloads are stored to the directory set in the import-tab in preferences. [#6381](https://github.com/JabRef/jabref/pull/6381)
- We improved the error message for invalid jstyles. [#6303](https://github.com/JabRef/jabref/issues/6303)
- We changed the section name of 'Advanced' to 'Network' in the preferences and removed some obsolete options.[#6489](https://github.com/JabRef/jabref/pull/6489)
- We improved the context menu of the column "Linked identifiers" of the main table, by truncating their texts, if they are too long. [#6499](https://github.com/JabRef/jabref/issues/6499)
- We merged the main table tabs in the preferences dialog. [#6518](https://github.com/JabRef/jabref/pull/6518)
- We changed the command line option 'generateBibtexKeys' to the more generic term 'generateCitationKeys' while the short option remains 'g'.[#6545](https://github.com/JabRef/jabref/pull/6545)
- We improved the "Possible duplicate entries" window to remember its size and position throughout a session. [#6582](https://github.com/JabRef/jabref/issues/6582)
- We divided the toolbar into small parts, so if the application window is to small, only a part of the toolbar is moved into the chevron popup. [#6682](https://github.com/JabRef/jabref/pull/6682)
- We changed the layout for of the buttons in the Open Office side panel to ensure that the button text is always visible, specially when resizing. [#6639](https://github.com/JabRef/jabref/issues/6639)
- We merged the two new library commands in the file menu to one which always creates a new library in the default library mode. [#6359](https://github.com/JabRef/jabref/pull/6539#issuecomment-641056536)

### Fixed

- We fixed an issue where entry preview tab has no name in drop down list. [#6591](https://github.com/JabRef/jabref/issues/6591)
- We fixed to only search file links in the BIB file location directory when preferences has corresponding checkbox checked. [#5891](https://github.com/JabRef/jabref/issues/5891)
- We fixed wrong button order (Apply and Cancel) in ManageProtectedTermsDialog.
- We fixed an issue with incompatible characters at BibTeX key [#6257](https://github.com/JabRef/jabref/issues/6257)
- We fixed an issue where dash (`-`) was reported as illegal BibTeX key [#6295](https://github.com/JabRef/jabref/issues/6295)
- We greatly improved the performance of the overall application and many operations. [#5071](https://github.com/JabRef/jabref/issues/5071)
- We fixed an issue where sort by priority was broken. [#6222](https://github.com/JabRef/jabref/issues/6222)
- We fixed an issue where opening a library from the recent libraries menu was not possible. [#5939](https://github.com/JabRef/jabref/issues/5939)
- We fixed an issue with inconsistent capitalization of file extensions when downloading files. [#6115](https://github.com/JabRef/jabref/issues/6115)
- We fixed the display of language and encoding in the preferences dialog. [#6130](https://github.com/JabRef/jabref/pull/6130)
- Now the link and/or the link description in the column "linked files" of the main table gets truncated or wrapped, if too long, otherwise display issues arise. [#6178](https://github.com/JabRef/jabref/issues/6178)
- We fixed the issue that groups panel does not keep size when resizing window. [#6180](https://github.com/JabRef/jabref/issues/6180)
- We fixed an error that sometimes occurred when using the context menu. [#6085](https://github.com/JabRef/jabref/issues/6085)
- We fixed an issue where search full-text documents downloaded files with same name, overwriting existing files. [#6174](https://github.com/JabRef/jabref/pull/6174)
- We fixed an issue when importing into current library an erroneous message "import cancelled" is displayed even though import is successful. [#6266](https://github.com/JabRef/jabref/issues/6266)
- We fixed an issue where custom jstyles for Open/LibreOffice where not saved correctly. [#6170](https://github.com/JabRef/jabref/issues/6170)
- We fixed an issue where the INSPIRE fetcher was no longer working [#6229](https://github.com/JabRef/jabref/issues/6229)
- We fixed an issue where custom exports with an uppercase file extension could not be selected for "Copy...-> Export to Clipboard" [#6285](https://github.com/JabRef/jabref/issues/6285)
- We fixed the display of icon both in the main table and linked file editor. [#6169](https://github.com/JabRef/jabref/issues/6169)
- We fixed an issue where the windows installer did not create an entry in the start menu [bug report in the forum](https://discourse.jabref.org/t/error-while-fetching-from-doi/2018/3)
- We fixed an issue where only the field `abstract` and `comment` were declared as multiline fields. Other fields can now be configured in the preferences using "Do not wrap the following fields when saving" [4373](https://github.com/JabRef/jabref/issues/4373)
- We fixed an issue where JabRef switched to discrete graphics under macOS [#5935](https://github.com/JabRef/jabref/issues/5935)
- We fixed an issue where the Preferences entry preview will be unexpected modified leads to Value too long exception [#6198](https://github.com/JabRef/jabref/issues/6198)
- We fixed an issue where custom jstyles for Open/LibreOffice would only be valid if a layout line for the entry type `default` was at the end of the layout section [#6303](https://github.com/JabRef/jabref/issues/6303)
- We fixed an issue where a new entry is not shown in the library if a search is active [#6297](https://github.com/JabRef/jabref/issues/6297)
- We fixed an issue where long directory names created from patterns could create an exception. [#3915](https://github.com/JabRef/jabref/issues/3915)
- We fixed an issue where sort on numeric cases was broken. [#6349](https://github.com/JabRef/jabref/issues/6349)
- We fixed an issue where year and month fields were not cleared when converting to biblatex [#6224](https://github.com/JabRef/jabref/issues/6224)
- We fixed an issue where an "Not on FX thread" exception occured when saving on linux [#6453](https://github.com/JabRef/jabref/issues/6453)
- We fixed an issue where the library sort order was lost. [#6091](https://github.com/JabRef/jabref/issues/6091)
- We fixed an issue where brackets in regular expressions were not working. [6469](https://github.com/JabRef/jabref/pull/6469)
- We fixed an issue where multiple background task popups stacked over each other.. [#6472](https://github.com/JabRef/jabref/issues/6472)
- We fixed an issue where LaTeX citations for specific commands (\autocites) of biblatex-mla were not recognized. [#6476](https://github.com/JabRef/jabref/issues/6476)
- We fixed an issue where drag and drop was not working on empty database. [#6487](https://github.com/JabRef/jabref/issues/6487)
- We fixed an issue where the name fields were not updated after the preferences changed. [#6515](https://github.com/JabRef/jabref/issues/6515)
- We fixed an issue where "null" appeared in generated BibTeX keys. [#6459](https://github.com/JabRef/jabref/issues/6459)
- We fixed an issue where the authors' names were incorrectly displayed in the authors' column when they were bracketed. [#6465](https://github.com/JabRef/jabref/issues/6465) [#6459](https://github.com/JabRef/jabref/issues/6459)
- We fixed an issue where importing certain unlinked files would result in an exception [#5815](https://github.com/JabRef/jabref/issues/5815)
- We fixed an issue where downloaded files would be moved to a directory named after the citationkey when no file directory pattern is specified [#6589](https://github.com/JabRef/jabref/issues/6589)
- We fixed an issue with the creation of a group of cited entries which incorrectly showed the message that the library had been modified externally whenever saving the library. [#6420](https://github.com/JabRef/jabref/issues/6420)
- We fixed an issue with the creation of a group of cited entries. Now the file path to an aux file gets validated. [#6585](https://github.com/JabRef/jabref/issues/6585)
- We fixed an issue on Linux systems where the application would crash upon inotify failure. Now, the user is prompted with a warning, and given the choice to continue the session. [#6073](https://github.com/JabRef/jabref/issues/6073)
- We moved the search modifier buttons into the search bar, as they were not accessible, if autocompletion was disabled. [#6625](https://github.com/JabRef/jabref/issues/6625)
- We fixed an issue about duplicated group color indicators [#6175](https://github.com/JabRef/jabref/issues/6175)
- We fixed an issue where entries with the entry type Misc from an imported aux file would not be saved correctly to the bib file on disk [#6405](https://github.com/JabRef/jabref/issues/6405)
- We fixed an issue where percent sign ('%') was not formatted properly by the HTML formatter [#6753](https://github.com/JabRef/jabref/issues/6753)
- We fixed an issue with the [SAO/NASA Astrophysics Data System](https://docs.jabref.org/collect/import-using-online-bibliographic-database/ads) fetcher where `\textbackslash` appeared at the end of the abstract.
- We fixed an issue with the Science Direct fetcher where PDFs could not be downloaded. Fixes [#5860](https://github.com/JabRef/jabref/issues/5860)
- We fixed an issue with the Library of Congress importer.
- We fixed the [link to the external libraries listing](https://github.com/JabRef/jabref/blob/master/external-libraries.md) in the about dialog
- We fixed an issue regarding pasting on Linux. [#6293](https://github.com/JabRef/jabref/issues/6293)

### Removed

- We removed the option of the "enforce legal key". [#6295](https://github.com/JabRef/jabref/issues/6295)
- We removed the obsolete `External programs / Open PDF` section in the preferences, as the default application to open PDFs is now set in the `Manage external file types` dialog. [#6130](https://github.com/JabRef/jabref/pull/6130)
- We removed the option to configure whether a `.bib.bak` file should be generated upon save. It is now always enabled. Documentation at <https://docs.jabref.org/general/autosave>. [#6092](https://github.com/JabRef/jabref/issues/6092)
- We removed the built-in list of IEEE journal abbreviations using BibTeX strings. If you still want to use them, you have to download them separately from <https://abbrv.jabref.org>.

## [5.0] – 2020-03-06

### Changed

- Added browser integration to the snap package for firefox/chromium browsers. [#6062](https://github.com/JabRef/jabref/pull/6062)
- We reintroduced the possibility to extract references from plain text (using [GROBID](https://grobid.readthedocs.io/en/latest/)). [#5614](https://github.com/JabRef/jabref/pull/5614)
- We changed the open office panel to show buttons in rows of three instead of going straight down to save space as the button expanded out to take up unnecessary horizontal space. [#5479](https://github.com/JabRef/jabref/issues/5479)
- We cleaned up the group add/edit dialog. [#5826](https://github.com/JabRef/jabref/pull/5826)
- We reintroduced the index column. [#5844](https://github.com/JabRef/jabref/pull/5844)
- Filenames of external files can no longer contain curly braces. [#5926](https://github.com/JabRef/jabref/pull/5926)
- We made the filters more easily accessible in the integrity check dialog. [#5955](https://github.com/JabRef/jabref/pull/5955)
- We reimplemented and improved the dialog "Customize entry types". [#4719](https://github.com/JabRef/jabref/issues/4719)
- We added an [American Physical Society](https://journals.aps.org/) fetcher. [#818](https://github.com/JabRef/jabref/issues/818)
- We added possibility to enable/disable items quantity in groups. [#6042](https://github.com/JabRef/jabref/issues/6042)

### Fixed

- We fixed an issue where the command line console was always opened in the background. [#5474](https://github.com/JabRef/jabref/issues/5474)
- We fixed and issue where pdf files will not open under some KDE linux distributions when using okular. [#5253](https://github.com/JabRef/jabref/issues/5253)
- We fixed an issue where the Medline fetcher was only working when JabRef was running from source. [#5645](https://github.com/JabRef/jabref/issues/5645)
- We fixed some visual issues in the dark theme. [#5764](https://github.com/JabRef/jabref/pull/5764) [#5753](https://github.com/JabRef/jabref/issues/5753)
- We fixed an issue where non-default previews didn't handle unicode characters. [#5779](https://github.com/JabRef/jabref/issues/5779)
- We improved the performance, especially changing field values in the entry should feel smoother now. [#5843](https://github.com/JabRef/jabref/issues/5843)
- We fixed an issue where the ampersand character wasn't rendering correctly on previews. [#3840](https://github.com/JabRef/jabref/issues/3840)
- We fixed an issue where an erroneous "The library has been modified by another program" message was shown when saving. [#4877](https://github.com/JabRef/jabref/issues/4877)
- We fixed an issue where the file extension was missing after downloading a file (we now fall-back to pdf). [#5816](https://github.com/JabRef/jabref/issues/5816)
- We fixed an issue where cleaning up entries broke web URLs, if "Make paths of linked files relative (if possible)" was enabled, which resulted in various other issues subsequently. [#5861](https://github.com/JabRef/jabref/issues/5861)
- We fixed an issue where the tab "Required fields" of the entry editor did not show all required fields, if at least two of the defined required fields are linked with a logical or. [#5859](https://github.com/JabRef/jabref/issues/5859)
- We fixed several issues concerning managing external file types: Now everything is usable and fully functional. Previously, there were problems with the radio buttons, with saving the settings and with loading an input field value. Furthermore, different behavior for Windows and other operating systems was given, which was unified as well. [#5846](https://github.com/JabRef/jabref/issues/5846)
- We fixed an issue where entries containing Unicode charaters were not parsed correctly [#5899](https://github.com/JabRef/jabref/issues/5899)
- We fixed an issue where an entry containing an external filename with curly braces could not be saved. Curly braces are now longer allowed in filenames. [#5899](https://github.com/JabRef/jabref/issues/5899)
- We fixed an issue where changing the type of an entry did not update the main table [#5906](https://github.com/JabRef/jabref/issues/5906)
- We fixed an issue in the optics of the library properties, that cropped the dialog on scaled displays. [#5969](https://github.com/JabRef/jabref/issues/5969)
- We fixed an issue where changing the type of an entry did not update the main table. [#5906](https://github.com/JabRef/jabref/issues/5906)
- We fixed an issue where opening a library from the recent libraries menu was not possible. [#5939](https://github.com/JabRef/jabref/issues/5939)
- We fixed an issue where the most bottom group in the list got lost, if it was dragged on itself. [#5983](https://github.com/JabRef/jabref/issues/5983)
- We fixed an issue where changing entry type doesn't always work when biblatex source is shown. [#5905](https://github.com/JabRef/jabref/issues/5905)
- We fixed an issue where the group and the link column were not updated after changing the entry in the main table. [#5985](https://github.com/JabRef/jabref/issues/5985)
- We fixed an issue where reordering the groups was not possible after inserting an article. [#6008](https://github.com/JabRef/jabref/issues/6008)
- We fixed an issue where citation styles except the default "Preview" could not be used. [#56220](https://github.com/JabRef/jabref/issues/5622)
- We fixed an issue where a warning was displayed when the title content is made up of two sentences. [#5832](https://github.com/JabRef/jabref/issues/5832)
- We fixed an issue where an exception was thrown when adding a save action without a selected formatter in the library properties [#6069](https://github.com/JabRef/jabref/issues/6069)
- We fixed an issue where JabRef's icon was missing in the Export to clipboard Dialog. [#6286](https://github.com/JabRef/jabref/issues/6286)
- We fixed an issue when an "Abstract field" was duplicating text, when importing from RIS file (Neurons) [#6065](https://github.com/JabRef/jabref/issues/6065)
- We fixed an issue where adding the addition of a new entry was not completely validated [#6370](https://github.com/JabRef/jabref/issues/6370)
- We fixed an issue where the blue and red text colors in the Merge entries dialog were not quite visible [#6334](https://github.com/JabRef/jabref/issues/6334)
- We fixed an issue where underscore character was removed from the file name in the Recent Libraries list in File menu [#6383](https://github.com/JabRef/jabref/issues/6383)
- We fixed an issue where few keyboard shortcuts regarding new entries were missing [#6403](https://github.com/JabRef/jabref/issues/6403)

### Removed

- Ampersands are no longer escaped by default in the `bib` file. If you want to keep the current behaviour, you can use the new "Escape Ampersands" formatter as a save action. [#5869](https://github.com/JabRef/jabref/issues/5869)
- The "Merge Entries" entry was removed from the Quality Menu. Users should use the right-click menu instead. [#6021](https://github.com/JabRef/jabref/pull/6021)

## [5.0-beta] – 2019-12-15

### Changed

- We added a short DOI field formatter which shortens DOI to more human-readable form. [koppor#343](https://github.com/koppor/jabref/issues/343)
- We improved the display of group memberships by adding multiple colored bars if the entry belongs to more than one group. [#4574](https://github.com/JabRef/jabref/issues/4574)
- We added an option to show the preview as an extra tab in the entry editor (instead of in a split view). [#5244](https://github.com/JabRef/jabref/issues/5244)
- A custom Open/LibreOffice jstyle file now requires a layout line for the entry type `default` [#5452](https://github.com/JabRef/jabref/issues/5452)
- The entry editor is now open by default when JabRef starts up. [#5460](https://github.com/JabRef/jabref/issues/5460)
- Customized entry types are now serialized in alphabetical order in the bib file.
- We added a new ADS fetcher to use the new ADS API. [#4949](https://github.com/JabRef/jabref/issues/4949)
- We added support of the [X11 primary selection](https://unix.stackexchange.com/a/139193/18033) [#2389](https://github.com/JabRef/jabref/issues/2389)
- We added support to switch between biblatex and bibtex library types. [#5550](https://github.com/JabRef/jabref/issues/5550)
- We changed the save action buttons to be easier to understand. [#5565](https://github.com/JabRef/jabref/issues/5565)
- We made the columns for groups, files and uri in the main table reorderable and merged the clickable icon columns for uri, url, doi and eprint. [#5544](https://github.com/JabRef/jabref/pull/5544)
- We reduced the number of write actions performed when autosave is enabled [#5679](https://github.com/JabRef/jabref/issues/5679)
- We made the column sort order in the main table persistent [#5730](https://github.com/JabRef/jabref/pull/5730)
- When an entry is modified on disk, the change dialog now shows the merge dialog to highlight the changes [#5688](https://github.com/JabRef/jabref/pull/5688)

### Fixed

- Inherit fields from cross-referenced entries as specified by biblatex. [#5045](https://github.com/JabRef/jabref/issues/5045)
- We fixed an issue where it was no longer possible to connect to LibreOffice. [#5261](https://github.com/JabRef/jabref/issues/5261)
- The "All entries group" is no longer shown when no library is open.
- We fixed an exception which occurred when closing JabRef. [#5348](https://github.com/JabRef/jabref/issues/5348)
- We fixed an issue where JabRef reports incorrectly about customized entry types. [#5332](https://github.com/JabRef/jabref/issues/5332)
- We fixed a few problems that prevented JabFox to communicate with JabRef. [#4737](https://github.com/JabRef/jabref/issues/4737) [#4303](https://github.com/JabRef/jabref/issues/4303)
- We fixed an error where the groups containing an entry loose their highlight color when scrolling. [#5022](https://github.com/JabRef/jabref/issues/5022)
- We fixed an error where scrollbars were not shown. [#5374](https://github.com/JabRef/jabref/issues/5374)
- We fixed an error where an exception was thrown when merging entries. [#5169](https://github.com/JabRef/jabref/issues/5169)
- We fixed an error where certain metadata items were not serialized alphabetically.
- After assigning an entry to a group, the item count is now properly colored to reflect the new membership of the entry. [#3112](https://github.com/JabRef/jabref/issues/3112)
- The group panel is now properly updated when switching between libraries (or when closing/opening one). [#3142](https://github.com/JabRef/jabref/issues/3142)
- We fixed an error where the number of matched entries shown in the group pane was not updated correctly. [#4441](https://github.com/JabRef/jabref/issues/4441)
- We fixed an error where the wrong file is renamed and linked when using the "Copy, rename and link" action. [#5653](https://github.com/JabRef/jabref/issues/5653)
- We fixed a "null" error when writing XMP metadata. [#5449](https://github.com/JabRef/jabref/issues/5449)
- We fixed an issue where empty keywords lead to a strange display of automatic keyword groups. [#5333](https://github.com/JabRef/jabref/issues/5333)
- We fixed an error where the default color of a new group was white instead of dark gray. [#4868](https://github.com/JabRef/jabref/issues/4868)
- We fixed an issue where the first field in the entry editor got the focus while performing a different action (like searching). [#5084](https://github.com/JabRef/jabref/issues/5084)
- We fixed an issue where multiple entries were highlighted in the web search result after scrolling. [#5035](https://github.com/JabRef/jabref/issues/5035)
- We fixed an issue where the hover indication in the web search pane was not working. [#5277](https://github.com/JabRef/jabref/issues/5277)
- We fixed an error mentioning "javafx.controls/com.sun.javafx.scene.control" that was thrown when interacting with the toolbar.
- We fixed an error where a cleared search was restored after switching libraries. [#4846](https://github.com/JabRef/jabref/issues/4846)
- We fixed an exception which occurred when trying to open a non-existing file from the "Recent files"-menu [#5334](https://github.com/JabRef/jabref/issues/5334)
- We fixed an issues where the search highlight in the entry preview did not worked. [#5069](https://github.com/JabRef/jabref/issues/5069)
- The context menu for fields in the entry editor is back. [#5254](https://github.com/JabRef/jabref/issues/5254)
- We fixed an exception which occurred when trying to open a non-existing file from the "Recent files"-menu [#5334](https://github.com/JabRef/jabref/issues/5334)
- We fixed a problem where the "editor" information has been duplicated during saving a .bib-Database. [#5359](https://github.com/JabRef/jabref/issues/5359)
- We re-introduced the feature to switch between different preview styles. [#5221](https://github.com/JabRef/jabref/issues/5221)
- We fixed various issues (including [#5263](https://github.com/JabRef/jabref/issues/5263)) related to copying entries to the clipboard
- We fixed some display errors in the preferences dialog and replaced some of the controls [#5033](https://github.com/JabRef/jabref/pull/5033) [#5047](https://github.com/JabRef/jabref/pull/5047) [#5062](https://github.com/JabRef/jabref/pull/5062) [#5141](https://github.com/JabRef/jabref/pull/5141) [#5185](https://github.com/JabRef/jabref/pull/5185) [#5265](https://github.com/JabRef/jabref/pull/5265) [#5315](https://github.com/JabRef/jabref/pull/5315) [#5360](https://github.com/JabRef/jabref/pull/5360)
- We fixed an exception which occurred when trying to import entries without an open library. [#5447](https://github.com/JabRef/jabref/issues/5447)
- The "Automatically set file links" feature now follows symbolic links. [#5664](https://github.com/JabRef/jabref/issues/5664)
- After successful import of one or multiple bib entries the main table scrolls to the first imported entry [#5383](https://github.com/JabRef/jabref/issues/5383)
- We fixed an exception which occurred when an invalid jstyle was loaded. [#5452](https://github.com/JabRef/jabref/issues/5452)
- We fixed an issue where the command line arguments `importBibtex` and `importToOpen` did not import into the currently open library, but opened a new one. [#5537](https://github.com/JabRef/jabref/issues/5537)
- We fixed an error where the preview theme did not adapt to the "Dark" mode [#5463](https://github.com/JabRef/jabref/issues/5463)
- We fixed an issue where multiple entries were allowed in the "crossref" field [#5284](https://github.com/JabRef/jabref/issues/5284)
- We fixed an issue where the merge dialog showed the wrong text colour in "Dark" mode [#5516](https://github.com/JabRef/jabref/issues/5516)
- We fixed visibility issues with the scrollbar and group selection highlight in "Dark" mode, and enabled "Dark" mode for the OpenOffice preview in the style selection window. [#5522](https://github.com/JabRef/jabref/issues/5522)
- We fixed an issue where the author field was not correctly parsed during bibtex key-generation. [#5551](https://github.com/JabRef/jabref/issues/5551)
- We fixed an issue where notifications where shown during autosave. [#5555](https://github.com/JabRef/jabref/issues/5555)
- We fixed an issue where the side pane was not remembering its position. [#5615](https://github.com/JabRef/jabref/issues/5615)
- We fixed an issue where JabRef could not interact with [Oracle XE](https://www.oracle.com/de/database/technologies/appdev/xe.html) in the [shared SQL database setup](https://docs.jabref.org/collaborative-work/sqldatabase).
- We fixed an issue where the toolbar icons were hidden on smaller screens.
- We fixed an issue where renaming referenced files for bib entries with long titles was not possible. [#5603](https://github.com/JabRef/jabref/issues/5603)
- We fixed an issue where a window which is on an external screen gets unreachable when external screen is removed. [#5037](https://github.com/JabRef/jabref/issues/5037)
- We fixed a bug where the selection of groups was lost after drag and drop. [#2868](https://github.com/JabRef/jabref/issues/2868)
- We fixed an issue where the custom entry types didn't show the correct display name [#5651](https://github.com/JabRef/jabref/issues/5651)

### Removed

- We removed some obsolete notifications. [#5555](https://github.com/JabRef/jabref/issues/5555)
- We removed an internal step in the [ISBN-to-BibTeX fetcher](https://docs.jabref.org/import-using-publication-identifiers/isbntobibtex): The [ISBN to BibTeX Converter](https://manas.tungare.name/software/isbn-to-bibtex) by [@manastungare](https://github.com/manastungare) is not used anymore, because it is offline: "people using this tool have not been generating enough sales for Amazon."
- We removed the option to control the default drag and drop behaviour. You can use the modifier keys (like CtrL or Alt) instead.

## [5.0-alpha] – 2019-08-25

### Changed

- We added eventitle, eventdate and venue fields to `@unpublished` entry type.
- We added `@software` and `@dataSet` entry type to biblatex.
- All fields are now properly sorted alphabetically (in the subgroups of required/optional fields) when the entry is written to the bib file.
- We fixed an issue where some importers used the field `pubstatus` instead of the standard BibTeX field `pubstate`.
- We changed the latex command removal for docbook exporter. [#3838](https://github.com/JabRef/jabref/issues/3838)
- We changed the location of some fields in the entry editor (you might need to reset your preferences for these changes to come into effect)
  - Journal/Year/Month in biblatex mode -> Deprecated (if filled)
  - DOI/URL: General -> Optional
  - Internal fields like ranking, read status and priority: Other -> General
  - Moreover, empty deprecated fields are no longer shown
- Added server timezone parameter when connecting to a shared database.
- We updated the dialog for setting up general fields.
- URL field formatting is updated. All whitespace chars, located at the beginning/ending of the URL, are trimmed automatically
- We changed the behavior of the field formatting dialog such that the `bibtexkey` is not changed when formatting all fields or all text fields.
- We added a "Move file to file directory and rename file" option for simultaneously moving and renaming of document file. [#4166](https://github.com/JabRef/jabref/issues/4166)
- Use integrated graphics card instead of discrete on macOS [#4070](https://github.com/JabRef/jabref/issues/4070)
- We added a cleanup operation that detects an arXiv identifier in the note, journal or URL field and moves it to the `eprint` field.
  Because of this change, the last-used cleanup operations were reset.
- We changed the minimum required version of Java to 1.8.0_171, as this is the latest release for which the automatic Java update works.  [#4093](https://github.com/JabRef/jabref/issues/4093)
- The special fields like `Printed` and `Read status` now show gray icons when the row is hovered.
- We added a button in the tab header which allows you to close the database with one click. [#494](https://github.com/JabRef/jabref/issues/494)
- Sorting in the main table now takes information from cross-referenced entries into account. [#2808](https://github.com/JabRef/jabref/issues/2808)
- If a group has a color specified, then entries matched by this group have a small colored bar in front of them in the main table.
- Change default icon for groups to a circle because a colored version of the old icon was hard to distinguish from its black counterpart.
- In the main table, the context menu appears now when you press the "context menu" button on the keyboard. [feature request in the forum](http://discourse.jabref.org/t/how-to-enable-keyboard-context-key-windows)
- We added icons to the group side panel to quickly switch between `union` and `intersection` group view mode. [#3269](https://github.com/JabRef/jabref/issues/3269).
- We use `https` for [fetching from most online bibliographic database](https://docs.jabref.org/import-using-online-bibliographic-database).
- We changed the default keyboard shortcuts for moving between entries when the entry editor is active to ̀<kbd>alt</kbd> + <kbd>up/down</kbd>.
- Opening a new file now prompts the directory of the currently selected file, instead of the directory of the last opened file.
- Window state is saved on close and restored on start.
- We made the MathSciNet fetcher more reliable.
- We added the ISBN fetcher to the list of fetcher available under "Update with bibliographic information from the web" in the entry editor toolbar.
- Files without a defined external file type are now directly opened with the default application of the operating system
- We streamlined the process to rename and move files by removing the confirmation dialogs.
- We removed the redundant new lines of markings and wrapped the summary in the File annotation tab. [#3823](https://github.com/JabRef/jabref/issues/3823)
- We add auto URL formatting when user paste link to URL field in entry editor. [koppor#254](https://github.com/koppor/jabref/issues/254)
- We added a minimum height for the entry editor so that it can no longer be hidden by accident. [#4279](https://github.com/JabRef/jabref/issues/4279)
- We added a new keyboard shortcut so that the entry editor could be closed by <kbd>Ctrl</kbd> + <kbd>E</kbd>. [#4222](https://github.com/JabRef/jabref/issues/4222)
- We added an option in the preference dialog box, that allows user to pick the dark or light theme option. [#4130](https://github.com/JabRef/jabref/issues/4130)
- We updated the Related Articles tab to accept JSON from the new version of the Mr. DLib service
- We added an option in the preference dialog box that allows user to choose behavior after dragging and dropping files in Entry Editor. [#4356](https://github.com/JabRef/jabref/issues/4356)
- We added the ability to have an export preference where previously "File"-->"Export"/"Export selected entries" would not save the user's preference[#4495](https://github.com/JabRef/jabref/issues/4495)
- We optimized the code responsible for connecting to an external database, which should lead to huge improvements in performance.
- For automatically created groups, added ability to filter groups by entry type. [#4539](https://github.com/JabRef/jabref/issues/4539)
- We added the ability to add field names from the Preferences Dialog [#4546](https://github.com/JabRef/jabref/issues/4546)
- We added the ability to change the column widths directly in the main
. [#4546](https://github.com/JabRef/jabref/issues/4546)
- We added a description of how recommendations were chosen and better error handling to Related Articles tab
- We added the ability to execute default action in dialog by using with <kbd>Ctrl</kbd> + <kbd>Enter</kbd> combination [#4496](https://github.com/JabRef/jabref/issues/4496)
- We grouped and reordered the Main Menu (File, Edit, Library, Quality, Tools, and View tabs & icons). [#4666](https://github.com/JabRef/jabref/issues/4666) [#4667](https://github.com/JabRef/jabref/issues/4667) [#4668](https://github.com/JabRef/jabref/issues/4668) [#4669](https://github.com/JabRef/jabref/issues/4669) [#4670](https://github.com/JabRef/jabref/issues/4670) [#4671](https://github.com/JabRef/jabref/issues/4671) [#4672](https://github.com/JabRef/jabref/issues/4672) [#4673](https://github.com/JabRef/jabref/issues/4673)
- We added additional modifiers (capitalize, titlecase and sentencecase) to the Bibtex key generator. [#1506](https://github.com/JabRef/jabref/issues/1506)
- We have migrated from the mysql jdbc connector to the mariadb one for better authentication scheme support. [#4746](https://github.com/JabRef/jabref/issues/4745)
- We grouped the toolbar icons and changed the Open Library and Copy icons. [#4584](https://github.com/JabRef/jabref/issues/4584)
- We added a browse button next to the path text field for aux-based groups. [#4586](https://github.com/JabRef/jabref/issues/4586)
- We changed the title of Group Dialog to "Add subgroup" from "Edit group" when we select Add subgroup option.
- We enable import button only if entries are selected. [#4755](https://github.com/JabRef/jabref/issues/4755)
- We made modifications to improve the contrast of UI elements. [#4583](https://github.com/JabRef/jabref/issues/4583)
- We added a warning for empty BibTeX keys in the entry editor. [#4440](https://github.com/JabRef/jabref/issues/4440)
- We added an option in the settings to set the default action in JabRef when right clicking on any entry in any database and selecting "Open folder". [#4763](https://github.com/JabRef/jabref/issues/4763)
- The Medline fetcher now normalizes the author names according to the BibTeX-Standard [#4345](https://github.com/JabRef/jabref/issues/4345)
- We added an option on the Linked File Viewer to rename the attached file of an entry directly on the JabRef. [#4844](https://github.com/JabRef/jabref/issues/4844)
- We added an option in the preference dialog box that allows user to enable helpful tooltips.[#3599](https://github.com/JabRef/jabref/issues/3599)
- We reworked the functionality for extracting BibTeX entries from plain text, because our used service [freecite shut down](https://library.brown.edu/libweb/freecite_notice.php). [#5206](https://github.com/JabRef/jabref/pull/5206)
- We moved the dropdown menu for selecting the push-application from the toolbar into the external application preferences. [#674](https://github.com/JabRef/jabref/issues/674)
- We removed the alphabetical ordering of the custom tabs and updated the error message when trying to create a general field with a name containing an illegal character. [#5019](https://github.com/JabRef/jabref/issues/5019)
- We added a context menu to the bib(la)tex-source-editor to copy'n'paste. [#5007](https://github.com/JabRef/jabref/pull/5007)
- We added a tool that allows searching for citations in LaTeX files. It scans directories and shows which entries are used, how many times and where.
- We added a 'LaTeX citations' tab to the entry editor, to search for citations to the active entry in the LaTeX file directory. It can be disabled in the preferences dialog.
- We added an option in preferences to allow for integers in field "edition" when running database in bibtex mode. [#4680](https://github.com/JabRef/jabref/issues/4680)
- We added the ability to use negation in export filter layouts. [#5138](https://github.com/JabRef/jabref/pull/5138)
- Focus on Name Area instead of 'OK' button whenever user presses 'Add subgroup'. [#6307](https://github.com/JabRef/jabref/issues/6307)

### Fixed

- We fixed an issue where JabRef died silently for the user without enough inotify instances [#4874](https://github.com/JabRef/jabref/issues/4847)
- We fixed an issue where corresponding groups are sometimes not highlighted when clicking on entries [#3112](https://github.com/JabRef/jabref/issues/3112)
- We fixed an issue where custom exports could not be selected in the 'Export (selected) entries' dialog [#4013](https://github.com/JabRef/jabref/issues/4013)
- Italic text is now rendered correctly. [#3356](https://github.com/JabRef/jabref/issues/3356)
- The entry editor no longer gets corrupted after using the source tab. [#3532](https://github.com/JabRef/jabref/issues/3532) [#3608](https://github.com/JabRef/jabref/issues/3608) [#3616](https://github.com/JabRef/jabref/issues/3616)
- We fixed multiple issues where entries did not show up after import if a search was active. [#1513](https://github.com/JabRef/jabref/issues/1513) [#3219](https://github.com/JabRef/jabref/issues/3219))
- We fixed an issue where the group tree was not updated correctly after an entry was changed. [#3618](https://github.com/JabRef/jabref/issues/3618)
- We fixed an issue where a right-click in the main table selected a wrong entry. [#3267](https://github.com/JabRef/jabref/issues/3267)
- We fixed an issue where in rare cases entries where overlayed in the main table. [#3281](https://github.com/JabRef/jabref/issues/3281)
- We fixed an issue where selecting a group messed up the focus of the main table and the entry editor. [#3367](https://github.com/JabRef/jabref/issues/3367)
- We fixed an issue where composite author names were sorted incorrectly. [#2828](https://github.com/JabRef/jabref/issues/2828)
- We fixed an issue where commands followed by `-` didn't work. [#3805](https://github.com/JabRef/jabref/issues/3805)
- We fixed an issue where a non-existing aux file in a group made it impossible to open the library. [#4735](https://github.com/JabRef/jabref/issues/4735)
- We fixed an issue where some journal names were wrongly marked as abbreviated. [#4115](https://github.com/JabRef/jabref/issues/4115)
- We fixed an issue where the custom file column were sorted incorrectly. [#3119](https://github.com/JabRef/jabref/issues/3119)
- We improved the parsing of author names whose infix is abbreviated without a dot. [#4864](https://github.com/JabRef/jabref/issues/4864)
- We fixed an issues where the entry losses focus when a field is edited and at the same time used for sorting. [#3373](https://github.com/JabRef/jabref/issues/3373)
- We fixed an issue where the menu on Mac OS was not displayed in the usual Mac-specific way. [#3146](https://github.com/JabRef/jabref/issues/3146)
- We improved the integrity check for page numbers. [#4113](https://github.com/JabRef/jabref/issues/4113) and [feature request in the forum](http://discourse.jabref.org/t/pages-field-allow-use-of-en-dash/1199)
- We fixed an issue where the order of fields in customized entry types was not saved correctly. [#4033](http://github.com/JabRef/jabref/issues/4033)
- We fixed an issue where renaming a group did not change the group name in the interface. [#3189](https://github.com/JabRef/jabref/issues/3189)
- We fixed an issue where the groups tree of the last database was still shown even after the database was already closed.
- We fixed an issue where the "Open file dialog" may disappear behind other windows. [#3410](https://github.com/JabRef/jabref/issues/3410)
- We fixed an issue where the number of entries matched was not updated correctly upon adding or removing an entry. [#3537](https://github.com/JabRef/jabref/issues/3537)
- We fixed an issue where the default icon of a group was not colored correctly.
- We fixed an issue where the first field in entry editor was not focused when adding a new entry. [#4024](https://github.com/JabRef/jabref/issues/4024)
- We reworked the "Edit file" dialog to make it resizeable and improved the workflow for adding and editing files [#2970](https://github.com/JabRef/jabref/issues/2970)
- We fixed an issue where custom name formatters were no longer found correctly. [#3531](https://github.com/JabRef/jabref/issues/3531)
- We fixed an issue where the month was not shown in the preview. [#3239](https://github.com/JabRef/jabref/issues/3239)
- Rewritten logic to detect a second jabref instance. [#4023](https://github.com/JabRef/jabref/issues/4023)
- We fixed an issue where the "Convert to BibTeX-Cleanup" moved the content of the `file` field to the `pdf` field [#4120](https://github.com/JabRef/jabref/issues/4120)
- We fixed an issue where the preview pane in entry preview in preferences wasn't showing the citation style selected [#3849](https://github.com/JabRef/jabref/issues/3849)
- We fixed an issue where the default entry preview style still contained the field `review`. The field `review` in the style is now replaced with comment to be consistent with the entry editor [#4098](https://github.com/JabRef/jabref/issues/4098)
- We fixed an issue where users were vulnerable to XXE attacks during parsing [#4229](https://github.com/JabRef/jabref/issues/4229)
- We fixed an issue where files added via the "Attach file" contextmenu of an entry were not made relative. [#4201](https://github.com/JabRef/jabref/issues/4201) and [#4241](https://github.com/JabRef/jabref/issues/4241)
- We fixed an issue where author list parser can't generate bibtex for Chinese author. [#4169](https://github.com/JabRef/jabref/issues/4169)
- We fixed an issue where the list of XMP Exclusion fields in the preferences was not be saved [#4072](https://github.com/JabRef/jabref/issues/4072)
- We fixed an issue where the ArXiv Fetcher did not support HTTP URLs [koppor#328](https://github.com/koppor/jabref/issues/328)
- We fixed an issue where only one PDF file could be imported [#4422](https://github.com/JabRef/jabref/issues/4422)
- We fixed an issue where "Move to group" would always move the first entry in the library and not the selected [#4414](https://github.com/JabRef/jabref/issues/4414)
- We fixed an issue where an older dialog appears when downloading full texts from the quality menu. [#4489](https://github.com/JabRef/jabref/issues/4489)
- We fixed an issue where right clicking on any entry in any database and selecting "Open folder" results in the NullPointer exception. [#4763](https://github.com/JabRef/jabref/issues/4763)
- We fixed an issue where option 'open terminal here' with custom command was passing the wrong argument. [#4802](https://github.com/JabRef/jabref/issues/4802)
- We fixed an issue where ranking an entry would generate an IllegalArgumentException. [#4754](https://github.com/JabRef/jabref/issues/4754)
- We fixed an issue where special characters where removed from non-label key generation pattern parts [#4767](https://github.com/JabRef/jabref/issues/4767)
- We fixed an issue where the RIS import would overwite the article date with the value of the acessed date [#4816](https://github.com/JabRef/jabref/issues/4816)
- We fixed an issue where an NullPointer exception was thrown when a referenced entry in an Open/Libre Office document was no longer present in the library. Now an error message with the reference marker of the missing entry is shown. [#4932](https://github.com/JabRef/jabref/issues/4932)
- We fixed an issue where a database exception related to a missing timezone was too big. [#4827](https://github.com/JabRef/jabref/issues/4827)
- We fixed an issue where the IEEE fetcher returned an error if no keywords were present in the result from the IEEE website [#4997](https://github.com/JabRef/jabref/issues/4997)
- We fixed an issue where the command line help text had several errors, and arguments and descriptions have been rewritten to simplify and detail them better. [#4932](https://github.com/JabRef/jabref/issues/2016)
- We fixed an issue where the same menu for changing entry type had two different sizes and weights. [#4977](https://github.com/JabRef/jabref/issues/4977)
- We fixed an issue where the "Attach file" dialog, in the right-click menu for an entry, started on the working directory instead of the user's main directory. [#4995](https://github.com/JabRef/jabref/issues/4995)
- We fixed an issue where the JabRef Icon in the macOS launchpad was not displayed correctly [#5003](https://github.com/JabRef/jabref/issues/5003)
- We fixed an issue where the "Search for unlinked local files" would throw an exception when parsing the content of a PDF-file with missing "series" information [#5128](https://github.com/JabRef/jabref/issues/5128)
- We fixed an issue where the XMP Importer would incorrectly return an empty default entry when importing pdfs [#6577](https://github.com/JabRef/jabref/issues/6577)
- We fixed an issue where opening the menu 'Library properties' marked the library as modified [#6451](https://github.com/JabRef/jabref/issues/6451)

### Removed

- The feature to "mark entries" was removed and merged with the groups functionality.  For migration, a group is created for every value of the `__markedentry` field and the entry is added to this group.
- The number column was removed.
- We removed the global search feature.
- We removed the coloring of cells in the main table according to whether the field is optional/required.
- We removed the feature to find and resolve duplicate BibTeX keys (as this use case is already covered by the integrity check).
- We removed a few commands from the right-click menu that are not needed often and thus don't need to be placed that prominently:
  - Print entry preview: available through entry preview
  - All commands related to marking: marking is not yet reimplemented
  - Set/clear/append/rename fields: available through Edit menu
  - Manage keywords: available through the Edit menu
  - Copy linked files to folder: available through File menu
  - Add/move/remove from group: removed completely (functionality still available through group interface)
- We removed the option to change the column widths in the preferences dialog. [#4546](https://github.com/JabRef/jabref/issues/4546)

## Older versions

The changelog of JabRef 4.x is available at the [v4.3.1 tag](https://github.com/JabRef/jabref/blob/v4.3.1/CHANGELOG.md).
The changelog of JabRef 3.x is available at the [v3.8.2 tag](https://github.com/JabRef/jabref/blob/v3.8.2/CHANGELOG.md).
The changelog of JabRef 2.11 and all previous versions is available as [text file in the v2.11.1 tag](https://github.com/JabRef/jabref/blob/v2.11.1/CHANGELOG).

[Unreleased]: https://github.com/JabRef/jabref/compare/v5.1...HEAD
[5.1]: https://github.com/JabRef/jabref/compare/v5.0...v5.1
[5.0]: https://github.com/JabRef/jabref/compare/v5.0-beta...v5.0
[5.0-beta]: https://github.com/JabRef/jabref/compare/v5.0-alpha...v5.0-beta
[5.0-alpha]: https://github.com/JabRef/jabref/compare/v4.3...v5.0-alpha

<!-- markdownlint-disable-file MD024 MD033 --><|MERGE_RESOLUTION|>--- conflicted
+++ resolved
@@ -21,12 +21,9 @@
 
 ### Fixed
 
-<<<<<<< HEAD
 - We fixed an issue where the `.sav` file was not deleted upon exiting JabRef. [#6109](https://github.com/JabRef/jabref/issues/6109)
-=======
 - We fixed a linked identifier icon inconsistency. [#6705](https://github.com/JabRef/jabref/issues/6705)
 - We fixed the wrong behavior that font size changes are not reflected in dialogs. [#6039](https://github.com/JabRef/jabref/issues/6039)
->>>>>>> 4ade0000
 
 ### Removed
 
